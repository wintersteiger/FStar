--- conflicted
+++ resolved
@@ -66,29 +66,16 @@
 (* The powerset operator *)
 type pow (p:Type) = p -> GTot bool
 
-<<<<<<< HEAD
 noeq type retract 'a 'b : Type =
-  | MkR: i:('a -> Tot 'b) ->
-         j:('b -> Tot 'a) ->
-         inv:(x:'a -> Tot (ceq (j (i x)) x)) ->
-         retract 'a 'b
-
-noeq type retract_cond 'a 'b : Type =
-  | MkC: i2:('a -> Tot 'b) ->
-         j2:('b -> Tot 'a) ->
-         inv2:(retract 'a 'b -> x:'a -> Tot (ceq (j2 (i2 x)) x)) ->
-=======
-type retract 'a 'b : Type =
   | MkR: i:('a -> GTot 'b) ->
          j:('b -> GTot 'a) ->
          inv:(x:'a -> GTot (ceq (j (i x)) x)) ->
          retract 'a 'b
 
-type retract_cond 'a 'b : Type =
+noeq type retract_cond 'a 'b : Type =
   | MkC: i2:('a -> GTot 'b) ->
          j2:('b -> GTot 'a) ->
          inv2:(retract 'a 'b -> x:'a -> GTot (ceq (j2 (i2 x)) x)) ->
->>>>>>> fe9f0614
          retract_cond 'a 'b
 
 (* unused below *)
