(*
   Copyright 2019 Microsoft Research

   Licensed under the Apache License, Version 2.0 (the "License");
   you may not use this file except in compliance with the License.
   You may obtain a copy of the License at

       http://www.apache.org/licenses/LICENSE-2.0

   Unless required by applicable law or agreed to in writing, software
   distributed under the License is distributed on an "AS IS" BASIS,
   WITHOUT WARRANTIES OR CONDITIONS OF ANY KIND, either express or implied.
   See the License for the specific language governing permissions and
   limitations under the License.
*)

module Steel.Effect

module Sem = Steel.Semantics.Hoare.MST
module Mem = Steel.Memory
module Act = Steel.Actions

open Steel.Semantics.Instantiate

module Ins = Steel.Semantics.Instantiate

#set-options "--print_implicits --print_universes"

let mem_affine_star_smt (p q:Mem.hprop) (m:Mem.heap)
: Lemma (Mem.interp (p `Mem.star` q) m ==> Mem.interp p m /\ Mem.interp q m)
  [SMTPat (Mem.interp (p `Mem.star` q) m)]
= Mem.affine_star p q m

let ens_depends_only_on (#a:Type)
  (q:Mem.heap -> a -> Mem.heap -> prop) (pre:Mem.hprop) (post:a -> Mem.hprop)

= //can join any disjoint heap to the pre-heap and q is still valid
  (forall x (h_pre:Mem.hheap pre) h_post (h:Mem.heap{Mem.disjoint h_pre h}).
     q h_pre x h_post <==> q (Mem.join h_pre h) x h_post) /\

  //can join any disjoint heap to the post-heap and q is still valid
  (forall x h_pre (h_post:Mem.hheap (post x)) (h:Mem.heap{Mem.disjoint h_post h}).
     q h_pre x h_post <==> q h_pre x (Mem.join h_post h))

type fp_prop (hp:Mem.hprop) =
  q:(Mem.heap -> prop){q `Mem.depends_only_on_without_affinity` hp}

type pre_t = Mem.hprop
type post_t (a:Type) = a -> Mem.hprop
<<<<<<< HEAD
type req_t (pre:pre_t) = fp_prop pre
=======
type req_t (pre:pre_t) = q:(Mem.heap -> prop){q `Act.depends_only_on_without_affinity` pre}
>>>>>>> 6d283f68
type ens_t (pre:pre_t) (a:Type) (post:post_t a) =
  q:(Mem.heap -> a -> Mem.heap -> prop){ens_depends_only_on q pre post}

type repr (a:Type) (pre:pre_t) (post:post_t a) (req:req_t pre) (ens:ens_t pre a post) =
  Sem.action_t #state #a pre post req ens

let returnc (a:Type u#a) (x:a)
: repr a Mem.emp (fun _ -> Mem.emp) (fun _ -> True) (fun _ r _ -> r == x)
= fun _ -> x

#push-options "--z3rlimit 50"
let bind (a:Type) (b:Type)
  (pre_f:pre_t) (post_f:post_t a) (req_f:req_t pre_f) (ens_f:ens_t pre_f a post_f)
  (post_g:post_t b) (req_g:(x:a -> req_t (post_f x))) (ens_g:(x:a -> ens_t (post_f x) b post_g))
  (f:repr a pre_f post_f req_f ens_f) (g:(x:a -> repr b (post_f x) post_g (req_g x) (ens_g x)))
: repr b pre_f post_g
    (fun h -> req_f h /\ (forall (x:a) h1. ens_f h x h1 ==> req_g x h1))
    (fun h0 y h2 -> req_f h0 /\ (exists x h1. ens_f h0 x h1 /\ (ens_g x) h1 y h2))
= fun m0 ->
  let x = f () in
  g x ()
#pop-options

let subcomp (a:Type) (pre:pre_t) (post:post_t a)
  (req_f:req_t pre) (ens_f:ens_t pre a post)
  (req_g:req_t pre) (ens_g:ens_t pre a post)
  (f:repr a pre post req_f ens_f)
: Pure (repr a pre post req_g ens_g)
  (requires
    (forall h. req_g h ==> req_f h) /\
    (forall h0 x h1. (req_g h0 /\ ens_f h0 x h1) ==> ens_g h0 x h1))
  (ensures fun _ -> True)
= f

let if_then_else (a:Type) (pre:pre_t) (post:post_t a)
  (req_then:req_t pre) (ens_then:ens_t pre a post)
  (req_else:req_t pre) (ens_else:ens_t pre a post)
  (f:repr a pre post req_then ens_then)
  (g:repr a pre post req_else ens_else)
  (p:Type0)
: Type
= repr a pre post
    (fun h -> (p ==> req_then h) /\ ((~ p) ==> req_else h))
    (fun h0 x h1 -> (p ==> ens_then h0 x h1) /\ ((~ p) ==> ens_else h0 x h1))

reflectable
layered_effect {
  Steel : a:Type -> pre:pre_t -> post:post_t a -> req:req_t pre -> ens:ens_t pre a post -> Effect
  with
  repr = repr;
  return = returnc;
  bind = bind;
  subcomp = subcomp;
  if_then_else = if_then_else
}

assume WP_monotonic_pure:
  forall (a:Type) (wp:pure_wp a).
    (forall (p q:pure_post a).
       (forall x. p x ==> q x) ==>
       (wp p ==> wp q))

let bind_pure_steel (a:Type) (b:Type)
  (wp:pure_wp a)
  (pre_g:pre_t) (post_g:post_t b) (req_g:a -> req_t pre_g) (ens_g:a -> ens_t pre_g b post_g)
  (f:unit -> PURE a wp) (g:(x:a -> repr b pre_g post_g (req_g x) (ens_g x)))
: repr b pre_g post_g
    (fun h -> wp (fun x -> req_g x h) /\ wp (fun _ -> True))
    (fun h0 r h1 -> wp (fun _ -> True) /\ (exists x. (~ (wp (fun r -> r =!= x))) /\ ens_g x h0 r h1))
= fun m0 ->
  let x = f () in
  g x m0

polymonadic_bind (PURE, Steel) |> Steel = bind_pure_steel

unfold
let polymonadic_bind_steel_pure_pre (#a:Type) (#b:Type)
  (#pre_f:pre_t) (#post_f:Mem.hprop) (req_f:req_t pre_f) (ens_f:ens_t pre_f a (fun _ -> post_f))
  (wp_g:a -> pure_wp b)
: req_t pre_f
= // assert (forall x (h0:Mem.hheap pre_f) h1 (h2:Mem.heap{Mem.disjoint h0 h2}).
  //           ens_f h0 x h1 <==> ens_f (Mem.join h0 h2) x h1);
  // assert (forall x h1 (h0:Mem.hheap pre_f) (h2:Mem.heap{Mem.disjoint h0 h2}).
  //         (ens_f h0 x h1 ==> p) <==> (ens_f (Mem.join h0 h2) x h1 ==> p));
  admit ();          
  fun h -> req_f h /\ (forall x h1. ens_f h x h1 ==> (wp_g x) (fun _ -> True))

let bind_steel_pure (a:Type) (b:Type)
  (pre_f:pre_t) (post_f:Mem.hprop) (req_f:req_t pre_f) (ens_f:ens_t pre_f a (fun _ -> post_f))
  (wp_g:a -> pure_wp b)
  (f:repr a pre_f (fun _ -> post_f) req_f ens_f) (g:(x:a -> unit -> PURE b (wp_g x)))
: repr b pre_f (fun _ -> post_f)
    (polymonadic_bind_steel_pure_pre req_f ens_f wp_g)
    (fun h0 r h1 -> exists x. ens_f h0 x h1 /\ (~ ((wp_g x) (fun y -> y =!= r))))
= fun m0 ->
  let x = f () in
  g x ()


polymonadic_bind (Steel, PURE) |> Steel = bind_steel_pure


// let return_emp (#a:Type) (x:a)
// : Steel a Mem.emp (fun _ -> Mem.emp) (fun _ -> True) (fun _ r _ -> r == x)
// = Steel?.reflect (returnc a x)

assume val steel_reify (#a:Type) (#pre:pre_t) (#post:post_t a)
  (#req:req_t pre) (#ens:ens_t pre a post)
  ($f:unit -> Steel a pre post req ens)
: repr a pre post req ens

let par0 (#aL:Type) (#preL:pre_t) (#postL:post_t aL) (#lpreL:req_t preL) (#lpostL:ens_t preL aL postL)
  (f:repr aL preL postL lpreL lpostL)
  (#aR:Type) (#preR:pre_t) (#postR:post_t aR) (#lpreR:req_t preR) (#lpostR:ens_t preR aR postR)
  (g:repr aR preR postR lpreR lpostR)
: Steel (aL & aR)
  (preL `Mem.star` preR)
  (fun (xL, xR) -> postL xL `Mem.star` postR xR)
  (fun h -> lpreL h /\ lpreR h)
  (fun h0 (xL, xR) h1 -> lpreL h0 /\ lpreR h0 /\ lpostL h0 xL h1 /\ lpostR h0 xR h1)
= Steel?.reflect (fun _ -> Sem.run #state 0 #_ #_ #_ #_ #_ (Sem.Par (Sem.Act f) (Sem.Act g)))

let par (#aL:Type) (#preL:pre_t) (#postL:post_t aL) (#lpreL:req_t preL) (#lpostL:ens_t preL aL postL)
  ($f:unit -> Steel aL preL postL lpreL lpostL)
  (#aR:Type) (#preR:pre_t) (#postR:post_t aR) (#lpreR:req_t preR) (#lpostR:ens_t preR aR postR)
  ($g:unit -> Steel aR preR postR lpreR lpostR)
: Steel (aL & aR)
  (preL `Mem.star` preR)
  (fun (xL, xR) -> postL xL `Mem.star` postR xR)
  (fun h -> lpreL h /\ lpreR h)
  (fun h0 (xL, xR) h1 -> lpreL h0 /\ lpreR h0 /\ lpostL h0 xL h1 /\ lpostR h0 xR h1)
= par0 (steel_reify f) (steel_reify g)

let frame0 (#a:Type) (#pre:pre_t) (#post:post_t a) (#req:req_t pre) (#ens:ens_t pre a post)
  (f:repr a pre post req ens)
  (frame:Mem.hprop)
  (f_frame:fp_prop frame)
: Steel a
  (pre `Mem.star` frame)
  (fun x -> post x `Mem.star` frame)
  (fun h -> req h /\ f_frame h)
  (fun h0 r h1 -> req h0 /\ ens h0 r h1 /\ f_frame h1)
= Steel?.reflect (fun _ -> Sem.run #state 0 #_ #_ #_ #_ #_ (Sem.Frame (Sem.Act f) frame f_frame))

let frame (#a:Type) (#pre:pre_t) (#post:post_t a) (#req:req_t pre) (#ens:ens_t pre a post)
  ($f:unit -> Steel a pre post req ens)
  (frame:Mem.hprop)
  (f_frame:fp_prop frame)
: Steel a
  (pre `Mem.star` frame)
  (fun x -> post x `Mem.star` frame)
  (fun h -> req h /\ f_frame h)
  (fun h0 r h1 -> req h0 /\ ens h0 r h1 /\ f_frame h1)
= frame0 (steel_reify f) frame f_frame

open Steel.Memory
open Steel.Permissions

assume val upd (#a:Type) (r:ref a) (prev:a) (v:a)
: Steel unit (pts_to r full_permission prev) (fun _ -> pts_to r full_permission v)
    (fun _ -> True) (fun _ _ _ -> True)

assume val alloc (#a:Type) (v:a)
: Steel (ref a) emp (fun x -> pts_to x full_permission v)
    (fun _ -> True) (fun _ _ _ -> True)

assume val return (#a:Type) (#hp:a -> hprop) (x:a)
: Steel a (hp x) hp (fun _ -> True) (fun _ r _ -> r == x)


let alloc_and_upd (n:int)
: Steel (ref int) emp (fun x -> pts_to x full_permission (n+1))
    (fun _ -> True) (fun _ _ _ -> True)
= let r = alloc n in
  upd r n (n+1);
  return r

effect SteelT (a:Type) (pre:pre_t) (post:post_t a) =
  Steel a pre post (fun _ -> True) (fun _ _ _ -> True)

let ( || ) (#aL:Type) (#preL:pre_t) (#postL:post_t aL)
  ($f:unit -> SteelT aL preL postL)
  (#aR:Type) (#preR:pre_t) (#postR:post_t aR)
  ($g:unit -> SteelT aR preR postR)
: SteelT (aL & aR)
  (preL `Mem.star` preR)
  (fun (xL, xR) -> postL xL `Mem.star` postR xR)
= par f g

let incr (r:ref int) (prev:int) ()
: SteelT unit (pts_to r full_permission prev) (fun _ -> pts_to r full_permission (prev+1))
= upd r prev (prev+1)

let incr2 (r1 r2:ref int) (prev1 prev2:int)
: SteelT (unit & unit)
  (pts_to r1 full_permission prev1 `star` pts_to r2 full_permission prev2)
  (fun _ -> pts_to r1 full_permission (prev1+1) `star` pts_to r2 full_permission (prev2+1))
= incr r1 prev1 || incr r2 prev2<|MERGE_RESOLUTION|>--- conflicted
+++ resolved
@@ -43,15 +43,11 @@
      q h_pre x h_post <==> q h_pre x (Mem.join h_post h))
 
 type fp_prop (hp:Mem.hprop) =
-  q:(Mem.heap -> prop){q `Mem.depends_only_on_without_affinity` hp}
+  q:(Mem.heap -> prop){q `Act.depends_only_on_without_affinity` hp}
 
 type pre_t = Mem.hprop
 type post_t (a:Type) = a -> Mem.hprop
-<<<<<<< HEAD
-type req_t (pre:pre_t) = fp_prop pre
-=======
 type req_t (pre:pre_t) = q:(Mem.heap -> prop){q `Act.depends_only_on_without_affinity` pre}
->>>>>>> 6d283f68
 type ens_t (pre:pre_t) (a:Type) (post:post_t a) =
   q:(Mem.heap -> a -> Mem.heap -> prop){ens_depends_only_on q pre post}
 
