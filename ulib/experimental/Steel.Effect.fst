--- conflicted
+++ resolved
@@ -26,352 +26,6 @@
 
 #set-options "--print_implicits --print_universes"
 
-<<<<<<< HEAD
-let mem_affine_star_smt (p q:Mem.hprop) (m:Mem.heap)
-: Lemma (Mem.interp (p `Mem.star` q) m ==> Mem.interp p m /\ Mem.interp q m)
-  [SMTPat (Mem.interp (p `Mem.star` q) m)]
-= Mem.affine_star p q m
-
-type hmem (hp:Mem.hprop) = m:Mem.mem{Mem.interp_mem hp m}
-
-let ens_depends_only_on (#a:Type)
-  (q:Mem.mem -> a -> Mem.mem -> prop) (pre:Mem.hprop) (post:a -> Mem.hprop)
-
-= //can join any disjoint heap to the pre-heap and q is still valid
-  (forall x (h_pre:hmem pre) h_post (h:Mem.mem{Mem.disjoint_mem h_pre h}).
-     q h_pre x h_post <==> q (Mem.join_mem h_pre h) x h_post) /\
-
-  //can join any disjoint heap to the post-heap and q is still valid
-  (forall x h_pre (h_post:hmem (post x)) (h:Mem.mem{Mem.disjoint_mem h_post h}).
-     q h_pre x h_post <==> q h_pre x (Mem.join_mem h_post h))
-
-type fp_prop (hp:Mem.hprop) = Mem.mprop hp
-
-type pre_t = Mem.hprop
-type post_t (a:Type) = a -> Mem.hprop
-type req_t (pre:pre_t) = fp_prop pre
-type ens_t (pre:pre_t) (a:Type) (post:post_t a) =
-  q:(Mem.mem -> a -> Mem.mem -> prop){ens_depends_only_on q pre post}
-
-type repr (a:Type) (pre:pre_t) (post:post_t a) (req:req_t pre) (ens:ens_t pre a post) =
-  Sem.action_t #state #a pre post req ens
-
-let returnc (a:Type u#a) (x:a)
-: repr a Mem.emp (fun _ -> Mem.emp) (fun _ -> True) (fun _ r _ -> r == x)
-= fun _ -> x
-
-#push-options "--z3rlimit 50"
-let bind (a:Type) (b:Type)
-  (pre_f:pre_t) (post_f:post_t a) (req_f:req_t pre_f) (ens_f:ens_t pre_f a post_f)
-  (post_g:post_t b) (req_g:(x:a -> req_t (post_f x))) (ens_g:(x:a -> ens_t (post_f x) b post_g))
-  (f:repr a pre_f post_f req_f ens_f) (g:(x:a -> repr b (post_f x) post_g (req_g x) (ens_g x)))
-: repr b pre_f post_g
-    (fun h -> req_f h /\ (forall (x:a) h1. ens_f h x h1 ==> req_g x h1))
-    (fun h0 y h2 -> req_f h0 /\ (exists x h1. ens_f h0 x h1 /\ (ens_g x) h1 y h2))
-= fun m0 ->
-  let x = f () in
-  g x ()
-#pop-options
-
-let subcomp (a:Type) (pre:pre_t) (post:post_t a)
-  (req_f:req_t pre) (ens_f:ens_t pre a post)
-  (req_g:req_t pre) (ens_g:ens_t pre a post)
-  (f:repr a pre post req_f ens_f)
-: Pure (repr a pre post req_g ens_g)
-  (requires
-    (forall h. req_g h ==> req_f h) /\
-    (forall h0 x h1. (req_g h0 /\ ens_f h0 x h1) ==> ens_g h0 x h1))
-  (ensures fun _ -> True)
-= f
-
-let if_then_else (a:Type) (pre:pre_t) (post:post_t a)
-  (req_then:req_t pre) (ens_then:ens_t pre a post)
-  (req_else:req_t pre) (ens_else:ens_t pre a post)
-  (f:repr a pre post req_then ens_then)
-  (g:repr a pre post req_else ens_else)
-  (p:Type0)
-: Type
-= repr a pre post
-    (fun h -> (p ==> req_then h) /\ ((~ p) ==> req_else h))
-    (fun h0 x h1 -> (p ==> ens_then h0 x h1) /\ ((~ p) ==> ens_else h0 x h1))
-
-reflectable
-layered_effect {
-  Steel : a:Type -> pre:pre_t -> post:post_t a -> req:req_t pre -> ens:ens_t pre a post -> Effect
-  with
-  repr = repr;
-  return = returnc;
-  bind = bind;
-  subcomp = subcomp;
-  if_then_else = if_then_else
-}
-
-assume WP_monotonic_pure:
-  forall (a:Type) (wp:pure_wp a).
-    (forall (p q:pure_post a).
-       (forall x. p x ==> q x) ==>
-       (wp p ==> wp q))
-
-let bind_pure_steel (a:Type) (b:Type)
-  (wp:pure_wp a)
-  (pre_g:pre_t) (post_g:post_t b) (req_g:a -> req_t pre_g) (ens_g:a -> ens_t pre_g b post_g)
-  (f:unit -> PURE a wp) (g:(x:a -> repr b pre_g post_g (req_g x) (ens_g x)))
-: repr b pre_g post_g
-    (fun h -> wp (fun x -> req_g x h) /\ wp (fun _ -> True))
-    (fun h0 r h1 -> wp (fun _ -> True) /\ (exists x. (~ (wp (fun r -> r =!= x))) /\ ens_g x h0 r h1))
-= fun m0 ->
-  let x = f () in
-  g x m0
-
-polymonadic_bind (PURE, Steel) |> Steel = bind_pure_steel
-
-unfold
-let polymonadic_bind_steel_pure_pre (#a:Type) (#b:Type)
-  (#pre_f:pre_t) (#post_f:Mem.hprop) (req_f:req_t pre_f) (ens_f:ens_t pre_f a (fun _ -> post_f))
-  (wp_g:a -> pure_wp b)
-: req_t pre_f
-= // assert (forall x (h0:Mem.hheap pre_f) h1 (h2:Mem.heap{Mem.disjoint h0 h2}).
-  //           ens_f h0 x h1 <==> ens_f (Mem.join h0 h2) x h1);
-  // assert (forall x h1 (h0:Mem.hheap pre_f) (h2:Mem.heap{Mem.disjoint h0 h2}).
-  //         (ens_f h0 x h1 ==> p) <==> (ens_f (Mem.join h0 h2) x h1 ==> p));
-  admit ();
-  fun h -> req_f h /\ (forall x h1. ens_f h x h1 ==> (wp_g x) (fun _ -> True))
-
-let bind_steel_pure (a:Type) (b:Type)
-  (pre_f:pre_t) (post_f:Mem.hprop) (req_f:req_t pre_f) (ens_f:ens_t pre_f a (fun _ -> post_f))
-  (wp_g:a -> pure_wp b)
-  (f:repr a pre_f (fun _ -> post_f) req_f ens_f) (g:(x:a -> unit -> PURE b (wp_g x)))
-: repr b pre_f (fun _ -> post_f)
-    (polymonadic_bind_steel_pure_pre req_f ens_f wp_g)
-    (fun h0 r h1 -> exists x. ens_f h0 x h1 /\ (~ ((wp_g x) (fun y -> y =!= r))))
-= fun m0 ->
-  let x = f () in
-  g x ()
-
-
-polymonadic_bind (Steel, PURE) |> Steel = bind_steel_pure
-
-
-// let return_emp (#a:Type) (x:a)
-// : Steel a Mem.emp (fun _ -> Mem.emp) (fun _ -> True) (fun _ r _ -> r == x)
-// = Steel?.reflect (returnc a x)
-
-assume val steel_reify (#a:Type) (#pre:pre_t) (#post:post_t a)
-  (#req:req_t pre) (#ens:ens_t pre a post)
-  ($f:unit -> Steel a pre post req ens)
-: repr a pre post req ens
-
-let par0 (#aL:Type) (#preL:pre_t) (#postL:post_t aL) (#lpreL:req_t preL) (#lpostL:ens_t preL aL postL)
-  (f:repr aL preL postL lpreL lpostL)
-  (#aR:Type) (#preR:pre_t) (#postR:post_t aR) (#lpreR:req_t preR) (#lpostR:ens_t preR aR postR)
-  (g:repr aR preR postR lpreR lpostR)
-: Steel (aL & aR)
-  (preL `Mem.star` preR)
-  (fun (xL, xR) -> postL xL `Mem.star` postR xR)
-  (fun h -> lpreL h /\ lpreR h)
-  (fun h0 (xL, xR) h1 -> lpreL h0 /\ lpreR h0 /\ lpostL h0 xL h1 /\ lpostR h0 xR h1)
-= Steel?.reflect (fun _ -> Sem.run #state 0 #_ #_ #_ #_ #_ (Sem.Par (Sem.Act f) (Sem.Act g)))
-
-#push-options "--admit_smt_queries true"
-let par (#aL:Type) (#preL:pre_t) (#postL:post_t aL) (#lpreL:req_t preL) (#lpostL:ens_t preL aL postL)
-  ($f:unit -> Steel aL preL postL lpreL lpostL)
-  (#aR:Type) (#preR:pre_t) (#postR:post_t aR) (#lpreR:req_t preR) (#lpostR:ens_t preR aR postR)
-  ($g:unit -> Steel aR preR postR lpreR lpostR)
-: Steel (aL & aR)
-  (preL `Mem.star` preR)
-  (fun (xL, xR) -> postL xL `Mem.star` postR xR)
-  (fun h -> lpreL h /\ lpreR h)
-  (fun h0 (xL, xR) h1 -> lpreL h0 /\ lpreR h0 /\ lpostL h0 xL h1 /\ lpostR h0 xR h1)
-= par0 (steel_reify f) (steel_reify g)
-#pop-options
-
-let frame0 (#a:Type) (#pre:pre_t) (#post:post_t a) (#req:req_t pre) (#ens:ens_t pre a post)
-  (f:repr a pre post req ens)
-  (frame:Mem.hprop)
-  (f_frame:fp_prop frame)
-: Steel a
-  (pre `Mem.star` frame)
-  (fun x -> post x `Mem.star` frame)
-  (fun h -> req h /\ f_frame h)
-  (fun h0 r h1 -> req h0 /\ ens h0 r h1 /\ f_frame h1)
-= Steel?.reflect (fun _ -> Sem.run #state 0 #_ #_ #_ #_ #_ (Sem.Frame (Sem.Act f) frame f_frame))
-
-#push-options "--admit_smt_queries true"
-let steel_frame (#a:Type) (#pre:pre_t) (#post:post_t a) (#req:req_t pre) (#ens:ens_t pre a post)
-  ($f:unit -> Steel a pre post req ens)
-  (frame:Mem.hprop)
-  (f_frame:fp_prop frame)
-: Steel a
-  (pre `Mem.star` frame)
-  (fun x -> post x `Mem.star` frame)
-  (fun h -> req h /\ f_frame h)
-  (fun h0 r h1 -> req h0 /\ ens h0 r h1 /\ f_frame h1)
-= frame0 (steel_reify f) frame f_frame
-#pop-options
-
-(*** Lifting actions to MST and then to Steel ***)
-
-open Steel.Permissions
-open Steel.Actions
-open Steel.Memory
-
-(**** Specialize to trivial req and ens ****)
-
-effect SteelT (a:Type) (pre:pre_t) (post:post_t a) =
-  Steel a pre post (fun _ -> True) (fun _ _ _ -> True)
-
-(*
- * We are going to work with instiation of MSTATE with mem and mem_evolves
- *
- * Define abbreviations to ease the implicit inference for them
- *)
-
-
-effect Mst (a:Type) (req:mem -> Type0) (ens:mem -> a -> mem -> Type0) =
-  MST.MSTATE a mem mem_evolves req ens
-
-let mst_get ()
-: Mst mem (fun _ -> True) (fun m0 r m1 -> m0 == r /\ r == m1)
-= MST.get ()
-
-let mst_put (m:mem)
-: Mst unit (fun m0 -> mem_evolves m0 m) (fun _ _ m1 -> m1 == m)
-= MST.put m
-
-let mst_assume (p:Type)
-: Mst unit (fun _ -> True) (fun m0 _ m1 -> p /\ m0 == m1)
-= MST.mst_assume p
-
-let mst_admit (#a:Type) ()
-: Mst a (fun _ -> True) (fun _ _ _ -> False)
-= MST.mst_admit ()
-
-let mst_assert (p:Type)
-: Mst unit (fun _ -> p) (fun m0 _ m1 -> p /\ m0 == m1)
-= MST.mst_assert p
-
-#set-options "--admit_smt_queries true"
-let is_m_frame_and_preorder_preserving_elim
-  (#a:Type)
-  (#fp:hprop)
-  (#fp':a -> hprop)
-  (f:pre_m_action fp a fp')
-  (frame:hprop) (m0:hmem (fp `star` frame))
-  : Lemma
-    (requires (is_m_frame_and_preorder_preserving f))
-    (ensures (
-      ac_reasoning_for_m_frame_preserving fp frame (locks_invariant Set.empty m0) m0;
-     let (| x, m1 |) = f m0 in
-     interp ((fp' x `star` frame) `star` locks_invariant Set.empty m1) (heap_of_mem m1) /\
-     mem_evolves m0 m1 /\
-     (forall (f_frame:fp_prop frame). f_frame (heap_of_mem m0) <==> f_frame (heap_of_mem m1))
-   ))
-  = ()
-
-let hmem_emp_extension
-  (#pre:hprop)
-  (m0: hmem pre)
-  : Tot (m0':hmem (pre `star` emp){m0' == m0})
-  =
-  calc (equiv) {
-    (pre `star` (locks_invariant Set.empty m0));
-       (equiv) { emp_unit pre;
-                 equiv_extensional_on_star pre (pre `star` emp) (locks_invariant Set.empty m0) }
-    (pre `star` emp) `star` (locks_invariant Set.empty m0);
-  };
-  m0
-
-#push-options "--z3rlimit 20 --max_fuel 0 --initial_fuel 0 --initial_ifuel 0 --max_ifuel 0"
-assume val act_preserves_frame_and_preorder
-  (#a:Type)
-  (#pre:hprop)
-  (#post:a -> hprop)
-  (act:m_action pre a post)
-  (m0:hmem pre)
-  : Lemma (
-    let (| x, m1 |) = act m0 in
-    Sem.preserves_frame #state pre (post x) m0 m1 /\
-    mem_evolves m0 m1
-  )
-
-
-  // let (| x, m1 |) = act m0 in
-  // Sem.preserves_frame_intro #state pre (post x) m0 m1 (fun frame ->
-  //   is_m_frame_and_preorder_preserving_elim act frame m0
-  // ) (fun frame f_frame ->
-  //    is_m_frame_and_preorder_preserving_elim act frame m0
-  // );
-  // assert(Sem.preserves_frame #state pre (post x) m0 m1);
-  // let m0 = hmem_emp_extension m0 in
-  // is_m_frame_and_preorder_preserving_elim act emp m0;
-  // assert(mem_evolves m0 m1)
-#pop-options
-
-let read (#a:Type0) (r:reference a) (p:permission{allows_read p})
-: SteelT a (ref_perm r p) (fun x -> pts_to_ref r p x)
-= Steel?.reflect (fun _ ->
-    let m0 = mst_get () in
-    let (| x, m1 |) = get_ref r p m0 in
-    act_preserves_frame_and_preorder (get_ref r p) m0;
-    mst_put m1;
-    x)
-
-
-let write (#a:Type0) (r:reference a) (x:a)
-: SteelT unit (ref_perm r full_permission) (fun _ -> pts_to_ref r full_permission x)
-= Steel?.reflect (fun _ ->
-    let m0 = mst_get () in
-    let (| _, m1 |) = set_ref r x m0 in
-    act_preserves_frame_and_preorder (set_ref r x) m0;
-    mst_put m1)
-
-
-let alloc (#a:Type0) (x:a)
-: SteelT (reference a) emp (fun r -> pts_to_ref r full_permission x)
-= Steel?.reflect (fun _ ->
-    let m0 = mst_get () in
-    let (| r, m1 |) = alloc_ref #a x m0 in
-    act_preserves_frame_and_preorder (alloc_ref #a x) m0;
-    mst_put m1;
-    r)
-
-
-let free (#a:Type0) (r:reference a)
-: SteelT unit (ref_perm r full_permission) (fun _ -> emp)
-= Steel?.reflect (fun _ ->
-    let m0 = mst_get () in
-    let (| _, m1 |) = free_ref r m0 in
-    act_preserves_frame_and_preorder (free_ref r) m0;
-    mst_put m1)
-
-
-
-// assume val upd (#a:Type) (r:ref a) (prev:a) (v:a)
-// : Steel unit (pts_to r full_permission prev) (fun _ -> pts_to r full_permission v)
-//     (fun _ -> True) (fun _ _ _ -> True)
-
-// assume val alloc (#a:Type) (v:a)
-// : Steel (ref a) emp (fun x -> pts_to x full_permission v)
-//     (fun _ -> True) (fun _ _ _ -> True)
-
-// assume val return (#a:Type) (#hp:a -> hprop) (x:a)
-// : Steel a (hp x) hp (fun _ -> True) (fun _ r _ -> r == x)
-
-
-// let alloc_and_upd (n:int)
-// : Steel (ref int) emp (fun x -> pts_to x full_permission (n+1))
-//     (fun _ -> True) (fun _ _ _ -> True)
-// = let r = alloc n in
-//   upd r n (n+1);
-//   return r
-
-
-// let ( || ) (#aL:Type) (#preL:pre_t) (#postL:post_t aL)
-//   ($f:unit -> SteelT aL preL postL)
-//   (#aR:Type) (#preR:pre_t) (#postR:post_t aR)
-//   ($g:unit -> SteelT aR preR postR)
-// : SteelT (aL & aR)
-=======
 // let mem_affine_star_smt (p q:Mem.hprop) (m:Mem.heap)
 // : Lemma (Mem.interp (p `Mem.star` q) m ==> Mem.interp p m /\ Mem.interp q m)
 //   [SMTPat (Mem.interp (p `Mem.star` q) m)]
@@ -523,7 +177,6 @@
 //   (#aR:Type) (#preR:pre_t) (#postR:post_t aR) (#lpreR:req_t preR) (#lpostR:ens_t preR aR postR)
 //   ($g:unit -> Steel aR preR postR lpreR lpostR)
 // : Steel (aL & aR)
->>>>>>> e97514b0
 //   (preL `Mem.star` preR)
 //   (fun (xL, xR) -> postL xL `Mem.star` postR xR)
 //   (fun h -> lpreL h /\ lpreR h)
