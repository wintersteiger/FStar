--- conflicted
+++ resolved
@@ -112,13 +112,8 @@
 val index
   (#t:_)
   (a:array_ref t)
-<<<<<<< HEAD
   (iseq: Ghost.erased (Seq.lseq t (U32.v (length a))))
-  (p: permission)
-=======
-  (iseq: Seq.lseq t (U32.v (length a)))
   (p: permission{allows_read p})
->>>>>>> 84b7f5ee
   (i:U32.t{U32.v i < U32.v (length a)})
   : m_action
     (pts_to_array a p iseq)
