module Steel.Channel.Simplex
module P = Steel.Channel.Protocol.Lower
open Steel.SpinLock
open Steel.Effect
open Steel.Memory
open Steel.Reference
open Steel.SteelT.Basics

////////////////////////////////////////////////////////////////////////////////
// Some generic lemmas
////////////////////////////////////////////////////////////////////////////////
let rearrange (p q r s:hprop)
  : SteelT unit ((p `star` q) `star` (r `star` s))
                (fun _ -> (p `star` r) `star` (q `star` s))
  = h_admit #unit _ _

assume
val rearrange5 (p q r s t:hprop)
  : SteelT unit ((p `star` q) `star` ((r `star` s) `star` t))
         (fun _ -> ((p `star` r) `star` ((q `star` s) `star` t)))

let assoc_r (p q r:hprop)
  : SteelT unit ((p `star` q) `star` r) (fun _ -> p `star` (q `star` r))
  = h_admit #unit _ _


let assoc_l (p q r:hprop)
  : SteelT unit (p `star` (q `star` r)) (fun _ -> (p `star` q) `star` r)
  = h_admit #unit _ _


let pts_to_injective #a #p #q (r:ref a) (v0 v1:Ghost.erased a) (rest:Ghost.erased a -> hprop)
  : SteelT unit (pts_to r p v0 `star` pts_to r q v1 `star` rest v1)
                (fun _ -> pts_to r p v0 `star` pts_to r q v0 `star` rest v0)
  = h_admit _ _


let rearrange_pqrs_qs_pr (p q r s:hprop)
  : SteelT unit
    (p `star` q `star` r `star` s)
    (fun _ -> (q `star` s) `star` (p `star` r))
  = h_admit _ _


let rearrange_pqr_prq (p q r:hprop)
  : SteelT unit (p `star` q `star` r)
                (fun _ -> p `star` r `star` q)
  = h_admit _ _

let ghost_read_refine (#a:Type) (#p:perm) (q:a -> hprop) (r:ref a)
  : SteelT (Ghost.erased a) (h_exists (fun (v:a) -> pts_to r p v `star` q v))
             (fun v -> pts_to r p v `star` q v)
  = let x = read_refine q r in
    return (Ghost.hide x)

assume
val intro_pure_p (#p:prop) (s:squash p) (h:hprop)
  : SteelT unit h (fun _ -> pure p `star` h)

assume
val elim_pure (#p:prop)
  : SteelT (squash p) (pure p) (fun _ -> emp)

assume
val intro_pure (#p:prop) (s:squash p)
  : SteelT unit emp (fun _ -> pure p)

assume
val h_assume (#p:hprop) (q:hprop)
  : SteelT unit p (fun _ -> q)

let elim_intro_pure (#p:prop)
  : SteelT (squash p) (pure p) (fun _ -> pure p)
  = elim_pure #p;
    intro_pure #p ()

let dup_pure (p:prop)
  : SteelT unit (pure p) (fun _ -> pure p `star` pure p)
  = elim_intro_pure #p;
    intro_pure_p () _

let rewrite_ext (p q:hprop) (_:squash (p == q))
  : SteelT unit p (fun _ -> q)
  = return ()


let h_exists_assoc_r (#a:Type) (p q r: a -> hprop)
  : SteelT unit (h_exists (fun x -> p x `star` q x `star` r x))
                (fun _ -> h_exists (fun x -> p x `star` (q x `star` r x)))
  = h_admit _ _


let rotate_4_left (p q r s:hprop)
  : SteelT unit (p `star` q `star` r `star` s)
                (fun _ -> q `star` r `star` s `star` p)
  = h_admit _ _


let rearrange_pqrst_r_pqst (p q r s t:hprop)
  : SteelT unit (p `star` q `star` r `star` s `star` t)
                (fun _ -> s `star` (p `star` q `star` r `star` t))
  = h_admit _ _


let rearrange_pqrst_qt_s_pr (p q r s t:hprop)
  : SteelT unit
    (p `star` q `star` r `star` s `star` t)
    (fun _ -> (q `star` t) `star` (s `star` (p `star` r)))
  = h_admit _ _


let rearrange_for_get_trace2 (p q r s t : hprop)
  : SteelT unit ((p `star` q) `star` (r `star` s `star` t))
                (fun _ -> (r `star` s `star` p `star` t) `star` q)
  = h_admit _ _


let rearrange_for_trace (p q r s t:hprop)
  : SteelT unit (p `star` q `star` r `star` s `star` t)
                (fun _ -> (q `star` s `star` r) `star` (p `star` t))
  = h_admit _ _


let rearrange_for_trace_2 (p q r s t u v:hprop)
  : SteelT unit ((p `star` q `star` r `star` s) `star` (t `star` (u `star` v)))
                (fun _ -> (p `star` v) `star` (s `star` (q `star` r `star` t `star` u)))
  = h_admit _ _


let rearrange_for_trace_3 (p q r s t u v : hprop)
  : SteelT unit ((p `star` q) `star` (r `star` (s `star` t `star` u `star` v)))
                (fun _ -> (u `star` p `star` t `star` v) `star` (q `star` (s `star` r)))
  = h_admit _ _

let rearrange_for_get_trace (p q r s : hprop)
  : SteelT unit (p `star` q `star` r `star` s)
                (fun _ -> r `star` (p `star` q `star` s))
  = h_admit _ _

////////////////////////////////////////////////////////////////////////////////

let sprot = p:prot { more p }

noeq
type chan_val = {
  chan_prot : sprot;
  chan_msg  : msg_t chan_prot;
  chan_ctr  : nat
}

let trace_ref (p:prot) = reference (partial_trace_of p) extended_to

noeq
type chan_t (p:prot) = {
  send: ref chan_val;
  recv: ref chan_val;
  trace: trace_ref p;
}

let half : perm = half_perm full

let step (s:sprot) (x:msg_t s) = step s x

let chan_inv_step_p (vrecv vsend:chan_val) : prop =
  (vsend.chan_prot == step vrecv.chan_prot vrecv.chan_msg /\
   vsend.chan_ctr == vrecv.chan_ctr + 1)

let chan_inv_step (vrecv vsend:chan_val) =
  pure (chan_inv_step_p vrecv vsend)

let chan_inv_cond (vsend:chan_val) (vrecv:chan_val) =
    if vsend.chan_ctr = vrecv.chan_ctr
    then pure (vsend == vrecv)
    else chan_inv_step vrecv vsend

let trace_until #p (r:trace_ref p) (vr:chan_val) =
  h_exists (fun (tr:partial_trace_of p) ->
                   pts_to_ref r full tr `star`
                   pure (until tr == step vr.chan_prot vr.chan_msg))

let chan_inv_recv #p (c:chan_t p) (vsend:chan_val) =
  h_exists (fun (vrecv:chan_val) ->
      pts_to c.recv half vrecv `star`
      trace_until c.trace vrecv `star`
      chan_inv_cond vsend vrecv)

let chan_inv #p (c:chan_t p) : hprop =
  h_exists (fun (vsend:chan_val) ->
    pts_to c.send half vsend `star` chan_inv_recv c vsend)

let rewrite_eq_squash #a (x:a) (y:a{x==y}) (p:a -> hprop)
  : SteelT unit (p x) (fun _ -> p y)
  = h_assert (p y)

let intro_chan_inv_cond_eq (vs vr:chan_val)
  : SteelT unit (pure (vs == vr))
                (fun _ -> chan_inv_cond vs vr)
  = elim_pure #(vs==vr);
    assert (vs == vr);
    intro_pure #(vs == vs) ();
    h_assert (chan_inv_cond vs vs);
    rewrite_eq_squash vs vr (chan_inv_cond vs);
    h_assert (chan_inv_cond vs vr)

let intro_chan_inv_cond_step (vs vr:chan_val)
  : SteelT unit (chan_inv_step vr vs)
                (fun _ -> chan_inv_cond vs vr)
  = elim_intro_pure #(chan_inv_step_p vr vs);
    assert (chan_inv_step_p vr vs);
    h_assert (chan_inv_step vr vs);
    rewrite_ext (chan_inv_step vr vs) (chan_inv_cond vs vr) ()

let frame_l #a #q #r (f:unit -> SteelT a q r) (p:hprop)
  : SteelT a (p `star` q) (fun x -> p `star` r x)
  = h_commute _ _;
    let x = frame f _ in
    h_commute _ _;
    return x

let intro_chan_inv_aux #p (c:chan_t p) (vs vr:chan_val)
  : SteelT unit (pts_to c.send half vs `star`
                 pts_to c.recv half vr `star`
                 trace_until c.trace vr `star`
                 chan_inv_cond vs vr)
                 (fun _ -> chan_inv c)
  = rotate_4_left _ _ _ _;
    frame (fun _ -> intro_h_exists vr (fun (vr:chan_val) -> pts_to c.recv half vr `star` trace_until c.trace vr `star` chan_inv_cond vs vr)) _;
    h_commute _ _;
    intro_h_exists vs _

let intro_chan_inv_step #p (c:chan_t p) (vs vr:chan_val)
  : SteelT unit (pts_to c.send half vs `star`
                 pts_to c.recv half vr `star`
                 trace_until c.trace vr `star`
                 chan_inv_step vr vs)
                 (fun _ -> chan_inv c)
  = frame_l (fun _ -> intro_chan_inv_cond_step vs vr) _;
    intro_chan_inv_aux c vs vr

let intro_chan_inv_eq #p (c:chan_t p) (vs vr:chan_val)
  : SteelT unit (pts_to c.send half vs `star`
                 pts_to c.recv half vr `star`
                 trace_until c.trace vr `star`
                 pure (vs == vr))
                 (fun _ -> chan_inv c)
  = frame_l (fun _ -> intro_chan_inv_cond_eq vs vr) _;
    intro_chan_inv_aux c vs vr


noeq
type chan p = {
  chan_chan : chan_t p;
  chan_lock : lock (chan_inv chan_chan)
}

let in_state_prop (p:prot) (vsend:chan_val) : prop =
  p == step vsend.chan_prot vsend.chan_msg

irreducible
let next_chan_val (#p:sprot) (x:msg_t p) (vs0:chan_val { in_state_prop p vs0 })
  : Tot (vs:chan_val{in_state_prop (step p x) vs /\ chan_inv_step_p vs0 vs})
  = {
      chan_prot = (step vs0.chan_prot vs0.chan_msg);
      chan_msg = x;
      chan_ctr = vs0.chan_ctr + 1
    }

let in_state_hprop (p:prot) (vsend:chan_val) : hprop = pure (in_state_prop p vsend)

let in_state (r:ref chan_val) (p:prot) =
  h_exists (fun (vsend:chan_val) ->
    pts_to r half vsend `star` in_state_hprop p vsend)

let sender #q (c:chan q) (p:prot) = in_state c.chan_chan.send p
let receiver #q (c:chan q) (p:prot) = in_state c.chan_chan.recv p

let intro_chan_inv #p (c:chan_t p) (v:chan_val)
  : SteelT unit (pts_to c.send half v `star`
                 pts_to c.recv half v `star`
                 trace_until c.trace v)
                (fun _ -> chan_inv c)
  = intro_pure_p #(v==v) () _;
    h_commute _ _;
    intro_chan_inv_eq c v v

let chan_val_p (p:prot) = (vs0:chan_val { in_state_prop p vs0 })

let intro_in_state (r:ref chan_val) (p:prot) (v:chan_val_p p)
  : SteelT unit (pts_to r half v) (fun _ -> in_state r p)
  = intro_pure_p #(in_state_prop p v) () _;
    h_commute _ _;
    intro_h_exists v _

let eq #a (x y : a) :prop = x == y

let rewrite_eq #a (x:a) (y:a) (p:a -> hprop)
  : SteelT unit (pure (eq x y) `star` p x) (fun _ -> p y)
  = let _ = frame (fun _ -> elim_pure #(eq x y)) (p x) in
    h_assert (emp `star` p x);
    h_commute _ _;
    h_affine _ _;
    h_assert (p x);
    assert (x == y);
    rewrite_eq_squash x y p

<<<<<<< HEAD
#push-options "--print_universes"



let mk_chan_t_val (#p:prot) (send recv:ref chan_val) (tr:trace_ref p)
  : SteelT (c:chan_t p{c==Mkchan_t send recv tr}) emp (fun c -> emp)
  = let c = (Mkchan_t send recv tr) in
    return #_ #(fun c -> emp) c

let init_chan_val (p:prot) = v:chan_val {v.chan_prot == msg unit p}

let intro_until_eq #p (c:chan_t p) (v:init_chan_val p) //{p == step v.chan_prot v.chan_msg})
  : SteelT unit emp (fun _ -> pure (until (initial_trace p) == (step v.chan_prot v.chan_msg)))
  = let s :squash (until (initial_trace p) == (step v.chan_prot v.chan_msg)) = () in
    intro_pure #_ s

let intro_trace_until #q (r:trace_ref q) (tr:partial_trace_of q) (v:chan_val)
  : SteelT unit (pts_to_ref r full tr `star` pure (until tr == step v.chan_prot v.chan_msg))
                (fun _ -> trace_until r v)
  = intro_h_exists tr
                (fun (tr:partial_trace_of q) ->
                     pts_to_ref r full tr `star`
                     pure (until tr == (step v.chan_prot v.chan_msg)))

let intro_trace_until_init  #p (c:chan_t p) (v:init_chan_val p)
  : SteelT unit (pts_to_ref c.trace full (initial_trace p))
                (fun _ -> trace_until c.trace v)
  = h_intro_emp_l _;
    frame (fun _ -> intro_until_eq c v) _;
    h_assert (pure (until (initial_trace p) == (step v.chan_prot v.chan_msg)) `star`
              pts_to_ref c.trace full (initial_trace p));
    h_commute _ _;
    intro_trace_until c.trace (initial_trace p) v

let chan_t_sr (p:prot) (send recv:ref chan_val) = (c:chan_t p{c.send == send /\ c.recv == recv})
let mk_chan_t (#p:prot) (send recv:ref chan_val) (v:init_chan_val p)
  : SteelT (c:chan_t_sr p send recv)
           (pts_to send half v `star` pts_to recv half v)
           (fun c -> chan_inv c)
  = h_intro_emp_l _;
    let tr : trace_ref p = frame (fun _ -> alloc_monotonic_ref (extended_to #p) (initial_trace p)) _ in
    h_assert (pts_to_ref tr full (initial_trace p) `star` (pts_to send half v `star` pts_to recv half v));
    h_intro_emp_l _;
    let c = frame (fun _ -> mk_chan_t_val #p send recv tr) _ in
    h_elim_emp_l _;
    h_assert ((pts_to_ref c.trace full (initial_trace p) `star` (pts_to c.send half v `star` pts_to c.recv half v)));
    frame (fun _ -> intro_trace_until_init c v) _;
    h_assert (trace_until c.trace v `star` (pts_to c.send half v `star` pts_to c.recv half v));
    h_commute _ _;
    intro_chan_inv c v;
    let c' : chan_t_sr p send recv = c in
    return #(chan_t_sr p send recv) #(fun c -> chan_inv c) c'

open Steel.Permissions
=======
>>>>>>> a1f48f96
let new_chan (p:prot)
  : SteelT (chan p) emp (fun c -> sender c p `star` receiver c p)
  = let q = msg unit p in
    let v : chan_val = { chan_prot = q; chan_msg = (); chan_ctr = 0 } in
    let vp : init_chan_val p = v in
    let send = alloc v in
    h_assert (pts_to send full v);
    h_intro_emp_l (pts_to send full v);
    let recv = frame (fun _ -> alloc v) _ in //(pts_to send full v) in
    h_assert (pts_to recv full v `star` pts_to send full v);
    let _  = frame (fun _ -> share recv) _ in //(pts_to send full v) in
    h_assert ((pts_to recv half v `star` pts_to recv half v) `star` pts_to send full v);
    h_commute _ _;
    let _  = frame (fun _ -> share send) _ in
    h_assert ((pts_to send half v `star` pts_to send half v) `star`
              (pts_to recv half v `star` pts_to recv half v));
    rearrange _ _ _ _;
    let c : chan_t_sr p send recv = frame (fun _ -> mk_chan_t #p send recv vp) _ in
    h_assert (chan_inv c `star` (pts_to send half v `star` pts_to recv half v));
    h_commute _ _;
    h_assert ((pts_to send half v `star` pts_to recv half v) `star` chan_inv c);
    assoc_r _ _ _ ; //(pts_to send half v) (pts_to recv half v) (chan_inv c);
    h_assert (pts_to send half v `star` (pts_to recv half v `star` chan_inv c));
    let vp : chan_val_p p = v in
    h_assert (pts_to send half vp `star` (pts_to recv half vp `star` chan_inv c));
    frame (fun _ -> intro_in_state send p vp) _; //(pts_to recv half v `star` chan_inv c) in
    h_assert (in_state send p `star` (pts_to recv half v `star` chan_inv c));
    h_commute _ _;
    assoc_r _ _ _;
    let _ = frame (fun _ -> intro_in_state recv p vp) _ in
    h_assert (in_state recv p `star` (chan_inv c `star` in_state send p));
    h_commute _ _;
    assoc_r _ _ _;
    h_assert (chan_inv c `star` (in_state send p `star` in_state recv p));
    let l : lock (chan_inv c) = frame (fun _ -> new_lock (chan_inv c)) _ in
    let ch : chan p = { chan_chan = c; chan_lock = l } in
    h_assert (emp `star` (in_state send p `star` in_state recv p));
    h_elim_emp_l _;
    h_assert (in_state send p `star` in_state recv p);
    rewrite_eq_squash send ch.chan_chan.send (fun s -> in_state s p `star` in_state recv p);
    rewrite_eq_squash recv ch.chan_chan.recv (fun r -> in_state ch.chan_chan.send p `star` in_state r p);
    h_assert (sender ch p `star` receiver ch p);
    return #(chan p) #(fun ch -> (sender ch p `star` receiver ch p)) ch

<<<<<<< HEAD
let send_pre (r:ref chan_val) (p:prot{more p}) #q (c:chan_t q) (vs vr:chan_val) : hprop =
=======

let send_pre (r:ref chan_val) (p:prot{more p}) (c:chan_t) (vs vr:chan_val) : hprop =
>>>>>>> a1f48f96
  (pts_to c.send half vs `star`
   pts_to c.recv half vr `star`
   trace_until c.trace vr `star`
   chan_inv_cond vs vr `star`
   in_state r p)

let send_pre_split (r:ref chan_val)  (p:prot{more p}) #q (c:chan_t q) (vs vr:chan_val) (b:bool) : hprop =
  (pts_to c.send half vs `star`
   pts_to c.recv half vr `star`
   trace_until c.trace vr `star`
   (if b then pure (vs == vr) else chan_inv_step vr vs) `star`
   in_state r p)

let send_recv_in_sync (r:ref chan_val) (p:prot{more p}) #q (c:chan_t q) (vs vr:chan_val)  : hprop =
    (pts_to c.send half vs `star`
     pts_to c.recv half vr `star`
     trace_until c.trace vr `star`
     pure (vs == vr) `star`
     in_state r p)

let sender_ahead (r:ref chan_val) (p:prot{more p}) #q (c:chan_t q) (vs vr:chan_val)  : hprop =
    (pts_to c.send half vs `star`
     pts_to c.recv half vr `star`
     trace_until c.trace vr `star`
     chan_inv_step vr vs `star`
     in_state r p)

let channel_cases (r:ref chan_val) (#p:prot{more p}) #q (c:chan q) (x:msg_t p) (vs vr:chan_val)
                  (then_: (unit -> SteelT unit (send_recv_in_sync r p c.chan_chan vs vr) (fun _ -> in_state r (step p x))))
                  (else_: (unit -> SteelT unit (sender_ahead r p c.chan_chan vs vr) (fun _ -> in_state r (step p x))))
    : SteelT unit (send_pre r p c.chan_chan vs vr) (fun _ -> in_state r (step p x))
    = let cc = c.chan_chan in
      h_assert (send_pre r p cc vs vr);
      h_assert (send_pre_split r p cc vs vr (vs.chan_ctr = vr.chan_ctr));
      cond (vs.chan_ctr = vr.chan_ctr) (send_pre_split r p cc vs vr) _ then_ else_

let gather (#a:Type) (#v0 #v1:Ghost.erased a) (r:ref a)
  : SteelT unit
    (pts_to r half v0 `star` pts_to r half v1)
    (fun _ -> pts_to r full v0)
  = gather r

let share (#a:Type) (#v:a) (r:ref a)
  : SteelT unit
    (pts_to r full v)
    (fun _ -> pts_to r half v `star` pts_to r half v)
  = share r

let update_channel (#p:sprot) #q (c:chan_t q) (x:msg_t p) (vs:chan_val) (r:ref chan_val)
  : SteelT chan_val
           (pts_to r full vs `star` in_state_hprop p vs)
           (fun vs' -> pts_to r full vs' `star` (in_state_hprop (step p x) vs' `star` chan_inv_step vs vs'))
  = h_commute _ _;
    frame (fun _ -> elim_pure #(in_state_prop p vs)) _;
    h_elim_emp_l _;
    let vs' = next_chan_val x vs in
    write r vs';
    intro_pure_p #(in_state_prop (step p x) vs') () _;
    h_commute _ _;
    h_assert (pts_to r full vs' `star` in_state_hprop (step p x) vs');
    intro_pure_p #(chan_inv_step_p vs vs') () _;
    h_assert (chan_inv_step vs vs' `star` (pts_to r full vs' `star` in_state_hprop (step p x) vs'));
    h_commute _ _;
    assoc_r _ _ _;
    h_assert (pts_to r full vs' `star` (in_state_hprop (step p x) vs' `star` chan_inv_step vs vs'));
    return #chan_val #(fun vs' -> pts_to r full vs' `star` (in_state_hprop (step p x) vs' `star` chan_inv_step vs vs')) vs'

let send_pre_available (p:sprot) #q (c:chan_t q) (vs vr:chan_val)  = send_recv_in_sync c.send p c vs vr

let gather_r (#p:sprot) (r:ref chan_val) (v:chan_val)
  : SteelT unit
    (pts_to r half v `star` in_state r p)
    (fun _ -> pts_to r full v `star` in_state_hprop p v)
  = h_commute _ _;
    h_assert (in_state r p `star` pts_to r half v);
    let v' = frame (fun _ -> ghost_read_refine (in_state_hprop p) r) _ in
    h_assert ((pts_to r half v' `star` in_state_hprop p v') `star` pts_to r half v);
    h_commute _ _;
    assoc_l _ _ _;
    h_assert ((pts_to r half v `star` pts_to r half v') `star` in_state_hprop p v');
    pts_to_injective #_ #half #half r (Ghost.hide v) v' (fun (v':Ghost.erased chan_val) -> in_state_hprop p v');
    h_assert (pts_to r half v `star` pts_to r half v `star` in_state_hprop p v);
    frame (fun _ -> gather r) _

//#push-options "--query_stats"
let send_available(#p:sprot) #q (cc:chan q) (x:msg_t p) (vs vr:chan_val) (_:unit)
  : SteelT unit (send_pre_available p #q cc.chan_chan vs vr) (fun _ -> sender cc (step p x))
  = let c : chan_t q = cc.chan_chan in
    h_assert (pts_to c.send half vs `star`
              pts_to c.recv half vr `star`
              trace_until c.trace vr `star`
              pure (vs == vr) `star`
              in_state c.send p);
    rearrange_pqrst_r_pqst _ _ _ _ _;
    let _ = frame (fun _ -> elim_pure #(eq vs vr)) _ in
    assert (vs == vr);
    h_elim_emp_l _;
    rewrite_eq_squash vr vs (fun (vr:chan_val) ->
             pts_to c.send half vs `star`
             pts_to c.recv half vr `star`
             trace_until c.trace vr `star`
             in_state c.send p);
    h_assert (pts_to c.send half vs `star`
              pts_to c.recv half vs `star`
              trace_until c.trace vs `star`
              in_state c.send p);
    frame (fun _ -> assoc_r _ _ _) _;
    h_commute _ _;
    assoc_l _ _ _;
    frame (fun _ -> h_commute _ _) _;
    h_assert ((pts_to c.send half vs `star` in_state c.send p) `star`
              (pts_to c.recv half vs `star` trace_until c.trace vs));
    frame (fun _ -> gather_r c.send vs) _;
    h_assert ((pts_to c.send full vs `star` in_state_hprop p vs) `star`
              (pts_to c.recv half vs `star` trace_until c.trace vs));
    let next_vs = frame (fun _ -> update_channel c x vs c.send) _ in
    h_assert ((pts_to c.send full next_vs `star` (in_state_hprop (step p x) next_vs `star` chan_inv_step vs next_vs)) `star`
              (pts_to c.recv half vs `star` trace_until c.trace vs));
    assoc_r _ _ _;
    frame (fun _ -> share #_ #next_vs c.send) _;
    h_assert ((pts_to c.send half next_vs `star` pts_to c.send half next_vs) `star`
               ((in_state_hprop (step p x) next_vs `star` chan_inv_step vs next_vs) `star`
                (pts_to c.recv half vs `star` trace_until c.trace vs)));
    rearrange5 _ _ _ _ _;
    h_assert ((pts_to c.send half next_vs `star` in_state_hprop (step p x) next_vs) `star`
               ((pts_to c.send half next_vs `star` chan_inv_step vs next_vs) `star`
                (pts_to c.recv half vs `star` trace_until c.trace vs)));
    frame (fun _ -> intro_h_exists next_vs (fun (next_vs:chan_val) -> pts_to c.send half next_vs `star` in_state_hprop (step p x) next_vs)) _;
    h_assert (sender cc (step p x) `star`
               ((pts_to c.send half next_vs `star` chan_inv_step vs next_vs) `star`
                 (pts_to c.recv half vs `star` trace_until c.trace vs)));
    h_commute _ _;
    frame (fun _ -> rearrange _ _ _ _) _;
    frame (fun _ -> frame_l (fun _ -> h_commute _ _) _) _;
    frame (fun _ -> assoc_l _ _ _) _;
    frame (fun _ -> intro_chan_inv_step c next_vs vs) _;
    h_assert (chan_inv c `star` sender cc (step p x));
    frame (fun _ -> release cc.chan_lock) _;
    h_elim_emp_l _

let next_trace #p (vr:chan_val) (vs:chan_val)
                  (tr:partial_trace_of p)
                  (s:squash (eq (until tr) (step vr.chan_prot vr.chan_msg)))
                  (_:squash (chan_inv_step_p vr vs))
   : (ts:partial_trace_of p { until ts == step vs.chan_prot vs.chan_msg })
   = let msg : next_msg_t tr = vs.chan_msg in
     assert (extensible tr);
     extend_partial_trace tr msg

let squash_and (vr:chan_val) (vs:chan_val{chan_inv_step_p vr vs})
  : s:squash (chan_inv_step_p vr vs)
  = ()

let next_trace_st #p (vr:chan_val) (vs:chan_val) (tr:partial_trace_of p)
  : SteelT (extension_of tr)
           (chan_inv_step vr vs `star` pure (until tr == step vr.chan_prot vr.chan_msg))
           (fun ts -> pure (until ts == step vs.chan_prot vs.chan_msg))
  = let s0 : squash (chan_inv_step_p vr vs) =
       frame (fun _ -> elim_pure #(chan_inv_step_p vr vs)) _ in
    h_elim_emp_l _;
    let s1 : squash (until tr == step vr.chan_prot vr.chan_msg) =
      elim_pure #_ in
    let ts = next_trace vr vs tr s0 s1 in
    let s2 : squash (until ts == step vs.chan_prot vs.chan_msg) = () in
    intro_pure s2;
    h_assert (pure (until ts == step vs.chan_prot vs.chan_msg));
    return #(extension_of tr) #(fun ts -> pure (until ts == step vs.chan_prot vs.chan_msg)) ts

let write_trace #p (r:trace_ref p)
                   (old_tr:partial_trace_of p)
                   (new_tr:extension_of old_tr)
  : SteelT unit (pts_to_ref r full old_tr)
                (fun _ -> pts_to_ref r full new_tr)
  = let _ = write_monotonic_ref #_ #_ #old_tr r new_tr in
    return ()

let update_trace #p (r:trace_ref p) (vr:chan_val) (vs:chan_val) (s:squash (chan_inv_step_p vr vs))
  : SteelT unit
           (trace_until r vr) // `star` chan_inv_step vr vs)
           (fun _ -> trace_until r vs)
  = intro_pure_p s _;
    h_commute _ _;
    h_assert ((h_exists (fun (tr:partial_trace_of p) ->
                   pts_to_ref r full tr `star`
                   pure (until tr == step vr.chan_prot vr.chan_msg))) `star`
               chan_inv_step vr vs);
    let tr =
      frame (fun _ ->
        read_monotonic_ref #(partial_trace_of p) #full #(extended_to)
           #(fun (tr:partial_trace_of p) -> pure (eq (until tr) (step vr.chan_prot vr.chan_msg)))
           r) _
    in
    h_assert ((pts_to_ref r full tr `star` pure (eq (until tr) (step vr.chan_prot vr.chan_msg))) `star` chan_inv_step vr vs);
    assoc_r _ _ _;
    frame_l (fun _ -> h_commute _ _) _;
    let ts : extension_of tr = frame_l (fun _ -> next_trace_st vr vs tr) _ in
    h_assert (pts_to_ref r full tr `star` pure (until ts == step vs.chan_prot vs.chan_msg));
    frame (fun _ -> write_trace r tr ts) _;
    h_assert (pts_to_ref r full ts `star` pure (until ts == step vs.chan_prot vs.chan_msg));
    intro_h_exists ts (fun (ts:partial_trace_of p) ->
                         pts_to_ref r full ts `star`
                         pure (until ts == step vs.chan_prot vs.chan_msg))

let recv_available (#p:sprot) #q (cc:chan q) (vs vr:chan_val) (_:unit)
  : SteelT (msg_t p)
    (sender_ahead cc.chan_chan.recv p cc.chan_chan vs vr)
    (fun x -> receiver cc (step p x))
  = let c = cc.chan_chan in
    h_assert (pts_to c.send half vs `star`
              pts_to c.recv half vr `star`
              trace_until c.trace vr `star`
              chan_inv_step vr vs `star`
              in_state c.recv p);
    rearrange_pqrst_qt_s_pr _ _ _ _ _;
    frame (fun _ -> gather_r c.recv vr) _;
    h_assert ((pts_to c.recv full vr `star` in_state_hprop p vr) `star`
               (chan_inv_step vr vs `star` (pts_to c.send half vs `star` trace_until c.trace vr)));
    h_commute _ _;
    h_assert (chan_inv_step vr vs `star`
              (pts_to c.send half vs `star` trace_until c.trace vr) `star`
              (pts_to c.recv full vr `star` in_state_hprop p vr));
    assoc_r _ _ _;
    let tok_chan_inv_step_p : squash (chan_inv_step_p vr vs)
      = frame (fun _ -> elim_pure #(chan_inv_step_p vr vs)) _ in
    assert (vs.chan_prot == step vr.chan_prot vr.chan_msg);
    h_elim_emp_l _;
    h_assert (((pts_to c.send half vs `star` trace_until c.trace vr) `star` (pts_to c.recv full vr `star` in_state_hprop p vr)));
    assoc_l _ _ _;
    frame_l (fun _ -> elim_pure #(in_state_prop p vr)) _;
    assert (vs.chan_prot == p);
    let s : squash (in_state_prop (step p vs.chan_msg) vs) = () in
    h_commute _ _;
    h_elim_emp_l _;
    h_assert ((pts_to c.send half vs `star` trace_until c.trace vr) `star` pts_to c.recv full vr);
    intro_pure_p s _;
    h_assert (in_state_hprop (step p vs.chan_msg) vs `star`
              ((pts_to c.send half vs `star` trace_until c.trace vr) `star` pts_to c.recv full vr));
    frame_l (fun _ -> frame_l (fun _ -> write c.recv vs) _) _;
    h_assert (in_state_hprop (step p vs.chan_msg) vs `star`
              ((pts_to c.send half vs `star` trace_until c.trace vr) `star` pts_to c.recv full vs));
    frame_l (fun _ -> frame_l (fun _ -> share c.recv) _) _;
    h_assert (in_state_hprop (step p vs.chan_msg) vs `star`
              ((pts_to c.send half vs `star` trace_until c.trace vr) `star`
               (pts_to c.recv half vs `star` pts_to c.recv half vs)));
    frame_l (fun _ -> rearrange _ _ _ _) _;
    let next_p = step p vs.chan_msg in
    h_assert (in_state_hprop next_p vs `star`
              ((pts_to c.send half vs `star` pts_to c.recv half vs) `star`
               (trace_until c.trace vr `star` pts_to c.recv half vs)));
    h_assume  ((pts_to c.recv half vs `star` in_state_hprop next_p vs) `star`
                ((pts_to c.send half vs `star` pts_to c.recv half vs) `star`
                  trace_until c.trace vr));
    frame (fun _ -> intro_h_exists vs
                 (fun (vs:chan_val) -> (pts_to c.recv half vs `star` in_state_hprop next_p vs))) _;
    h_assert (receiver cc next_p `star` ((pts_to c.send half vs `star` pts_to c.recv half vs) `star` trace_until c.trace vr));
    frame_l (fun _ -> frame_l (fun _ -> update_trace c.trace vr vs tok_chan_inv_step_p) _) _;
    h_assert (receiver cc next_p `star` ((pts_to c.send half vs `star` pts_to c.recv half vs) `star` trace_until c.trace vs));
    h_commute _ _;
    frame (fun _ -> intro_chan_inv c vs) _;
    frame (fun _ -> release cc.chan_lock) _;
    h_elim_emp_l _;
    return #_ #(fun x -> receiver cc (step p x)) vs.chan_msg

let send_pre_blocked (p:sprot) #q (c:chan_t q)  = sender_ahead c.send p c

let send_blocked (#p:prot{more p}) #q (cc:chan q) (x:msg_t p) (vs vr:chan_val)
                 (loop:(unit ->SteelT unit (sender cc p) (fun _ -> sender cc (step p x))))
                 (_:unit)
  : SteelT unit (send_pre_blocked p cc.chan_chan vs vr) (fun _ -> sender cc (step p x))
  = let c = cc.chan_chan in
    h_assert ((pts_to c.send half vs `star`
               pts_to c.recv half vr `star`
               trace_until c.trace vr `star`
               chan_inv_step vr vs) `star`
               sender cc p);
    frame (fun _ -> intro_chan_inv_step c vs vr) _;
    h_assert (chan_inv c `star` sender cc p);
    frame (fun _ -> release cc.chan_lock) _;
    h_elim_emp_l _;
    loop ()

let send_receive_prelude (#p:prot) (cc:chan p)
  : SteelT (chan_val & chan_val)
           emp
           (fun v ->
             pts_to cc.chan_chan.send half (fst v) `star`
             pts_to cc.chan_chan.recv half (snd v) `star`
             trace_until cc.chan_chan.trace (snd v) `star`
             chan_inv_cond (fst v) (snd v))
  = let c : chan_t p = cc.chan_chan in
    let l : lock (chan_inv c) = cc.chan_lock in
    let _ = acquire l in
    h_assert (chan_inv c);
    let vs = read_refine (chan_inv_recv c) c.send in
    h_assert (pts_to c.send half vs `star` chan_inv_recv c vs);
    h_commute _ _;
    frame (fun _ -> h_exists_assoc_r _ _ _) _;
    let vr = frame (fun _ -> read_refine (fun vr -> trace_until c.trace vr `star` chan_inv_cond vs vr) c.recv) _ in
    h_assert ((pts_to c.recv half vr `star` (trace_until c.trace vr `star` chan_inv_cond vs vr)) `star` pts_to c.send half vs);
    frame (fun _ -> assoc_l _ _ _) _;
    h_assert (pts_to c.recv half vr `star` trace_until c.trace vr `star` chan_inv_cond vs vr `star` pts_to c.send half vs);
    h_commute _ _;
    h_assert (pts_to c.send half vs `star` (pts_to c.recv half vr `star` trace_until c.trace vr `star` chan_inv_cond vs vr));
    assoc_l _ _ _;
    h_assert (pts_to c.send half vs `star` (pts_to c.recv half vr `star` trace_until c.trace vr) `star` chan_inv_cond vs vr);
    frame (fun _ -> assoc_l _ _ _) _;
    h_assert (pts_to c.send half vs `star`
              pts_to c.recv half vr `star` trace_until c.trace vr `star` chan_inv_cond vs vr);
    let result : chan_val & chan_val = vs, vr in
    return #(chan_val & chan_val)
           #(fun result ->
              pts_to c.send half (fst result) `star`
              pts_to c.recv half (snd result) `star`
              trace_until cc.chan_chan.trace (snd result) `star`
              chan_inv_cond (fst result) (snd result))
           result

// let rec send (#p:prot{more p}) (c:chan) (x:msg_t p)
//  : Steel unit
//    (expects sender c p)
//    (provides fun _ -> sender c (step p x))
//  = acquire c.inv;
//    let _, _, n0 = !c.chan.send in
//    let _, _, n1 = !c.chan.recv in
//    if n0 == n1 //last send received
//    then (c.chan.send := (p, x, n0 + 1);
//          release c.inv)
//    else (release c.inv; send c x) //spin
let rec send (#q:prot) (cc:chan q) (#p:prot{more p}) (x:msg_t p)
  : SteelT unit (sender cc p) (fun _ -> sender cc (step p x))
  = h_assert (in_state cc.chan_chan.send p);
    h_intro_emp_l _;
    h_assert (emp `star` (in_state cc.chan_chan.send p));
    let v = frame (fun _ -> send_receive_prelude #q cc) _ in
    let vs = fst v in
    let vr = snd v in
    h_assert ((pts_to cc.chan_chan.send half vs `star`
               pts_to cc.chan_chan.recv half vr `star`
               trace_until cc.chan_chan.trace vr `star`
               chan_inv_cond vs vr) `star` (in_state cc.chan_chan.send p));
    h_assert (send_pre cc.chan_chan.send p cc.chan_chan vs vr);
    channel_cases cc.chan_chan.send #p cc x vs vr
                  (send_available #p cc x vs vr)
                  (send_blocked #p cc x vs vr (fun _ -> send cc x))


// let rec recv (#p:prot{more_msgs p}) (c:chan)
//   : Steel (msg_t p)
//     (expects receiver c p)
//     (provides fun x -> receiver v (step p x))
//   = acquire c.inv;
//     let qs, x, n0 = !i.chan.send in
//     let qr, y, n1 = !i.chan.recv in
//     if n0==n1 //last send already received
//     then (release i.inv; recv c)
//     else (c.chan.recv := (qs, x, n0);
//           release c.inv; x)


let channel_cases_recv
                  (r:ref chan_val) (#p:prot{more p}) #q (c:chan q) (vs vr:chan_val)
                  (then_: (unit -> SteelT (msg_t p) (send_recv_in_sync r p c.chan_chan vs vr) (fun x -> in_state r (step p x))))
                  (else_: (unit -> SteelT (msg_t p) (sender_ahead r p c.chan_chan vs vr) (fun x -> in_state r (step p x))))
    : SteelT (msg_t p) (send_pre r p c.chan_chan vs vr) (fun x -> in_state r (step p x))
    = let cc = c.chan_chan in
      h_assert (send_pre r p cc vs vr);
      h_assert (send_pre_split r p cc vs vr (vs.chan_ctr = vr.chan_ctr));
      cond (vs.chan_ctr = vr.chan_ctr) (send_pre_split r p cc vs vr) _ then_ else_


let recv_blocked (#p:prot{more p}) #q (cc:chan q) (vs vr:chan_val)
                 (loop:unit -> SteelT (msg_t p) (receiver cc p) (fun x -> receiver cc (step p x)))
                 (_:unit)
  : SteelT (msg_t p) (send_recv_in_sync cc.chan_chan.recv p cc.chan_chan vs vr) (fun x -> receiver cc (step p x))
  = let c = cc.chan_chan in
    frame (fun _ -> intro_chan_inv_eq c vs vr) _;
    frame (fun _ -> release cc.chan_lock) _;
    h_elim_emp_l _;
    loop ()

let rec recv #q (#p:prot{more p}) (cc:chan q)
  : SteelT (msg_t p) (receiver cc p) (fun x -> receiver cc (step p x))
  = h_intro_emp_l _;
    let vs_vr = frame (fun _ -> send_receive_prelude cc) _ in
    let vs = fst vs_vr in
    let vr = snd vs_vr in
    h_assert (send_pre cc.chan_chan.recv p cc.chan_chan vs vr);
    channel_cases_recv cc.chan_chan.recv #p cc vs vr (recv_blocked #p cc vs vr (fun _ -> recv cc))
                                                     (recv_available #p cc vs vr)

let history_p' (#p:prot) (t:partial_trace_of p) (s:partial_trace_of p) : prop =
  t `extended_to` s /\ True

let history_p (#p:prot) (t:partial_trace_of p) : stable_property extended_to =
  history_p' t

let history (#p:prot) (c:chan p) (t:partial_trace_of p) : hprop =
  pure (witnessed c.chan_chan.trace (history_p t))


let history_duplicable (#p:prot) (c:chan p) (t:partial_trace_of p)
  : SteelT unit (history c t) (fun _ -> history c t `star` history c t)
  = dup_pure _

let extension_until #p (previous:partial_trace_of p) (q:prot) =
  (t:partial_trace_of p{previous `extended_to` t /\ until t == q})

let recall_trace_ref #q (r:trace_ref q) (tr tr':partial_trace_of q)
  : SteelT (squash (history_p tr tr'))
           (pts_to_ref r full tr'  `star` pure (witnessed r (history_p tr)))
           (fun _ -> pts_to_ref r full tr')
  = recall #(partial_trace_of q) #full #extended_to #(history_p tr) r tr';
    h_assert (pts_to_ref r full tr' `star` pure (history_p tr tr'));
    let s : squash (history_p tr tr') = frame_l (fun _ -> elim_pure #(history_p tr tr')) _ in
    h_commute _ _;
    h_elim_emp_l _;
    s

let witness_trace_ref #q (r:trace_ref q) (tr:partial_trace_of q)
  : SteelT unit (pts_to_ref r full tr)
                (fun _ -> pts_to_ref r full tr `star` pure (witnessed r (history_p tr)))
  = witness #_ #full #extended_to r (history_p tr) tr ()

let extend_history #q (c:chan q) (tr:partial_trace_of q) (v:chan_val)
  : SteelT (extension_of tr)
           (pts_to c.chan_chan.recv half v `star`
            history c tr `star`
            trace_until c.chan_chan.trace v)
           (fun tr' -> pts_to c.chan_chan.recv half v `star`
                    history c tr' `star`
                    trace_until c.chan_chan.trace v `star`
                    pure (until tr' == step v.chan_prot v.chan_msg))
  = let tr' = frame_l (fun _ -> read_monotonic_ref c.chan_chan.trace) _ in
    h_assert ((pts_to c.chan_chan.recv half v `star` history c tr) `star`
              (pts_to_ref c.chan_chan.trace full tr' `star`
               pure (until tr' == step v.chan_prot v.chan_msg)));
    frame_l (fun _ -> h_commute _ _) _;
    rearrange _ _ _ _;
    frame_l (fun _ -> h_commute _ _) _;
    h_assert ((pts_to c.chan_chan.recv half v `star` pure (until tr' == step v.chan_prot v.chan_msg)) `star`
              (pts_to_ref c.chan_chan.trace full tr'  `star` history c tr));
    h_assert ((pts_to c.chan_chan.recv half v `star` pure (until tr' == step v.chan_prot v.chan_msg)) `star`
              (pts_to_ref c.chan_chan.trace full tr'  `star` pure (witnessed c.chan_chan.trace (history_p tr))));
    let trref : trace_ref q = c.chan_chan.trace in
    h_assert ((pts_to c.chan_chan.recv half v `star` pure (until tr' == step v.chan_prot v.chan_msg)) `star`
              (pts_to_ref trref full tr'  `star` pure (witnessed trref (history_p tr))));
    let tr_extension = frame_l (fun _ -> recall_trace_ref trref tr tr') _ in
    h_assert ((pts_to c.chan_chan.recv half v `star` pure (until tr' == step v.chan_prot v.chan_msg)) `star`
              pts_to_ref trref full tr');
    frame_l (fun _ -> witness_trace_ref trref tr') _;
    h_assert ((pts_to c.chan_chan.recv half v `star` pure (until tr' == step v.chan_prot v.chan_msg)) `star`
              (pts_to_ref trref full tr' `star` history c tr'));
    frame_l (fun _ -> h_commute _ _) _;
    rearrange _ _ _ _;
    frame_l (fun _ -> h_commute _ _) _;
    h_assert ((pts_to c.chan_chan.recv half v `star` history c tr') `star`
              (pts_to_ref trref full tr' `star` pure (until tr' == step v.chan_prot v.chan_msg)));
    frame_l (fun _ -> frame_l (fun _ -> dup_pure _) _) _;
    frame_l (fun _ -> assoc_l _ _ _) _;
    h_assert ((pts_to c.chan_chan.recv half v `star` history c tr') `star`
              ((pts_to_ref trref full tr' `star` pure (until tr' == step v.chan_prot v.chan_msg))
                `star`
                pure (until tr' == step v.chan_prot v.chan_msg)));
    frame_l (fun _ -> frame (fun _ -> intro_trace_until trref tr' v) _) _;
    h_assert ((pts_to c.chan_chan.recv half v `star` history c tr') `star`
              (trace_until c.chan_chan.trace v `star` pure (until tr' == step v.chan_prot v.chan_msg)));
    assoc_l _ _ _;
    return #(extension_of tr) #(fun tr' -> pts_to c.chan_chan.recv half v `star`
                                        history c tr' `star`
                                        trace_until c.chan_chan.trace v `star`
                                        pure (until tr' == step v.chan_prot v.chan_msg)) tr'

let prot_equals #q (cc:chan q) #p (vr:chan_val)
  : SteelT (squash (step vr.chan_prot vr.chan_msg == p))
           (pts_to cc.chan_chan.recv half vr `star` receiver cc p)
           (fun _ -> pts_to cc.chan_chan.recv half vr `star` receiver cc p)
  = let vr' = frame_l (fun _ -> ghost_read_refine _ cc.chan_chan.recv) _ in
    //this assert seems to be necessay
    h_assert (pts_to cc.chan_chan.recv half vr `star` (pts_to cc.chan_chan.recv half vr' `star` in_state_hprop p vr'));
    assoc_l _ _ _;
    pts_to_injective #chan_val #_ #_ cc.chan_chan.recv (Ghost.hide vr) vr' (fun (vr':Ghost.erased chan_val) -> in_state_hprop p vr');
    h_assert (pts_to cc.chan_chan.recv half vr `star` pts_to cc.chan_chan.recv half vr `star` in_state_hprop p vr);
    let s = frame_l (fun _ -> elim_intro_pure #(in_state_prop p vr)) _ in
    assoc_r _ _ _;
    h_assert (pts_to cc.chan_chan.recv half vr `star` (pts_to cc.chan_chan.recv half vr `star` in_state_hprop p vr));
    frame_l (fun _ -> intro_h_exists vr (fun (vr:chan_val) -> (pts_to cc.chan_chan.recv half vr `star` in_state_hprop p vr))) _;
    h_assert (pts_to cc.chan_chan.recv half vr `star` receiver cc p);
    s


let rewrite_eq_squash_tok #a (x:a) (y:a) ($tok:squash (x==y)) (p:a -> hprop)
  : SteelT unit (p x) (fun _ -> p y)
  = h_assert (p y)

let witness_trace_until #q (r:trace_ref q) (vr:chan_val)
  : SteelT (partial_trace_of q)
           (trace_until r vr)
           (fun tr -> trace_until r vr `star` pure (witnessed r (history_p tr)))
  = let tr = read_monotonic_ref r in
    //need this assert
    h_assert (pts_to_ref r full tr `star` pure (until tr == step vr.chan_prot vr.chan_msg));
    frame (fun _ -> witness_trace_ref r tr) _;
    frame (fun _ -> h_commute _ _) _;
    assoc_r _ _ _;
    frame_l (fun _ -> intro_trace_until r tr vr) _;
    h_commute _ _;
    h_assert (trace_until r vr `star` pure (witnessed r (history_p tr)));
    return #(partial_trace_of q) tr

let trace #q (cc:chan q)
  : SteelT (partial_trace_of q) emp (fun tr -> history cc tr)
  = let _ = send_receive_prelude cc in
    rearrange_for_get_trace _ _ _ _;
    let tr = frame (fun _ -> witness_trace_until cc.chan_chan.trace _) _ in
    rearrange_for_get_trace2 _ _ _ _ _;
    frame (fun _ -> intro_chan_inv_aux cc.chan_chan _ _) _;
    frame (fun _ -> release cc.chan_lock) _;
    h_elim_emp_l _;
    return tr

let extend_trace (#q:prot) (#p:prot) (cc:chan q) (tr:partial_trace_of q)
  : SteelT (extension_of tr)
           (receiver cc p `star` history cc tr)
           (fun t -> receiver cc p `star` history cc t `star` pure (until t == p))
  = h_intro_emp_l _;
    let vs_vr = frame (fun _ -> send_receive_prelude cc) _ in
    let vs = fst vs_vr in
    let vr = snd vs_vr in
    let c = cc.chan_chan in
    h_assert ((pts_to c.send half vs `star`
               pts_to c.recv half vr `star`
               trace_until c.trace vr `star`
               chan_inv_cond vs vr) `star`
              (receiver cc p `star` history cc tr));
    frame_l (fun _ -> h_commute _ _) _;
    rearrange _ _ _ _;
    h_assert ((pts_to c.send half vs `star`
               pts_to c.recv half vr `star`
               trace_until c.trace vr `star`
               history cc tr) `star`
              (chan_inv_cond vs vr `star` receiver cc p));
    rearrange_for_trace _ _ _ _ _;
    h_assert ((pts_to c.recv half vr `star`
                history cc tr `star`
                trace_until c.trace vr) `star`
               (pts_to c.send half vs `star`
                (chan_inv_cond vs vr `star` receiver cc p)));
    let tr' = frame (fun _ -> extend_history cc tr vr) _ in
    h_assert ((pts_to c.recv half vr `star`
                history cc tr' `star`
                trace_until c.trace vr `star`
                pure (until tr' == step vr.chan_prot vr.chan_msg)) `star`
               (pts_to c.send half vs `star`
                (chan_inv_cond vs vr `star` receiver cc p)));
    rearrange_for_trace_2 _ _ _ _ _ _ _;
    let tok = frame (fun _ -> prot_equals cc vr) _ in
    assert (step vr.chan_prot vr.chan_msg == p);
    rewrite_eq_squash_tok _ _ tok (fun zz ->
              ((pts_to c.recv half vr `star` receiver cc p) `star`
               (pure (until tr' == zz) `star`
                (history cc tr' `star`
                 trace_until c.trace vr `star`
                 pts_to c.send half vs `star`
                 chan_inv_cond vs vr))));
    rearrange_for_trace_3 _ _ _ _ _ _ _;
    frame (fun _ -> intro_chan_inv_aux cc.chan_chan vs vr) _;
    frame (fun _ -> release cc.chan_lock) _;
    h_elim_emp_l _;
    h_assert (receiver cc p `star` (history cc tr' `star` pure (until tr' == p)));
    assoc_l _ _ _;
    return tr'<|MERGE_RESOLUTION|>--- conflicted
+++ resolved
@@ -303,7 +303,6 @@
     assert (x == y);
     rewrite_eq_squash x y p
 
-<<<<<<< HEAD
 #push-options "--print_universes"
 
 
@@ -358,8 +357,6 @@
     return #(chan_t_sr p send recv) #(fun c -> chan_inv c) c'
 
 open Steel.Permissions
-=======
->>>>>>> a1f48f96
 let new_chan (p:prot)
   : SteelT (chan p) emp (fun c -> sender c p `star` receiver c p)
   = let q = msg unit p in
@@ -404,12 +401,7 @@
     h_assert (sender ch p `star` receiver ch p);
     return #(chan p) #(fun ch -> (sender ch p `star` receiver ch p)) ch
 
-<<<<<<< HEAD
 let send_pre (r:ref chan_val) (p:prot{more p}) #q (c:chan_t q) (vs vr:chan_val) : hprop =
-=======
-
-let send_pre (r:ref chan_val) (p:prot{more p}) (c:chan_t) (vs vr:chan_val) : hprop =
->>>>>>> a1f48f96
   (pts_to c.send half vs `star`
    pts_to c.recv half vr `star`
    trace_until c.trace vr `star`
