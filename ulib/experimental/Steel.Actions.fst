--- conflicted
+++ resolved
@@ -286,9 +286,9 @@
 
 let mem_invariant_elim' (uses:Set.set lock_addr) (hp:hprop) (m:mem)
 : Lemma
-  (requires interp (hp `star` locks_invariant uses m) m.heap)
+  (requires interp_heap (hp `star` locks_invariant uses m) m.heap)
   (ensures
-    interp (hp `star` lock_store_invariant uses m.locks) m.heap /\
+    interp_heap (hp `star` lock_store_invariant uses m.locks) m.heap /\
     (forall (i:nat). i >= m.ctr ==> m.heap i == None))
 = refine_star (lock_store_invariant uses m.locks) hp (heap_ctr_valid m);
   refine_equiv (lock_store_invariant uses m.locks `star` hp) (heap_ctr_valid m) m.heap;
@@ -297,24 +297,18 @@
 
 let mem_invariant_elim (hp:hprop) (m:mem)
 : Lemma
-<<<<<<< HEAD
-  (requires interp (hp `star` locks_invariant Set.empty m) m.heap)
+  (requires interp_heap (hp `star` locks_invariant Set.empty m) m.heap)
   (ensures
-    interp (hp `star` lock_store_invariant Set.empty m.locks) m.heap /\
+    interp_heap (hp `star` lock_store_invariant Set.empty m.locks) m.heap /\
     (forall (i:nat). i >= m.ctr ==> m.heap i == None))
-= mem_invariant_elim' Set.empty hp m
+  = mem_invariant_elim' Set.empty hp m
 
 let mem_invariant_intro' (uses:Set.set lock_addr) (hp:hprop) (m:mem)
 : Lemma
   (requires
-    interp (hp `star` lock_store_invariant uses m.locks) m.heap /\
-=======
-  (requires interp_heap (hp `star` locks_invariant m) m.heap)
-  (ensures
-    interp_heap (hp `star` lock_store_invariant m.locks) m.heap /\
->>>>>>> e97514b0
+    interp_heap (hp `star` lock_store_invariant uses m.locks) m.heap /\
     (forall (i:nat). i >= m.ctr ==> m.heap i == None))
-  (ensures interp (hp `star` locks_invariant uses m) m.heap)
+  (ensures interp_heap (hp `star` locks_invariant uses m) m.heap)
 = star_commutative hp (lock_store_invariant uses m.locks);
   refine_equiv (lock_store_invariant uses m.locks `star` hp) (heap_ctr_valid m) m.heap;
   refine_star (lock_store_invariant uses m.locks) hp (heap_ctr_valid m);
@@ -323,20 +317,10 @@
 let mem_invariant_intro (hp:hprop) (m:mem)
 : Lemma
   (requires
-<<<<<<< HEAD
-    interp (hp `star` lock_store_invariant Set.empty m.locks) m.heap /\
+    interp_heap (hp `star` lock_store_invariant Set.empty m.locks) m.heap /\
     (forall (i:nat). i >= m.ctr ==> m.heap i == None))
-  (ensures interp (hp `star` locks_invariant Set.empty m) m.heap)
-  = mem_invariant_intro' Set.empty hp m
-=======
-    interp_heap (hp `star` lock_store_invariant m.locks) m.heap /\
-    (forall (i:nat). i >= m.ctr ==> m.heap i == None))
-  (ensures interp_heap (hp `star` locks_invariant m) m.heap)
-= star_commutative hp (lock_store_invariant m.locks);
-  refine_equiv (lock_store_invariant m.locks `star` hp) (heap_ctr_valid m) m.heap;
-  refine_star (lock_store_invariant m.locks) hp (heap_ctr_valid m);
-  star_commutative hp (locks_invariant m)
->>>>>>> e97514b0
+  (ensures interp_heap (hp `star` locks_invariant Set.empty m) m.heap)
+= mem_invariant_intro' Set.empty hp m
 
 #push-options "--warn_error -271 --max_fuel 1 --initial_fuel 1"
 let non_alloc_action_to_non_locking_pre_m_action
@@ -363,11 +347,7 @@
       affine_star_heap (fp' x) lock_p h';
       assert(interp_heap lock_p h')
     in
-<<<<<<< HEAD
-    assert(interp (lock_store_invariant Set.empty m.locks) h');
-=======
-    assert (interp_heap (lock_store_invariant m.locks) h');
->>>>>>> e97514b0
+    assert (interp_heap (lock_store_invariant Set.empty m.locks) h');
     let m':mem = {m with heap = h'} in
     mem_invariant_intro (fp' x) m';
     (| x, m' |)
@@ -401,11 +381,7 @@
       affine_star_heap (fp' x) lock_p h';
       assert(interp_heap lock_p h')
     in
-<<<<<<< HEAD
-    assert(interp (lock_store_invariant Set.empty m.locks) h');
-=======
-    assert(interp_heap (lock_store_invariant m.locks) h');
->>>>>>> e97514b0
+    assert(interp_heap (lock_store_invariant Set.empty m.locks) h');
     let m':mem = {m with heap = h'; ctr = m.ctr + 1} in
     mem_invariant_intro (fp' x) m';
     (| x, m' |)
@@ -458,43 +434,24 @@
 let is_m_frame_and_preorder_preserving_intro_aux
   (#fp:hprop) (#a:Type) (#fp':a -> hprop) (f:pre_m_action fp a fp')
   (preserves_framing_intro:
-<<<<<<< HEAD
-    (frame: hprop) -> (m0: hmem (fp `star` frame)) ->
+    (frame: hprop) -> (m0: hmem_with_inv (fp `star` frame)) ->
     Lemma (ac_reasoning_for_m_frame_preserving fp frame (locks_invariant Set.empty m0) m0;
       let (| x, m1 |) = f m0 in
-      interp ((fp' x `star` frame) `star` locks_invariant Set.empty m1) (heap_of_mem m1) /\
-=======
-    (frame: hprop) -> (m0: hmem_with_inv (fp `star` frame)) ->
-    Lemma (ac_reasoning_for_m_frame_preserving fp frame (locks_invariant m0) m0;
-      let (| x, m1 |) = f m0 in
-      interp ((fp' x `star` frame) `star` locks_invariant m1) m1 /\
->>>>>>> e97514b0
+      interp ((fp' x `star` frame) `star` locks_invariant Set.empty m1) m1 /\
       mem_evolves m0 m1
     )
   )
   (frame_prop_preserves_intro:
-<<<<<<< HEAD
-    (frame: hprop) -> (m0: hmem (fp `star` frame)) -> (f_frame: frameable_heap_prop frame) ->
+    (frame: hprop) -> (m0: hmem_with_inv (fp `star` frame)) -> (f_frame: frameable_heap_prop frame) ->
     Lemma (ac_reasoning_for_m_frame_preserving fp frame (locks_invariant Set.empty m0) m0;
-=======
-    (frame: hprop) -> (m0: hmem_with_inv (fp `star` frame)) -> (f_frame: frameable_heap_prop frame) ->
-    Lemma (ac_reasoning_for_m_frame_preserving fp frame (locks_invariant m0) m0;
->>>>>>> e97514b0
       let (| x, m1 |) = f m0 in
       f_frame (heap_of_mem m0) <==> f_frame (heap_of_mem m1)
     )
   )
-<<<<<<< HEAD
-  (frame: hprop) (m0: hmem (fp `star` frame))
+  (frame: hprop) (m0: hmem_with_inv (fp `star` frame))
   : Lemma ((ac_reasoning_for_m_frame_preserving fp frame (locks_invariant Set.empty m0) m0;
       let (| x, m1 |) = f m0 in
-      interp ((fp' x `star` frame) `star` locks_invariant Set.empty m1) (heap_of_mem m1) /\
-=======
-  (frame: hprop) (m0: hmem_with_inv (fp `star` frame))
-  : Lemma ((ac_reasoning_for_m_frame_preserving fp frame (locks_invariant m0) m0;
-      let (| x, m1 |) = f m0 in
-      interp ((fp' x `star` frame) `star` locks_invariant m1) m1 /\
->>>>>>> e97514b0
+      interp ((fp' x `star` frame) `star` locks_invariant Set.empty m1) m1 /\
       mem_evolves m0 m1 /\
       (forall (f_frame:frameable_heap_prop frame). f_frame (heap_of_mem m0) <==> f_frame (heap_of_mem m1)) /\
       (forall (mp:mprop frame). mp (core_mem m0) == mp (core_mem m1))))
@@ -518,28 +475,16 @@
 let is_m_frame_and_preorder_preserving_intro
   (#fp:hprop) (#a:Type) (#fp':a -> hprop) (f:pre_m_action fp a fp')
   (preserves_framing_intro:
-<<<<<<< HEAD
-    (frame: hprop) -> (m0: hmem (fp `star` frame)) ->
+    (frame: hprop) -> (m0: hmem_with_inv (fp `star` frame)) ->
     Lemma (ac_reasoning_for_m_frame_preserving fp frame (locks_invariant Set.empty m0) m0;
       let (| x, m1 |) = f m0 in
-      interp ((fp' x `star` frame) `star` locks_invariant Set.empty m1) (heap_of_mem m1) /\
-=======
-    (frame: hprop) -> (m0: hmem_with_inv (fp `star` frame)) ->
-    Lemma (ac_reasoning_for_m_frame_preserving fp frame (locks_invariant m0) m0;
-      let (| x, m1 |) = f m0 in
-      interp ((fp' x `star` frame) `star` locks_invariant m1) m1 /\
->>>>>>> e97514b0
+      interp ((fp' x `star` frame) `star` locks_invariant Set.empty m1) m1 /\
       mem_evolves m0 m1
     )
   )
   (frame_prop_preserves_intro:
-<<<<<<< HEAD
-    (frame: hprop) -> (m0: hmem (fp `star` frame)) -> (f_frame: frameable_heap_prop frame) ->
+    (frame: hprop) -> (m0: hmem_with_inv (fp `star` frame)) -> (f_frame: frameable_heap_prop frame) ->
     Lemma (ac_reasoning_for_m_frame_preserving fp frame (locks_invariant Set.empty m0) m0;
-=======
-    (frame: hprop) -> (m0: hmem_with_inv (fp `star` frame)) -> (f_frame: frameable_heap_prop frame) ->
-    Lemma (ac_reasoning_for_m_frame_preserving fp frame (locks_invariant m0) m0;
->>>>>>> e97514b0
       let (| x, m1 |) = f m0 in
       f_frame (heap_of_mem m0) <==> f_frame (heap_of_mem m1)
     )
@@ -556,60 +501,36 @@
 
 #push-options "--z3rlimit 10 --max_ifuel 1 --initial_ifuel 1 --max_fuel 2 --initial_fuel 2"
 let non_alloc_action_to_non_locking_m_action
-<<<<<<< HEAD
-  (fp:hprop) (a: Type) (fp': a -> hprop) (f: action fp a fp')
+  (#fp:hprop) (#a: Type) (#fp': a -> hprop) (f: action fp a fp')
   (non_alloc: (h: hheap fp) -> (addr: addr) -> Lemma
-=======
-  (#fp:hprop) (#a: Type) (#fp': a -> hprop) (f: action fp a fp')
-    (non_alloc: (h: hheap fp) -> (addr: addr) -> Lemma
->>>>>>> e97514b0
     (requires (h addr == None))
     (ensures (let (| _, h'|) = f h in h' addr == None))
   )
   : Tot (m_action fp a fp')
-=
-  let f_m = non_alloc_action_to_non_locking_pre_m_action fp a fp' f non_alloc in
-  let preserves_framing_intro (frame:hprop) (m0:hmem (fp `star` frame))
+= let f_m = non_alloc_action_to_non_locking_pre_m_action fp a fp' f non_alloc in
+  let preserves_framing_intro (frame:hprop) (m0:hmem_with_inv (fp `star` frame))
     : Lemma (ac_reasoning_for_m_frame_preserving fp frame (locks_invariant Set.empty m0) m0;
       let (| x, m1 |) = f_m m0 in
-      interp ((fp' x `star` frame) `star` locks_invariant Set.empty m1) (heap_of_mem m1) /\
+      interp_heap ((fp' x `star` frame) `star` locks_invariant Set.empty m1) m1.heap /\
       mem_evolves m0 m1
     )
     =
     let (| x, m1 |) = f_m m0 in
-<<<<<<< HEAD
-    assert (interp ((fp `star` frame) `star` locks_invariant Set.empty m0) m0.heap);
+
+    assert (interp_heap ((fp `star` frame) `star` locks_invariant Set.empty m0) m0.heap);
     mem_invariant_elim (fp `star` frame) m0;
-    assert (interp ((fp `star` frame) `star` lock_store_invariant Set.empty m0.locks) m0.heap);
+    assert (interp_heap ((fp `star` frame) `star` lock_store_invariant Set.empty m0.locks) m0.heap);
     star_associative fp frame (lock_store_invariant Set.empty m0.locks);
-    assert (interp (fp `star` (frame `star` lock_store_invariant Set.empty m0.locks)) m0.heap);
+    assert (interp_heap (fp `star` (frame `star` lock_store_invariant Set.empty m0.locks)) m0.heap);
     is_frame_preserving_elim f (frame `star` (lock_store_invariant Set.empty m0.locks)) m0.heap
       (trivial_fp_prop (frame `star` (lock_store_invariant Set.empty m0.locks)));
-    assert (interp (fp' x `star` (frame `star` lock_store_invariant Set.empty m0.locks)) m1.heap);
-    assert (lock_store_invariant Set.empty m0.locks == lock_store_invariant Set.empty m1.locks);
-    assert (interp (fp' x `star` (frame `star` lock_store_invariant Set.empty m1.locks)) m1.heap);
+    assert (interp_heap (fp' x `star` (frame `star` lock_store_invariant Set.empty m0.locks)) m1.heap);
+    assert(lock_store_invariant Set.empty m0.locks == lock_store_invariant Set.empty m1.locks);
+    assert (interp_heap (fp' x `star` (frame `star` lock_store_invariant Set.empty m1.locks)) m1.heap);
     star_associative (fp' x) frame (lock_store_invariant Set.empty m1.locks);
-    assert (interp ((fp' x `star` frame) `star` lock_store_invariant Set.empty m1.locks) m1.heap);
+    assert (interp_heap ((fp' x `star` frame) `star` lock_store_invariant Set.empty m1.locks) m1.heap);
     mem_invariant_intro (fp' x `star` frame) m1;
-    assert (interp ((fp' x `star` frame) `star` locks_invariant Set.empty m1) (heap_of_mem m1));
-=======
-
-    assert (interp_heap ((fp `star` frame) `star` locks_invariant m0) m0.heap);
-    mem_invariant_elim (fp `star` frame) m0;
-    assert (interp_heap ((fp `star` frame) `star` lock_store_invariant m0.locks) m0.heap);
-    star_associative fp frame (lock_store_invariant m0.locks);
-    assert (interp_heap (fp `star` (frame `star` lock_store_invariant m0.locks)) m0.heap);
-    is_frame_preserving_elim f (frame `star` (lock_store_invariant m0.locks)) m0.heap
-      (trivial_fp_prop (frame `star` (lock_store_invariant m0.locks)));
-    assert (interp_heap (fp' x `star` (frame `star` lock_store_invariant m0.locks)) m1.heap);
-    assert(lock_store_invariant m0.locks == lock_store_invariant m1.locks);
-    assert (interp_heap (fp' x `star` (frame `star` lock_store_invariant m1.locks)) m1.heap);
-    star_associative (fp' x) frame (lock_store_invariant m1.locks);
-    assert (interp_heap ((fp' x `star` frame) `star` lock_store_invariant m1.locks) m1.heap);
-    mem_invariant_intro (fp' x `star` frame) m1;
-    assert (interp_heap ((fp' x `star` frame) `star` locks_invariant m1) (heap_of_mem m1));
-
->>>>>>> e97514b0
+    assert (interp_heap ((fp' x `star` frame) `star` locks_invariant Set.empty m1) (heap_of_mem m1));
     lock_store_unchanged_respects_preorder m0 m1;
     assert(mem_evolves m0 m1)
   in
@@ -618,6 +539,7 @@
   (fun frame m0 f_frame ->
     ac_reasoning_for_m_frame_preserving fp frame (locks_invariant Set.empty m0) m0;
     let (| x, m1 |) = f_m m0 in
+
     is_frame_preserving_elim f frame m0.heap f_frame;
     assert(f_frame (heap_of_mem m0) <==> f_frame (heap_of_mem m1))
   );
@@ -887,9 +809,6 @@
   ) in
   h
 
-<<<<<<< HEAD
-#push-options "--z3rlimit 50 --max_fuel 2 --initial_fuel 2 --initial_ifuel 1 --max_ifuel 1 --warn_error -271"
-=======
 let intro_star_heap (p q:hprop) (mp:hheap p) (mq:hheap q)
   : Lemma
     (requires
@@ -907,7 +826,6 @@
 
 
 #push-options "--z3rlimit 10 --max_fuel 0 --initial_fuel 0 --initial_ifuel 0 --max_ifuel 0"
->>>>>>> e97514b0
 let alloc_array_pre_m_action
   (#t: _)
   (len:U32.t)
@@ -925,52 +843,37 @@
     array_length = len;
     array_offset = 0ul;
   } in
-<<<<<<< HEAD
-  let single_h = singleton_heap len init a in
-  let new_h = join (heap_of_mem m) single_h in
-  assert(forall i. i>= m.ctr + 1 ==> new_h i == None);
-  assert(disjoint m.heap single_h);
-  affine_star emp (lock_store_invariant Set.empty m.locks) m.heap;
-  assert(interp (lock_store_invariant Set.empty m.locks) (heap_of_mem m));
-  let h_array = pts_to_array a full_permission (Seq.Base.create (U32.v len) init) in
-  assert(interp h_array single_h);
-  intro_star h_array (lock_store_invariant Set.empty m.locks) single_h (heap_of_mem m);
-  assert(interp (h_array `star` (lock_store_invariant Set.empty m.locks)) new_h);
-  let new_m = { m with heap = new_h; ctr = m.ctr +1 } in
-  mem_invariant_intro h_array new_m;
-=======
   let single_h = singleton_heap len init pre a in
   let new_h = join_heap (heap_of_mem m) single_h in
   assert(disjoint_heap m.heap single_h);
-  affine_star emp (lock_store_invariant m.locks) m;
-  assert(interp_heap (lock_store_invariant m.locks) m.heap);
+  affine_star emp (lock_store_invariant Set.empty m.locks) m;
+  assert(interp_heap (lock_store_invariant Set.empty m.locks) m.heap);
   assert(interp_heap (
     pts_to_array_with_preorder a full_permission (Seq.Base.create (U32.v len) init) pre)
     single_h
   );
   intro_star_heap
-    (lock_store_invariant m.locks)
+    (lock_store_invariant Set.empty m.locks)
     (pts_to_array_with_preorder a full_permission (Seq.Base.create (U32.v len) init) pre)
     (heap_of_mem m)
     single_h;
   assert(interp_heap (
-      (lock_store_invariant m.locks) `star`
+      (lock_store_invariant Set.empty m.locks) `star`
       (pts_to_array_with_preorder a full_permission (Seq.Base.create (U32.v len) init) pre)
     ) (join_heap (heap_of_mem m) single_h)
   );
   star_commutative_heap
-    (lock_store_invariant m.locks)
+    (lock_store_invariant Set.empty m.locks)
     (pts_to_array_with_preorder a full_permission (Seq.Base.create (U32.v len) init) pre);
   assert(interp_heap (
     (pts_to_array_with_preorder a full_permission (Seq.Base.create (U32.v len) init) pre)
-    `star` (lock_store_invariant m.locks)) new_h
+    `star` (lock_store_invariant Set.empty m.locks)) new_h
   );
   let new_m = { m with heap = new_h; ctr = m.ctr +1 } in
   assert(forall i. i>= m.ctr + 1 ==> new_h i == None);
   mem_invariant_intro
     (pts_to_array_with_preorder a full_permission (Seq.Base.create (U32.v len) init) pre)
     new_m;
->>>>>>> e97514b0
   (| a, new_m |)
 #pop-options
 
@@ -1008,63 +911,36 @@
       array_length = len;
       array_offset = 0ul;
     } in
-<<<<<<< HEAD
     ac_reasoning_for_m_frame_preserving emp frame (locks_invariant Set.empty m) m;
-    let (| a, m1 |) = alloc_array_pre_m_action len init m in
-=======
-    ac_reasoning_for_m_frame_preserving emp frame (locks_invariant m) m;
     let (| a, m1 |) = alloc_array_pre_m_action len init pre m in
->>>>>>> e97514b0
     assert (m1.ctr = m.ctr + 1);
     assert (m1.locks == m.locks);
     let h1 = heap_of_mem m1 in
     let single_h = singleton_heap len init pre a in
     assert (h1 == join_heap single_h h);
     intro_pts_to_array_with_preorder
-<<<<<<< HEAD
-      a full_permission (Seq.Base.create (U32.v len) init) (trivial_preorder t) single_h;
-    assert (interp (pts_to_array a full_permission (Seq.Base.create (U32.v len) init)) single_h);
-    ac_reasoning_for_m_frame_preserving' emp frame (lock_store_invariant Set.empty m.locks) m;
-    assert (interp (frame `star` lock_store_invariant Set.empty m.locks) h);
-    intro_star
-      (pts_to_array a full_permission (Seq.Base.create (U32.v len) init))
-      (frame `star` lock_store_invariant Set.empty m.locks)
-      single_h
-      h;
-    assert (interp
-      (pts_to_array a full_permission (Seq.Base.create (U32.v len) init) `star`
-      (frame `star` lock_store_invariant Set.empty m.locks)) h1
-=======
       a full_permission (Seq.Base.create (U32.v len) init) pre single_h;
     assert (interp_heap (
       pts_to_array_with_preorder a full_permission (Seq.Base.create (U32.v len) init) pre) single_h
     );
-    ac_reasoning_for_m_frame_preserving' emp frame (lock_store_invariant m.locks) m;
-    assert (interp_heap (frame `star` lock_store_invariant m.locks) h);
+    ac_reasoning_for_m_frame_preserving' emp frame (lock_store_invariant Set.empty m.locks) m;
+    assert (interp_heap (frame `star` lock_store_invariant Set.empty m.locks) h);
     intro_star_heap
       (pts_to_array_with_preorder a full_permission (Seq.Base.create (U32.v len) init) pre)
-      (frame `star` lock_store_invariant m.locks)
+      (frame `star` lock_store_invariant Set.empty m.locks)
       single_h
       h;
     assert (interp_heap
       (pts_to_array_with_preorder a full_permission (Seq.Base.create (U32.v len) init) pre
-      `star` (frame `star` lock_store_invariant m.locks)) h1
->>>>>>> e97514b0
+      `star` (frame `star` lock_store_invariant Set.empty m.locks)) h1
     );
     star_associative
       (pts_to_array_with_preorder a full_permission (Seq.Base.create (U32.v len) init) pre)
       frame
-<<<<<<< HEAD
       (lock_store_invariant Set.empty m.locks);
-    assert (interp
-      (pts_to_array a full_permission (Seq.Base.create (U32.v len) init) `star`
-      frame `star` lock_store_invariant Set.empty m.locks) h1
-=======
-      (lock_store_invariant m.locks);
     assert (interp_heap
       ((pts_to_array_with_preorder a full_permission (Seq.Base.create (U32.v len) init) pre
-      `star` frame) `star` lock_store_invariant m.locks) h1
->>>>>>> e97514b0
+      `star` frame) `star` lock_store_invariant Set.empty m.locks) h1
     );
     mem_invariant_intro
       (pts_to_array_with_preorder a full_permission (Seq.Base.create (U32.v len) init) pre
@@ -1080,32 +956,19 @@
       array_length = len;
       array_offset = 0ul;
     } in
-<<<<<<< HEAD
     ac_reasoning_for_m_frame_preserving emp frame (locks_invariant Set.empty m) m;
-    let (| a, m1 |) = alloc_array_pre_m_action len init m in
-=======
-    ac_reasoning_for_m_frame_preserving emp frame (locks_invariant m) m;
     let (| a, m1 |) = alloc_array_pre_m_action len init pre m in
->>>>>>> e97514b0
     assert (m1.ctr = m.ctr + 1);
     assert (m1.locks == m.locks);
     let h1 = heap_of_mem m1 in
     let single_h = singleton_heap len init pre a in
     assert (h1 == join_heap single_h h);
     assert(depends_only_on_without_affinity f_frame frame);
-<<<<<<< HEAD
-    assert (interp ((emp `star` frame) `star` (locks_invariant Set.empty m)) h);
-    affine_star (emp `star` frame) (locks_invariant Set.empty m) h;
-    affine_star emp frame h;
-    assert(interp frame h);
-    assert(f_frame h <==> f_frame (join single_h h))
-=======
-    assert (interp_heap ((emp `star` frame) `star` (locks_invariant m)) h);
-    affine_star_heap (emp `star` frame) (locks_invariant m) h;
+    assert (interp_heap ((emp `star` frame) `star` (locks_invariant Set.empty m)) h);
+    affine_star_heap (emp `star` frame) (locks_invariant Set.empty m) h;
     affine_star_heap emp frame h;
     assert(interp_heap frame h);
     assert(f_frame h <==> f_frame (join_heap single_h h))
->>>>>>> e97514b0
   )
 #pop-options
 
@@ -1602,7 +1465,7 @@
     interp (pts_to_ref r p (sel_ref r pre m) pre) m
   )
   =
-  affine_star (ref r pre) (locks_invariant m) m;
+  affine_star (ref r pre) (locks_invariant Set.empty m) m;
   assert(exists (p:permission{allows_read p}) (contents: Ghost.erased t).
     interp (pts_to_ref r p contents pre) m
   )
@@ -1843,23 +1706,13 @@
      mem_invariant_elim p m;
      let l = Available p in
      let locks' = l :: m.locks in
-<<<<<<< HEAD
-     assert (interp (lock_store_invariant Set.empty locks') (heap_of_mem m));
+     assert (interp_heap (lock_store_invariant Set.empty locks') (heap_of_mem m));
      let mem :mem = { m with locks = locks' } in
      assert (lock_store_invariant Set.empty mem.locks == p `star` lock_store_invariant Set.empty m.locks);
-     assert (interp (lock_store_invariant Set.empty mem.locks) (heap_of_mem mem));
+     assert (interp_heap (lock_store_invariant Set.empty mem.locks) (heap_of_mem mem));
      emp_unit (lock_store_invariant Set.empty mem.locks);
      star_commutative emp (lock_store_invariant Set.empty mem.locks);
-     assert (interp (emp `star` lock_store_invariant Set.empty mem.locks) (heap_of_mem mem));
-=======
-     assert (interp_heap (lock_store_invariant locks') (heap_of_mem m));
-     let mem :mem = { m with locks = locks' } in
-     assert (lock_store_invariant mem.locks == p `star` lock_store_invariant m.locks);
-     assert (interp_heap (lock_store_invariant mem.locks) (heap_of_mem mem));
-     emp_unit (lock_store_invariant mem.locks);
-     star_commutative emp (lock_store_invariant mem.locks);
-     assert (interp_heap (emp `star` lock_store_invariant mem.locks) (heap_of_mem mem));
->>>>>>> e97514b0
+     assert (interp_heap (emp `star` lock_store_invariant Set.empty mem.locks) (heap_of_mem mem));
      let lock_id = List.Tot.length locks' - 1 in
      mem_invariant_intro emp mem;
      (| lock_id, mem |)
@@ -1876,7 +1729,6 @@
     (ensures (p `star` q) `equiv` (p `star` r))
   = Classical.forall_intro_2 equiv_heap_iff_equiv
 
-<<<<<<< HEAD
 let mem_evolves_intro (m:mem) (m1:mem{L.length m1.locks >= L.length m.locks})
   (same_lock_i: (i:nat{i < L.length m.locks}) ->
     Lemma (lock_i m.locks i == lock_i m1.locks i))
@@ -1885,20 +1737,13 @@
   = Classical.forall_intro same_lock_i
 
 #push-options "--warn_error -271 --fuel 1 --ifuel 0 --z3rlimit 10"
-let new_lock_is_frame_preserving_aux (p:hprop) (frame:hprop) (m:hmem (p `star` frame))
-=======
-#push-options "--warn_error -271 --max_fuel 2 --initial_fuel 2 --admit_smt_queries true"
-let new_lock_is_frame_preserving (p:hprop)
-  : Lemma (is_m_frame_and_preorder_preserving (new_lock_pre_m_action p))
-  = let aux (frame:hprop) (m:hmem_with_inv (p `star` frame))
->>>>>>> e97514b0
+let new_lock_is_frame_preserving_aux (p:hprop) (frame:hprop) (m:hmem_with_inv (p `star` frame))
       : Lemma
           (ensures (
             ac_reasoning_for_m_frame_preserving p frame (locks_invariant Set.empty m) m;
             (
             let (| x, m1 |) = new_lock_pre_m_action p m in
-<<<<<<< HEAD
-            interp (emp `star` frame `star` locks_invariant Set.empty m1) (heap_of_mem m1) /\
+            interp_heap (emp `star` frame `star` locks_invariant Set.empty m1) (heap_of_mem m1) /\
             mem_evolves m m1 /\
             (forall (mp:mprop frame). mp (core_mem m) == mp (core_mem m1))
             )))
@@ -1908,20 +1753,20 @@
         mem_invariant_elim (p `star` frame) m;
         assert (m1.locks == Available p :: m.locks);
         assert (lock_store_invariant Set.empty m1.locks == (p `star` lock_store_invariant Set.empty m.locks));
-        assert (interp ((p `star` frame) `star` lock_store_invariant Set.empty m.locks) (heap_of_mem m));
+        assert (interp_heap ((p `star` frame) `star` lock_store_invariant Set.empty m.locks) m.heap);
         star_associative p frame (lock_store_invariant Set.empty m.locks);
-        assert (interp (p `star` (frame `star` lock_store_invariant Set.empty m.locks)) (heap_of_mem m));
+        assert (interp_heap (p `star` (frame `star` lock_store_invariant Set.empty m.locks)) m.heap);
         star_commutative frame (lock_store_invariant Set.empty m.locks);
         equiv_star_left p (frame `star` lock_store_invariant Set.empty m.locks) (lock_store_invariant Set.empty m.locks `star` frame);
-        assert (interp (p `star` (lock_store_invariant Set.empty m.locks `star` frame)) (heap_of_mem m));
+        assert (interp_heap (p `star` (lock_store_invariant Set.empty m.locks `star` frame)) m.heap);
         star_associative p (lock_store_invariant Set.empty m.locks) frame;
-        assert (interp ((p `star` lock_store_invariant Set.empty m.locks) `star` frame) (heap_of_mem m));
-        assert (interp ((lock_store_invariant Set.empty m1.locks) `star` frame) (heap_of_mem m));
-        assert (heap_of_mem m == heap_of_mem m1);
+        assert (interp_heap ((p `star` lock_store_invariant Set.empty m.locks) `star` frame) m.heap);
+        assert (interp_heap ((lock_store_invariant Set.empty m1.locks) `star` frame) m.heap);
+        assert (m.heap == m1.heap);
         star_commutative (lock_store_invariant Set.empty m1.locks) frame;
-        assert (interp (frame `star` (lock_store_invariant Set.empty m1.locks)) (heap_of_mem m1));
+        assert (interp_heap (frame `star` (lock_store_invariant Set.empty m1.locks)) m1.heap);
         emp_unit_left (frame `star` (lock_store_invariant Set.empty m1.locks));
-        assert (interp (emp `star` (frame `star` (lock_store_invariant Set.empty m1.locks))) (heap_of_mem m1));
+        assert (interp_heap (emp `star` (frame `star` (lock_store_invariant Set.empty m1.locks))) m1.heap);
         star_associative emp frame (lock_store_invariant Set.empty m1.locks);
         mem_invariant_intro (emp `star` frame) m1;
 
@@ -1943,30 +1788,6 @@
 let new_lock_is_frame_preserving (p:hprop)
   : Lemma (is_m_frame_and_preorder_preserving (new_lock_pre_m_action p))
   = Classical.forall_intro_2 (new_lock_is_frame_preserving_aux p)
-=======
-            interp_heap (emp `star` frame `star` locks_invariant m1) (heap_of_mem m1)))
-          [SMTPat ()]
-      = let (| x, m1 |) = new_lock_pre_m_action p m in
-        assert (m1.locks == Available p :: m.locks);
-        assert (locks_invariant m1 == (p `star` locks_invariant m));
-        assert (interp_heap ((p `star` frame) `star` locks_invariant m) (heap_of_mem m));
-        star_associative p frame (locks_invariant m);
-        assert (interp_heap (p `star` (frame `star` locks_invariant m)) (heap_of_mem m));
-        star_commutative frame (locks_invariant m);
-        equiv_star_left p (frame `star` locks_invariant m) (locks_invariant m `star` frame);
-        assert (interp_heap (p `star` (locks_invariant m `star` frame)) (heap_of_mem m));
-        star_associative p (locks_invariant m) frame;
-        assert (interp_heap ((p `star` locks_invariant m) `star` frame) (heap_of_mem m));
-        assert (interp_heap ((locks_invariant m1) `star` frame) (heap_of_mem m));
-        assert (heap_of_mem m == heap_of_mem m1);
-        star_commutative (locks_invariant m1) frame;
-        assert (interp_heap (frame `star` (locks_invariant m1)) (heap_of_mem m1));
-        emp_unit_left (frame `star` (locks_invariant m1));
-        assert (interp_heap (emp `star` (frame `star` (locks_invariant m1))) (heap_of_mem m1));
-        star_associative emp frame (locks_invariant m1)
-    in
-    ()
->>>>>>> e97514b0
 #pop-options
 
 let new_lock (p:hprop)
@@ -2070,21 +1891,19 @@
   = Classical.forall_intro_2 equiv_heap_iff_equiv;
     mem_invariant_elim emp m;
     let (| prefix, li, suffix |) = get_lock m.locks l in
-<<<<<<< HEAD
-    affine_star emp (locks_invariant Set.empty m) (heap_of_mem m);
+    affine_star_heap emp (locks_invariant Set.empty m) (heap_of_mem m);
     match li with
     | Available _ ->
       let h = heap_of_mem m in
-      affine_star emp (lock_store_invariant Set.empty m.locks) h;
-      assert (interp (lock_store_invariant Set.empty m.locks) h);
+      assert (interp_heap (lock_store_invariant Set.empty m.locks) h);
       lock_store_invariant_append prefix (li::suffix);
       assert (lock_store_invariant Set.empty m.locks `equiv`
              (lock_store_invariant Set.empty prefix `star`
                       (p `star` lock_store_invariant Set.empty suffix)));
-      assert (interp (lock_store_invariant Set.empty prefix `star`
+      assert (interp_heap (lock_store_invariant Set.empty prefix `star`
                        (p `star` lock_store_invariant Set.empty suffix)) h);
       let h = middle_to_head (lock_store_invariant Set.empty prefix) p (lock_store_invariant Set.empty suffix) h in
-      assert (interp (p `star`
+      assert (interp_heap (p `star`
                         (lock_store_invariant Set.empty prefix `star`
                          lock_store_invariant Set.empty suffix)) h);
       let new_lock_store = prefix @ (Locked p :: suffix) in
@@ -2095,43 +1914,12 @@
       equiv_star_left p (lock_store_invariant Set.empty new_lock_store)
                         (lock_store_invariant Set.empty prefix `star`
                           lock_store_invariant Set.empty suffix);
-      assert (interp (p `star` lock_store_invariant Set.empty new_lock_store) h);
+      assert (interp_heap (p `star` lock_store_invariant Set.empty new_lock_store) h);
       let h : hheap (p `star` lock_store_invariant Set.empty new_lock_store) = h in
       assert (heap_of_mem m == h);
       star_commutative p (lock_store_invariant Set.empty new_lock_store);
-      affine_star (lock_store_invariant Set.empty new_lock_store) p h;
-      assert (interp (lock_store_invariant Set.empty new_lock_store) h);
-=======
-    affine_star_heap emp (locks_invariant m) (heap_of_mem m);
-    match li with
-    | Available _ ->
-      let h = heap_of_mem m in
-      assert (interp_heap (lock_store_invariant m.locks) h);
-      lock_store_invariant_append prefix (li::suffix);
-      assert (lock_store_invariant m.locks `equiv`
-             (lock_store_invariant prefix `star`
-                      (p `star` lock_store_invariant suffix)));
-      assert (interp_heap (lock_store_invariant prefix `star`
-                       (p `star` lock_store_invariant suffix)) h);
-      let h = middle_to_head (lock_store_invariant prefix) p (lock_store_invariant suffix) h in
-      assert (interp_heap (p `star`
-                        (lock_store_invariant prefix `star`
-                         lock_store_invariant suffix)) h);
-      let new_lock_store = prefix @ (Locked p :: suffix) in
-      lock_store_invariant_append prefix (Locked p :: suffix);
-      assert (lock_store_invariant new_lock_store `equiv`
-              (lock_store_invariant prefix `star`
-                         lock_store_invariant suffix));
-      equiv_star_left p (lock_store_invariant new_lock_store)
-                        (lock_store_invariant prefix `star`
-                          lock_store_invariant suffix);
-      assert (interp_heap (p `star` lock_store_invariant new_lock_store) h);
-      let h : hheap (p `star` lock_store_invariant new_lock_store) = h in
-      assert (heap_of_mem m == h);
-      star_commutative p (lock_store_invariant new_lock_store);
-      affine_star_heap (lock_store_invariant new_lock_store) p h;
-      assert (interp_heap (lock_store_invariant new_lock_store) h);
->>>>>>> e97514b0
+      affine_star_heap (lock_store_invariant Set.empty new_lock_store) p h;
+      assert (interp_heap (lock_store_invariant Set.empty new_lock_store) h);
       let mem : mem = { m with locks = new_lock_store } in
       mem_invariant_intro p mem;
       let mem : hmem_with_inv p = mem in
@@ -2141,41 +1929,22 @@
 
     | Locked _ ->
       let b = false in
-<<<<<<< HEAD
-      assert (interp (pure (b == false)) (heap_of_mem m));
-      assert (interp (locks_invariant Set.empty m) (heap_of_mem m));
+      assert (interp_heap (pure (b == false)) (heap_of_mem m));
+      assert (interp_heap (locks_invariant Set.empty m) (heap_of_mem m));
       let h : hheap (locks_invariant Set.empty m) = heap_of_mem m in
       let h : hheap (pure (b==false) `star` locks_invariant Set.empty m) =
         intro_pure (b==false) (locks_invariant Set.empty m) h in
-      intro_or_l (pure (b==false) `star` locks_invariant Set.empty m)
+      intro_or_l_heap (pure (b==false) `star` locks_invariant Set.empty m)
                  (p `star` locks_invariant Set.empty m)
                  h;
-      or_star (pure (b==false)) p (locks_invariant Set.empty m) h;
-      assert (interp (h_or (pure (b==false)) p `star` locks_invariant Set.empty m) h);
-=======
-      assert (interp_heap (pure (b == false)) (heap_of_mem m));
-      assert (interp_heap (locks_invariant m) (heap_of_mem m));
-      let h : hheap (locks_invariant m) = heap_of_mem m in
-      let h : hheap (pure (b==false) `star` locks_invariant m) =
-        intro_pure (b==false) (locks_invariant m) h in
-      intro_or_l_heap (pure (b==false) `star` locks_invariant m)
-                 (p `star` locks_invariant m)
-                 h;
-      or_star_heap (pure (b==false)) p (locks_invariant m) h;
-      assert (interp_heap (h_or (pure (b==false)) p `star` locks_invariant m) h);
->>>>>>> e97514b0
+      or_star_heap (pure (b==false)) p (locks_invariant Set.empty m) h;
+      assert (interp_heap (h_or (pure (b==false)) p `star` locks_invariant Set.empty m) h);
       (| false, m |)
 #pop-options
 
 #push-options "--max_fuel 2 --initial_fuel 2 --max_ifuel 1 --initial_ifuel 1"
 let hmem_emp (p:hprop) (m:hmem_with_inv p) : hmem_with_inv emp = m
 #pop-options
-
-val release
-  (#p: hprop)
-  (l:lock p)
-  (m:hmem_with_inv p { lock_ok l m } )
-  : (b:bool & hmem_with_inv emp)
 
 #push-options "--max_fuel 2 --initial_fuel 2 --max_ifuel 1 --initial_ifuel 1 --z3rlimit 60"
 let release #p l m
@@ -2184,15 +1953,9 @@
     let h = heap_of_mem m in
     lock_store_invariant_append prefix (li::suffix);
     mem_invariant_elim p m;
-<<<<<<< HEAD
-    assert (interp (p `star`
+    assert (interp_heap (p `star`
                      (lock_store_invariant Set.empty prefix `star`
                        (lock_store_invariant Set.empty (li::suffix)))) h);
-=======
-    assert (interp_heap (p `star`
-                     (lock_store_invariant prefix `star`
-                       (lock_store_invariant (li::suffix)))) h);
->>>>>>> e97514b0
     match li with
     | Available _ ->
       (* this case is odd, but not inadmissible.
@@ -2207,36 +1970,20 @@
       (| false, hmem_emp p m |)
 
     | Locked _ ->
-<<<<<<< HEAD
-      assert (interp (p `star`
+      assert (interp_heap (p `star`
                         (lock_store_invariant Set.empty prefix `star`
                           (lock_store_invariant Set.empty suffix))) h);
       let h = middle_to_head p (lock_store_invariant Set.empty prefix) (lock_store_invariant Set.empty suffix) h in
-      assert (interp (lock_store_invariant Set.empty prefix `star`
-=======
-      assert (interp_heap (p `star`
-                        (lock_store_invariant prefix `star`
-                          (lock_store_invariant suffix))) h);
-      let h = middle_to_head p (lock_store_invariant prefix) (lock_store_invariant suffix) h in
-      assert (interp_heap (lock_store_invariant prefix `star`
->>>>>>> e97514b0
+      assert (interp_heap (lock_store_invariant Set.empty prefix `star`
                         (p `star`
                           (lock_store_invariant Set.empty suffix))) h);
       let new_lock_store = prefix @ (Available p :: suffix) in
       lock_store_invariant_append prefix (Available p :: suffix);
-<<<<<<< HEAD
       assert (lock_store_invariant Set.empty new_lock_store `equiv`
                 (lock_store_invariant Set.empty prefix `star`
                  (p `star` lock_store_invariant Set.empty (suffix))));
-      assert (interp (lock_store_invariant Set.empty new_lock_store) h);
+      assert (interp_heap (lock_store_invariant Set.empty new_lock_store) h);
       emp_unit_left (lock_store_invariant Set.empty new_lock_store);
-=======
-      assert (lock_store_invariant new_lock_store `equiv`
-                (lock_store_invariant prefix `star`
-                 (p `star` lock_store_invariant (suffix))));
-      assert (interp_heap (lock_store_invariant new_lock_store) h);
-      emp_unit_left (lock_store_invariant new_lock_store);
->>>>>>> e97514b0
       let mem : mem = { m with locks = new_lock_store } in
       mem_invariant_intro emp mem;
       let mem : hmem_with_inv emp = mem in
@@ -2264,24 +2011,24 @@
      let l = Invariant p in
      let locks' = l :: m.locks in
      mem_invariant_elim p m;
-     assert (interp (lock_store_invariant Set.empty locks') (heap_of_mem m));
+     assert (interp_heap (lock_store_invariant Set.empty locks') m.heap);
      let mem :mem = { m with locks = locks' } in
      assert (lock_store_invariant Set.empty mem.locks == p `star` lock_store_invariant Set.empty m.locks);
-     assert (interp (locks_invariant Set.empty mem) (heap_of_mem mem));
+     assert (interp_heap (locks_invariant Set.empty mem) mem.heap);
      emp_unit (locks_invariant Set.empty mem);
      star_commutative emp (locks_invariant Set.empty mem);
-     assert (interp (emp `star` locks_invariant Set.empty mem) (heap_of_mem mem));
+     assert (interp_heap (emp `star` locks_invariant Set.empty mem) mem.heap);
      let lock_id = List.Tot.length locks' - 1 in
      (| lock_id, mem |)
 
 #push-options "--warn_error -271 --fuel 1 --ifuel 0 --z3rlimit 10"
-let new_inv_is_frame_preserving_aux (p:hprop) (frame:hprop) (m:hmem (p `star` frame))
+let new_inv_is_frame_preserving_aux (p:hprop) (frame:hprop) (m:hmem_with_inv (p `star` frame))
       : Lemma
           (ensures (
             ac_reasoning_for_m_frame_preserving p frame (locks_invariant Set.empty m) m;
             (
             let (| x, m1 |) = new_inv_pre_m_action p m in
-            interp (emp `star` frame `star` locks_invariant Set.empty m1) (heap_of_mem m1) /\
+            interp (emp `star` frame `star` locks_invariant Set.empty m1) m1 /\
             mem_evolves m m1 /\
             (forall (mp:mprop frame). mp (core_mem m) == mp (core_mem m1))
             )))
@@ -2291,20 +2038,20 @@
         mem_invariant_elim (p `star` frame) m;
         assert (m1.locks == Invariant p :: m.locks);
         assert (lock_store_invariant Set.empty m1.locks == (p `star` lock_store_invariant Set.empty m.locks));
-        assert (interp ((p `star` frame) `star` lock_store_invariant Set.empty m.locks) (heap_of_mem m));
+        assert (interp_heap ((p `star` frame) `star` lock_store_invariant Set.empty m.locks) m.heap);
         star_associative p frame (lock_store_invariant Set.empty m.locks);
-        assert (interp (p `star` (frame `star` lock_store_invariant Set.empty m.locks)) (heap_of_mem m));
+        assert (interp_heap (p `star` (frame `star` lock_store_invariant Set.empty m.locks)) m.heap);
         star_commutative frame (lock_store_invariant Set.empty m.locks);
         equiv_star_left p (frame `star` lock_store_invariant Set.empty m.locks) (lock_store_invariant Set.empty m.locks `star` frame);
-        assert (interp (p `star` (lock_store_invariant Set.empty m.locks `star` frame)) (heap_of_mem m));
+        assert (interp_heap (p `star` (lock_store_invariant Set.empty m.locks `star` frame)) m.heap);
         star_associative p (lock_store_invariant Set.empty m.locks) frame;
-        assert (interp ((p `star` lock_store_invariant Set.empty m.locks) `star` frame) (heap_of_mem m));
-        assert (interp ((lock_store_invariant Set.empty m1.locks) `star` frame) (heap_of_mem m));
+        assert (interp_heap ((p `star` lock_store_invariant Set.empty m.locks) `star` frame) m.heap);
+        assert (interp_heap ((lock_store_invariant Set.empty m1.locks) `star` frame) m.heap);
         assert (heap_of_mem m == heap_of_mem m1);
         star_commutative (lock_store_invariant Set.empty m1.locks) frame;
-        assert (interp (frame `star` (lock_store_invariant Set.empty m1.locks)) (heap_of_mem m1));
+        assert (interp_heap (frame `star` (lock_store_invariant Set.empty m1.locks)) m1.heap);
         emp_unit_left (frame `star` (lock_store_invariant Set.empty m1.locks));
-        assert (interp (emp `star` (frame `star` (lock_store_invariant Set.empty m1.locks))) (heap_of_mem m1));
+        assert (interp_heap (emp `star` (frame `star` (lock_store_invariant Set.empty m1.locks))) m1.heap);
         star_associative emp frame (lock_store_invariant Set.empty m1.locks);
         mem_invariant_intro (emp `star` frame) m1;
 
@@ -2343,7 +2090,7 @@
     )
 
    : pre_atomic uses fp a fp' =
-   fun (m0:hmem' uses fp) ->
+   fun (m0:hmem_with_inv' uses fp) ->
        mem_invariant_elim' uses fp m0;
        let h0 = heap_of_mem m0 in
        let (| x, h1 |) = f h0 in
@@ -2360,12 +2107,12 @@
       (requires (h addr == None))
       (ensures (let (| _, h'|) = f h in h' addr == None))
     )
-    (frame:hprop) (m0:hmem' uses (fp `star` frame))
+    (frame:hprop) (m0:hmem_with_inv' uses (fp `star` frame))
     : Lemma (
         ac_reasoning_for_m_frame_preserving fp frame (locks_invariant uses m0) m0;
-        interp (fp `star` locks_invariant uses m0) (heap_of_mem m0) /\
+        interp (fp `star` locks_invariant uses m0) m0 /\
         (let (| x, m1 |) = (promote_action_preatomic uses f non_alloc) m0 in
-        interp ((fp' x `star` frame) `star` locks_invariant uses m1) (heap_of_mem m1) /\
+        interp ((fp' x `star` frame) `star` locks_invariant uses m1) m1 /\
         mem_evolves m0 m1 /\
         (forall (mp:mprop frame). mp (core_mem m0) == mp (core_mem m1))))
 
@@ -2416,7 +2163,7 @@
 val atomic_satisfies_mem_evolves
   (#a:Type) (#fp:hprop) (#fp':a -> hprop) (#uses:Set.set lock_addr)
   (f:atomic uses fp a fp')
-  (m0:hmem' uses fp)
+  (m0:hmem_with_inv' uses fp)
   : Lemma (let (| _, m1 |) = f m0 in mem_evolves m0 m1)
 
 let atomic_satisfies_mem_evolves #a #fp #fp' #uses f m0 =
@@ -2426,7 +2173,7 @@
               star_congruence fp (locks_invariant uses m0) (fp `star` emp) (locks_invariant uses m0)}
     (fp `star` emp) `star` locks_invariant uses m0;
   };
-  let m0:hmem' uses (fp `star` emp) = m0 in
+  let m0:hmem_with_inv' uses (fp `star` emp) = m0 in
   let (| _, m1 |) = f m0 in
   ()
 
@@ -2546,7 +2293,7 @@
   : pre_atomic uses fp a fp'
 
 let pre_with_invariant #a #fp #fp' #uses #p i f =
-  fun (m0:hmem' uses fp) ->
+  fun (m0:hmem_with_inv' uses fp) ->
     assume (inv_ok i m0);
     mem_invariant_elim' uses fp m0;
     let uses' = Set.union (Set.singleton i) uses in
@@ -2564,12 +2311,12 @@
     (#p:hprop)
     (i:inv p{not (i `Set.mem` uses)})
     (f:atomic (Set.union (Set.singleton i) uses) (p `star` fp) a (fun x -> p `star` fp' x))
-    (frame:hprop) (m0:hmem' uses (fp `star` frame))
+    (frame:hprop) (m0:hmem_with_inv' uses (fp `star` frame))
     : Lemma (
         ac_reasoning_for_m_frame_preserving fp frame (locks_invariant uses m0) m0;
-        interp (fp `star` locks_invariant uses m0) (heap_of_mem m0) /\
+        interp (fp `star` locks_invariant uses m0) m0 /\
         (let (| x, m1 |) = (pre_with_invariant i f) m0 in
-        interp ((fp' x `star` frame) `star` locks_invariant uses m1) (heap_of_mem m1) /\
+        interp ((fp' x `star` frame) `star` locks_invariant uses m1) m1 /\
         mem_evolves m0 m1 /\
         (forall (mp:mprop frame). mp (core_mem m0) == mp (core_mem m1))))
 
@@ -2596,7 +2343,7 @@
   };
   mem_invariant_intro' uses' ((p `star` fp) `star` frame) m0;
   mem_invariant_intro' uses' ((p `star` fp)) m0;
-  let m0:hmem' uses' ((p `star` fp) `star` frame) = m0 in
+  let m0:hmem_with_inv' uses' ((p `star` fp) `star` frame) = m0 in
   let (| x, m1 |) = f m0 in
   mem_invariant_elim' uses' ((p `star` fp' x) `star` frame) m1;
   atomic_satisfies_mem_evolves f m0;
