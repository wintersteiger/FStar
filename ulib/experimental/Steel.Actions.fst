(*
   Copyright 2019 Microsoft Research

   Licensed under the Apache License, Version 2.0 (the "License");
   you may not use this file except in compliance with the License.
   You may obtain a copy of the License at

       http://www.apache.org/licenses/LICENSE-2.0

   Unless required by applicable law or agreed to in writing, software
   distributed under the License is distributed on an "AS IS" BASIS,
   WITHOUT WARRANTIES OR CONDITIONS OF ANY KIND, either express or implied.
   See the License for the specific language governing permissions and
   limitations under the License.
*)
module Steel.Actions
open FStar.Real
open Steel.Permissions
open Steel.Memory
module U32 = FStar.UInt32
open FStar.FunctionalExtensionality

friend Steel.Memory

#set-options "--initial_fuel 1 --max_fuel 1 --initial_ifuel 0 --max_ifuel 0"

let hprop_of_lock_state (l:lock_state) : hprop =
  match l with
  | Available p -> p
  | Locked p -> p
  | Invariant p -> p

module L = FStar.List.Tot

assume
val get_lock (l:lock_store) (i:nat{i < L.length l})
  : (prefix : lock_store &
     li : lock_state &
     suffix : lock_store {
       l == L.(prefix @ (li::suffix)) /\
       L.length (li::suffix) == i + 1
     })

let lock_i (l:lock_store) (i:nat{i < L.length l}) : lock_state =
  let (| _, li, _ |) = get_lock l i in
  li


let lock_store_evolves : Preorder.preorder lock_store =
  fun (l1 l2 : lock_store) ->
    L.length l2 >= L.length l1 /\
    (forall (i:nat{i < L.length l1}).
       hprop_of_lock_state (lock_i l1 i) ==
       hprop_of_lock_state (lock_i l2 i)) /\
    (forall (i:nat{i < L.length l1}).
       Invariant? (lock_i l1 i) <==>
       Invariant? (lock_i l2 i))

let mem_evolves : Preorder.preorder mem =
  fun m0 m1 -> lock_store_evolves m0.locks m1.locks

let lock_store_unchanged_respects_preorder (m0 m1: mem) : Lemma
  (requires (m0.locks == m1.locks))
  (ensures (mem_evolves m0 m1))
  =
  ()

let pre_action (fp:hprop) (a:Type) (fp':a -> hprop) =
  hheap fp -> (x:a & hheap (fp' x))

let is_frame_preserving (#a:Type) (#fp:hprop) (#fp':a -> hprop) (f:pre_action fp a fp') =
  forall (frame:hprop) (h0:heap).
    interp (fp `star` frame) h0 ==>
    (let (| x, h1 |) = f h0 in
     interp (fp' x `star` frame) h1 /\
     (forall (f_frame:fp_prop frame). f_frame h0 <==> f_frame h1))

let action (fp:hprop) (a:Type) (fp':a -> hprop) =
  f:pre_action fp a fp'{ is_frame_preserving f }


#push-options "--max_fuel 2 --initial_ifuel 2"
let is_frame_preserving_intro
  (#fp:hprop) (#a:Type) (#fp':a -> hprop) (f:pre_action fp a fp')
  (preserves_framing_intro:
    (frame: hprop) -> (h0: heap) ->
    Lemma (requires (interp (fp `star` frame) h0)) (ensures (
      let (| x, h1 |) = f h0 in  interp (fp' x `star` frame) h1
    ))
  )
  (preserves_frame_prop_intro:
    (frame: hprop) -> (h0: heap) ->
    (f_frame: fp_prop frame) ->
    Lemma (requires (interp (fp `star` frame) h0)) (ensures (
      let (| x, h1 |) = f h0 in f_frame h0 <==> f_frame h1
    ))
  )
  : Lemma (is_frame_preserving f)
  =
  let aux (frame: hprop) (h0: heap) : Lemma (interp (fp `star` frame) h0 ==>
     (let (| x, h1 |) = f h0 in
     interp (fp' x `star` frame) h1 /\
     (forall (f_frame:fp_prop frame). f_frame h0 <==> f_frame h1))
  ) =
    let aux (pf: (interp (fp `star` frame) h0)) : Lemma (
      interp (fp `star` frame) h0 /\ (
      let h0 : (h0:heap{interp fp h0}) = affine_star fp frame h0; h0 in
      let (| x, h1 |) = f h0 in
      interp (fp' x `star` frame) h1 /\
      (forall (f_frame:fp_prop frame). f_frame h0 <==> f_frame h1))
    ) =
      affine_star fp frame h0;
      let (| x, h1 |) = f h0 in
      let aux (f_frame:fp_prop frame)
        : Lemma (f_frame h0 <==> f_frame h1) =
        preserves_frame_prop_intro frame h0 f_frame
      in
      Classical.forall_intro aux;
      preserves_framing_intro frame h0
    in
    Classical.impl_intro aux
  in
  Classical.forall_intro_2 aux
#pop-options

let is_frame_preserving_elim
  (#fp:hprop) (#a:Type) (#fp':a -> hprop) (f:pre_action fp a fp')
  (frame: hprop) (h0: heap)
  (f_frame:fp_prop frame)
  : Lemma (requires (is_frame_preserving f /\ interp (fp `star` frame) h0)) (ensures (
     let (| x, h1 |) = f h0 in
     interp (fp' x `star` frame) h1 /\
     f_frame h0 <==> f_frame h1
  ))
  = ()

let depends_only_on_without_affinity_elim
  (q:heap -> prop) (fp:hprop)
  (h0:hheap fp)
  (h1:heap{disjoint h0 h1})
  : Lemma
    (requires (depends_only_on_without_affinity q fp))
    (ensures (q h0 <==> q (join h0 h1)))
  = ()

#push-options "--z3rlimit 100 --max_fuel 1 --initial_fuel 1 --initial_ifuel 0 --max_ifuel 0"
let pre_action_to_action
  (fp:hprop) (a: Type) (fp': a -> hprop) (f: pre_action fp a fp')
  (action_preserves_frame_disjointness_addr:
    (frame: hprop) ->
    (h0:hheap fp) ->
    (h1:hheap frame{disjoint h0 h1}) ->
    (addr: addr) ->
    Lemma (
      let (|_, h0'|) = f h0 in
      disjoint_addr h0' h1 addr
    )
  )
  (action_does_not_depend_on_framing_addr:
    (frame: hprop) ->
    (h0:hheap fp) ->
    (h1:hheap frame{disjoint h0 h1}) ->
    (addr: addr) ->
    Lemma (requires (
      let (|_, h0'|) = f h0 in
      disjoint h0' h1
    ))
    (ensures (
      let (|_, h0'|) = f h0 in
      let (|_, h'|) = f (join h0 h1) in
      h' addr == join h0' h1 addr
    ))
  )
  (action_result_does_not_depend_on_framing:
    (frame: hprop) ->
    (h0:hheap fp) ->
    (h1:hheap frame{disjoint h0 h1}) ->
    Lemma (
      let (|x_alone, h0'|) = f h0 in
      let (|x_joint, h'|) = f (join h0 h1) in
      x_alone == x_joint
    )
  )
  : Tot (action fp a fp')
  =
  is_frame_preserving_intro f (fun frame h ->
    let (| x, h' |) = f h in
    let pf :squash (exists (h0:heap). (exists (h1:heap).
      disjoint h0 h1 /\ h == join h0 h1 /\ interp fp h0 /\ interp frame h1
    )) =
      assert(interp (fp `star` frame) h)
    in
    Classical.exists_elim
      (interp (fp' x `star` frame) h') pf
      (fun h0 ->
        let pf: squash (exists (h1: hheap frame).
          disjoint h0 h1 /\ h == join h0 h1 /\ interp fp h0 /\ interp frame h1
        ) =
          ()
        in
        Classical.exists_elim
          (interp (fp' x `star` frame) h') pf
          (fun h1 ->
            let h0 : hheap fp = h0 in
            let h1 : (h1:hheap frame{disjoint h0 h1 /\ h == join h0 h1}) = h1 in
            let (|x_alone, h0'|) = f h0 in
            let (|x_joint, h'|) = f (join h0 h1) in
            let aux (addr: addr) : Lemma (disjoint_addr h0' h1 addr) =
              action_preserves_frame_disjointness_addr frame h0 h1 addr
            in
            Classical.forall_intro aux;
            let aux (addr: addr) : Lemma (h' addr == join h0' h1 addr) =
              action_does_not_depend_on_framing_addr frame h0 h1 addr
            in
            Classical.forall_intro aux;
            mem_equiv_eq h' (join h0' h1);
            assert(interp (fp' x_alone) h0');
            action_result_does_not_depend_on_framing frame h0 h1;
            assert(x_alone == x_joint);
            assert(interp frame h1);
            assert(h' == join h0' h1);
            assert(disjoint h0' h1);
            intro_star (fp' x) (frame) h0' h1;
            assert(interp (fp' x `star` frame) h')
        )
    )
  ) (fun frame h f_frame ->
    let (| x, h' |) = f h in
    let pf :squash (exists (h0:heap). (exists (h1:heap).
      disjoint h0 h1 /\ h == join h0 h1 /\ interp fp h0 /\ interp frame h1
    )) =
      assert(interp (fp `star` frame) h)
    in
    Classical.exists_elim
      (f_frame h <==> f_frame h') pf
      (fun h0 ->
        let pf: squash (exists (h1: hheap frame).
          disjoint h0 h1 /\ h == join h0 h1 /\ interp fp h0 /\ interp frame h1
        ) =
          ()
        in
        Classical.exists_elim
          (f_frame h <==> f_frame h') pf
          (fun h1 ->
           let h0 : hheap fp = h0 in
            let h1 : (h1:hheap frame{disjoint h0 h1 /\ h == join h0 h1}) = h1 in
            let (|x_alone, h0'|) = f h0 in
            let (|x_joint, h'|) = f (join h0 h1) in
            let aux (addr: addr) : Lemma (disjoint_addr h0' h1 addr) =
              action_preserves_frame_disjointness_addr frame h0 h1 addr
            in
            Classical.forall_intro aux;
            let aux (addr: addr) : Lemma (h' addr == join h0' h1 addr) =
              action_does_not_depend_on_framing_addr frame h0 h1 addr
            in
            Classical.forall_intro aux;
            mem_equiv_eq h' (join h0' h1);
              assert(f_frame `depends_only_on_without_affinity` frame);
              depends_only_on_without_affinity_elim f_frame frame h1 h0;
              assert(f_frame h1 <==> f_frame (join h1 h0));
              assert(join h1 h0 == h);
              depends_only_on_without_affinity_elim f_frame frame h1 h0';
              assert(join h1 h0' == h');
            assert(f_frame h <==> f_frame h')
          )
       )
  );
  f
#pop-options

#push-options "--warn_error -271 --max_fuel 1 --initial_fuel 1"
let non_alloc_action_to_non_locking_pre_m_action
  (fp:hprop) (a: Type) (fp': a -> hprop) (f: action fp a fp')
  (non_alloc: (h: hheap fp) -> (addr: addr) -> Lemma
    (requires (h addr == None))
    (ensures (let (| _, h'|) = f h in h' addr == None))
  )
  : Tot (pre_m_action fp a fp')
  =
  fun m ->
    let (|x, h'|) = f m.heap in
    let aux (i: addr) : Lemma (requires (i >= m.ctr)) (ensures (h' i == None)) =
      non_alloc m.heap i
    in
    Classical.forall_intro (Classical.move_requires aux);
    let does_not_perturb_locks (lock_p: hprop) (h:hheap (fp `star` lock_p))
      : Lemma (let (|_, h'|) = f h in interp lock_p h') [SMTPat ()]
    =
      assert(is_frame_preserving f);
      assert(interp (fp `star` lock_p) h);
      let (| x, h' |) = f h in
      assert(interp (fp' x `star` lock_p) h');
      affine_star (fp' x) lock_p h';
      assert(interp lock_p h')
    in
    assert(interp (lock_store_invariant Set.empty m.locks) h');
    let m':mem = {m with heap = h'} in
    (| x, m' |)
#pop-options


#push-options "--warn_error -271 --max_fuel 1 --initial_fuel 1"
let alloc_action_to_non_locking_pre_m_action
  (fp:hprop) (a: Type) (fp': a -> hprop) (f: action fp a fp')
  (alloc_lemma: (h: hheap fp) -> (alloc_addr: addr) -> Lemma
    (forall (a: addr). let (| _, h'|) = f h in
      h a == None ==> (if a = alloc_addr then h' a =!= None else h' a == None)
    )
  )
  : Tot (pre_m_action fp a fp')
  =
  fun m ->
    let (|x, h'|) = f m.heap in
    let aux (i: addr) : Lemma (requires (i >= m.ctr + 1)) (ensures (h' i == None)) =
      alloc_lemma m.heap m.ctr
    in
    Classical.forall_intro (Classical.move_requires aux);
    let does_not_perturb_locks (lock_p: hprop) (h:hheap (fp `star` lock_p))
      : Lemma (let (|_, h'|) = f h in interp lock_p h') [SMTPat ()]
    =
      assert(is_frame_preserving f);
      assert(interp (fp `star` lock_p) h);
      let (| x, h' |) = f h in
      assert(interp (fp' x `star` lock_p) h');
      affine_star (fp' x) lock_p h';
      assert(interp lock_p h')
    in
    assert(interp (lock_store_invariant Set.empty m.locks) h');
    let m':mem = {m with heap = h'; ctr = m.ctr + 1} in
    (| x, m' |)
#pop-options

#push-options "--max_fuel 0 --initial_fuel 0 --initial_ifuel 0 --max_ifuel 0"
let is_m_frame_and_preorder_preserving_intro_aux
  (#fp:hprop) (#a:Type) (#fp':a -> hprop) (f:pre_m_action fp a fp')
  (preserves_framing_intro:
    (frame: hprop) -> (m0: hmem (fp `star` frame)) ->
    Lemma (ac_reasoning_for_m_frame_preserving fp frame (locks_invariant Set.empty m0) m0;
      let (| x, m1 |) = f m0 in
      interp ((fp' x `star` frame) `star` locks_invariant Set.empty m1) (heap_of_mem m1) /\
      mem_evolves m0 m1
    )
  )
  (frame_prop_preserves_intro:
    (frame: hprop) -> (m0: hmem (fp `star` frame)) -> (f_frame: fp_prop frame) ->
    Lemma (ac_reasoning_for_m_frame_preserving fp frame (locks_invariant Set.empty m0) m0;
      let (| x, m1 |) = f m0 in
      f_frame (heap_of_mem m0) <==> f_frame (heap_of_mem m1)
    )
  )
  (frame: hprop) (m0: hmem (fp `star` frame))
  : Lemma ((ac_reasoning_for_m_frame_preserving fp frame (locks_invariant Set.empty m0) m0;
      let (| x, m1 |) = f m0 in
      interp ((fp' x `star` frame) `star` locks_invariant Set.empty m1) (heap_of_mem m1) /\
      mem_evolves m0 m1 /\
      (forall (f_frame:fp_prop frame). f_frame (heap_of_mem m0) <==> f_frame (heap_of_mem m1))))
  =
   ac_reasoning_for_m_frame_preserving fp frame (locks_invariant Set.empty m0) m0;
    let (| x, m1 |) = f m0 in
    preserves_framing_intro frame m0;
    let aux (f_frame: fp_prop frame) : Lemma (
      f_frame (heap_of_mem m0) <==> f_frame (heap_of_mem m1)
    ) =
      frame_prop_preserves_intro frame m0 f_frame
    in
    Classical.forall_intro aux
#pop-options

#push-options "--max_fuel 2 --initial_fuel 2 --initial_ifuel 1 --max_ifuel 1"
let is_m_frame_and_preorder_preserving_intro
  (#fp:hprop) (#a:Type) (#fp':a -> hprop) (f:pre_m_action fp a fp')
  (preserves_framing_intro:
    (frame: hprop) -> (m0: hmem (fp `star` frame)) ->
    Lemma (ac_reasoning_for_m_frame_preserving fp frame (locks_invariant Set.empty m0) m0;
      let (| x, m1 |) = f m0 in
      interp ((fp' x `star` frame) `star` locks_invariant Set.empty m1) (heap_of_mem m1) /\
      mem_evolves m0 m1
    )
  )
  (frame_prop_preserves_intro:
    (frame: hprop) -> (m0: hmem (fp `star` frame)) -> (f_frame: fp_prop frame) ->
    Lemma (ac_reasoning_for_m_frame_preserving fp frame (locks_invariant Set.empty m0) m0;
      let (| x, m1 |) = f m0 in
      f_frame (heap_of_mem m0) <==> f_frame (heap_of_mem m1)
    )
  )
  : Lemma (is_m_frame_and_preorder_preserving f)
  =
  Classical.forall_intro_2 (is_m_frame_and_preorder_preserving_intro_aux
    f
    preserves_framing_intro
    frame_prop_preserves_intro)
#pop-options

#push-options "--z3rlimit 50 --max_ifuel 1 --initial_ifuel 1 --max_fuel 2 --initial_fuel 2"
let non_alloc_action_to_non_locking_m_action
  (fp:hprop) (a: Type) (fp': a -> hprop) (f: action fp a fp')
    (non_alloc: (h: hheap fp) -> (addr: addr) -> Lemma
    (requires (h addr == None))
    (ensures (let (| _, h'|) = f h in h' addr == None))
  )
  : Tot (m_action fp a fp')
=
  let f_m = non_alloc_action_to_non_locking_pre_m_action fp a fp' f non_alloc in
  is_m_frame_and_preorder_preserving_intro f_m (fun frame m0 ->
    ac_reasoning_for_m_frame_preserving fp frame (locks_invariant Set.empty m0) m0;
    let (| x, m1 |) = f_m m0 in
    assert(locks_invariant Set.empty m0 == locks_invariant Set.empty m1);
    is_frame_preserving_elim f (frame `star` (locks_invariant Set.empty m0)) m0.heap (fun _ -> True);
    assert(interp (fp' x `star` (frame `star` locks_invariant Set.empty m1)) (heap_of_mem m1));
    star_associative (fp' x) frame (locks_invariant Set.empty m1);
    assert(interp ((fp' x `star` frame) `star` locks_invariant Set.empty m1) (heap_of_mem m1));
    lock_store_unchanged_respects_preorder m0 m1;
    assert(mem_evolves m0 m1)
  ) (fun frame m0 f_frame ->
    ac_reasoning_for_m_frame_preserving fp frame (locks_invariant Set.empty m0) m0;
    let (| x, m1 |) = f_m m0 in
    is_frame_preserving_elim f frame m0.heap f_frame;
    assert(f_frame (heap_of_mem m0) <==> f_frame (heap_of_mem m1))
  );
  f_m
#pop-options

/////////////////////////////////////////////////////////////////////////////
// Arrays
/////////////////////////////////////////////////////////////////////////////

#push-options "--max_fuel 3"
let as_seq (#t:_) (a:array_ref t) (m:hheap (array a)) =
  let Array t' len' seq = select_addr m a.array_addr in
  let len = U32.v a.array_length in
  assert(U32.v a.array_offset + U32.v a.array_length <= len');
  Seq.init len (fun i -> let x =  select_index seq (U32.v a.array_offset + i) in x.value)
#pop-options

#push-options "--max_fuel 2"
let as_seq_lemma
  (#t:_)
  (a:array_ref t)
  (i:U32.t{U32.v i < U32.v (length a)})
  (p:permission{allows_read p})
  (m:hheap (array_perm a p))
  =
  ()
#pop-options

let read_array_addr
  (#t: _)
  (a:array_ref t)
  (iseq: Ghost.erased (Seq.lseq t (U32.v (length a))))
  (i: U32.t{U32.v i < U32.v (length a)})
  (p:permission{allows_read p})
  (m: hheap (pts_to_array a p iseq))
  : Tot (x:t{x == Seq.index iseq (U32.v i)})
  =
  match m a.array_addr with
  | Some (Array t' len seq) ->
    assert(contains_index seq (U32.v a.array_offset + U32.v i));
    match Seq.index seq (U32.v a.array_offset + U32.v i) with
    | None -> ()
    | Some x -> x.value
  | _ -> ()

let index_array_pre_action
  (#t: _)
  (a:array_ref t)
  (iseq: Ghost.erased (Seq.lseq t (U32.v (length a))))
  (i: U32.t{U32.v i < U32.v (length a)})
  (p:permission{allows_read p})
  : Tot (pre_action
    (pts_to_array a p iseq)
    (x:t{x == Seq.index iseq (U32.v i)})
    (fun _ -> pts_to_array a p iseq))
  = fun h ->
  let x = read_array_addr a iseq i p h in
  (| x, h |)

let index_array_action
  (#t: _)
  (a:array_ref t)
  (iseq: Ghost.erased (Seq.lseq t (U32.v (length a))))
  (i: U32.t{U32.v i < U32.v (length a)})
  (p:permission{allows_read p})
  : Tot (pre_action
    (pts_to_array a p iseq)
    (x:t{x == Seq.index iseq (U32.v i)})
    (fun _ -> pts_to_array a p iseq))
  =
  pre_action_to_action
    (pts_to_array a p iseq)
    (x:t{x == Seq.index iseq (U32.v i)})
    (fun _ -> pts_to_array a p iseq)
    (index_array_pre_action a iseq i p)
    (fun frame h0 h1 addr -> ())
    (fun frame h0 h1 addr -> ())
    (fun frame h0 h1 -> ())

let index_array
  (#t:_)
  (a:array_ref t)
  (iseq: Ghost.erased (Seq.lseq t (U32.v (length a))))
  (p: permission{allows_read p})
  (i:U32.t{U32.v i < U32.v (length a)}) =
  non_alloc_action_to_non_locking_m_action
    (pts_to_array a p iseq)
    (x:t{x == Seq.index iseq (U32.v i)})
    (fun _ -> pts_to_array a p iseq)
    (index_array_action a iseq i p)
    (fun h addr -> ())

let update_array_addr
  (#t:_)
  (a: array_ref t)
  (i:U32.t{U32.v i < U32.v (length a)})
  (v: t)
  (perm:permission{allows_read perm})
  (m: heap{match m a.array_addr with
    | Some (Array t' len seq) ->
      t' == t /\ U32.v (offset a) + U32.v (length a) <= len
    | _ -> False
  })
  =
  match m a.array_addr with
  | Some (Array t' len seq) ->
    on _ (fun a' ->
      if a.array_addr = a' then
        let new_seq = Seq.upd seq (U32.v i + U32.v a.array_offset) (Some ({
          value = v; perm =  perm; preorder = trivial_preorder t
        })) in
        Some (Array t len new_seq)
      else
        m a'
    )
   | _ -> m

#push-options "--max_fuel 2 --initial_fuel 2"
let upd_array_heap
  (#t:_)
  (a:array_ref t)
  (iseq:  Ghost.erased (Seq.lseq t (U32.v (length a))))
  (i:U32.t{U32.v i < U32.v (length a)})
  (v: t)
  (h: hheap (pts_to_array a full_permission iseq)) : heap =
  let Array _ len v_orig = select_addr h a.array_addr in
  update_array_addr a i v full_permission h
#pop-options

#push-options "--z3rlimit 15 --max_fuel 2 --initial_fuel 2 --initial_ifuel 1 --max_ifuel 1"
let upd_array_heap_frame_disjointness_preservation
  (#t:_)
  (a:array_ref t)
  (iseq: Ghost.erased (Seq.lseq t (U32.v (length a))))
  (i:U32.t{U32.v i < U32.v (length a)})
  (v: t)
  (h h0 h1:heap)
  (frame:hprop)
  : Lemma
    (requires
      disjoint h0 h1 /\
      h == join h0 h1 /\
      interp (pts_to_array a full_permission iseq) h0 /\
      interp frame h1)
    (ensures (
      let h0' = upd_array_heap a iseq i v h0 in
      disjoint h0' h1))
  =
  ()
#pop-options


let upd_array_pre_action
  (#t:_)
  (a:array_ref t)
  (iseq:  Ghost.erased (Seq.lseq t (U32.v (length a))))
  (i:U32.t{U32.v i < U32.v (length a)})
  (v: t)
  : pre_action
    (pts_to_array a full_permission iseq)
    unit
    (fun _ -> pts_to_array a full_permission (Seq.upd iseq (U32.v i) v))
  = fun h ->
    (| (), upd_array_heap a iseq i v h |)

#push-options "--z3rlimit 150 --max_fuel 1 --initial_fuel 1 --initial_ifuel 1 --max_ifuel 1"
let upd_array_action_memory_split_independence
  (#t:_)
  (a:array_ref t)
  (iseq: Ghost.erased (Seq.lseq t (U32.v (length a))))
  (i:U32.t{U32.v i < U32.v (length a)})
  (v: t)
  (h h0 h1:heap)
  (frame:hprop)
  : Lemma
    (requires
      disjoint h0 h1 /\
      h == join h0 h1 /\
      interp (pts_to_array a full_permission iseq) h0 /\
      interp frame h1)
    (ensures (
      let (| _, h' |) = upd_array_pre_action a iseq i v h in
      let h0' = upd_array_heap a iseq i v h0 in
      upd_array_heap_frame_disjointness_preservation a iseq i v h h0 h1 frame;
      h' == (join h0' h1)))
  =
  let (| _, h' |) = upd_array_pre_action a iseq i v h in
  let h0' = upd_array_heap a iseq i v h0 in
  upd_array_heap_frame_disjointness_preservation a iseq i v h h0 h1 frame;
  assert(disjoint h0' h1);
  let aux (addr: addr) : Lemma (
    h' addr == (join h0' h1) addr
  ) =
    if addr <> a.array_addr then () else
    if not (h1 `contains_addr` addr) then ()
    else match  h' addr, (join h0' h1) addr with
    | Some (Array t2 len2 seq2), Some (Array t3 len3 seq3) ->
      assert(seq2 `Seq.equal` seq3)
    | _ -> ()
  in
  Classical.forall_intro aux;
  mem_equiv_eq h' (join h0' h1)
#pop-options

let upd_array_action
  (#t:_)
  (a:array_ref t)
  (iseq: Ghost.erased (Seq.lseq t (U32.v (length a))))
  (i:U32.t{U32.v i < U32.v (length a)})
  (v: t)
  : Tot (
    action
      (pts_to_array a full_permission iseq)
      unit
      (fun _ -> pts_to_array a full_permission (Seq.upd iseq (U32.v i) v))
    )
  =
  pre_action_to_action
    (pts_to_array a full_permission iseq)
    unit
    (fun _ -> pts_to_array a full_permission (Seq.upd iseq (U32.v i) v))
    (upd_array_pre_action a iseq i v)
    (fun frame h0 h1 addr -> (* Disjointness preservation *)
      upd_array_heap_frame_disjointness_preservation a iseq i v (join h0 h1) h0 h1 frame
    )
    (fun frame h0 h1 addr -> (* Does not depend on framing *)
      upd_array_action_memory_split_independence a iseq i v (join h0 h1) h0 h1 frame
    )
    (fun frame h0 h1 -> (* Return  *)
      let (| x0, h |) = upd_array_pre_action a iseq i v h0 in
      let (| x1, h' |) = upd_array_pre_action a iseq i v (join h0 h1) in
      assert (x0 == x1)
    )

let upd_array
  (#t:_)
  (a:array_ref t)
  (iseq: Ghost.erased (Seq.lseq t (U32.v (length a))))
  (i:U32.t{U32.v i < U32.v (length a)})
  (v: t)
  : m_action
    (pts_to_array a full_permission iseq)
    unit
    (fun _ -> pts_to_array a full_permission (Seq.upd iseq (U32.v i) v))
  =
  non_alloc_action_to_non_locking_m_action
    (pts_to_array a full_permission iseq)
    unit
    (fun _ -> pts_to_array a full_permission (Seq.upd iseq (U32.v i) v))
    (upd_array_action a iseq i v)
    (fun h addr -> ())

// MST = MST mem locks_preorder

// let (:=) #a r v
// : action_t (ptr r) (fun _ -> points_to r v) (fun _ -> True)
//   (fun h0 _ h1 -> True)
//   let m = MST.get () in
//   let m1 = upd r v m in
//   MST.put m1

let singleton_heap
  (#t: _)
  (len:U32.t)
  (init: t)
  (a: array_ref t{
    U32.v len = U32.v a.array_length /\
    U32.v len = U32.v a.array_max_length /\
    0 = U32.v a.array_offset
  })
  : hheap (pts_to_array a full_permission (Seq.Base.create (U32.v len) init))
  =
  let h = on _ (fun a' ->
    if a' <> a.array_addr then None else
    Some (Array t (U32.v len) (Seq.init (U32.v len) (fun i ->
      Some ({
        value = init;
        perm = (full_permission <: (perm:permission{allows_read perm}));
        preorder = trivial_preorder t
      })
    )))
  ) in
  h


#push-options "--z3rlimit 50 --max_fuel 2 --initial_fuel 2 --initial_ifuel 1 --max_ifuel 1 --warn_error -271"
let alloc_array_pre_m_action
  (#t: _)
  (len:U32.t)
  (init: t)
  : pre_m_action
    emp
    (a:array_ref t{length a = len /\ offset a = 0ul /\ max_length a = len})
    (fun a -> pts_to_array a full_permission (Seq.Base.create (U32.v len) init))
  =  fun m ->
  let a = {
    array_addr = m.ctr;
    array_max_length = len;
    array_length = len;
    array_offset = 0ul;
  } in
  let single_h = singleton_heap len init a in
  let new_h = join (heap_of_mem m) single_h in
  assert(forall i. i>= m.ctr + 1 ==> new_h i == None);
  assert(disjoint m.heap single_h);
  assert(interp (lock_store_invariant Set.empty m.locks) (heap_of_mem m));
  assert(interp (pts_to_array a full_permission (Seq.Base.create (U32.v len) init)) single_h);
  assert(interp ((pts_to_array a full_permission (Seq.Base.create (U32.v len) init))
    `star` (lock_store_invariant Set.empty m.locks)) new_h);
  let new_m = { m with heap = new_h; ctr = m.ctr +1 } in
  (| a, new_m |)
#pop-options

#restart-solver

let ac_reasoning_for_m_frame_preserving'
  (p q r:hprop) (m:mem)
: Lemma
  (requires interp ((p `star` q) `star` r) (heap_of_mem m))
  (ensures interp (q `star` r) (heap_of_mem m))
= calc (equiv) {
    (p `star` q) `star` r;
       (equiv) { star_associative p q r }
    p `star` (q `star` r);
  };
  assert (interp (p `star` (q `star` r)) (heap_of_mem m));
  affine_star p (q `star` r) (heap_of_mem m)


#push-options " --max_fuel 0 --initial_fuel 0 --initial_ifuel 0 --max_ifuel 0"
let alloc_array_is_m_frame_and_preorder_preserving
  (#t: _)
  (len:U32.t)
  (init: t)
  : Lemma (is_m_frame_and_preorder_preserving (alloc_array_pre_m_action len init))
  =
  is_m_frame_and_preorder_preserving_intro (alloc_array_pre_m_action len init) (fun frame m ->
    let h = heap_of_mem m in
    let a : array_ref t = {
      array_addr = m.ctr;
      array_max_length = len;
      array_length = len;
      array_offset = 0ul;
    } in
    ac_reasoning_for_m_frame_preserving emp frame (locks_invariant Set.empty m) m;
    let (| a, m1 |) = alloc_array_pre_m_action len init m in
    assert (m1.ctr = m.ctr + 1);
    assert (m1.locks == m.locks);
    let h1 = heap_of_mem m1 in
    let single_h = singleton_heap len init a in
    assert (h1 == join single_h h);
    intro_pts_to_array_with_preorder
      a full_permission (Seq.Base.create (U32.v len) init) (trivial_preorder t) single_h;
    assert (interp (pts_to_array a full_permission (Seq.Base.create (U32.v len) init)) single_h);
    ac_reasoning_for_m_frame_preserving' emp frame (locks_invariant Set.empty m) m;
    assert (interp (frame `star` locks_invariant Set.empty m) h);
    intro_star
      (pts_to_array a full_permission (Seq.Base.create (U32.v len) init))
      (frame `star` locks_invariant Set.empty m)
      single_h
      h;
    assert (interp
      (pts_to_array a full_permission (Seq.Base.create (U32.v len) init) `star`
      (frame `star` locks_invariant Set.empty m)) h1
    );
    star_associative
      (pts_to_array a full_permission (Seq.Base.create (U32.v len) init))
      frame
      (locks_invariant Set.empty m);
    assert (interp
      (pts_to_array a full_permission (Seq.Base.create (U32.v len) init) `star`
      frame `star` locks_invariant Set.empty m) h1
    );
    assert(mem_evolves m m1)
  ) (fun frame m f_frame ->
   let h = heap_of_mem m in
    let a : array_ref t = {
      array_addr = m.ctr;
      array_max_length = len;
      array_length = len;
      array_offset = 0ul;
    } in
    ac_reasoning_for_m_frame_preserving emp frame (locks_invariant Set.empty m) m;
    let (| a, m1 |) = alloc_array_pre_m_action len init m in
    assert (m1.ctr = m.ctr + 1);
    assert (m1.locks == m.locks);
    let h1 = heap_of_mem m1 in
    let single_h = singleton_heap len init a in
    assert (h1 == join single_h h);
    assert(depends_only_on_without_affinity f_frame frame);
    assert (interp ((emp `star` frame) `star` (locks_invariant Set.empty m)) h);
    affine_star (emp `star` frame) (locks_invariant Set.empty m) h;
    affine_star emp frame h;
    assert(interp frame h);
    assert(f_frame h <==> f_frame (join single_h h))
  )
#pop-options

let alloc_array
  (#t: _)
  (len:U32.t)
  (init: t)
  : m_action
    emp
    (a:array_ref t{length a = len /\ offset a = 0ul /\ max_length a = len})
    (fun a -> pts_to_array a full_permission (Seq.Base.create (U32.v len) init))
  =
  alloc_array_is_m_frame_and_preorder_preserving len init;
  alloc_array_pre_m_action len init

let free_array_pre_action
  (#t: _)
  (a: array_ref t{freeable a})
  : pre_action
    (array_perm a full_permission)
    unit
    (fun _ -> emp)
  = fun h -> (| (), h |)

let free_array_action
  (#t: _)
  (a: array_ref t{freeable a})
  =
  pre_action_to_action
    (array_perm a full_permission)
    unit
    (fun _ -> emp)
    (free_array_pre_action a)
    (fun frame h0 h1 addr -> ())
    (fun frame h0 h1 post -> ())
    (fun frame h0 h1  -> ())

let free_array
  (#t: _)
  (a: array_ref t{freeable a})
  : m_action
    (array_perm a full_permission)
    unit
    (fun _ -> emp)
  =
  non_alloc_action_to_non_locking_m_action
    (array_perm a full_permission)
    unit
    (fun _ -> emp)
    (free_array_action a)
    (fun h addr -> ())

#push-options "--max_fuel 2 --initial_fuel 2 --max_ifuel 1 --initial_ifuel 1 --z3rlimit 50"
let share_array_pre_action
  (#t: _)
  (a: array_ref t)
  (iseq: Ghost.erased (Seq.lseq t (U32.v (length a))))
  (perm: permission{allows_read perm})
  : pre_action
    (pts_to_array a perm iseq)
    (a':array_ref t{
      length a' = length a /\ offset a' = offset a /\ max_length a' = max_length a /\
      address a = address a'
    })
    (fun a' -> star
      (pts_to_array a (half_permission perm) iseq)
      (pts_to_array a' (half_permission perm) (Ghost.hide (Ghost.reveal iseq)))
    )
    = fun h ->
      let split_h_1 : heap = on _ (fun addr ->
        if addr <> a.array_addr then h addr else
        match h a.array_addr with
        | Some (Array t len seq) ->
          let new_seq = Seq.init len (fun i ->
            if i < U32.v a.array_offset || i >= U32.v a.array_offset + U32.v a.array_length then
              Seq.index seq i
            else match Seq.index seq i with
            | None -> None
            | Some x ->
              assert(perm `lesser_equal_permission` x.perm);
              let new_p = sub_permissions x.perm (half_permission perm) in
              Some ({x with perm = (new_p <: (perm:permission{allows_read perm}))})
          ) in
          assert(Seq.length new_seq = len);
          Some (Array t len new_seq)
        | _ -> h addr
      ) in
      let split_h_2 : heap = on _ (fun addr ->
        if addr <> a.array_addr then None else
        match h a.array_addr with
        | Some (Array t len seq) ->
          let new_seq = Seq.init len (fun i ->
            if i < U32.v a.array_offset || i >= U32.v a.array_offset + U32.v a.array_length then
              None
            else match Seq.index seq i with
            | None -> None
            | Some x ->
              Some ({x with perm = (half_permission perm <: (perm:permission{allows_read perm}))})
          ) in
          assert(Seq.length new_seq = len);
          Some (Array t len new_seq)
        | _ -> None
      ) in
      let aux (addr: addr) : Lemma (h addr == (join split_h_1 split_h_2) addr) =
        if addr <> a.array_addr then () else
        match h addr, (join split_h_1 split_h_2) addr with
        | Some (Array _ _ seq), Some (Array _ _ joint_seq) ->
           assert(seq `Seq.equal` joint_seq)
        | _ -> ()
      in
      Classical.forall_intro aux;
      mem_equiv_eq h (join split_h_1 split_h_2);
      assert(h == join split_h_1 split_h_2);
      (| a, h |)
#pop-options

let share_array_action
  (#t: _)
  (a: array_ref t)
  (iseq: Ghost.erased (Seq.lseq t (U32.v (length a))))
  (perm: permission{allows_read perm})
  : action
    (pts_to_array a perm iseq)
    (a':array_ref t{
      length a' = length a /\ offset a' = offset a /\ max_length a' = max_length a /\
      address a = address a'
    })
    (fun a' -> star
      (pts_to_array a (half_permission perm) iseq)
      (pts_to_array a' (half_permission perm) (Ghost.hide (Ghost.reveal iseq)))
    )
  =
  pre_action_to_action
    (pts_to_array a perm iseq)
    (a':array_ref t{
      length a' = length a /\ offset a' = offset a /\ max_length a' = max_length a /\
      address a = address a'
    })
    (fun a' -> star
      (pts_to_array a (half_permission perm) iseq)
      (pts_to_array a' (half_permission perm) (Ghost.hide (Ghost.reveal iseq)))
    )
    (share_array_pre_action a iseq perm)
    (fun frame h0 h1 addr -> ())
    (fun frame h0 h1 addr -> ())
    (fun frame h0 h1 ->
      let (|x_alone, h0'|) = share_array_pre_action a iseq perm h0 in
      let (|x_joint, h'|) = share_array_pre_action a iseq perm (join h0 h1) in
      assert(x_alone == x_joint)
    )

let share_array
  (#t: _)
  (a: array_ref t)
  (iseq: Ghost.erased (Seq.lseq t (U32.v (length a))))
  (perm: permission{allows_read perm})
  : m_action
    (pts_to_array a perm iseq)
    (a':array_ref t{
      length a' = length a /\ offset a' = offset a /\ max_length a' = max_length a /\
      address a = address a'
    })
    (fun a' -> star
      (pts_to_array a (half_permission perm) iseq)
      (pts_to_array a' (half_permission perm) (Ghost.hide (Ghost.reveal iseq)))
    )
    =
    non_alloc_action_to_non_locking_m_action
       (pts_to_array a perm iseq)
    (a':array_ref t{
      length a' = length a /\ offset a' = offset a /\ max_length a' = max_length a /\
      address a = address a'
    })
    (fun a' -> star
      (pts_to_array a (half_permission perm) iseq)
      (pts_to_array a' (half_permission perm) (Ghost.hide (Ghost.reveal iseq)))
    )
    (share_array_action a iseq perm)
    (fun h addr -> ())

#push-options "--max_fuel 2 --initial_fuel 2 --max_ifuel 1 --initial_ifuel 1 --z3rlimit 40"
let gather_array_pre_action
  (#t: _)
  (a: array_ref t)
  (a':array_ref t{
    length a' = length a /\ offset a' = offset a /\ max_length a' = max_length a /\
    address a = address a'
  })
  (iseq: Ghost.erased (Seq.lseq t (U32.v (length a))))
  (p: permission{allows_read p})
  (p': permission{allows_read p' /\ summable_permissions p p'})
  : pre_action
    (star
      (pts_to_array a p iseq)
      (pts_to_array a' p' (Ghost.hide (Ghost.reveal iseq)))
    )
    unit
    (fun _ -> pts_to_array a (sum_permissions p p') iseq)
  = fun h ->
    (| (), h |)
#pop-options

#push-options "--max_ifuel 1 --initial_ifuel 1"
let gather_array_action
  (#t: _)
  (a: array_ref t)
  (a':array_ref t{
    length a' = length a /\ offset a' = offset a /\ max_length a' = max_length a /\
    address a = address a'
  })
  (iseq: Ghost.erased (Seq.lseq t (U32.v (length a))))
  (p: permission{allows_read p})
  (p': permission{allows_read p' /\ summable_permissions p p'})
  : action
    (star
      (pts_to_array a p iseq)
      (pts_to_array a' p' (Ghost.hide (Ghost.reveal iseq)))
    )
    unit
    (fun _ -> pts_to_array a (sum_permissions p p') iseq)
  =
  pre_action_to_action
    (star
      (pts_to_array a p iseq)
      (pts_to_array a' p' (Ghost.hide (Ghost.reveal iseq)))
    )
    unit
    (fun _ -> pts_to_array a (sum_permissions p p') iseq)
    (gather_array_pre_action a a' iseq p p')
    (fun frame h0 h1 addr -> ())
    (fun frame h0 h1 addr -> ())
    (fun frame h0 h1 -> ())
#pop-options

let gather_array
  (#t: _)
  (a: array_ref t)
  (a':array_ref t{
    length a' = length a /\ offset a' = offset a /\ max_length a' = max_length a /\
    address a = address a'
  })
  (iseq: Ghost.erased (Seq.lseq t (U32.v (length a))))
  (p: permission{allows_read p})
  (p': permission{allows_read p' /\ summable_permissions p p'})
  : m_action
    (star
      (pts_to_array a p iseq)
      (pts_to_array a' p' (Ghost.hide (Ghost.reveal iseq)))
    )
    unit
    (fun _ -> pts_to_array a (sum_permissions p p') iseq)
    =
    non_alloc_action_to_non_locking_m_action
      (star
        (pts_to_array a p iseq)
        (pts_to_array a' p' (Ghost.hide (Ghost.reveal iseq)))
      )
      unit
      (fun _ -> pts_to_array a (sum_permissions p p') iseq)
      (gather_array_action a a' iseq p p')
      (fun h addr -> ())

#push-options "--max_fuel 2 --initial_fuel 2 --max_ifuel 1 --initial_ifuel 1 --z3rlimit 150"
let split_array_pre_action
  (#t: _)
  (a: array_ref t)
  (iseq: Ghost.erased (Seq.lseq t (U32.v (length a))))
  (p: permission{allows_read p})
  (i:U32.t{U32.v i < U32.v (length a)})
  : pre_action
    (pts_to_array a p iseq)
    (as:(array_ref t & array_ref t){(
      length (fst as) = i /\ length (snd as) = U32.sub (length a) i /\
      offset (fst as) = offset a /\ offset (snd as) = U32.add (offset a) i /\
      max_length (fst as) = max_length a /\ max_length (snd as) = max_length a /\
      address (fst as) = address a /\ address (snd as) = address a
    )})
    (fun (a1, a2) -> star
      (pts_to_array a1 p (Seq.slice iseq 0 (U32.v i)))
      (pts_to_array a2 p (Seq.slice iseq (U32.v i) (U32.v (length a))))
    )
  = fun h ->
  let a1 = { a with
    array_offset = a.array_offset;
    array_length = i;
  } in
  let a2 = { a with
    array_offset = U32.add i a.array_offset;
    array_length = U32.sub a.array_length i;
  } in
  let split_h_1 : heap = on _ (fun addr ->
    if addr <> a.array_addr then h addr else
    match h a.array_addr with
    | Some (Array t len seq) ->
      let new_seq = Seq.init len (fun j ->
        if j < U32.v a.array_offset || j >= U32.v a.array_offset + U32.v a.array_length then
          Seq.index seq j
        else if j <  U32.v a.array_offset + U32.v i then
          Seq.index seq j
        else None
      ) in
      assert(Seq.length new_seq = len);
      Some (Array t len new_seq)
    | _ -> h addr
  ) in
   let split_h_2 : heap = on _ (fun addr ->
    if addr <> a.array_addr then None else
    match h a.array_addr with
    | Some (Array t len seq) ->
      let new_seq = Seq.init len (fun j ->
        if j < U32.v a.array_offset || j >= U32.v a.array_offset + U32.v a.array_length then
          None
        else if j <  U32.v a.array_offset + U32.v i then
          None
        else Seq.index seq j
      ) in
      assert(Seq.length new_seq = len);
      Some (Array t len new_seq)
    | _ -> h addr
  ) in
  let aux (addr: addr) : Lemma (h addr == (join split_h_1 split_h_2) addr) =
    if addr <> a.array_addr then () else
    match h addr, (join split_h_1 split_h_2) addr with
    | Some (Array _ _ seq), Some (Array _ _ joint_seq) ->
      assert(seq `Seq.equal` joint_seq)
    | _ -> ()
  in
  Classical.forall_intro aux;
  mem_equiv_eq h (join split_h_1 split_h_2);
  assert(h == join split_h_1 split_h_2);
  (| (a1, a2), h  |)
#pop-options

#push-options "--initial_ifuel 1 --max_ifuel 1"
let split_array_action
  (#t: _)
  (a: array_ref t)
  (iseq: Ghost.erased (Seq.lseq t (U32.v (length a))))
  (p: permission{allows_read p})
  (i:U32.t{U32.v i < U32.v (length a)})
  : action
    (pts_to_array a p iseq)
    (as:(array_ref t & array_ref t){(
      length (fst as) = i /\ length (snd as) = U32.sub (length a) i /\
      offset (fst as) = offset a /\ offset (snd as) = U32.add (offset a) i /\
      max_length (fst as) = max_length a /\ max_length (snd as) = max_length a /\
      address (fst as) = address a /\ address (snd as) = address a
    )})
    (fun (a1, a2) -> star
      (pts_to_array a1 p (Seq.slice iseq 0 (U32.v i)))
      (pts_to_array a2 p (Seq.slice iseq (U32.v i) (U32.v (length a))))
    )
  =
  pre_action_to_action
    (pts_to_array a p iseq)
    (as:(array_ref t & array_ref t){(
      length (fst as) = i /\ length (snd as) = U32.sub (length a) i /\
      offset (fst as) = offset a /\ offset (snd as) = U32.add (offset a) i /\
      max_length (fst as) = max_length a /\ max_length (snd as) = max_length a /\
      address (fst as) = address a /\ address (snd as) = address a
    )})
    (fun (a1, a2) -> star
      (pts_to_array a1 p (Seq.slice iseq 0 (U32.v i)))
      (pts_to_array a2 p (Seq.slice iseq (U32.v i) (U32.v (length a))))
    )
    (split_array_pre_action a iseq p i)
    (fun frame h0 h1 addr -> ())
    (fun frame h0 h1 addr -> ())
    (fun frame h0 h1 -> ())
#pop-options

let split_array
  (#t: _)
  (a: array_ref t)
  (iseq: Ghost.erased (Seq.lseq t (U32.v (length a))))
  (p: permission{allows_read p})
  (i:U32.t{U32.v i < U32.v (length a)})
  : m_action
    (pts_to_array a p iseq)
    (as:(array_ref t & array_ref t){(
      length (fst as) = i /\ length (snd as) = U32.sub (length a) i /\
      offset (fst as) = offset a /\ offset (snd as) = U32.add (offset a) i /\
      max_length (fst as) = max_length a /\ max_length (snd as) = max_length a /\
      address (fst as) = address a /\ address (snd as) = address a
    )})
    (fun (a1, a2) -> star
      (pts_to_array a1 p (Seq.slice iseq 0 (U32.v i)))
      (pts_to_array a2 p (Seq.slice iseq (U32.v i) (U32.v (length a))))
    )
  =
  non_alloc_action_to_non_locking_m_action
    (pts_to_array a p iseq)
    (as:(array_ref t & array_ref t){(
      length (fst as) = i /\ length (snd as) = U32.sub (length a) i /\
      offset (fst as) = offset a /\ offset (snd as) = U32.add (offset a) i /\
      max_length (fst as) = max_length a /\ max_length (snd as) = max_length a /\
      address (fst as) = address a /\ address (snd as) = address a
    )})
    (fun (a1, a2) -> star
      (pts_to_array a1 p (Seq.slice iseq 0 (U32.v i)))
      (pts_to_array a2 p (Seq.slice iseq (U32.v i) (U32.v (length a))))
    )
    (split_array_action a iseq p i)
    (fun h addr -> ())


#push-options "--max_fuel 2 --initial_fuel 2 --max_ifuel 1 --initial_ifuel 1 --z3rlimit 30"
let glue_array_pre_action
  (#t: _)
  (a: array_ref t)
  (a': array_ref t{
    address a = address a' /\ max_length a = max_length a' /\
    offset a' = U32.add (offset a) (length a)
  })
  (iseq: Ghost.erased (Seq.lseq t (U32.v (length a))))
  (iseq': Ghost.erased (Seq.lseq t (U32.v (length a'))))
  (p: permission{allows_read p})
  : pre_action
    (star (pts_to_array a p iseq) (pts_to_array a' p iseq'))
    (new_a:array_ref t{
      address new_a = address a /\ max_length new_a = max_length a /\
      offset new_a = offset a /\ length new_a = U32.add (length a) (length a')
    })
    (fun new_a -> pts_to_array new_a p (Seq.Base.append iseq iseq'))
  = fun h ->
  let new_a : array_ref t = { a with array_length = U32.add a.array_length a'.array_length} in
  (| new_a, h |)
#pop-options

#push-options "--initial_ifuel 1 --max_ifuel 1"
let glue_array_action
  (#t: _)
  (a: array_ref t)
  (a': array_ref t{
    address a = address a' /\ max_length a = max_length a' /\
    offset a' = U32.add (offset a) (length a)
  })
  (iseq: Ghost.erased (Seq.lseq t (U32.v (length a))))
  (iseq': Ghost.erased (Seq.lseq t (U32.v (length a'))))
  (p: permission{allows_read p})
  : action
    (star (pts_to_array a p iseq) (pts_to_array a' p iseq'))
    (new_a:array_ref t{
      address new_a = address a /\ max_length new_a = max_length a /\
      offset new_a = offset a /\ length new_a = U32.add (length a) (length a')
    })
    (fun new_a -> pts_to_array new_a p (Seq.Base.append iseq iseq'))
  =
  pre_action_to_action
    (star (pts_to_array a p iseq) (pts_to_array a' p iseq'))
    (new_a:array_ref t{
      address new_a = address a /\ max_length new_a = max_length a /\
      offset new_a = offset a /\ length new_a = U32.add (length a) (length a')
    })
    (fun new_a -> pts_to_array new_a p (Seq.Base.append iseq iseq'))
    (glue_array_pre_action a a' iseq iseq' p)
    (fun frame h0 h1 addr -> ())
    (fun frame h0 h1 addr -> ())
    (fun frame h0 h1 -> ())
#pop-options

let glue_array
  (#t: _)
  (a: array_ref t)
  (a': array_ref t{
    address a = address a' /\ max_length a = max_length a' /\
    offset a' = U32.add (offset a) (length a)
  })
  (iseq: Ghost.erased (Seq.lseq t (U32.v (length a))))
  (iseq': Ghost.erased (Seq.lseq t (U32.v (length a'))))
  (p: permission{allows_read p})
  : m_action
    (star (pts_to_array a p iseq) (pts_to_array a' p iseq'))
    (new_a:array_ref t{
      address new_a = address a /\ max_length new_a = max_length a /\
      offset new_a = offset a /\ length new_a = U32.add (length a) (length a')
    })
    (fun new_a -> pts_to_array new_a p (Seq.Base.append iseq iseq'))
  =
  non_alloc_action_to_non_locking_m_action
    (star (pts_to_array a p iseq) (pts_to_array a' p iseq'))
    (new_a:array_ref t{
      address new_a = address a /\ max_length new_a = max_length a /\
      offset new_a = offset a /\ length new_a = U32.add (length a) (length a')
    })
    (fun new_a -> pts_to_array new_a p (Seq.Base.append iseq iseq'))
    (glue_array_action a a' iseq iseq' p)
    (fun h addr -> ())

///////////////////////////////////////////////////////////////////////////////
// Utilities
///////////////////////////////////////////////////////////////////////////////

let rewrite_hprop_pre (p:hprop) (p':hprop{p `equiv` p'})
  : pre_action p unit (fun _ -> p')
  = fun h -> (| (), h |)

#push-options "--z3rlimit 15 --max_fuel 2 --initial_fuel 2 --initial_ifuel 1 --max_ifuel 1"
let rewrite_hprop_action (p:hprop) (p':hprop{p `equiv` p'})
  : action p unit (fun _ -> p') =
  pre_action_to_action
    p
    (x:unit)
    (fun _ -> p')
    (rewrite_hprop_pre p p')
    (fun frame h0 h1 addr -> ())
    (fun frame h0 h1 addr -> ())
    (fun frame h0 h1 -> ())
#pop-options

let rewrite_hprop p p' =
  non_alloc_action_to_non_locking_m_action
    p
    (x:unit)
    (fun _ -> p')
    (rewrite_hprop_action p p')
    (fun h0 addr -> ())

///////////////////////////////////////////////////////////////////////////////
// References
///////////////////////////////////////////////////////////////////////////////

#push-options "--max_fuel 2 --initial_fuel 2"
let sel_ref (#t: Type0) (r: reference t) (h: hheap (ref r)) : t =
  Seq.index (as_seq r h) 0
#pop-options

#push-options "--max_fuel 2 --initial_fuel 2"
let sel_ref_lemma
  (t: Type0)
  (p: permission{allows_read p})
  (r: reference t)
  (m: hheap (ref_perm r p))
  : Lemma (interp (ref r) m /\ interp (pts_to_ref r p (sel_ref r m)) m)
  =
  ()
#pop-options

let get_ref_pre_action
  (#t: Type0)
  (r: reference t)
  (p: permission{allows_read p})
  : pre_action
    (ref_perm r p)
    (x:t)
    (fun x -> pts_to_ref r p x)
  = fun h ->
  let contents = sel_ref r h in
  sel_ref_lemma t p r h;
  let (| x, h' |) = index_array_pre_action r (Seq.create 1 contents) 0ul p h in
  (| x, h' |)


#push-options "--z3rlimit 50 --max_fuel 2 --initial_fuel 2 --initial_ifuel 1 --max_ifuel 1"
let get_ref_action
  (#t: Type0)
  (r: reference t)
  (p: permission{allows_read p})
  : action
    (ref_perm r p)
    (x:t)
    (fun x -> pts_to_ref r p x)
  =
  pre_action_to_action
    (ref_perm r p)
    (x:t)
    (fun x -> pts_to_ref r p x)
    (get_ref_pre_action r p)
    (fun frame h0 h1 addr -> ())
    (fun frame h0 h1 addr -> ())
    (fun frame h0 h1  -> ())
#pop-options

let get_ref
  (#t: Type0)
  (r: reference t)
  (p: permission{allows_read p})
  : m_action
    (ref_perm r p)
    (x:t)
    (fun x -> pts_to_ref r p x)
  =
  non_alloc_action_to_non_locking_m_action
    (ref_perm r p)
    (x:t)
    (fun x -> pts_to_ref r p x)
    (get_ref_action r p)
    (fun h0 addr -> ())

let set_ref_pre_action
  (#t: Type0)
  (r: reference t)
  (v: t)
  : pre_action
    (ref_perm r full_permission)
    unit
    (fun _ -> pts_to_ref r full_permission v)
  = fun h ->
  let contents = sel_ref r h in
  sel_ref_lemma t full_permission r h;
  assert(Seq.upd (Seq.create 1 contents) 0 v `Seq.equal` Seq.create 1 v);
  upd_array_pre_action r (Seq.create 1 contents) 0ul v h

let set_ref_action
  (#t: Type0)
  (r: reference t)
  (v: t)
  : action
    (ref_perm r full_permission)
    unit
    (fun _ -> pts_to_ref r full_permission v)
  =
  pre_action_to_action
    (ref_perm r full_permission)
    unit
    (fun _ -> pts_to_ref r full_permission v)
    (set_ref_pre_action r v)
     (fun frame h0 h1 addr -> (* Disjointness preservation *)
     let iseq = Seq.create 1 (sel_ref r h0) in
     sel_ref_lemma t full_permission r h0;
      upd_array_heap_frame_disjointness_preservation r iseq 0ul v (join h0 h1) h0 h1 frame
    )
    (fun frame h0 h1 addr -> (* Does not depend on framing *)
      let iseq = Seq.create 1 (sel_ref r h0) in
      sel_ref_lemma t full_permission r h0;
      upd_array_action_memory_split_independence r iseq 0ul v (join h0 h1) h0 h1 frame
    )
    (fun frame h0 h1  -> (* Return and post *)
      let iseq = Seq.create 1 (sel_ref r h0) in
      sel_ref_lemma t full_permission r h0;
      let (| x0, h |) = set_ref_pre_action r v h0 in
      let (| x1, h' |) = set_ref_pre_action r v (join h0 h1) in
      assert (x0 == x1)
    )

let set_ref
  (#t: Type0)
  (r: reference t)
  (v: t)
  : m_action
    (ref_perm r full_permission)
    unit
    (fun _ -> pts_to_ref r full_permission v)
  =
  non_alloc_action_to_non_locking_m_action
    (ref_perm r full_permission)
    unit
    (fun _ -> pts_to_ref r full_permission v)
    (set_ref_action r v)
    (fun h0 addr -> ())

let alloc_ref
  (#t: Type0)
  (v: t)
  : m_action
    emp
    (reference t)
    (fun r -> pts_to_ref r full_permission v)
  =
  alloc_array 1ul v

let free_ref_pre_action
  (#t: Type0)
  (r: reference t)
  : pre_action
    (ref_perm r full_permission)
    unit
    (fun _ -> emp)
  = fun h ->
    free_array_pre_action r h

let free_ref_action
  (#t: Type0)
  (r: reference t)
  : pre_action
    (ref_perm r full_permission)
    unit
    (fun _ -> emp)
  =
  pre_action_to_action
    (ref_perm r full_permission)
    unit
    (fun _ -> emp)
    (free_ref_pre_action r)
    (fun frame h0 h1 addr -> ())
    (fun frame h0 h1 addr -> ())
    (fun frame h0 h1 -> ())


#push-options "--max_fuel 2 --initial_fuel 2 --max_ifuel 1 --initial_ifuel 1 --z3rlimit 20"
let free_ref
  (#t: Type0)
  (r: reference t)
  : m_action
    (ref_perm r full_permission)
    unit
    (fun _ -> emp)
  =
  non_alloc_action_to_non_locking_m_action
    (ref_perm r full_permission)
    unit
    (fun _ -> emp)
    (free_ref_action r)
    (fun h0 addr -> ())
#pop-options

let share_ref
  (#t: Type0)
  (r: reference t)
  (p: permission{allows_read p})
  (contents: Ghost.erased t)
  : m_action
    (pts_to_ref r p contents)
    (r':reference t{ref_address r' = ref_address r})
    (fun r' ->
      pts_to_ref r (half_permission p) contents `star`
      pts_to_ref r' (half_permission p) contents
    )
  =
  share_array r (Seq.create 1 (Ghost.reveal contents)) p

let gather_ref
  (#t: Type0)
  (r: reference t)
  (r':reference t{ref_address r' = ref_address r})
  (p: permission{allows_read p})
  (p': permission{allows_read p' /\ summable_permissions p p'})
  (contents: Ghost.erased t)
  : m_action
    (pts_to_ref r p contents `star`
      pts_to_ref r' p' contents)
    unit
    (fun _ -> pts_to_ref r (sum_permissions p p') contents)
  =
  gather_array r r' (Seq.create 1 (Ghost.reveal contents)) p p'


////////////////////////////////////////////////////////////////////////////////
// Locks
////////////////////////////////////////////////////////////////////////////////


let lock (p:hprop) = nat

let new_lock_pre_m_action (p:hprop)
  : pre_m_action p (lock p) (fun _ -> emp)
  = fun m ->
     let l = Available p in
     let locks' = l :: m.locks in
     assert (interp (lock_store_invariant Set.empty locks') (heap_of_mem m));
     let mem :mem = { m with locks = locks' } in
     assert (locks_invariant Set.empty mem == p `star` locks_invariant Set.empty m);
     assert (interp (locks_invariant Set.empty mem) (heap_of_mem mem));
     emp_unit (locks_invariant Set.empty mem);
     star_commutative emp (locks_invariant Set.empty mem);
     assert (interp (emp `star` locks_invariant Set.empty mem) (heap_of_mem mem));
     let lock_id = List.Tot.length locks' - 1 in
     (| lock_id, mem |)

let emp_unit_left (p:hprop)
  : Lemma
    ((emp `star` p) `equiv` p)
  = emp_unit p;
    star_commutative emp p

let equiv_star_left (p q r:hprop)
  : Lemma
    (requires q `equiv` r)
    (ensures (p `star` q) `equiv` (p `star` r))
  = ()

#push-options "--warn_error -271 --max_fuel 2 --initial_fuel 2 --admit_smt_queries true"
let new_lock_is_frame_preserving (p:hprop)
  : Lemma (is_m_frame_and_preorder_preserving (new_lock_pre_m_action p))
  = let aux (frame:hprop) (m:hmem (p `star` frame))
      : Lemma
          (ensures (
            let (| x, m1 |) = new_lock_pre_m_action p m in
            interp (emp `star` frame `star` locks_invariant Set.empty m1) (heap_of_mem m1)))
          [SMTPat ()]
      = let (| x, m1 |) = new_lock_pre_m_action p m in
        assert (m1.locks == Available p :: m.locks);
        assert (locks_invariant Set.empty m1 == (p `star` locks_invariant Set.empty m));
        assert (interp ((p `star` frame) `star` locks_invariant Set.empty m) (heap_of_mem m));
        star_associative p frame (locks_invariant Set.empty m);
        assert (interp (p `star` (frame `star` locks_invariant Set.empty m)) (heap_of_mem m));
        star_commutative frame (locks_invariant Set.empty m);
        equiv_star_left p (frame `star` locks_invariant Set.empty m) (locks_invariant Set.empty m `star` frame);
        assert (interp (p `star` (locks_invariant Set.empty m `star` frame)) (heap_of_mem m));
        star_associative p (locks_invariant Set.empty m) frame;
        assert (interp ((p `star` locks_invariant Set.empty m) `star` frame) (heap_of_mem m));
        assert (interp ((locks_invariant Set.empty m1) `star` frame) (heap_of_mem m));
        assert (heap_of_mem m == heap_of_mem m1);
        star_commutative (locks_invariant Set.empty m1) frame;
        assert (interp (frame `star` (locks_invariant Set.empty m1)) (heap_of_mem m1));
        emp_unit_left (frame `star` (locks_invariant Set.empty m1));
        assert (interp (emp `star` (frame `star` (locks_invariant Set.empty m1))) (heap_of_mem m1));
        star_associative emp frame (locks_invariant Set.empty m1)
    in
    ()
#pop-options

let new_lock (p:hprop)
  : m_action p (lock p) (fun _ -> emp)
  = new_lock_is_frame_preserving p;
    new_lock_pre_m_action p

////////////////////////////////////////////////////////////////////////////////
assume
val lock_store_invariant_append (l1 l2:lock_store)
  : Lemma (lock_store_invariant Set.empty (l1 @ l2) `equiv`
           (lock_store_invariant Set.empty l1 `star` lock_store_invariant Set.empty l2))

let lock_ok (#p:hprop) (l:lock p) (m:mem) =
  l < L.length m.locks /\
  (Available? (lock_i m.locks l) \/ Locked? (lock_i m.locks l)) /\
  hprop_of_lock_state (lock_i m.locks l) == p

let lock_ok_stable (#p:_) (l:lock p) (m0 m1:mem)
  : Lemma (lock_ok l m0 /\
           m0 `mem_evolves` m1 ==>
           lock_ok l m1)
  = ()


#push-options "--max_fuel 2 --initial_fuel 2 --max_ifuel 1 --initial_ifuel 1"
let intro_pure (p:prop) (q:hprop) (h:hheap q { p })
  : hheap (pure p `star` q)
  = emp_unit q;
    star_commutative q emp;
    h
#pop-options

#push-options "--max_fuel 2 --initial_fuel 2 --max_ifuel 1 --initial_ifuel 1"
let intro_hmem_or (p:prop) (q:hprop) (h:hmem q)
  : hmem (h_or (pure p) q)
  = h
#pop-options

let middle_to_head (p q r:hprop) (h:hheap (p `star` (q `star` r)))
  : hheap (q `star` (p `star` r))
  = star_associative p q r;
    star_commutative p q;
    star_associative q p r;
    h

<<<<<<< HEAD
#push-options "--z3rlimit 15 --max_fuel 2 --initial_fuel 2 --max_ifuel 1 --initial_ifuel 1"
let maybe_acquire #p (l:lock p) (m:hmem emp { lock_ok l m } )
  : (b:bool &
     m:hmem (h_or (pure (b == false)) p))
=======
#push-options "--max_fuel 2 --initial_fuel 2 --max_ifuel 1 --initial_ifuel 1 --z3rlimit 20"
let maybe_acquire #p l m
>>>>>>> b9dd51fc
  = let (| prefix, li, suffix |) = get_lock m.locks l in
    affine_star emp (locks_invariant m) (heap_of_mem m);
    match li with
    | Available _ ->
      let h = heap_of_mem m in
      affine_star emp (lock_store_invariant Set.empty m.locks) h;
      assert (interp (lock_store_invariant Set.empty m.locks) h);
      lock_store_invariant_append prefix (li::suffix);
      assert (lock_store_invariant Set.empty m.locks `equiv`
             (lock_store_invariant Set.empty prefix `star`
                      (p `star` lock_store_invariant Set.empty suffix)));
      assert (interp (lock_store_invariant Set.empty prefix `star`
                       (p `star` lock_store_invariant Set.empty suffix)) h);
      let h = middle_to_head (lock_store_invariant Set.empty prefix) p (lock_store_invariant Set.empty suffix) h in
      assert (interp (p `star`
                        (lock_store_invariant Set.empty prefix `star`
                         lock_store_invariant Set.empty suffix)) h);
      let new_lock_store = prefix @ (Locked p :: suffix) in
      lock_store_invariant_append prefix (Locked p :: suffix);
      assert (lock_store_invariant Set.empty new_lock_store `equiv`
              (lock_store_invariant Set.empty prefix `star`
                         lock_store_invariant Set.empty suffix));
      equiv_star_left p (lock_store_invariant Set.empty new_lock_store)
                        (lock_store_invariant Set.empty prefix `star`
                          lock_store_invariant Set.empty suffix);
      assert (interp (p `star` lock_store_invariant Set.empty new_lock_store) h);
      let h : hheap (p `star` lock_store_invariant Set.empty new_lock_store) = h in
      assert (heap_of_mem m == h);
      star_commutative p (lock_store_invariant Set.empty new_lock_store);
      affine_star (lock_store_invariant Set.empty new_lock_store) p h;
      assert (interp (lock_store_invariant Set.empty new_lock_store) h);
      let mem : hmem p = { m with locks = new_lock_store } in
      let b = true in
      let mem : hmem (h_or (pure (b==false)) p) = intro_hmem_or (b == false) p mem in
      (| b, mem |)

    | Locked _ ->
      let b = false in
      assert (interp (pure (b == false)) (heap_of_mem m));
<<<<<<< HEAD
      affine_star emp (lock_store_invariant Set.empty m.locks) (heap_of_mem m);
      let h : hheap (locks_invariant Set.empty m) = heap_of_mem m in
      let h : hheap (pure (b==false) `star` locks_invariant Set.empty m) =
        intro_pure (b==false) (locks_invariant Set.empty m) h in
      intro_or_l (pure (b==false) `star` locks_invariant Set.empty m)
                 (p `star` locks_invariant Set.empty m)
=======
      assert (interp (locks_invariant m) (heap_of_mem m));
      let h : hheap (locks_invariant m) = heap_of_mem m in
      let h : hheap (pure (b==false) `star` locks_invariant m) =
        intro_pure (b==false) (locks_invariant m) h in
      intro_or_l (pure (b==false) `star` locks_invariant m)
                 (p `star` locks_invariant m)
>>>>>>> b9dd51fc
                 h;
      or_star (pure (b==false)) p (locks_invariant Set.empty m) h;
      assert (interp (h_or (pure (b==false)) p `star` locks_invariant Set.empty m) h);
      (| false, m |)
#pop-options

#push-options "--max_fuel 2 --initial_fuel 2 --max_ifuel 1 --initial_ifuel 1"
let hmem_emp (p:hprop) (m:hmem p) : hmem emp = m
#pop-options

#push-options "--max_fuel 2 --initial_fuel 2 --max_ifuel 1 --initial_ifuel 1 --z3rlimit 60"
let release #p (l:lock p) (m:hmem p { lock_ok l m } )
  : (b:bool &
     hmem emp)
  = let (| prefix, li, suffix |) = get_lock m.locks l in
    let h = heap_of_mem m in
    lock_store_invariant_append prefix (li::suffix);
    assert (interp (p `star`
                     (lock_store_invariant Set.empty prefix `star`
                       (lock_store_invariant Set.empty (li::suffix)))) h);
    match li with
    | Available _ ->
      (* this case is odd, but not inadmissible.
         We're releasing a lock that was not previously acquired.
         We could either fail, or just silently proceed.
         I choose to at least signal this case in the result
         so that we can decide to fail if we like, at a higher layer.

         Another cleaner way to handle this would be to insist
         that lockable resources are non-duplicable ...
         in which case this would be unreachable, since we have `p star p` *)
      (| false, hmem_emp p m |)

    | Locked _ ->
      assert (interp (p `star`
                        (lock_store_invariant Set.empty prefix `star`
                          (lock_store_invariant Set.empty suffix))) h);
      let h = middle_to_head p (lock_store_invariant Set.empty prefix) (lock_store_invariant Set.empty suffix) h in
      assert (interp (lock_store_invariant Set.empty prefix `star`
                        (p `star`
                          (lock_store_invariant Set.empty suffix))) h);
      let new_lock_store = prefix @ (Available p :: suffix) in
      lock_store_invariant_append prefix (Available p :: suffix);
      assert (lock_store_invariant Set.empty new_lock_store `equiv`
                (lock_store_invariant Set.empty prefix `star`
                 (p `star` lock_store_invariant Set.empty (suffix))));
      assert (interp (lock_store_invariant Set.empty new_lock_store) h);
      emp_unit_left (lock_store_invariant Set.empty new_lock_store);
      let mem : hmem emp = { m with locks = new_lock_store } in
      (| true, mem |)
#pop-options

///////////////////////////////////////////////////////////////////////////////
// Invariants
///////////////////////////////////////////////////////////////////////////////

let inv (p:hprop) = nat

let inv_ok (#p:hprop) (l:inv p) (m:mem) =
  l < L.length m.locks /\
  Invariant? (lock_i m.locks l) /\
  hprop_of_lock_state (lock_i m.locks l) == p

let inv_ok_stable (#p:_) (l:inv p) (m0 m1:mem)
  : Lemma (inv_ok l m0 /\
           m0 `mem_evolves` m1 ==>
           inv_ok l m1)
  = ()

let new_inv_pre_m_action (p:hprop)
  : pre_m_action p (inv p) (fun _ -> emp)
  = fun m ->
     let l = Invariant p in
     let locks' = l :: m.locks in
     assert (interp (lock_store_invariant Set.empty locks') (heap_of_mem m));
     let mem :mem = { m with locks = locks' } in
     assert (locks_invariant Set.empty mem == p `star` locks_invariant Set.empty m);
     assert (interp (locks_invariant Set.empty mem) (heap_of_mem mem));
     emp_unit (locks_invariant Set.empty mem);
     star_commutative emp (locks_invariant Set.empty mem);
     assert (interp (emp `star` locks_invariant Set.empty mem) (heap_of_mem mem));
     let lock_id = List.Tot.length locks' - 1 in
     (| lock_id, mem |)

#push-options "--warn_error -271 --max_fuel 2 --initial_fuel 2 --admit_smt_queries true"
let new_inv_is_frame_preserving (p:hprop)
  : Lemma (is_m_frame_and_preorder_preserving (new_inv_pre_m_action p))
  = let aux (frame:hprop) (m:hmem (p `star` frame))
      : Lemma
          (ensures (
            let (| x, m1 |) = new_inv_pre_m_action p m in
            interp (emp `star` frame `star` locks_invariant Set.empty m1) (heap_of_mem m1)))
          [SMTPat ()]
      = let (| x, m1 |) = new_inv_pre_m_action p m in
        assert (m1.locks == Invariant p :: m.locks);
        assert (locks_invariant Set.empty m1 == (p `star` locks_invariant Set.empty m));
        assert (interp ((p `star` frame) `star` locks_invariant Set.empty m) (heap_of_mem m));
        star_associative p frame (locks_invariant Set.empty m);
        assert (interp (p `star` (frame `star` locks_invariant Set.empty m)) (heap_of_mem m));
        star_commutative frame (locks_invariant Set.empty m);
        equiv_star_left p (frame `star` locks_invariant Set.empty m) (locks_invariant Set.empty m `star` frame);
        assert (interp (p `star` (locks_invariant Set.empty m `star` frame)) (heap_of_mem m));
        star_associative p (locks_invariant Set.empty m) frame;
        assert (interp ((p `star` locks_invariant Set.empty m) `star` frame) (heap_of_mem m));
        assert (interp ((locks_invariant Set.empty m1) `star` frame) (heap_of_mem m));
        assert (heap_of_mem m == heap_of_mem m1);
        star_commutative (locks_invariant Set.empty m1) frame;
        assert (interp (frame `star` (locks_invariant Set.empty m1)) (heap_of_mem m1));
        emp_unit_left (frame `star` (locks_invariant Set.empty m1));
        assert (interp (emp `star` (frame `star` (locks_invariant Set.empty m1))) (heap_of_mem m1));
        star_associative emp frame (locks_invariant Set.empty m1)
    in
    ()
#pop-options

let new_inv (p:hprop)
  : m_action p (inv p) (fun _ -> emp)
  = new_inv_is_frame_preserving p;
    new_inv_pre_m_action p

let pre_atomic (uses:Set.set lock_addr)
               (fp:hprop)
               (a:Type)
               (fp':a -> hprop) =
    m:hmem' uses fp -> (x:a & hmem' uses (fp' x))

let is_atomic_frame_and_preorder_preserving
  (#uses:Set.set lock_addr) (#a:Type) (#fp:hprop) (#fp':a -> hprop)
  (f:pre_atomic uses fp a fp') =
  forall (frame:hprop) (m0:hmem' uses (fp `star` frame)).
    (ac_reasoning_for_m_frame_preserving fp frame (locks_invariant uses m0) m0;
     let (| x, m1 |) = f m0 in
     interp ((fp' x `star` frame) `star` locks_invariant uses m1) (heap_of_mem m1) /\
     mem_evolves m0 m1 /\
     (forall (f_frame:fp_prop frame). f_frame (heap_of_mem m0) <==> f_frame (heap_of_mem m1)))

let atomic (uses:Set.set lock_addr)
           (fp:hprop)
           (a:Type)
           (fp':a -> hprop) =
    f:pre_atomic uses fp a fp'{ is_atomic_frame_and_preorder_preserving f}

let promote_action_preatomic
    (#a:Type) (#fp:hprop) (#fp':a -> hprop)
    (uses:Set.set lock_addr)
    (f:action fp a fp')
    (non_alloc: (h: hheap fp) -> (addr: addr) -> Lemma
      (requires (h addr == None))
      (ensures (let (| _, h'|) = f h in h' addr == None))
    )

   : pre_atomic uses fp a fp' =
   fun (m0:hmem' uses fp) ->

       let h0 = heap_of_mem m0 in
       let (| x, h1 |) = f h0 in
       Classical.forall_intro (Classical.move_requires (non_alloc h0));
       let m1 = { m0 with heap = h1 } in
       (| x, m1 |)

val action_to_atomic_frame_aux
    (uses:Set.set lock_addr)
    (#fp:hprop) (#a:Type) (#fp':a -> hprop)
    (f:action fp a fp')
    (non_alloc: (h: hheap fp) -> (addr: addr) -> Lemma
      (requires (h addr == None))
      (ensures (let (| _, h'|) = f h in h' addr == None))
    )
    (frame:hprop) (m0:hmem' uses (fp `star` frame))
    : Lemma (
        ac_reasoning_for_m_frame_preserving fp frame (locks_invariant uses m0) m0;
        interp (fp `star` locks_invariant uses m0) (heap_of_mem m0) /\
        (let (| x, m1 |) = (promote_action_preatomic uses f non_alloc) m0 in
        interp ((fp' x `star` frame) `star` locks_invariant uses m1) (heap_of_mem m1) /\
        mem_evolves m0 m1 /\
        (forall (f_frame:fp_prop frame). f_frame (heap_of_mem m0) <==> f_frame (heap_of_mem m1))))

let action_to_atomic_frame_aux uses #fp #a #fp' f non_alloc frame m0 =
  ac_reasoning_for_m_frame_preserving fp frame (locks_invariant uses m0) m0;
  let h0 = heap_of_mem m0 in
  let (| x, h1 |) = f h0 in
  Classical.forall_intro (Classical.move_requires (non_alloc h0));
  let m1 = { m0 with heap = h1 } in

  star_associative fp frame (locks_invariant uses m0);
  star_associative (fp' x) frame (locks_invariant uses m1)

val action_to_atomic_frame
    (uses:Set.set lock_addr)
    (#fp:hprop) (#a:Type) (#fp':a -> hprop)
    (f:action fp a fp')
    (non_alloc: (h: hheap fp) -> (addr: addr) -> Lemma
      (requires (h addr == None))
      (ensures (let (| _, h'|) = f h in h' addr == None))
    )
    :  Lemma (is_atomic_frame_and_preorder_preserving (promote_action_preatomic uses f non_alloc))

let action_to_atomic_frame uses #fp #a #fp' f non_alloc =
  Classical.forall_intro_2 (action_to_atomic_frame_aux uses f non_alloc)

let promote_action
    (#a:Type) (#fp:hprop) (#fp':a -> hprop)
    (uses:Set.set lock_addr)
    (f:action fp a fp')
    (non_alloc: (h: hheap fp) -> (addr: addr) -> Lemma
      (requires (h addr == None))
      (ensures (let (| _, h'|) = f h in h' addr == None))
    )
    : atomic uses fp a fp' =
    action_to_atomic_frame uses f non_alloc;
    promote_action_preatomic uses f non_alloc

val atomic_satisfies_mem_evolves
  (#a:Type) (#fp:hprop) (#fp':a -> hprop) (#uses:Set.set lock_addr)
  (f:atomic uses fp a fp')
  (m0:hmem' uses fp)
  : Lemma (let (| _, m1 |) = f m0 in mem_evolves m0 m1)

let atomic_satisfies_mem_evolves #a #fp #fp' #uses f m0 =
  calc (equiv) {
    fp `star` locks_invariant uses m0;
    (equiv) { emp_unit fp;
              star_congruence fp (locks_invariant uses m0) (fp `star` emp) (locks_invariant uses m0)}
    (fp `star` emp) `star` locks_invariant uses m0;
  };
  let m0:hmem' uses (fp `star` emp) = m0 in
  let (| _, m1 |) = f m0 in
  ()

#push-options "--ifuel 1 --fuel 1"
let interp_inv_not_in_uses'
  (#p:hprop) (i:inv p)
  (uses:Set.set lock_addr)
  (m0:mem)
  : Lemma
  (requires inv_ok i m0 /\ not (i `Set.mem` uses))
  (ensures
    locks_invariant uses m0 `equiv`
    (p `star` locks_invariant (Set.union (Set.singleton i) uses) m0))
  = let uses' = Set.union (Set.singleton i) uses in
    let rec aux_out_of_bounds (l:lock_store) (u:Set.set lock_addr) (i:nat{i >= L.length l})
      : Lemma (lock_store_invariant u l == lock_store_invariant (Set.union (Set.singleton i) u) l)
      = match l with
      | [] -> ()
      | hd::tl -> aux_out_of_bounds tl u i
    in
    let rec aux (l:lock_store) : Lemma
      (requires i < L.length l /\ Invariant? (lock_i l i) /\ hprop_of_lock_state (lock_i l i) == p)
      (ensures lock_store_invariant uses l `equiv` (p `star` lock_store_invariant uses' l))
      (decreases l)
      =
      let current_addr = L.length l - 1 in
      match l with
      | Invariant p' :: tl ->
        let (| prefix, li, suffix |) = get_lock l i in
        if i = current_addr then (
          L.append_length prefix (li::suffix);
          assert (p == p');
          assert (not (current_addr `Set.mem` uses));
          assert (lock_store_invariant uses l == p `star` lock_store_invariant uses tl);
          aux_out_of_bounds tl uses i
        ) else (
          let (| prefix', li', suffix' |) = get_lock tl i in
          L.append_length_inv_tail prefix (li::suffix) ((Invariant p')::prefix') (li'::suffix');
          assert (li == li');
          aux tl;
          if current_addr `Set.mem` uses then ()
          else (
            calc (equiv) {
              lock_store_invariant uses l;
              (equiv) { }
              p' `star` lock_store_invariant uses tl;
              (equiv) { star_congruence p' (lock_store_invariant uses tl) p' (p `star` lock_store_invariant uses' tl) }
              p' `star` (p `star` lock_store_invariant uses' tl);
              (equiv) { star_associative p' p (lock_store_invariant uses' tl);
                        star_commutative p p';
                        star_congruence (p' `star` p) (lock_store_invariant uses' tl)
                                        (p `star` p') (lock_store_invariant uses' tl);
                        star_associative p p' (lock_store_invariant uses' tl) }
              p `star` lock_store_invariant uses' l;
           }
          )
        )
      | hd::tl ->
        let (| prefix, li, suffix |) = get_lock l i in
        if i = current_addr then (
          L.append_length prefix (li::suffix);
          assert (prefix == [])
        ) else (
          let (| prefix', li', suffix' |) = get_lock tl i in
          L.append_length_inv_tail prefix (li::suffix) (hd::prefix') (li'::suffix');
          assert (li == li');
          aux tl;
          match hd with
          | Available p' ->
            calc (equiv) {
              lock_store_invariant uses l;
              (equiv) { }
              p' `star` lock_store_invariant uses tl;
              (equiv) { star_congruence p' (lock_store_invariant uses tl) p' (p `star` lock_store_invariant uses' tl) }
              p' `star` (p `star` lock_store_invariant uses' tl);
              (equiv) { star_associative p' p (lock_store_invariant uses' tl);
                        star_commutative p p';
                        star_congruence (p' `star` p) (lock_store_invariant uses' tl)
                                        (p `star` p') (lock_store_invariant uses' tl);
                        star_associative p p' (lock_store_invariant uses' tl) }
              p `star` lock_store_invariant uses' l;
           }
          | Locked _ -> ()
      )
    in aux m0.locks
#pop-options


let interp_inv_not_in_uses
  (#p:hprop) (i:inv p)
  (uses:Set.set lock_addr)
  (frame:hprop)
  (m0:mem)
  : Lemma
  (requires inv_ok i m0 /\ not (i `Set.mem` uses))
  (ensures
    (frame `star` locks_invariant uses m0) `equiv`
    ((p `star` frame) `star` locks_invariant (Set.union (Set.singleton i) uses) m0))
  = let istore' = locks_invariant (Set.union (Set.singleton i) uses) m0 in
    calc (equiv) {
         frame `star` locks_invariant uses m0;
         (equiv) { interp_inv_not_in_uses' i uses m0;
                   star_congruence frame (locks_invariant uses m0) frame
                     (p `star` istore') }
         frame `star` (p `star` istore');
         (equiv) { star_associative frame p istore';
                   star_commutative frame p;
                   star_congruence (frame `star` p) istore' (p `star` frame) istore'}
         (p `star` frame) `star` istore';
    }



val pre_with_invariant
  (#a:Type) (#fp:hprop) (#fp':a -> hprop) (#uses:Set.set lock_addr)
  (#p:hprop)
  (i:inv p{not (i `Set.mem` uses)})
  (f:atomic (Set.union (Set.singleton i) uses) (p `star` fp) a (fun x -> p `star` fp' x))
  : pre_atomic uses fp a fp'

let pre_with_invariant #a #fp #fp' #uses #p i f =
  fun (m0:hmem' uses fp) ->
    assume (inv_ok i m0);
    let uses' = Set.union (Set.singleton i) uses in
    interp_inv_not_in_uses i uses fp m0;
    let (| x, m1 |) = f m0 in
    atomic_satisfies_mem_evolves f m0;
    interp_inv_not_in_uses i uses (fp' x) m1;
    (| x, m1 |)

val with_invariant_frame_aux
    (#fp:hprop) (#a:Type) (#fp':a -> hprop) (#uses:Set.set lock_addr)
    (#p:hprop)
    (i:inv p{not (i `Set.mem` uses)})
    (f:atomic (Set.union (Set.singleton i) uses) (p `star` fp) a (fun x -> p `star` fp' x))
    (frame:hprop) (m0:hmem' uses (fp `star` frame))
    : Lemma (
        ac_reasoning_for_m_frame_preserving fp frame (locks_invariant uses m0) m0;
        interp (fp `star` locks_invariant uses m0) (heap_of_mem m0) /\
        (let (| x, m1 |) = (pre_with_invariant i f) m0 in
        interp ((fp' x `star` frame) `star` locks_invariant uses m1) (heap_of_mem m1) /\
        mem_evolves m0 m1 /\
        (forall (f_frame:fp_prop frame). f_frame (heap_of_mem m0) <==> f_frame (heap_of_mem m1))))

#push-options "--fuel 0 --ifuel 0"
let with_invariant_frame_aux #fp #a #fp' #uses #p i f frame m0 =
  assume (inv_ok i m0);
  ac_reasoning_for_m_frame_preserving fp frame (locks_invariant uses m0) m0;
  let uses' = Set.union (Set.singleton i) uses in
  calc (equiv) {
    ((fp `star` frame) `star` locks_invariant uses m0);
    (equiv) { interp_inv_not_in_uses i uses (fp `star` frame) m0 }
    (p `star` (fp `star` frame)) `star` locks_invariant uses' m0;
    (equiv) { star_associative p fp frame;
              star_congruence ((p `star` fp) `star` frame) (locks_invariant uses' m0)
                              (p `star` (fp `star` frame)) (locks_invariant uses' m0)}
    ((p `star` fp) `star` frame) `star` locks_invariant uses' m0;
  };
  calc (equiv) {
    fp `star` locks_invariant uses m0;
    (equiv) { interp_inv_not_in_uses i uses fp m0 }
    (p `star` fp) `star` locks_invariant uses' m0;
  };
  let m0:hmem' uses' ((p `star` fp) `star` frame) = m0 in
  let (| x, m1 |) = f m0 in
  atomic_satisfies_mem_evolves f m0;
  calc (equiv) {
    ((p `star` fp' x) `star` frame) `star` locks_invariant uses' m1;
    (equiv) { star_associative p (fp' x) frame;
              star_congruence ((p `star` fp' x) `star` frame) (locks_invariant uses' m1)
                              (p `star` (fp' x `star` frame)) (locks_invariant uses' m1)}
    (p `star` (fp' x `star` frame)) `star` locks_invariant uses' m1;
    (equiv) { interp_inv_not_in_uses i uses (fp' x `star` frame) m1 }
    (fp' x `star` frame) `star` locks_invariant uses m1;
  }
#pop-options

val with_invariant_frame
    (#fp:hprop) (#a:Type) (#fp':a -> hprop) (#uses:Set.set lock_addr)
    (#p:hprop)
    (i:inv p{not (i `Set.mem` uses)})
    (f:atomic (Set.union (Set.singleton i) uses) (p `star` fp) a (fun x -> p `star` fp' x))
    :  Lemma (is_atomic_frame_and_preorder_preserving (pre_with_invariant i f))

let with_invariant_frame #fp #a #fp' #uses #p i f =
  Classical.forall_intro_2 (with_invariant_frame_aux i f)

val with_invariant
  (#a:Type) (#fp:hprop) (#fp':a -> hprop) (#uses:Set.set lock_addr)
  (#p:hprop)
  (i:inv p{not (i `Set.mem` uses)})
  (f:atomic (Set.union (Set.singleton i) uses) (p `star` fp) a (fun x -> p `star` fp' x))
  : atomic uses fp a fp'

let with_invariant #a #fp #fp' #uses #p i f =
    with_invariant_frame i f;
    pre_with_invariant i f

val promote_atomic_m_action
    (#a:Type) (#fp:hprop) (#fp':a -> hprop)
    (f:atomic Set.empty fp a fp')
    : m_action fp a fp'

let promote_atomic_m_action #a #fp #fp' f = f<|MERGE_RESOLUTION|>--- conflicted
+++ resolved
@@ -1657,17 +1657,10 @@
     star_associative q p r;
     h
 
-<<<<<<< HEAD
-#push-options "--z3rlimit 15 --max_fuel 2 --initial_fuel 2 --max_ifuel 1 --initial_ifuel 1"
-let maybe_acquire #p (l:lock p) (m:hmem emp { lock_ok l m } )
-  : (b:bool &
-     m:hmem (h_or (pure (b == false)) p))
-=======
 #push-options "--max_fuel 2 --initial_fuel 2 --max_ifuel 1 --initial_ifuel 1 --z3rlimit 20"
 let maybe_acquire #p l m
->>>>>>> b9dd51fc
   = let (| prefix, li, suffix |) = get_lock m.locks l in
-    affine_star emp (locks_invariant m) (heap_of_mem m);
+    affine_star emp (locks_invariant Set.empty m) (heap_of_mem m);
     match li with
     | Available _ ->
       let h = heap_of_mem m in
@@ -1705,21 +1698,12 @@
     | Locked _ ->
       let b = false in
       assert (interp (pure (b == false)) (heap_of_mem m));
-<<<<<<< HEAD
-      affine_star emp (lock_store_invariant Set.empty m.locks) (heap_of_mem m);
+      assert (interp (locks_invariant Set.empty m) (heap_of_mem m));
       let h : hheap (locks_invariant Set.empty m) = heap_of_mem m in
       let h : hheap (pure (b==false) `star` locks_invariant Set.empty m) =
         intro_pure (b==false) (locks_invariant Set.empty m) h in
       intro_or_l (pure (b==false) `star` locks_invariant Set.empty m)
                  (p `star` locks_invariant Set.empty m)
-=======
-      assert (interp (locks_invariant m) (heap_of_mem m));
-      let h : hheap (locks_invariant m) = heap_of_mem m in
-      let h : hheap (pure (b==false) `star` locks_invariant m) =
-        intro_pure (b==false) (locks_invariant m) h in
-      intro_or_l (pure (b==false) `star` locks_invariant m)
-                 (p `star` locks_invariant m)
->>>>>>> b9dd51fc
                  h;
       or_star (pure (b==false)) p (locks_invariant Set.empty m) h;
       assert (interp (h_or (pure (b==false)) p `star` locks_invariant Set.empty m) h);
