--- conflicted
+++ resolved
@@ -94,35 +94,17 @@
   (fun _ _ _ -> True)
 
 let test1 #a r1 r2 =
-<<<<<<< HEAD
-  frame (ptr_perm r1 1.0R `star` ptr_perm r2 1.0R)
-//        #(ptr_perm r2 1.0R)
-        (fun () -> ptr_read r1)
-
-val test2 (#a:Type) (r1 r2:ref a) : Steel a
-  (ptr_perm r1 1.0R `star` ptr_perm r2 1.0R)
-  (fun v -> pts_to r2 1.0R v `star` ptr_perm r1 1.0R)
-=======
   frame (ptr_perm r1 full_permission `star` ptr_perm r2 full_permission)
-        (ptr_perm r2 full_permission)
+//        #(ptr_perm r2 full_permission)
         (fun () -> ptr_read r1)
 
 val test2 (#a:Type) (r1 r2:ref a) : Steel a
   (ptr_perm r1 full_permission `star` ptr_perm r2 full_permission)
-  (fun v -> ptr_perm r1 full_permission `star` pts_to r2 full_permission v)
->>>>>>> 644339b0
+  (fun v -> pts_to r2 full_permission v `star` ptr_perm r1 full_permission)
   (fun _ -> True)
   (fun _ v _ -> True)
 
 let test2 #a r1 r2 =
-<<<<<<< HEAD
-  let v = frame (ptr_perm r1 1.0R `star` ptr_perm r2 1.0R)
+  let v = frame (ptr_perm r1 full_permission `star` ptr_perm r2 full_permission)
         (fun () -> ptr_read r2) in
-=======
-  star_commutative (ptr_perm r1 full_permission) (ptr_perm r2 full_permission);
-  let v = frame (ptr_perm r1 full_permission `star` ptr_perm r2 full_permission)
-        (ptr_perm r1 full_permission)
-        (fun () -> ptr_read r2) in
-  star_commutative (ptr_perm r1 full_permission) (pts_to r2 full_permission v);
->>>>>>> 644339b0
   v