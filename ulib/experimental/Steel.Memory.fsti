--- conflicted
+++ resolved
@@ -361,14 +361,6 @@
 
 val heap_of_mem (x:mem) : heap
 
-<<<<<<< HEAD
-val m_disjoint: mem -> heap -> prop
-
-val upd_joined_heap: (m:mem) -> (h:heap{m_disjoint m h}) -> mem
-
 let hmem' (e:S.set lock_addr) (fp:hprop) =
   m:mem{interp (fp `star` locks_invariant e m) (heap_of_mem m)}
-let hmem (fp:hprop) = hmem' S.empty fp
-=======
-let hmem (fp:hprop) = m:mem{interp (fp `star` locks_invariant m) (heap_of_mem m)}
->>>>>>> b9dd51fc
+let hmem (fp:hprop) = hmem' S.empty fp