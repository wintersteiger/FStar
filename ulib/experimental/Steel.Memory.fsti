(*
   Copyright 2019 Microsoft Research

   Licensed under the Apache License, Version 2.0 (the "License");
   you may not use this file except in compliance with the License.
   You may obtain a copy of the License at

       http://www.apache.org/licenses/LICENSE-2.0

   Unless required by applicable law or agreed to in writing, software
   distributed under the License is distributed on an "AS IS" BASIS,
   WITHOUT WARRANTIES OR CONDITIONS OF ANY KIND, either express or implied.
   See the License for the specific language governing permissions and
   limitations under the License.
*)
module Steel.Memory
open FStar.Real
open Steel.Permissions
module U32 = FStar.UInt32

let trivial_preorder (a: Type) : Preorder.preorder a = fun _ _ -> True


/// Abstract type of addresses

val addr: eqtype

/// A memory maps a reference to its associated value

val array_ref (a: Type u#0) : Type u#0

val length (#t: Type) (a: array_ref t) : GTot (n:U32.t)
val offset (#t: Type) (a: array_ref t) : GTot (n:U32.t{
  U32.v n + U32.v (length a) <= UInt.max_int 32
})

val max_length (#t: Type) (a: array_ref t) : GTot (n: U32.t{
  U32.v (offset a) + U32.v (length a) <= U32.v n
})

val address (#t: Type) (a: array_ref t) : GTot addr

let freeable (#t: Type) (a: array_ref t) =
  offset a = 0ul /\ length a = max_length a

val reference (t: Type0) : Type0

val ref_address (#t: Type0) (r: reference t) : GTot addr

/// The type of mem assertions

val hprop : Type u#1

/// Type of mem

val mem : Type u#1


/// A predicate describing non-overlapping memories

val disjoint (m0 m1:mem) : prop

/// disjointness is symmetric

val disjoint_sym (m0 m1:mem)
: Lemma (disjoint m0 m1 <==> disjoint m1 m0)

/// disjoint memories can be combined

val join (m0:mem) (m1:mem{disjoint m0 m1}) : mem

/// disjointness distributes over join

val disjoint_join (m0 m1 m2:mem)
  : Lemma (disjoint m1 m2 /\
           disjoint m0 (join m1 m2) ==>
           disjoint m0 m1 /\
           disjoint m0 m2 /\
           disjoint (join m0 m1) m2 /\
           disjoint (join m0 m2) m1)

val join_commutative (m0 m1:mem)
  : Lemma
    (requires
      disjoint m0 m1)
    (ensures
      (disjoint_sym m0 m1;
       join m0 m1 == join m1 m0))

val join_associative (m0 m1 m2:mem)
  : Lemma
    (requires
      disjoint m1 m2 /\
      disjoint m0 (join m1 m2))
    (ensures
      (disjoint_join m0 m1 m2;
       join m0 (join m1 m2) == join (join m0 m1) m2))

////////////////////////////////////////////////////////////////////////////////
// HProp
////////////////////////////////////////////////////////////////////////////////


/// interpreting mem assertions as memory predicates

val interp (p:hprop) (m:mem) : prop


/// Equivalence relation on hprops is just
/// equivalence of their interpretations

let equiv (p1 p2:hprop) : prop =
  forall m. interp p1 m <==> interp p2 m


/// All the standard connectives of separation logic

val emp : hprop

val pts_to_array_with_preorder
  (#t: Type0)
  (a:array_ref t)
  (p:permission{allows_read p})
  (contents:Ghost.erased (Seq.lseq t (U32.v (length a))))
  (preorder: Ghost.erased (Preorder.preorder t))
  : hprop
<<<<<<< HEAD
val pts_to_ref
=======

val pts_to_ref_with_preorder
>>>>>>> 4580d18f
  (#t: Type0)
  (r: reference t)
  (p:permission{allows_read p})
  (contents: Ghost.erased t)
  (preorder: Ghost.erased (Preorder.preorder t))
  : hprop

val h_and (p1 p2:hprop) : hprop
val h_or  (p1 p2:hprop) : hprop
val star  (p1 p2:hprop) : hprop
val wand  (p1 p2:hprop) : hprop
val h_exists (#a:Type0) (f: (a -> hprop)) : hprop
val h_forall (#a:Type0) (f: (a -> hprop)) : hprop

type hmem (p:hprop) = m:mem{interp p m}

////////////////////////////////////////////////////////////////////////////////
//properties of equiv
////////////////////////////////////////////////////////////////////////////////

val equiv_symmetric (p1 p2:hprop)
  : squash (p1 `equiv` p2 ==> p2 `equiv` p1)

val equiv_extensional_on_star (p1 p2 p3:hprop)
  : squash (p1 `equiv` p2 ==> (p1 `star` p3) `equiv` (p2 `star` p3))

////////////////////////////////////////////////////////////////////////////////
// pts_to_array and abbreviations
////////////////////////////////////////////////////////////////////////////////

let pts_to_array
  (#t: Type0)
  (a:array_ref t)
  (p:permission{allows_read p})
  (contents:Ghost.erased (Seq.lseq t (U32.v (length a))))
  : hprop =
    pts_to_array_with_preorder a p contents (Ghost.hide (trivial_preorder t))

let array_perm (#t: Type) (a: array_ref t) (p:permission{allows_read p}) =
  h_exists (pts_to_array a p)

let array (#t: Type) (a: array_ref t) =
  h_exists (fun (p:permission{allows_read p}) -> array_perm a p)

val pts_to_array_injective
  (#t: _)
  (a: array_ref t)
  (p:permission{allows_read p})
  (c0 c1: Seq.lseq t (U32.v (length a)))
  (pre: Preorder.preorder t)
  (m:mem)
  : Lemma
    (requires (
      interp (pts_to_array_with_preorder a p c0 pre) m /\
      interp (pts_to_array_with_preorder a p c1 pre) m))
    (ensures (c0 == c1))

////////////////////////////////////////////////////////////////////////////////
// pts_to_ref and abbreviations
////////////////////////////////////////////////////////////////////////////////

let ref_perm
  (#t: Type0)
  (r: reference t)
  (p:permission{allows_read p})
  (pre: Ghost.erased (Preorder.preorder t))
  : hprop =
  h_exists (fun (contents: Ghost.erased t) ->
    pts_to_ref r p contents pre
  )

let ref (#t: Type0) (r: reference t) (pre: Ghost.erased (Preorder.preorder t)) : hprop
  = h_exists (fun (p:permission{allows_read p}) -> ref_perm r p pre)

val pts_to_ref_injective
  (#t: _)
  (a: reference t)
  (p:permission{allows_read p})
  (c0 c1: t)
  (pre: Preorder.preorder t)
  (m:mem)
  : Lemma
    (requires (
      interp (pts_to_ref a p c0 pre) m /\
      interp (pts_to_ref a p c1 pre) m))
    (ensures (c0 == c1))

////////////////////////////////////////////////////////////////////////////////
// star
////////////////////////////////////////////////////////////////////////////////

val intro_star (p q:hprop) (mp:hmem p) (mq:hmem q)
  : Lemma
    (requires
      disjoint mp mq)
    (ensures
      interp (p `star` q) (join mp mq))

val star_commutative (p1 p2:hprop)
  : Lemma ((p1 `star` p2) `equiv` (p2 `star` p1))

val star_associative (p1 p2 p3:hprop)
  : Lemma ((p1 `star` (p2 `star` p3))
           `equiv`
           ((p1 `star` p2) `star` p3))

val star_congruence (p1 p2 p3 p4:hprop)
  : Lemma (requires p1 `equiv` p3 /\ p2 `equiv` p4)
          (ensures (p1 `star` p2) `equiv` (p3 `star` p4))

////////////////////////////////////////////////////////////////////////////////
// wand
////////////////////////////////////////////////////////////////////////////////

/// A low-level introduction form for wand in terms of disjoint
val intro_wand_alt (p1 p2:hprop) (m:mem)
  : Lemma
    (requires
      (forall (m0:hmem p1).
         disjoint m0 m ==>
         interp p2 (join m0 m)))
    (ensures
      interp (wand p1 p2) m)

/// A higher-level introduction for wand as a cut
val intro_wand (p q r:hprop) (m:hmem q)
  : Lemma
    (requires
      (forall (m:hmem (p `star` q)). interp r m))
    (ensures
      interp (p `wand` r) m)

/// Standard wand elimination
val elim_wand (p1 p2:hprop) (m:mem)
  : Lemma
    (requires
      (interp ((p1 `wand` p2) `star` p1) m))
    (ensures
      interp p2 m)

////////////////////////////////////////////////////////////////////////////////
// or
////////////////////////////////////////////////////////////////////////////////
val intro_or_l (p1 p2:hprop) (m:hmem p1)
  : Lemma (interp (h_or p1 p2) m)

val intro_or_r (p1 p2:hprop) (m:hmem p2)
  : Lemma (interp (h_or p1 p2) m)

/// star can be factored out of or
val or_star (p1 p2 p:hprop) (m:hmem ((p1 `star` p) `h_or` (p2 `star` p)))
  : Lemma (interp ((p1 `h_or` p2) `star` p) m)

/// A standard or eliminator
val elim_or (p1 p2 q:hprop) (m:hmem (p1 `h_or` p2))
  : Lemma (((forall (m:hmem p1). interp q m) /\
            (forall (m:hmem p2). interp q m)) ==> interp q m)


////////////////////////////////////////////////////////////////////////////////
// and
////////////////////////////////////////////////////////////////////////////////
val intro_and (p1 p2:hprop) (m:mem)
  : Lemma (interp p1 m /\
           interp p2 m ==>
           interp (p1 `h_and` p2) m)

val elim_and (p1 p2:hprop) (m:hmem (p1 `h_and` p2))
  : Lemma (interp p1 m /\
           interp p2 m)

////////////////////////////////////////////////////////////////////////////////
// h_exists
////////////////////////////////////////////////////////////////////////////////

val intro_exists (#a:_) (x:a) (p : a -> hprop) (m:hmem (p x))
  : Lemma (interp (h_exists p) m)

val elim_exists (#a:_) (p:a -> hprop) (q:hprop) (m:hmem (h_exists p))
  : Lemma
    ((forall (x:a). interp (p x) m ==> interp q m) ==>
     interp q m)


////////////////////////////////////////////////////////////////////////////////
// h_forall
////////////////////////////////////////////////////////////////////////////////

val intro_forall (#a:_) (p : a -> hprop) (m:mem)
  : Lemma ((forall x. interp (p x) m) ==> interp (h_forall p) m)

val elim_forall (#a:_) (p : a -> hprop) (m:hmem (h_forall p))
  : Lemma ((forall x. interp (p x) m) ==> interp (h_forall p) m)

////////////////////////////////////////////////////////////////////////////////
// star
////////////////////////////////////////////////////////////////////////////////

val affine_star (p q:hprop) (m:mem)
  : Lemma
    (ensures (interp (p `star` q) m ==> interp p m /\ interp q m))

////////////////////////////////////////////////////////////////////////////////
// emp
////////////////////////////////////////////////////////////////////////////////
val intro_emp (m:mem)
  : Lemma (interp emp m)

val emp_unit (p:hprop)
  : Lemma ((p `star` emp) `equiv` p)

////////////////////////////////////////////////////////////////////////////////
// refinement
////////////////////////////////////////////////////////////////////////////////

// let depends_only_on (q:heap -> prop) (fp: hprop) =
//   (forall h0 h1. q h0 /\ disjoint h0 h1 ==> q (join h0 h1)) /\
//   (forall (h0:hheap fp) (h1:heap{disjoint h0 h1}). q h0 <==> q (join h0 h1))

// let fp_prop fp = p:(heap -> prop){p `depends_only_on` fp}

// val weaken_depends_only_on (q:heap -> prop) (fp fp': hprop)
//   : Lemma (depends_only_on q fp ==> depends_only_on q (fp `star` fp'))

// val refine (p:hprop) (q:fp_prop p) : hprop

// val refine_equiv (p:hprop) (q:fp_prop p) (h:heap)
//   : Lemma (interp p h /\ q h <==> interp (refine p q) h)

// val refine_star (p0 p1:hprop) (q:fp_prop p0)
//   : Lemma (weaken_depends_only_on q p0 p1;
//            equiv (refine (p0 `star` p1) q) (refine p0 q `star` p1))

// val interp_depends_only (p:hprop)
//   : Lemma (interp p `depends_only_on` p)


val locks_invariant : mem -> hprop

let hmem_with_inv (fp:hprop) = m:mem{interp (fp `star` locks_invariant m) m}

val core_mem (m:mem) : mem

let mprop (hp:hprop) = q:(mem -> prop){
  forall (m0:mem{interp hp m0}) (m1:mem{disjoint m0 m1}). q m0 <==> q (join m0 m1)
}<|MERGE_RESOLUTION|>--- conflicted
+++ resolved
@@ -124,12 +124,7 @@
   (contents:Ghost.erased (Seq.lseq t (U32.v (length a))))
   (preorder: Ghost.erased (Preorder.preorder t))
   : hprop
-<<<<<<< HEAD
 val pts_to_ref
-=======
-
-val pts_to_ref_with_preorder
->>>>>>> 4580d18f
   (#t: Type0)
   (r: reference t)
   (p:permission{allows_read p})
