--- conflicted
+++ resolved
@@ -363,25 +363,12 @@
 //   : Lemma (interp p `depends_only_on` p)
 
 
-<<<<<<< HEAD
-////////////////////////////////////////////////////////////////////////////////
-// Memory
-////////////////////////////////////////////////////////////////////////////////
 val lock_addr: eqtype
 
-val mem : Type u#1
 val locks_invariant : S.set lock_addr -> mem -> hprop
 
-val heap_of_mem (x:mem) : heap
-
-let hmem' (e:S.set lock_addr) (fp:hprop) =
-  m:mem{interp (fp `star` locks_invariant e m) (heap_of_mem m)}
-let hmem (fp:hprop) = hmem' S.empty fp
-=======
-val locks_invariant : mem -> hprop
-
-let hmem_with_inv (fp:hprop) = m:mem{interp (fp `star` locks_invariant m) m}
->>>>>>> e97514b0
+let hmem_with_inv' (e:S.set lock_addr) (fp:hprop) = m:mem{interp (fp `star` locks_invariant e m) m}
+let hmem_with_inv (fp:hprop) = m:mem{interp (fp `star` locks_invariant Set.empty m) m}
 
 val core_mem (m:mem) : mem
 
