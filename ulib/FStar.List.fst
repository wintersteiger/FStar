(*
   Copyright 2008-2014 Nikhil Swamy and Microsoft Research

   Licensed under the Apache License, Version 2.0 (the "License");
   you may not use this file except in compliance with the License.
   You may obtain a copy of the License at

       http://www.apache.org/licenses/LICENSE-2.0

   Unless required by applicable law or agreed to in writing, software
   distributed under the License is distributed on an "AS IS" BASIS,
   WITHOUT WARRANTIES OR CONDITIONS OF ANY KIND, either express or implied.
   See the License for the specific language governing permissions and
   limitations under the License.
*)
module FStar.List
open FStar.All
include FStar.List.Tot

(** Base operations **)
<<<<<<< HEAD

(** [hd l] returns the first element of [l]. Raises an exception if
[l] is empty (thus, [hd] hides [List.Tot.hd] which requires [l] to be
nonempty at type-checking time.) Named as in: OCaml, F#, Coq *)
=======
>>>>>>> 1417824c
val hd: list 'a -> ML 'a
let hd = function
  | hd::tl -> hd
  | _ -> failwith "head of empty list"

<<<<<<< HEAD
(** [tail l] returns [l] without its first element. Raises an
exception if [l] is empty (thus, [tail] hides [List.Tot.tail] which
requires [l] to be nonempty at type-checking time). Similar to: tl in
OCaml, F#, Coq *)
=======
>>>>>>> 1417824c
val tail: list 'a -> ML (list 'a)
let tail = function
  | hd::tl -> tl
  | _ -> failwith "tail of empty list"

<<<<<<< HEAD
(** [tl l] returns [l] without its first element. Raises an exception
if [l] is empty (thus, [tl] hides [List.Tot.tl] which requires [l] to
be nonempty at type-checking time). Named as in: tl in OCaml, F#, Coq
*)
val tl : list 'a -> ML (list 'a)
let tl l = tail l

(** [nth l n] returns the [n]-th element in list [l] (with the first
element being the 0-th) if [l] is long enough, or raises an exception
otherwise (thus, [nth] hides [List.Tot.nth] which has [option] type.)
Named as in: OCaml, F#, Coq *)
=======
>>>>>>> 1417824c
val nth: list 'a -> int -> ML 'a
let rec nth l n =
  if n < 0 then
    failwith "nth takes a non-negative integer as input"
  else
    if n = 0 then
      match l with
        | [] -> failwith "not enough elements"
        | hd::_ -> hd
    else
      match l with
        | [] -> failwith "not enough elements"
        | _::tl -> nth tl (n - 1)

(** Iterators **)

<<<<<<< HEAD
(** [iter f l] performs [f x] for each element [x] of [l], in the
order in which they appear in [l]. Named as in: OCaml, F# . *)
=======
>>>>>>> 1417824c
val iter: ('a -> ML unit) -> list 'a -> ML unit
let rec iter f x = match x with
  | [] -> ()
  | a::tl -> let _ = f a in iter f tl

<<<<<<< HEAD
(** [iteri_aux n f l] performs, for each i, [f (i+n) x] for the i-th
element [x] of [l], in the order in which they appear in [l]. *)
=======
>>>>>>> 1417824c
val iteri_aux: int -> (int -> 'a -> ML unit) -> list 'a -> ML unit
let rec iteri_aux i f x = match x with
  | [] -> ()
  | a::tl -> f i a; iteri_aux (i+1) f tl

<<<<<<< HEAD
(** [iteri_aux f l] performs, for each [i], [f i x] for the i-th
element [x] of [l], in the order in which they appear in [l]. Named as
in: OCaml *)
val iteri: (int -> 'a -> ML unit) -> list 'a -> ML unit
let iteri f x = iteri_aux 0 f x

(** [map f l] applies [f] to each element of [l] and returns the list
of results, in the order of the original elements in [l]. (Hides
[List.Tot.map] which requires, at type-checking time, [f] to be a pure
total function.)  Named as in: OCaml, Coq, F# *)
=======
val iteri: (int -> 'a -> ML unit) -> list 'a -> ML unit
let iteri f x = iteri_aux 0 f x

>>>>>>> 1417824c
val map: ('a -> ML 'b) -> list 'a -> ML (list 'b)
let rec map f x = match x with
  | [] -> []
  | a::tl -> f a::map f tl

(** [mapT f l] applies [f] to each element of [l] and returns the list
of results, in the order of the original elements in [l]. Requires, at
type-checking time, [f] to be a pure total function. *)
val mapT: ('a -> Tot 'b) -> list 'a -> Tot (list 'b)
let mapT = FStar.List.Tot.map

<<<<<<< HEAD
(** [mapi_init f n l] applies, for each [k], [f (n+k)] to the [k]-th
element of [l] and returns the list of results, in the order of the
original elements in [l]. (Hides [List.Tot.mapi_init] which requires,
at type-checking time, [f] to be a pure total function.) *)
=======
>>>>>>> 1417824c
val mapi_init: (int -> 'a -> ML 'b) -> list 'a -> int -> ML (list 'b)
let rec mapi_init f l i = match l with
    | [] -> []
    | hd::tl -> (f i hd)::(mapi_init f tl (i+1))

<<<<<<< HEAD
(** [mapi f l] applies, for each [k], [f k] to the [k]-th element of
[l] and returns the list of results, in the order of the original
elements in [l]. (Hides [List.Tot.mapi] which requires, at
type-checking time, [f] to be a pure total function.) Named as in:
OCaml *)
val mapi: (int -> 'a -> ML 'b) -> list 'a -> ML (list 'b)
let mapi f l = mapi_init f l 0

(** [concatMap f l] applies [f] to each element of [l] and returns the
concatenation of the results, in the order of the original elements of
[l]. This is equivalent to [flatten (map f l)]. (Hides
[List.Tot.concatMap], which requires, at type-checking time, [f] to be
a pure total function.) *)
=======
val mapi_initT: (int -> 'a -> Tot 'b) -> list 'a -> int -> Tot (list 'b)
let rec mapi_initT f l i = match l with
    | [] -> []
    | hd::tl -> (f i hd)::(mapi_initT f tl (i+1))

val mapi: (int -> 'a -> ML 'b) -> list 'a -> ML (list 'b)
let mapi f l = mapi_init f l 0

>>>>>>> 1417824c
val concatMap: ('a -> ML (list 'b)) -> list 'a -> ML (list 'b)
let rec concatMap f = function
  | [] -> []
  | a::tl ->
    let fa = f a in
    let ftl = concatMap f tl in
    fa @ ftl

<<<<<<< HEAD
(** [map2 f l1 l2] computes [f x1 x2] for each element x1 of [l1] and
the element [x2] of [l2] at the same position, and returns the list of
such results, in the order of the original elements in [l1]. Raises an
exception if [l1] and [l2] have different lengths.  Named as in: OCaml
*)
=======
>>>>>>> 1417824c
val map2: ('a -> 'b -> ML 'c) -> list 'a -> list 'b -> ML (list 'c)
let rec map2 f l1 l2 = match l1, l2 with
    | [], [] -> []
    | hd1::tl1, hd2::tl2 -> (f hd1 hd2)::(map2 f tl1 tl2)
    | _, _ -> failwith "The lists do not have the same length"

<<<<<<< HEAD
(** [map3 f l1 l2 l3] computes [f x1 x2 x3] for each element x1 of
[l1] and the element [x2] of [l2] and the element [x3] of [l3] at the
same position, and returns the list of such results, in the order of
the original elements in [l1]. Raises an exception if [l1], [l2] and
[l3] have different lengths.  Named as in: OCaml *)
=======
>>>>>>> 1417824c
val map3: ('a -> 'b -> 'c -> ML 'd) -> list 'a -> list 'b -> list 'c -> ML (list 'd)
let rec map3 f l1 l2 l3 = match l1, l2, l3 with
    | [], [], [] -> []
    | hd1::tl1, hd2::tl2, hd3::tl3 -> (f hd1 hd2 hd3)::(map3 f tl1 tl2 tl3)
    | _, _, _ -> failwith "The lists do not have the same length"

<<<<<<< HEAD
(** [fold_left f x [y1; y2; ...; yn]] computes (f (... (f x y1) y2)
... yn). (Hides [List.Tot.fold_left], which requires, at type-checking
time, [f] to be a pure total function.) Named as in: OCaml, Coq *)
=======
>>>>>>> 1417824c
val fold_left: ('a -> 'b -> ML 'a) -> 'a -> list 'b -> ML 'a
let rec fold_left f x y = match y with
  | [] -> x
  | hd::tl -> fold_left f (f x hd) tl

<<<<<<< HEAD
(** [fold_left2 f x [y1; y2; ...; yn] [z1; z2; ...; zn]] computes (f
(... (f x y1 z1) y2 z2 ... yn zn). Raises an exception if [y1; y2;
...] and [z1; z2; ...] have different lengths. (Thus, hides
[List.Tot.fold_left2] which requires such a condition at type-checking
time.) Named as in: OCaml *)
=======
>>>>>>> 1417824c
val fold_left2: ('s -> 'a -> 'b -> ML 's) -> 's -> list 'a -> list 'b -> ML 's
let rec fold_left2 f a l1 l2 = match l1, l2 with
    | [], [] -> a
    | hd1::tl1, hd2::tl2 -> fold_left2 f (f a hd1 hd2) tl1 tl2
    | _, _ -> failwith "The lists do not have the same length"

<<<<<<< HEAD
(** [fold_right f [x1; x2; ...; xn] y] computes (f x1 (f x2 (... (f xn
y)) ... )). (Hides [List.Tot.fold_right], which requires, at
type-checking time, [f] to be a pure total function.) Named as in:
OCaml, Coq *)
=======
>>>>>>> 1417824c
val fold_right: ('a -> 'b -> ML 'b) -> list 'a -> 'b -> ML 'b
let rec fold_right f l x = match l with
  | [] -> x
  | hd::tl -> f hd (fold_right f tl x)

(** List searching **)
<<<<<<< HEAD

(** [filter f l] returns [l] with all elements [x] such that [f x]
does not hold removed. (Hides [List.Tot.filter] which requires, at
type-checking time, [f] to be a pure total function.) Named as in:
OCaml, Coq *)
=======
>>>>>>> 1417824c
val filter: ('a -> ML bool) -> list 'a -> ML (list 'a)
let rec filter f = function
  | [] -> []
  | hd::tl -> if f hd then hd::(filter f tl) else filter f tl

<<<<<<< HEAD
(** [for_all f l] returns [true] if, and only if, for all elements [x]
appearing in [l], [f x] holds. (Hides [List.Tot.for_all], which
requires, at type-checking time, [f] to be a pure total function.)
Named as in: OCaml. Similar to: List.forallb in Coq *)
=======
>>>>>>> 1417824c
val for_all: ('a -> ML bool) -> list 'a -> ML bool
let rec for_all f l = match l with
    | [] -> true
    | hd::tl -> if f hd then for_all f tl else false

<<<<<<< HEAD
(** [for_all f l1 l2] returns [true] if, and only if, for all elements
[x1] appearing in [l1] and the element [x2] appearing in [l2] at the
same position, [f x1 x2] holds. Raises an exception if [l1] and [l2]
have different lengths. Similar to: List.for_all2 in OCaml. Similar
to: List.Forall2 in Coq (which is propositional) *)
=======
>>>>>>> 1417824c
val forall2: ('a -> 'b -> ML bool) -> list 'a -> list 'b -> ML bool
let rec forall2 f l1 l2 = match l1,l2 with
    | [], [] -> true
    | hd1::tl1, hd2::tl2 -> if f hd1 hd2 then forall2 f tl1 tl2 else false
    | _, _ -> failwith "The lists do not have the same length"

<<<<<<< HEAD
(** [collect f l] applies [f] to each element of [l] and returns the
concatenation of the results, in the order of the original elements of
[l]. It is equivalent to [flatten (map f l)]. (Hides
[List.Tot.collect] which requires, at type-checking time, [f] to be a
pure total function.) TODO: what is the difference with [concatMap]?
*)
=======
>>>>>>> 1417824c
val collect: ('a -> ML (list 'b)) -> list 'a -> ML (list 'b)
let rec collect f l = match l with
    | [] -> []
    | hd::tl -> append (f hd) (collect f tl)

<<<<<<< HEAD
(** [tryFind f l] returns [Some x] for some element [x] appearing in
[l] such that [f x] holds, or [None] only if no such [x]
exists. (Hides [List.Tot.tryFind], which requires, at type-checking
time, [f] to be a pure total function.)  *)
=======
>>>>>>> 1417824c
val tryFind: ('a -> ML bool) -> list 'a -> ML (option 'a)
let rec tryFind p l = match l with
    | [] -> None
    | hd::tl -> if p hd then Some hd else tryFind p tl

<<<<<<< HEAD
(** [tryPick f l] returns [y] for some element [x] appearing in [l]
such that [f x = Some y] for some y, or [None] only if [f x = None]
for all elements [x] of [l]. (Hides [List.Tot.tryPick], which
requires, at type-checking time, [f] to be a pure total function.) *)
=======
>>>>>>> 1417824c
val tryPick: ('a -> ML (option 'b)) -> list 'a -> ML (option 'b)
let rec tryPick f l = match l with
    | [] -> None
    | hd::tl ->
       match f hd with
         | Some x -> Some x
         | None -> tryPick f tl

<<<<<<< HEAD
(** [choose f l] returns the list of [y] for all elements [x]
appearing in [l] such that [f x = Some y] for some [y]. (Hides
[List.Tot.choose] which requires, at type-checking time, [f] to be a
pure total function.) *)
=======
>>>>>>> 1417824c
val choose: ('a -> ML (option 'b)) -> list 'a -> ML (list 'b)
let rec choose f l = match l with
    | [] -> []
    | hd::tl ->
       match f hd with
         | Some x -> x::(choose f tl)
         | None -> choose f tl

<<<<<<< HEAD
(** [partition f l] returns the pair of lists [(l1, l2)] where all
elements [x] of [l] are in [l1] if [f x] holds, and in [l2]
otherwise. Both [l1] and [l2] retain the original order of [l]. (Hides
[List.Tot.partition], which requires, at type-checking time, [f] to be
a pure total function.) *)
=======
>>>>>>> 1417824c
val partition: ('a -> ML bool) -> list 'a -> ML (list 'a * list 'a)
let rec partition f = function
  | [] -> [], []
  | hd::tl ->
     let l1, l2 = partition f tl in
     if f hd
     then hd::l1, l2
     else l1, hd::l2

(** List of tuples **)
<<<<<<< HEAD

(** [zip] takes two lists [x1, ..., xn] and [y1, ..., yn] and returns
the list of pairs [(x1, y1), ..., (xn, yn)]. Raises an exception if
the two lists have different lengths. Named as in: Haskell *)
=======
>>>>>>> 1417824c
val zip: list 'a -> list 'b -> ML (list ('a * 'b))
let rec zip l1 l2 = match l1,l2 with
    | [], [] -> []
    | hd1::tl1, hd2::tl2 -> (hd1,hd2)::(zip tl1 tl2)
    | _, _ -> failwith "The lists do not have the same length"

(** Sorting (implemented as quicksort) **)

<<<<<<< HEAD
(** [sortWith compare l] returns the list [l'] containing the elements
of [l] sorted along the comparison function [compare], in such a way
that if [compare x y > 0], then [x] appears before [y] in [l']. (Hides
[List.Tot.sortWith], which requires, at type-checking time, [compare]
to be a pure total function.) *)
=======
>>>>>>> 1417824c
val sortWith: ('a -> 'a -> ML int) -> list 'a -> ML (list 'a)
let rec sortWith f = function
  | [] -> []
  | pivot::tl ->
     let hi, lo  = partition (fun x -> f pivot x > 0) tl in
     sortWith f lo@(pivot::sortWith f hi)

<<<<<<< HEAD
(** [splitAt n l] returns the pair of lists [(l1, l2)] such that [l1]
contains the first [n] elements of [l] and [l2] contains the
rest. Raises an exception if [l] has fewer than [n] elements. *)
=======
>>>>>>> 1417824c
val splitAt: nat -> list 'a -> ML (list 'a * list 'a)
let rec splitAt n l =
  if n = 0 then l, []
  else
    match l with
      | []     -> failwith "splitAt index is more that list length"
      | hd::tl ->
	let l1, l2 = splitAt (n - 1) tl in
	hd::l1, l2

<<<<<<< HEAD
(** [filter_map f l] returns the list of [y] for all elements [x]
appearing in [l] such that [f x = Some y] for some [y]. (Implemented
here as a tail-recursive version of [choose] *)
=======
>>>>>>> 1417824c
let filter_map (f:'a -> ML (option 'b)) (l:list 'a) : ML (list 'b) =
  let rec filter_map_acc (acc:list 'b) (l:list 'a) : ML (list 'b) =
    match l with
    | [] ->
        rev acc
    | hd :: tl ->
        match f hd with
        | Some hd ->
            filter_map_acc (hd :: acc) tl
        | None ->
            filter_map_acc acc tl
  in
  filter_map_acc [] l

<<<<<<< HEAD
(** [index f l] returns the position index in list [l] of the first
element [x] in [l] such that [f x] holds. Raises an exception if no
such [x] exists. TODO: rename this function (it hides List.Tot.index
which has a completely different semantics.) *)
=======
>>>>>>> 1417824c
val index: ('a -> ML bool) -> list 'a -> ML int
let index f l =
  let rec index f l i =
    match l with
    | [] ->
        failwith "List.index: not found"
    | hd :: tl ->
        if f hd then
          i
        else
          index f tl (i + 1)
  in
  index f l 0<|MERGE_RESOLUTION|>--- conflicted
+++ resolved
@@ -18,31 +18,24 @@
 include FStar.List.Tot
 
 (** Base operations **)
-<<<<<<< HEAD
 
 (** [hd l] returns the first element of [l]. Raises an exception if
 [l] is empty (thus, [hd] hides [List.Tot.hd] which requires [l] to be
 nonempty at type-checking time.) Named as in: OCaml, F#, Coq *)
-=======
->>>>>>> 1417824c
 val hd: list 'a -> ML 'a
 let hd = function
   | hd::tl -> hd
   | _ -> failwith "head of empty list"
 
-<<<<<<< HEAD
 (** [tail l] returns [l] without its first element. Raises an
 exception if [l] is empty (thus, [tail] hides [List.Tot.tail] which
 requires [l] to be nonempty at type-checking time). Similar to: tl in
 OCaml, F#, Coq *)
-=======
->>>>>>> 1417824c
 val tail: list 'a -> ML (list 'a)
 let tail = function
   | hd::tl -> tl
   | _ -> failwith "tail of empty list"
 
-<<<<<<< HEAD
 (** [tl l] returns [l] without its first element. Raises an exception
 if [l] is empty (thus, [tl] hides [List.Tot.tl] which requires [l] to
 be nonempty at type-checking time). Named as in: tl in OCaml, F#, Coq
@@ -54,8 +47,7 @@
 element being the 0-th) if [l] is long enough, or raises an exception
 otherwise (thus, [nth] hides [List.Tot.nth] which has [option] type.)
 Named as in: OCaml, F#, Coq *)
-=======
->>>>>>> 1417824c
+
 val nth: list 'a -> int -> ML 'a
 let rec nth l n =
   if n < 0 then
@@ -72,27 +64,20 @@
 
 (** Iterators **)
 
-<<<<<<< HEAD
 (** [iter f l] performs [f x] for each element [x] of [l], in the
 order in which they appear in [l]. Named as in: OCaml, F# . *)
-=======
->>>>>>> 1417824c
 val iter: ('a -> ML unit) -> list 'a -> ML unit
 let rec iter f x = match x with
   | [] -> ()
   | a::tl -> let _ = f a in iter f tl
 
-<<<<<<< HEAD
 (** [iteri_aux n f l] performs, for each i, [f (i+n) x] for the i-th
 element [x] of [l], in the order in which they appear in [l]. *)
-=======
->>>>>>> 1417824c
 val iteri_aux: int -> (int -> 'a -> ML unit) -> list 'a -> ML unit
 let rec iteri_aux i f x = match x with
   | [] -> ()
   | a::tl -> f i a; iteri_aux (i+1) f tl
 
-<<<<<<< HEAD
 (** [iteri_aux f l] performs, for each [i], [f i x] for the i-th
 element [x] of [l], in the order in which they appear in [l]. Named as
 in: OCaml *)
@@ -103,11 +88,6 @@
 of results, in the order of the original elements in [l]. (Hides
 [List.Tot.map] which requires, at type-checking time, [f] to be a pure
 total function.)  Named as in: OCaml, Coq, F# *)
-=======
-val iteri: (int -> 'a -> ML unit) -> list 'a -> ML unit
-let iteri f x = iteri_aux 0 f x
-
->>>>>>> 1417824c
 val map: ('a -> ML 'b) -> list 'a -> ML (list 'b)
 let rec map f x = match x with
   | [] -> []
@@ -119,19 +99,15 @@
 val mapT: ('a -> Tot 'b) -> list 'a -> Tot (list 'b)
 let mapT = FStar.List.Tot.map
 
-<<<<<<< HEAD
 (** [mapi_init f n l] applies, for each [k], [f (n+k)] to the [k]-th
 element of [l] and returns the list of results, in the order of the
 original elements in [l]. (Hides [List.Tot.mapi_init] which requires,
 at type-checking time, [f] to be a pure total function.) *)
-=======
->>>>>>> 1417824c
 val mapi_init: (int -> 'a -> ML 'b) -> list 'a -> int -> ML (list 'b)
 let rec mapi_init f l i = match l with
     | [] -> []
     | hd::tl -> (f i hd)::(mapi_init f tl (i+1))
 
-<<<<<<< HEAD
 (** [mapi f l] applies, for each [k], [f k] to the [k]-th element of
 [l] and returns the list of results, in the order of the original
 elements in [l]. (Hides [List.Tot.mapi] which requires, at
@@ -145,16 +121,7 @@
 [l]. This is equivalent to [flatten (map f l)]. (Hides
 [List.Tot.concatMap], which requires, at type-checking time, [f] to be
 a pure total function.) *)
-=======
-val mapi_initT: (int -> 'a -> Tot 'b) -> list 'a -> int -> Tot (list 'b)
-let rec mapi_initT f l i = match l with
-    | [] -> []
-    | hd::tl -> (f i hd)::(mapi_initT f tl (i+1))
-
-val mapi: (int -> 'a -> ML 'b) -> list 'a -> ML (list 'b)
-let mapi f l = mapi_init f l 0
-
->>>>>>> 1417824c
+
 val concatMap: ('a -> ML (list 'b)) -> list 'a -> ML (list 'b)
 let rec concatMap f = function
   | [] -> []
@@ -163,144 +130,111 @@
     let ftl = concatMap f tl in
     fa @ ftl
 
-<<<<<<< HEAD
 (** [map2 f l1 l2] computes [f x1 x2] for each element x1 of [l1] and
 the element [x2] of [l2] at the same position, and returns the list of
 such results, in the order of the original elements in [l1]. Raises an
 exception if [l1] and [l2] have different lengths.  Named as in: OCaml
 *)
-=======
->>>>>>> 1417824c
 val map2: ('a -> 'b -> ML 'c) -> list 'a -> list 'b -> ML (list 'c)
 let rec map2 f l1 l2 = match l1, l2 with
     | [], [] -> []
     | hd1::tl1, hd2::tl2 -> (f hd1 hd2)::(map2 f tl1 tl2)
     | _, _ -> failwith "The lists do not have the same length"
 
-<<<<<<< HEAD
 (** [map3 f l1 l2 l3] computes [f x1 x2 x3] for each element x1 of
 [l1] and the element [x2] of [l2] and the element [x3] of [l3] at the
 same position, and returns the list of such results, in the order of
 the original elements in [l1]. Raises an exception if [l1], [l2] and
 [l3] have different lengths.  Named as in: OCaml *)
-=======
->>>>>>> 1417824c
 val map3: ('a -> 'b -> 'c -> ML 'd) -> list 'a -> list 'b -> list 'c -> ML (list 'd)
 let rec map3 f l1 l2 l3 = match l1, l2, l3 with
     | [], [], [] -> []
     | hd1::tl1, hd2::tl2, hd3::tl3 -> (f hd1 hd2 hd3)::(map3 f tl1 tl2 tl3)
     | _, _, _ -> failwith "The lists do not have the same length"
 
-<<<<<<< HEAD
 (** [fold_left f x [y1; y2; ...; yn]] computes (f (... (f x y1) y2)
 ... yn). (Hides [List.Tot.fold_left], which requires, at type-checking
 time, [f] to be a pure total function.) Named as in: OCaml, Coq *)
-=======
->>>>>>> 1417824c
 val fold_left: ('a -> 'b -> ML 'a) -> 'a -> list 'b -> ML 'a
 let rec fold_left f x y = match y with
   | [] -> x
   | hd::tl -> fold_left f (f x hd) tl
 
-<<<<<<< HEAD
 (** [fold_left2 f x [y1; y2; ...; yn] [z1; z2; ...; zn]] computes (f
 (... (f x y1 z1) y2 z2 ... yn zn). Raises an exception if [y1; y2;
 ...] and [z1; z2; ...] have different lengths. (Thus, hides
 [List.Tot.fold_left2] which requires such a condition at type-checking
 time.) Named as in: OCaml *)
-=======
->>>>>>> 1417824c
 val fold_left2: ('s -> 'a -> 'b -> ML 's) -> 's -> list 'a -> list 'b -> ML 's
 let rec fold_left2 f a l1 l2 = match l1, l2 with
     | [], [] -> a
     | hd1::tl1, hd2::tl2 -> fold_left2 f (f a hd1 hd2) tl1 tl2
     | _, _ -> failwith "The lists do not have the same length"
 
-<<<<<<< HEAD
 (** [fold_right f [x1; x2; ...; xn] y] computes (f x1 (f x2 (... (f xn
 y)) ... )). (Hides [List.Tot.fold_right], which requires, at
 type-checking time, [f] to be a pure total function.) Named as in:
 OCaml, Coq *)
-=======
->>>>>>> 1417824c
 val fold_right: ('a -> 'b -> ML 'b) -> list 'a -> 'b -> ML 'b
 let rec fold_right f l x = match l with
   | [] -> x
   | hd::tl -> f hd (fold_right f tl x)
 
 (** List searching **)
-<<<<<<< HEAD
 
 (** [filter f l] returns [l] with all elements [x] such that [f x]
 does not hold removed. (Hides [List.Tot.filter] which requires, at
 type-checking time, [f] to be a pure total function.) Named as in:
 OCaml, Coq *)
-=======
->>>>>>> 1417824c
 val filter: ('a -> ML bool) -> list 'a -> ML (list 'a)
 let rec filter f = function
   | [] -> []
   | hd::tl -> if f hd then hd::(filter f tl) else filter f tl
 
-<<<<<<< HEAD
 (** [for_all f l] returns [true] if, and only if, for all elements [x]
 appearing in [l], [f x] holds. (Hides [List.Tot.for_all], which
 requires, at type-checking time, [f] to be a pure total function.)
 Named as in: OCaml. Similar to: List.forallb in Coq *)
-=======
->>>>>>> 1417824c
 val for_all: ('a -> ML bool) -> list 'a -> ML bool
 let rec for_all f l = match l with
     | [] -> true
     | hd::tl -> if f hd then for_all f tl else false
 
-<<<<<<< HEAD
 (** [for_all f l1 l2] returns [true] if, and only if, for all elements
 [x1] appearing in [l1] and the element [x2] appearing in [l2] at the
 same position, [f x1 x2] holds. Raises an exception if [l1] and [l2]
 have different lengths. Similar to: List.for_all2 in OCaml. Similar
 to: List.Forall2 in Coq (which is propositional) *)
-=======
->>>>>>> 1417824c
 val forall2: ('a -> 'b -> ML bool) -> list 'a -> list 'b -> ML bool
 let rec forall2 f l1 l2 = match l1,l2 with
     | [], [] -> true
     | hd1::tl1, hd2::tl2 -> if f hd1 hd2 then forall2 f tl1 tl2 else false
     | _, _ -> failwith "The lists do not have the same length"
 
-<<<<<<< HEAD
 (** [collect f l] applies [f] to each element of [l] and returns the
 concatenation of the results, in the order of the original elements of
 [l]. It is equivalent to [flatten (map f l)]. (Hides
 [List.Tot.collect] which requires, at type-checking time, [f] to be a
 pure total function.) TODO: what is the difference with [concatMap]?
 *)
-=======
->>>>>>> 1417824c
 val collect: ('a -> ML (list 'b)) -> list 'a -> ML (list 'b)
 let rec collect f l = match l with
     | [] -> []
     | hd::tl -> append (f hd) (collect f tl)
 
-<<<<<<< HEAD
 (** [tryFind f l] returns [Some x] for some element [x] appearing in
 [l] such that [f x] holds, or [None] only if no such [x]
 exists. (Hides [List.Tot.tryFind], which requires, at type-checking
 time, [f] to be a pure total function.)  *)
-=======
->>>>>>> 1417824c
 val tryFind: ('a -> ML bool) -> list 'a -> ML (option 'a)
 let rec tryFind p l = match l with
     | [] -> None
     | hd::tl -> if p hd then Some hd else tryFind p tl
 
-<<<<<<< HEAD
 (** [tryPick f l] returns [y] for some element [x] appearing in [l]
 such that [f x = Some y] for some y, or [None] only if [f x = None]
 for all elements [x] of [l]. (Hides [List.Tot.tryPick], which
 requires, at type-checking time, [f] to be a pure total function.) *)
-=======
->>>>>>> 1417824c
 val tryPick: ('a -> ML (option 'b)) -> list 'a -> ML (option 'b)
 let rec tryPick f l = match l with
     | [] -> None
@@ -309,13 +243,10 @@
          | Some x -> Some x
          | None -> tryPick f tl
 
-<<<<<<< HEAD
 (** [choose f l] returns the list of [y] for all elements [x]
 appearing in [l] such that [f x = Some y] for some [y]. (Hides
 [List.Tot.choose] which requires, at type-checking time, [f] to be a
 pure total function.) *)
-=======
->>>>>>> 1417824c
 val choose: ('a -> ML (option 'b)) -> list 'a -> ML (list 'b)
 let rec choose f l = match l with
     | [] -> []
@@ -324,14 +255,11 @@
          | Some x -> x::(choose f tl)
          | None -> choose f tl
 
-<<<<<<< HEAD
 (** [partition f l] returns the pair of lists [(l1, l2)] where all
 elements [x] of [l] are in [l1] if [f x] holds, and in [l2]
 otherwise. Both [l1] and [l2] retain the original order of [l]. (Hides
 [List.Tot.partition], which requires, at type-checking time, [f] to be
 a pure total function.) *)
-=======
->>>>>>> 1417824c
 val partition: ('a -> ML bool) -> list 'a -> ML (list 'a * list 'a)
 let rec partition f = function
   | [] -> [], []
@@ -342,13 +270,10 @@
      else l1, hd::l2
 
 (** List of tuples **)
-<<<<<<< HEAD
 
 (** [zip] takes two lists [x1, ..., xn] and [y1, ..., yn] and returns
 the list of pairs [(x1, y1), ..., (xn, yn)]. Raises an exception if
 the two lists have different lengths. Named as in: Haskell *)
-=======
->>>>>>> 1417824c
 val zip: list 'a -> list 'b -> ML (list ('a * 'b))
 let rec zip l1 l2 = match l1,l2 with
     | [], [] -> []
@@ -357,14 +282,11 @@
 
 (** Sorting (implemented as quicksort) **)
 
-<<<<<<< HEAD
 (** [sortWith compare l] returns the list [l'] containing the elements
 of [l] sorted along the comparison function [compare], in such a way
 that if [compare x y > 0], then [x] appears before [y] in [l']. (Hides
 [List.Tot.sortWith], which requires, at type-checking time, [compare]
 to be a pure total function.) *)
-=======
->>>>>>> 1417824c
 val sortWith: ('a -> 'a -> ML int) -> list 'a -> ML (list 'a)
 let rec sortWith f = function
   | [] -> []
@@ -372,12 +294,9 @@
      let hi, lo  = partition (fun x -> f pivot x > 0) tl in
      sortWith f lo@(pivot::sortWith f hi)
 
-<<<<<<< HEAD
 (** [splitAt n l] returns the pair of lists [(l1, l2)] such that [l1]
 contains the first [n] elements of [l] and [l2] contains the
 rest. Raises an exception if [l] has fewer than [n] elements. *)
-=======
->>>>>>> 1417824c
 val splitAt: nat -> list 'a -> ML (list 'a * list 'a)
 let rec splitAt n l =
   if n = 0 then l, []
@@ -388,12 +307,9 @@
 	let l1, l2 = splitAt (n - 1) tl in
 	hd::l1, l2
 
-<<<<<<< HEAD
 (** [filter_map f l] returns the list of [y] for all elements [x]
 appearing in [l] such that [f x = Some y] for some [y]. (Implemented
 here as a tail-recursive version of [choose] *)
-=======
->>>>>>> 1417824c
 let filter_map (f:'a -> ML (option 'b)) (l:list 'a) : ML (list 'b) =
   let rec filter_map_acc (acc:list 'b) (l:list 'a) : ML (list 'b) =
     match l with
@@ -408,13 +324,10 @@
   in
   filter_map_acc [] l
 
-<<<<<<< HEAD
 (** [index f l] returns the position index in list [l] of the first
 element [x] in [l] such that [f x] holds. Raises an exception if no
 such [x] exists. TODO: rename this function (it hides List.Tot.index
 which has a completely different semantics.) *)
-=======
->>>>>>> 1417824c
 val index: ('a -> ML bool) -> list 'a -> ML int
 let index f l =
   let rec index f l i =
