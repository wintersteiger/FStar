module FStar.Buffer

open FStar.Seq
open FStar.UInt32
open FStar.HyperStack
open FStar.Ghost
open FStar.HST

module HH = FStar.HyperHeap
module HS = FStar.HyperStack

#set-options "--initial_fuel 0 --max_fuel 0"

let lemma_size (x:int) : Lemma (requires (UInt.size x n))
				     (ensures (x >= 0))
				     [SMTPat (UInt.size x n)]
  = ()

type bounded_seq (t:Type) = s:seq t{length s <= UInt.max_int n}

(* Buffer general type, fully implemented on FStar's arrays *)
noeq private type buffer' (a:Type) = {
  content:reference (bounded_seq a);
  // The following fields are machine integers in order to be extracted to OCaml if needed
  idx:UInt32.t;
  length:UInt32.t;
}
(* Exposed buffer type *)
type buffer (a:Type) = buffer' a

(* Ghost getters for specifications *)
let contains #a h (b:buffer a) : GTot Type0 = HS.contains #(bounded_seq a) h b.content
let sel #a h (b:buffer a{contains h b}) : GTot (seq a) = HS.sel #(bounded_seq a) h b.content
let max_length #a h (b:buffer a{contains h b}) : GTot nat = Seq.length (sel h b)
let length #a (b:buffer a) : GTot nat = v b.length
let idx #a (b:buffer a) : GTot nat = v b.idx
let content #a (b:buffer a) : GTot (reference (bounded_seq a)) = b.content

(* Lifting from buffer to reference *)
let as_ref #a (b:buffer a) : GTot (Heap.ref (bounded_seq a)) = as_ref (b.content)
let as_aref #a (b:buffer a) : GTot Heap.aref = as_aref b.content
let frameOf #a (b:buffer a) : GTot HH.rid = frameOf (content b)

(* Liveliness condition, necessary for any computation on the buffer *)
(* abstract *) let live #a (h:mem) (b:buffer a) : GTot Type0 =
  contains h b /\ max_length h b >= length b + idx b

(* Ghostly access an element of the array, or the full underlying sequence *)
let as_seq #a h (b:buffer a{live h b}) : GTot (seq a) = Seq.slice (sel h b) (idx b) (idx b + length b)
let get #a h (b:buffer a{live h b}) (i:nat{i < length b}) : GTot a = Seq.index (as_seq h b) i

(* Equality predicate on buffer contents, without quantifiers *)
let equal #a h (b:buffer a) h' (b':buffer a) : GTot Type0 =
  live h b /\ live h' b' /\ as_seq h b == as_seq h' b'

(* y is included in x / x contains y *)
let includes #a (x:buffer a) (y:buffer a) : GTot Type0 =
  x.content == y.content /\ idx y >= idx x /\ idx x + length x >= idx y + length y

(* Disjointness between two buffers *)
let disjoint #a #a' (x:buffer a) (y:buffer a') : GTot Type0 =
  frameOf x <> frameOf y \/ as_aref x =!= as_aref y
  \/ (as_aref x == as_aref y /\ frameOf x = frameOf y /\ (idx x + length x <= idx y \/ idx y + length y <= idx x))

(* Disjointness is symmetric *)
let lemma_disjoint_symm #a #a' (x:buffer a) (y:buffer a') : Lemma
  (requires (True))
  (ensures (disjoint x y <==> disjoint y x))
  [SMTPat (disjoint x y)]
  = ()

let lemma_disjoint_sub #a #a' (x:buffer a) (subx:buffer a) (y:buffer a') : Lemma
  (requires (includes x subx /\ disjoint x y))
  (ensures  (disjoint subx y))
  [SMTPat (disjoint subx y); SMTPat (includes x subx)]
  = ()

let lemma_disjoint_sub' #a #a' (x:buffer a) (subx:buffer a) (y:buffer a') : Lemma
  (requires (includes x subx /\ disjoint x y))
  (ensures  (disjoint subx y))
  [SMTPat (disjoint y subx); SMTPat (includes x subx)]
  = ()

val lemma_live_disjoint: #a:Type -> #a':Type -> h:mem -> b:buffer a -> b':buffer a' -> Lemma
  (requires (live h b /\ ~(contains h b')))
  (ensures (disjoint b b'))
  [SMTPat (disjoint b b'); SMTPat (live h b)]
let lemma_live_disjoint #a #a' h b b' = ()

(* Heterogeneous buffer type *)
#set-options "--__temp_no_proj SBuffer"
noeq type abuffer = | Buff: #t:Type -> b:buffer t -> abuffer

(* let empty : TSet.set abuffer = TSet.empty #abuffer *)
let only #t (b:buffer t) : Tot (TSet.set abuffer) = FStar.TSet.singleton (Buff #t b)
(* let op_Plus_Plus #a s (b:buffer a) : Tot (TSet.set abuffer) = TSet.union s (only b) *)
(* let op_Plus_Plus_Plus set1 set2 : Tot (TSet.set abuffer) = FStar.TSet.union set1 set2 *)

let op_Bang_Bang = TSet.singleton
let op_Plus_Plus = TSet.union

(* Maps a set of buffer to the set of their references *)
assume val arefs: TSet.set abuffer -> Tot (TSet.set Heap.aref)

assume Arefs_def: forall (x:Heap.aref) (s:TSet.set abuffer). {:pattern (TSet.mem x (arefs s))}
  TSet.mem x (arefs s) <==> (exists (y:abuffer). TSet.mem y s /\ as_aref y.b == x)

val lemma_arefs_1: s:TSet.set abuffer -> Lemma
  (requires (s == TSet.empty #abuffer))
  (ensures  (arefs s == TSet.empty #Heap.aref))
  [SMTPat (arefs s)]
let lemma_arefs_1 s =
  TSet.lemma_equal_intro (arefs s) (TSet.empty)

val lemma_arefs_2: s1:TSet.set abuffer -> s2:TSet.set abuffer -> Lemma
  (requires (True))
  (ensures  (arefs (s1 ++ s2) == arefs s1 ++ arefs s2))
  [SMTPatOr [
    [SMTPat (arefs (s2 ++ s1))];
    [SMTPat (arefs (s1 ++ s2))]
  ]]
let lemma_arefs_2 s1 s2 =
  TSet.lemma_equal_intro (arefs (s1 ++ s2)) (arefs s1 ++ arefs s2)

val lemma_arefs_3: s1:TSet.set abuffer -> s2:TSet.set abuffer -> Lemma
  (requires (TSet.subset s1 s2))
  (ensures  (TSet.subset (arefs s1) (arefs s2)))
let lemma_arefs_3 s1 s2 = ()

(* General disjointness predicate between a buffer and a set of heterogeneous buffers *)
let disjoint_from_bufs #a (b:buffer a) (bufs:TSet.set abuffer) =
  (forall b'. TSet.mem b' bufs ==> disjoint b b'.b)

(* General disjointness predicate between a buffer and a set of heterogeneous references *)
let disjoint_from_refs #a (b:buffer a) (set:TSet.set Heap.aref) =
  ~(TSet.mem (as_aref b) set)


(* Similar but specialized disjointness predicates *)
let disjoint_1 a b = disjoint a b
let disjoint_2 a b b' = disjoint a b /\ disjoint a b'
let disjoint_3 a b b' b'' = disjoint a b /\ disjoint a b' /\ disjoint a b''
let disjoint_4 a b b' b'' b''' = disjoint a b /\ disjoint a b' /\ disjoint a b'' /\ disjoint a b'''
let disjoint_5 a b b' b'' b''' b'''' = disjoint a b /\ disjoint a b' /\ disjoint a b'' /\ disjoint a b''' /\ disjoint a b''''

let disjoint_ref_1 a r = as_aref a =!= r
let disjoint_ref_2 a r r' = as_aref a =!= r /\ as_aref a =!= r'
let disjoint_ref_3 a r r' r'' = as_aref a =!= r /\ as_aref a =!= r' /\ as_aref a =!= r''
let disjoint_ref_4 a r r' r'' r''' = as_aref a =!= r /\ as_aref a =!= r' /\ as_aref a =!= r'' /\ as_aref a =!= r'''
let disjoint_ref_5 a r r' r'' r''' r'''' = as_aref a =!= r /\ as_aref a =!= r' /\ as_aref a =!= r'' /\ as_aref a =!= r''' /\ as_aref a =!= r''''

val disjoint_only_lemma: #a:Type -> #a':Type -> b:buffer a -> b':buffer a' -> Lemma
  (requires (disjoint b b'))
  (ensures (disjoint_from_bufs b (only b')))
let disjoint_only_lemma #t #t' b b' = ()

(* Fully general modifies clause *)
let modifies_bufs_and_refs (bufs:TSet.set abuffer) (refs:TSet.set Heap.aref) h h' : GTot Type0 =
  (forall rid. Set.mem rid (Map.domain h.h) ==>
    (HH.modifies_rref rid (arefs bufs ++ refs) h.h h'.h
    /\ (forall (#a:Type) (b:buffer a). (frameOf b = rid /\ live h b /\ disjoint_from_bufs b bufs
      /\ disjoint_from_refs b refs) ==> equal h b h' b)))

(* Fully general modifies clause for buffer sets *)
let modifies_buffers (bufs:TSet.set abuffer) h h' : GTot Type0 =
  (forall rid. Set.mem rid (Map.domain h.h) ==>
    (HH.modifies_rref rid (arefs bufs) h.h h'.h /\
      (forall (#a:Type) (b:buffer a). {:pattern (live h b /\ frameOf b = rid /\ disjoint_from_bufs b bufs)}
	(frameOf b = rid /\ live h b /\ disjoint_from_bufs b bufs ==> equal h b h' b))))

(* General modifies clause for buffers only *)
let modifies_bufs rid buffs h h' =
  modifies_ref rid (arefs buffs) h h'
  /\ (forall (#a:Type) (b:buffer a). (frameOf b = rid /\ live h b /\ disjoint_from_bufs b buffs) ==> equal h b h' b)

let modifies_none h h' =
  h'.tip = h.tip /\ HH.modifies Set.empty h.h h'.h

(* Specialized clauses for small numbers of buffers *)
let modifies_buf_0 rid h h' =
  modifies_ref rid !{} h h'
  /\ (forall (#tt:Type) (bb:buffer tt). (frameOf bb = rid /\ live h bb) ==> equal h bb h' bb)

let modifies_buf_1 (#t:Type) rid (b:buffer t) h h' =
  modifies_ref rid !{as_ref b} h h'
  /\ (forall (#tt:Type) (bb:buffer tt). (frameOf bb = rid /\ live h bb /\ disjoint b bb) ==> equal h bb h' bb)

let modifies_buf_2 (#t:Type) (#t':Type) rid (b:buffer t) (b':buffer t') h h' =
  modifies_ref rid !{as_ref b, as_ref b'} h h'
  /\ (forall (#tt:Type) (bb:buffer tt). (frameOf bb = rid /\ live h bb /\ disjoint b bb /\ disjoint b' bb)
       ==> equal h bb h' bb)

let modifies_buf_3 (#t:Type) (#t':Type) (#t'':Type) rid (b:buffer t) (b':buffer t') (b'':buffer t'') h h' =
  modifies_ref rid !{as_ref b, as_ref b', as_ref b''} h h'
  /\ (forall (#tt:Type) (bb:buffer tt). (frameOf bb = rid /\ live h bb /\ disjoint b bb /\ disjoint b' bb /\ disjoint b'' bb)
       ==> equal h bb h' bb)

let modifies_buf_4 (#t:Type) (#t':Type) (#t'':Type) (#t''':Type) rid (b:buffer t) (b':buffer t') (b'':buffer t'') (b''':buffer t''') h h' =
  modifies_ref rid !{as_ref b, as_ref b', as_ref b'', as_ref b'''} h h'
  /\ (forall (#tt:Type) (bb:buffer tt). (frameOf bb = rid /\ live h bb /\ disjoint b bb /\ disjoint b' bb /\ disjoint b'' bb /\ disjoint b''' bb)
       ==> equal h bb h' bb)


(* General lemmas for the modifies_bufs clause *)
let lemma_modifies_bufs_trans rid bufs h0 h1 h2 :
  Lemma (requires (modifies_bufs rid bufs h0 h1 /\ modifies_bufs rid bufs h1 h2))
	(ensures (modifies_bufs rid bufs h0 h2))
	[SMTPat (modifies_bufs rid bufs h0 h1); SMTPat (modifies_bufs rid bufs h1 h2)]
 = ()

let lemma_modifies_bufs_sub rid bufs subbufs h0 h1 :
  Lemma
    (requires (TSet.subset subbufs bufs /\ modifies_bufs rid subbufs h0 h1))
    (ensures (modifies_bufs rid bufs h0 h1))
    [SMTPatT (modifies_bufs rid subbufs h0 h1); SMTPat (TSet.subset subbufs bufs)]
 = ()

val lemma_modifies_bufs_subset: #a:Type -> #a':Type -> h0:mem -> h1:mem -> bufs:TSet.set abuffer -> b:buffer a -> b':buffer a' -> Lemma
  (requires (~(live h0 b') /\ live h0 b /\ disjoint_from_bufs b (bufs ++ (only b')) ))
  (ensures (disjoint_from_bufs b bufs))
  [SMTPat (modifies_bufs h0.tip (bufs ++ (only b')) h0 h1); SMTPat (live h0 b)]
let lemma_modifies_bufs_subset #a #a' h0 h1 bufs b b' = ()

val lemma_modifies_bufs_superset: #a:Type -> #a':Type -> h0:mem -> h1:mem -> bufs:TSet.set abuffer -> b:buffer a -> b':buffer a' -> Lemma
  (requires (~(contains h0 b') /\ live h0 b /\ disjoint_from_bufs b bufs))
  (ensures (disjoint_from_bufs b (bufs ++ (only b'))))
  [SMTPat (modifies_bufs h0.tip bufs h0 h1); SMTPat (~(live h0 b')); SMTPat (live h0 b)]
let lemma_modifies_bufs_superset #a #a' h0 h1 bufs b b' = ()

(* Specialized lemmas *)
let modifies_trans_0_0 rid h0 h1 h2 :
  Lemma (requires (modifies_buf_0 rid h0 h1 /\ modifies_buf_0 rid h1 h2))
	(ensures (modifies_buf_0 rid h0 h2))
	[SMTPat (modifies_buf_0 rid h0 h1); SMTPat (modifies_buf_0 rid h1 h2)]
 = ()

let modifies_trans_1_0 rid b h0 h1 h2 :
  Lemma (requires (modifies_buf_1 rid b h0 h1 /\ modifies_buf_0 rid h1 h2))
	(ensures (modifies_buf_1 rid b h0 h2))
	[SMTPat (modifies_buf_1 rid b h0 h1); SMTPat (modifies_buf_0 rid h1 h2)]
 = ()

let modifies_trans_0_1 rid b h0 h1 h2 :
  Lemma (requires (modifies_buf_0 rid h0 h1 /\ modifies_buf_1 rid b h1 h2))
	(ensures (modifies_buf_1 rid b h0 h2))
	[SMTPat (modifies_buf_0 rid h0 h1); SMTPat (modifies_buf_1 rid b h1 h2)]
 = ()

let modifies_trans_1_1 rid b h0 h1 h2 :
  Lemma (requires (modifies_buf_1 rid b h0 h1 /\ modifies_buf_1 rid b h1 h2))
	(ensures (modifies_buf_1 rid b h0 h2))
	[SMTPat (modifies_buf_1 rid b h0 h1); SMTPat (modifies_buf_1 rid b h1 h2)]
 = ()

let modifies_trans_1_1' rid b b' h0 h1 h2 :
  Lemma (requires (modifies_buf_1 rid b h0 h1 /\ modifies_buf_1 rid b' h1 h2))
	(ensures (modifies_buf_2 rid b b' h0 h2))
	[SMTPat (modifies_buf_1 rid b h0 h1); SMTPat (modifies_buf_1 rid b' h1 h2)]
 = ()

let modifies_trans_2_0 rid b b' h0 h1 h2 :
  Lemma (requires (modifies_buf_2 rid b b' h0 h1 /\ modifies_buf_0 rid h1 h2))
	(ensures (modifies_buf_2 rid b b' h0 h2))
	[SMTPat (modifies_buf_2 rid b b' h0 h1); SMTPat (modifies_buf_0 rid h1 h2)]
 = ()

let modifies_trans_2_1 rid b b' h0 h1 h2 :
  Lemma (requires (modifies_buf_2 rid b b' h0 h1 /\ modifies_buf_1 rid b h1 h2))
	(ensures (modifies_buf_2 rid b b' h0 h2))
	[SMTPat (modifies_buf_2 rid b b' h0 h1); SMTPat (modifies_buf_1 rid b h1 h2)]
 = ()

let modifies_trans_2_1' rid b b' h0 h1 h2 :
  Lemma (requires (modifies_buf_2 rid b' b h0 h1 /\ modifies_buf_1 rid b h1 h2))
	(ensures (modifies_buf_2 rid b b' h0 h2))
	[SMTPat (modifies_buf_2 rid b' b h0 h1); SMTPat (modifies_buf_1 rid b h1 h2)]
 = ()

let modifies_trans_0_2 rid b b' h0 h1 h2 :
  Lemma (requires (modifies_buf_0 rid h0 h1 /\ modifies_buf_2 rid b b' h1 h2))
	(ensures (modifies_buf_2 rid b b' h0 h2))
	[SMTPat (modifies_buf_0 rid h0 h1); SMTPat (modifies_buf_2 rid b b' h1 h2)]
 = ()

let modifies_trans_1_2 rid b b' h0 h1 h2 :
  Lemma (requires (modifies_buf_1 rid b h0 h1 /\ modifies_buf_2 rid b b' h1 h2))
	(ensures (modifies_buf_2 rid b b' h0 h2))
	[SMTPat (modifies_buf_1 rid b h0 h1); SMTPat (modifies_buf_2 rid b b' h1 h2)]
 = ()

let modifies_trans_2_2 rid b b' h0 h1 h2 :
  Lemma (requires (modifies_buf_2 rid b b' h0 h1 /\ modifies_buf_2 rid b b' h1 h2))
	(ensures (modifies_buf_2 rid b b' h0 h2))
	[SMTPat (modifies_buf_2 rid b b' h0 h1); SMTPat (modifies_buf_2 rid b b' h1 h2)]
 = ()

let modifies_trans_3_3 rid b b' b'' h0 h1 h2 :
  Lemma (requires (modifies_buf_3 rid b b' b'' h0 h1 /\ modifies_buf_3 rid b b' b'' h1 h2))
	(ensures (modifies_buf_3 rid b b' b'' h0 h2))
	[SMTPat (modifies_buf_3 rid b b' b'' h0 h1); SMTPat (modifies_buf_3 rid b b' b'' h1 h2)]
 = ()

let modifies_trans_4_4 rid b b' b'' b''' h0 h1 h2 :
  Lemma (requires (modifies_buf_4 rid b b' b'' b''' h0 h1 /\ modifies_buf_4 rid b b' b'' b''' h1 h2))
	(ensures (modifies_buf_4 rid b b' b'' b''' h0 h2))
	[SMTPat (modifies_buf_4 rid b b' b'' b''' h0 h1); SMTPat (modifies_buf_4 rid b b' b'' b''' h1 h2)]
 = ()

(* TODO: complete with specialized versions of every general lemma *)

(* Modifies clauses that do not change the shape of the HyperStack (h1.tip = h0.tip) *)
(* NB: those clauses are made abstract in order to make verification faster
   Lemmas follow to allow the programmer to make use of the real definition
   of those predicates in a general setting *)
abstract let modifies_0 h0 h1 =
  modifies_one h0.tip h0 h1
  /\ modifies_buf_0 h0.tip h0 h1
  /\ h0.tip=h1.tip

abstract let modifies_1 (#a:Type) (b:buffer a) h0 h1 =
  let rid = frameOf b in
  modifies_one rid h0 h1 /\ modifies_buf_1 rid b h0 h1

abstract let modifies_2_1 (#a:Type) (b:buffer a) h0 h1 =
  let rid = frameOf b in
  ((rid = h0.tip /\ modifies_buf_1 rid b h0 h1 /\ modifies_one rid h0 h1)
  \/ (rid <> h0.tip /\ HH.modifies_just (Set.union (Set.singleton rid) (Set.singleton h0.tip)) h0.h h1.h
      /\ modifies_buf_1 rid b h0 h1 /\ modifies_buf_0 h0.tip h0 h1 ))

abstract let modifies_2 (#a:Type) (#a':Type) (b:buffer a) (b':buffer a') h0 h1 =
  let rid = frameOf b in let rid' = frameOf b' in
  ((rid = rid' /\ modifies_buf_2 rid b b' h0 h1 /\ modifies_one rid h0 h1)
  \/ (rid <> rid' /\ HH.modifies_just (Set.union (Set.singleton rid) (Set.singleton rid')) h0.h h1.h
      /\ modifies_buf_1 rid b h0 h1 /\ modifies_buf_1 rid' b' h0 h1 ))

abstract let modifies_3 (#a:Type) (#a':Type) (#a'':Type) (b:buffer a) (b':buffer a')  (b'':buffer a'') h0 h1 =
  let rid = frameOf b in let rid' = frameOf b' in let rid'' = frameOf b'' in
  ((rid = rid' /\ rid' = rid'' /\ modifies_buf_3 rid b b' b'' h0 h1 /\ modifies_one rid h0 h1)
  \/ (rid = rid' /\ rid' <> rid'' /\ modifies_buf_2 rid b b' h0 h1 /\ modifies_buf_1 rid'' b'' h0 h1
      /\ HH.modifies_just (Set.union (Set.singleton rid) (Set.singleton rid'')) h0.h h1.h )
  \/ (rid <> rid' /\ rid' = rid'' /\ modifies_buf_2 rid' b' b'' h0 h1 /\ modifies_buf_1 rid b h0 h1
      /\ HH.modifies_just (Set.union (Set.singleton rid) (Set.singleton rid'')) h0.h h1.h )
  \/ (rid = rid'' /\ rid' <> rid'' /\ modifies_buf_2 rid b b'' h0 h1 /\ modifies_buf_1 rid' b' h0 h1
      /\ HH.modifies_just (Set.union (Set.singleton rid) (Set.singleton rid')) h0.h h1.h )
  \/ (rid <> rid' /\ rid' <> rid'' /\ rid <> rid''
      /\ HH.modifies_just (Set.union (Set.union (Set.singleton rid) (Set.singleton rid')) (Set.singleton rid'')) h0.h h1.h
      /\ modifies_buf_1 rid b h0 h1 /\ modifies_buf_1 rid' b' h0 h1 /\ modifies_buf_1 rid'' b'' h0 h1))

abstract let modifies_3_2 (#a:Type) (#a':Type) (b:buffer a) (b':buffer a') h0 h1 =
  let rid = frameOf b in let rid' = frameOf b' in
  ((rid = rid' /\ rid' = h0.tip /\ modifies_buf_2 rid b b' h0 h1 /\ modifies_one rid h0 h1)
  \/ (rid = rid' /\ rid' <> h0.tip /\ modifies_buf_2 rid b b' h0 h1 /\ modifies_buf_0 h0.tip h0 h1
      /\ HH.modifies_just (Set.union (Set.singleton rid) (Set.singleton h0.tip)) h0.h h1.h )
  \/ (rid <> rid' /\ rid = h0.tip /\ modifies_buf_1 rid b h0 h1 /\ modifies_buf_1 rid' b' h0 h1
      /\ HH.modifies_just (Set.union (Set.singleton rid') (Set.singleton h0.tip)) h0.h h1.h )
  \/ (rid <> rid' /\ rid' = h0.tip /\ modifies_buf_1 rid' b' h0 h1 /\ modifies_buf_1 rid b h0 h1
      /\ HH.modifies_just (Set.union (Set.singleton rid) (Set.singleton h0.tip)) h0.h h1.h )
  \/ (rid <> rid' /\ rid' <> h0.tip /\ rid <> h0.tip
      /\ HH.modifies_just (Set.union (Set.union (Set.singleton rid) (Set.singleton rid')) (Set.singleton h0.tip)) h0.h h1.h
      /\ modifies_buf_1 rid b h0 h1 /\ modifies_buf_1 rid' b' h0 h1 /\ modifies_buf_0 h0.tip h0 h1))

abstract let modifies_region rid bufs h0 h1 =
  modifies_one rid h0 h1 /\ modifies_bufs rid bufs h0 h1

(* Lemmas introducing the 'modifies' predicates *)
let lemma_intro_modifies_0 h0 h1 : Lemma
  (requires (modifies_one h0.tip h0 h1
  /\ modifies_buf_0 h0.tip h0 h1
  /\ h0.tip=h1.tip))
  (ensures  (modifies_0 h0 h1))
  = ()

let lemma_intro_modifies_1 (#a:Type) (b:buffer a) h0 h1 : Lemma
  (requires (let rid = frameOf b in
  modifies_one rid h0 h1 /\ modifies_buf_1 rid b h0 h1))
  (ensures  (modifies_1 b h0 h1))
  = ()

let lemma_intro_modifies_2_1 (#a:Type) (b:buffer a) h0 h1 : Lemma
  (requires (let rid = frameOf b in
  ((rid = h0.tip /\ modifies_buf_1 rid b h0 h1 /\ modifies_one rid h0 h1)
  \/ (rid <> h0.tip /\ HH.modifies_just (Set.union (Set.singleton rid) (Set.singleton h0.tip)) h0.h h1.h
      /\ modifies_buf_1 rid b h0 h1 /\ modifies_buf_0 h0.tip h0 h1 ))))
  (ensures  (modifies_2_1 b h0 h1))
  = ()

let lemma_intro_modifies_2 (#a:Type) (#a':Type) (b:buffer a) (b':buffer a') h0 h1 : Lemma
  (requires (let rid = frameOf b in let rid' = frameOf b' in
  ((rid = rid' /\ modifies_buf_2 rid b b' h0 h1 /\ modifies_one rid h0 h1)
  \/ (rid <> rid' /\ HH.modifies_just (Set.union (Set.singleton rid) (Set.singleton rid')) h0.h h1.h
      /\ modifies_buf_1 rid b h0 h1 /\ modifies_buf_1 rid' b' h0 h1 ))))
  (ensures  (modifies_2 b b' h0 h1))
  = ()

let lemma_intro_modifies_3 (#a:Type) (#a':Type) (#a'':Type) (b:buffer a) (b':buffer a')  (b'':buffer a'') h0 h1 : Lemma
  (requires (let rid = frameOf b in let rid' = frameOf b' in let rid'' = frameOf b'' in
  ((rid = rid' /\ rid' = rid'' /\ modifies_buf_3 rid b b' b'' h0 h1 /\ modifies_one rid h0 h1)
  \/ (rid = rid' /\ rid' <> rid'' /\ modifies_buf_2 rid b b' h0 h1 /\ modifies_buf_1 rid'' b'' h0 h1
      /\ HH.modifies_just (Set.union (Set.singleton rid) (Set.singleton rid'')) h0.h h1.h )
  \/ (rid <> rid' /\ rid' = rid'' /\ modifies_buf_2 rid' b' b'' h0 h1 /\ modifies_buf_1 rid b h0 h1
      /\ HH.modifies_just (Set.union (Set.singleton rid) (Set.singleton rid'')) h0.h h1.h )
  \/ (rid = rid'' /\ rid' <> rid'' /\ modifies_buf_2 rid b b'' h0 h1 /\ modifies_buf_1 rid' b' h0 h1
      /\ HH.modifies_just (Set.union (Set.singleton rid) (Set.singleton rid')) h0.h h1.h )
  \/ (rid <> rid' /\ rid' <> rid'' /\ rid <> rid''
      /\ HH.modifies_just (Set.union (Set.union (Set.singleton rid) (Set.singleton rid')) (Set.singleton rid'')) h0.h h1.h
      /\ modifies_buf_1 rid b h0 h1 /\ modifies_buf_1 rid' b' h0 h1 /\ modifies_buf_1 rid'' b'' h0 h1))))
  (ensures  (modifies_3 b b' b'' h0 h1))
  = ()

let lemma_intro_modifies_3_2 (#a:Type) (#a':Type) (b:buffer a) (b':buffer a') h0 h1 : Lemma
  (requires (let rid = frameOf b in let rid' = frameOf b' in
  ((rid = rid' /\ rid' = h0.tip /\ modifies_buf_2 rid b b' h0 h1 /\ modifies_one rid h0 h1)
  \/ (rid = rid' /\ rid' <> h0.tip /\ modifies_buf_2 rid b b' h0 h1 /\ modifies_buf_0 h0.tip h0 h1
      /\ HH.modifies_just (Set.union (Set.singleton rid) (Set.singleton h0.tip)) h0.h h1.h )
  \/ (rid <> rid' /\ rid = h0.tip /\ modifies_buf_1 rid b h0 h1 /\ modifies_buf_1 rid' b' h0 h1
      /\ HH.modifies_just (Set.union (Set.singleton rid') (Set.singleton h0.tip)) h0.h h1.h )
  \/ (rid <> rid' /\ rid' = h0.tip /\ modifies_buf_1 rid' b' h0 h1 /\ modifies_buf_1 rid b h0 h1
      /\ HH.modifies_just (Set.union (Set.singleton rid) (Set.singleton h0.tip)) h0.h h1.h )
  \/ (rid <> rid' /\ rid' <> h0.tip /\ rid <> h0.tip
      /\ HH.modifies_just (Set.union (Set.union (Set.singleton rid) (Set.singleton rid')) (Set.singleton h0.tip)) h0.h h1.h
      /\ modifies_buf_1 rid b h0 h1 /\ modifies_buf_1 rid' b' h0 h1 /\ modifies_buf_0 h0.tip h0 h1))))
  (ensures  (modifies_3_2 b b' h0 h1))
  = ()

let lemma_intro_modifies_region rid bufs h0 h1 : Lemma
  (requires (modifies_one rid h0 h1 /\ modifies_bufs rid bufs h0 h1))
  (ensures  (modifies_region rid bufs h0 h1))
  = ()


(* Lemmas revealing the content of the specialized modifies clauses in order to
   be able to generalize them if needs be. *)
let lemma_reveal_modifies_0 h0 h1 : Lemma
  (requires (modifies_0 h0 h1))
  (ensures  (modifies_one h0.tip h0 h1 /\ modifies_buf_0 h0.tip h0 h1 /\ h0.tip=h1.tip))
  = ()

let lemma_reveal_modifies_1 (#a:Type) (b:buffer a) h0 h1 : Lemma
  (requires (modifies_1 b h0 h1))
  (ensures  (let rid = frameOf b in modifies_one rid h0 h1 /\ modifies_buf_1 rid b h0 h1))
  = ()

let lemma_reveal_modifies_2_1 (#a:Type) (b:buffer a) h0 h1 : Lemma
  (requires (modifies_2_1 b h0 h1))
  (ensures  ( let rid = frameOf b in
    ((rid = h0.tip /\ modifies_buf_1 rid b h0 h1 /\ modifies_one rid h0 h1)
    \/ (rid <> h0.tip /\ HH.modifies_just (Set.union (Set.singleton rid) (Set.singleton h0.tip)) h0.h h1.h
      /\ modifies_buf_1 rid b h0 h1 /\ modifies_buf_0 h0.tip h0 h1 ))))
  = ()

let lemma_reveal_modifies_2 (#a:Type) (#a':Type) (b:buffer a) (b':buffer a') h0 h1 : Lemma
  (requires (modifies_2 b b' h0 h1))
  (ensures  (let rid = frameOf b in let rid' = frameOf b' in
    ((rid = rid' /\ modifies_buf_2 rid b b' h0 h1 /\ modifies_one rid h0 h1)
    \/ (rid <> rid' /\ HH.modifies_just (Set.union (Set.singleton rid) (Set.singleton rid')) h0.h h1.h
      /\ modifies_buf_1 rid b h0 h1 /\ modifies_buf_1 rid' b' h0 h1 )) ))
  = ()

let lemma_reveal_modifies_3 (#a:Type) (#a':Type) (#a'':Type) (b:buffer a) (b':buffer a')  (b'':buffer a'') h0 h1 : Lemma
  (requires (modifies_3 b b' b'' h0 h1))
  (ensures  (let rid = frameOf b in let rid' = frameOf b' in let rid'' = frameOf b'' in
    ((rid = rid' /\ rid' = rid'' /\ modifies_buf_3 rid b b' b'' h0 h1 /\ modifies_one rid h0 h1)
    \/ (rid = rid' /\ rid' <> rid'' /\ modifies_buf_2 rid b b' h0 h1 /\ modifies_buf_1 rid'' b'' h0 h1
	/\ HH.modifies_just (Set.union (Set.singleton rid) (Set.singleton rid'')) h0.h h1.h )
	\/ (rid <> rid' /\ rid' = rid'' /\ modifies_buf_2 rid' b' b'' h0 h1 /\ modifies_buf_1 rid b h0 h1
	/\ HH.modifies_just (Set.union (Set.singleton rid) (Set.singleton rid'')) h0.h h1.h )
	\/ (rid = rid'' /\ rid' <> rid'' /\ modifies_buf_2 rid b b'' h0 h1 /\ modifies_buf_1 rid' b' h0 h1
	/\ HH.modifies_just (Set.union (Set.singleton rid) (Set.singleton rid')) h0.h h1.h )
	\/ (rid <> rid' /\ rid' <> rid'' /\ rid <> rid''
	/\ HH.modifies_just (Set.union (Set.union (Set.singleton rid) (Set.singleton rid')) (Set.singleton rid'')) h0.h h1.h
	/\ modifies_buf_1 rid b h0 h1 /\ modifies_buf_1 rid' b' h0 h1 /\ modifies_buf_1 rid'' b'' h0 h1)) ))
  = ()

let lemma_reveal_modifies_3_2 (#a:Type) (#a':Type) (b:buffer a) (b':buffer a') h0 h1 : Lemma
  (requires (modifies_3_2 b b' h0 h1))
  (ensures  (let rid = frameOf b in let rid' = frameOf b' in
    ((rid = rid' /\ rid' = h0.tip /\ modifies_buf_2 rid b b' h0 h1 /\ modifies_one rid h0 h1)
    \/ (rid = rid' /\ rid' <> h0.tip /\ modifies_buf_2 rid b b' h0 h1 /\ modifies_buf_0 h0.tip h0 h1
      /\ HH.modifies_just (Set.union (Set.singleton rid) (Set.singleton h0.tip)) h0.h h1.h )
      \/ (rid <> rid' /\ rid = h0.tip /\ modifies_buf_1 rid b h0 h1 /\ modifies_buf_1 rid' b' h0 h1
	/\ HH.modifies_just (Set.union (Set.singleton rid') (Set.singleton h0.tip)) h0.h h1.h )
	\/ (rid <> rid' /\ rid' = h0.tip /\ modifies_buf_1 rid' b' h0 h1 /\ modifies_buf_1 rid b h0 h1
	/\ HH.modifies_just (Set.union (Set.singleton rid) (Set.singleton h0.tip)) h0.h h1.h )
	\/ (rid <> rid' /\ rid' <> h0.tip /\ rid <> h0.tip
	/\ HH.modifies_just (Set.union (Set.union (Set.singleton rid) (Set.singleton rid')) (Set.singleton h0.tip)) h0.h h1.h
	/\ modifies_buf_1 rid b h0 h1 /\ modifies_buf_1 rid' b' h0 h1 /\ modifies_buf_0 h0.tip h0 h1)) ))
  = ()

let lemma_reveal_modifies_region rid bufs h0 h1 : Lemma
  (requires (modifies_region rid bufs h0 h1))
  (ensures  (modifies_one rid h0 h1 /\ modifies_bufs rid bufs h0 h1))
  = ()


(* STStack effect specific lemmas *)
let lemma_ststack_1 (#a:Type) (b:buffer a) h0 h1 h2 h3 : Lemma
  (requires (live h0 b /\ fresh_frame h0 h1 /\ modifies_1 b h1 h2 /\ popped h2 h3))
  (ensures  (modifies_1 b h0 h3))
  [SMTPat (modifies_1 b h1 h2); SMTPat (fresh_frame h0 h1); SMTPat (popped h2 h3)]
  = ()

#reset-options "--z3timeout 100"
#set-options "--lax" // OK

let lemma_ststack_2 (#a:Type) (#a':Type) (b:buffer a) (b':buffer a') h0 h1 h2 h3 : Lemma
  (requires (live h0 b /\ live h0 b' /\ fresh_frame h0 h1 /\ modifies_2 b b' h1 h2 /\ popped h2 h3))
  (ensures  (modifies_2 b b' h0 h3))
  [SMTPat (modifies_2 b b' h1 h2); SMTPat (fresh_frame h0 h1); SMTPat (popped h2 h3)]
  = ()

#reset-options "--z3timeout 20"
#set-options "--lax"

(* Specialized modifies clauses lemmas + associated SMTPatterns. Those are critical for
   verification as the specialized modifies clauses are abstract from outside the
   module *)

(** Commutativity lemmas *)
let lemma_modifies_2_comm (#a:Type) (#a':Type) (b:buffer a) (b':buffer a') h0 h1 : Lemma
  (requires (True))
  (ensures  (modifies_2 b b' h0 h1 <==> modifies_2 b' b h0 h1))
  [SMTPat (modifies_2 b b' h0 h1)]
  = ()
let lemma_modifies_3_2_comm (#a:Type) (#a':Type) (b:buffer a) (b':buffer a') h0 h1 : Lemma
  (requires (True))
  (ensures  (modifies_3_2 b b' h0 h1 <==> modifies_3_2 b' b h0 h1))
  [SMTPat (modifies_3_2 b b' h0 h1)]
  = ()
(* TODO: add commutativity lemmas for modifies_3 *)

#reset-options "--initial_fuel 0 --max_fuel 0 --z3timeout 20"

(** Transitivity lemmas *)
let lemma_modifies_0_trans h0 h1 h2 : Lemma
  (requires (modifies_0 h0 h1 /\ modifies_0 h1 h2))
  (ensures  (modifies_0 h0 h2))
  [SMTPat (modifies_0 h0 h1); SMTPat (modifies_0 h1 h2)]
  = ()
let lemma_modifies_1_trans (#a:Type) (b:buffer a) h0 h1 h2 : Lemma
  (requires (modifies_1 b h0 h1 /\ modifies_1 b h1 h2))
  (ensures (modifies_1 b h0 h2))
  [SMTPat (modifies_1 b h0 h1); SMTPat (modifies_1 b h1 h2)]
  = ()
let lemma_modifies_2_1_trans (#a:Type) (b:buffer a) h0 h1 h2 : Lemma
  (requires (modifies_2_1 b h0 h1 /\ modifies_2_1 b h1 h2))
  (ensures (modifies_2_1 b h0 h2))
  [SMTPat (modifies_2_1 b h0 h1); SMTPat (modifies_2_1 b h1 h2)]
  = ()
let lemma_modifies_2_trans (#a:Type) (#a':Type) (b:buffer a) (b':buffer a') h0 h1 h2 : Lemma
  (requires (live h0 b /\ live h0 b' /\ live h1 b /\ live h1 b'
    /\ modifies_2 b b' h0 h1 /\ modifies_2 b b' h1 h2))
  (ensures (modifies_2 b b' h0 h2))
  (* TODO: Make the following work and merge with the following lemma *)
  (* [SMTPatOr [ *)
  (*     [SMTPat (modifies_2 b b' h0 h1); *)
  (*      SMTPat (modifies_2 b' b h0 h1)]]; *)
  (*  SMTPat (modifies_2 b' b h1 h2)] *)
  [SMTPat (modifies_2 b b' h0 h1); SMTPatT (modifies_2 b b' h1 h2)]
  = ()
let lemma_modifies_2_trans' (#a:Type) (#a':Type) (b:buffer a) (b':buffer a') h0 h1 h2 : Lemma
  (requires (live h0 b /\ live h0 b' /\ live h1 b /\ live h1 b'
    /\ modifies_2 b b' h0 h1 /\ modifies_2 b b' h1 h2))
  (ensures (modifies_2 b b' h0 h2))
  [SMTPat (modifies_2 b' b h0 h1); SMTPatT (modifies_2 b b' h1 h2)]
  = ()

#reset-options "--z3timeout 20 --initial_fuel 0 --max_fuel 0"
#set-options "--lax" // OK

let lemma_modifies_3_trans (#a:Type) (#a':Type) (#a'':Type) (b:buffer a) (b':buffer a') (b'':buffer a'') h0 h1 h2 : Lemma
  (requires (modifies_3 b b' b'' h0 h1 /\ modifies_3 b b' b'' h1 h2))
  (ensures (modifies_3 b b' b'' h0 h2))
  (* TODO: add the appropriate SMTPatOr patterns so as not to rewrite X times the same lemma *)
  [SMTPat (modifies_3 b b' b'' h0 h1); SMTPat (modifies_3 b b' b'' h1 h2)]
  = ()

#reset-options "--z3timeout 200"
#set-options "--lax" // OK

let lemma_modifies_3_2_trans (#a:Type) (#a':Type) (b:buffer a) (b':buffer a') h0 h1 h2 : Lemma
  (requires (live h0 b /\ live h0 b' /\ live h1 b /\ live h1 b'
    /\ modifies_3_2 b b' h0 h1 /\ modifies_3_2 b b' h1 h2))
  (ensures (modifies_3_2 b b' h0 h2))
  [SMTPat (modifies_3_2 b b' h0 h1); SMTPat (modifies_3_2 b b' h1 h2)]
  = ()
let lemma_modifies_3_2_trans' (#a:Type) (#a':Type) (b:buffer a) (b':buffer a') h0 h1 h2 : Lemma
  (requires (live h0 b /\ live h0 b' /\ live h1 b /\ live h1 b'
    /\ modifies_3_2 b' b h0 h1 /\ modifies_3_2 b b' h1 h2))
  (ensures (modifies_3_2 b b' h0 h2))
  [SMTPat (modifies_3_2 b' b h0 h1); SMTPat (modifies_3_2 b b' h1 h2)]
  = ()

#reset-options "--z3timeout 20"
#set-options "--lax" // OK

(* Specific modifies clause lemmas *)
val lemma_modifies_0_0: h0:mem -> h1:mem -> h2:mem -> Lemma
  (requires (modifies_0 h0 h1 /\ modifies_0 h1 h2))
  (ensures  (modifies_0 h0 h2))
  [SMTPat (modifies_0 h0 h1); SMTPat (modifies_0 h1 h2)]
let lemma_modifies_0_0 h0 h1 h2 = ()

#reset-options "--initial_fuel 0 --max_fuel 0 --z3timeout 20"

let lemma_modifies_1_0 (#a:Type) (b:buffer a) h0 h1 h2 : Lemma
  (requires (live h0 b /\ live h1 b /\ modifies_1 b h0 h1 /\ modifies_0 h1 h2))
  (ensures  (live h2 b /\ modifies_2_1 b h0 h2))
  [SMTPat (modifies_1 b h0 h1); SMTPat (modifies_0 h1 h2)]
  = ()

let lemma_modifies_0_1 (#a:Type) (b:buffer a) h0 h1 h2 : Lemma
  (requires (live h0 b /\ modifies_0 h0 h1 /\ modifies_1 b h1 h2))
  (ensures  (modifies_2_1 b h0 h2))
  [SMTPat (modifies_0 h0 h1); SMTPat (modifies_1 b h1 h2)]
  = ()

let lemma_modifies_0_1' (#a:Type) (b:buffer a) h0 h1 h2 : Lemma
  (requires (~(contains h0 b) /\ modifies_0 h0 h1 /\ live h1 b /\ modifies_1 b h1 h2))
  (ensures  (modifies_0 h0 h2))
  [SMTPat (modifies_0 h0 h1); SMTPat (modifies_1 b h1 h2)]
  = ()

#reset-options "--initial_fuel 0 --max_fuel 0 --z3timeout 100"

let lemma_modifies_1_1 (#a:Type) (#a':Type) (b:buffer a) (b':buffer a') h0 h1 h2 : Lemma
  (requires (live h0 b /\ live h0 b' /\ disjoint b b'
    /\ modifies_1 b h0 h1 /\ modifies_1 b' h1 h2))
  (ensures  (modifies_2 b b' h0 h2 /\ modifies_2 b' b h0 h2))
  [SMTPat (modifies_1 b h0 h1); SMTPat (modifies_1 b' h1 h2)]
  = ()

let lemma_modifies_0_2 (#t:Type) (#t':Type) (b:buffer t) (b':buffer t') h0 h1 h2 : Lemma
  (requires (live h0 b /\ ~(contains h0 b') /\ modifies_0 h0 h1 /\ live h1 b'
    /\ frameOf b' = h0.tip /\ modifies_2 b b' h1 h2))
  (ensures  (modifies_2_1 b h0 h2))
  [SMTPat (modifies_2 b b' h1 h2); SMTPat (modifies_0 h0 h1)]
  = ()

let lemma_modifies_0_2' (#t:Type) (#t':Type) (b:buffer t) (b':buffer t') h0 h1 h2 : Lemma
  (requires (live h0 b /\ ~(contains h0 b') /\ modifies_0 h0 h1 /\ live h1 b'
    /\ frameOf b' = h0.tip /\ modifies_2 b' b h1 h2))
  (ensures  (modifies_2_1 b h0 h2))
  [SMTPat (modifies_2 b' b h1 h2); SMTPat (modifies_0 h0 h1)]
  = ()

let lemma_modifies_1_2 (#t:Type) (#t':Type) (b:buffer t) (b':buffer t') h0 h1 h2 : Lemma
  (requires (live h0 b /\ modifies_1 b h0 h1 /\ ~(contains h0 b') /\ live h1 b' /\
    modifies_2 b b' h1 h2 /\ frameOf b' = h0.tip))
  (ensures  (modifies_2_1 b h0 h2))
  [SMTPat (modifies_1 b h0 h1); SMTPat (modifies_2 b b' h1 h2)]
  = ()

let lemma_modifies_1_2' (#t:Type) (#t':Type) (b:buffer t) (b':buffer t') h0 h1 h2 : Lemma
  (requires (live h0 b /\ modifies_1 b h0 h1 /\ ~(contains h0 b') /\ live h1 b' /\
    modifies_2 b' b h1 h2 /\ frameOf b' = h0.tip))
  (ensures  (modifies_2_1 b h0 h2))
  [SMTPat (modifies_1 b h0 h1); SMTPat (modifies_2 b' b h1 h2)]
  = ()

let lemma_modifies_1_2'' (#t:Type) (#t':Type) (b:buffer t) (b':buffer t') h0 h1 h2 : Lemma
  (requires (live h0 b /\ live h0 b' /\ modifies_1 b h0 h1 /\ modifies_2 b b' h1 h2))
  (ensures  (modifies_2 b b' h0 h2))
  [SMTPat (modifies_1 b h0 h1); SMTPat (modifies_2 b b' h1 h2)]
  = ()

let lemma_modifies_1_2''' (#t:Type) (#t':Type) (b:buffer t) (b':buffer t') h0 h1 h2 : Lemma
  (requires (live h0 b /\ live h0 b' /\ modifies_1 b h0 h1 /\ modifies_2 b' b h1 h2))
  (ensures  (modifies_2 b' b h0 h2))
  [SMTPat (modifies_1 b h0 h1); SMTPat (modifies_2 b' b h1 h2)]
  = ()

let lemma_modifies_1_1_prime (#t:Type) (#t':Type) (b:buffer t) (b':buffer t') h0 h1 h2 : Lemma
  (requires (live h0 b /\ modifies_1 b h0 h1 /\ ~(contains h0 b') /\ live h1 b' /\
    modifies_1 b' h1 h2 /\ frameOf b' = h0.tip))
  (ensures  (modifies_2_1 b h0 h2))
  [SMTPat (modifies_1 b h0 h1); SMTPat (modifies_1 b' h1 h2)]
  = ()

let lemma_modifies_2_1 (#a:Type) (#a':Type) (b:buffer a) (b':buffer a') h0 h1 h2 : Lemma
  (requires (live h0 b /\ live h0 b' /\ disjoint b b'
    /\ modifies_2 b b' h0 h1 /\ modifies_1 b h1 h2))
  (ensures  (modifies_2 b b' h0 h2))
  [SMTPat (modifies_2 b b' h0 h1); SMTPat (modifies_1 b h1 h2)]
  = ()

let lemma_modifies_2_1' (#a:Type) (#a':Type) (b:buffer a) (b':buffer a') h0 h1 h2 : Lemma
  (requires (live h0 b /\ live h0 b' /\ disjoint b b'
    /\ modifies_2 b' b h0 h1 /\ modifies_1 b h1 h2))
  (ensures  (modifies_2 b' b h0 h2))
  [SMTPat (modifies_2 b' b h0 h1); SMTPat (modifies_1 b h1 h2)]
  = ()

let lemma_modifies_2_1'' (#a:Type) (#a':Type) (b:buffer a) (b':buffer a') h0 h1 h2 : Lemma
  (requires (live h0 b /\ live h0 b' /\ disjoint b b' /\ modifies_2_1 b h0 h1 /\ modifies_1 b' h1 h2))
  (ensures  (modifies_3_2 b b' h0 h2))
  [SMTPat (modifies_2_1 b h0 h1); SMTPat (modifies_1 b' h1 h2)]
  = ()

(* TODO: lemmas for modifies_3 *)

#reset-options "--initial_fuel 0 --max_fuel 0"

(** Concrete getters and setters *)
let create #a (init:a) (len:UInt32.t) : StackInline (buffer a)
     (requires (fun h -> is_stack_region h.tip))
     (ensures (fun (h0:mem) b h1 -> ~(contains h0 b)
       /\ live h1 b /\ idx b = 0 /\ length b = v len
       /\ frameOf b = h0.tip
       /\ Map.domain h1.h == Map.domain h0.h
       /\ modifies_0 h0 h1
       /\ as_seq h1 b == Seq.create (v len) init
       ))
  = let content = salloc (Seq.create (v len) init) in
    let h = HST.get() in
    let b = {content = content; idx = (uint_to_t 0); length = len} in
    Seq.lemma_eq_intro (as_seq h b) (sel h b);
    b

module L = FStar.List.Tot

(** Concrete getters and setters *)
let createL #a (init:list a) : StackInline (buffer a)
     (requires (fun h -> is_stack_region h.tip /\ L.length init > 0 /\ L.length init < UInt.max_int 32))
     (ensures (fun (h0:mem) b h1 ->
       let len = L.length init in
       len > 0 /\ (
       ~(contains h0 b)
       /\ live h1 b /\ idx b = 0 /\ length b = len
       /\ frameOf b = h0.tip
       /\ Map.domain h1.h == Map.domain h0.h
       /\ modifies_0 h0 h1
       /\ as_seq h1 b == Seq.of_list init
       )))
  =
    let len = UInt32.uint_to_t (L.length init) in
    let s = Seq.of_list init in
    lemma_of_list_length s init;
    assert (Seq.length s < UInt.max_int 32);
    let content = salloc (Seq.of_list init) in
    let h = HST.get() in
    let b = {content = content; idx = (uint_to_t 0); length = len} in
    Seq.lemma_eq_intro (as_seq h b) (sel h b);
    b


let lemma_upd (#a:Type) (h:mem) (x:reference a{live_region h x.id}) (v:a) : Lemma
  (requires (True))
  (ensures  (Map.domain h.h == Map.domain (upd h x v).h))
  = let m = h.h in
    let m' = Map.upd m x.id (Heap.upd (Map.sel m x.id) (HH.as_ref x.ref) v) in
    Set.lemma_equal_intro (Map.domain m) (Map.domain m')

let rcreate #a (r:HH.rid) (init:a) (len:UInt32.t) : ST (buffer a)
     (requires (fun h -> is_eternal_region r))
     (ensures (fun (h0:mem) b h1 -> ~(contains h0 b)
       /\ live h1 b /\ idx b = 0 /\ length b = v len
       /\ Map.domain h1.h == Map.domain h0.h
       /\ h1.tip = h0.tip
       /\ modifies (Set.singleton r) h0 h1
       /\ modifies_ref r TSet.empty h0 h1
       /\ as_seq h1 b == Seq.create (v len) init
       ))
  = let h = HST.get() in
    let s = Seq.create (v len) init in
    let content = ralloc r s in
    let h' = HST.get() in
    let b = {content = content; idx = (uint_to_t 0); length = len} in
    Seq.lemma_eq_intro (as_seq h' b) (sel h' b);
    lemma_upd h content s;
    b

<<<<<<< HEAD
// ocaml-only, used for conversions to Platform.bytes
let to_seq #a (b:buffer a) (l:UInt32.t { v l <= length b }): STL (seq a) 
  (requires (fun h -> live h b))
  (ensures (fun h0 r h1 -> h0 == h1 /\ live h1 b /\ Seq.length r = v l (*/\ r == as_seq #a h1 b *) )) 
  = let s = !b.content in 
    let i = v b.idx in
    Seq.slice s i (i + v l)

let index #a (b:buffer a) (n:UInt32.t{v n<length b}) : STL a
=======
let index #a (b:buffer a) (n:UInt32.t{v n<length b}) : Stack a
>>>>>>> 939e37f2
     (requires (fun h -> live h b))
     (ensures (fun h0 z h1 -> live h0 b /\ h1 == h0
       /\ z == Seq.index (as_seq h0 b) (v n)))
  = let s = !b.content in
    Seq.index s (v b.idx+v n)

// TODO
let lemma_aux_6 #a (b:buffer a) (n:UInt32.t{v n < length b}) (z:a) h0 : Lemma
  (requires (live h0 b))
  (ensures (live h0 b
    /\ modifies_1 b h0 (HS.upd h0 (content b) (Seq.upd (sel h0 b) (idx b + v n) z)) ))
  [SMTPat (HS.upd h0 (content b) (Seq.upd (sel h0 b) (idx b + v n) z))]
  = admit()

  (* let h1 = HS.upd h0 (content b) (Seq.upd (sel h0 b) (idx b + v n) z) in *)
  (*   assume (forall (#a':Type) (b':buffer a'). (live h0 b' /\ disjoint_from_bufs b' (only b)) ==> equal h0 b' h1 b') *)

val upd: #a:Type -> b:buffer a -> n:UInt32.t -> z:a -> Stack unit
  (requires (fun h -> live h b /\ v n < length b))
  (ensures (fun h0 _ h1 -> live h0 b /\ live h1 b /\ v n < length b
    /\ modifies_1 b h0 h1
    /\ as_seq h1 b == Seq.upd (as_seq h0 b) (v n) z ))
let upd #a b n z =
  let s0 = !b.content in
  let s = Seq.upd s0 (v b.idx + v n) z in
  b.content := s;
  let h = HST.get() in
  Seq.lemma_eq_intro (as_seq h b) (Seq.slice s (idx b) (idx b + length b));
  Seq.lemma_eq_intro (Seq.upd (Seq.slice s0 (idx b) (idx b + length b)) (v n) z)
  		     (Seq.slice (Seq.upd s0 (idx b + v n) z) (idx b) (idx b + length b));
  ()

(* Could be made Total with a couple changes in the spec *)
let sub #a (b:buffer a) (i:UInt32.t{v i + v b.idx < pow2 n}) (len:UInt32.t{v len <= length b /\ v i + v len <= length b}) : Tot (b':buffer a{b `includes` b'})
  = {content = b.content; idx = i +^ b.idx; length = len}

let lemma_sub_spec (#a:Type) (b:buffer a)
  (i:UInt32.t{v i + v b.idx < pow2 n})
  (len:UInt32.t{v len <= length b /\ v i + v len <= length b})
  h : Lemma
     (requires (live h b))
     (ensures  (live h b /\ as_seq h (sub b i len) == Seq.slice (as_seq h b) (v i) (v i + v len)))
     [SMTPat (sub b i len); SMTPat (live h b)]
  = Seq.lemma_eq_intro (as_seq h (sub b i len)) (Seq.slice (as_seq h b) (v i) (v i + v len))

let offset #a (b:buffer a) (i:UInt32.t{v i + v b.idx < pow2 n /\ v i <= v b.length}) : Tot (b':buffer a{b `includes` b'})
  = {content = b.content; idx = i +^ b.idx; length = b.length -^ i}

let lemma_offset_spec (#a:Type) (b:buffer a)
  (i:UInt32.t{v i + v b.idx < pow2 n /\ v i <= v b.length})
  h : Lemma
     (requires (live h b))
     (ensures  (live h b /\ as_seq h (offset b i) == Seq.slice (as_seq h b) (v i) (length b)))
     [SMTPat (offset b i); SMTPat (live h b)]
  = Seq.lemma_eq_intro (as_seq h (offset b i)) (Seq.slice (as_seq h b) (v i) (length b))
  
private val eq_lemma1:
    #a:eqtype
  -> b1:buffer a
  -> b2:buffer a
  -> len:UInt32.t{v len <= length b1 /\ v len <= length b2}
  -> h:mem
  -> Lemma
    (requires live h b1 /\ live h b2 /\
	      (forall (j:nat). j < v len ==> get h b1 j == get h b2 j))
    (ensures  equal h (sub b1 0ul len) h (sub b2 0ul len))
    [SMTPatT (equal h (sub b1 0ul len) h (sub b2 0ul len))]
let eq_lemma1 #a b1 b2 len h =
  Seq.lemma_eq_intro (as_seq h (sub b1 0ul len)) (as_seq h (sub b2 0ul len))

private val eq_lemma2:
    #a:eqtype
  -> b1:buffer a
  -> b2:buffer a
  -> len:UInt32.t{v len <= length b1 /\ v len <= length b2}
  -> h:mem
  -> Lemma
    (requires live h b1 /\ live h b2 /\ equal h (sub b1 0ul len) h (sub b2 0ul len))
    (ensures live h b1 /\ live h b2 /\
	     (forall (j:nat). j < v len ==> get h b1 j == get h b2 j))
    [SMTPatT (equal h (sub b1 0ul len) h (sub b2 0ul len))]
let eq_lemma2 #a b1 b2 len h =
  let s1 = as_seq h (sub b1 0ul len) in
  let s2 = as_seq h (sub b2 0ul len) in
  cut (forall (j:nat). j < v len ==> get h b1 j == Seq.index s1 j);
  cut (forall (j:nat). j < v len ==> get h b2 j == Seq.index s2 j)

val eqb: #a:eqtype -> b1:buffer a -> b2:buffer a
  -> len:UInt32.t{v len <= length b1 /\ v len <= length b2}
  -> ST bool
    (requires (fun h -> live h b1 /\ live h b2))
    (ensures  (fun h0 z h1 -> h1 == h0 /\
      (z <==> equal h0 (sub b1 0ul len) h0 (sub b2 0ul len))))
let rec eqb #a b1 b2 len =
  if len =^ 0ul then true
  else
    let len' = len -^ 1ul in
    if index b1 len' = index b2 len' then
      eqb b1 b2 len'
    else
      false

(**
    Defining operators for buffer accesses as specified at
    https://github.com/FStarLang/FStar/wiki/Parsing-and-operator-precedence
   *)
(* JP: if the [val] is not specified, there's an issue with these functions
 * taking an extra unification parameter at extraction-time... *)
val op_Array_Access: #a:Type -> b:buffer a -> n:UInt32.t{v n<length b} -> Stack a
     (requires (fun h -> live h b))
     (ensures (fun h0 z h1 -> live h0 b /\ h1 == h0
       /\ z == Seq.index (as_seq h0 b) (v n)))
let op_Array_Access #a b n = index #a b n

val op_Array_Assignment: #a:Type -> b:buffer a -> n:UInt32.t -> z:a -> Stack unit
  (requires (fun h -> live h b /\ v n < length b))
  (ensures (fun h0 _ h1 -> live h0 b /\ live h1 b /\ v n < length b
    /\ modifies_1 b h0 h1
    /\ as_seq h1 b == Seq.upd (as_seq h0 b) (v n) z ))
let op_Array_Assignment #a b n z = upd #a b n z

let lemma_modifies_one_trans_1 (#a:Type) (b:buffer a) (h0:mem) (h1:mem) (h2:mem): Lemma
  (requires (modifies_one (frameOf b) h0 h1 /\ modifies_one (frameOf b) h1 h2))
  (ensures (modifies_one (frameOf b) h0 h2))
  [SMTPat (modifies_one (frameOf b) h0 h1); SMTPat (modifies_one (frameOf b) h1 h2)]
  = ()

(* JK: TODO, corresponds to memcpy *)
assume val blit: #t:Type -> a:buffer t -> idx_a:UInt32.t{v idx_a <= length a} -> b:buffer t{disjoint a b} ->
  idx_b:UInt32.t{v idx_b <= length b} -> len:UInt32.t{v idx_a+v len <= length a /\ v idx_b+v len <= length b} -> Stack unit
    (requires (fun h -> live h a /\ live h b))
    (ensures (fun h0 _ h1 -> live h0 b /\ live h0 a /\ live h1 b /\ live h1 a
      /\ Seq.slice (as_seq h1 b) (v idx_b) (v idx_b+v len) == Seq.slice (as_seq h0 a) (v idx_a) (v idx_a+v len)
      /\ Seq.slice (as_seq h1 b) 0 (v idx_b) == Seq.slice (as_seq h0 b) 0 (v idx_b)
      /\ Seq.slice (as_seq h1 b) (v idx_b+v len) (length b) == Seq.slice (as_seq h0 b) (v idx_b+v len) (length b)
      /\ modifies_1 b h0 h1 ))

(* JK: TODO, corresponds to memset *)
assume val fill: #t:Type -> b:buffer t -> z:t -> len:UInt32.t{v len <= length b} -> Stack unit
  (requires (fun h -> live h b))
  (ensures  (fun h0 _ h1 -> live h0 b /\ live h1 b /\ modifies_1 b h0 h1
    /\ Seq.slice (as_seq h1 b) 0 (v len) == Seq.create (v len) z
    /\ Seq.slice (as_seq h1 b) (v len) (length b) == Seq.slice (as_seq h0 b) (v len) (length b) ))

let split #t (b:buffer t) (i:UInt32.t{v i <= length b /\ v i + v b.idx < pow2 n}) : Tot (buffer t * buffer t)
  = sub b 0ul i, offset b i

val no_upd_lemma_0: #t:Type -> h0:mem -> h1:mem -> b:buffer t -> Lemma
  (requires (live h0 b /\ modifies_0 h0 h1))
  (ensures  (live h0 b /\ live h1 b /\ equal h0 b h1 b))
  [SMTPat (modifies_0 h0 h1); SMTPat (live h0 b)]
let no_upd_lemma_0 #t h0 h1 b = ()

val no_upd_lemma_1: #t:Type -> #t':Type -> h0:mem -> h1:mem -> a:buffer t -> b:buffer t' -> Lemma
  (requires (live h0 b /\ disjoint a b /\ modifies_1 a h0 h1))
  (ensures  (live h0 b /\ live h1 b /\ equal h0 b h1 b))
  [SMTPat (modifies_1 a h0 h1); SMTPat (live h0 b)]
let no_upd_lemma_1 #t #t' h0 h1 a b = ()

#reset-options "--z3timeout 30 --initial_fuel 0 --max_fuel 0"

val no_upd_lemma_2: #t:Type -> #t':Type -> #t'':Type -> h0:mem -> h1:mem -> a:buffer t -> a':buffer t' -> b:buffer t'' -> Lemma
  (requires (live h0 b /\ disjoint a b /\ disjoint a' b /\ modifies_2 a a' h0 h1))
  (ensures  (live h0 b /\ live h1 b /\ equal h0 b h1 b))
  [SMTPat (live h0 b); SMTPat (modifies_2 a a' h0 h1)]
let no_upd_lemma_2 #t #t' #t'' h0 h1 a a' b = ()

val no_upd_lemma_2_1: #t:Type -> #t':Type -> h0:mem -> h1:mem -> a:buffer t -> b:buffer t' -> Lemma
  (requires (live h0 b /\ disjoint a b /\ modifies_2_1 a h0 h1))
  (ensures  (live h0 b /\ live h1 b /\ equal h0 b h1 b))
  [SMTPat (live h0 b); SMTPat (modifies_2_1 a h0 h1)]
let no_upd_lemma_2_1 #t #t' h0 h1 a b = ()

val no_upd_fresh: #t:Type -> h0:mem -> h1:mem -> a:buffer t -> Lemma
  (requires (live h0 a /\ fresh_frame h0 h1))
  (ensures  (live h0 a /\ live h1 a /\ equal h0 a h1 a))
  [SMTPat (live h0 a); SMTPat (fresh_frame h0 h1)]
let no_upd_fresh #t h0 h1 a = ()

val no_upd_popped: #t:Type -> h0:mem -> h1:mem -> b:buffer t -> Lemma
  (requires (live h0 b /\ frameOf b <> h0.tip /\ popped h0 h1))
  (ensures  (live h0 b /\ live h1 b /\ equal h0 b h1 b))
  [SMTPat (live h0 b); SMTPat (popped h0 h1)]
let no_upd_popped #t h0 h1 b = ()

(* Modifies of subset lemmas *)
let lemma_modifies_sub_0 h0 h1 : Lemma
  (requires (h1 == h0))
  (ensures  (modifies_0 h0 h1))
  [SMTPat (modifies_0 h0 h1)]
  = ()

let lemma_modifies_sub_1 #t h0 h1 (b:buffer t) : Lemma
  (requires (h1 == h0))
  (ensures  (modifies_1 b h0 h1))
  [SMTPat (live h0 b); SMTPat (modifies_1 b h0 h1)]
  = ()

let lemma_modifies_sub_2 #t #t' h0 h1 (b:buffer t) (b':buffer t') : Lemma
  (requires (h1 == h0))
  (ensures  (modifies_2 b b' h0 h1))
  [SMTPat (live h0 b); SMTPat (live h0 b'); SMTPat (modifies_2 b b' h0 h1)]
  = ()

let lemma_modifies_sub_2_1 #t h0 h1 (b:buffer t) : Lemma
  (requires (modifies_0 h0 h1 /\ live h0 b))
  (ensures  (modifies_2_1 b h0 h1))
  [SMTPat (live h0 b); SMTPat (modifies_2_1 b h0 h1)]
  = ()

#reset-options "--z3timeout 100 --initial_fuel 0 --max_fuel 0"

(* TODO *)
let modifies_subbuffer_1 (#t:Type) h0 h1 (sub:buffer t) (a:buffer t) : Lemma
  (requires (live h0 a /\ modifies_1 sub h0 h1 /\ live h1 sub /\ includes a sub))
  (ensures  (modifies_1 a h0 h1 /\ live h1 a))
  [SMTPat (modifies_1 sub h0 h1); SMTPat (includes a sub)]
  = admit()

(* TODO *)
let modifies_subbuffer_2 (#t:Type) (#t':Type) h0 h1 (sub:buffer t) (a':buffer t') (a:buffer t) : Lemma
  (requires (live h0 a /\ live h0 a' /\ includes a sub /\ modifies_2 sub a' h0 h1 ))
  (ensures  (modifies_2 a a' h0 h1 /\ modifies_2 a' a h0 h1 /\ live h1 a))
  [SMTPat (modifies_2 sub a' h0 h1); SMTPat (includes a sub)]
  = admit()

let modifies_subbuffer_2' (#t:Type) (#t':Type) h0 h1 (sub:buffer t) (a':buffer t') (a:buffer t) : Lemma
  (requires (live h0 a /\ live h0 a' /\ includes a sub /\ modifies_2 a' sub h0 h1 ))
  (ensures  (modifies_2 a a' h0 h1 /\ live h1 a))
  [SMTPat (modifies_2 a' sub h0 h1); SMTPat (includes a sub)]
  = ()

(* TODO *)
let modifies_subbuffer_2_1 (#t:Type) h0 h1 (sub:buffer t) (a:buffer t) : Lemma
  (requires (live h0 a /\ includes a sub /\ modifies_2_1 sub h0 h1))
  (ensures  (modifies_2_1 a h0 h1 /\ live h1 a))
  [SMTPat (modifies_2_1 sub h0 h1); SMTPat (includes a sub)]
  = admit()

let modifies_subbuffer_2_prime (#t:Type) h0 h1 (sub1:buffer t) (sub2:buffer t) (a:buffer t) : Lemma
  (requires (live h0 a /\ includes a sub1 /\ includes a sub2 /\ modifies_2 sub1 sub2 h0 h1))
  (ensures  (modifies_1 a h0 h1 /\ live h1 a))
  [SMTPat (modifies_2 sub1 sub2 h0 h1); SMTPat (includes a sub1); SMTPat (includes a sub2)]
  = ()

let modifies_popped_3_2 (#t:Type) #t' (a:buffer t) (b:buffer t') h0 h1 h2 h3 : Lemma
  (requires (live h0 a /\ live h0 b /\ fresh_frame h0 h1 /\ popped h2 h3 /\ modifies_3_2 a b h1 h2))
  (ensures  (modifies_2 a b h0 h3))
  [SMTPat (fresh_frame h0 h1); SMTPat (popped h2 h3); SMTPat (modifies_3_2 a b h1 h2)]
  = ()

let modifies_popped_2 (#t:Type) #t' (a:buffer t) (b:buffer t') h0 h1 h2 h3 : Lemma
  (requires (live h0 a /\ live h0 b /\ fresh_frame h0 h1 /\ popped h2 h3 /\ modifies_2 a b h1 h2))
  (ensures  (modifies_2 a b h0 h3))
  [SMTPat (fresh_frame h0 h1); SMTPat (popped h2 h3); SMTPat (modifies_2 a b h1 h2)]
  = ()

let modifies_popped_1 (#t:Type) (a:buffer t) h0 h1 h2 h3 : Lemma
  (requires (live h0 a /\ fresh_frame h0 h1 /\ popped h2 h3 /\ modifies_2_1 a h1 h2))
  (ensures  (modifies_1 a h0 h3))
  [SMTPat (fresh_frame h0 h1); SMTPat (popped h2 h3); SMTPat (modifies_2_1 a h1 h2)]
  = ()

let modifies_popped_1' (#t:Type) (a:buffer t) h0 h1 h2 h3 : Lemma
  (requires (live h0 a /\ fresh_frame h0 h1 /\ popped h2 h3 /\ modifies_1 a h1 h2))
  (ensures  (modifies_1 a h0 h3))
  [SMTPat (fresh_frame h0 h1); SMTPat (popped h2 h3); SMTPat (modifies_1 a h1 h2)]
  = ()

let modifies_popped_0 h0 h1 h2 h3 : Lemma
  (requires (fresh_frame h0 h1 /\ popped h2 h3 /\ modifies_0 h1 h2))
  (ensures  (modifies_0 h0 h3))
  [SMTPat (fresh_frame h0 h1); SMTPat (popped h2 h3); SMTPat (modifies_0 h1 h2)]
  = ()

let live_popped (#t:Type) (b:buffer t) h0 h1 : Lemma
  (requires (popped h0 h1 /\ live h0 b /\ frameOf b <> h0.tip))
  (ensures  (live h1 b))
  [SMTPat (popped h0 h1); SMTPat (live h0 b)]
  = ()

let live_fresh (#t:Type) (b:buffer t) h0 h1 : Lemma
  (requires (fresh_frame h0 h1 /\ live h0 b))
  (ensures  (live h1 b))
  [SMTPat (fresh_frame h0 h1); SMTPat (live h0 b)]
  = ()

let modifies_0_to_2_1_lemma (#t:Type) h0 h1 (b:buffer t) : Lemma
  (requires (modifies_0 h0 h1 /\ live h0 b))
  (ensures  (modifies_2_1 b h0 h1))
  [SMTPat (modifies_2_1 b h0 h1); SMTPat (live h0 b) ]
  = ()

let lemma_modifies_none_push_pop h0 h1 h2 : Lemma
  (requires (fresh_frame h0 h1 /\ popped h1 h2))
  (ensures  (h2 == h0))
  = admit()

let lemma_modifies_0_push_pop h0 h1 h2 h3 : Lemma
  (requires (fresh_frame h0 h1 /\ modifies_0 h1 h2 /\ popped h2 h3))
  (ensures  (h3 == h0))
  = admit()

let modifies_1_to_2_1_lemma (#t:Type) h0 h1 (b:buffer t) : Lemma
  (requires (modifies_1 b h0 h1 /\ live h0 b))
  (ensures  (modifies_2_1 b h0 h1))
  [SMTPat (modifies_2_1 b h0 h1); SMTPat (live h0 b) ]
  = ()

(* let modifies_1_to_2_lemma (#t:Type) #t' h0 h1 (b:buffer t) (b':buffer t'): Lemma *)
(*   (requires (modifies_1 b h0 h1 /\ live h0 b)) *)
(*   (ensures  (modifies_2 b b' h0 h1)) *)
(*   [SMTPat (modifies_2 b b' h0 h1); SMTPat (live h0 b) ] *)
(*   = () *)

let modifies_poppable_0 h0 h1 : Lemma
  (requires (modifies_0 h0 h1 /\ HS.poppable h0))
  (ensures  (HS.poppable h1))
  [SMTPat (modifies_0 h0 h1)]
  = ()

let modifies_poppable_1 #t h0 h1 (b:buffer t) : Lemma
  (requires (modifies_1 b h0 h1 /\ HS.poppable h0))
  (ensures  (HS.poppable h1))
  [SMTPat (modifies_1 b h0 h1)]
  = ()

let modifies_poppable_2_1 #t h0 h1 (b:buffer t) : Lemma
  (requires (modifies_2_1 b h0 h1 /\ HS.poppable h0))
  (ensures  (HS.poppable h1))
  [SMTPat (modifies_2_1 b h0 h1)]
  = ()

let modifies_poppable_2 #t #t' h0 h1 (b:buffer t) (b':buffer t') : Lemma
  (requires (modifies_2 b b' h0 h1 /\ HS.poppable h0))
  (ensures  (HS.poppable h1))
  [SMTPat (modifies_2 b' b h0 h1)]
  = ()

let modifies_poppable_3_2 #t #t' h0 h1 (b:buffer t) (b':buffer t') : Lemma
  (requires (modifies_3_2 b b' h0 h1 /\ HS.poppable h0))
  (ensures  (HS.poppable h1))
  [SMTPat (modifies_3_2 b' b h0 h1)]
  = ()

let lemma_fresh_poppable h0 h1 : Lemma
  (requires (fresh_frame h0 h1))
  (ensures  (poppable h1))
  [SMTPat (fresh_frame h0 h1)]
  = ()

let lemma_equal_domains_popped h0 h1 h2 h3 : Lemma
  (requires (equal_domains h0 h1 /\ popped h0 h2 /\ popped h1 h3))
  (ensures  (equal_domains h2 h3))
  = ()

let lemma_equal_domains h0 h1 h2 h3 : Lemma
  (requires (fresh_frame h0 h1 /\ equal_domains h1 h2 /\ popped h2 h3))
  (ensures  (equal_domains h0 h3))
  [SMTPat (fresh_frame h0 h1); SMTPat (equal_domains h1 h2); SMTPat (popped h2 h3)]
  = ()

let lemma_equal_domains_2 h0 h1 h2 h3 h4 : Lemma
  (requires (fresh_frame h0 h1
    /\ modifies_0 h1 h2 /\ Map.domain h1.h == Map.domain h2.h
    /\ equal_domains h2 h3 /\ popped h3 h4))
  (ensures  (equal_domains h0 h4))
  [SMTPat (fresh_frame h0 h1); SMTPat (modifies_0 h1 h2); SMTPat (popped h3 h4)]
  = ()<|MERGE_RESOLUTION|>--- conflicted
+++ resolved
@@ -769,7 +769,6 @@
     lemma_upd h content s;
     b
 
-<<<<<<< HEAD
 // ocaml-only, used for conversions to Platform.bytes
 let to_seq #a (b:buffer a) (l:UInt32.t { v l <= length b }): STL (seq a) 
   (requires (fun h -> live h b))
@@ -778,10 +777,7 @@
     let i = v b.idx in
     Seq.slice s i (i + v l)
 
-let index #a (b:buffer a) (n:UInt32.t{v n<length b}) : STL a
-=======
 let index #a (b:buffer a) (n:UInt32.t{v n<length b}) : Stack a
->>>>>>> 939e37f2
      (requires (fun h -> live h b))
      (ensures (fun h0 z h1 -> live h0 b /\ h1 == h0
        /\ z == Seq.index (as_seq h0 b) (v n)))
