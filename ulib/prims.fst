(*
   Copyright 2008-2016 Nikhil Swamy and Microsoft Research

   Licensed under the Apache License, Version 2.0 (the "License");
   you may not use this file except in compliance with the License.
   You may obtain a copy of the License at

       http://www.apache.org/licenses/LICENSE-2.0

   Unless required by applicable law or agreed to in writing, software
   distributed under the License is distributed on an "AS IS" BASIS,
   WITHOUT WARRANTIES OR CONDITIONS OF ANY KIND, either express or implied.
   See the License for the specific language governing permissions and
   limitations under the License.
*)
module Prims
(* False is the empty inductive type *)
type l_False =

(* True is the singleton inductive type *)
type l_True =
  | T

(* another singleton type, with its only inhabitant written '()'
   we assume it is primitive, for convenient interop with other languages *)
assume new type unit : Type0

(*
   infix binary '==';
   proof irrelevant, heterogeneous equality in Type#0;
   primitive (TODO: make it an inductive?)
*)
assume type eq2 : #a:Type -> #b:Type -> a -> b -> Type0

(* bool is a two element type with elements {'true', 'false'}
   we assume it is primitive, for convenient interop with other languages *)
assume new type bool : Type0

(* bool-to-type coercion *)
type b2t (b:bool) = (b == true)

(* constructive conjunction *)
type c_and  (p:Type) (q:Type) =
  | And   : p -> q -> c_and p q

(* '/\'  : specialized to Type#0 *)
type l_and (p:Type0) (q:Type0) = c_and p q

(* constructive disjunction *)
type c_or   (p:Type) (q:Type) =
  | Left  : p -> c_or p q
  | Right : q -> c_or p q

(* '\/'  : specialized to Type#0 *)
type l_or (p:Type0) (q:Type0) = c_or p q

(* '==>' : specialized to Type#0 *)
type l_imp (p:Type0) (q:Type0) = p -> GTot q
                                         (* ^^^ NB: The Tot effect is primitive;            *)
				         (*         elaborated using PURE a few lines below *)
(* infix binary '<==>' *)
type l_iff (p:Type) (q:Type) = (p ==> q) /\ (q ==> p)

(* prefix unary '~' *)
type l_not (p:Type) = p ==> False

type l_ITE (p:Type) (q:Type) (r:Type) = (p ==> q) /\ (~p ==> r)

(* infix binary '<<'; a built-in well-founded partial order over all terms *)
assume type precedes : #a:Type -> #b:Type -> a -> b -> Type0

(* internalizing the typing relation for the SMT encoding: (has_type x t) *)
assume type has_type : #a:Type -> a -> Type -> Type0

(* A coercion down to universe 0 *)
type squash (p:Type) = x:unit{p}
  
(* forall (x:a). p x : specialized to Type#0 *)
type l_Forall (#a:Type) (p:a -> GTot Type0) = squash (x:a -> GTot (p x))

(* dependent pairs DTuple2 in concrete syntax is '(x:a & b x)' *)
type dtuple2 (a:Type)
             (b:(a -> GTot Type)) =
  | Mkdtuple2: _1:a
            -> _2:b _1
            -> dtuple2 a b

(* exists (x:a). p x : specialized to Type#0 *)
type l_Exists (#a:Type) (p:a -> GTot Type0) = squash (x:a & p x)

(* PURE effect *)
let pure_pre = Type0
let pure_post (a:Type) = a -> GTot Type0
let pure_wp   (a:Type) = pure_post a -> GTot pure_pre

inline let pure_return (a:Type) (x:a) (p:pure_post a) =
     p x
inline let pure_bind_wlp (a:Type) (b:Type)
                   (wlp1:pure_wp a) (wlp2:(a -> GTot (pure_wp b)))
                   (p:pure_post b) =
     wlp1 (fun (x:a) -> wlp2 x p)
inline let pure_bind_wp  (a:Type) (b:Type)
                   (wp1:pure_wp a) (wlp1:pure_wp a)
                   (wp2: (a -> GTot (pure_wp b))) (wlp2: (a -> GTot (pure_wp b))) =
     pure_bind_wlp a b wp1 wp2
inline let pure_if_then_else (a:Type) (p:Type) (wp_then:pure_wp a) (wp_else:pure_wp a) (post:pure_post a) =
     l_ITE p (wp_then post) (wp_else post)
inline let pure_ite_wlp (a:Type) (wlp_cases:pure_wp a) (post:pure_post a) =
     (forall (x:a). ~(wlp_cases (fun (x':a) -> ~(eq2 #a #a x x'))) ==> post x)
inline let pure_ite_wp (a:Type) (wlp_cases:pure_wp a) (wp_cases:pure_wp a) (post:pure_post a) =
     pure_ite_wlp a wlp_cases post
    /\ wp_cases (fun (x:a) -> True)
inline let pure_wp_binop (a:Type) (wp1:pure_wp a) (op:(Type -> Type -> Type)) (wp2:pure_wp a) (p:pure_post a) =
     op (wp1 p) (wp2 p)
inline let pure_wp_as_type (a:Type) (wp:pure_wp a) = forall (p:pure_post a). wp p
inline let pure_close_wp (a:Type) (b:Type) (wp:(b -> GTot (pure_wp a))) (p:pure_post a) = forall (b:b). wp b p
inline let pure_assert_p (a:Type) (q:Type) (wp:pure_wp a) (p:pure_post a) = q /\ wp p
inline let pure_assume_p (a:Type) (q:Type) (wp:pure_wp a) (p:pure_post a) = q ==> wp p
inline let pure_null_wp  (a:Type) (p:pure_post a) = forall (x:a). p x
inline let pure_trivial  (a:Type) (wp:pure_wp a) = wp (fun (x:a) -> True)

total new_effect { (* The definition of the PURE effect is fixed; no user should ever change this *)
  PURE : a:Type -> wp:pure_wp a -> wlp:pure_wp a -> Effect
  with return       = pure_return
     ; bind_wlp     = pure_bind_wlp
     ; bind_wp      = pure_bind_wp
     ; if_then_else = pure_if_then_else
     ; ite_wlp      = pure_ite_wlp
     ; ite_wp       = pure_ite_wp
     ; wp_binop     = pure_wp_binop
     ; wp_as_type   = pure_wp_as_type
     ; close_wp     = pure_close_wp
     ; assert_p     = pure_assert_p
     ; assume_p     = pure_assume_p
     ; null_wp      = pure_null_wp
     ; trivial      = pure_trivial
}

effect Pure (a:Type) (pre:pure_pre) (post:pure_post a) =
        PURE a
             (fun (p:pure_post a) -> pre /\ (forall (x:a). post x ==> p x)) // pure_wp
             (fun (p:pure_post a) -> forall (x:a). pre /\ post x ==> p x)   // WLP
effect Admit (a:Type) = PURE a (fun (p:pure_post a) -> True) (fun (p:pure_post a) -> True)

(* The primitive effect Tot is definitionally equal to an instance of PURE *)
default effect Tot (a:Type) = PURE a (pure_null_wp a) (pure_null_wp a)

total new_effect GHOST = PURE

inline let purewp_id (a:Type) (wp:pure_wp a) = wp

sub_effect
  PURE ~> GHOST = purewp_id

(* The primitive effect GTot is definitionally equal to an instance of GHOST *)
default effect GTot (a:Type) = GHOST a (pure_null_wp a) (pure_null_wp a)

effect Ghost (a:Type) (pre:Type) (post:pure_post a) =
       GHOST a
           (fun (p:pure_post a) -> pre /\ (forall (x:a). post x ==> p x))
           (fun (p:pure_post a) -> forall (x:a). pre /\ post x ==> p x)

assume new type int : Type0
assume val op_AmpAmp             : bool -> bool -> Tot bool
assume val op_BarBar             : bool -> bool -> Tot bool
assume val op_Negation           : bool -> Tot bool
assume val op_Multiply           : int -> int -> Tot int
assume val op_Subtraction        : int -> int -> Tot int
assume val op_Addition           : int -> int -> Tot int
assume val op_Minus              : int -> Tot int
assume val op_LessThanOrEqual    : int -> int -> Tot bool
assume val op_GreaterThan        : int -> int -> Tot bool
assume val op_GreaterThanOrEqual : int -> int -> Tot bool
assume val op_LessThan           : int -> int -> Tot bool
(* Primitive (structural) equality.
   This still allows functions ... TODO: disallow functions *)
assume val op_Equality :    'a -> 'a -> Tot bool
assume val op_disEquality : 'a -> 'a -> Tot bool
assume new type string : Type0
assume new type exn : Type0
<<<<<<< HEAD
new type array : Type -> Type0
=======
type double = float
assume new type array : Type -> Type0
>>>>>>> 4813d57e
assume val strcat : string -> string -> Tot string

type list (a:Type) =
  | Nil  : list a
  | Cons : hd:a -> tl:list a -> list a

type pattern =
  | SMTPat   : #a:Type -> a -> pattern
  | SMTPatT  : a:Type0 -> pattern 
  | SMTPatOr : list (list pattern) -> pattern 

assume type decreases : #a:Type -> a -> Type0

(*
   Lemma is desugared specially. You can write:

     Lemma phi                 for   Lemma (requires True) phi []
     Lemma t1..tn              for   Lemma unit t1..tn
*)
effect Lemma (a:Type) (pre:Type) (post:Type) (pats:list pattern) =
       Pure a pre (fun r -> post)


type option (a:Type) =
  | None : option a
  | Some : v:a -> option a

type either 'a 'b =
  | Inl : v:'a -> either 'a 'b
  | Inr : v:'b -> either 'a 'b

type result (a:Type) =
  | V   : v:a -> result a
  | E   : e:exn -> result a
  | Err : msg:string -> result a

new_effect DIV = PURE
sub_effect PURE ~> DIV  = purewp_id

effect Div (a:Type) (pre:pure_pre) (post:pure_post a) =
       DIV a
           (fun (p:pure_post a) -> pre /\ (forall a. post a ==> p a)) (* WP *)
           (fun (p:pure_post a) -> forall a. pre /\ post a ==> p a)   (* WLP *)

default effect Dv (a:Type) =
     DIV a (fun (p:pure_post a) -> (forall (x:a). p x))
           (fun (p:pure_post a) -> (forall (x:a). p x))


let st_pre_h  (heap:Type)          = heap -> GTot Type0
let st_post_h (heap:Type) (a:Type) = a -> heap -> GTot Type0
let st_wp_h   (heap:Type) (a:Type) = st_post_h heap a -> Tot (st_pre_h heap)

inline let st_return        (heap:Type) (a:Type)
                            (x:a) (p:st_post_h heap a) =
     p x
inline let st_bind_wp       (heap:Type) (a:Type) (b:Type)
                            (wp1:st_wp_h heap a) (wlp1:st_wp_h heap a)
                            (wp2:(a -> GTot (st_wp_h heap b))) (wlp2:(a -> GTot (st_wp_h heap b)))
                            (p:st_post_h heap b) (h0:heap) =
     wp1 (fun a h1 -> wp2 a p h1) h0
inline let st_bind_wlp      (heap:Type) (a:Type) (b:Type)
                             (wlp1:st_wp_h heap a) (wlp2:(a -> GTot (st_wp_h heap b)))
                             (p:st_post_h heap b) (h0:heap) =
     wlp1 (fun a h1 -> wlp2 a p h1) h0
inline let st_if_then_else  (heap:Type) (a:Type) (p:Type)
                             (wp_then:st_wp_h heap a) (wp_else:st_wp_h heap a)
                             (post:st_post_h heap a) (h0:heap) =
     l_ITE p
        (wp_then post h0)
	(wp_else post h0)
inline let st_ite_wlp       (heap:Type) (a:Type)
                             (wlp_cases:st_wp_h heap a)
                             (post:st_post_h heap a) (h0:heap) =
     (forall (a:a) (h:heap).
           ~ (wlp_cases (fun a1 h1 -> a=!=a1 \/ h=!=h1) h0)
	   ==> post a h)
inline let st_ite_wp        (heap:Type) (a:Type)
                             (wlp_cases:st_wp_h heap a) (wp_cases:st_wp_h heap a)
                             (post:st_post_h heap a) (h0:heap) =
     st_ite_wlp heap a wlp_cases post h0
     /\ wp_cases (fun a h_ -> True) h0
inline let st_wp_binop      (heap:Type) (a:Type)
                             (wp1:st_wp_h heap a)
                             (op:(Type -> Type -> GTot Type))
                             (wp2:st_wp_h heap a)
                             (p:st_post_h heap a) (h:heap) =
     op (wp1 p h) (wp2 p h)
inline let st_wp_as_type    (heap:Type) (a:Type) (wp:st_wp_h heap a) =
     (forall (p:st_post_h heap a) (h:heap). wp p h)
inline let st_close_wp      (heap:Type) (a:Type) (b:Type)
                             (wp:(b -> GTot (st_wp_h heap a)))
                             (p:st_post_h heap a) (h:heap) =
     (forall (b:b). wp b p h)
inline let st_assert_p      (heap:Type) (a:Type) (p:Type)
                             (wp:st_wp_h heap a)
                             (q:st_post_h heap a) (h:heap) =
     p /\ wp q h
inline let st_assume_p      (heap:Type) (a:Type) (p:Type)
                             (wp:st_wp_h heap a)
                             (q:st_post_h heap a) (h:heap) =
     p ==> wp q h
inline let st_null_wp       (heap:Type) (a:Type)
                             (p:st_post_h heap a) (h:heap) =
     (forall (x:a) (h:heap). p x h)
inline let st_trivial       (heap:Type) (a:Type)
                             (wp:st_wp_h heap a) =
     (forall h0. wp (fun r h1 -> True) h0)

new_effect {
  STATE_h (heap:Type) : result:Type -> wp:st_wp_h heap result -> wlp:st_wp_h heap result -> Effect
  with return       = st_return heap
     ; bind_wp      = st_bind_wp heap
     ; bind_wlp     = st_bind_wlp heap
     ; if_then_else = st_if_then_else heap
     ; ite_wlp      = st_ite_wlp heap
     ; ite_wp       = st_ite_wp heap
     ; wp_binop     = st_wp_binop heap
     ; wp_as_type   = st_wp_as_type heap
     ; close_wp     = st_close_wp heap
     ; assert_p     = st_assert_p heap
     ; assume_p     = st_assume_p heap
     ; null_wp      = st_null_wp heap
     ; trivial      = st_trivial heap
}

(* Effect EXCEPTION *)
let ex_pre  = Type0
let ex_post (a:Type) = result a -> GTot Type0
let ex_wp   (a:Type) = ex_post a -> GTot ex_pre
inline let ex_return   (a:Type) (x:a) (p:ex_post a) = p (V x)
inline let ex_bind_wlp (a:Type) (b:Type) (wlp1:ex_wp a) (wlp2:(a -> GTot (ex_wp b))) (p:ex_post b) =
   (forall (rb:result b). p rb \/ wlp1 (fun ra1 -> if is_V ra1
                                          then wlp2 (V.v ra1) (fun rb2 -> rb2=!=rb)
                                          else ra1 =!= rb))
inline let ex_bind_wp (a:Type) (b:Type)
		       (wp1:ex_wp a) (wlp1:ex_wp a)
		       (wp2:(a -> GTot (ex_wp b))) (wlp2:(a -> GTot (ex_wp b))) (p:ex_post b) =
   ex_bind_wlp a b wlp1 wlp2 p
   /\ wp1 (fun ra1 -> if is_V ra1
                   then wp2 (V.v ra1) (fun rb2 -> True)
                   else True)
inline let ex_if_then_else (a:Type) (p:Type) (wp_then:ex_wp a) (wp_else:ex_wp a) (post:ex_post a) =
   l_ITE p
       (wp_then post)
       (wp_else post)
inline let ex_ite_wlp  (a:Type) (wlp_cases:ex_wp a) (post:ex_post a) =
    (forall (a:result a). ~ (wlp_cases (fun a1 -> a=!=a1)) ==> post a)
inline let ex_ite_wp (a:Type) (wlp_cases:ex_wp a) (wp_cases:ex_wp a) (post:ex_post a) =
    ex_ite_wlp a wlp_cases post
    /\ wp_cases (fun ra2 -> True)
inline let ex_wp_binop (a:Type) (wp1:ex_wp a) (op:(Type -> Type -> GTot Type)) (wp2:ex_wp a) (p:ex_post a) =
   op (wp1 p) (wp2 p)
inline let ex_wp_as_type (a:Type) (wp:ex_wp a) = (forall (p:ex_post a). wp p)
inline let ex_close_wp (a:Type) (b:Type) (wp:(b -> GTot (ex_wp a))) (p:ex_post a) = (forall (b:b). wp b p)
inline let ex_assert_p (a:Type) (q:Type) (wp:ex_wp a) (p:ex_post a) = (q /\ wp p)
inline let ex_assume_p (a:Type) (q:Type) (wp:ex_wp a) (p:ex_post a) = (q ==> wp p)
inline let ex_null_wp (a:Type) (p:ex_post a) = (forall (r:result a). p r)
inline let ex_trivial (a:Type) (wp:ex_wp a) = wp (fun r -> True)

new_effect {
  EXN : result:Type -> wp:ex_wp result -> wlp:ex_wp result -> Effect
  with
    return       = ex_return
  ; bind_wlp     = ex_bind_wlp
  ; bind_wp      = ex_bind_wp
  ; if_then_else = ex_if_then_else
  ; ite_wlp      = ex_ite_wlp
  ; ite_wp       = ex_ite_wp
  ; wp_binop     = ex_wp_binop
  ; wp_as_type   = ex_wp_as_type
  ; close_wp     = ex_close_wp
  ; assert_p     = ex_assert_p
  ; assume_p     = ex_assume_p
  ; null_wp      = ex_null_wp
  ; trivial      = ex_trivial
}
effect Exn (a:Type) (pre:ex_pre) (post:ex_post a) =
       EXN a
         (fun (p:ex_post a) -> pre /\ (forall (r:result a). (pre /\ post r) ==> p r)) (* WP *)
         (fun (p:ex_post a) -> (forall (r:result a). (pre /\ post r) ==> p r))       (* WLP *)
inline let lift_div_exn (a:Type) (wp:pure_wp a) (p:ex_post a) = wp (fun a -> p (V a))
sub_effect DIV ~> EXN = lift_div_exn
default effect Ex (a:Type) = Exn a True (fun v -> True)

let all_pre_h  (h:Type)           = h -> GTot Type0
let all_post_h (h:Type) (a:Type)  = result a -> h -> GTot Type0
let all_wp_h   (h:Type) (a:Type)  = all_post_h h a -> Tot (all_pre_h h)

inline let all_return  (heap:Type) (a:Type) (x:a) (p:all_post_h heap a) = p (V x)
inline let all_bind_wp (heap:Type) (a:Type) (b:Type)
                        (wp1:all_wp_h heap a) (wlp1:all_wp_h heap a)
                        (wp2:(a -> GTot (all_wp_h heap b))) (wlp2:(a -> GTot (all_wp_h heap b)))
                        (p:all_post_h heap b) (h0:heap) =
   (wp1 (fun ra h1 -> is_V ra ==> wp2 (V.v ra) p h1) h0)
inline let all_bind_wlp (heap:Type) (a:Type) (b:Type)
                         (wlp1:all_wp_h heap a) (wlp2:(a -> GTot (all_wp_h heap b)))
                         (p:all_post_h heap b) (h0:heap) =
   (forall rb h. wlp1 (fun ra h1 ->
       if is_V ra
       then wlp2 (V.v ra) (fun rb2 h2 -> rb=!=rb2 \/ h=!=h2) h1
       else rb=!=ra \/ h=!=h1) h0 \/ p rb h)
inline let all_if_then_else (heap:Type) (a:Type) (p:Type)
                             (wp_then:all_wp_h heap a) (wp_else:all_wp_h heap a)
                             (post:all_post_h heap a) (h0:heap) =
   l_ITE p
       (wp_then post h0)
       (wp_else post h0)
inline let all_ite_wlp  (heap:Type) (a:Type)
                         (wlp_cases:all_wp_h heap a)
                         (post:all_post_h heap a) (h0:heap) =
     (forall (ra:result a) (h:heap). ~ (wlp_cases (fun ra2 h2 -> ra=!=ra2 \/ h=!=h2) h0) ==> post ra h)
inline let all_ite_wp (heap:Type) (a:Type)
                       (wlp_cases:all_wp_h heap a) (wp_cases:all_wp_h heap a)
                       (post:all_post_h heap a) (h0:heap) =
     (forall (ra:result a) (h:heap). wlp_cases (fun ra2 h2 -> ra=!=ra2 \/ h=!=h2) h0 \/ post ra h)
      /\ wp_cases (fun _a _b -> True) h0
inline let all_wp_binop (heap:Type) (a:Type)
                         (wp1:all_wp_h heap a) (op:(Type -> Type -> GTot Type))
                         (wp2:all_wp_h heap a) (p:all_post_h heap a) (h:heap) =
     op (wp1 p h) (wp2 p h)
inline let all_wp_as_type (heap:Type) (a:Type) (wp:all_wp_h heap a) =
    (forall (p:all_post_h heap a) (h:heap). wp p h)
inline let all_close_wp (heap:Type) (a:Type) (b:Type)
                         (wp:(b -> GTot (all_wp_h heap a)))
                         (p:all_post_h heap a) (h:heap) =
    (forall (b:b). wp b p h)
inline let all_assert_p (heap:Type) (a:Type) (p:Type)
                         (wp:all_wp_h heap a) (q:all_post_h heap a) (h:heap) =
    p /\ wp q h
inline let all_assume_p (heap:Type) (a:Type) (p:Type)
                         (wp:all_wp_h heap a) (q:all_post_h heap a) (h:heap) =
    p ==> wp q h
inline let all_null_wp (heap:Type) (a:Type)
                        (p:all_post_h heap a) (h0:heap) =
    (forall (a:result a) (h:heap). p a h)
inline let all_trivial (heap:Type) (a:Type) (wp:all_wp_h heap a) =
    (forall (h0:heap). wp (fun r h1 -> True) h0)

new_effect {
  ALL_h (heap:Type) : a:Type -> wp:all_wp_h heap a -> wlp:all_wp_h heap a -> Effect
  with
    return       = all_return       heap
  ; bind_wp      = all_bind_wp      heap
  ; bind_wlp     = all_bind_wlp     heap
  ; if_then_else = all_if_then_else heap
  ; ite_wlp      = all_ite_wlp      heap
  ; ite_wp       = all_ite_wp       heap
  ; wp_binop     = all_wp_binop     heap
  ; wp_as_type   = all_wp_as_type   heap
  ; close_wp     = all_close_wp     heap
  ; assert_p     = all_assert_p     heap
  ; assume_p     = all_assume_p     heap
  ; null_wp      = all_null_wp      heap
  ; trivial      = all_trivial      heap
}





type lex_t =
  | LexTop  : lex_t
  | LexCons : #a:Type -> a -> lex_t -> lex_t

(* 'a * 'b *)
type tuple2 'a 'b =
  | Mktuple2: _1:'a
           -> _2:'b
           -> tuple2 'a 'b

(* 'a * 'b * 'c *)
type tuple3 'a 'b 'c =
  | Mktuple3: _1:'a
           -> _2:'b
           -> _3:'c
          -> tuple3 'a 'b 'c

(* 'a * 'b * 'c * 'd *)
type tuple4 'a 'b 'c 'd =
  | Mktuple4: _1:'a
           -> _2:'b
           -> _3:'c
           -> _4:'d
           -> tuple4 'a 'b 'c 'd

(* 'a * 'b * 'c * 'd * 'e *)
type tuple5 'a 'b 'c 'd 'e =
  | Mktuple5: _1:'a
           -> _2:'b
           -> _3:'c
           -> _4:'d
           -> _5:'e
           -> tuple5 'a 'b 'c 'd 'e

(* 'a * 'b * 'c * 'd * 'e * 'f *)
type tuple6 'a 'b 'c 'd 'e 'f =
  | Mktuple6: _1:'a
           -> _2:'b
           -> _3:'c
           -> _4:'d
           -> _5:'e
           -> _6:'f
           -> tuple6 'a 'b 'c 'd 'e 'f


(* 'a * 'b * 'c * 'd * 'e * 'f * 'g *)
type tuple7 'a 'b 'c 'd 'e 'f 'g =
  | Mktuple7: _1:'a
           -> _2:'b
           -> _3:'c
           -> _4:'d
           -> _5:'e
           -> _6:'f
           -> _7:'g
           -> tuple7 'a 'b 'c 'd 'e 'f 'g

(* 'a * 'b * 'c * 'd * 'e * 'f * 'g * 'h *)
type tuple8 'a 'b 'c 'd 'e 'f 'g 'h =
  | Mktuple8: _1:'a
           -> _2:'b
           -> _3:'c
           -> _4:'d
           -> _5:'e
           -> _6:'f
           -> _7:'g
           -> _8:'h
           -> tuple8 'a 'b 'c 'd 'e 'f 'g 'h

(* Concrete syntax (x:a & y:b x & c x y) *)
type dtuple3 (a:Type)
             (b:(a -> GTot Type))
             (c:(x:a -> b x -> GTot Type)) =
   | Mkdtuple3:_1:a
             -> _2:b _1
             -> _3:c _1 _2
             -> dtuple3 a b c

(* Concrete syntax (x:a & y:b x & z:c x y & d x y z) *)
type dtuple4 (a:Type)
             (b:(x:a -> GTot Type))
             (c:(x:a -> b x -> GTot Type))
             (d:(x:a -> y:b x -> z:c x y -> GTot Type)) =
 | Mkdtuple4:_1:a
           -> _2:b _1
           -> _3:c _1 _2
           -> _4:d _1 _2 _3
           -> dtuple4 a b c d

let as_requires (#a:Type) (wp:pure_wp a)  = wp (fun x -> True)
let as_ensures  (#a:Type) (wlp:pure_wp a) (x:a) = ~ (wlp (fun y -> (y=!=x)))

val fst : ('a * 'b) -> Tot 'a
let fst x = Mktuple2._1 x

val snd : ('a * 'b) -> Tot 'b
let snd x = Mktuple2._2 x

val dfst : #a:Type -> #b:(a -> GTot Type) -> dtuple2 a b -> Tot a
let dfst #a #b t = Mkdtuple2._1 t

val dsnd : #a:Type -> #b:(a -> GTot Type) -> t:dtuple2 a b -> Tot (b (Mkdtuple2._1 t))
let dsnd #a #b t = Mkdtuple2._2 t

assume val _assume : p:Type -> unit -> Pure unit (requires (True)) (ensures (fun x -> p))
assume val admit   : #a:Type -> unit -> Admit a
assume val magic   : #a:Type -> unit -> Tot a
irreducible val unsafe_coerce  : #a:Type -> #b: Type -> a -> Tot b
let unsafe_coerce #a #b x = admit(); x
assume val admitP  : p:Type -> Pure unit True (fun x -> p)
assume val _assert : p:Type -> unit -> Pure unit (requires p) (ensures (fun x -> True))
assume val cut     : p:Type -> Pure unit (requires p) (fun x -> p)
assume val qintro  : #a:Type -> #p:(a -> GTot Type) -> $f:(x:a -> Lemma (p x)) -> Lemma (forall (x:a). p x)
assume val ghost_lemma: #a:Type -> #p:(a -> GTot Type) -> #q:(a -> unit -> GTot Type) -> $f:(x:a -> Ghost unit (p x) (q x)) -> Lemma (forall (x:a). p x ==> q x ())
assume val raise: exn -> Ex 'a       (* TODO: refine with the Exn monad *)
assume new type range_of : #a:Type -> a -> Type0
irreducible type labeled (#a:Type0) (#x:a) (r:range_of x) (msg:string) (b:Type) = b

val ignore: #a:Type -> a -> Tot unit
let ignore #a x = ()

type nat = i:int{i >= 0}
type pos = i:int{i > 0}
type nonzero = i:int{i<>0}

(*    For the moment we require not just that the divisor is non-zero, *)
(*    but also that the dividend is natural. This works around a *)
(*    mismatch between the semantics of integer division in SMT-LIB and *)
(*    in F#/OCaml. For SMT-LIB ints the modulus is always positive (as in *)
(*    math Euclidian division), while for F#/OCaml ints the modulus has *)
(*    the same sign as the dividend. Our arbitrary precision ints don't *)
(*    quite correspond to finite precision F#/OCaml ints though, but to *)
(*    OCaml's big_ints (for which the modulus is always positive).  So *)
(*    we'll need to return to this point anyway, when we discuss how to *)
(*    soundly map F* ints to something in F#/OCaml.  *)

assume val op_Modulus            : int -> nonzero -> Tot int
assume val op_Division           : nat -> nonzero -> Tot int

assume val string_of_bool: bool -> Tot string
assume val string_of_int: int -> Tot string<|MERGE_RESOLUTION|>--- conflicted
+++ resolved
@@ -178,12 +178,7 @@
 assume val op_disEquality : 'a -> 'a -> Tot bool
 assume new type string : Type0
 assume new type exn : Type0
-<<<<<<< HEAD
-new type array : Type -> Type0
-=======
-type double = float
 assume new type array : Type -> Type0
->>>>>>> 4813d57e
 assume val strcat : string -> string -> Tot string
 
 type list (a:Type) =
