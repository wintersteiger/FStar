--- conflicted
+++ resolved
@@ -25,7 +25,6 @@
 type c_True =
   | T
 
-<<<<<<< HEAD
 (*
  * These definitions are just so that we can generate their interpretations for now
  * Fix encoding by generating interpretations for inductives so that these can be removed
@@ -33,13 +32,12 @@
 type l_True = c_True
 
 type l_False = c_False
-=======
+
 (* An SMT-pattern to control unfolding inductives;
    In a proof, you can say `allow_inversion (option a)`
    to allow the SMT solver. cf. allow_inversion below
  *)
 let inversion (a:Type) = True
->>>>>>> 68d6503e
 
 (* another singleton type, with its only inhabitant written '()'
    we assume it is primitive, for convenient interop with other languages *)
@@ -202,16 +200,10 @@
 assume val op_LessThan           : int -> int -> Tot bool
 (* Primitive (structural) equality.
    This still allows functions ... TODO: disallow functions *)
-<<<<<<< HEAD
 (* assume val op_Equality :    #a:Type -> a -> a -> Tot bool *)
 (* assume val op_disEquality : #a:Type -> a -> a -> Tot bool *)
 assume val op_Equality :    #a:Type{hasEq a} -> a -> a -> Tot bool
 assume val op_disEquality : #a:Type{hasEq a} -> a -> a -> Tot bool
-assume new type string : Type0
-=======
-assume val op_Equality :    'a -> 'a -> Tot bool
-assume val op_disEquality : 'a -> 'a -> Tot bool
->>>>>>> 68d6503e
 assume new type exn : Type0
 assume new type array : Type -> Type0
 assume val strcat : string -> string -> Tot string
@@ -606,16 +598,14 @@
 type pos = i:int{i > 0}
 type nonzero = i:int{i<>0}
 
-<<<<<<< HEAD
 (* TODO: these should come from some common axiom on refinements *)
 assume HasEq_nat: hasEq nat
 assume HasEq_pos: hasEq pos
 assume HasEq_nonzero: hasEq nonzero
-=======
+
 let allow_inversion (a:Type) 
   : Pure unit (requires True) (ensures (fun x -> inversion a))
   = ()
->>>>>>> 68d6503e
 
 (*    For the moment we require not just that the divisor is non-zero, *)
 (*    but also that the dividend is natural. This works around a *)
