(* This module includes several lemmas to work with the 
   invariants defined in Crypto.AEAD.Invariant *)
module Crypto.AEAD.Lemmas
open FStar.UInt32
open FStar.Ghost
open Buffer.Utils
open FStar.Monotonic.RRef

open Crypto.Symmetric.Bytes
open Plain
open Flag

open Crypto.Symmetric.PRF
open Crypto.AEAD.Encoding 
open Crypto.AEAD.Invariant

module HH = FStar.HyperHeap
module HS = FStar.HyperStack

module MAC = Crypto.Symmetric.MAC
module CMA = Crypto.Symmetric.UF1CMA

module Cipher = Crypto.Symmetric.Cipher
module PRF = Crypto.Symmetric.PRF

let u (n:FStar.UInt.uint_t 32) = uint_to_t n

unfold let pre_refines_one_entry (i:id) (st:state i Writer) (nonce:Cipher.iv (alg i))
				   (len:nat{len<>0}) (plainb:plainBuffer i len) (cipherb:lbuffer (len + v MAC.taglen))
				   (h0:mem) (h1:mem) =
  Buffer.live h1 cipherb /\ 
  Plain.live h1 plainb /\ (
  safeId i /\ prf i ==> (
  let table_0 = HS.sel h0 (PRF.itable i st.prf) in
  let table_1 = HS.sel h1 (PRF.itable i st.prf) in
  let plain = Plain.sel_plain h1 (u len) plainb in
  let c_tagged = Buffer.as_seq h1 cipherb in
  h1 `HS.contains` (PRF.itable i st.prf) /\
  Seq.length table_1 >= Seq.length table_0 /\ (
  let blocks = Seq.slice table_1 (Seq.length table_0) (Seq.length table_1) in
  let b = num_blocks' i len in
  Seq.equal table_1 (Seq.append table_0 blocks) /\
  b + 1 = Seq.length blocks /\
  (let PRF.Entry x e = Seq.index blocks 0 in
   PRF (x.iv = nonce) /\
   PRF (x.ctr = ctr_0 i) /\  (
   let xors = Seq.slice blocks 1 (b+1) in 
   let cipher, tag = SeqProperties.split c_tagged len in
   safelen i len (ctr_0 i +^ 1ul) /\
   Seq.equal xors (counterblocks i st.prf.mac_rgn (PRF.incr i x) len 0 len plain cipher))))))

type eqtype = a:Type0{hasEq a}

val as_set': #a:eqtype -> list a -> Tot (Set.set a)
let rec as_set' #a l = match l with 
  | [] -> Set.empty
  | hd::tl -> Set.union (Set.singleton hd) (as_set' tl)

unfold val as_set:  #a:eqtype -> l:list a -> Tot (Set.set a)
let as_set (#a:eqtype) (l:list a) = normalize_term (as_set' l)

val frame_pre_refines: (i:id) -> (st:state i Writer) -> (nonce:Cipher.iv (alg i)) -> 
		      (len:nat{len<>0}) ->  (plainb:plainBuffer i len) -> (cipherb:lbuffer (len + v MAC.taglen)) -> 
		      (h0:mem) -> (h1:mem) -> (h2:mem)
   ->  Lemma (requires (let tagB = Buffer.sub cipherb (u len) MAC.taglen in
		      pre_refines_one_entry i st nonce len plainb cipherb h0 h1 /\
		      Buffer.disjoint (Plain.as_buffer plainb) cipherb /\
		      Buffer.frameOf (Plain.as_buffer plainb) <> st.prf.mac_rgn /\
		      (prf i ==> HS.frameOf (PRF.itable i st.prf) <> Buffer.frameOf cipherb) /\
	              Buffer.live h2 cipherb /\ 
		      Plain.live h2 plainb /\ 
		      (if mac_log
		       then HS.modifies (as_set [st.prf.mac_rgn; Buffer.frameOf cipherb]) h1 h2  /\
			    Buffer.modifies_buf_1 (Buffer.frameOf cipherb) tagB h1 h2
		       else Buffer.modifies_1 tagB h1 h2)))
           (ensures pre_refines_one_entry i st nonce len plainb cipherb h0 h2)
#set-options "--z3timeout 100 --initial_fuel 1 --max_fuel 1"
let frame_pre_refines i st nonce len plainb cipherb h0 h1 h2 = 
  let tagB = Buffer.sub cipherb (u len) MAC.taglen in
  FStar.Classical.move_requires (Buffer.lemma_reveal_modifies_1 tagB h1) h2;
  if safeId i && prf i
  then let cipher = Buffer.sub cipherb 0ul (u len) in //necessary to trigger
       let table_0 = HS.sel h0 (PRF.itable i st.prf) in
       let table_1 = HS.sel h1 (PRF.itable i st.prf) in
       let table_2 = HS.sel h2 (PRF.itable i st.prf) in
       assert (pre_refines_one_entry i st nonce len plainb cipherb h0 h2)
  
let frame_pre_refines_0 (i:id) (st:state i Writer) (nonce:Cipher.iv (alg i))
		       (len:nat{len<>0}) (plainb:plainBuffer i len) (cipherb:lbuffer (len + v MAC.taglen))
		       (h0:mem) (h1:mem) (h2:mem)
   : Lemma (requires (let tagB = Buffer.sub cipherb (u len) MAC.taglen in
		      pre_refines_one_entry i st nonce len plainb cipherb h0 h1 /\
		      Buffer.disjoint (Plain.as_buffer plainb) cipherb /\
		      (prf i ==> HS.frameOf (PRF.itable i st.prf) <> Buffer.frameOf cipherb) /\
		      Buffer.modifies_0 h1 h2))
           (ensures pre_refines_one_entry i st nonce len plainb cipherb h0 h2)
   = let tagB = Buffer.sub cipherb (u len) MAC.taglen in
     Buffer.lemma_reveal_modifies_0 h1 h2;
     let cipher = Buffer.sub cipherb 0ul (u len) in //necessary to trigger
     ()

val counterblocks_len: #i:id{safeId i} -> 
			     (rgn:region) -> 
			     (x:domain i{ctr_0 i <^ x.ctr}) ->
			     (len:nat{len <> 0}) ->
			     (from_pos:nat{from_pos <= len /\ safelen i (len - from_pos) x.ctr}) ->
			     (plain:Plain.plain i len) ->
			     (cipher:lbytes len) ->
    Lemma (requires True)
  	  (ensures
	     (Seq.length (counterblocks i rgn x len from_pos len plain cipher) =
			 (num_blocks' i (len - from_pos))))
          (decreases (len - from_pos))
let rec counterblocks_len #i rgn x len from_pos plain cipher = 
  if from_pos = len
  then ()
  else let blockl = v (Cipher(blocklen (cipher_of_id i))) in 
       let remaining = len - from_pos in 
       let l0 = minNat remaining blockl in 
       counterblocks_len #i rgn (PRF.incr i x) len (from_pos + l0) plain cipher
  
let intro_refines_one_entry_no_tag
                            (#i:id) (st:state i Writer) (nonce: Cipher.iv (alg i))
                            (len:nat{len<>0}) (plain:plainBuffer i len) (cipher:lbuffer (len + v MAC.taglen))
                            (h0:mem) (h1:mem) (h2:mem{Buffer.live h2 cipher /\ Plain.live h2 plain})
   : Lemma (requires (safeId i /\ prf i ==> 
		     (let mac_rgn = st.prf.mac_rgn in
		      let p = Plain.sel_plain h2 (u len) plain in
		      let c_tagged = Buffer.as_seq h2 cipher in
		      let table_0 = HS.sel h0 (PRF.itable i st.prf) in
		      let table_1 = HS.sel h1 (PRF.itable i st.prf) in
		      let table_2 = HS.sel h2 (PRF.itable i st.prf) in
		      let initial_domain = {iv=nonce; ctr=1ul} in
	              let c, _ = SeqProperties.split c_tagged len in
	              h2 `HS.contains` (PRF.itable i st.prf) /\
		      (exists mac. Seq.equal table_1 (SeqProperties.snoc table_0 (PRF (Entry ({iv=nonce; ctr=ctr_0 i}) mac)))) /\
		      safelen i len 1ul /\
		      table_2 == (Seq.append table_1 (counterblocks i mac_rgn initial_domain len 0 len p c)))))
	    (ensures (pre_refines_one_entry i st nonce len plain cipher h0 h2))
   = if safeId i && prf i 
     then let mac_rgn = st.prf.mac_rgn in
	  let p = Plain.sel_plain h2 (u len) plain in
	  let c_tagged = Buffer.as_seq h2 cipher in
	  let initial_domain = {iv=nonce; ctr=1ul} in
	  let c, _ = SeqProperties.split c_tagged len in
	  counterblocks_len #i mac_rgn initial_domain len 0 p c

let mac_refines (i:id) 
		(st:state i Writer) (nonce: Cipher.iv (alg i))
		(#aadlen: UInt32.t {aadlen <=^ aadmax}) (aad: lbuffer (v aadlen))
                (#len:nat{len<>0}) (plain:plainBuffer i len) (cipher:lbuffer (len + v MAC.taglen))
   		(h:mem{Buffer.live h aad /\ Plain.live h plain /\ Buffer.live h cipher})
   = let mac_rgn = st.prf.mac_rgn in
     let p = Plain.sel_plain h (u len) plain in
     let c, tag = SeqProperties.split (Buffer.as_seq h cipher) len in
     let ad = Buffer.as_seq h aad in
     let x0 : PRF.domain i = {iv=nonce; ctr=ctr_0 i} in
     x0.ctr = ctr_0 i /\
     (safeId i /\ prf i ==> 
      (let tab = HS.sel h (PRF.itable i st.prf) in
       match PRF.find_mac tab x0 with 
       | None -> False
       | Some m -> 
         let mac_log = CMA.ilog (CMA.State.log m) in
	 m_contains mac_log h /\ (
	 match m_sel h (CMA.ilog (CMA.State.log m)) with
	 | None           -> False
	 | Some (msg,tag') -> msg = encode_both (uint_to_t (Seq.length ad)) ad (u len) c /\
	                     tag = tag')))

let intro_mac_refines (i:id) (st:state i Writer) (nonce: Cipher.iv (alg i))
		      (#aadlen: UInt32.t {aadlen <=^ aadmax}) (aad: lbuffer (v aadlen))
                      (#len:nat{len<>0}) (plain:plainBuffer i len) (cipher:lbuffer (len + v MAC.taglen))
   		      (h:mem{Buffer.live h aad /\ Plain.live h plain /\ Buffer.live h cipher})
   : Lemma (requires (let x0 : PRF.domain i = {iv=nonce; ctr=ctr_0 i} in
		      let mac_rgn = st.prf.mac_rgn in
		      let p = Plain.sel_plain h (u len) plain in
		      let c, _ = SeqProperties.split (Buffer.as_seq h cipher) len in
		      let tagB = Buffer.sub cipher (u len) MAC.taglen in
		      let ad = Buffer.as_seq h aad in
		      let x0 : PRF.domain i = {iv=nonce; ctr=ctr_0 i} in
	              (safeId i /\ prf i ==> 
		      (let tab = HS.sel h (PRF.itable i st.prf) in
		       let l : CMA.text = encode_both (u (Seq.length ad)) ad (u len) c in
		       match PRF.find_mac tab x0 with 
		       | None -> False
		       | Some mac_st -> 
			 m_contains (CMA (ilog mac_st.log)) h /\
		         m_sel h (CMA (ilog mac_st.log)) == Some (l, Buffer.as_seq h tagB)))))
           (ensures mac_refines i st nonce aad plain cipher h)
  = ()	   
 
#reset-options "--z3timeout 100 --initial_fuel 0 --max_fuel 0 --initial_ifuel 1 --max_ifuel 1"

let pre_refines_to_refines  (#i:id) (st:state i Writer) (nonce: Cipher.iv (alg i))
			    (aadlen: UInt32.t {aadlen <=^ aadmax})
			    (aad: lbuffer (v aadlen))
                            (len:nat{len<>0}) (plain:plainBuffer i len) (cipher:lbuffer (len + v MAC.taglen))
			    (h0:mem)
                            (h:mem{Buffer.live h aad /\ Plain.live h plain /\ Buffer.live h cipher})
   : Lemma (requires (let mac_rgn = st.prf.mac_rgn in
     		      let p = Plain.sel_plain h (u len) plain in
		      let c_tagged = Buffer.as_seq h cipher in
	              let c, tag = SeqProperties.split c_tagged len in
		      let ad = Buffer.as_seq h aad in
  		      safeId i ==> 
<<<<<<< HEAD
			((* none_above ({iv=nonce; ctr=0ul}) st.prf h0 /\ *)
=======
			(none_above ({iv=nonce; ctr=ctr_0 i}) st.prf h0 /\
>>>>>>> 871adc37
   			 pre_refines_one_entry i st nonce len plain cipher h0 h /\
			 mac_refines i st nonce aad plain cipher h)))
            (ensures (let mac_rgn = st.prf.mac_rgn in
     		      let p = Plain.sel_plain h (u len) plain in
		      let c_tagged = Buffer.as_seq h cipher in
	              let c, tag = SeqProperties.split c_tagged len in
		      let ad = Buffer.as_seq h aad in
  		      let entry = Entry nonce ad len p c_tagged in
		      safeId i ==>  (
			pre_refines_one_entry i st nonce len plain cipher h0 h /\ (
			  let table_0 = HS.sel h0 (PRF.itable i st.prf) in
			  let table_1 = HS.sel h (PRF.itable i st.prf) in
 			  let blocks = Seq.slice table_1 (Seq.length table_0) (Seq.length table_1) in
			  refines_one_entry #mac_rgn #i h entry blocks))))
   = admit()

(* not sure about this merge; was: 

let find_seq_find (i:id) (r:rgn) (s:Seq.seq (PRF.entry r i)) (x:domain i)
  : Lemma (is_None (find s x) <==> is_None (SeqProperties.seq_find (fun (e:PRF.entry r i) -> e.x = x) s))
  = ()

let find_append (#i:id) (#r:rid) (d:domain i) (s1:Seq.seq (PRF.entry r i)) (s2:Seq.seq (PRF.entry r i)) 
   : Lemma (requires (is_Some (find s2 d)))
           (ensures (find (Seq.append s1 s2) d == find s2 d))
   = admit()
   
#reset-options "--z3timeout 100 --initial_fuel 0 --max_fuel 0 --initial_ifuel 1 --max_ifuel 1"
let pre_refines_to_refines i st nonce aadlen aad len plain cipher h0 h
    = if safeId i
      then let table_0 = HS.sel h0 (PRF.itable i st.prf) in
	   let table_1 = HS.sel h (PRF.itable i st.prf) in
 	   let blocks = Seq.slice table_1 (Seq.length table_0) (Seq.length table_1) in
	   let idom = {iv=nonce; ctr=ctr_0 i} in
	   let p = Plain.sel_plain h (u len) plain in
	   let c_tagged = Buffer.as_seq h cipher in
           let c, tag = SeqProperties.split c_tagged len in
	   let hd = Seq.index blocks 0 in
	   let PRF.Entry x e = hd in
	   let cbs = counterblocks i st.prf.mac_rgn (PRF.incr i idom) len 0 len p c in
	   assert (x = idom);
	   assert (Seq.equal blocks  
			    (SeqProperties.cons 
				(PRF.Entry x e) 
				cbs));
           all_above_counterblocks i st.prf.mac_rgn (PRF.incr i idom) len 0 len p c;
	   find_mac_counterblocks_none #st.prf.mac_rgn #i nonce cbs;
	   let rgn = st.prf.mac_rgn in
	   let finder (e:PRF.entry rgn i) = e.x = idom in
	   assert (finder hd);
	   assert (find_mac cbs idom == None);
	   assert (find cbs idom == None);
	   assert (is_None (find cbs idom) <==> is_None (SeqProperties.seq_find #(PRF.entry rgn i) finder cbs));
	   assert (is_None (find cbs idom));
  	   assert (is_None (SeqProperties.seq_find #(PRF.entry rgn i) finder cbs));
	   assert (SeqProperties.seq_find finder cbs == None);
   	   find_cons_hd hd cbs finder;
   	   assert (find blocks idom == Some e);
	   let prefix = Seq.slice table_1 0 (Seq.length table_0) in 
	   assert (Seq.equal table_1 (Seq.append prefix blocks));
	   find_append idom prefix blocks
*)	   


(* val mac: #i:id -> st:state i -> l:itext -> acc:accB i -> tag:tagB -> ST unit *)
(*   (requires (fun h0 -> *)
(*     live h0 tag /\ live h0 st.s /\ *)
(*     disjoint acc st.s /\ disjoint tag acc /\ disjoint tag st.r /\ disjoint tag st.s /\ *)
(*     acc_inv st l acc h0 /\ *)
(*     (mac_log /\ safeId (fst i) ==> m_sel h0 (ilog st.log) == None))) *)
(*   (ensures (fun h0 _ h1 -> *)
(*     live h0 st.s /\ live h0 st.r /\ live h1 tag /\ *)
(*     // modifies h0 h1 "the tag buffer and st.log" /\ *)
(*     (mac_log ==> *)
(*       (let mac = mac_1305 l (sel_elem h0 st.r) (sel_word h0 st.s) in *)
(* 	mac == little_endian (sel_word h1 tag) /\ *)
(* 	m_sel h1 (ilog st.log) == Some (l, sel_word h1 tag))))) *)

			   


(* this version causes a crash *)
(* let intro_refines_one_entry (#mac_rgn:region) (#i:id{safeId i) (st:state i Writer) (n: Cipher.iv (alg i)) *)
(*                             (aadlen: UInt32.t {aadlen <=^ aadmax}) (aad: lbuffer (v aadlen)) *)
(*                             (l:nat) (plain:plainBuffer i l) (cipher:lbuffer (l + v MAC.taglen)) *)
(*                             (h0:mem) (h1:mem{Buffer.live h1 aad /\ Buffer.live h1 cipher /\ Plain.live h1 plain}) *)
(*    : Lemma (let aad = Buffer.as_seq h1 aad in *)
(*             let p = Plain.sel_plain h1 (u l) plain in *)
(*             let c = Buffer.as_seq h1 cipher in *)
(*             let entry = Entry n aad l p c in *)
(*             let table_0 = HS.sel h0 st.prf in *)
(*             let table_1 = HS.sel h1 st.prf in *)
(*             Seq.length table_1 >= Seq.length table_0 /\ *)
(*             (let blocks = Seq.slice table_1 (Seq.length table_0) (Seq.length table_1) in *)
(*             refines_one_entry h1 entry blocks)) *)
(*    = admit() *)

(* 	    HS.sel h1 st.log == SeqProperties.snoc (HS.sel h0 st.log) (Entry n aad (v plainlen) p c))) *)
(* let 			     *)
					      


(*** Some basic sanity checks 
     on the `refines` invariant ***)


(* 1. empty refines empty *)
private let refines_empty (h:mem) (i:id{safeId i}) (rgn:region) 
  : Lemma (refines h i rgn Seq.createEmpty Seq.createEmpty)
  = ()

(* block_lengths: used only for the statement of the next lemma *)
private let rec block_lengths (#i:id{safeId i}) (entries:Seq.seq (entry i)) 
  : Tot nat (decreases (Seq.length entries))
  = if Seq.length entries = 0 then
      0
    else let e = SeqProperties.head entries in
	 num_blocks e + 1 + block_lengths (SeqProperties.tail entries)

#set-options "--z3timeout 20 --initial_fuel 1 --max_fuel 1 --initial_ifuel 0 --max_ifuel 0"
(* 2. refines sums block lengths *)
private let rec refines_length (#rgn:region) (#i:id{safeId i}) (h:mem) 
		       (entries:Seq.seq (entry i)) (blocks:Seq.seq (PRF.entry rgn i))
   : Lemma (requires (refines h i rgn entries blocks))
	   (ensures (block_lengths entries = Seq.length blocks))
  	   (decreases (Seq.length entries))
   = if Seq.length entries = 0 then 
       ()
     else let hd = SeqProperties.head entries in
	  let entries_tl = SeqProperties.tail entries in
	  let b = num_blocks hd in
	  let blocks_tail = Seq.slice blocks (b + 1) (Seq.length blocks) in
	  refines_length h entries_tl blocks_tail

(*** Extending `refines` by adding one block ***)

#set-options "--z3timeout 100 --initial_fuel 2 --max_fuel 2 --initial_ifuel 0 --max_ifuel 0"
(* refines_one_entry can be lifted refines sums block lengths *)
private let refines_singleton (h:mem) (i:id{safeId i}) (rgn:region) (e:entry i) (blocks_for_e:Seq.seq (PRF.entry rgn i))
  : Lemma (requires (refines_one_entry h e blocks_for_e))
	  (ensures (refines h i rgn (Seq.create 1 e) blocks_for_e))
  = let b = num_blocks e in 
    cut (Seq.equal (Seq.slice blocks_for_e 0 (b + 1)) blocks_for_e)

let frame_refines_one_entry (h:mem) (i:id{safeId i}) (mac_rgn:region) 
			    (e:entry i) (blocks:Seq.seq (PRF.entry mac_rgn i))
			    (h':mem)
   : Lemma (requires refines_one_entry h e blocks /\			    
		     HS.modifies_ref mac_rgn TSet.empty h h' /\
		     HS.live_region h' mac_rgn)
	   (ensures  refines_one_entry h' e blocks)
   = let PRF.Entry x rng = Seq.index blocks 0 in
     let m = PRF.macRange mac_rgn i x rng in
     let mac_log = CMA.ilog (CMA.State.log m) in
     assert (m_sel h mac_log = m_sel h' mac_log);
     assert (m_contains mac_log h') //this include HS.live_region, which is not derivable from modifies_ref along
     
#reset-options "--z3timeout 200 --initial_fuel 1 --max_fuel 1 --initial_ifuel 0 --max_ifuel 0"
let rec extend_refines (h:mem) (i:id{safeId i}) (mac_rgn:region) 
		    (entries:Seq.seq (entry i))
		    (blocks:Seq.seq (PRF.entry mac_rgn i))
		    (e:entry i)
		    (blocks_for_e:Seq.seq (PRF.entry mac_rgn i))
   		    (h':mem)
  : Lemma (requires refines h i mac_rgn entries blocks /\
		    refines_one_entry h' e blocks_for_e /\
		    HS.modifies_ref mac_rgn TSet.empty h h' /\
		    HS.live_region h' mac_rgn)
	  (ensures (refines h' i mac_rgn (SeqProperties.snoc entries e) (Seq.append blocks blocks_for_e)))
	  (decreases (Seq.length entries))
  = if Seq.length entries = 0 then
      (refines_singleton h' i mac_rgn e blocks_for_e;
       cut (Seq.equal (SeqProperties.snoc entries e) (Seq.create 1 e));
       cut (Seq.equal (Seq.append blocks blocks_for_e) blocks_for_e))
    else let hd = SeqProperties.head entries in
	 let entries_tl = SeqProperties.tail entries in
	 let b = num_blocks hd in
	 let blocks_hd = Seq.slice blocks 0 (b + 1) in
	 let blocks_tl = Seq.slice blocks (b + 1) (Seq.length blocks) in
	 assert (refines h i mac_rgn entries_tl blocks_tl);
	 frame_refines_one_entry h i mac_rgn hd blocks_hd h';
	 extend_refines h i mac_rgn entries_tl blocks_tl e blocks_for_e h';
	 assert (refines h' i mac_rgn (SeqProperties.snoc entries_tl e) (Seq.append blocks_tl blocks_for_e));
	 cut (Seq.equal (SeqProperties.snoc entries e) (SeqProperties.cons hd (SeqProperties.snoc entries_tl e)));
	 cut (SeqProperties.head (SeqProperties.snoc entries e) == hd);
	 cut (Seq.equal (SeqProperties.tail (SeqProperties.snoc entries e)) (SeqProperties.snoc entries_tl e));
	 let blocks_hd = Seq.slice blocks 0 (b + 1) in
	 let ext_blocks = Seq.append blocks blocks_for_e in
	 cut (Seq.equal ext_blocks
    			(Seq.append blocks_hd (Seq.append blocks_tl blocks_for_e)));
	 cut (Seq.equal (Seq.slice ext_blocks 0 (b + 1)) blocks_hd);
	 cut (Seq.equal (Seq.slice ext_blocks (b + 1) (Seq.length ext_blocks)) 
			(Seq.append blocks_tl blocks_for_e))

#reset-options "--initial_fuel 1 --max_fuel 1 --initial_ifuel 0 --max_ifuel 0"
let counterblocks_emp   (i:id)
			(rgn:region)
			(x:PRF.domain i{ctr_0 i <^ ctr x })
			(l:nat)
			(to_pos:nat{to_pos <= l /\ safelen i 0 (ctr x)})
			(plain:Plain.plain i l)
			(cipher:lbytes l)
   : Lemma (safeId i ==> counterblocks i rgn x l to_pos to_pos plain cipher == Seq.createEmpty)
   = ()

#set-options "--z3timeout 100"

let lemma_cons_snoc (#a:Type) (hd:a) (s:Seq.seq a) (tl:a)
  : Lemma (requires True)
	  (ensures (Seq.equal (SeqProperties.cons hd (SeqProperties.snoc s tl))
		 	      (SeqProperties.snoc (SeqProperties.cons hd s) tl)))
  = ()	  
  
let rec counterblocks_snoc (#i:id{safeId i}) (rgn:region) (x:domain i{ctr_0 i <^ x.ctr}) (k:nat{v x.ctr <= k})
			 (len:nat{len <> 0 /\ safelen i len 1ul}) 
			 (next:nat{0 < next /\ next <= v (PRF.blocklen i)})
			 (completed_len:nat{ completed_len + next <= len /\ 
					   FStar.Mul ((k - 1) * v (PRF.blocklen i) = completed_len)})
			 (plain:Plain.plain i len)
			 (cipher:lbytes len)
   : Lemma (requires True)
	   (ensures
	     (let open FStar.Mul in
	      let plain_last = Plain.slice plain completed_len (completed_len + next) in
	      let cipher_last = Seq.slice cipher completed_len (completed_len + next) in
	      let from = (v x.ctr - 1) * v (PRF.blocklen i) in
	      Seq.equal (counterblocks i rgn x len from (completed_len + next) plain cipher)
			(SeqProperties.snoc (counterblocks i rgn x len from completed_len plain cipher)
							   (PRF.Entry ({x with ctr=UInt32.uint_to_t k}) (PRF.OTP (UInt32.uint_to_t next) plain_last cipher_last)))))
	   (decreases (completed_len - v x.ctr))
   = let open FStar.Mul in
     let from_pos = (v x.ctr - 1) * v (PRF.blocklen i) in
     let to_pos = completed_len + next in
     if completed_len - from_pos = 0
     then counterblocks_emp i rgn (PRF.incr i x) len to_pos plain cipher
     else let y = PRF.incr i x in
	  let remaining = to_pos - from_pos in 
	  let l0 = minNat remaining (v (PRF.blocklen i)) in
	  let plain_hd = Plain.slice plain from_pos (from_pos + l0) in
	  let cipher_hd = Seq.slice cipher from_pos (from_pos + l0) in
	  let plain_last = Plain.slice plain completed_len (completed_len + next) in
	  let cipher_last = Seq.slice cipher completed_len (completed_len + next) in
	  let head = PRF.Entry x (PRF.OTP (UInt32.uint_to_t l0) plain_hd cipher_hd) in
	  let recursive_call = counterblocks i rgn y len (from_pos + l0) to_pos plain cipher in
	  let middle = counterblocks i rgn y len (from_pos + l0) completed_len plain cipher in
	  let last_entry = PRF.Entry ({x with ctr=UInt32.uint_to_t k}) (PRF.OTP (UInt32.uint_to_t next) plain_last cipher_last) in
	  assert (counterblocks i rgn x len from_pos to_pos plain cipher ==
		  SeqProperties.cons head recursive_call);
	  counterblocks_snoc rgn y k len next completed_len plain cipher;
	  assert (recursive_call == SeqProperties.snoc middle last_entry);
          lemma_cons_snoc head middle last_entry

#reset-options "--initial_fuel 0 --max_fuel 0 --initial_ifuel 0 --max_ifuel 0"

#set-options "--z3timeout 100 --initial_fuel 1 --max_fuel 1"
val counterblocks_slice: #i:id{safeId i} -> 
			     (rgn:region) -> 
			     (x:domain i{ctr_0 i <^ x.ctr}) ->
			     (len:nat{len <> 0}) ->
			     (from_pos:nat) ->
			     (to_pos:nat{from_pos <= to_pos /\ to_pos <= len /\ safelen i (to_pos - from_pos) x.ctr}) ->
			     (plain:Plain.plain i len) ->
			     (cipher:lbytes len) ->
    Lemma (requires True)
	   (ensures
	     (Seq.equal (counterblocks i rgn x len from_pos to_pos plain cipher)
	 	        (counterblocks i rgn x (to_pos - from_pos) 0 (to_pos - from_pos)
					       (Plain.slice plain from_pos to_pos) 
 					       (Seq.slice cipher from_pos to_pos))))
           (decreases (to_pos - from_pos))						 

(* The general proof idea *)
(*
  let from' = from + l
  cb from to p
  = slice p from from'          @ cb from' to p                           //unfolding
  =      ''      ''             @ cb 0 (to - from') (slice p from' to)    //IH1
  =      ''      ''             @ cb 0 (to - from') (slice (slice p from to) l (to - from)) //slice-slice-1
  =      ''      ''             @ cb l (to - from) (slice p from to)      //IH2 (backwards)
  = slice (slice p from to) 0 l @     ''                ''                //slice-slice-2
  = cb 0 (to - from) (slice p from to)                                    //folding
*)
let rec counterblocks_slice #i rgn x len from_pos to_pos plain cipher 
   = let remaining = to_pos - from_pos in 
     if remaining = 0
     then ()
     else let l = minNat remaining (v (PRF.blocklen i)) in
	  let y = PRF.incr i x in
	  let from_pos' = from_pos + l in
	  let ih1 = counterblocks_slice rgn y len from_pos' to_pos plain cipher in
  	  let ih2 = counterblocks_slice rgn y (to_pos - from_pos) l (to_pos - from_pos) (Plain.slice plain from_pos to_pos) (Seq.slice cipher from_pos to_pos) in
	  //slice-slice-1
	  assert (Seq.equal (as_bytes #i #(to_pos - from_pos') (Plain.slice plain from_pos' to_pos))
			    (as_bytes #i #(to_pos - from_pos') (Plain.slice (Plain.slice plain from_pos to_pos) l (to_pos - from_pos))));
	  assert (Seq.equal (Seq.slice cipher from_pos' to_pos)
			    (Seq.slice (Seq.slice cipher from_pos to_pos) l (to_pos - from_pos)));
	  //slice-slice-2
          assert (Seq.equal (as_bytes #i #l (Plain.slice (Plain.slice plain from_pos to_pos) 0 l))
			    (as_bytes #i #l (Plain.slice plain from_pos from_pos')));
          assert (Seq.equal (Seq.slice (Seq.slice cipher from_pos to_pos) 0 l)
			    (Seq.slice cipher from_pos from_pos'))

val frame_counterblocks_snoc: i:id{safeId i} -> (t:PRF.state i) -> (x:domain i{ctr_0 i <^ x.ctr}) -> k:nat{v x.ctr <= k} ->
			     len:nat{len <> 0 /\ safelen i len 1ul} -> 
			     (completed_len:nat{completed_len < len /\
				              FStar.Mul ((k - 1) * v (PRF.blocklen i) = completed_len)}) ->
			     (plain:plainBuffer i len) -> 
			     (cipher:lbuffer len) ->
			     (h0:mem{Plain.live h0 plain /\ 
				     Buffer.live h0 cipher}) ->
			     (h1:mem{Plain.live h1 plain /\ 
				     Buffer.live h1 cipher}) ->
   Lemma (requires (let remaining_len = len - completed_len in
		    let l = minNat remaining_len (v (PRF.blocklen i)) in
		    let plain_hd = Plain.sub plain (u completed_len) (u l) in
		    let cipher_hd = Buffer.sub cipher (u completed_len) (u l) in
	            modifies_x_buffer_1 t x cipher_hd h0 h1 /\
		    Buffer.disjoint (as_buffer plain) cipher /\
		    Buffer.frameOf (as_buffer plain) <> t.rgn /\
		    Buffer.frameOf cipher <> t.rgn /\
		    safelen i completed_len 1ul))
          (ensures (let p0 = Plain.sel_plain h0 (u len) plain in
		    let c0 = Buffer.as_seq h0 cipher in
	    	    let p = Plain.sel_plain h1 (u len) plain in
		    let c = Buffer.as_seq h1 cipher in
		    let remaining_len = len - completed_len in
		    let next = minNat remaining_len (v (PRF.blocklen i)) in
		    let initial_x = {x with ctr=1ul} in
		    let initial_blocks = counterblocks i t.mac_rgn initial_x len 0 completed_len p0 c0 in
		    let final_blocks = counterblocks i t.mac_rgn initial_x len 0 (completed_len + next) p c in
	     	    let plain_last = Plain.slice p completed_len (completed_len + next) in
		    let cipher_last = Seq.slice c completed_len (completed_len + next) in
		    let last_entry = PRF.Entry ({x with ctr=UInt32.uint_to_t k})
	 				       (PRF.OTP (UInt32.uint_to_t next) plain_last cipher_last) in
		    final_blocks == SeqProperties.snoc initial_blocks last_entry))
let frame_counterblocks_snoc i t x k len completed_len plain cipher h0 h1 = 
  let remaining_len = len - completed_len in
  let next = minNat remaining_len (v (PRF.blocklen i)) in
  let p0 = Plain.sel_plain h0 (u len) plain in
  let p = Plain.sel_plain h1 (u len) plain in
  let c0 = Buffer.as_seq h0 cipher in
  let c = Buffer.as_seq h1 cipher in
  let cipher_hd = Buffer.sub cipher (u completed_len) (u next) in
  let cipher_pre = Buffer.sub cipher (u 0) (u completed_len) in
  assert (Buffer.disjoint cipher_hd cipher_pre);
  let c0_prefix = Seq.slice c0 0 completed_len in
  let c_prefix = Seq.slice c 0 completed_len in
  assert (Seq.equal c0_prefix c_prefix);
  assert (Seq.equal (as_bytes p) (as_bytes p0));
  assert (p == p0); 
  let initial_x = {x with ctr=1ul} in
  let initial_blocks = counterblocks i t.mac_rgn initial_x len 0 completed_len p0 c0 in
  let final_blocks = counterblocks i t.mac_rgn initial_x len 0 (completed_len + next) p c in
  counterblocks_snoc  #i t.mac_rgn initial_x k len next completed_len p c;
  counterblocks_slice #i t.mac_rgn initial_x len 0 completed_len p c;
  counterblocks_slice #i t.mac_rgn initial_x len 0 completed_len p0 c0


val extending_counter_blocks: #i:id -> (t:PRF.state i) -> (x:domain i{ctr_0 i <^ x.ctr}) ->
			     len:nat{len <> 0 /\ safelen i len 1ul} -> 
			     (completed_len:nat{completed_len < len /\
				              FStar.Mul ((v x.ctr - 1) * v (PRF.blocklen i) = completed_len)}) ->
			     (plain:plainBuffer i len) -> 
			     (cipher:lbuffer len) ->
			     (h0:mem{Plain.live h0 plain /\ 
				     Buffer.live h0 cipher}) ->
			     (h1:mem{Plain.live h1 plain /\ 
				     Buffer.live h1 cipher}) ->
			     (h_init:mem) ->
   Lemma (requires (let remaining_len = len - completed_len in
		    let l = minNat remaining_len (v (PRF.blocklen i)) in
		    let plain_hd = Plain.sub plain (u completed_len) (u l) in
		    let cipher_hd = Buffer.sub cipher (u completed_len) (u l) in
	            modifies_x_buffer_1 t x cipher_hd h0 h1 /\
		    Buffer.disjoint (as_buffer plain) cipher /\
		    Buffer.frameOf (as_buffer plain) <> t.rgn /\
		    Buffer.frameOf cipher <> t.rgn /\
		    safelen i completed_len 1ul /\
		    none_above x t h0 /\
		    (safeId i ==> 
		       (let r = itable i t in
		        h0 `HS.contains` r /\
			HS.sel h0 t.table == 
			  Seq.append (HS.sel h_init t.table)
				     (counterblocks i t.mac_rgn ({x with ctr=1ul}) 
						 len 0 completed_len
						 (Plain.sel_plain h0 (u len) plain)
						 (Buffer.as_seq h0 cipher)) /\
	                ( match find_otp #t.mac_rgn #i (HS.sel h1 t.table) x with
			  | Some (OTP l' p c) -> u l = l' /\ p == sel_plain h1 (u l) plain_hd /\ c == sel_bytes h1 (u l) cipher_hd
			  | None   -> False )))))
          (ensures (let remaining_len = len - completed_len in
		    let l = minNat remaining_len (v (PRF.blocklen i)) in
		    let completed_len' = completed_len + l in
		    safeId i ==>
		      Seq.equal (HS.sel h1 t.table)
				(Seq.append (HS.sel h_init t.table) 
					    (counterblocks i t.mac_rgn ({x with ctr=1ul}) 
						 len 0 completed_len'
						 (Plain.sel_plain h1 (u len) plain)
						 (Buffer.as_seq h1 cipher)))))

(* Here's the general proof strategy:

1. exists suffix.
       HS.sel h1 t.table = Seq.snoc (HS.sel h0.table) suffix /\
       suffix.domain = x
   
   //from modifies_x_buffer_1, none_above
       
2. suffix = last_entry  
     where last_entry = Entry x (OTP len plain_last cipher_last)

  //from find_otp ... 
  
3. let  init = HS.sel h_init t.table
   
   snoc (Seq.append init (counterblocks ...)) last_entry
   = Seq.append init (snoc (counterblocks ..) last_entry)  //by a standard snoc/append lemma
   = Seq.append init final_blocks                          //by frame_counterblocks_snoc
*)

let extending_counter_blocks #i t x len completed_len plain cipher h0 h1 h_init
  = if safeId i
    then begin
	 let r = itable i t in 
	 let r0 = HS.sel h0 r in
	 let r1 = HS.sel h1 r in 
 	 let suffix = SeqProperties.last r1 in
	 assert (Seq.equal r1 (SeqProperties.snoc r0 suffix));
	 let p = Plain.sel_plain h1 (u len) plain in
	 let c = Buffer.as_seq h1 cipher in
	 let remaining_len = len - completed_len in
	 let next = minNat remaining_len (v (PRF.blocklen i)) in
	 let plain_last = Plain.slice p completed_len (completed_len + next) in
	 let cipher_last = Seq.slice c completed_len (completed_len + next) in
	 let last_entry = PRF.Entry #t.mac_rgn #i x (PRF.OTP (UInt32.uint_to_t next) plain_last cipher_last) in
	 let plain_last' = 
	     Plain.sel_plain h1 (u next) (Plain.sub plain (u completed_len) (u next)) in
         let cipher_last' = 
	     sel_bytes h1 (u next) (Buffer.sub cipher (u completed_len) (u next)) in
	 assert (Seq.equal (Plain.as_bytes #i #next plain_last) (Plain.as_bytes #i #next plain_last'));
	 assert (Seq.equal cipher_last cipher_last');
	 assert (suffix == last_entry);
	 frame_counterblocks_snoc i t x (v x.ctr) len completed_len plain cipher h0 h1
    end
<|MERGE_RESOLUTION|>--- conflicted
+++ resolved
@@ -204,12 +204,7 @@
 	              let c, tag = SeqProperties.split c_tagged len in
 		      let ad = Buffer.as_seq h aad in
   		      safeId i ==> 
-<<<<<<< HEAD
-			((* none_above ({iv=nonce; ctr=0ul}) st.prf h0 /\ *)
-=======
-			(none_above ({iv=nonce; ctr=ctr_0 i}) st.prf h0 /\
->>>>>>> 871adc37
-   			 pre_refines_one_entry i st nonce len plain cipher h0 h /\
+			(pre_refines_one_entry i st nonce len plain cipher h0 h /\
 			 mac_refines i st nonce aad plain cipher h)))
             (ensures (let mac_rgn = st.prf.mac_rgn in
      		      let p = Plain.sel_plain h (u len) plain in
