--- conflicted
+++ resolved
@@ -1,12 +1,6 @@
 (*--build-config
-<<<<<<< HEAD
-    options:--admit_fsi FStar.Set --z3timeout 15;
-    variables:LIB=../../lib;
-    other-files:$LIB/set.fsi $LIB/heap.fst $LIB/st.fst $LIB/all.fst $LIB/st2.fst $LIB/bytes.fst $LIB/list.fst sample.fst xor.fst
-=======
-    options:--admit_fsi FStar.Set --z3timeout 5  --print_implicits;
+    options:--admit_fsi FStar.Set --z3timeout 15  --print_implicits;
     other-files:set.fsi heap.fst st.fst all.fst st2.fst bytes.fst list.fst sample.fst xor.fst
->>>>>>> 40a7326d
   --*)
 
 module Ro
