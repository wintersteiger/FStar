(*--build-config
    options:--admit_fsi FStar.Set --z3timeout 5;
<<<<<<< HEAD
    variables:LIB=../../lib;
    other-files:$LIB/set.fsi $LIB/heap.fst $LIB/st.fst $LIB/all.fst $LIB/st2.fst
=======
    other-files:set.fsi heap.fst st.fst all.fst st2.fst bytes.fst
>>>>>>> 40a7326d
  --*)

module Bijection

(* Definition of the bijection properties *)
type injection (#a:Type) (#b:Type) (f:a -> Tot b) = 
  (forall (x:a) (y:a). f x = f y ==> x = y)
type surjection (#a:Type)(#b:Type) (f:a -> Tot b) = 
  (forall (y:b). (exists (x:a). f x = y))
type bijection (#a:Type) (#b:Type) (f:a -> Tot b) = 
  injection f /\ surjection f
type bij (#a:Type) (#b:Type) = f:(a -> Tot b){bijection f}

(* giving the inverse function is the best way to prove that a function is a
   bijection *)
opaque type inverses (#a:Type) (#b:Type) (f:a -> Tot b) (g:b -> Tot a) =
   (forall (y:b). f (g y) = y) /\
   (forall (x:a). g (f x) = x)
opaque val lemma_inverses_bij: #a:Type -> #b:Type -> f:(a -> Tot b) 
  -> g:(b -> Tot a) 
  -> Lemma (requires (inverses f g))
           (ensures (bijection f))
let lemma_inverses_bij f g = ()

(* Having bijections in the environment causes serious performance issues
   (#312). Therefore we use the assumed type good_sample_fun. We will show that
   functions are bijections in external lemmas and use the type good_sample_fun
   to control the call to sample. This is safe, as good_sample_fun can only be
   obtained from bijections *)
assume logic type good_sample_fun (#a:Type) (#b:Type) (f:a -> Tot b)
assume val bijection_good_sample_fun : #a:Type -> #b:Type -> f:(a -> Tot b) ->
  Lemma (requires (bijection f))
        (ensures  (good_sample_fun f))
assume val good_sample_fun_bijection : #a:Type -> #b:Type -> f:(a -> Tot b) ->
  Lemma (requires (good_sample_fun f))
        (ensures  (bijection f))

module Sample
open Bijection
open FStar.Relational
open FStar.Heap
open FStar.Comp

(* sample two random values such that they are related by a bijection f *)
assume val sample : #a:Type -> #b:Type
                    -> f:(a -> Tot b){good_sample_fun f}
                    -> ST2 (rel a  b)
                           (requires (fun h      -> True))
                           (ensures  (fun h r h' -> R.r r = f (R.l r)
                                                 /\ and_rel (rel_map2 equal h h')))<|MERGE_RESOLUTION|>--- conflicted
+++ resolved
@@ -1,11 +1,6 @@
 (*--build-config
     options:--admit_fsi FStar.Set --z3timeout 5;
-<<<<<<< HEAD
-    variables:LIB=../../lib;
-    other-files:$LIB/set.fsi $LIB/heap.fst $LIB/st.fst $LIB/all.fst $LIB/st2.fst
-=======
-    other-files:set.fsi heap.fst st.fst all.fst st2.fst bytes.fst
->>>>>>> 40a7326d
+    other-files:set.fsi heap.fst st.fst all.fst st2.fst
   --*)
 
 module Bijection
