FSTAR_HOME=..
include Makefile.include

ALL_EXAMPLE_DIRS=\
bug-reports \
data_structures \
algorithms \
crypto \
termination \
software_foundations \
maths \
rel \
paradoxes \
printf \
metatheory \
verifythis \
preorders \
dm4free \
incl \
struct \
micro-benchmarks \
tactics \
typeclasses \
miniparse \
kv_parsing \
lowparse \
low-mitls-experiments \
vale \
seplogic \
csl \
hello \
native_tactics \
extraction \
demos \
refinement \
indexed_effects \
<<<<<<< HEAD
doublylinkedlist \
regional
=======
regional \
generic
>>>>>>> ad1e24cf

# low-level \  ... NS: removing from CI for this branch

# WARNING: this target shouldn't depend on anything other than the F*
# binary; in particular it shouldn't depend on OCaml, F#, git, etc.
all: $(addsuffix .all, $(ALL_EXAMPLE_DIRS))

%.all: %
	+$(MAKE) -C $^ all

test: all

stdlib: $(addprefix ../lib/, FStar.List.fst FStar.String.fsti partialmap.fst FStar.ST.fst)
	mkdir -p ../cache
	$(FSTAR) $^ --serialize_mods

clean:
	rm ../cache/*.cache

wc:
	find . -name "*.fst" | grep -v -e to_be_ported | xargs sloccount<|MERGE_RESOLUTION|>--- conflicted
+++ resolved
@@ -34,13 +34,9 @@
 demos \
 refinement \
 indexed_effects \
-<<<<<<< HEAD
 doublylinkedlist \
-regional
-=======
 regional \
 generic
->>>>>>> ad1e24cf
 
 # low-level \  ... NS: removing from CI for this branch
 
