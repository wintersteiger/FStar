module QuickSort.List

#set-options "--initial_ifuel 1 --initial_fuel 1 --max_ifuel 1 --max_fuel 1"

open FStar.List.Tot

(* Specification of sorted according to a comparison function f *)
val sorted: ('a -> 'a -> Tot bool) -> list 'a -> Tot bool
<<<<<<< HEAD
let rec sorted f l = match l with
    | [] -> true
    | [x] -> true
    | x::y::xs -> f x y && sorted f (y::xs)


type total_order (a:Type) (f: (a -> a -> Tot bool)) =
    (forall a. f a a)                                           (* reflexivity   *)
    /\ (forall a1 a2. (f a1 a2 /\ f a2 a1)  ==> a1 == a2)       (* anti-symmetry *)
    /\ (forall a1 a2 a3. f a1 a2 /\ f a2 a3 ==> f a1 a3)        (* transitivity  *)
    /\ (forall a1 a2. f a1 a2 \/ f a2 a1)                       (* totality      *)


val count : #a:Type{hasEq a} -> a -> list a -> Tot nat
let rec count (#a:Type{hasEq a}) (x:a) (l:list a) = match l with
  | hd::tl -> (if hd=x then 1 else 0) + count x tl
  | [] -> 0


val mem_count : #a:Type{hasEq a} -> x:a -> l:list a ->
      Lemma (requires True) (ensures (mem x l == (count x l > 0)))
      [SMTPat (mem x l)] (decreases l)
let rec mem_count #a x l = match l with
=======
let rec sorted f = function
  | x::y::xs -> f x y && sorted f (y::xs)
  | _ -> true

type total_order (a:Type) =
  f:(a -> a -> Tot bool) {
      (forall a. f a a) // reflexive
    /\ (forall a1 a2. f a1 a2 /\ f a2 a1 ==> a1 = a2) // anti-symmetric
    /\ (forall a1 a2 a3. f a1 a2 /\ f a2 a3 ==> f a1 a3) // transitive
    /\ (forall a1 a2. f a1 a2 \/ f a2 a1) // total
  }

val count: 'a -> list 'a -> Tot nat
let rec count x = function
  | hd::tl -> (if hd = x then 1 else 0) + count x tl
  | [] -> 0


val mem_count: x:'a -> l:list 'a ->
  Lemma (requires True)
	(ensures (mem x l = (count x l > 0)))
	(decreases l)
  [SMTPat (mem x l)]
let rec mem_count x = function
>>>>>>> 060188f8
  | [] -> ()
  | _::tl -> mem_count x tl


<<<<<<< HEAD
val append_count: #a:Type{hasEq a} -> l:list a -> m:list a -> x:a
               -> Lemma (requires True)
                        (ensures (count x (append l m) = (count x l + count x m)))
                        [SMTPat (count x (append l m))]
let rec append_count #a l m x = match l with
=======
val append_count: l:list 'a -> m:list 'a -> x:'a ->
  Lemma (requires True)
        (ensures (count x (l @ m) = (count x l + count x m)))
  [SMTPat (count x (l @ m))]
let rec append_count l m x =
  match l with
>>>>>>> 060188f8
  | [] -> ()
  | hd::tl -> append_count tl m x


val partition: ('a -> Tot bool) -> list 'a -> Tot (list 'a * list 'a)
let rec partition f = function
  | [] -> [], []
  | hd::tl ->
<<<<<<< HEAD
     let l1, l2 = partition p tl in
     if p hd
     then hd::l1, l2
     else l1, hd::l2

(* this is used only to speed things up *)
type trigger (#a:Type) (x:a) = True

val partition_lemma: #a:Type{hasEq a} -> f:(a -> Tot bool) -> l:list a -> Lemma (requires True)
      (ensures (forall hi lo. (hi, lo) = partition f l
                ==>  (length l = length hi + length lo
                 /\ (forall x.{:pattern (trigger x)}
                              trigger x ==>
                               (mem x hi ==> f x)
                           /\  (mem x lo ==> not (f x))
                           /\  (count x l = count x hi + count x lo)))))
      [SMTPat (partition f l)]
let rec partition_lemma #a f l = match l with
    | [] -> ()
    | hd::tl -> cut (trigger hd); partition_lemma f tl


val sorted_app_lemma: #a:eqtype
                      -> f:(a -> a -> Tot bool){total_order a f}
                      -> l1:list a{sorted f l1}
                      -> l2:list a{sorted f l2}
                      -> pivot:a
                      -> Lemma (requires ((forall y.{:pattern (trigger y)} trigger y ==>
                                                        ((mem y l1 ==> not (f pivot y))
                                                      /\ (mem y l2 ==> f pivot y)))))
                               (ensures (sorted f (append l1 (pivot::l2))))
                               [SMTPat (sorted f (append l1 (pivot::l2)))]
let rec sorted_app_lemma #a f l1 l2 pivot = match l1 with
    | [] -> if is_Cons l2 then cut (trigger (Cons.hd l2)) else ()
    | hd::tl -> cut (trigger hd); sorted_app_lemma f tl l2 pivot

val sort: #a:eqtype -> f:(a -> a -> Tot bool){total_order a f}
       -> l:list a
       -> Tot (m:list a{sorted f m /\ (forall i.{:pattern trigger i} trigger i ==> (count i l = count i m))})
              (decreases (length l))
let rec sort #a f = function
=======
    let l1, l2 = partition f tl in
    if f hd then (hd::l1, l2) else (l1, hd::l2)


val partition_lemma: f:('a -> Tot bool) -> l:list 'a ->
  Lemma (requires True)
        (ensures (let (hi, lo) = partition f l in
                  length l = length hi + length lo
                  /\ (forall x. (mem x hi ==>   f x)
                        /\ (mem x lo ==> ~(f x))
                        /\ (count x l = count x hi + count x lo))))
  [SMTPat (partition f l)]
let rec partition_lemma f l = match l with
  | [] -> ()
  | hd::tl ->  partition_lemma f tl


val sorted_app_lemma: f:total_order 'a
  -> l1:list 'a{sorted f l1} -> l2:list 'a{sorted f l2} -> pivot:'a
  -> Lemma (requires (forall y. (mem y l1 ==> ~(f pivot y))
		        /\ (mem y l2 ==>   f pivot y)))
          (ensures (sorted f (l1 @ pivot :: l2)))
  [SMTPat (sorted f (l1 @ pivot::l2))]
let rec sorted_app_lemma #a f l1 l2 pivot =
  match l1 with
  | hd::tl -> sorted_app_lemma f tl l2 pivot
  | _ -> ()

type is_permutation (a:Type) (l:list a) (m:list a) =
  forall x. count x l = count x m

val quicksort: f:total_order 'a -> l:list 'a ->
  Tot (m:list 'a{sorted f m /\ is_permutation 'a l m})
  (decreases (length l))
let rec quicksort f = function
>>>>>>> 060188f8
  | [] -> []
  | pivot::tl ->
    let hi, lo = partition (f pivot) tl in
    (quicksort f lo) @ pivot :: quicksort f hi<|MERGE_RESOLUTION|>--- conflicted
+++ resolved
@@ -6,36 +6,11 @@
 
 (* Specification of sorted according to a comparison function f *)
 val sorted: ('a -> 'a -> Tot bool) -> list 'a -> Tot bool
-<<<<<<< HEAD
-let rec sorted f l = match l with
-    | [] -> true
-    | [x] -> true
-    | x::y::xs -> f x y && sorted f (y::xs)
-
-
-type total_order (a:Type) (f: (a -> a -> Tot bool)) =
-    (forall a. f a a)                                           (* reflexivity   *)
-    /\ (forall a1 a2. (f a1 a2 /\ f a2 a1)  ==> a1 == a2)       (* anti-symmetry *)
-    /\ (forall a1 a2 a3. f a1 a2 /\ f a2 a3 ==> f a1 a3)        (* transitivity  *)
-    /\ (forall a1 a2. f a1 a2 \/ f a2 a1)                       (* totality      *)
-
-
-val count : #a:Type{hasEq a} -> a -> list a -> Tot nat
-let rec count (#a:Type{hasEq a}) (x:a) (l:list a) = match l with
-  | hd::tl -> (if hd=x then 1 else 0) + count x tl
-  | [] -> 0
-
-
-val mem_count : #a:Type{hasEq a} -> x:a -> l:list a ->
-      Lemma (requires True) (ensures (mem x l == (count x l > 0)))
-      [SMTPat (mem x l)] (decreases l)
-let rec mem_count #a x l = match l with
-=======
 let rec sorted f = function
   | x::y::xs -> f x y && sorted f (y::xs)
   | _ -> true
 
-type total_order (a:Type) =
+type total_order (a:eqtype) =
   f:(a -> a -> Tot bool) {
       (forall a. f a a) // reflexive
     /\ (forall a1 a2. f a1 a2 /\ f a2 a1 ==> a1 = a2) // anti-symmetric
@@ -43,37 +18,28 @@
     /\ (forall a1 a2. f a1 a2 \/ f a2 a1) // total
   }
 
-val count: 'a -> list 'a -> Tot nat
-let rec count x = function
+val count: #a:eqtype -> a -> list a -> Tot nat
+let rec count #a x = function
   | hd::tl -> (if hd = x then 1 else 0) + count x tl
   | [] -> 0
 
 
-val mem_count: x:'a -> l:list 'a ->
+val mem_count: #a:eqtype -> x:a -> l:list a ->
   Lemma (requires True)
 	(ensures (mem x l = (count x l > 0)))
 	(decreases l)
   [SMTPat (mem x l)]
-let rec mem_count x = function
->>>>>>> 060188f8
+let rec mem_count #a x = function
   | [] -> ()
   | _::tl -> mem_count x tl
 
 
-<<<<<<< HEAD
-val append_count: #a:Type{hasEq a} -> l:list a -> m:list a -> x:a
-               -> Lemma (requires True)
-                        (ensures (count x (append l m) = (count x l + count x m)))
-                        [SMTPat (count x (append l m))]
-let rec append_count #a l m x = match l with
-=======
-val append_count: l:list 'a -> m:list 'a -> x:'a ->
+val append_count: #a:eqtype -> l:list a -> m:list a -> x:a ->
   Lemma (requires True)
         (ensures (count x (l @ m) = (count x l + count x m)))
   [SMTPat (count x (l @ m))]
-let rec append_count l m x =
+let rec append_count #a l m x =
   match l with
->>>>>>> 060188f8
   | [] -> ()
   | hd::tl -> append_count tl m x
 
@@ -82,54 +48,11 @@
 let rec partition f = function
   | [] -> [], []
   | hd::tl ->
-<<<<<<< HEAD
-     let l1, l2 = partition p tl in
-     if p hd
-     then hd::l1, l2
-     else l1, hd::l2
-
-(* this is used only to speed things up *)
-type trigger (#a:Type) (x:a) = True
-
-val partition_lemma: #a:Type{hasEq a} -> f:(a -> Tot bool) -> l:list a -> Lemma (requires True)
-      (ensures (forall hi lo. (hi, lo) = partition f l
-                ==>  (length l = length hi + length lo
-                 /\ (forall x.{:pattern (trigger x)}
-                              trigger x ==>
-                               (mem x hi ==> f x)
-                           /\  (mem x lo ==> not (f x))
-                           /\  (count x l = count x hi + count x lo)))))
-      [SMTPat (partition f l)]
-let rec partition_lemma #a f l = match l with
-    | [] -> ()
-    | hd::tl -> cut (trigger hd); partition_lemma f tl
-
-
-val sorted_app_lemma: #a:eqtype
-                      -> f:(a -> a -> Tot bool){total_order a f}
-                      -> l1:list a{sorted f l1}
-                      -> l2:list a{sorted f l2}
-                      -> pivot:a
-                      -> Lemma (requires ((forall y.{:pattern (trigger y)} trigger y ==>
-                                                        ((mem y l1 ==> not (f pivot y))
-                                                      /\ (mem y l2 ==> f pivot y)))))
-                               (ensures (sorted f (append l1 (pivot::l2))))
-                               [SMTPat (sorted f (append l1 (pivot::l2)))]
-let rec sorted_app_lemma #a f l1 l2 pivot = match l1 with
-    | [] -> if is_Cons l2 then cut (trigger (Cons.hd l2)) else ()
-    | hd::tl -> cut (trigger hd); sorted_app_lemma f tl l2 pivot
-
-val sort: #a:eqtype -> f:(a -> a -> Tot bool){total_order a f}
-       -> l:list a
-       -> Tot (m:list a{sorted f m /\ (forall i.{:pattern trigger i} trigger i ==> (count i l = count i m))})
-              (decreases (length l))
-let rec sort #a f = function
-=======
     let l1, l2 = partition f tl in
     if f hd then (hd::l1, l2) else (l1, hd::l2)
 
 
-val partition_lemma: f:('a -> Tot bool) -> l:list 'a ->
+val partition_lemma: #a:eqtype -> f:(a -> Tot bool) -> l:list a ->
   Lemma (requires True)
         (ensures (let (hi, lo) = partition f l in
                   length l = length hi + length lo
@@ -137,13 +60,13 @@
                         /\ (mem x lo ==> ~(f x))
                         /\ (count x l = count x hi + count x lo))))
   [SMTPat (partition f l)]
-let rec partition_lemma f l = match l with
+let rec partition_lemma #a f l = match l with
   | [] -> ()
   | hd::tl ->  partition_lemma f tl
 
 
-val sorted_app_lemma: f:total_order 'a
-  -> l1:list 'a{sorted f l1} -> l2:list 'a{sorted f l2} -> pivot:'a
+val sorted_app_lemma: #a:eqtype -> f:total_order a
+  -> l1:list a{sorted f l1} -> l2:list a{sorted f l2} -> pivot:a
   -> Lemma (requires (forall y. (mem y l1 ==> ~(f pivot y))
 		        /\ (mem y l2 ==>   f pivot y)))
           (ensures (sorted f (l1 @ pivot :: l2)))
@@ -153,14 +76,13 @@
   | hd::tl -> sorted_app_lemma f tl l2 pivot
   | _ -> ()
 
-type is_permutation (a:Type) (l:list a) (m:list a) =
+type is_permutation (a:eqtype) (l:list a) (m:list a) =
   forall x. count x l = count x m
 
-val quicksort: f:total_order 'a -> l:list 'a ->
-  Tot (m:list 'a{sorted f m /\ is_permutation 'a l m})
+val quicksort: #a:eqtype -> f:total_order a -> l:list a ->
+  Tot (m:list a{sorted f m /\ is_permutation a l m})
   (decreases (length l))
-let rec quicksort f = function
->>>>>>> 060188f8
+let rec quicksort #a f = function
   | [] -> []
   | pivot::tl ->
     let hi, lo = partition (f pivot) tl in
