--- conflicted
+++ resolved
@@ -55,17 +55,10 @@
            as_seq h0 b == as_seq h1 b) /\
         serialized (enc h1) buf r h0 h1))
 
-<<<<<<< HEAD
-unfold inline_for_extraction
-let serializer (enc:bytes) = serializer_any TSet.empty (fun _ -> enc)
-
-unfold inline_for_extraction
-=======
 inline_for_extraction unfold
 let serializer (enc:bytes) = serializer_any TSet.empty (fun _ -> enc)
 
 inline_for_extraction unfold
->>>>>>> f2871bad
 let serializer_1 (input:bslice) (enc: buffer_fun (TSet.singleton input)) =
     serializer_any (TSet.singleton input) (fun h -> enc h)
 
