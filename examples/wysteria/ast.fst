--- conflicted
+++ resolved
@@ -1,2502 +1,234 @@
-(*--build-config
-    options:--admit_fsi OrdSet --admit_fsi OrdMap;
-    variables:LIB=../../lib;
-    other-files:$LIB/ordset.fsi $LIB/ordmap.fsi $LIB/list.fst
- --*)
-
-module AST
-
-open OrdMap
-
-open OrdSet
-
-type other_info = nat
-
-type varname = string
-
-type prin = nat
-
-val p_cmp: prin -> prin -> Tot bool
-let p_cmp p1 p2 = p1 <= p2
-
-type prins = s:ordset prin p_cmp{not (s = empty)}
-
-type eprins = ordset prin p_cmp
-
-type const =
-  | C_prin : c:prin -> const
-  | C_prins: c:prins -> const
-
-  | C_unit : const
-  | C_nat  : c:nat -> const
-  | C_bool : c:bool -> const
-
-type exp' =
-<<<<<<< HEAD
-  | E_aspar   : ps:exp -> e:exp -> exp'
-  | E_assec   : ps:exp -> e:exp -> exp'
-  | E_unbox   : e:exp  -> exp'
-  | E_mkwire  : e1:exp -> e2:exp -> exp'
-  | E_projwire: e1:exp -> e2:exp -> exp'
-
-  | E_const   : c:const -> exp'
-  | E_var     : x:varname -> exp'
-  | E_let     : x:varname -> e1:exp -> e2:exp -> exp'
-  | E_abs     : x:varname -> e:exp -> exp'
-  | E_fix     : f:varname -> x:varname -> e:exp -> exp'
-  | E_empabs  : x:varname -> e:exp -> exp'
-  | E_app     : e1:exp -> e2:exp -> exp'
-=======
-  | E_aspar     : ps:exp -> e:exp -> exp'
-  | E_assec     : ps:exp -> e:exp -> exp'
-  | E_unbox     : e:exp  -> exp'
-  | E_mkwire    : e1:exp -> e2:exp -> exp'
-  | E_projwire  : e1:exp -> e2:exp -> exp'
-  | E_concatwire: e1:exp -> e2:exp -> exp'
-
-  | E_const     : c:const -> exp'
-  | E_var       : x:varname -> exp'
-  | E_let       : x:varname -> e1:exp -> e2:exp -> exp'
-  | E_abs       : x:varname -> e:exp -> exp'
-  | E_fix       : f:varname -> x:varname -> e:exp -> exp'
-  | E_empabs    : x:varname -> e:exp -> exp'
-  | E_app       : e1:exp -> e2:exp -> exp'
->>>>>>> 26868453
-
-and exp =
-  | Exp: e:exp' -> info:option other_info -> exp
-
-type canbox = | Can_b | Cannot_b
-
-val canbox_const: c:const -> Tot canbox
-let canbox_const c = match c with
-  | C_prin _
-  | C_prins _ -> Cannot_b
-  
-  | C_unit
-  | C_nat _
-  | C_bool _  -> Can_b
-
-(* if empty, Can_b then can_wire *)
-type v_meta = eprins * canbox
-
-type value: v_meta -> Type =
-  | V_const   : c:const -> value (empty, canbox_const c)
-
-  | V_box     : #meta:v_meta -> ps:prins
-                -> v:value meta{subset (fst meta) ps /\ (snd meta) = Can_b}
-                -> value (ps, Can_b)
-                
-  | V_wire    : eps:eprins -> m:v_wire eps -> value (empty, Cannot_b)
-
-  | V_clos    : en:env -> x:varname -> e:exp -> value (empty, Cannot_b)
-  
-  | V_fix_clos: en:env -> f:varname -> x:varname -> e:exp -> value (empty, Cannot_b)
-
-  | V_emp_clos: x:varname -> e:exp -> value (empty, Can_b)
-
-  (* bomb value, comes up in target only *)
-  | V_emp     : value (empty, Can_b)
-
-and v_wire (eps:eprins) =
-  m:ordmap prin (value (empty, Can_b)) p_cmp{forall p. mem p eps = contains p m}
-
-and dvalue:Type =
-  | D_v: meta:v_meta -> v:value meta -> dvalue
-
-and env = varname -> Tot (option dvalue)
-
-assume val preceds_axiom: en:env -> x:varname -> Lemma (ensures (en x << en))
-
-type redex =
-  | R_aspar     : #meta:v_meta -> ps:prins -> v:value meta -> redex
-  | R_assec     : #meta:v_meta -> ps:prins -> v:value meta -> redex
-  | R_box       : #meta:v_meta -> ps:prins -> v:value meta -> redex
-  | R_unbox     : #meta:v_meta -> v:value meta -> redex
-  | R_mkwire    : #mps:v_meta -> #mv:v_meta -> vps:value mps -> v:value mv -> redex
-  | R_projwire  : #meta:v_meta -> p:prin -> v:value meta -> redex
-  | R_concatwire: #meta1:v_meta -> #meta2:v_meta -> v1:value meta1 -> v2:value meta2 -> redex
-  | R_let       : #meta:v_meta -> x:varname -> v:value meta -> e:exp -> redex
-  | R_app       : #meta1:v_meta -> #meta2:v_meta -> v1:value meta1 -> v2:value meta2
-                  -> redex
-
-val empty_env: env
-let empty_env = fun _ -> None
-
-val update_env: #meta:v_meta -> env -> varname -> value meta -> Tot env
-let update_env #meta en x v = fun y -> if y = x then Some (D_v meta v) else en y
-
-type as_mode =
-  | Par
-  | Sec
-
-type mode =
-  | Mode: m:as_mode -> ps:prins -> mode
-
-type frame' =
-  | F_aspar_ps     : e:exp -> frame'
-  | F_aspar_e      : ps:prins -> frame'
-  | F_assec_ps     : e:exp -> frame'
-  | F_assec_e      : ps:prins -> frame'
-  | F_assec_ret    : frame'
-  | F_box_e        : ps:prins -> frame'
-  | F_unbox        : frame'
-  | F_mkwire_ps    : e:exp -> frame'
-  | F_mkwire_e     : #meta:v_meta -> v:value meta -> frame'
-  | F_projwire_p   : e:exp -> frame'
-  | F_projwire_e   : p:prin -> frame'
-  | F_concatwire_e1: e:exp -> frame'
-  | F_concatwire_e2: #meta:v_meta -> v:value meta -> frame'
-  | F_let          : x:varname -> e2:exp -> frame'
-  | F_app_e1       : e2:exp -> frame'
-  | F_app_e2       : #meta:v_meta -> v:value meta -> frame'
-
-type frame =
-  | Frame: m:mode -> en:env -> f:frame'-> frame
-
-type stack = list frame
-
-type term =
-  | T_exp     : e:exp -> term
-  | T_red     : r:redex -> term
-  | T_val     : #meta:v_meta -> v:value meta -> term
-
-  | T_sec_wait: term
-
-type level = | Source | Target
-
-val src: level -> Tot bool
-let src = is_Source
-
-type mode_inv (m:mode) (l:level) =
-  (is_Target l /\ Mode.m m = Par) ==> is_singleton (Mode.ps m)
-
-val is_sec_frame: f':frame' -> Tot bool
-let is_sec_frame f' =
-  not (is_F_aspar_ps f' || is_F_aspar_e f' || is_F_box_e f')
-
-val stack_source_inv: stack -> mode -> Tot bool
-let rec stack_source_inv s (Mode as_m ps) = match s with
-  | []                  -> not (as_m = Sec)
-  | (Frame m' _ f')::tl ->
-    let Mode as_m' ps' = m' in
-    (not (as_m = Par) || as_m' = Par)                              &&
-    (not (as_m = Par) || not (is_F_assec_ret f'))                  &&
-    (not (as_m = Sec) || (not (as_m' = Par) || is_F_assec_ret f')) &&
-    (not (as_m' = Sec) || (is_sec_frame f' && is_Cons tl))         &&
-    (not (is_F_box_e f') || (ps = F_box_e.ps f'))                  &&
-    (ps = ps' || (subset ps ps' && is_F_box_e f'))                 &&
-    stack_source_inv tl m'
-
-val stack_target_inv: stack -> mode -> Tot bool
-let rec stack_target_inv s m = match s with
-  | []                  -> true
-  | (Frame m' _ f')::tl ->
-    m = m'                                             &&
-    (not (Mode.m m' = Par) || not (is_F_assec_ret f')) &&
-    (not (Mode.m m' = Sec) || is_sec_frame f')         &&
-    stack_target_inv tl m
-
-val stack_inv: stack -> mode -> level -> Tot bool
-let rec stack_inv s m l =
-  if is_Source l then stack_source_inv s m else stack_target_inv s m
-
-val is_sec_redex: redex -> Tot bool
-let is_sec_redex r = not (is_R_aspar r || is_R_box r)
-
-val term_inv: term -> mode -> level -> Tot bool
-let term_inv t m l =
-  (not (is_Source l) || not (t = T_sec_wait)) &&
-  (not (is_T_red t && Mode.m m = Sec) || is_sec_redex (T_red.r t))
-
-type config =
-  | Conf: l:level -> m:mode{mode_inv m l} -> s:stack{stack_inv s m l}
-          -> en:env -> t:term{term_inv t m l} -> config
-
-type sconfig = c:config{is_Source (Conf.l c)}
-type tconfig = c:config{is_Target (Conf.l c)}
-
-val is_sframe: c:config -> f:(frame' -> Tot bool) -> Tot bool
-let is_sframe (Conf _ _ s _ _) f = is_Cons s && f (Frame.f (Cons.hd s))
-
-val is_value: c:config -> Tot bool
-let is_value c = is_T_val (Conf.t c)
-
-val is_value_ps: c:config -> Tot bool
-let is_value_ps c = match c with
-  | Conf _ _ _ _ (T_val (V_const (C_prins _))) -> true
-  | _                                          -> false
-
-val is_value_p: c:config -> Tot bool
-let is_value_p c = match c with
-  | Conf _ _ _ _ (T_val (V_const (C_prin _))) -> true
-  | _                                         -> false
-
-val c_value: c:config{is_value c} -> Tot dvalue
-let c_value (Conf _ _ _ _ (T_val #meta v)) = D_v meta v
-
-val c_value_ps: c:config{is_value_ps c} -> Tot prins
-let c_value_ps c = match c with
-  | Conf _ _ _ _ (T_val (V_const (C_prins ps))) -> ps
-
-val c_value_p: c:config{is_value_p c} -> Tot prin
-let c_value_p c = match c with
-  | Conf _ _ _ _ (T_val (V_const (C_prin p))) -> p
-
-val is_par: config -> Tot bool
-let is_par c = is_Par (Mode.m (Conf.m c))
-
-val is_sec: config -> Tot bool
-<<<<<<< HEAD
-let is_sec c = is_Sec (Mode.m (Conf.m c))
-
-type pre_easpar (c:config) =
-  is_T_exp (Conf.t c) /\ is_E_aspar (Exp.e (T_exp.e (Conf.t c))) /\ is_par c
-
-type pre_eapp (c:config) =
-  is_T_exp (Conf.t c) /\ is_E_app (Exp.e (T_exp.e (Conf.t c)))
-
-type pre_eabs (c:config) =
-  is_T_exp (Conf.t c) /\ is_E_abs (Exp.e (T_exp.e (Conf.t c)))
-  
-type pre_efix (c:config) =
-  is_T_exp (Conf.t c) /\ is_E_fix (Exp.e (T_exp.e (Conf.t c)))
-
-type pre_eempabs (c:config) =
-  is_T_exp (Conf.t c) /\ is_E_empabs (Exp.e (T_exp.e (Conf.t c)))
-
-type pre_elet (c:config) =
-  is_T_exp (Conf.t c) /\ is_E_let (Exp.e (T_exp.e (Conf.t c)))
-
-type pre_evar (c:config) =
-  is_T_exp (Conf.t c) /\ is_E_var (Exp.e (T_exp.e (Conf.t c))) /\
-  is_Some ((Conf.en c) (E_var.x (Exp.e (T_exp.e (Conf.t c)))))
-
-type pre_econst (c:config) =
-  is_T_exp (Conf.t c) /\ is_E_const (Exp.e (T_exp.e (Conf.t c)))
-
-type pre_eunbox (c:config) =
-  is_T_exp (Conf.t c) /\ is_E_unbox (Exp.e (T_exp.e (Conf.t c)))
-  
-type pre_emkwire (c:config) =
-  is_T_exp (Conf.t c) /\ is_E_mkwire (Exp.e (T_exp.e (Conf.t c)))
-
-type pre_eprojwire (c:config) =
-  is_T_exp (Conf.t c) /\ is_E_projwire (Exp.e (T_exp.e (Conf.t c)))
-
-(* pre returns comp, for src it's never Skip *)
-type comp = | Do | Skip | NA
-
-val step_aspar_e1: c:config{pre_easpar c} -> Tot config
-let step_aspar_e1 (Conf l m s en (T_exp (Exp (E_aspar e1 e2) _))) =
-  Conf l m ((Frame m en (F_aspar_ps e2))::s) en (T_exp e1)
-
-val step_unbox_e: c:config{pre_eunbox c} -> Tot config
-let step_unbox_e (Conf l m s en (T_exp (Exp (E_unbox e) _))) =
-  Conf l m ((Frame m en F_unbox)::s) en (T_exp e)
-  
-val step_mkwire_e1: c:config{pre_emkwire c} -> Tot config
-let step_mkwire_e1 (Conf l m s en (T_exp (Exp (E_mkwire e1 e2) _))) =
-  Conf l m ((Frame m en (F_mkwire_ps e2))::s) en (T_exp e1)
-
-val step_projwire_e1: c:config{pre_eprojwire c} -> Tot config
-let step_projwire_e1 (Conf l m s en (T_exp (Exp (E_projwire e1 e2) _))) =
-  Conf l m ((Frame m en (F_projwire_p e2))::s) en (T_exp e1)
-
-val step_const: c:config{pre_econst c} -> Tot config
-let step_const (Conf l m s en (T_exp (Exp (E_const c) _))) =
-  Conf l m s en (T_val (V_const c))
-
-val step_var: c:config{pre_evar c} -> Tot config
-let step_var (Conf l m s en (T_exp (Exp (E_var x) _))) =
-  let Some (D_v _ v) = en x in
-  Conf l m s en (T_val v)
-
-val step_let_e1: c:config{pre_elet c} -> Tot config
-let step_let_e1 (Conf l m s en (T_exp (Exp (E_let x e1 e2) _))) =
-  Conf l m ((Frame m en (F_let x e2))::s) en (T_exp e1)
-
-val step_abs: c:config{pre_eabs c} -> Tot config
-let step_abs (Conf l m s en (T_exp (Exp (E_abs x e) _))) =
-  Conf l m s en (T_val (V_clos en x e))
-  
-val step_fix: c:config{pre_efix c} -> Tot config
-let step_fix (Conf l m s en (T_exp (Exp (E_fix f x e) _))) =
-  Conf l m s en (T_val (V_fix_clos en f x e))
-
-val step_empabs: c:config{pre_eempabs c} -> Tot config
-let step_empabs (Conf l m s en (T_exp (Exp (E_empabs x e) _))) =
-  Conf l m s en (T_val (V_emp_clos x e))
-
-val step_app_e1: c:config{pre_eapp c} -> Tot config
-let step_app_e1 (Conf l m s en (T_exp (Exp (E_app e1 e2) _))) =
-  Conf l m ((Frame m en (F_app_e1 e2))::s) en (T_exp e1)
-
-val step_aspar_e2: c:config{is_value_ps c /\ is_sframe c is_F_aspar_ps}
-                   -> Tot config
-let step_aspar_e2 (Conf l _ ((Frame m en (F_aspar_ps e))::s) _
-                        (T_val (V_const (C_prins ps)))) =
-  Conf l m ((Frame m en (F_aspar_e ps))::s) en (T_exp e)
-
-val step_mkwire_e2: c:config{is_value c /\ is_sframe c is_F_mkwire_ps}
-                    -> Tot config
-let step_mkwire_e2 (Conf l _ ((Frame m en (F_mkwire_ps e))::s) _
-                         (T_val v)) =
-  Conf l m ((Frame m en (F_mkwire_e v))::s) en (T_exp e)
-
-val step_projwire_e2: c:config{is_value_p c /\ is_sframe c is_F_projwire_p}
-                      -> Tot config
-let step_projwire_e2 (Conf l _ ((Frame m en (F_projwire_p e))::s) _
-                           (T_val (V_const (C_prin p)))) =
-  Conf l m ((Frame m en (F_projwire_e p))::s) en (T_exp e)
-
-val step_app_e2: c:config{is_value c /\ is_sframe c is_F_app_e1}
-                 -> Tot config
-let step_app_e2 (Conf l _ ((Frame m en (F_app_e1 e2))::s) _ (T_val v)) =
-  Conf l m ((Frame m en (F_app_e2 v))::s) en (T_exp e2)
-
-val step_aspar_red: c:config{is_value c /\ is_sframe c is_F_aspar_e}
-                    -> Tot config
-let step_aspar_red (Conf l _ ((Frame m en (F_aspar_e ps))::s) _ (T_val v)) =
-  Conf l m s en (T_red (R_aspar ps v))
-
-val step_box_red: c:config{is_value c /\ is_sframe c is_F_box_e}
-                  -> Tot config
-let step_box_red (Conf l _ ((Frame m en (F_box_e ps))::s) _ (T_val v)) =
-  Conf l m s en (T_red (R_box ps v))
-
-val step_unbox_red: c:config{is_value c /\ is_sframe c is_F_unbox}
-                  -> Tot config
-let step_unbox_red (Conf l _ ((Frame m en F_unbox)::s) _ (T_val v)) =
-  Conf l m s en (T_red (R_unbox v))
-
-val step_projwire_red: c:config{is_value c /\ is_sframe c is_F_projwire_e}
-                       -> Tot config
-let step_projwire_red (Conf l _ ((Frame m en (F_projwire_e p))::s) _ (T_val v)) =
-  Conf l m s en (T_red (R_projwire p v))
-
-val step_mkwire_red: c:config{is_value c /\ is_sframe c is_F_mkwire_e}
-                     -> Tot config
-let step_mkwire_red (Conf l _ ((Frame m en (F_mkwire_e v1))::s) _ (T_val v2)) =
-  Conf l m s en (T_red (R_mkwire v1 v2))
-
-val step_let_red: c:config{is_value c /\ is_sframe c is_F_let}
-                  -> Tot config
-let step_let_red (Conf l _ ((Frame m en (F_let x e2))::s) _ (T_val v)) =
-  Conf l m s en (T_red (R_let x v e2))
-
-val step_app_red: c:config{is_value c /\ is_sframe c is_F_app_e2}
-                  -> Tot config
-let step_app_red (Conf l _ ((Frame m en (F_app_e2 v1))::s) _ (T_val v2)) =
-  Conf l m s en (T_red (R_app v1 v2))
-
-val is_clos: #meta:v_meta -> value meta -> Tot bool
-let is_clos #meta v = is_V_clos v || is_V_fix_clos v || is_V_emp_clos v
-
-val get_en_b: #meta:v_meta -> v:value meta{is_clos v} -> Tot (env * varname * exp)
-let get_en_b #meta v = match v with
-  | V_clos en x e       -> en, x, e
-  | V_fix_clos en f x e -> update_env #(empty, Cannot_b) en f (V_fix_clos en f x e), x, e
-  | V_emp_clos x e      -> empty_env, x, e
-
-val pre_aspar: config -> Tot comp
-let pre_aspar c = match c with
-  | Conf l (Mode Par ps1) _ _ (T_red (R_aspar ps2 v)) ->
-    if is_clos v then
-      if src l then
-        if subset ps2 ps1 then Do else NA
-      else
-        if subset ps1 ps2 then Do else Skip
-    else NA
-
-  | _ -> NA
-
-val step_aspar: c:config{not (pre_aspar c = NA)} -> Tot config
-let step_aspar c = match c with
-  | Conf l m s en' (T_red (R_aspar ps v)) ->
-    let en, x, e = get_en_b v in
-    let m'  = if src l then Mode Par ps else m in
-    let s'  = (Frame m en' (F_box_e ps))::s in
-
-    (*
-     * for parties not in ps, the choice of empty_env is arbitrary
-     * perhaps we should prove the theorem using any env and then
-     * implementation can make whatever decision (retain env as in F* semantics)
-     *)
-    let en', t' =
-      if src l then update_env en x (V_const C_unit), T_exp e
-      else
-        if pre_aspar c = Do then update_env en x (V_const C_unit), T_exp e
-        else empty_env, T_val V_emp
-    in
-
-    Conf l m' s' en' t'
-
-val pre_box: config -> Tot comp
-let pre_box c = match c with
-  | Conf l (Mode Par ps1) _ _ (T_red (R_box #meta ps2 _)) ->
-    let (ps', b) = meta in
-    if subset ps' ps2 && is_Can_b b then
-      if src l then
-        if subset ps2 ps1 then Do else NA
-      else Do
-    else NA
-
-  | _ -> NA
-
-val step_box: c:config{pre_box c = Do} -> Tot config
-let step_box c = match c with
-  | Conf l m s en (T_red (R_box ps v)) -> Conf l m s en (T_val (V_box ps v))
-
-val pre_unbox: config -> Tot comp
-let pre_unbox c = match c with
-  | Conf _ (Mode as_m ps1) _ _ (T_red (R_unbox (V_box ps2 _))) ->
-    if as_m = Par then
-      if subset ps1 ps2 then Do else NA
-    else
-      if not (intersect ps1 ps2 = empty) then Do else NA
-
-  | _ -> NA
-
-val step_unbox: c:config{pre_unbox c = Do} -> Tot config
-let step_unbox c = match c with
-  | Conf l m s en (T_red (R_unbox (V_box _ v))) -> Conf l m s en (T_val v)
-
-val pre_mkwire: config -> Tot comp
-let pre_mkwire c = match c with
-  | Conf l (Mode Par ps) _ _ (T_red (R_mkwire (V_const (C_prins ps'))
-                                                       (V_box #mv ps'' _))) ->
-    if fst mv = empty && snd mv = Can_b then
-      if src l then
-        if subset ps' ps && subset ps' ps'' then Do else NA
-      else Do
-    else NA
-  
-  | Conf _ (Mode Sec ps) _ _
-         (T_red (R_mkwire #mps #mv (V_box ps' (V_const (C_prins ps''))) _)) ->
-    if fst mv = empty && snd mv = Can_b then
-      if subset ps'' ps && subset ps ps' then Do else NA
-    else NA
-
-  | _ -> NA
-
-assume val const_on:
-  eps:eprins -> v:value (empty, Can_b)
-  -> Tot (w:v_wire eps{forall p. (mem p eps ==> select p w = Some v)})
-
-val step_mkwire: c:config{pre_mkwire c = Do} -> Tot config
-let step_mkwire c = match c with
-  | Conf l (Mode Par ps) s en (T_red (R_mkwire (V_const (C_prins ps'))
-                                                        (V_box _ v))) ->
-    let eps, w =
-      if src l then ps', const_on ps' v
-      else
-        if subset ps ps' then
-          ps, const_on ps v
-        else empty, OrdMap.empty
-    in
-    Conf l (Mode Par ps) s en (T_val (V_wire eps w))
-
-  | Conf l (Mode Sec ps) s en (T_red (R_mkwire (V_box _ (V_const (C_prins ps''))) v)) ->
-    Conf l (Mode Sec ps) s en (T_val (V_wire ps'' (const_on ps'' v)))
-
-val pre_projwire: config -> Tot comp
-let pre_projwire c = match c with
-  | Conf _ (Mode as_m ps) _ _ (T_red (R_projwire p (V_wire eps _))) ->
-    if as_m = Par then
-      if ps = singleton p && mem p eps then Do else NA
-    else
-      if mem p ps && mem p eps then Do else NA
-    
-  | _ -> NA
-
-val step_projwire: c:config{pre_projwire c = Do} -> Tot config
-let step_projwire c = match c with
-  | Conf l m s en (T_red (R_projwire p (V_wire _ w))) ->
-    Conf l m s en (T_val (Some.v (select p w)))
-    
-val is_let_redex: c:config -> Tot bool
-let is_let_redex c = match c with
-  | Conf _ _ _ _ (T_red (R_let _ _ _)) -> true
-  | _                                  -> false
-
-val step_let: c:config{is_let_redex c} -> Tot config
-let step_let c = match c with
-  | Conf l m s en (T_red (R_let x v1 e2)) ->
-    Conf l m s (update_env en x v1) (T_exp e2)
-
-val is_app_redex: c:config -> Tot bool
-let is_app_redex c = match c with
-  | Conf _ _ _ _ (T_red (R_app v _)) -> is_clos v
-
-  | _ -> false
-
-val step_app: c:config{is_app_redex c} -> Tot config
-let step_app c = match c with
-  | Conf l m s _ (T_red (R_app f v)) ->
-    let (en, x, e) = get_en_b f in
-    Conf l m s (update_env en x v) (T_exp e)
-
-type pre_eassec (c:config) =
-  is_T_exp (Conf.t c) /\ is_E_assec (Exp.e (T_exp.e (Conf.t c)))
-
-val step_assec_e1: c:config{pre_eassec c} -> Tot config
-let step_assec_e1 (Conf l m s en (T_exp (Exp (E_assec e1 e2) _))) =
-  Conf l m ((Frame m en (F_assec_ps e2))::s) en (T_exp e1)
-
-val step_assec_e2: c:config{is_value_ps c /\ is_sframe c is_F_assec_ps}
-                   -> Tot config
-let step_assec_e2 (Conf l _ ((Frame m en (F_assec_ps e))::s) _
-                        (T_val (V_const (C_prins ps)))) =
-  Conf l m ((Frame m en (F_assec_e ps))::s) en (T_exp e)
-
-val step_assec_red: c:config{is_value c /\ is_sframe c is_F_assec_e}
-                    -> Tot config
-let step_assec_red (Conf l _ ((Frame m en (F_assec_e ps))::s) _ (T_val v)) =
-  Conf l m s en (T_red (R_assec ps v))
-
-val pre_assec: config -> Tot comp
-let pre_assec c = match c with
-  | Conf l (Mode as_m ps1) _ _ (T_red (R_assec ps2 v)) ->
-    if is_clos v then
-      if l = Source || as_m = Sec then
-        if ps1 = ps2 then Do else NA
-      else NA
-    else NA
-
-  | _ -> NA
-
-val step_assec: c:config{not (pre_assec c = NA)} -> Tot config
-let step_assec c = match c with
-  | Conf l m s en' (T_red (R_assec ps v)) ->
-    let (en, x, e) = get_en_b v in
-    Conf l (Mode Sec ps) ((Frame m en' F_assec_ret)::s)
-           (update_env en x (V_const C_unit)) (T_exp e)
-
-val step_assec_ret: c:config{is_value c /\ is_sframe c is_F_assec_ret}
-                    -> Tot config
-let step_assec_ret (Conf l _ ((Frame m en F_assec_ret)::s) _ t) = Conf l m s en t
-
-type sstep: config -> config -> Type =
-
-  | C_aspar_ps:
-    c:config{pre_easpar c} -> c':config{c' = step_aspar_e1 c}
-    -> sstep c c'
-
-  | C_unbox:
-    c:config{pre_eunbox c} -> c':config{c' = step_unbox_e c}
-    -> sstep c c'
-    
-  | C_mkwire:
-    c:config{pre_emkwire c} -> c':config{c' = step_mkwire_e1 c}
-    -> sstep c c'
-
-  | C_projwire:
-    c:config{pre_eprojwire c} -> c':config{c' = step_projwire_e1 c}
-    -> sstep c c'
-
-  | C_const:
-    c:config{pre_econst c} -> c':config{c' = step_const c}
-    -> sstep c c'
-
-  | C_var:
-    c:config{pre_evar c} -> c':config{c' = step_var c}
-    -> sstep c c'
-
-  | C_let_e1:
-    c:config{pre_elet c} -> c':config{c' = step_let_e1 c}
-    -> sstep c c'
-
-  | C_abs:
-    c:config{pre_eabs c} -> c':config{c' = step_abs c}
-    -> sstep c c'
-    
-  | C_fix:
-    c:config{pre_efix c} -> c':config{c' = step_fix c}
-    -> sstep c c'
-
-  | C_empabs:
-    c:config{pre_eempabs c} -> c':config{c' = step_empabs c}
-    -> sstep c c'
-
-  | C_app_e1:
-    c:config{pre_eapp c} -> c':config{c' = step_app_e1 c}
-    -> sstep c c'
-
-  | C_aspar_e:
-    c:config{is_value_ps c /\ is_sframe c is_F_aspar_ps}
-    -> c':config{c' = step_aspar_e2 c}
-    -> sstep c c'
-    
-  | C_mkwire_e:
-    c:config{is_value c /\ is_sframe c is_F_mkwire_ps}
-    -> c':config{c' = step_mkwire_e2 c}
-    -> sstep c c'
-  
-  | C_projwire_e:
-    c:config{is_value_p c /\ is_sframe c is_F_projwire_p}
-    -> c':config{c' = step_projwire_e2 c}
-    -> sstep c c'
-
-  | C_app_e2:
-    c:config{is_value c /\ is_sframe c is_F_app_e1}
-    -> c':config{c' = step_app_e2 c}
-    -> sstep c c'
-
-  | C_aspar_red:
-    c:config{is_value c /\ is_sframe c is_F_aspar_e}
-    -> c':config{c' = step_aspar_red c}
-    -> sstep c c'
-
-  | C_box_red:
-    c:config{is_value c /\ is_sframe c is_F_box_e}
-    -> c':config{c' = step_box_red c}
-    -> sstep c c'
-
-  | C_unbox_red:
-    c:config{is_value c /\ is_sframe c is_F_unbox}
-    -> c':config{c' = step_unbox_red c}
-    -> sstep c c'
-    
-  | C_mkwire_red:
-    c:config{is_value c /\ is_sframe c is_F_mkwire_e}
-    -> c':config{c' = step_mkwire_red c}
-    -> sstep c c'
-    
-  | C_projwire_red:
-    c:config{is_value c /\ is_sframe c is_F_projwire_e}
-    -> c':config{c' = step_projwire_red c}
-    -> sstep c c'
-
-  | C_let_red:
-    c:config{is_value c /\ is_sframe c is_F_let}
-    -> c':config{c' = step_let_red c}
-    -> sstep c c'
-
-  | C_app_red:
-    c:config{is_value c /\ is_sframe c is_F_app_e2}
-    -> c':config{c' = step_app_red c}
-    -> sstep c c'
-
-  | C_let_beta:
-    c:config{is_let_redex c} -> c':config{c' = step_let c} -> sstep c c'
-
-  | C_app_beta:
-    c:config{is_app_redex c} -> c':config{c' = step_app c} -> sstep c c'
-
-  | C_aspar_beta:
-    c:config{not (pre_aspar c = NA)} -> c':config{c' = step_aspar c}
-    -> sstep c c'
-
-  | C_box_beta:
-    c:config{pre_box c = Do} -> c':config{c' = step_box c} -> sstep c c'
-
-  | C_unbox_beta:
-    c:config{pre_unbox c = Do} -> c':config{c' = step_unbox c}
-    -> sstep c c'
-    
-  | C_mkwire_beta:
-    c:config{pre_mkwire c = Do} -> c':config{c' = step_mkwire c}
-    -> sstep c c'
-    
-  | C_projwire_beta:
-    c:config{pre_projwire c = Do} -> c':config{c' = step_projwire c}
-    -> sstep c c'
-    
-  | C_assec_ps:
-    c:config{pre_eassec c} -> c':config{c' = step_assec_e1 c}
-    -> sstep c c'
-
-  | C_assec_e:
-    c:config{is_value_ps c /\ is_sframe c is_F_assec_ps}
-    -> c':config{c' = step_assec_e2 c}
-    -> sstep c c'
-
-  | C_assec_red:
-    c:config{is_value c /\ is_sframe c is_F_assec_e}
-    -> c':config{c' = step_assec_red c}
-    -> sstep c c'
-
-  | C_assec_beta:
-    c:config{not (pre_assec c = NA)} -> c':config{c' = step_assec c}
-    -> sstep c c'
-
-  | C_assec_ret:
-    c:config{is_value c /\ is_sframe c is_F_assec_ret}
-    -> c':config{c' = step_assec_ret c}
-    -> sstep c c'
-
-(**********)
-
-type slice_v_meta_inv (meta:v_meta) (smeta:v_meta) =
-  subset (fst smeta) (fst meta) && (snd smeta = snd meta)
-
-opaque val slice_wire_sps:
-  #eps:eprins -> ps:prins -> w:v_wire eps
-  -> Tot (r:v_wire (intersect eps ps)
-            {forall p. contains p r ==>
-                       Some.v (select p r) = (Some.v (select p w))})
-     (decreases (size ps))
-let rec slice_wire_sps #eps ps w =
-  let Some p = choose ps in
-  let ps_rest = remove p ps in
-  if ps_rest = empty then
-    if mem p eps then
-      update p (Some.v (select p w)) OrdMap.empty
-    else OrdMap.empty
-  else
-    let w' = slice_wire_sps #eps ps_rest w in
-    if mem p eps then
-      update p (Some.v (select p w)) w'
-    else w'
-
-val slice_v_sps : #meta:v_meta -> prins -> v:value meta
-                  -> Tot (r:dvalue{slice_v_meta_inv meta (D_v.meta r)})
-                     (decreases %[v])
-val slice_en_sps: prins -> en:env
-                  -> Tot (varname -> Tot (option dvalue))
-                     (decreases %[en])
-let rec slice_v_sps #meta ps v =
-  let def = D_v meta v in
-  let emp = D_v (empty, Can_b) V_emp in
-  match v with
-   | V_const _           -> def
-
-   | V_box ps' v         ->
-     let D_v _ v' =
-       if intersect ps' ps = empty then emp
-       else slice_v_sps ps v
-     in
-     D_v meta (V_box ps' v')
-     
-   | V_wire eps m        -> D_v meta (V_wire (intersect eps ps) (slice_wire_sps #eps ps m))
-
-   | V_clos en x e       -> D_v meta (V_clos (slice_en_sps ps en) x e)
-   
-   | V_fix_clos en f x e -> D_v meta (V_fix_clos (slice_en_sps ps en) f x e)
-
-   | V_emp_clos _ _      -> def
-
-   | V_emp               -> emp
-
-and slice_en_sps ps en =
- let _ = () in
- fun x -> preceds_axiom en x;
-          if en x = None then None
-          else
-            Some (slice_v_sps ps (D_v.v (Some.v (en x))))
-
-open FunctionalExtensionality            
-
-val slice_emp_en_sps: ps:prins
-                      -> Lemma (requires (True))
-                               (ensures (slice_en_sps ps empty_env = empty_env))
-                         [SMTPat (slice_en_sps ps empty_env)]
-let slice_emp_en_sps ps =
-  let _ = cut (FEq (slice_en_sps ps empty_env) empty_env) in
-  ()
-
-val slice_e_sps: prins -> exp -> Tot exp
-let slice_e_sps ps e = e
-
-val slice_r_sps: prins -> r:redex{is_sec_redex r} -> Tot redex
-let slice_r_sps ps r = match r with
-  | R_assec ps' v  -> R_assec ps' (D_v.v (slice_v_sps ps v))
-  | R_unbox v      -> R_unbox (D_v.v (slice_v_sps ps v))
-  | R_mkwire v1 v2 -> R_mkwire (D_v.v (slice_v_sps ps v1)) (D_v.v (slice_v_sps ps v2))
-  | R_projwire p v -> R_projwire p (D_v.v (slice_v_sps ps v))
-  | R_let x v1 e2  -> R_let x (D_v.v (slice_v_sps ps v1)) e2
-  | R_app v1 v2    -> R_app (D_v.v (slice_v_sps ps v1)) (D_v.v (slice_v_sps ps v2))
-
-val slice_f'_sps: ps:prins -> f:frame'{is_sec_frame f} -> Tot frame'
-let slice_f'_sps ps f = match f with
-  | F_assec_ps   _ -> f
-  | F_assec_e    _ -> f
-  | F_assec_ret    -> f
-  | F_unbox        -> f
-  | F_mkwire_ps  _ -> f
-  | F_mkwire_e   v -> F_mkwire_e (D_v.v (slice_v_sps ps v))
-  | F_projwire_p _ -> f
-  | F_projwire_e _ -> f
-  | F_let      _ _ -> f
-  | F_app_e1     _ -> f
-  | F_app_e2     v -> F_app_e2  (D_v.v (slice_v_sps ps v))
-
-val slice_f_sps: ps:prins -> f:frame{Frame.m f = Mode Sec ps /\
-                                     is_sec_frame (Frame.f f)}
-                 -> Tot frame
-let slice_f_sps ps (Frame m en f') = Frame m (slice_en_sps ps en)
-                                             (slice_f'_sps ps f')
-
-val slice_s_sps: ps:prins -> s:stack{stack_inv s (Mode Sec ps) Source}
-                 -> Tot (r:stack{stack_target_inv r (Mode Sec ps)})
-let rec slice_s_sps ps s = match s with
-  | []     -> []
-  | hd::tl ->
-    if Frame.m hd = Mode Sec ps then
-      (slice_f_sps ps hd)::(slice_s_sps ps tl)
-    else
-      []
-
-val slice_t_sps: ps:prins -> t:term{term_inv t (Mode Sec ps) Source} -> Tot term
-let slice_t_sps ps t = match t with
-  | T_exp _ -> t
-  | T_red r -> T_red (slice_r_sps ps r)
-  | T_val v -> T_val (D_v.v (slice_v_sps ps v))
-
-val slice_c_sps: c:sconfig{is_sec c} -> Tot tconfig
-let slice_c_sps (Conf _ (Mode Sec ps) s en t) =
-    Conf Target (Mode Sec ps) (slice_s_sps ps s) (slice_en_sps ps en)
-                (slice_t_sps ps t)
-
-val env_upd_slice_lemma_ps: #meta:v_meta -> ps:prins -> en:env -> x:varname
-                            -> v:value meta
-                            -> Lemma (requires (True))
-                                     (ensures (slice_en_sps ps (update_env en x v) =
-                                               update_env (slice_en_sps ps en) x (D_v.v (slice_v_sps ps v))))
-                                     [SMTPat (slice_en_sps ps (update_env en x v))]
-let env_upd_slice_lemma_ps #meta ps en x v =
-  cut (FEq (slice_en_sps ps (update_env en x v))
-      (update_env (slice_en_sps ps en) x (D_v.v (slice_v_sps ps v))))
-
-val env_upd_upd_slice_lemma_ps: #meta1:v_meta -> #meta2:v_meta -> ps:prins
-                                -> en:env -> x1:varname -> x2:varname
-                                -> v1:value meta1 -> v2:value meta2
-                                -> Lemma (requires (True))
-                                         (ensures (slice_en_sps ps (update_env #meta2 (update_env #meta1 en x1 v1) x2 v2) =
-                                                   update_env #meta2 (update_env #meta1 (slice_en_sps ps en) x1 (D_v.v (slice_v_sps ps v1))) x2 (D_v.v (slice_v_sps ps v2))))
-                                   [SMTPat (slice_en_sps ps (update_env #meta2 (update_env #meta1 en x1 v1) x2 v2))]
-let env_upd_upd_slice_lemma_ps #meta1 #meta2 ps en x1 x2 v1 v2 =
-  cut (FEq (slice_en_sps ps (update_env #meta2 (update_env #meta1 en x1 v1) x2 v2))
-           (update_env #meta2 (update_env #meta1 (slice_en_sps ps en) x1 (D_v.v (slice_v_sps ps v1))) x2 (D_v.v (slice_v_sps ps v2))))
-
-open Constructive
-
-val if_exit_sec_then_to_sec: #c:sconfig -> #c':config -> h:sstep c c' -> Tot bool
-let if_exit_sec_then_to_sec #c #c' h = not (is_C_assec_ret h) || is_sec c'
-
-val subset_intersect_lemma: ps1:prins -> ps2:prins{subset ps2 ps1}
-                            -> Lemma (requires (True))
-                                     (ensures (intersect ps2 ps1 = ps2))
-                               //[SMTPat (subset ps2 ps1); SMTPat (intersect ps2 ps1)]
-let subset_intersect_lemma ps1 ps2 = ()
-
-val meta_empty_can_b_same_slice: v:value (empty, Can_b) -> ps:prins
-                                 -> Lemma (requires (True))
-                                          (ensures (D_v.v (slice_v_sps ps v) = v))
-                                    //[SMTPat (slice_v_sps #(empty, Can_b) ps v)]
-let meta_empty_can_b_same_slice v ps = ()
-
-val slice_wire_sps_lemma:
-  ps:prins -> ps'':prins{subset ps'' ps} -> v:value (empty, Can_b)
-  -> Lemma (requires (True))
-           (ensures (slice_wire_sps #ps'' ps (const_on ps'' v) =
-                     const_on ps'' (D_v.v (slice_v_sps ps v))))
-     //[SMTPat (slice_wire_sps #ps'' ps (const_on ps'' v))]
-let slice_wire_sps_lemma ps ps'' v = ()
-
-val get_en_b_slice_lemma_ps:
-  #meta:v_meta -> v:value meta{is_clos v} -> ps:prins
-  -> Lemma (requires (True))
-           (ensures (MkTuple3._1 (get_en_b (D_v.v (slice_v_sps ps v))) = slice_en_sps ps (MkTuple3._1 (get_en_b v))))
-let get_en_b_slice_lemma_ps #meta v ps = ()
-
-opaque val sstep_sec_slice_lemma: c:sconfig{is_sec c}
-                                  -> c':sconfig -> h:sstep c c'{if_exit_sec_then_to_sec h}
-                                  -> Tot (cand (u:unit{Conf.m c' = Conf.m c})
-                                               (sstep (slice_c_sps c) (slice_c_sps c')))
-#set-options "--split_cases 1"
-let sstep_sec_slice_lemma c c' h = match h with
-  | C_unbox c c'         -> Conj () (C_unbox (slice_c_sps c) (slice_c_sps c'))
-  | C_mkwire c c'        -> Conj () (C_mkwire (slice_c_sps c) (slice_c_sps c'))
-  | C_projwire c c'      -> Conj () (C_projwire (slice_c_sps c) (slice_c_sps c'))
-  | C_const c c'         -> Conj () (C_const (slice_c_sps c) (slice_c_sps c'))
-  | C_var c c'           -> Conj () (C_var (slice_c_sps c) (slice_c_sps c'))
-  | C_let_e1 c c'        -> Conj () (C_let_e1 (slice_c_sps c) (slice_c_sps c'))
-  | C_abs c c'           -> Conj () (C_abs (slice_c_sps c) (slice_c_sps c'))
-  | C_fix c c'           -> Conj () (C_fix (slice_c_sps c) (slice_c_sps c'))
-  | C_empabs c c'        -> Conj () (C_empabs (slice_c_sps c) (slice_c_sps c'))
-  | C_app_e1 c c'        -> Conj () (C_app_e1 (slice_c_sps c) (slice_c_sps c'))
-  | C_mkwire_e c c'      -> Conj () (C_mkwire_e (slice_c_sps c) (slice_c_sps c'))
-  | C_projwire_e c c'    -> Conj () (C_projwire_e (slice_c_sps c) (slice_c_sps c'))
-  | C_app_e2 c c'        -> Conj () (C_app_e2 (slice_c_sps c) (slice_c_sps c'))
-  | C_unbox_red c c'     -> Conj () (C_unbox_red (slice_c_sps c) (slice_c_sps c'))
-  | C_mkwire_red c c'    -> Conj () (C_mkwire_red (slice_c_sps c) (slice_c_sps c'))
-  | C_projwire_red c c'  -> Conj () (C_projwire_red (slice_c_sps c) (slice_c_sps c'))
-  | C_let_red c c'       -> Conj () (C_let_red (slice_c_sps c) (slice_c_sps c'))
-  | C_app_red c c'       -> Conj () (C_app_red (slice_c_sps c) (slice_c_sps c'))
-  | C_let_beta c c'      -> Conj () (C_let_beta (slice_c_sps c) (slice_c_sps c'))
-  | C_app_beta c c'      ->
-    let Conf _ (Mode Sec ps) _ _ (T_red (R_app v _)) = c in
-    get_en_b_slice_lemma_ps v ps;
-    Conj () (C_app_beta (slice_c_sps c) (slice_c_sps c'))
-  | C_unbox_beta c c'    -> Conj () (C_unbox_beta (slice_c_sps c) (slice_c_sps c'))
-  | C_mkwire_beta c c'   ->
-    let Conf _ (Mode _ ps) _ _ (T_red (R_mkwire (V_box _ (V_const (C_prins ps''))) v)) = c in
-    subset_intersect_lemma ps ps'';
-    meta_empty_can_b_same_slice v ps;
-    slice_wire_sps_lemma ps ps'' v;
-    Conj () (C_mkwire_beta (slice_c_sps c) (slice_c_sps c'))
-  | C_projwire_beta c c' -> Conj () (C_projwire_beta (slice_c_sps c) (slice_c_sps c'))
-  | C_assec_ps c c'      -> Conj () (C_assec_ps (slice_c_sps c) (slice_c_sps c'))
-  | C_assec_e c c'       -> Conj () (C_assec_e (slice_c_sps c) (slice_c_sps c'))
-  | C_assec_red c c'     -> Conj () (C_assec_red (slice_c_sps c) (slice_c_sps c'))
-  | C_assec_beta c c'    ->
-    let Conf _ (Mode Sec ps) _ _ (T_red (R_assec _ v)) = c in
-    get_en_b_slice_lemma_ps v ps;
-    Conj () (C_assec_beta (slice_c_sps c) (slice_c_sps c'))
-  | C_assec_ret c c'     -> Conj () (C_assec_ret (slice_c_sps c) (slice_c_sps c'))
-
-#reset-options
-(**********)
-
-opaque val slice_wire:
-  #eps:eprins -> p:prin -> w:v_wire eps
-  -> Tot (r:v_wire (intersect eps (singleton p)){select p r = select p w})
-let slice_wire #eps p w =
-  if mem p eps then
-    update p (Some.v (select p w)) OrdMap.empty
-  else OrdMap.empty
-
-val slice_v   : #meta:v_meta -> prin -> v:value meta
-                -> Tot (r:dvalue{slice_v_meta_inv meta (D_v.meta r)}) (decreases %[v])
-val slice_en  : prin -> en:env -> Tot (varname -> Tot (option dvalue)) (decreases %[en])
-
-let rec slice_v #meta p v =
-  let def = D_v meta v in
-  let emp = D_v (empty, Can_b) V_emp in
-  match v with
-    | V_const _           -> def
-
-    | V_box ps v          ->
-      let D_v _ v' = if mem p ps then slice_v p v else emp in
-      D_v meta (V_box ps v')
-      
-    | V_wire eps w        -> D_v meta (V_wire (intersect eps (singleton p))
-                                              (slice_wire #eps p w))
-
-    | V_clos en x e       -> D_v meta (V_clos (slice_en p en) x e)
-    
-    | V_fix_clos en f x e -> D_v meta (V_fix_clos (slice_en p en) f x e)
-
-    | V_emp_clos _ _      -> def
-
-    | V_emp               -> emp
-
-and slice_en p en =
-  let _ = () in
-  fun x -> preceds_axiom en x;
-           if en x = None then None
-           else
-             Some (slice_v p (D_v.v (Some.v (en x))))
-
-val slice_emp_en: p:prin
-                  -> Lemma (requires (True))
-                           (ensures (slice_en p empty_env = empty_env))
-                           [SMTPat (slice_en p empty_env)]
- let slice_emp_en p =
-  let _ = cut (FEq (slice_en p empty_env) empty_env) in
-  ()
-
-open Classical
-
-val slice_emp_en_forall: unit -> Lemma (requires (True))
-                                       (ensures (forall p. slice_en p empty_env = empty_env))
-let slice_emp_en_forall _ = admit ()
-  (* TODO: FIXME: because of SMTPat in slice_emp_en, this doesn't work *)
-  //forall_intro #prin #(fun x -> b2t (slice_en x empty_env = empty_env)) slice_emp_en
-
-val slice_e: prin -> exp -> Tot exp
-let slice_e p e = e
-
-val slice_r: prin -> redex -> Tot redex
-let slice_r p r = match r with
-  | R_aspar ps v    -> R_aspar ps (D_v.v (slice_v p v))
-  | R_assec ps v    -> R_assec ps (D_v.v (slice_v p v))
-  | R_box ps v      ->
-    let D_v _ v' = if mem p ps then slice_v p v else D_v (empty, Can_b) V_emp in
-    R_box ps v'
-  | R_unbox v       -> R_unbox (D_v.v (slice_v p v))
-  | R_mkwire v1 v2  -> R_mkwire (D_v.v (slice_v p v1)) (D_v.v (slice_v p v2))
-  | R_projwire p' v -> R_projwire p' (D_v.v (slice_v p v))
-  | R_let x v1 e2   -> R_let x (D_v.v (slice_v p v1)) e2
-  | R_app v1 v2     -> R_app (D_v.v (slice_v p v1)) (D_v.v (slice_v p v2))
-
-val slice_f': p:prin -> f:frame'{not (is_F_assec_ret f)} -> Tot frame'
-let slice_f' p f = match f with
-  | F_aspar_ps   _ -> f
-  | F_aspar_e    _ -> f
-  | F_assec_ps   _ -> f
-  | F_assec_e    _ -> f
-  | F_box_e      _ -> f
-  | F_unbox        -> f
-  | F_mkwire_ps  _ -> f
-  | F_mkwire_e   v -> F_mkwire_e (D_v.v (slice_v p v))
-  | F_projwire_p _ -> f
-  | F_projwire_e _ -> f
-  | F_let      _ _ -> f
-  | F_app_e1     _ -> f
-  | F_app_e2     v -> F_app_e2  (D_v.v (slice_v p v))
-
-val slice_f: p:prin -> f:frame{Mode.m (Frame.m f) = Par    /\
-                               mem p (Mode.ps (Frame.m f)) /\
-                               not (is_F_assec_ret (Frame.f f))}
-                    -> Tot frame
-let slice_f p (Frame _ en f) = Frame (Mode Par (singleton p)) (slice_en p en)
-                                     (slice_f' p f)
-
-val slice_s: p:prin -> s:stack
-             -> Tot (r:stack{stack_target_inv r (Mode Par (singleton p))})
-let rec slice_s p s = match s with
-  | []     -> []
-  | hd::tl ->
-    if Mode.m (Frame.m hd) = Par    &&
-       mem p (Mode.ps (Frame.m hd)) &&
-       not (is_F_assec_ret (Frame.f hd))
-     then
-      (slice_f p hd)::(slice_s p tl)
-    else
-      slice_s p tl
-
-val slice_t: p:prin -> t:term{not (t = T_sec_wait)} -> Tot term
-let slice_t p t = match t with
-  | T_val v -> T_val (D_v.v (slice_v p v))
-  | T_exp e -> t
-  | T_red r -> T_red (slice_r p r)
-
-val get_sec_ret_env: m:mode{Mode.m m = Sec} -> s:stack{stack_source_inv s m}
-                     -> Tot env
-let rec get_sec_ret_env m (Cons (Frame m' en s) tl) =
-  if Mode.m m' = Par then en else get_sec_ret_env m tl
-
-val slice_c: prin -> sconfig -> Tot tconfig
-let rec slice_c p (Conf Source (Mode as_m ps) s en t) =
-  let en', t' =
-    if not (mem p ps) then empty_env, T_val V_emp
-    else
-      if as_m = Par then slice_en p en, slice_t p t
-      else slice_en p (get_sec_ret_env (Mode as_m ps) s), T_sec_wait
-  in
-  Conf Target (Mode Par (singleton p)) (slice_s p s) en' t'
-  
-type compose_v_meta_inv (m1:v_meta) (m2:v_meta) (cmeta:v_meta) =
-  subset (fst cmeta) (union (fst m1) (fst m2)) /\
-  ((snd m1 = Can_b /\ snd m2 = Can_b) ==> snd cmeta = Can_b)
-
-val empty_intersection_lemma: eps1:eprins -> eps2:eprins{intersect eps1 eps2 = empty}
-                              -> p:prin
-                              -> Lemma (requires (True))
-                                       (ensures (mem p eps1 ==> not (mem p eps2)))
-let empty_intersection_lemma eps1 eps2 p =
-  let _ = mem p (intersect eps1 eps2) in
-  ()
-
-val empty_intersection_lemma_forall: eps1:eprins -> eps2:eprins{intersect eps1 eps2 = empty}
-                                     -> Lemma (requires (True))
-                                              (ensures (forall p. mem p eps1 ==> not (mem p eps2)))                                
-let empty_intersection_lemma_forall eps1 eps2 =
-  forall_intro #prin #(fun p -> mem p eps1 ==> not (mem p eps2)) (empty_intersection_lemma eps1 eps2)
- 
-opaque val compose_wires:
-  #eps1:eprins -> #eps2:eprins{intersect eps1 eps2 = empty}
-  -> w1:v_wire eps1 -> w2:v_wire eps2
-  -> eps:eprins{subset eps eps1}
-  -> Tot (r:v_wire (union eps eps2)
-          {forall p. contains p r ==>    ((mem p eps  /\ not (mem p eps2)) \/
-                                          (mem p eps2 /\ not (mem p eps)))
-                                      /\ (mem p eps  ==> select p r = select p w1)
-                                      /\ (mem p eps2 ==> select p r = select p w2)})
-     (decreases (size eps))
-let rec compose_wires #eps1 #eps2 w1 w2 eps =
-  empty_intersection_lemma_forall eps eps2;
-  if eps = empty then w2
-  else
-    let Some p = choose eps in
-    let w = compose_wires #eps1 #eps2 w1 w2 (remove p eps) in
-    update p (Some.v (select p w1)) w
-
-val compose_vals: #m1:v_meta -> #m2:v_meta -> v1:value m1 -> v2:value m2
-                  -> Tot (r:dvalue{compose_v_meta_inv m1 m2 (D_v.meta r)})
-                     (decreases %[v1])
-val compose_envs: en:env -> env -> Tot (varname -> Tot (option dvalue)) (decreases %[en])
-
-let rec compose_vals #m1 #m2 v1 v2 =
-  if is_V_emp v1 then D_v m2 v2
-  else if is_V_emp v2 then D_v m1 v1
-  else
-    let emp = D_v (empty, Can_b) V_emp in
-    match v1 with
-      | V_const c1 ->
-        if is_V_const v2 && V_const.c v1 = V_const.c v2 then
-          D_v m1 v1
-        else emp
-
-      | V_box ps1 v1 ->
-        if is_V_box v2 then
-          let V_box ps2 v2 = v2 in
-          if ps1 = ps2 then
-            D_v m1 (V_box ps1 (D_v.v (compose_vals v1 v2)))
-          else
-            emp
-        else emp
-        
-      | V_wire eps1 w1 ->
-        if is_V_wire v2 then
-          let V_wire eps2 w2 = v2 in
-          if intersect eps1 eps2 = empty then
-            D_v m1 (V_wire (union eps1 eps2) (compose_wires #eps1 #eps2 w1 w2 eps1))
-          else emp
-        else emp
-
-      | V_clos en1 x1 e1 ->
-        if is_V_clos v2 then
-          let V_clos en2 x2 e2 = v2 in
-          if x1 = x2 && e1 = e2 then
-            D_v m1 (V_clos (compose_envs en1 en2) x1 e1)
-          else emp
-        else emp
-        
-      | V_fix_clos en1 f1 x1 e1 ->
-        if is_V_fix_clos v2 then
-          let V_fix_clos en2 f2 x2 e2 = v2 in
-          if f1 = f2 && x1 = x2 && e1 = e2 then
-            D_v m1 (V_fix_clos (compose_envs en1 en2) f1 x1 e1)
-          else emp
-        else emp
-
-      | V_emp_clos x1 e1 ->
-        if is_V_emp_clos v2 then
-          let V_emp_clos x2 e2 = v2 in
-          if x1 = x2 && e1 = e2 then
-            D_v m1 (V_emp_clos x1 e1)
-          else emp
-        else emp
-
-and compose_envs en1 en2 =
-  let _ = () in
-  fun x -> preceds_axiom en1 x;
-           let r1 = en1 x in
-           let r2 = en2 x in
-           match r1 with
-             | None             -> r2
-             | Some (D_v m1 v1) ->
-               match r2 with
-                 | None             -> r1
-                 | Some (D_v m2 v2) -> Some (compose_vals v1 v2)
-
-(**********)
-
-open Classical
-
-val slice_lem_singl_wire: #eps:eprins -> w:v_wire eps -> p:prin
-                          -> Lemma (requires (True))
-                                   (ensures (slice_wire #eps p w =
-                                             slice_wire_sps #eps (singleton p) w))
-let slice_lem_singl_wire #eps w p = ()
-
-val slice_lem_singl_v: #m:v_meta -> v:value m -> p:prin
-                      -> Lemma (requires (True))
-                               (ensures (slice_v p v =
-                                         slice_v_sps (singleton p) v))
-                         (decreases %[v])
-val slice_lem_singl_en_x: en:env -> p:prin -> x:varname
-                          -> Lemma (requires (True))
-                                   (ensures ((slice_en p en) x =
-                                             (slice_en_sps (singleton p) en) x))
-                            (decreases %[en; 0])
-val slice_lem_singl_en: en:env -> p:prin
-                        -> Lemma (requires (True))
-                                 (ensures (slice_en p en =
-                                           slice_en_sps (singleton p) en))
-                          (decreases %[en; 1])
-let rec slice_lem_singl_v #m v p = match v with
-  | V_const _           -> ()
-  | V_box ps v          -> if mem p ps then slice_lem_singl_v v p else ()
-  | V_wire eps w        -> slice_lem_singl_wire #eps w p
-  | V_clos en _ _       -> slice_lem_singl_en en p
-  | V_fix_clos en _ _ _ -> slice_lem_singl_en en p
-  | V_emp_clos _ _      -> ()
-  | V_emp               -> ()
-
-and slice_lem_singl_en_x en p x =
-  if en x = None then ()
-  else (preceds_axiom en x; slice_lem_singl_v (D_v.v (Some.v (en x))) p)
-
-and slice_lem_singl_en en p =
-  forall_intro #varname #(fun x -> b2t ((slice_en p en) x =
-                                        (slice_en_sps (singleton p) en) x))
-                        (slice_lem_singl_en_x en p);
-  let _ = cut (FEq (slice_en p en) (slice_en_sps (singleton p) en)) in
-  ()
-
-val box_slice_lem: #m:v_meta -> v:value m
-                   -> ps1:prins -> ps2:prins{not (intersect ps1 ps2 = empty) /\
-                                             subset (fst m) ps2 /\ snd m = Can_b}
-                   -> Lemma (requires (True))
-                            (ensures (slice_v_sps ps1 (V_box ps2 v) =
-                                      slice_v_sps (intersect ps1 ps2) (V_box ps2 v)))
-                      (decreases v)
-let rec box_slice_lem #m v ps1 ps2 = match v with
-  | V_const _        -> ()  
-  | V_box #m' ps' v' ->
-    let _ = cut (b2t (subset ps' ps2)) in
-    if intersect ps1 ps' = empty then ()
-    else
-      let _ = cut (b2t (intersect ps1 ps' = intersect (intersect ps1 ps2) ps')) in
-      box_slice_lem v' ps1 ps';
-      box_slice_lem v' (intersect ps1 ps2) ps';
-      ()
-  | V_emp_clos _ _   -> ()
-  | V_emp            -> ()
-
-(*let t_union (p1:prin) (p2:prin) :prins = union (singleton p1) (singleton p2)
-
-val de_morgan: eps:eprins -> p1:prin -> p2:prin
-               -> Lemma (requires (True))
-                        (ensures (union (intersect eps (singleton p1)) (intersect eps (singleton p2)) =
-                                  intersect eps (t_union p1 p2)))
-let de_morgan eps p1 p2 = ()
-
-val slc_wire_lem_2: #eps:eprins -> w:v_wire eps -> p1:prin -> p2:prin
-                    -> Lemma (requires (True))
-                             (ensures (compose_wires #(intersect eps (singleton p1))
-                                                     #(intersect eps (singleton p2))
-                                                     (slice_wire #eps p1 w) (slice_wire #eps p2 w)
-                                                     (intersect eps (singleton p1)) =
-                                       slice_wire_sps #eps (t_union p1 p2) w))
-let slc_wire_lem_2 #eps w p1 p2 = admit ()
-
-
-val slc_v_lem_2: #m:v_meta -> v:value m -> p1:prin -> p2:prin
-                 -> Lemma (requires (True))
-                          (ensures (compose_vals (D_v.v (slice_v p1 v)) (D_v.v (slice_v p2 v)) =
-                                    slice_v_sps (t_union p1 p2) v))
-                    (decreases %[v])
-val slc_en_x_lem_2: en:env -> p1:prin -> p2:prin -> x:varname
-                    -> Lemma (requires (True))
-                             (ensures ((compose_envs (slice_en p1 en) (slice_en p2 en)) x =
-                                       (slice_en_sps (t_union p1 p2) en) x))
-                       (decreases %[en;0])
-val slc_en_lem_2: en:env -> p1:prin -> p2:prin
-                  -> Lemma (requires (True))
-                           (ensures (compose_envs (slice_en p1 en) (slice_en p2 en) =
-                                     slice_en_sps (t_union p1 p2) en))
-                      (decreases %[en;1])
-let rec slc_v_lem_2 #m v p1 p2 = match v with
-  | V_const _      -> ()
-  
-  | V_box ps v     ->
-    let p1p2 = t_union p1 p2 in
-    if mem p1 ps && mem p2 ps then slc_v_lem_2 v p1 p2
-    else if mem p1 ps && not (mem p2 ps) then
-      let _ = cut (b2t (intersect p1p2 ps = intersect (singleton p1) ps)) in
-      let _ = cut (b2t (intersect p1p2 ps = (singleton p1))) in
-      box_slice_lem v p1p2 ps;
-      box_slice_lem v (singleton p1) ps;
-      slice_lem_singl_v (V_box ps v) p1
-    else if not (mem p1 ps) && mem p2 ps then
-      let _ = cut (b2t (intersect p1p2 ps = intersect (singleton p2) ps)) in
-      let _ = cut (b2t (intersect p1p2 ps = (singleton p2))) in
-      box_slice_lem v p1p2 ps;
-      box_slice_lem v (singleton p2) ps;
-      slice_lem_singl_v (V_box ps v) p2
-    else ()
-  
-  | V_wire eps w   ->
-    de_morgan eps p1 p2;
-    slc_wire_lem_2 #eps w p1 p2
-    
-  | V_clos en _ _  -> slc_en_lem_2 en p1 p2
-  | V_emp_clos _ _ -> ()
-  | V_emp          -> ()
-
-and slc_wire_lem_2 #eps w p1 p2 =
-  let w1   = slice_wire_sps #eps (t_union p1 p2) w in
-  let w_p1 = slice_wire #eps p1 w in
-  let w_p2 = slice_wire #eps p2 w in
-  let w2   = compose_wires #(intersect eps (singleton p1))
-                           #(intersect eps (singleton p2)) w_p1 w_p2 in
-                           
-  
-  
-  admit ()
-  (*if not (mem p1 eps) && not (mem p2 eps) then ()
-  else if mem p1 eps && not (mem p2 eps) then ()
-  else admit ()*)
-
-and slc_en_x_lem_2 en p1 p2 x =
-  if en x = None then ()
-  else (preceds_axiom en x; slc_v_lem_2 (D_v.v (Some.v (en x))) p1 p2)
-
-and slc_en_lem_2 en p1 p2 =
-  forall_intro #varname #(fun x -> b2t ((compose_envs (slice_en p1 en)
-                                                      (slice_en p2 en)) x =
-                                        (slice_en_sps (t_union p1 p2) en) x))
-                        (slc_en_x_lem_2 en p1 p2);
-  let _ = cut (FEq (compose_envs (slice_en p1 en) (slice_en p2 en))
-                   (slice_en_sps (t_union p1 p2) en)) in
-  ()
-
-*)
-
-val de_morgan: eps:eprins -> ps1:prins -> ps2:prins
-               -> Lemma (requires (True))
-                        (ensures (union (intersect eps ps1) (intersect eps ps2) =
-                                  intersect eps (union ps1 ps2)))
-let de_morgan eps ps1 ps2 = ()
-
-val slc_wire_lem_ps: #eps:eprins -> w:v_wire eps -> p:prin -> ps:prins{not (mem p ps)}
-                     -> Lemma (requires (True))
-                              (ensures (compose_wires #(intersect eps (singleton p))
-                                                      #(intersect eps ps)
-                                                      (slice_wire #eps p w)
-                                                      (slice_wire_sps #eps ps w)
-                                                      (intersect eps (singleton p)) =
-                                        slice_wire_sps #eps (union (singleton p) ps) w))
-let slc_wire_lem_ps #eps w p ps = ()
-
-val slc_v_lem_ps: #m:v_meta -> v:value m -> p:prin -> ps:prins{not (mem p ps)}
-                       -> Lemma (requires (True))
-                                (ensures (compose_vals (D_v.v (slice_v p v))
-                                                       (D_v.v (slice_v_sps ps v)) =
-                                          slice_v_sps (union (singleton p) ps) v))
-                          (decreases %[v])
-val slc_en_x_lem_ps: en:env -> p:prin -> ps:prins{not (mem p ps)} -> x:varname
-                     -> Lemma (requires (True))
-                              (ensures ((compose_envs (slice_en p en)
-                                                      (slice_en_sps ps en)) x
-                                        = (slice_en_sps (union (singleton p) ps) en) x))
-                        (decreases %[en; 0])
-val slc_en_lem_ps: en:env -> p:prin -> ps:prins{not (mem p ps)}
-                     -> Lemma (requires (True))
-                              (ensures (compose_envs (slice_en p en)
-                                                     (slice_en_sps ps en)
-                                        = slice_en_sps (union (singleton p) ps) en))
-                        (decreases %[en; 1])
-let rec slc_v_lem_ps #m v p ps = match v with
-  | V_const _           -> ()
-  
-  | V_box ps' v'        ->
-    let psp = singleton p in
-    if mem p ps' && not (intersect ps ps' = empty) then
-      slc_v_lem_ps v' p ps
-    else if mem p ps' && intersect ps ps' = empty then
-      //let _ = cut (forall p. mem p (union psp ps) = mem p psp || mem p ps) in
-      let _ = cut (forall p. not (mem p (intersect ps ps'))) in
-      let _ = cut (forall p. mem p (intersect (union psp ps) ps') = mem p psp) in
-      let _ = OrdSet.eq_lemma (intersect (union psp ps) ps') psp in
-
-      box_slice_lem v' (union psp ps) ps';
-      slice_lem_singl_v v' p;
-      ()
-    else if not (mem p ps') && not (intersect ps ps' = empty) then
-      //let _ = cut (forall p. mem p (union psp ps) = mem p psp || mem p ps) in
-      let _ = cut (forall p. not (mem p (intersect psp ps'))) in
-      let _ = cut (forall p. mem p (intersect (union psp ps) ps') = mem p (intersect ps ps')) in
-      let _ = OrdSet.eq_lemma (intersect (union psp ps) ps') (intersect ps ps') in
-      
-      box_slice_lem v' (union (singleton p) ps) ps';
-      box_slice_lem v' ps ps';
-      ()    
-    else
-      //let _ = cut (forall p. mem p (union psp ps) = mem p psp || mem p ps) in
-      let _ = cut (forall p. not (mem p (intersect psp ps'))) in
-      let _ = cut (forall p. not (mem p (intersect ps ps'))) in
-      let _ = cut (forall p. not (mem p (intersect (union psp ps) ps'))) in
-      let _ = OrdSet.eq_lemma (intersect (union psp ps) ps') empty in
-
-      ()
-  | V_wire eps w        -> de_morgan eps (singleton p) ps; slc_wire_lem_ps #eps w p ps
-  | V_clos en _ _       -> slc_en_lem_ps en p ps
-  | V_fix_clos en _ _ _ -> slc_en_lem_ps en p ps
-  | V_emp_clos _ _      -> ()
-  | V_emp               -> ()
-
-and slc_en_x_lem_ps en p ps x =
-  if en x = None then ()
-  else (preceds_axiom en x; slc_v_lem_ps (D_v.v (Some.v (en x))) p ps)
-
-and slc_en_lem_ps en p ps =
-  forall_intro #varname #(fun x -> b2t ((compose_envs (slice_en p en)
-                                                      (slice_en_sps ps en)) x
-                                         = (slice_en_sps (union (singleton p) ps) en) x))
-                        (slc_en_x_lem_ps en p ps);
-  let _ = cut (FEq (compose_envs (slice_en p en) (slice_en_sps ps en))
-                   (slice_en_sps (union (singleton p) ps) en)) in
-  ()
-
-val mempty: #key:Type -> #value:Type -> #f:cmp key -> Tot (OrdMap.ordmap key value f)
-let mempty (#k:Type) (#v:Type) #f = OrdMap.empty #k #v #f
-
-type contains_ps (#v:Type) (ps:prins) (m:OrdMap.ordmap prin v p_cmp) =
-  forall p. mem p ps ==> contains p m
-
-type value_map (ps:prins) = m:OrdMap.ordmap prin dvalue p_cmp{contains_ps ps m}
-
-type env_map (ps:prins) = m:OrdMap.ordmap prin env p_cmp{contains_ps ps m}
-
-val compose_vals_m: ps:prins -> m:value_map ps -> Tot dvalue (decreases (size ps))
-let rec compose_vals_m ps m =
-  let Some p = choose ps in
-  let Some (D_v meta v) = select p m in
-  let ps_rest = remove p ps in
-  if ps_rest = empty then D_v meta v
-  else
-    let D_v _ v' = compose_vals_m ps_rest m in
-    compose_vals v v'
-
-val compose_envs_m: ps:prins -> m:env_map ps -> Tot env (decreases (size ps))
-let rec compose_envs_m ps m =
-  let Some p = choose ps in
-  let Some en = select p m in
-  let ps_rest = remove p ps in
-  if ps_rest = empty then en
-  else
-    let en' = compose_envs_m ps_rest m in
-    compose_envs en en'
-
-val slc_v_lem_m: #meta:v_meta -> v:value meta -> ps:prins
-                 -> m:value_map ps{(forall p. mem p ps ==>
-                                              (Some.v (select p m) = slice_v p v))}
-                 -> Lemma (requires (True))
-                          (ensures (compose_vals_m ps m = slice_v_sps ps v))
-                    (decreases (size ps))
-let rec slc_v_lem_m #meta v ps m =
-  let Some p = choose ps in
-  let Some (D_v meta' v') = select p m in
-  let ps_rest = remove p ps in
-  if ps_rest = empty then
-    let _ = cut (b2t (ps = singleton p)) in
-    slice_lem_singl_v v p
-  else
-    let _ = cut (b2t (ps = union (singleton p) ps_rest)) in
-    slc_v_lem_m v ps_rest m; slc_v_lem_ps v p ps_rest
-
-val slc_en_lem_m: en:env -> ps:prins
-                  -> m:env_map ps{(forall p. mem p ps ==>
-                                             (Some.v (select p m) = slice_en p en))}
-                  -> Lemma (requires (True))
-                           (ensures (compose_envs_m ps m = slice_en_sps ps en))
-                     (decreases (size ps))
-let rec slc_en_lem_m en ps m =
-let Some p = choose ps in
-let Some en' = select p m in
-let ps_rest = remove p ps in
-if ps_rest = empty then
-  let _ = cut (b2t (ps = singleton p)) in
-  slice_lem_singl_en en p
-else
-  let _ = cut (b2t (ps = union (singleton p) ps_rest)) in
-  slc_en_lem_m en ps_rest m; slc_en_lem_ps en p ps_rest
-
-val env_upd_slice_lemma: #m:v_meta -> p:prin -> en:env -> x:varname -> v:value m
-                         -> Lemma (requires (True))
-                                  (ensures (slice_en p (update_env en x v) =
-                                            update_env (slice_en p en) x (D_v.v (slice_v p v))))
-                            [SMTPat (slice_en p (update_env en x v))]
-let env_upd_slice_lemma #m p en x v =
-  cut (FEq (slice_en p (update_env en x v))
-      (update_env (slice_en p en) x (D_v.v (slice_v p v))))
-
-val env_upd_upd_slice_lemma: #meta1:v_meta -> #meta2:v_meta -> p:prin
-                             -> en:env -> x1:varname -> x2:varname
-                             -> v1:value meta1 -> v2:value meta2
-                             -> Lemma (requires (True))
-                                      (ensures (slice_en p (update_env #meta2 (update_env #meta1 en x1 v1) x2 v2) =
-                                                update_env #meta2 (update_env #meta1 (slice_en p en) x1 (D_v.v (slice_v p v1))) x2 (D_v.v (slice_v p v2))))
-                                [SMTPat (slice_en p (update_env #meta2 (update_env #meta1 en x1 v1) x2 v2))]
-let env_upd_upd_slice_lemma #meta1 #meta2 p en x1 x2 v1 v2 =
-  cut (FEq (slice_en p (update_env #meta2 (update_env #meta1 en x1 v1) x2 v2))
-           (update_env #meta2 (update_env #meta1 (slice_en p en) x1 (D_v.v (slice_v p v1))) x2 (D_v.v (slice_v p v2))))
-
-val if_enter_sec_then_from_sec: #c:sconfig -> #c':sconfig -> h:sstep c c' -> Tot bool
-let if_enter_sec_then_from_sec #c #c' h = not (is_C_assec_beta h) || is_sec c
-
-val slice_wire_p_lemma_mem:
-  p:prin -> ps:prins{mem p ps} -> v:value (empty, Can_b)
-  -> Lemma (requires (True))
-           (ensures (slice_wire #ps p (const_on ps v) =
-                     const_on (singleton p) (D_v.v (slice_v p v))))
-     //[SMTPat (slice_wire #ps p (const_on ps v))]
-let slice_wire_p_lemma_mem p ps v = ()
-
-val slice_wire_p_lemma_not_mem:
-  p:prin -> ps:prins{not (mem p ps)} -> v:value (empty, Can_b)
-  -> Lemma (requires (True))
-           (ensures (slice_wire #ps p (const_on ps v) = OrdMap.empty))
-     //[SMTPat (slice_wire #ps p (const_on ps v))]
-let slice_wire_p_lemma_not_mem p ps v = ()
-
-val mem_intersect_lemma_not_mem: p:prin -> eps:eprins{not (mem p eps)}
-                             -> Lemma (requires (True))
-                                      (ensures (intersect eps (singleton p) = empty))
-                                //[SMTPat (not (mem p eps)); SMTPat (intersect eps (singleton p))]
-let mem_intersect_lemma_not_mem p eps = ()
-
-val mem_intersect_lemma_mem: p:prin -> eps:eprins{mem p eps}
-                             -> Lemma (requires (True))
-                                      (ensures (intersect eps (singleton p) = singleton p))
-                                //[SMTPat (mem p eps); SMTPat (intersect eps (singleton p))]
-let mem_intersect_lemma_mem p eps = ()
-
-val get_en_b_slice_lemma:
-  #meta:v_meta -> v:value meta{is_clos v} -> p:prin
-  -> Lemma (requires (True))
-           (ensures (MkTuple3._1 (get_en_b (D_v.v (slice_v p v))) = slice_en p (MkTuple3._1 (get_en_b v))))
-let get_en_b_slice_lemma #meta v p = ()
-
-opaque val sstep_par_slice_lemma: c:sconfig -> c':sconfig
-                                  -> h:sstep c c'{if_enter_sec_then_from_sec h /\
-                                                  if_exit_sec_then_to_sec h}
-                                  -> p:prin
-                                  -> Tot (cor (u:unit{slice_c p c = slice_c p c'})
-                                         (sstep (slice_c p c) (slice_c p c')))
-#set-options "--split_cases 1"
-let sstep_par_slice_lemma c c' h p =
-  (* TODO: FIXME: wanted to write this, but does not split then *)
-  (*if is_sec c then IntroL ()
-  else*)
-  match h with
-    | C_aspar_ps (Conf _ m _ _ _) _ ->
-      if is_sec c || not (mem p (Mode.ps m)) then IntroL ()
-      else IntroR (C_aspar_ps (slice_c p c) (slice_c p c'))
-    | C_unbox (Conf _ m _ _ _) _ ->
-      if is_sec c || not (mem p (Mode.ps m)) then IntroL ()
-      else IntroR (C_unbox (slice_c p c) (slice_c p c'))
-    | C_mkwire (Conf _ m _ _ _) _ ->
-      if is_sec c || not (mem p (Mode.ps m)) then IntroL ()
-      else IntroR (C_mkwire (slice_c p c) (slice_c p c'))
-    | C_projwire (Conf _ m _ _ _) _ ->
-      if is_sec c || not (mem p (Mode.ps m)) then IntroL ()
-      else IntroR (C_projwire (slice_c p c) (slice_c p c'))
-    | C_const (Conf _ m _ _ _) _ ->
-      if is_sec c || not (mem p (Mode.ps m)) then IntroL ()
-      else IntroR (C_const (slice_c p c) (slice_c p c'))
-    | C_var (Conf _ m _ _ _) _ ->
-      if is_sec c || not (mem p (Mode.ps m)) then IntroL ()
-      else IntroR (C_var (slice_c p c) (slice_c p c'))
-    | C_let_e1 (Conf _ m _ _ _) _ ->
-      if is_sec c || not (mem p (Mode.ps m)) then IntroL ()
-      else IntroR (C_let_e1 (slice_c p c) (slice_c p c'))
-    | C_abs (Conf _ m _ en _) _ ->
-      if is_sec c || not (mem p (Mode.ps m)) then IntroL ()
-      else
-        IntroR (C_abs (slice_c p c) (slice_c p c'))
-    | C_fix (Conf _ m _ en _) _ ->
-      if is_sec c || not (mem p (Mode.ps m)) then IntroL ()
-      else
-        IntroR (C_fix (slice_c p c) (slice_c p c'))
-    | C_empabs (Conf _ m _ en _) _ ->
-      if is_sec c || not (mem p (Mode.ps m)) then IntroL ()
-      else
-        IntroR (C_empabs (slice_c p c) (slice_c p c'))
-    | C_app_e1 (Conf _ m _ _ _) _ ->
-      if is_sec c || not (mem p (Mode.ps m)) then IntroL ()
-      else IntroR (C_app_e1 (slice_c p c) (slice_c p c'))
-    | C_aspar_e (Conf _ m _ _ _) _ ->
-      if is_sec c || not (mem p (Mode.ps m)) then IntroL ()
-      else IntroR (C_aspar_e (slice_c p c) (slice_c p c'))
-    | C_mkwire_e (Conf _ m _ _ _) _ ->
-      if is_sec c || not (mem p (Mode.ps m)) then IntroL ()
-      else IntroR (C_mkwire_e (slice_c p c) (slice_c p c'))
-    | C_projwire_e (Conf _ m _ _ _) _ ->
-      if is_sec c || not (mem p (Mode.ps m)) then IntroL ()
-      else IntroR (C_projwire_e (slice_c p c) (slice_c p c'))
-    | C_app_e2 (Conf _ m _ _ _) _ ->
-      if is_sec c || not (mem p (Mode.ps m)) then IntroL ()
-      else IntroR (C_app_e2 (slice_c p c) (slice_c p c'))
-    | C_aspar_red (Conf _ m _ _ _) _ ->
-      if is_sec c || not (mem p (Mode.ps m)) then IntroL ()
-      else IntroR (C_aspar_red (slice_c p c) (slice_c p c'))
-    | C_box_red (Conf _ m s _ _) _ ->
-      if mem p (Mode.ps m) then
-        IntroR (C_box_red (slice_c p c) (slice_c p c'))
-      else if mem p (Mode.ps (Frame.m (Cons.hd s))) then
-        IntroR (C_box_red (slice_c p c) (slice_c p c'))
-      else IntroL ()
-    | C_unbox_red (Conf _ m _ _ _) _ ->
-      if is_sec c || not (mem p (Mode.ps m)) then IntroL ()
-      else IntroR (C_unbox_red (slice_c p c) (slice_c p c'))
-    | C_mkwire_red (Conf _ m _ _ _) _ ->
-      if is_sec c || not (mem p (Mode.ps m)) then IntroL ()
-      else IntroR (C_mkwire_red (slice_c p c) (slice_c p c'))
-    | C_projwire_red (Conf _ m _ _ _) _ ->
-      if is_sec c || not (mem p (Mode.ps m)) then IntroL ()
-      else IntroR (C_projwire_red (slice_c p c) (slice_c p c'))
-    | C_let_red (Conf _ m _ _ _) _ ->
-      if is_sec c || not (mem p (Mode.ps m)) then IntroL ()
-      else IntroR (C_let_red (slice_c p c) (slice_c p c'))
-    | C_app_red (Conf _ m _ _ _) _ ->
-      if is_sec c || not (mem p (Mode.ps m)) then IntroL ()
-      else IntroR (C_app_red (slice_c p c) (slice_c p c'))
-    | C_let_beta (Conf _ m _ _ _) _ ->
-      if is_sec c || not (mem p (Mode.ps m)) then IntroL ()
-      else
-        let Conf _ _ _ en (T_red (R_let x v _)) = c in
-        let _ = env_upd_slice_lemma p en x v in
-        IntroR (C_let_beta (slice_c p c) (slice_c p c'))
-    | C_app_beta (Conf _ m _ _ _) _ ->
-      if is_sec c || not (mem p (Mode.ps m)) then IntroL ()
-      else
-        let T_red (R_app f v) = Conf.t c in
-        let (en, x, _) = get_en_b f in
-        env_upd_slice_lemma p en x v;
-        IntroR (C_app_beta (slice_c p c) (slice_c p c'))
-    | C_aspar_beta (Conf _ m _ _ _) _ ->
-      if is_sec c || not (mem p (Mode.ps m)) then IntroL ()
-      else
-        let T_red (R_aspar _ v) = Conf.t c in
-        let (en, x, _) = get_en_b v in
-        env_upd_slice_lemma p en x (V_const (C_unit));
-        IntroR (C_aspar_beta (slice_c p c) (slice_c p c'))
-    | C_box_beta (Conf _ m _ _ _) _ ->
-      if is_sec c || not (mem p (Mode.ps m)) then IntroL ()
-      else
-        IntroR (C_box_beta (slice_c p c) (slice_c p c'))
-    | C_unbox_beta (Conf _ m _ _ _) _ ->
-      if is_sec c || not (mem p (Mode.ps m)) then IntroL ()
-      else
-        IntroR (C_unbox_beta (slice_c p c) (slice_c p c'))
-    | C_mkwire_beta (Conf _ m _ _ _) _ ->
-      if is_sec c || not (mem p (Mode.ps m)) then IntroL ()
-      else
-        let Conf _ (Mode Par _) _ _ (T_red (R_mkwire (V_const (C_prins ps')) (V_box ps'' v))) = c in
-        if not (mem p ps') then
-          let _ =
-            slice_wire_p_lemma_not_mem p ps' v;
-            mem_intersect_lemma_not_mem p ps'
-          in 
-          IntroR (C_mkwire_beta (slice_c p c) (slice_c p c'))
-        else
-          let _ =
-            slice_wire_p_lemma_mem p ps' v;
-            mem_intersect_lemma_mem p ps'
-          in
-          IntroR (C_mkwire_beta (slice_c p c) (slice_c p c'))
-    | C_projwire_beta (Conf _ m _ _ _) _ ->
-      if is_sec c || not (mem p (Mode.ps m)) then IntroL ()
-      else
-          IntroR (C_projwire_beta (slice_c p c) (slice_c p c'))
-    | C_assec_ps (Conf _ m _ _ _) _ ->
-      if is_sec c || not (mem p (Mode.ps m)) then IntroL ()
-      else
-        IntroR (C_assec_ps (slice_c p c) (slice_c p c'))
-    | C_assec_e (Conf _ m _ _ _) _ ->
-      if is_sec c || not (mem p (Mode.ps m)) then IntroL ()
-      else
-        IntroR (C_assec_e (slice_c p c) (slice_c p c'))
-    | C_assec_red (Conf _ m _ _ _) _ ->
-      if is_sec c || not (mem p (Mode.ps m)) then IntroL ()
-      else
-        IntroR (C_assec_red (slice_c p c) (slice_c p c'))
-    | C_assec_beta _ _ -> IntroL ()
-    | C_assec_ret (Conf _ m _ _ _) _ -> IntroL ()
-
-#reset-options
-(**********)
-
-type tconfig_par = c:tconfig{Mode.m (Conf.m c) = Par}
-
-type tpar (ps:prins) = m:OrdMap.ordmap prin tconfig_par p_cmp{forall p. mem p ps = contains p m}
-
-type tconfig_sec = c:tconfig{Mode.m (Conf.m c) = Sec}
-
-type protocol (ps:prins) = tpar ps * option tconfig_sec
-
-type tpre_assec (#ps':prins) (pi:protocol ps') (ps:prins) (x:varname) (e:exp) =
-  is_None (snd pi) /\
-  (forall p. mem p ps ==> (contains p (fst pi) /\
-                           Let (Some.v (select p (fst pi)))
-                             (fun c ->
-                               is_T_red (Conf.t c) /\
-                               is_R_assec (T_red.r (Conf.t c)) /\
-                               R_assec.ps (T_red.r (Conf.t c)) = ps /\
-                               is_clos (R_assec.v (T_red.r (Conf.t c))) /\
-                               MkTuple3._2 (get_en_b (R_assec.v (T_red.r (Conf.t c)))) = x /\
-                               MkTuple3._3 (get_en_b (R_assec.v (T_red.r (Conf.t c)))) = e)))
-
-opaque val get_env_m:
-  #ps':prins -> pi:protocol ps' -> ps:prins{forall p. mem p ps ==>
-                                            contains p (fst pi) /\
-                                            Let (Some.v (select p (fst pi)))
-                                                (fun c -> is_T_red (Conf.t c) /\
-                                                          is_R_assec (T_red.r (Conf.t c)) /\
-                                                          is_clos (R_assec.v (T_red.r (Conf.t c))))}
-  -> Tot (m:env_map ps{(forall p. mem p ps ==>
-                                  select p m = Some (
-                                  MkTuple3._1 (get_en_b (R_assec.v (T_red.r (Conf.t (Some.v (select p (fst pi)))))))))})
-     (decreases (size ps))
-let rec get_env_m #ps' pi ps =
-  let Some p = choose ps in
-  let ps_rest = remove p ps in
-  let Some (Conf _ _ _ _ (T_red (R_assec _ v))) = select p (fst pi) in
-  let (en, _, _) = get_en_b v in
-  if ps_rest = empty then update p en mempty
-  else
-    let m = get_env_m pi ps_rest in
-    update p en m
-
-val step_p_to_wait: c:tconfig -> p:prin -> Tot tconfig
-let step_p_to_wait c p =
-  let Conf l m s en _ = c in
-  Conf l m s en T_sec_wait
-
-opaque val step_ps_to_wait:
-  #ps':prins -> pi:tpar ps' -> ps:prins{forall p. mem p ps ==> contains p pi}
-  -> Tot (pi':tpar ps'{forall p. (mem p ps ==>
-                                  select p pi' =
-                                  Some (step_p_to_wait (Some.v (select p pi)) p)) /\
-                                 (not (mem p ps) ==>
-                                  select p pi' = select p pi)})
-     (decreases (size ps))
-let rec step_ps_to_wait #ps' pi ps =
-  let Some p = choose ps in
-  let ps_rest = remove p ps in
-  let c' = step_p_to_wait (Some.v (select p pi)) p in
-  if ps_rest = empty then update p c' pi
-  else
-    let pi' = step_ps_to_wait #ps' pi ps_rest in
-    update p c' pi'
-
-val tstep_assec:
-  #ps':prins -> pi:protocol ps' -> ps:prins -> x:varname -> e:exp{tpre_assec pi ps x e}
-  -> Tot (protocol ps')
-let tstep_assec #ps' pi ps x e =
-  let env = update_env (compose_envs_m ps (get_env_m pi ps)) x (V_const C_unit) in
-  let tsec = Conf Target (Mode Sec ps) [] env (T_exp e) in
-  (step_ps_to_wait #ps' (fst pi) ps, Some tsec)
-
-type ps_sec_waiting (#ps':prins) (pi:protocol ps') (ps:prins) =
-  (forall p. mem p ps ==> (contains p (fst pi) /\
-                           is_T_sec_wait (Conf.t (Some.v (select p (fst pi))))))
-
-type tpre_assec_ret (#ps':prins) (pi:protocol ps') (ps:prins) =
-  is_Some (snd pi) /\ (Conf.m (Some.v (snd pi)) = Mode Sec ps)  /\
-  is_value (Some.v (snd pi)) /\ (Conf.s (Some.v (snd pi)) = []) /\
-  ps_sec_waiting pi ps
-
-val ret_sec_value_to_p: sec_c:tconfig{is_value sec_c} -> c:tconfig -> p:prin -> Tot tconfig
-let ret_sec_value_to_p sec_c c p =
-  let Conf l m s en _ = c in
-  let D_v _ v = c_value sec_c in
-  Conf l m s en (T_val (D_v.v (slice_v p v)))
-
-opaque val ret_sec_value_to_ps:
-  #ps':prins -> pi:tpar ps' -> sec_c:tconfig{is_value sec_c}
-  -> ps:prins{forall p. mem p ps ==> contains p pi}
-  -> Tot (pi':tpar ps'{forall p. (mem p ps ==>
-                                  select p pi' =
-                                  Some (ret_sec_value_to_p sec_c (Some.v (select p pi)) p)) /\
-                                 (not (mem p ps) ==>
-                                  select p pi' = select p pi)})
-     (decreases (size ps))
-let rec ret_sec_value_to_ps #ps' pi sec_c ps =
-  let Some p = choose ps in
-  let ps_rest = remove p ps in
-  let c' = ret_sec_value_to_p sec_c (Some.v (select p pi)) p in
-  if ps_rest = empty then update p c' pi
-  else
-    let pi' = ret_sec_value_to_ps #ps' pi sec_c ps_rest in
-    update p c' pi'
-
-type pstep: #ps:prins -> protocol ps -> protocol ps -> Type =
-
-  | P_par:
-    #ps:prins -> #c':tconfig -> pi:protocol ps
-    -> p:prin{contains p (fst pi)}
-    -> h:sstep (Some.v (select p (fst pi))) c'
-    -> pi':protocol ps{pi' = (update p c' (fst pi), (snd pi))}
-    -> pstep #ps pi pi'
-
-  | P_sec:
-    #ps:prins -> #c':tconfig -> pi:protocol ps{is_Some (snd pi)}
-    -> h:sstep (Some.v (snd pi)) c'
-    -> pi':protocol ps{pi' = (fst pi, Some c')}
-    -> pstep #ps pi pi'
-      
-  | P_sec_enter:
-    #ps':prins -> pi:protocol ps' -> ps:prins
-    -> x:varname -> e:exp{tpre_assec pi ps x e}
-    -> pi':protocol ps'{pi' = tstep_assec pi ps x e}
-    -> pstep #ps' pi pi'
-    
-  | P_sec_exit:
-    #ps':prins -> pi:protocol ps' -> ps:prins{tpre_assec_ret pi ps}
-    -> pi':protocol ps'{pi' = (ret_sec_value_to_ps #ps' (fst pi) (Some.v (snd pi)) ps, None)}
-    -> pstep #ps' pi pi'
-
-opaque val slice_c_ps_par:
-  ps:prins -> c:sconfig
-  -> Tot (pi:tpar ps{forall p. (mem p ps ==> select p pi = Some (slice_c p c)) /\
-                               (not (mem p ps) ==> select p pi = None)})
-     (decreases (size ps))
-let rec slice_c_ps_par ps c =
-  let Some p = choose ps in
-  let ps_rest = remove p ps in
-  if ps_rest = empty then
-    update p (slice_c p c) mempty
-  else
-    let pi_rest = slice_c_ps_par ps_rest c in
-    update p (slice_c p c) pi_rest
-
-val slice_c_ps: ps:prins -> c:sconfig
-                -> Tot (pi:protocol ps{forall p. (mem p ps ==>
-                                                  select p (fst pi) = Some (slice_c p c)) /\
-                                                 (not (mem p ps) ==>
-                                                  select p (fst pi) = None)})
-let slice_c_ps ps c =
-  let pi = slice_c_ps_par ps c in
-  let tsec = if is_sec c then Some (slice_c_sps c) else None in
-  pi, tsec
-                                              
-val slice_remains_same_in_sec_step_p: #c:sconfig -> #c':sconfig
-                                      -> h:sstep c c'{is_sec c /\ if_exit_sec_then_to_sec h}
-                                      -> p:prin
-                                      -> Lemma (requires (True))
-                                               (ensures (slice_c p c = slice_c p c'))
-let slice_remains_same_in_sec_step_p c c' h p = ()
-
-val slice_remains_same_in_sec_step: #c:sconfig -> #c':sconfig
-                                    -> h:sstep c c'{is_sec c /\ if_exit_sec_then_to_sec h}
-                                    -> Lemma (requires (True))
-                                             (ensures (forall p. slice_c p c = slice_c p c'))
-let slice_remains_same_in_sec_step #c #c' h =
-  forall_intro #prin #(fun (p:prin) -> b2t (slice_c p c = slice_c p c'))
-               (slice_remains_same_in_sec_step_p #c #c' h)
-
-opaque val forward_simulation_sec: #c:sconfig -> #c':sconfig -> ps:prins
-                                   -> h:sstep c c'{is_sec c /\ if_exit_sec_then_to_sec h}
-                                   -> Tot (pstep #ps (slice_c_ps ps c)
-                                                     (slice_c_ps ps c'))
-let forward_simulation_sec #c #c' ps h =
-  let (pi, s) = slice_c_ps ps c in
-  let (pi', s') = slice_c_ps ps c' in
-  let Conj _ h' = sstep_sec_slice_lemma c c' h in
-  slice_remains_same_in_sec_step h;
-  //sel_contains_tpar ps pi; sel_contains_tpar ps pi';
-  cut (forall p. select p pi = select p pi');
-  OrdMap.eq_lemma pi pi';
-  P_sec (pi, s) h' (pi', s')
-
-type pstep_par_star: #ps:prins -> protocol ps -> protocol ps -> Type =
-  | PP_refl: #ps:prins -> pi:protocol ps -> pstep_par_star #ps pi pi
-    
-  | PP_tran:
-    #ps:prins -> #pi:protocol ps -> #pi':protocol ps -> #pi'':protocol ps
-    -> h:pstep #ps pi pi'{is_P_par h} -> h':pstep_par_star #ps pi' pi''
-    -> pstep_par_star #ps pi pi''
-
-val update_tpar: #ps:prins -> p:prin{not (mem p ps)}
-                 -> c:tconfig{is_Par (Mode.m (Conf.m c))} -> pi:protocol ps
-                 -> Tot (protocol (union (singleton p) ps))
-let update_tpar #ps p c pi = update p c (fst pi), snd pi
-
-opaque val pstep_par_upd: #ps:prins -> #pi:protocol ps -> #pi':protocol ps
-                          -> h:pstep #ps pi pi'{is_P_par h}
-                          -> p:prin{not (contains p (fst pi))}
-                          -> c:tconfig{is_Par (Mode.m (Conf.m c))}
-                          -> Tot (r:pstep #(union (singleton p) ps) (update_tpar p c pi) (update_tpar p c pi'){is_P_par r})
-let pstep_par_upd #ps #pi #pi' h p c = match h with
-  | P_par #d #c' _ p' h' _ -> P_par #(union (singleton p) ps) #c' (update_tpar p c pi) p' h' (update_tpar p c pi')
-
-opaque val pstep_par_star_upd_same:
-  #ps:prins -> #pi:protocol ps -> #pi':protocol ps -> h:pstep_par_star #ps pi pi'
-  -> p:prin{not (contains p (fst pi))}
-  -> c:tconfig{is_Par (Mode.m (Conf.m c))}
-  -> Tot (pstep_par_star #(union (singleton p) ps) (update_tpar p c pi) (update_tpar p c pi'))
-     (decreases h)
-let rec pstep_par_star_upd_same #ps #pi #pi' h p c = match h with
-  | PP_refl #ps pi -> PP_refl #(union (singleton p) ps)(update_tpar p c pi)
-  
-  | PP_tran #ps #pi #pi' #pi'' h1 h2 ->
-    PP_tran (pstep_par_upd h1 p c) (pstep_par_star_upd_same h2 p c)
-
-opaque val pstep_par_star_upd_step:
-  #ps:prins -> #pi:protocol ps -> #pi':protocol ps
-  -> #c:tconfig{is_Par (Mode.m (Conf.m c))}
-  -> #c':tconfig{is_Par (Mode.m (Conf.m c))}
-  -> h1:pstep_par_star #ps pi pi' -> h2:sstep c c'
-  -> p:prin{not (contains p (fst pi))}
-  -> Tot (pstep_par_star #(union (singleton p) ps) (update_tpar p c pi) (update_tpar p c' pi'))
-     (decreases h1)
-let rec pstep_par_star_upd_step #ps #pi #pi' #c #c' h1 h2 p =
-  let (pi1, s1)   = update p c (fst pi), snd pi in
-  let (pi1', s1') = update p c' (fst pi), snd pi in
-  let ps' = union (singleton p) ps in  
-  let ht1 = P_par #ps' #c' (pi1, s1) p h2 (pi1', s1') in  
-  let (pi1'', s1'') = update p c' (fst pi'), snd pi' in
-  let ht2 = pstep_par_star_upd_same #ps #pi #pi' h1 p c' in
-  PP_tran #ps' #(pi1, s1) #(pi1', s1') #(pi1'', s1'') ht1 ht2
-
-(* TODO: FIXME: this is a weird behavior *)
-val slice_c_snd_lemma: ps:prins -> c:sconfig{is_par c}
-                       -> Lemma (requires (True))
-                                (ensures (snd (slice_c_ps ps c) = None))
-let slice_c_snd_lemma ps c =
-  let _, _ = slice_c_ps ps c in
-  ()
-
-val if_par_and_enter_sec_from_sec_then_par: #c:sconfig -> #c':sconfig
-                                            -> h:sstep c c'{is_par c /\ if_enter_sec_then_from_sec h}
-                                            -> Lemma (requires (True))
-                                                     (ensures (is_par c'))
-let if_par_and_enter_sec_from_sec_then_par #c #c' h = match h with
-  | C_assec_beta _ _ -> ()
-  | _                -> ()
-
-val sstep_par_slc_snd_lemma: #c:sconfig -> #c':sconfig -> ps:prins
-                             -> h:sstep c c'{is_par c /\ if_enter_sec_then_from_sec h}
-                             -> Lemma (requires (True))
-                                      (ensures (snd (slice_c_ps ps c) = snd (slice_c_ps ps c') /\
-                                                snd (slice_c_ps ps c) = None))
-let sstep_par_slc_snd_lemma #c #c' ps h =
-  slice_c_snd_lemma ps c;
-  if_par_and_enter_sec_from_sec_then_par #c #c' h;
-  slice_c_snd_lemma ps c'
-
-val if_par_then_exit_sec_to_sec: #c:sconfig -> #c':sconfig
-                                 -> h:sstep c c'{is_par c}
-                                 -> Lemma (requires (True))
-                                          (ensures (if_exit_sec_then_to_sec h))
-let if_par_then_exit_sec_to_sec #c #c' h = match h with
-  | C_assec_ret _ _ -> ()
-  | _               -> ()
-
-opaque val forward_simulation_par: #c:sconfig -> #c':sconfig
-                                   -> h:sstep c c'{is_par c /\
-                                                   if_enter_sec_then_from_sec h}
-                                   -> ps:prins
-                                   -> Tot (pstep_par_star #ps (slice_c_ps ps c)
-                                                              (slice_c_ps ps c'))
-                                      (decreases (size ps))
-let rec forward_simulation_par #c #c' h ps =
-  let pi, s = slice_c_ps ps c in
-  let pi', s' = slice_c_ps ps c' in
-  sstep_par_slc_snd_lemma ps h;
-  let _ = cut (b2t (s = s')) in
-  
-  let Some p = choose ps in
-  let ps_rest = remove p ps in
-
-  let c_p = slice_c p c in
-  let c_p' = slice_c p c' in
-  
-  if_par_then_exit_sec_to_sec #c #c' h;
-  let h1 = sstep_par_slice_lemma c c' h p in
-
-  if ps_rest = empty then
-    let _ = cut (b2t (pi = update p c_p mempty)) in
-    let _ = cut (b2t (pi' = update p c_p' mempty)) in
-    match h1 with
-      | IntroL _  ->
-        let _ = cut (b2t (c_p = c_p')) in
-        let _ = cut (b2t (pi = pi')) in
-        PP_refl (pi, s)
-      | IntroR h' ->
-        let _ = cut (b2t (pi' = update p c_p' pi)) in
-        PP_tran (P_par (pi, s) p h' (pi', s')) (PP_refl (pi', s'))
-
-  else
-    let pi_rest, s_rest = slice_c_ps ps_rest c in
-    let pi_rest', s_rest' = slice_c_ps ps_rest c' in
-    
-    let _ = cut (b2t (pi = update p c_p pi_rest)) in
-    let _ = cut (b2t (pi' = update p c_p' pi_rest')) in
-    let _ = cut (b2t (s_rest = None)) in
-    let _ = cut (b2t (s_rest' = None)) in
-    
-    let h_ind = forward_simulation_par #c #c' h ps_rest in
-
-    match h1 with
-      | IntroL _  ->
-        let _ = cut (b2t (c_p = c_p')) in
-        pstep_par_star_upd_same #ps_rest #(pi_rest, s_rest) #(pi_rest', s_rest') h_ind p (slice_c p c)
-      | IntroR h' ->
-        pstep_par_star_upd_step #ps_rest #(pi_rest, s_rest) #(pi_rest', s_rest')
-                                         #c_p #c_p' h_ind h' p
-
-val slice_wire_lem_singl_of_ps: #eps:eprins -> w:v_wire eps
-                                -> ps:prins -> p:prin{mem p ps}
-                                -> Lemma (requires (True))
-                                         (ensures (slice_wire #(intersect eps ps) p (slice_wire_sps #eps ps w) =
-                                                   slice_wire #eps p w))
-let slice_wire_lem_singl_of_ps #eps w ps p = ()
-
-val slice_v_lem_singl_of_ps: #m:v_meta -> v:value m -> ps:prins -> p:prin{mem p ps}
-                             -> Lemma (requires (True))
-                                      (ensures (slice_v p (D_v.v (slice_v_sps ps v)) =
-                                                slice_v p v))
-                                (decreases %[v])
-val slice_en_x_lem_singl_of_ps: en:env -> ps:prins -> p:prin{mem p ps} -> x:varname
-                                -> Lemma (requires (True))
-                                         (ensures ((slice_en p (slice_en_sps ps en)) x =
-                                                   (slice_en p en) x))
-                                   (decreases %[en;0])                                
-val slice_en_lem_singl_of_ps: en:env -> ps:prins -> p:prin{mem p ps}
-                              -> Lemma (requires (True))
-                                       (ensures (slice_en p (slice_en_sps ps en) =
-                                                 slice_en p en))
-                                 (decreases %[en;1])
-let rec slice_v_lem_singl_of_ps #m v ps p = match v with
-  | V_const _           -> ()  
-  | V_box ps' v'        ->
-    if intersect ps ps' = empty then
-      let _ = cut (mem p ps' ==> mem p (intersect ps ps')) in
-      ()
-    else if not (mem p ps') then ()
-    else slice_v_lem_singl_of_ps v' ps p
-  | V_wire eps w        ->
-    let _ = admitP (b2t (intersect (intersect eps ps) (singleton p) = intersect eps (singleton p))) in
-    slice_wire_lem_singl_of_ps #eps w ps p
-  | V_clos en _ _       -> slice_en_lem_singl_of_ps en ps p
-  | V_fix_clos en _ _ _ -> slice_en_lem_singl_of_ps en ps p
-  | V_emp_clos _ _      -> ()
-  | V_emp               -> ()
-
-and slice_en_x_lem_singl_of_ps en ps p x =
-  if en x = None then ()
-  else (preceds_axiom en x; slice_v_lem_singl_of_ps (D_v.v (Some.v (en x))) ps p)
-
-and slice_en_lem_singl_of_ps en ps p =
-  forall_intro #varname #(fun x -> b2t ((slice_en p (slice_en_sps ps en)) x =
-                                        (slice_en p en) x))
-               (slice_en_x_lem_singl_of_ps en ps p);
-  let _ = cut (FEq (slice_en p (slice_en_sps ps en)) (slice_en p en)) in
-  ()
-
-val slice_v_lem_singl_of_ps_forall:
-  #m:v_meta -> v:value m -> ps:prins
-  -> Lemma (requires (True))
-           (ensures (forall p. mem p ps ==>
-                               slice_v p (D_v.v (slice_v_sps ps v)) =
-                               slice_v p v))
-let slice_v_lem_singl_of_ps_forall #m v ps =
-  forall_intro (slice_v_lem_singl_of_ps #m v ps)
-
-val sstep_sec_to_par_slice_par_others:
-  #c:config -> #c':config -> h:sstep c c'{is_C_assec_ret h /\ is_par c'}
-  -> Lemma (requires (True))
-           (ensures (forall p. not (mem p (Mode.ps (Conf.m c))) ==>
-                               slice_c p c = slice_c p c'))
-let sstep_sec_to_par_slice_par_others #c #c' _ = ()
-
-val sstep_sec_to_par_slice_par_mems:
-  #c:config -> #c':config -> h:sstep c c'{is_C_assec_ret h /\ is_par c'}
-  -> Lemma (requires (True))
-           (ensures (forall p. mem p (Mode.ps (Conf.m c)) ==>
-                               ret_sec_value_to_p (slice_c_sps c) (slice_c p c) p = slice_c p c'))
-                               //sstep_sec_to_par_p #c #c' h p = slice_c p c'))
-let sstep_sec_to_par_slice_par_mems #c #c' h =
-  let ps = Mode.ps (Conf.m c) in
-  let v = D_v.v (c_value c) in
-  let _ = slice_v_lem_singl_of_ps_forall v ps in
-  ()
-
-val not_contains_lemma: #ps:prins -> pi:tpar ps
-                        -> Lemma (requires (True)) (ensures (forall p. not (mem p ps) ==> select p pi = None))
-let not_contains_lemma #ps pi = ()
-
-(**********)
-(*assume val cand_intro: #a:Type -> #b:Type -> =h:(a /\ b) -> Tot (cand a b)
-assume val cand_elim : #a:Type -> #b:Type -> =h:cand a b -> Lemma (a /\ b)
-
-assume val cor_intro: #a:Type -> #b:Type -> =h:(a \/ b) -> Tot (cor a b)
-assume val cor_elim : #a:Type -> #b:Type -> =h:cor a b -> Lemma (a \/ b)
-
-assume val imp_intro: #a:Type -> #b:Type -> =h:(a ==> b) -> Tot (cimp a b)
-assume val imp_elim: #a :Type -> #b:Type -> =h:cimp a b -> Lemma (a ==> b)
-
-assume val forall_intro_t: #a:Type -> #p:(a -> Type) -> =h:(forall x. p x) -> Tot (x:a -> Tot (p x))
-assume val forall_elim   : #a:Type -> #p:(a -> Type) -> =f:(x:a -> Tot (p x)) -> Lemma (forall x. p x)
-
-assume val ceq_intro: #a:Type -> #x:a -> #y:a -> =h:b2t (x = y) -> Tot (ceq x y)
-assume val ceq_elim : #a:Type -> #x:a -> #y:a -> =h:ceq x y -> Lemma (x = y)
-
-assume val t_intro: #a:Type -> u:unit{a} -> Tot a
-assume val t_elim : #a:Type -> =h:a -> Lemma (a)
-
-assume val rewrite : #a:Type -> #p:(a -> Type) -> #x:a -> #y:a -> =h:ceq x y -> =h':p x -> Tot (p y)
-assume val ceq_symm: #a:Type -> #x:a -> #y:a -> =h:ceq x y -> Tot (ceq y x)*)
-(**********)
-
-(*opaque val slice_c_ps_cons:
-  ps:prins -> c:sconfig -> pi:protocol ps{pi = slice_c_ps ps c}
-  -> Tot (p:prin -> Tot ((mem p ps       ==> select p (fst pi) = Some (slice_c p c)) /\
-                         (not (mem p ps) ==> select p (fst pi) = None)))
-let slice_c_ps_cons ps c pi =
-  forall_intro_t #prin #(fun p -> (mem p ps       ==> select p (fst pi) = Some (slice_c p c)) /\
-                                  (not (mem p ps) ==> select p (fst pi) = None))
-                 (t_intro #(forall p. (mem p ps       ==> select p (fst pi) = Some (slice_c p c)) /\
-                                      (not (mem p ps) ==> select p (fst pi) = None)) ())
-  
-opaque val tstep_assec_ret_cons:
-  #ps':prins -> pi:protocol ps' -> ps:prins{tpre_assec_ret pi ps}
-  -> pi':protocol ps'{pi' = (ret_sec_value_to_ps #ps' (fst pi) (Some.v (snd pi)) ps, None)}
-  -> Tot (p:prin -> Tot ((mem p ps ==> select p (fst pi') =
-                                       Some (ret_sec_value_to_p (Some.v (snd pi)) (Some.v (select p (fst pi))) p)) /\
-                         (not (mem p ps) ==> select p (fst pi') = select p (fst pi))))
-let tstep_assec_ret_cons #ps' pi ps pi' =
-  forall_intro_t #prin #(fun p -> (mem p ps ==> select p (fst pi') =
-                                                Some (ret_sec_value_to_p (Some.v (snd pi)) (Some.v (select p (fst pi))) p)) /\
-                                  (not (mem p ps) ==> select p (fst pi') = select p (fst pi)))
-                 (t_intro #(forall p. (mem p ps ==> select p (fst pi') =
-                                                    Some (ret_sec_value_to_p (Some.v (snd pi)) (Some.v (select p (fst pi))) p)) /\
-                                      (not (mem p ps) ==> select p (fst pi') = select p (fst pi))) ())
-
-opaque val sstep_sec_to_par_slice_par_mems_cons:
-  #c:config -> #c':config -> h:sstep c c'{is_C_assec_ret h /\ is_par c'}
-  -> ps':prins{ps' = Mode.ps (Conf.m c)} -> sec_c:tconfig{sec_c = slice_c_sps c}
-  -> Tot (p:prin -> Tot (mem p ps' ==> ret_sec_value_to_p sec_c (slice_c p c) p = slice_c p c'))
-let sstep_sec_to_par_slice_par_mems_cons #c #c' h ps' sec_c =
-  sstep_sec_to_par_slice_par_mems #c #c' h;
-  forall_intro_t #prin #(fun p -> (mem p ps' ==> ret_sec_value_to_p sec_c (slice_c p c) p = slice_c p c'))
-                 #(t_intro #(forall p. (mem p ps' ==> ret_sec_value_to_p sec_c (slice_c p c) p = slice_c p c')) ())
-
-opaque val sstep_sec_to_par_slice_par_others_cons:
- #c:config -> #c':config -> h:sstep c c'{is_C_assec_ret h /\ is_par c'}
- -> ps':prins{ps' = Mode.ps (Conf.m c)}
- -> Tot (p:prin -> Tot (not (mem p ps') ==> slice_c p c = slice_c p c'))
-let sstep_sec_to_par_slice_par_others_cons #c #c' h ps' =
-  sstep_sec_to_par_slice_par_others #c #c' h;
-  forall_intro_t #prin #(fun p -> (not (mem p ps') ==> slice_c p c = slice_c p c'))
-                 #(t_intro #(forall p. (not (mem p ps') ==> slice_c p c = slice_c p c')) ())*)
-
-opaque val forward_simulation_exit_sec: #c:config -> #c':config
-                                        -> h:sstep c c'{is_C_assec_ret h /\ is_par c'}
-                                        -> ps:prins{subset (Mode.ps (Conf.m c)) ps}
-                                        -> Tot (pstep #ps (slice_c_ps ps c) (slice_c_ps ps c'))
-let forward_simulation_exit_sec #c #c' h ps =
-  (*let ps' = Mode.ps (Conf.m c) in
-  
-  let pi, s = slice_c_ps ps c in
-  let pi', s' = slice_c_ps ps c' in
-  let pi_s = ret_sec_value_to_ps #ps pi (Some.v s) ps' in //writing this and next on one line does not work
-  let s_s = None in
-
-  (*sstep_sec_to_par_slice_par_others #c #c' h;
-  sstep_sec_to_par_slice_par_mems #c #c' h;
-
-  not_contains_lemma #ps pi; not_contains_lemma #ps pi'; not_contains_lemma #ps pi_s;*)
-  
-  (* p:prin -> mem p ps ==> select p pi = Some (slice_c p c) /\ ~ mem p ps ==> select p pi = None *)
-  let f1 = slice_c_ps_cons ps c (pi, s) in
-  
-  (* p:prin -> mem p ps ==> select p pi' = Some (slice_c p c') /\ ~ mem p ps ==> select p pi' = None *)
-  let f2 = slice_c_ps_cons ps c' (pi', s') in
-  
-  (* p:prin -> mem p ps' ==> select p pi_s = Some (ret_sec_value_to_p (Some.v s) (Some.v (select p pi)) p)  /\
-             ~ mem p ps' ==> select p pi_s = select p pi *)
-  let f3 = tstep_assec_ret_cons #ps (pi, s) ps' (pi_s, s_s) in
-  
-  (* p:prin -> mem p ps' ==> ret_sec_value_to_p (Some.v s) (slice_c p c) p = slice_c p c' *)
-  let f4 = sstep_sec_to_par_slice_par_mems_cons #c #c' h ps' (Some.v s) in
-  
-  (* p:prin -> ~ mem p ps' ==> slice_c p c = slice_c p c' *)
-  let f5 = sstep_sec_to_par_slice_par_others_cons #c #c' h ps' in
-
-  (* TODO: FIXME: annotations and implicits required at certain places.
-   * Marking = in assumes matters ? How about function calls everywhere ? Bind to temps ?
-   * can do more ? *)  
-  let f6: p:prin -> q1:(b2t (mem p ps)) -> q2:(b2t (not (mem p ps')))
-          -> Tot (b2t (select p pi_s = select p pi')) =
-    fun p q1 q2 ->
-      let k1 = cand_intro (f3 p) in
-      let Conj k2 k3 = k1 in
-      let k4 = imp_intro k3 in
-      let k5:(b2t (select p pi_s = select p pi)) = k4 q2 in
-      
-      let k6 = cand_intro (f1 p) in
-      let Conj k7 k8 = k6 in
-      let k9 = (imp_intro k7) q1 in
-      let k10 = rewrite (ceq_intro #_ #(select p pi) #(Some (slice_c p c)) k9) k5 in
-      let k11 = (imp_intro (f5 p)) q2 in
-      let k12 = rewrite (ceq_intro #_ #(slice_c p c) #(slice_c p c') k11) k10 in
-      let k13:(b2t (select p pi' = Some (slice_c p c'))) = (imp_intro (Conj.h1 (cand_intro (f2 p)))) q1 in
-      rewrite (ceq_symm #_ #(select p pi') #(Some (slice_c p c')) (ceq_intro #_ #(select p pi') #(Some (slice_c p c')) k13)) k12
-  in
-  
-  let f7: p:prin -> q1:(b2t (mem p ps)) -> q2:(b2t (mem p ps'))
-          -> Tot (b2t (select p pi_s = select p pi')) =
-    fun p q1 q2 ->
-      let _ = admitP (b2t (is_Some (select p pi))) in
-      let k1 = cand_intro (f3 p) in
-      let Conj k2 k3 = k1 in
-      let k4:(b2t (select p pi_s = Some (ret_sec_value_to_p (Some.v s) (Some.v (select p pi)) p))) = (imp_intro k2) q2 in
-      
-      let k5 = cand_intro (f1 p) in
-      let Conj k6 k7 = k5 in
-      let k8 = (imp_intro k6) q1 in
-      let k9:(b2t (select p pi_s = Some (ret_sec_value_to_p (Some.v s) (slice_c p c) p))) =
-        rewrite (ceq_intro #_ #(select p pi) #(Some (slice_c p c)) k8) k4 in
-      
-      let k10 = f4 p in
-      let k11 = (imp_intro k10) q2 in
-      let k12:(b2t (select p pi_s = Some (slice_c p c'))) =
-        rewrite (ceq_intro #_ #(ret_sec_value_to_p (Some.v s) (slice_c p c) p) #(slice_c p c') k11) k9 in
-
-      let k13 = cand_intro (f2 p) in
-      let Conj k14 k15 = k13 in
-      let k16:(b2t (select p pi' = Some (slice_c p c'))) = (imp_intro k14) q1 in
-      let k17:ceq #_ (select p pi') (Some (slice_c p c')) = ceq_intro k16 in
-      let k18:(b2t (select p pi_s = select p pi')) =
-        rewrite (ceq_symm #_ #(select p pi') #(Some (slice_c p c')) k17) k12 in
-      k18
-  in
-    
-  let f8: p:prin -> q:(b2t (mem p ps)) -> Tot (b2t (select p pi_s = select p pi')) =
-    fun p q ->
-      if mem p ps' then f7 p q (t_intro #(b2t (mem p ps')) ())
-      else f6 p q (t_intro #(b2t (not (mem p ps'))) ())
-  in
-  
-  let f9: p:prin -> q:(b2t (not (mem p ps))) -> Tot (b2t (select p pi_s = select p pi')) =
-    fun p q ->
-      let k1 = cand_intro (f1 p) in
-      let Conj k2 k3 = k1 in
-      let k4:(b2t (select p pi = None)) = (imp_intro k3) q in
-      
-      let k5 = cand_intro (f3 p) in
-      let Conj k6 k7 = k5 in
-      let k8:(not (mem p ps) ==> not (mem p ps')) = t_intro #(not (mem p ps) ==> not (mem p ps')) () in
-      let k9:(b2t (not (mem p ps'))) = (imp_intro k8) q in
-      let k10:(b2t (select p pi_s = select p pi)) = (imp_intro k7) k9 in
-      let k11:(b2t (select p pi_s = None)) = rewrite (ceq_intro #_ #(select p pi) #None k4) k10 in
-
-      let k12 = cand_intro (f2 p) in
-      let Conj k13 k14 = k12 in
-      let k15:(b2t (select p pi' = None)) = (imp_intro k14) q in
-      
-      let k16:(ceq #_ None (select p pi')) = ceq_symm #_ #(select p pi') #None (ceq_intro #_ #(select p pi') #None k15) in
-      
-      let k17:(b2t (select p pi_s = select p pi')) = rewrite k16 k11 in
-      
-      k17
-  in
-
-  let f10: p:prin -> Tot (b2t (select p pi_s = select p pi')) =
-    fun p -> if mem p ps then f8 p (t_intro #(b2t (mem p ps)) ())
-             else f9 p (t_intro #(b2t (not (mem p ps))) ())
-  in
-  
-  let _ = forall_elim #prin #(fun p -> b2t (select p pi_s = select p pi')) f10 in
-  
-  OrdMap.eq_lemma pi_s pi';
-  P_sec_exit #ps (pi, s) ps' (pi_s, s_s)*)
-
-  let ps' = Mode.ps (Conf.m c) in
-
-  let pi, s = slice_c_ps ps c in
-  let pi', s' = slice_c_ps ps c' in
-  let pi_s = ret_sec_value_to_ps #ps pi (Some.v s) ps' in //writing this and next on one line does not work
-  let s_s = None in
-  
-  sstep_sec_to_par_slice_par_others #c #c' h;
-  sstep_sec_to_par_slice_par_mems #c #c' h;
-
-  not_contains_lemma #ps pi; not_contains_lemma #ps pi'; not_contains_lemma #ps pi_s;
-
-  let _ = cut (forall p. mem p ps ==> select p pi = Some (slice_c p c)) in
-  let _ = cut (forall p. not (mem p ps) ==> select p pi = None) in
-
-  let _ = cut (forall p. mem p ps ==> select p pi' = Some (slice_c p c')) in
-  let _ = cut (forall p. not (mem p ps) ==> select p pi' = None) in
-
-  let _ = cut (forall p. not (mem p ps') ==> select p pi_s = select p pi) in  
-  let _ = cut (forall p. mem p ps' ==> select p pi_s = Some (slice_c p c')) in
-  let _ = cut (forall p. not (mem p ps') ==> slice_c p c = slice_c p c') in
-
-  let _ = cut (forall p. mem p ps ==>
-                         ((not (mem p ps') ==> select p pi_s = Some (slice_c p c')) /\
-                          (mem p ps' ==> select p pi_s = Some (slice_c p c')))) in
-  
-  let _ = cut (forall p. mem p ps ==> select p pi_s = Some (slice_c p c')) in
-                          
-  //let _ = cut (forall p. mem p ps ==> select p pi_s = Some (slice_c p c')) in
-  //let _ = cut (forall p. not (mem p ps) ==> select p pi_s = None) in
-  
-  OrdMap.eq_lemma pi_s (fst (slice_c_ps ps c'));
-  P_sec_exit #ps (pi, s) ps' (pi_s, s_s)
-
-opaque val sstep_par_to_sec_slice_par_others:
-  #c:config -> #c':config -> h:sstep c c'{is_C_assec_beta h /\ is_par c}
-  -> Lemma (requires (True))
-           (ensures (forall p. not (mem p (Mode.ps (Conf.m c))) ==>
-                               slice_c p c = slice_c p c'))
-let sstep_par_to_sec_slice_par_others #c #c' h = ()
-
-opaque val sstep_par_to_sec_slice_par_mems:
-  #c:config -> #c':config -> h:sstep c c'{is_C_assec_beta h /\ is_par c}
-  -> Lemma (requires (True))
-           (ensures (forall p. mem p (Mode.ps (Conf.m c)) ==>
-                               step_p_to_wait (slice_c p c) p = slice_c p c'))
-let sstep_par_to_sec_slice_par_mems #c #c' h = ()
-
-opaque val sstep_par_to_sec_slice_par:
-  #c:config -> #c':config -> h:sstep c c'{is_C_assec_beta h /\ is_par c}
-  -> ps:prins{subset (Mode.ps (Conf.m c)) ps} -> x:varname
-  -> e:exp{tpre_assec #ps (slice_c_ps ps c) (Mode.ps (Conf.m c)) x e}
-  -> Lemma (requires (True))
-           (ensures (step_ps_to_wait #ps (fst (slice_c_ps ps c)) (Mode.ps (Conf.m c)) =
-                     (fst (slice_c_ps ps c'))))
-let sstep_par_to_sec_slice_par #c #c' h ps x e =
-  let ps' = Mode.ps (Conf.m c) in
-  let pi, _ = slice_c_ps ps c in
-  let pi', _ = slice_c_ps ps c' in
-  let pi_s = step_ps_to_wait #ps pi ps' in
-
-  sstep_par_to_sec_slice_par_others #c #c' h; sstep_par_to_sec_slice_par_mems #c #c' h;
-  not_contains_lemma #ps pi; not_contains_lemma #ps pi'; not_contains_lemma #ps pi_s;
-
-  let _ = cut (forall p. mem p ps ==> select p pi = Some (slice_c p c)) in
-  let _ = cut (forall p. not (mem p ps) ==> select p pi = None) in
-
-  let _ = cut (forall p. not (mem p ps') ==> select p pi_s = select p pi) in
-  let _ = cut (forall p. mem p ps' ==> select p pi_s = Some (step_p_to_wait (Some.v (select p pi)) p)) in
-  let _ = cut (forall p. mem p ps' ==> select p pi_s = Some (slice_c p c')) in
-  
-  let _ = cut (forall p. not (mem p ps') ==> slice_c p c = slice_c p c') in
-
-  let _ = cut (forall p. mem p ps ==>
-                         ((not (mem p ps') ==> select p pi_s = Some (slice_c p c')) /\
-                          (mem p ps' ==> select p pi_s = Some (slice_c p c')))) in
-  
-  let _ = cut (forall p. mem p ps ==> select p pi_s = Some (slice_c p c')) in
-  let _ = cut (forall p. not (mem p ps) ==> select p pi_s = None) in
-
-  let _ = cut (forall p. mem p ps ==> select p pi' = Some (slice_c p c')) in
-  let _ = cut (forall p. not (mem p ps) ==> select p pi' = None) in
-
-  OrdMap.eq_lemma pi_s pi'
-
-opaque val slice_clos_lem: #meta:v_meta -> v:value meta{is_clos v}
-                           -> Lemma (requires (True))
-                                    (ensures (forall p.
-                                              is_clos (D_v.v (slice_v p v)) /\
-                                              MkTuple3._1 (get_en_b (D_v.v (slice_v p v))) =
-                                              slice_en p (MkTuple3._1 (get_en_b v))))
-let slice_clos_lem #meta v = ()
-
-opaque val sstep_par_to_sec_en_compose_lemma:
-  #c:config -> #c':config -> h:sstep c c'{is_C_assec_beta h /\ is_par c}
-  -> ps:prins{subset (Mode.ps (Conf.m c)) ps}
-  -> Lemma (requires (True))
-           (ensures (forall p. mem p (Mode.ps (Conf.m c)) ==>
-                               select p (get_env_m #ps (slice_c_ps ps c) (Mode.ps (Conf.m c))) =
-                               Some (slice_en p (MkTuple3._1 (get_en_b (R_assec.v (T_red.r (Conf.t c))))))))
-let sstep_par_to_sec_en_compose_lemma #c #c' h ps =
-  let Conf _ _ _ _ (T_red (R_assec _ v)) = c in
-  slice_clos_lem v
-    
-opaque val forward_simulation_enter_sec:
-  #c:config -> #c':config -> h:sstep c c'{is_C_assec_beta h /\ is_par c}
-  -> ps:prins{subset (Mode.ps (Conf.m c)) ps}
-  -> Tot (pstep #ps (slice_c_ps ps c) (slice_c_ps ps c'))
-let forward_simulation_enter_sec #c #c' h ps =
-  let Conf Source (Mode Par ps') s en (T_red (R_assec _ v)) = c in
-  let (en1, x, e) = get_en_b v in
-
-  let pi, s = slice_c_ps ps c in
-  let pi', s' = slice_c_ps ps c' in
-  
-  let _ = cut (tpre_assec #ps (pi, s) ps' x e) in
-  
-  (* TODO: FIXME: If I write pi_s, s_s = ... and then try to say pi_s = step_ps_to_wait, it takes long time,
-   * whereas should be immediate from tstep_assec *)
-  let pi_s = step_ps_to_wait #ps pi ps' in
-  let pi_tmp, s_s = tstep_assec #ps (pi, s) ps' x e in
-  
-  let _ = cut (b2t (pi_tmp = pi_s)) in
-  
-  sstep_par_to_sec_slice_par #c #c' h ps x e;
-  let _ = cut (b2t (pi_s = pi')) in
-  
-  let Some (Conf _ _ st_s en_s t_s) = s_s in
-  let Some (Conf _ _ st' en' t') = s' in
-  
-  let _ = cut (b2t (st_s = [])) in
-  let _ = cut (b2t (st' = [])) in
-  let _ = cut (b2t (t_s = t')) in
-
-  let en2 = update_env en1 x (V_const C_unit) in  
-  let _ = cut (b2t (Conf.en c' = en2)) in
-  
-  let _ = cut (b2t (en' = slice_en_sps ps' en2)) in
-  
-  let env_m = get_env_m #ps (pi, s) ps' in
-  let composed_env_m = compose_envs_m ps' env_m in
-  
-  let updated_composed_envs_m = update_env composed_env_m x (V_const C_unit) in
-  
-  let _ = cut (b2t (en_s = updated_composed_envs_m)) in
-  
-  let _ = cut (forall p. mem p ps' ==> select p pi = Some (slice_c p c)) in
-  
-  let _ = cut (forall p. mem p ps' ==>
-               select p env_m = Some (
-               MkTuple3._1 (get_en_b (R_assec.v (T_red.r (Conf.t (Some.v (select p pi)))))))) in
-  let _ = cut (forall p. mem p ps' ==>
-               select p env_m = Some (
-               MkTuple3._1 (get_en_b (R_assec.v (T_red.r (Conf.t (slice_c p c))))))) in
-  
-  let _ = sstep_par_to_sec_en_compose_lemma #c #c' h ps in
-  let _ = cut (forall p. mem p ps' ==> select p env_m = Some (slice_en p en1)) in
-  
-  let _ = slc_en_lem_m en1 ps' env_m in
-  
-  let _ = cut (b2t (composed_env_m = slice_en_sps ps' en1)) in
-  
-  let _ = env_upd_slice_lemma_ps ps' en1 x (V_const C_unit) in
-  
-  let _ = cut (b2t (en_s = en')) in
-  let _ = cut (b2t (s' = s_s)) in
-
-  let _ = cut (b2t ((pi', s') = (pi_tmp, s_s))) in
-  
-  P_sec_enter #ps (pi, s) ps' x e (pi_tmp, s_s)
-
-opaque val forward_simulation: #c:sconfig -> #c':sconfig -> h:sstep c c'
-                               -> ps:prins{subset (Mode.ps (Conf.m c)) ps}
-                               -> Tot (cor (pstep #ps (slice_c_ps ps c) (slice_c_ps ps c'))
-                                           (pstep_par_star #ps (slice_c_ps ps c)
-                                                               (slice_c_ps ps c')))
-let forward_simulation #c #c' h ps =
-  if is_sec c && if_exit_sec_then_to_sec h then
-    IntroL (forward_simulation_sec #c #c' ps h)
-  else if is_sec c && not (if_exit_sec_then_to_sec h) then
-    IntroL (forward_simulation_exit_sec #c #c' h ps)
-  else if is_par c && if_enter_sec_then_from_sec h then
-    IntroR (forward_simulation_par #c #c' h ps)
-  else IntroL (forward_simulation_enter_sec #c #c' h ps)
-
-type pstep_star: #ps:prins -> protocol ps -> protocol ps -> Type =
-  | PS_refl: #ps:prins -> pi:protocol ps -> pstep_star #ps pi pi
-  
-  | PS_tran:
-    #ps:prins -> #pi:protocol ps -> #pi':protocol ps -> #pi'':protocol ps
-    -> h1:pstep #ps pi pi' -> h2:pstep_star #ps pi' pi''
-    -> pstep_star #ps pi pi''
-
-opaque val pstep_par_star_to_pstep_star:
-  #ps:prins -> #pi:protocol ps -> #pi':protocol ps
-  -> h:pstep_par_star #ps pi pi'
-  -> Tot (pstep_star #ps pi pi')
-     (decreases h)
-let rec pstep_par_star_to_pstep_star #ps #pi #pi' h = match h with
-  | PP_refl _ -> PS_refl pi
-  | PP_tran h1 h2 ->
-    PS_tran h1 (pstep_par_star_to_pstep_star h2)
-
-opaque val forward_simulation_theorem:
-  #c:sconfig -> #c':sconfig -> h:sstep c c'
-  -> ps:prins{subset (Mode.ps (Conf.m c)) ps}
-  -> Tot (pstep_star #ps (slice_c_ps ps c) (slice_c_ps ps c'))
-let forward_simulation_theorem #c #c' h ps =
-  let h1 = forward_simulation #c #c' h ps in
-  match h1 with
-    | IntroL h' -> PS_tran h' (PS_refl (slice_c_ps ps c'))
-    | IntroR h' -> pstep_par_star_to_pstep_star h'
-
-=======
-let is_sec c = is_Sec (Mode.m (Conf.m c))
-
->>>>>>> 26868453
+(*--build-config
+    options:--admit_fsi OrdSet --admit_fsi OrdMap;
+    variables:LIB=../../lib;
+    other-files:$LIB/ordset.fsi $LIB/ordmap.fsi $LIB/list.fst
+ --*)
+
+module AST
+
+open OrdMap
+
+open OrdSet
+
+type other_info = nat
+
+type varname = string
+
+type prin = nat
+
+val p_cmp: prin -> prin -> Tot bool
+let p_cmp p1 p2 = p1 <= p2
+
+type prins = s:ordset prin p_cmp{not (s = empty)}
+
+type eprins = ordset prin p_cmp
+
+type const =
+  | C_prin : c:prin -> const
+  | C_prins: c:prins -> const
+
+  | C_unit : const
+  | C_nat  : c:nat -> const
+  | C_bool : c:bool -> const
+
+type exp' =
+  | E_aspar     : ps:exp -> e:exp -> exp'
+  | E_assec     : ps:exp -> e:exp -> exp'
+  | E_unbox     : e:exp  -> exp'
+  | E_mkwire    : e1:exp -> e2:exp -> exp'
+  | E_projwire  : e1:exp -> e2:exp -> exp'
+  | E_concatwire: e1:exp -> e2:exp -> exp'
+
+  | E_const     : c:const -> exp'
+  | E_var       : x:varname -> exp'
+  | E_let       : x:varname -> e1:exp -> e2:exp -> exp'
+  | E_abs       : x:varname -> e:exp -> exp'
+  | E_fix       : f:varname -> x:varname -> e:exp -> exp'
+  | E_empabs    : x:varname -> e:exp -> exp'
+  | E_app       : e1:exp -> e2:exp -> exp'
+
+and exp =
+  | Exp: e:exp' -> info:option other_info -> exp
+
+type canbox = | Can_b | Cannot_b
+
+val canbox_const: c:const -> Tot canbox
+let canbox_const c = match c with
+  | C_prin _
+  | C_prins _ -> Cannot_b
+  
+  | C_unit
+  | C_nat _
+  | C_bool _  -> Can_b
+
+(* if empty, Can_b then can_wire *)
+type v_meta = eprins * canbox
+
+type value: v_meta -> Type =
+  | V_const   : c:const -> value (empty, canbox_const c)
+
+  | V_box     : #meta:v_meta -> ps:prins
+                -> v:value meta{subset (fst meta) ps /\ (snd meta) = Can_b}
+                -> value (ps, Can_b)
+                
+  | V_wire    : eps:eprins -> m:v_wire eps -> value (empty, Cannot_b)
+
+  | V_clos    : en:env -> x:varname -> e:exp -> value (empty, Cannot_b)
+  
+  | V_fix_clos: en:env -> f:varname -> x:varname -> e:exp -> value (empty, Cannot_b)
+
+  | V_emp_clos: x:varname -> e:exp -> value (empty, Can_b)
+
+  (* bomb value, comes up in target only *)
+  | V_emp     : value (empty, Can_b)
+
+and v_wire (eps:eprins) =
+  m:ordmap prin (value (empty, Can_b)) p_cmp{forall p. mem p eps = contains p m}
+
+and dvalue:Type =
+  | D_v: meta:v_meta -> v:value meta -> dvalue
+
+and env = varname -> Tot (option dvalue)
+
+assume val preceds_axiom: en:env -> x:varname -> Lemma (ensures (en x << en))
+
+type redex =
+  | R_aspar     : #meta:v_meta -> ps:prins -> v:value meta -> redex
+  | R_assec     : #meta:v_meta -> ps:prins -> v:value meta -> redex
+  | R_box       : #meta:v_meta -> ps:prins -> v:value meta -> redex
+  | R_unbox     : #meta:v_meta -> v:value meta -> redex
+  | R_mkwire    : #mps:v_meta -> #mv:v_meta -> vps:value mps -> v:value mv -> redex
+  | R_projwire  : #meta:v_meta -> p:prin -> v:value meta -> redex
+  | R_concatwire: #meta1:v_meta -> #meta2:v_meta -> v1:value meta1 -> v2:value meta2 -> redex
+  | R_let       : #meta:v_meta -> x:varname -> v:value meta -> e:exp -> redex
+  | R_app       : #meta1:v_meta -> #meta2:v_meta -> v1:value meta1 -> v2:value meta2
+                  -> redex
+
+val empty_env: env
+let empty_env = fun _ -> None
+
+val update_env: #meta:v_meta -> env -> varname -> value meta -> Tot env
+let update_env #meta en x v = fun y -> if y = x then Some (D_v meta v) else en y
+
+type as_mode =
+  | Par
+  | Sec
+
+type mode =
+  | Mode: m:as_mode -> ps:prins -> mode
+
+type frame' =
+  | F_aspar_ps     : e:exp -> frame'
+  | F_aspar_e      : ps:prins -> frame'
+  | F_assec_ps     : e:exp -> frame'
+  | F_assec_e      : ps:prins -> frame'
+  | F_assec_ret    : frame'
+  | F_box_e        : ps:prins -> frame'
+  | F_unbox        : frame'
+  | F_mkwire_ps    : e:exp -> frame'
+  | F_mkwire_e     : #meta:v_meta -> v:value meta -> frame'
+  | F_projwire_p   : e:exp -> frame'
+  | F_projwire_e   : p:prin -> frame'
+  | F_concatwire_e1: e:exp -> frame'
+  | F_concatwire_e2: #meta:v_meta -> v:value meta -> frame'
+  | F_let          : x:varname -> e2:exp -> frame'
+  | F_app_e1       : e2:exp -> frame'
+  | F_app_e2       : #meta:v_meta -> v:value meta -> frame'
+
+type frame =
+  | Frame: m:mode -> en:env -> f:frame'-> frame
+
+type stack = list frame
+
+type term =
+  | T_exp     : e:exp -> term
+  | T_red     : r:redex -> term
+  | T_val     : #meta:v_meta -> v:value meta -> term
+
+  | T_sec_wait: term
+
+type level = | Source | Target
+
+val src: level -> Tot bool
+let src = is_Source
+
+type mode_inv (m:mode) (l:level) =
+  (is_Target l /\ Mode.m m = Par) ==> is_singleton (Mode.ps m)
+
+val is_sec_frame: f':frame' -> Tot bool
+let is_sec_frame f' =
+  not (is_F_aspar_ps f' || is_F_aspar_e f' || is_F_box_e f')
+
+val stack_source_inv: stack -> mode -> Tot bool
+let rec stack_source_inv s (Mode as_m ps) = match s with
+  | []                  -> not (as_m = Sec)
+  | (Frame m' _ f')::tl ->
+    let Mode as_m' ps' = m' in
+    (not (as_m = Par) || as_m' = Par)                              &&
+    (not (as_m = Par) || not (is_F_assec_ret f'))                  &&
+    (not (as_m = Sec) || (not (as_m' = Par) || is_F_assec_ret f')) &&
+    (not (as_m' = Sec) || (is_sec_frame f' && is_Cons tl))         &&
+    (not (is_F_box_e f') || (ps = F_box_e.ps f'))                  &&
+    (ps = ps' || (subset ps ps' && is_F_box_e f'))                 &&
+    stack_source_inv tl m'
+
+val stack_target_inv: stack -> mode -> Tot bool
+let rec stack_target_inv s m = match s with
+  | []                  -> true
+  | (Frame m' _ f')::tl ->
+    m = m'                                             &&
+    (not (Mode.m m' = Par) || not (is_F_assec_ret f')) &&
+    (not (Mode.m m' = Sec) || is_sec_frame f')         &&
+    stack_target_inv tl m
+
+val stack_inv: stack -> mode -> level -> Tot bool
+let rec stack_inv s m l =
+  if is_Source l then stack_source_inv s m else stack_target_inv s m
+
+val is_sec_redex: redex -> Tot bool
+let is_sec_redex r = not (is_R_aspar r || is_R_box r)
+
+val term_inv: term -> mode -> level -> Tot bool
+let term_inv t m l =
+  (not (is_Source l) || not (t = T_sec_wait)) &&
+  (not (is_T_red t && Mode.m m = Sec) || is_sec_redex (T_red.r t))
+
+type config =
+  | Conf: l:level -> m:mode{mode_inv m l} -> s:stack{stack_inv s m l}
+          -> en:env -> t:term{term_inv t m l} -> config
+
+type sconfig = c:config{is_Source (Conf.l c)}
+type tconfig = c:config{is_Target (Conf.l c)}
+
+val is_sframe: c:config -> f:(frame' -> Tot bool) -> Tot bool
+let is_sframe (Conf _ _ s _ _) f = is_Cons s && f (Frame.f (Cons.hd s))
+
+val is_value: c:config -> Tot bool
+let is_value c = is_T_val (Conf.t c)
+
+val is_value_ps: c:config -> Tot bool
+let is_value_ps c = match c with
+  | Conf _ _ _ _ (T_val (V_const (C_prins _))) -> true
+  | _                                          -> false
+
+val is_value_p: c:config -> Tot bool
+let is_value_p c = match c with
+  | Conf _ _ _ _ (T_val (V_const (C_prin _))) -> true
+  | _                                         -> false
+
+val c_value: c:config{is_value c} -> Tot dvalue
+let c_value (Conf _ _ _ _ (T_val #meta v)) = D_v meta v
+
+val c_value_ps: c:config{is_value_ps c} -> Tot prins
+let c_value_ps c = match c with
+  | Conf _ _ _ _ (T_val (V_const (C_prins ps))) -> ps
+
+val c_value_p: c:config{is_value_p c} -> Tot prin
+let c_value_p c = match c with
+  | Conf _ _ _ _ (T_val (V_const (C_prin p))) -> p
+
+val is_par: config -> Tot bool
+let is_par c = is_Par (Mode.m (Conf.m c))
+
+val is_sec: config -> Tot bool
+let is_sec c = is_Sec (Mode.m (Conf.m c))