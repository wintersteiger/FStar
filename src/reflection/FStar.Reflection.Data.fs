#light "off"
module FStar.Reflection.Data

open FStar.Syntax.Syntax
module Ident = FStar.Ident
module Range = FStar.Range
module Z     = FStar.BigInt
open FStar.Ident

type name = list<string>
type typ  = term
type binders = list<binder>

type vconst =
    | C_Unit
    | C_Int of Z.t
    | C_True
    | C_False
    | C_String of string
    | C_Range of Range.range
    | C_Reify
    | C_Reflect of name

type pattern =
    | Pat_Constant of vconst
    | Pat_Cons     of fv * list<(pattern * bool)>
    | Pat_Var      of bv
    | Pat_Wild     of bv
    | Pat_Dot_Term of bv * term

type branch = pattern * term

type aqualv =
    | Q_Implicit
    | Q_Explicit
    | Q_Meta of term

type argv = term * aqualv

type term_view =
    | Tv_Var    of bv
    | Tv_BVar   of bv
    | Tv_FVar   of fv
    | Tv_App    of term * argv
    | Tv_Abs    of binder * term
    | Tv_Arrow  of binder * comp
    | Tv_Type   of unit
    | Tv_Refine of bv * term
    | Tv_Const  of vconst
    | Tv_Uvar   of Z.t * ctx_uvar_and_subst
    | Tv_Let    of bool * list<term> * bv * term * term
    | Tv_Match  of term * list<branch>
    | Tv_AscribedT of term * term * option<term>
    | Tv_AscribedC of term * comp * option<term>
    | Tv_Unknown

(* This is a mirror of FStar.Syntax.Syntax.qualifier *)
type qualifier =
  | Assumption
  | New
  | Private
  | Unfold_for_unification_and_vcgen
  | Visible_default
  | Irreducible
  | Abstract
  | Inline_for_extraction
  | NoExtract
  | Noeq
  | Unopteq
  | TotalEffect
  | Logic
  | Reifiable
  | Reflectable of lid
  | Discriminator of lid
  | Projector of lid * ident
  | RecordType of (list<ident> * list<ident>)
  | RecordConstructor of (list<ident> * list<ident>)
  | Action of lid
  | ExceptionConstructor
  | HasMaskedEffect
  | Effect
  | OnlyName

type bv_view = {
    bv_ppname : string;
    bv_index : Z.t;
    bv_sort : typ;
}

type binder_view = bv * aqualv

type comp_view =
<<<<<<< HEAD
    | C_Total of typ * option<term>  //optional decreases clause
    | C_GTotal of typ * option<term> //idem
    | C_Lemma of term * term
    | C_Eff of list<unit> * name * term * list<argv>
=======
    | C_Total of typ * option<term> //optional decreases clause
    | C_Lemma of term * term * term
    | C_Unknown
>>>>>>> 78c06e73

type sigelt_view =
    | Sg_Let of bool * fv * list<univ_name> * typ * term
    | Sg_Inductive of name * list<univ_name> * list<binder> * typ * list<name> // name, params, type, constructors
    | Sg_Constructor of name * typ
    | Unk

type var = Z.t

type exp =
    | Unit
    | Var of var
    | Mult of exp * exp

(* Contains all lids and terms needed for embedding/unembedding *)

type refl_constant = {
    lid : FStar.Ident.lid;
    fv : fv;
    t : term;
}

let refl_constant_lid rc = rc.lid
let refl_constant_term rc = rc.t
let fstar_refl_lid s = Ident.lid_of_path (["FStar"; "Reflection"]@s) Range.dummyRange

let fstar_refl_basic_lid  s = fstar_refl_lid ["Basic";  s]
let fstar_refl_syntax_lid s = fstar_refl_lid ["Syntax"; s]
let fstar_refl_types_lid  s = fstar_refl_lid ["Types";  s]
let fstar_refl_data_lid   s = fstar_refl_lid ["Data";   s]

let fstar_refl_data_const s =
    let lid = fstar_refl_data_lid s in
    { lid = lid
    ; fv  = lid_as_fv lid delta_constant (Some Data_ctor)
    ; t   = tdataconstr lid
    }

let mk_refl_types_lid_as_term  (s:string) = tconst  (fstar_refl_types_lid s)
let mk_refl_types_lid_as_fv    (s:string) = fvconst (fstar_refl_types_lid s)
let mk_refl_syntax_lid_as_term (s:string) = tconst  (fstar_refl_syntax_lid s)
let mk_refl_syntax_lid_as_fv   (s:string) = fvconst (fstar_refl_syntax_lid s)
let mk_refl_data_lid_as_term   (s:string) = tconst  (fstar_refl_data_lid s)
let mk_refl_data_lid_as_fv     (s:string) = fvconst (fstar_refl_data_lid s)

let mk_inspect_pack_pair s =
    let inspect_lid = fstar_refl_basic_lid ("inspect" ^ s) in
    let pack_lid    = fstar_refl_basic_lid ("pack" ^ s) in
    let inspect_fv  = lid_as_fv inspect_lid (Delta_constant_at_level 1) None in
    let pack_fv     = lid_as_fv pack_lid    (Delta_constant_at_level 1) None in
    let inspect     = { lid = inspect_lid ; fv = inspect_fv ; t = fv_to_tm inspect_fv } in
    let pack        = { lid = pack_lid    ; fv = pack_fv    ; t = fv_to_tm pack_fv } in
    (inspect, pack)

let fstar_refl_inspect_ln     , fstar_refl_pack_ln     = mk_inspect_pack_pair "_ln"
let fstar_refl_inspect_fv     , fstar_refl_pack_fv     = mk_inspect_pack_pair "_fv"
let fstar_refl_inspect_bv     , fstar_refl_pack_bv     = mk_inspect_pack_pair "_bv"
let fstar_refl_inspect_binder , fstar_refl_pack_binder = mk_inspect_pack_pair "_binder"
let fstar_refl_inspect_comp   , fstar_refl_pack_comp   = mk_inspect_pack_pair "_comp"
let fstar_refl_inspect_sigelt , fstar_refl_pack_sigelt = mk_inspect_pack_pair "_sigelt"

(* assumed types *)
let fstar_refl_env              = mk_refl_types_lid_as_term "env"
let fstar_refl_env_fv           = mk_refl_types_lid_as_fv   "env"
let fstar_refl_bv               = mk_refl_types_lid_as_term "bv"
let fstar_refl_bv_fv            = mk_refl_types_lid_as_fv   "bv"
let fstar_refl_fv               = mk_refl_types_lid_as_term "fv"
let fstar_refl_fv_fv            = mk_refl_types_lid_as_fv   "fv"
let fstar_refl_comp             = mk_refl_types_lid_as_term "comp"
let fstar_refl_comp_fv          = mk_refl_types_lid_as_fv   "comp"
let fstar_refl_binder           = mk_refl_types_lid_as_term "binder"
let fstar_refl_binder_fv        = mk_refl_types_lid_as_fv   "binder"
let fstar_refl_sigelt           = mk_refl_types_lid_as_term "sigelt"
let fstar_refl_sigelt_fv        = mk_refl_types_lid_as_fv   "sigelt"
let fstar_refl_term             = mk_refl_types_lid_as_term "term"
let fstar_refl_term_fv          = mk_refl_types_lid_as_fv   "term"
let fstar_refl_ident            = mk_refl_types_lid_as_term "ident"
let fstar_refl_ident_fv         = mk_refl_types_lid_as_fv   "ident"
let fstar_refl_univ_name        = mk_refl_types_lid_as_term "univ_name"
let fstar_refl_univ_name_fv     = mk_refl_types_lid_as_fv   "univ_name"
let fstar_refl_optionstate      = mk_refl_types_lid_as_term "optionstate"
let fstar_refl_optionstate_fv   = mk_refl_types_lid_as_fv   "optionstate"

(* auxiliary types *)
let fstar_refl_aqualv           = mk_refl_data_lid_as_term "aqualv"
let fstar_refl_aqualv_fv        = mk_refl_data_lid_as_fv   "aqualv"
let fstar_refl_comp_view        = mk_refl_data_lid_as_term "comp_view"
let fstar_refl_comp_view_fv     = mk_refl_data_lid_as_fv   "comp_view"
let fstar_refl_term_view        = mk_refl_data_lid_as_term "term_view"
let fstar_refl_term_view_fv     = mk_refl_data_lid_as_fv   "term_view"
let fstar_refl_pattern          = mk_refl_data_lid_as_term "pattern"
let fstar_refl_pattern_fv       = mk_refl_data_lid_as_fv   "pattern"
let fstar_refl_branch           = mk_refl_data_lid_as_term "branch"
let fstar_refl_branch_fv        = mk_refl_data_lid_as_fv   "branch"
let fstar_refl_bv_view          = mk_refl_data_lid_as_term "bv_view"
let fstar_refl_bv_view_fv       = mk_refl_data_lid_as_fv   "bv_view"
let fstar_refl_vconst           = mk_refl_data_lid_as_term "vconst"
let fstar_refl_vconst_fv        = mk_refl_data_lid_as_fv   "vconst"
let fstar_refl_sigelt_view      = mk_refl_data_lid_as_term "sigelt_view"
let fstar_refl_sigelt_view_fv   = mk_refl_data_lid_as_fv   "sigelt_view"
let fstar_refl_exp              = mk_refl_data_lid_as_term "exp"
let fstar_refl_exp_fv           = mk_refl_data_lid_as_fv   "exp"
let fstar_refl_qualifier        = mk_refl_data_lid_as_term "qualifier"
let fstar_refl_qualifier_fv     = mk_refl_data_lid_as_fv   "qualifier"

(* bv_view, this is a record constructor *)

let ref_Mk_bv =
    let lid = fstar_refl_data_lid "Mkbv_view" in
    let attr = Record_ctor (fstar_refl_data_lid "bv_view", [
                                Ident.mk_ident ("bv_ppname", Range.dummyRange);
                                Ident.mk_ident ("bv_index" , Range.dummyRange);
                                Ident.mk_ident ("bv_sort"  , Range.dummyRange)]) in
    let fv = lid_as_fv lid delta_constant (Some attr) in
    { lid = lid
    ; fv  = fv
    ; t   = fv_to_tm fv
    }

(* quals *)
let ref_Q_Explicit = fstar_refl_data_const "Q_Explicit"
let ref_Q_Implicit = fstar_refl_data_const "Q_Implicit"
let ref_Q_Meta     = fstar_refl_data_const "Q_Meta"

(* const *)
let ref_C_Unit      = fstar_refl_data_const "C_Unit"
let ref_C_True      = fstar_refl_data_const "C_True"
let ref_C_False     = fstar_refl_data_const "C_False"
let ref_C_Int       = fstar_refl_data_const "C_Int"
let ref_C_String    = fstar_refl_data_const "C_String"
let ref_C_Range     = fstar_refl_data_const "C_Range"
let ref_C_Reify     = fstar_refl_data_const "C_Reify"
let ref_C_Reflect   = fstar_refl_data_const "C_Reflect"

(* pattern *)
let ref_Pat_Constant = fstar_refl_data_const "Pat_Constant"
let ref_Pat_Cons     = fstar_refl_data_const "Pat_Cons"
let ref_Pat_Var      = fstar_refl_data_const "Pat_Var"
let ref_Pat_Wild     = fstar_refl_data_const "Pat_Wild"
let ref_Pat_Dot_Term = fstar_refl_data_const "Pat_Dot_Term"

(* term_view *)
let ref_Tv_Var     = fstar_refl_data_const "Tv_Var"
let ref_Tv_BVar    = fstar_refl_data_const "Tv_BVar"
let ref_Tv_FVar    = fstar_refl_data_const "Tv_FVar"
let ref_Tv_App     = fstar_refl_data_const "Tv_App"
let ref_Tv_Abs     = fstar_refl_data_const "Tv_Abs"
let ref_Tv_Arrow   = fstar_refl_data_const "Tv_Arrow"
let ref_Tv_Type    = fstar_refl_data_const "Tv_Type"
let ref_Tv_Refine  = fstar_refl_data_const "Tv_Refine"
let ref_Tv_Const   = fstar_refl_data_const "Tv_Const"
let ref_Tv_Uvar    = fstar_refl_data_const "Tv_Uvar"
let ref_Tv_Let     = fstar_refl_data_const "Tv_Let"
let ref_Tv_Match   = fstar_refl_data_const "Tv_Match"
let ref_Tv_AscT    = fstar_refl_data_const "Tv_AscribedT"
let ref_Tv_AscC    = fstar_refl_data_const "Tv_AscribedC"
let ref_Tv_Unknown = fstar_refl_data_const "Tv_Unknown"

(* comp_view *)
let ref_C_Total   = fstar_refl_data_const "C_Total"
let ref_C_GTotal  = fstar_refl_data_const "C_GTotal"
let ref_C_Lemma   = fstar_refl_data_const "C_Lemma"
let ref_C_Eff     = fstar_refl_data_const "C_Eff"

(* inductives & sigelts *)
let ref_Sg_Let         = fstar_refl_data_const "Sg_Let"
let ref_Sg_Inductive   = fstar_refl_data_const "Sg_Inductive"
let ref_Sg_Constructor = fstar_refl_data_const "Sg_Constructor"
let ref_Unk            = fstar_refl_data_const "Unk"

(* qualifiers *)
let ref_qual_Assumption                       = fstar_refl_data_const "Assumption"
let ref_qual_New                              = fstar_refl_data_const "New"
let ref_qual_Private                          = fstar_refl_data_const "Private"
let ref_qual_Unfold_for_unification_and_vcgen = fstar_refl_data_const "Unfold_for_unification_and_vcgen"
let ref_qual_Visible_default                  = fstar_refl_data_const "Visible_default"
let ref_qual_Irreducible                      = fstar_refl_data_const "Irreducible"
let ref_qual_Abstract                         = fstar_refl_data_const "Abstract"
let ref_qual_Inline_for_extraction            = fstar_refl_data_const "Inline_for_extraction"
let ref_qual_NoExtract                        = fstar_refl_data_const "NoExtract"
let ref_qual_Noeq                             = fstar_refl_data_const "Noeq"
let ref_qual_Unopteq                          = fstar_refl_data_const "Unopteq"
let ref_qual_TotalEffect                      = fstar_refl_data_const "TotalEffect"
let ref_qual_Logic                            = fstar_refl_data_const "Logic"
let ref_qual_Reifiable                        = fstar_refl_data_const "Reifiable"
let ref_qual_Reflectable                      = fstar_refl_data_const "Reflectable"
let ref_qual_Discriminator                    = fstar_refl_data_const "Discriminator"
let ref_qual_Projector                        = fstar_refl_data_const "Projector"
let ref_qual_RecordType                       = fstar_refl_data_const "RecordType"
let ref_qual_RecordConstructor                = fstar_refl_data_const "RecordConstructor"
let ref_qual_Action                           = fstar_refl_data_const "Action"
let ref_qual_ExceptionConstructor             = fstar_refl_data_const "ExceptionConstructor"
let ref_qual_HasMaskedEffect                  = fstar_refl_data_const "HasMaskedEffect"
let ref_qual_Effect                           = fstar_refl_data_const "Effect"
let ref_qual_OnlyName                         = fstar_refl_data_const "OnlyName"

(* exp *)
let ref_E_Unit = fstar_refl_data_const "Unit"
let ref_E_Var = fstar_refl_data_const "Var"
let ref_E_Mult = fstar_refl_data_const "Mult"
let t_exp = tconst (Ident.lid_of_path ["FStar"; "Reflection"; "Data"; "exp"] Range.dummyRange)

(* Should not be here *)
let ord_Lt_lid = Ident.lid_of_path (["FStar"; "Order"; "Lt"]) Range.dummyRange
let ord_Eq_lid = Ident.lid_of_path (["FStar"; "Order"; "Eq"]) Range.dummyRange
let ord_Gt_lid = Ident.lid_of_path (["FStar"; "Order"; "Gt"]) Range.dummyRange
let ord_Lt = tdataconstr ord_Lt_lid
let ord_Eq = tdataconstr ord_Eq_lid
let ord_Gt = tdataconstr ord_Gt_lid
let ord_Lt_fv = lid_as_fv ord_Lt_lid delta_constant (Some Data_ctor)
let ord_Eq_fv = lid_as_fv ord_Eq_lid delta_constant (Some Data_ctor)
let ord_Gt_fv = lid_as_fv ord_Gt_lid delta_constant (Some Data_ctor)

(* Needed so this appears in the ocaml output for fstar-tactics-lib *)
type decls = list<sigelt><|MERGE_RESOLUTION|>--- conflicted
+++ resolved
@@ -90,16 +90,10 @@
 type binder_view = bv * aqualv
 
 type comp_view =
-<<<<<<< HEAD
     | C_Total of typ * option<term>  //optional decreases clause
     | C_GTotal of typ * option<term> //idem
-    | C_Lemma of term * term
+    | C_Lemma of term * term * term
     | C_Eff of list<unit> * name * term * list<argv>
-=======
-    | C_Total of typ * option<term> //optional decreases clause
-    | C_Lemma of term * term * term
-    | C_Unknown
->>>>>>> 78c06e73
 
 type sigelt_view =
     | Sg_Let of bool * fv * list<univ_name> * typ * term
