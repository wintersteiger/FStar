(*
   Copyright 2008-2014 Nikhil Swamy and Microsoft Research

   Licensed under the Apache License, Version 2.0 (the "License");
   you may not use this file except in compliance with the License.
   You may obtain a copy of the License at

       http://www.apache.org/licenses/LICENSE-2.0

   Unless required by applicable law or agreed to in writing, software
   distributed under the License is distributed on an "AS IS" BASIS,
   WITHOUT WARRANTIES OR CONDITIONS OF ANY KIND, either express or implied.
   See the License for the specific language governing permissions and
   limitations under the License.
*)
#light "off"

// (c) Microsoft Corporation. All rights reserved
module FStar.Options
open FStar
open FStar.Util
open FStar.Getopt
open FStar.Version

type debug_level_t =
    | Low
    | Medium
    | High
    | Extreme
    | Other of string

let show_signatures = Util.mk_ref []
let norm_then_print = Util.mk_ref true
let z3_exe = Util.mk_ref (Platform.exe "z3")
let silent=Util.mk_ref false
let debug=Util.mk_ref []
let debug_level = Util.mk_ref []
let dlevel = function
    | "Low" -> Low
    | "Medium" -> Medium
    | "High" -> High
    | "Extreme" -> Extreme
    | s -> Other s
let one_debug_level_geq l1 l2 = match l1 with
    | Other _
    | Low -> l1 = l2
    | Medium -> (l2 = Low || l2 = Medium)
    | High -> (l2 = Low || l2 = Medium || l2 = High)
    | Extreme -> (l2 = Low || l2 = Medium || l2 = High || l2 = Extreme)
let debug_level_geq l2 = !debug_level |> Util.for_some (fun l1 -> one_debug_level_geq l1 l2)
let log_types = Util.mk_ref false
let print_effect_args=Util.mk_ref false
let print_real_names = Util.mk_ref false
let dump_module : ref<option<string>> = Util.mk_ref None
let should_dump l = match !dump_module with
    | None -> false
    | Some m -> m=l
let logQueries = Util.mk_ref false
let z3exe = Util.mk_ref true
let outputDir = Util.mk_ref (Some ".")
let fstar_home_opt = Util.mk_ref None
let _fstar_home = Util.mk_ref ""
let prims_ref = Util.mk_ref None
let z3timeout = Util.mk_ref 5
let admit_smt_queries = Util.mk_ref false
let pretype = Util.mk_ref true
let codegen = Util.mk_ref None
let no_extract = Util.mk_ref []
let codegen_libs = Util.mk_ref []
let trace_error = Util.mk_ref false
let verify = Util.mk_ref true
let full_context_dependency = Util.mk_ref true
let print_implicits = Util.mk_ref false
let print_bound_var_types = Util.mk_ref false
let print_universes = Util.mk_ref false
let hide_uvar_nums = Util.mk_ref false
let hide_genident_nums = Util.mk_ref false
let serialize_mods = Util.mk_ref false
let initial_fuel = Util.mk_ref 2
let initial_ifuel = Util.mk_ref 1
let max_fuel = Util.mk_ref 8
let min_fuel = Util.mk_ref 1
let max_ifuel = Util.mk_ref 2
let warn_top_level_effects = Util.mk_ref false
let no_slack = Util.mk_ref false
let eager_inference = Util.mk_ref false
let universes = Util.mk_ref false
let unthrottle_inductives = Util.mk_ref false
let use_eq_at_higher_order = Util.mk_ref false
let use_native_int = Util.mk_ref false
let fs_typ_app = Util.mk_ref false
let n_cores = Util.mk_ref 1
let verify_module = Util.mk_ref []
let __temp_no_proj = Util.mk_ref []
let interactive = Util.mk_ref false
let interactive_context = Util.mk_ref None
let split_cases = Util.mk_ref 0
let _include_path = Util.mk_ref []
let no_default_includes = Util.mk_ref false
let interactive_fsi = Util.mk_ref false
let print_fuels = Util.mk_ref false
let cardinality = Util.mk_ref "off"
let timing = Util.mk_ref false
let inline_arith = Util.mk_ref false
let warn_cardinality () = match !cardinality with
    | "warn" -> true
    | _ -> false
let check_cardinality () = match !cardinality with
    | "check" -> true
    | _ -> false
let dep = ref None
let explicit_deps = Util.mk_ref false
let init_options () =
    show_signatures := [];
    norm_then_print := true;
    z3_exe := Platform.exe "z3";
    silent := false;
    debug := [];
    debug_level  := [];
    log_types  := false;
    print_effect_args := false;
    print_real_names  := false;
    dump_module  := None;
    logQueries  := false;
    z3exe  := true;
    outputDir  := Some ".";
    fstar_home_opt  := None;
    _fstar_home  := "";
    prims_ref  := None;
    z3timeout  := 5;
    admit_smt_queries := false;
    pretype  := true;
    codegen  := None;
    codegen_libs := [];
    no_extract  := [];
    trace_error  := false;
    verify  := true;
    full_context_dependency  := true;
    print_implicits  := false;
    print_bound_var_types := false;
    print_universes := false;
    hide_uvar_nums  := false;
    hide_genident_nums  := false;
    serialize_mods  := false;
    initial_fuel  := 2;
    initial_ifuel  := 1;
    max_fuel  := 8;
    min_fuel  := 1;
    max_ifuel  := 2;
    warn_top_level_effects  := false;
    no_slack  := false;
    eager_inference  := false;
    unthrottle_inductives  := false;
    use_eq_at_higher_order  := false;
    fs_typ_app  := false;
    n_cores  := 1;
    split_cases := 0;
    verify_module := [];
    __temp_no_proj := [];
    _include_path := [];
    no_default_includes := false;
    print_fuels := false;
    use_native_int := false;
    explicit_deps := false;
    dep := None;
    timing := false;
    inline_arith := false

let set_fstar_home () =
  let fh = match !fstar_home_opt with
    | None ->
      let x = Util.get_exec_dir () in
      let x = x ^ "/.." in
      _fstar_home := x;
      fstar_home_opt := Some x;
      x
    | Some x -> _fstar_home := x; x in
  fh
let get_fstar_home () = match !fstar_home_opt with
    | None -> ignore <| set_fstar_home(); !_fstar_home
    | Some x -> x

let include_path_base_dirs = 
  ["/lib"; "/lib/fstar"; "/stdlib" ; "/stdlib/fstar"]

let universe_include_path_base_dirs = 
  ["/ulib"]

let get_include_path () =
  (* Allows running fstar either from the source repository, or after
   * installation (into /usr/local for instance) *)
  if !no_default_includes then
    !_include_path
  else
  let h = get_fstar_home () in
  let defs = if !universes then universe_include_path_base_dirs else include_path_base_dirs in
  !_include_path @ ("."::(defs |> List.map (fun x -> h ^ x)))

let find_file filename =
    let search_path = get_include_path () in
    try
      Util.map_option
        Util.normalize_file_path
        (if Util.is_path_absolute filename then
          if Util.file_exists(filename) then
            Some filename
          else
            None
        else
          Util.find_map
            search_path
            (fun p ->
              let path = Util.join_paths p filename in
              if Util.file_exists path then
                Some path
              else
                None))
    with _ ->
      None

let prims () = match !prims_ref with
  | None ->
    (let filen = "prims.fst" in
    match find_file filen with
    | Some result ->
      result
    | None ->
      raise (Util.Failure (Util.format1 "unable to find required file \"%s\" in the module search path.\n" filen)))
  | Some x -> x

let prependOutputDir fname = match !outputDir with
  | None -> fname
  | Some x -> x ^ "/" ^ fname

let cache_dir = "cache"

let display_version () =
  Util.print_string (Util.format5 "F* %s\nplatform=%s\ncompiler=%s\ndate=%s\ncommit=%s\n"
                                  version platform compiler date commit)

let display_usage specs =
  Util.print_string "fstar [option] file...\n";
  List.iter
    (fun (_, flag, p, doc) ->
       match p with
         | ZeroArgs ig ->
             if doc = "" then Util.print_string (Util.format1 "  --%s\n" (Util.colorize_bold flag))
             else Util.print_string (Util.format2 "  --%s  %s\n" (Util.colorize_bold flag) doc)
         | OneArg (_, argname) ->
             if doc = "" then Util.print_string (Util.format2 "  --%s %s\n" (Util.colorize_bold flag) (Util.colorize_bold argname))
             else Util.print_string (Util.format3 "  --%s %s  %s\n" (Util.colorize_bold flag) (Util.colorize_bold argname) doc))
    specs

let rec specs () : list<Getopt.opt> =
  let specs =
    [( noshort, "admit_smt_queries", OneArg ((fun s -> admit_smt_queries := (if s="true" then true else if s="false" then false else failwith("Invalid argument to --admit_smt_queries"))), "true|false"), "Admit SMT queries (UNSAFE! But, useful during development); default: 'false'");
     ( noshort, "cardinality", OneArg ((fun x -> cardinality := validate_cardinality x), "off|warn|check"), "Check cardinality constraints on inductive data types (default 'off')");
     ( noshort, "codegen", OneArg ((fun s -> codegen := parse_codegen s), "OCaml|FSharp"), "Generate code for execution");
     ( noshort, "codegen-lib", OneArg ((fun s -> codegen_libs := (Util.split s ".")::!codegen_libs), "namespace"), "External runtime library library");
     ( noshort, "debug", OneArg ((fun x -> debug := x::!debug), "module name"), "Print LOTS of debugging information while checking module [arg]");
     ( noshort, "debug_level", OneArg ((fun x -> debug_level := dlevel x::!debug_level), "Low|Medium|High|Extreme"), "Control the verbosity of debugging info");
     ( noshort, "dep", OneArg ((fun x -> dep := Some x), "make|nubuild"), "Output the transitive closure of the dependency graph in a format suitable for the given tool");
     ( noshort, "dump_module", OneArg ((fun x -> dump_module := Some x), "module name"), "");
     ( noshort, "eager_inference", ZeroArgs (fun () -> eager_inference := true), "Solve all type-inference constraints eagerly; more efficient but at the cost of generality");
     ( noshort, "explicit_deps", ZeroArgs (fun () -> explicit_deps := true), "tell FStar to not find dependencies automatically because the user provides them on the command-line, along with the right --admit-fsi options");
     ( noshort, "fs_typ_app", ZeroArgs (fun () -> fs_typ_app := true), "Allow the use of t<t1,...,tn> syntax for type applications; brittle since it clashes with the integer less-than operator");
     ( noshort, "fsi", ZeroArgs (fun () -> set_interactive_fsi ()), "fsi flag; A flag to indicate if type checking a fsi in the interactive mode");
     ( noshort, "fstar_home", OneArg ((fun x -> fstar_home_opt := Some x), "dir"), "Set the FSTAR_HOME variable to dir");
     ( noshort, "hide_genident_nums", ZeroArgs(fun () -> hide_genident_nums := true), "Don't print generated identifier numbers");
     ( noshort, "hide_uvar_nums", ZeroArgs(fun () -> hide_uvar_nums := true), "Don't print unification variable numbers");
     ( noshort, "in", ZeroArgs (fun () -> interactive := true), "Interactive mode; reads input from stdin");
     ( noshort, "in_context", OneArg ((fun s -> interactive := true; interactive_context := Some s), "name"), "Specify the context of an interactive session; needed for --auto_deps to work with interactive mode.");
     ( noshort, "include", OneArg ((fun s -> _include_path := !_include_path @ [s]), "path"), "A directory in which to search for files included on the command line");
     ( noshort, "initial_fuel", OneArg((fun x -> initial_fuel := int_of_string x), "non-negative integer"), "Number of unrolling of recursive functions to try initially (default 2)");
     ( noshort, "initial_ifuel", OneArg((fun x -> initial_ifuel := int_of_string x), "non-negative integer"), "Number of unrolling of inductive datatypes to try at first (default 1)");
     ( noshort, "inline_arith", ZeroArgs(fun () -> inline_arith := true), "Inline definitions of arithmetic functions in the SMT encoding");
     ( noshort, "lax", ZeroArgs (fun () -> pretype := true; verify := false), "Run the lax-type checker only (admit all verification conditions)");
     ( noshort, "log_types", ZeroArgs (fun () -> log_types := true), "Print types computed for data/val/let-bindings");
     ( noshort, "log_queries", ZeroArgs (fun () -> logQueries := true), "Log the Z3 queries in queries.smt2");
     ( noshort, "max_fuel", OneArg((fun x -> max_fuel := int_of_string x), "non-negative integer"), "Number of unrolling of recursive functions to try at most (default 8)");
     ( noshort, "max_ifuel", OneArg((fun x -> max_ifuel := int_of_string x), "non-negative integer"), "Number of unrolling of inductive datatypes to try at most (default 2)");
     ( noshort, "min_fuel", OneArg((fun x -> min_fuel := int_of_string x), "non-negative integer"), "Minimum number of unrolling of recursive functions to try (default 1)");
     ( noshort, "MLish", ZeroArgs(fun () -> full_context_dependency := false), "Introduce unification variables that are only dependent on the type variables in the context");
     ( noshort, "n_cores", OneArg ((fun x -> n_cores := int_of_string x), "positive integer"), "Maximum number of cores to use for the solver (default 1)");
<<<<<<< HEAD
     ( noshort, "no_default_includes", ZeroArgs (fun () -> no_default_includes := true), "Ignore the default module search paths");
=======
     ( noshort, "no_extract", OneArg ((fun x -> no_extract := x::!no_extract), "module name"), "Do not extract code from this module");
>>>>>>> febbf6ed
     ( noshort, "no_fs_typ_app", ZeroArgs (fun () -> fs_typ_app := false), "Do not allow the use of t<t1,...,tn> syntax for type applications");
     ( noshort, "odir", OneArg ((fun x -> outputDir := Some x), "dir"), "Place output in directory dir");
     ( noshort, "prims", OneArg ((fun x -> prims_ref := Some x), "file"), "");
     ( noshort, "print_before_norm", ZeroArgs(fun () -> norm_then_print := false), "Do not normalize types before printing (for debugging)");
     ( noshort, "print_bound_var_types", ZeroArgs(fun () -> print_bound_var_types := true), "Print the types of bound variables");
     ( noshort, "print_effect_args", ZeroArgs (fun () -> print_effect_args := true), "Print inferred predicate transformers for all computation types");
     ( noshort, "print_fuels", ZeroArgs (fun () -> print_fuels := true), "Print the fuel amounts used for each successful query");
     ( noshort, "print_implicits", ZeroArgs(fun () -> print_implicits := true), "Print implicit arguments");
     ( noshort, "print_universes", ZeroArgs(fun () -> print_universes := true), "Print universes");
     ( noshort, "prn", ZeroArgs (fun () -> print_real_names := true), "Print real names---you may want to use this in conjunction with log_queries");
     ( noshort, "show_signatures", OneArg((fun x -> show_signatures := x::!show_signatures), "module name"), "Show the checked signatures for all top-level symbols in the module");
     ( noshort, "silent", ZeroArgs (fun () -> silent := true), " ");
     ( noshort, "smt", OneArg ((fun x -> z3_exe := x), "path"), "Path to the SMT solver (usually Z3, but could be any SMT2-compatible solver)");
     ( noshort, "split_cases", OneArg ((fun n -> split_cases := int_of_string n), "t"), "Partition VC of a match into groups of n cases");
     ( noshort, "timing", ZeroArgs (fun () -> timing := true), "Print the time it takes to verify each top-level definition");
     ( noshort, "trace_error", ZeroArgs (fun () -> trace_error := true), "Don't print an error message; show an exception trace instead");
     ( noshort, "universes", ZeroArgs (fun () -> universes := true), "Use the (experimental) support for universes");
     ( noshort, "unthrottle_inductives", ZeroArgs (fun () -> unthrottle_inductives := true), "Let the SMT solver unfold inductive types to arbitrary depths (may affect verifier performance)");
     ( noshort, "use_eq_at_higher_order", ZeroArgs (fun () -> use_eq_at_higher_order := true), "Use equality constraints when comparing higher-order types; temporary");
     ( noshort, "use_native_int", ZeroArgs (fun () -> use_native_int := true), "Extract the 'int' type to platform-specific native int; you will need to link the generated code with the appropriate version of the prims library");
     ( noshort, "verify_module", OneArg ((fun x -> verify_module := x::!verify_module), "string"), "Name of the module to verify");
     ( noshort, "__temp_no_proj", OneArg ((fun x -> __temp_no_proj := x::!__temp_no_proj), "string"), "Don't generate projectors for this module");
     ( 'v',     "version", ZeroArgs (fun _ -> display_version(); exit 0), "Display version number");
     ( noshort, "warn_top_level_effects", ZeroArgs (fun () -> warn_top_level_effects := true), "Top-level effects are ignored, by default; turn this flag on to be warned when this happens");
     ( noshort, "z3timeout", OneArg ((fun s -> z3timeout := int_of_string s), "t"), "Set the Z3 per-query (soft) timeout to t seconds (default 5)");
  ] in
     ( 'h', "help", ZeroArgs (fun x -> display_usage specs; exit 0), "Display this information")::specs
and parse_codegen s =
  match s with
  | "OCaml"
  | "FSharp" -> Some s
  | _ ->
     (Util.print_string "Wrong argument to codegen flag\n";
      display_usage (specs ()); exit 1)
and validate_cardinality x = match x with
    | "warn"
    | "check"
    | "off" -> x
    | _ ->   (Util.print_string "Wrong argument to cardinality flag\n";
              display_usage (specs ()); exit 1)

and set_interactive_fsi (_:unit) =
    if !interactive then interactive_fsi := true
    else (Util.print_string "Set interactive flag first before setting interactive fsi flag\n";
          display_usage (specs ()); exit 1)

let should_verify m =
    !verify &&
    (match !verify_module with
        | [] -> true //the verify_module flag was not set, so verify everything
        | l -> List.contains m l) //otherwise, look in the list to see if it is explicitly mentioned

let dont_gen_projectors m = List.contains m (!__temp_no_proj)

let should_print_message m =
    should_verify m
    && m <> "Prims"

let set_options =
    //The smt option is a security concern
    //only allow it to be set from the command line, not from the build-config
    let no_smt_specs = specs() |> List.filter (fun (_, name, _, _) -> name <> "smt") in
    fun s -> Getopt.parse_string no_smt_specs (fun _ -> ()) s

let reset_options_string : ref<option<string>> = ref None
let reset_options () =
    init_options();
    let res = Getopt.parse_cmdline (specs()) (fun x -> ()) in
    match !reset_options_string with
        | Some x -> set_options x
        | _ -> res<|MERGE_RESOLUTION|>--- conflicted
+++ resolved
@@ -282,11 +282,8 @@
      ( noshort, "min_fuel", OneArg((fun x -> min_fuel := int_of_string x), "non-negative integer"), "Minimum number of unrolling of recursive functions to try (default 1)");
      ( noshort, "MLish", ZeroArgs(fun () -> full_context_dependency := false), "Introduce unification variables that are only dependent on the type variables in the context");
      ( noshort, "n_cores", OneArg ((fun x -> n_cores := int_of_string x), "positive integer"), "Maximum number of cores to use for the solver (default 1)");
-<<<<<<< HEAD
      ( noshort, "no_default_includes", ZeroArgs (fun () -> no_default_includes := true), "Ignore the default module search paths");
-=======
      ( noshort, "no_extract", OneArg ((fun x -> no_extract := x::!no_extract), "module name"), "Do not extract code from this module");
->>>>>>> febbf6ed
      ( noshort, "no_fs_typ_app", ZeroArgs (fun () -> fs_typ_app := false), "Do not allow the use of t<t1,...,tn> syntax for type applications");
      ( noshort, "odir", OneArg ((fun x -> outputDir := Some x), "dir"), "Place output in directory dir");
      ( noshort, "prims", OneArg ((fun x -> prims_ref := Some x), "file"), "");
