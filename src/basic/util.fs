--- conflicted
+++ resolved
@@ -647,20 +647,12 @@
 let map_option f opt = Option.map f opt
 
 let save_value_to_file (fname:string) value =
-<<<<<<< HEAD
-  // the older version of `FSharp.Compatibility.OCaml` that we're using expects a `TextWriter` to be passed to `output_value`. this is inconsistent with OCaml's behavior (binary encoding), which appears to be corrected in more recent vers
-=======
   // the older version of `FSharp.Compatibility.OCaml` that we're using expects a `TextWriter` to be passed to `output_value`. this is inconsistent with OCaml's behavior (binary encoding), which appears to be corrected in more recent versions of `FSharp.Compatibility.OCaml`.
->>>>>>> 9a3748d9
   use writer = new System.IO.StreamWriter(fname) in
   output_value writer value
 
 let load_value_from_file (fname:string) =
-<<<<<<< HEAD
-  // the older version of `FSharp.Compatibility.OCaml` that we're using expects a `TextReader` to be passed to `input_value`. this is inconsistent with OCaml's behavior (binary encoding), which appears to be corrected in more recent versi
-=======
   // the older version of `FSharp.Compatibility.OCaml` that we're using expects a `TextReader` to be passed to `input_value`. this is inconsistent with OCaml's behavior (binary encoding), which appears to be corrected in more recent versions of `FSharp.Compatibility.OCaml`.
->>>>>>> 9a3748d9
   try
     use reader = new System.IO.StreamReader(fname) in
     Some <| input_value reader
@@ -668,10 +660,9 @@
   | _ ->
     None
 
-<<<<<<< HEAD
 let print_exn (e: exn): string =
   e.Message
-=======
+
 let format_md5 bytes =
   let sb = 
     Array.fold 
@@ -717,5 +708,4 @@
   failwith "[record_hints_json]: not implemented"
 
 let read_hints (_: string): option<hints_db> =
-  failwith "[record_hints_json]: not implemented"
->>>>>>> 9a3748d9
+  failwith "[record_hints_json]: not implemented"