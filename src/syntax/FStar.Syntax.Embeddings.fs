--- conflicted
+++ resolved
@@ -31,7 +31,7 @@
     | S.Tm_constant C.Const_unit -> Some ()
     | _ ->
         if w then
-        Err.warn t0.pos (BU.format1 "Not an embedded unit: %s" (Print.term_to_string t));
+        Err.maybe_fatal_error t0.pos (Err.NotEmbeddedUnit, BU.format1 "Not an embedded unit: %s" (Print.term_to_string t));
         None
 
 (* These two, and every other unembedder, need to be eta-expanded
@@ -48,12 +48,8 @@
     match t.n with
     | Tm_constant(FStar.Const.Const_bool b) -> Some b
     | _ ->
-<<<<<<< HEAD
-        Err.maybe_fatal_error t.pos (Err.NotEmbeddedBool, (BU.format1 "Not an embedded bool: %s" (Print.term_to_string t)));
-=======
-        if w then
-        Err.warn t0.pos (BU.format1 "Not an embedded bool: %s" (Print.term_to_string t0));
->>>>>>> 50e72bcd
+        if w then
+        Err.maybe_fatal_error t0.pos (Err.NotEmbeddedBool, BU.format1 "Not an embedded bool: %s" (Print.term_to_string t0));
         None
 
 let unembed_bool      t = __unembed_bool true  t
@@ -69,7 +65,7 @@
     | Tm_constant(FStar.Const.Const_char c) -> Some c
     | _ ->
         if w then
-        Err.warn t0.pos (BU.format1 "Not an embedded char: %s" (Print.term_to_string t0));
+        Err.maybe_fatal_error t0.pos (Err.NotEmbeddedChar, BU.format1 "Not an embedded char: %s" (Print.term_to_string t0));
         None
 
 let unembed_char      t = __unembed_char true  t
@@ -85,12 +81,8 @@
     | Tm_constant(FStar.Const.Const_int (s, _)) ->
         Some (Z.big_int_of_string s)
     | _ ->
-<<<<<<< HEAD
-        Err.maybe_fatal_error t.pos (Err.NotEmbeddedInt, (BU.format1 "Not an embedded int: %s" (Print.term_to_string t)));
-=======
-        if w then
-        Err.warn t0.pos (BU.format1 "Not an embedded int: %s" (Print.term_to_string t0));
->>>>>>> 50e72bcd
+        if w then
+        Err.maybe_fatal_error t.pos (Err.NotEmbeddedInt, (BU.format1 "Not an embedded int: %s" (Print.term_to_string t0)));
         None
 
 let unembed_int      t = __unembed_int true  t
@@ -106,12 +98,8 @@
     match t.n with
     | Tm_constant(FStar.Const.Const_string(s, _)) -> Some s
     | _ ->
-<<<<<<< HEAD
-        Err.maybe_fatal_error t.pos (Err.NotEmbeddedString, (BU.format1 "Not an embedded string: %s" (Print.term_to_string t)));
-=======
-        if w then
-        Err.warn t0.pos (BU.format1 "Not an embedded string: %s" (Print.term_to_string t0));
->>>>>>> 50e72bcd
+        if w then
+        Err.maybe_fatal_error t.pos (Err.NotEmbeddedString, (BU.format1 "Not an embedded string: %s" (Print.term_to_string t0)));
         None
 
 let unembed_string      t = __unembed_string true  t
@@ -140,12 +128,8 @@
         BU.bind_opt (unembed_b b) (fun b ->
         Some (a, b)))
     | _ ->
-<<<<<<< HEAD
-        Err.maybe_fatal_error t.pos (Err.NotEmbeddedPair, (BU.format1 "Not an embedded pair: %s" (Print.term_to_string t)));
-=======
-        if w then
-        Err.warn t0.pos (BU.format1 "Not an embedded pair: %s" (Print.term_to_string t0));
->>>>>>> 50e72bcd
+        if w then
+        Err.maybe_fatal_error t.pos (Err.NotEmbeddedPair, (BU.format1 "Not an embedded pair: %s" (Print.term_to_string t0)));
         None
 
 let unembed_pair      ul ur t = __unembed_pair true  ul ur t
@@ -159,23 +143,8 @@
                   None rng
     | Some a ->
       S.mk_Tm_app (S.mk_Tm_uinst (S.tdataconstr PC.some_lid) [U_zero])
-<<<<<<< HEAD
-                  [S.iarg typ; S.as_arg (embed_a a)]
-                  None Range.dummyRange
-
-let unembed_option (unembed_a:term -> option<'a>) (t:term) : option<option<'a>> =
-   let hd, args = U.head_and_args (U.unmeta t) in
-   match (U.un_uinst hd).n, args with
-   | Tm_fvar fv, _ when S.fv_eq_lid fv PC.none_lid -> Some None
-   | Tm_fvar fv, [_; (a, _)] when S.fv_eq_lid fv PC.some_lid ->
-        BU.bind_opt (unembed_a a) (fun a -> Some (Some a))
-   | _ ->
-        Err.maybe_fatal_error t.pos (Err.NotEmbeddedOption, (BU.format1 "Not an embedded option: %s" (Print.term_to_string t)));
-        None
-=======
                   [S.iarg typ; S.as_arg (embed_a rng a)]
                   None rng
->>>>>>> 50e72bcd
 
 let __unembed_option (w:bool) (unembed_a:unembedder<'a>) (t0:term) : option<option<'a>> =
     let t = U.unmeta_safe t0 in
@@ -186,7 +155,7 @@
          BU.bind_opt (unembed_a a) (fun a -> Some (Some a))
     | _ ->
          if w then
-         Err.warn t0.pos (BU.format1 "Not an embedded option: %s" (Print.term_to_string t0));
+         Err.maybe_fatal_error t.pos (Err.NotEmbeddedOption, (BU.format1 "Not an embedded option: %s" (Print.term_to_string t0)));
          None
 
 let unembed_option      ua t = __unembed_option true  ua t
@@ -219,12 +188,8 @@
         BU.bind_opt (__unembed_list w unembed_a tl) (fun tl ->
         Some (hd :: tl)))
     | _ ->
-<<<<<<< HEAD
-        Err.maybe_fatal_error t.pos (Err.NotEmbeddedList, (BU.format1 "Not an embedded list: %s" (Print.term_to_string t)));
-=======
-        if w then
-        Err.warn t0.pos (BU.format1 "Not an embedded list: %s" (Print.term_to_string t0));
->>>>>>> 50e72bcd
+        if w then
+        Err.maybe_fatal_error t.pos (Err.NotEmbeddedList, BU.format1 "Not an embedded list: %s" (Print.term_to_string t0));
         None
 
 let unembed_list      ua t = __unembed_list true  ua t
@@ -297,12 +262,8 @@
         BU.bind_opt (unembed_list unembed_string l) (fun ss ->
         Some <| UnfoldOnly ss)
     | _ ->
-<<<<<<< HEAD
-        Err.maybe_fatal_error t.pos (Err.NotEmbeddedNormStep, (BU.format1 "Not an embedded norm_step: %s" (Print.term_to_string t)));
-=======
-        if w then
-        Err.warn t0.pos (BU.format1 "Not an embedded norm_step: %s" (Print.term_to_string t0));
->>>>>>> 50e72bcd
+        if w then
+        Err.maybe_fatal_error t.pos (Err.NotEmbeddedNormStep, (BU.format1 "Not an embedded norm_step: %s" (Print.term_to_string t0)));
         None
 
 let unembed_norm_step      t = __unembed_norm_step true  t
@@ -316,14 +277,9 @@
     match t.n with
     | Tm_constant (C.Const_range r) -> Some r
     | _ ->
-<<<<<<< HEAD
-        Err.maybe_fatal_error t.pos (Err.NotEmbeddedRange, (BU.format1 "Not an embedded range: %s" (Print.term_to_string t)));
-        None
-=======
-        if w then
-        Err.warn t0.pos (BU.format1 "Not an embedded range: %s" (Print.term_to_string t0));
+        if w then
+        Err.maybe_fatal_error t.pos (Err.NotEmbeddedRange, (BU.format1 "Not an embedded range: %s" (Print.term_to_string t0)));
         None
 
 let unembed_range      t = __unembed_range true  t
-let unembed_range_safe t = __unembed_range false t
->>>>>>> 50e72bcd
+let unembed_range_safe t = __unembed_range false t