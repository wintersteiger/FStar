(*
   Copyright 2008-2014 Nikhil Swamy and Microsoft Research

   Licensed under the Apache License, Version 2.0 (the "License");
   you may not use this file except in compliance with the License.
   You may obtain a copy of the License at

       http://www.apache.org/licenses/LICENSE-2.0

   Unless required by applicable law or agreed to in writing, software
   distributed under the License is distributed on an "AS IS" BASIS,
   WITHOUT WARRANTIES OR CONDITIONS OF ANY KIND, either express or implied.
   See the License for the specific language governing permissions and
   limitations under the License.
*)
#light "off"
// (c) Microsoft Corporation. All rights reserved
module FStar.Syntax.Util

open Prims
open FStar
open FStar.Util
open FStar.Ident
open FStar.Range
open FStar.Syntax
open FStar.Syntax.Syntax
open FStar.Const

let handle_err warning e =
  match e with
    | Error(msg, r) ->
        fprint stderr "%s : %s\n%s\n" [Range.string_of_range r; (if warning then "Warning" else "Error"); msg]
    | NYI s ->
        fprint stderr "Feature not yet implemented: %s" [s]
    | Err s ->
        fprint stderr "Error: %s" [s]
    | _ -> raise e

let handleable = function
  | Error _
  | NYI _
  | Err _ -> true
  | _ -> false


(********************************************************************************)
(**************************Utilities for identifiers ****************************)
(********************************************************************************)

let mk_discriminator lid =
  lid_of_ids (lid.ns@[mk_ident("is_" ^ lid.ident.idText, lid.ident.idRange)])

let is_name (lid:lident) =
  let c = Util.char_at lid.ident.idText 0 in
  Util.is_upper c

let arg_of_non_null_binder (b, imp) = (bv_to_name b, imp)

let args_of_non_null_binders (binders:binders) =
    binders |> List.collect (fun b ->
        if is_null_binder b then []
        else [arg_of_non_null_binder b])

let args_of_binders (binders:Syntax.binders) : (Syntax.binders * args) =
 binders |> List.map (fun b ->
    if is_null_binder b
    then let b = new_bv None (fst b).sort, snd b in
         b, arg_of_non_null_binder b
    else b, arg_of_non_null_binder b) |> List.unzip

let name_binders binders =
    binders |> List.mapi (fun i b ->
            if is_null_binder b
            then let a, imp = b in
                 let b = id_of_text ("_" ^ string_of_int i) in
                 let b = {ppname=b; index=0; sort=a.sort} in
                 b, imp
            else b)

let name_function_binders t = match t.n with
    | Tm_arrow(binders, comp) -> mk (Tm_arrow(name_binders binders, comp)) None t.pos
    | _ -> t

let null_binders_of_tks (tks:list<(typ * aqual)>) : binders =
    tks |> List.map (fun (t, imp) -> fst <| null_binder t, imp)

let binders_of_tks (tks:list<(typ * aqual)>) : binders =
    tks |> List.map (fun (t, imp) -> new_bv (Some t.pos) t, imp)

let binders_of_freevars fvs = Util.set_elements fvs |> List.map mk_binder

let mk_subst s = [s]

let subst_of_list (formals:binders) (actuals:args) : subst_t =
    if (List.length formals = List.length actuals)
    then List.fold_right2 (fun f a out -> NT(fst f, fst a)::out) formals actuals []
    else failwith "Ill-formed substitution"

let rename_binders (replace_xs:binders) (with_ys:binders) : subst_t =
    if List.length replace_xs = List.length with_ys
    then List.map2 (fun (x, _) (y, _) -> NT(x, bv_to_name y)) replace_xs with_ys
    else failwith "Ill-formed substitution"

open FStar.Syntax.Subst

let rec unmeta e =
    let e = compress e in
    match e.n with
        | Tm_meta(e, _)
        | Tm_ascribed(e, _, _) -> unmeta e
        | _ -> e

(********************************************************************************)
(*************************** Utilities for universes ****************************)
(********************************************************************************)
(* kernel u = (k_u, n)
        where u is of the form S^n k_u
        i.e., k_u is the "kernel" and n is the offset *)
let rec univ_kernel u = match u with
    | U_unknown
    | U_name _
    | U_unif _
    | U_zero -> u, 0
    | U_succ u -> let k, n = univ_kernel u in k, n+1
    | U_max _
    | U_bvar _ -> failwith "Imposible"

//requires: kernel u = U_zero, n
//returns: n
let constant_univ_as_nat u = snd (univ_kernel u)

//ordering on universes:
//    constants come first, in order of their size
//    named universes come next, in lexical order of their kernels and their offsets
//    unification variables next, in lexical order of their kernels and their offsets
//    max terms come last
//e.g, [Z; S Z; S S Z; u1; S u1; u2; S u2; S S u2; ?v1; S ?v1; ?v2]
let rec compare_univs u1 u2 = match u1, u2 with
    | U_bvar _, _
    | _, U_bvar _  -> failwith "Impossible: compare_univs"

    | U_unknown, U_unknown -> 0
    | U_unknown, _ -> -1
    | _, U_unknown -> 1

    | U_zero, U_zero -> 0
    | U_zero, _ -> -1
    | _, U_zero -> 1

    | U_name u1 , U_name u2 -> String.compare u1.idText u2.idText
    | U_name _, U_unif _ -> -1
    | U_unif _, U_name _ -> 1

    | U_unif u1, U_unif u2 -> Unionfind.uvar_id u1 - Unionfind.uvar_id u2

    | U_max us1, U_max us2 ->
      let n1 = List.length us1 in
      let n2 = List.length us2 in
      if n1 <> n2
      then n1 - n2
      else let copt = Util.find_map (List.zip us1 us2) (fun (u1, u2) ->
                let c = compare_univs u1 u2 in
                if c<>0 then Some c
                else None) in
           begin match copt with
            | None -> 0
            | Some c -> c
           end

    | U_max _, _ -> -1

    | _, U_max _ -> 1

    | _ ->
        let k1, n1 = univ_kernel u1 in
        let k2, n2 = univ_kernel u2 in
        let r = compare_univs k1 k2 in
        if r=0
        then n1 - n2
        else r

let eq_univs u1 u2 = compare_univs u1 u2 = 0

(********************************************************************************)
(*********************** Utilities for computation types ************************)
(********************************************************************************)

let ml_comp t r =
  mk_Comp ({effect_name=set_lid_range Const.effect_ML_lid r;
         result_typ=t;
         effect_args=[];
         flags=[MLEFFECT]})

//let total_comp t r = mk_Total t

//let gtotal_comp t =
//    mk_Comp ({
//        effect_name=Const.effect_GTot_lid;
//        result_typ=t;
//        effect_args=[];
//        flags=[SOMETRIVIAL]
//   })

let comp_set_flags (c:comp) f = match c.n with
  | Total _
  | GTotal _ -> c
  | Comp ct -> {c with n=Comp ({ct with flags=f})}

let comp_flags c = match c.n with
  | Total _ -> [TOTAL]
  | GTotal _ -> [SOMETRIVIAL]
  | Comp ct -> ct.flags

let comp_effect_name c = match c.n with
    | Comp c  -> c.effect_name
    | Total _ -> Const.effect_Tot_lid
    | GTotal _ -> Const.effect_GTot_lid

let comp_to_comp_typ (c:comp) : comp_typ =
    match c.n with
    | Comp c -> c
    | Total t -> {effect_name=Const.effect_Tot_lid; result_typ=t; effect_args=[]; flags=[TOTAL]}
    | GTotal t -> {effect_name=Const.effect_GTot_lid; result_typ=t; effect_args=[]; flags=[SOMETRIVIAL]}

let is_total_comp c =
    comp_flags c |> Util.for_some (function TOTAL | RETURN -> true | _ -> false)

let is_total_lcomp c = lid_equals c.eff_name Const.effect_Tot_lid || c.cflags |> Util.for_some (function TOTAL | RETURN -> true | _ -> false)

let is_tot_or_gtot_lcomp c = lid_equals c.eff_name Const.effect_Tot_lid
                             || lid_equals c.eff_name Const.effect_GTot_lid
                             || c.cflags |> Util.for_some (function TOTAL | RETURN -> true | _ -> false)

let is_partial_return c = comp_flags c |> Util.for_some (function RETURN | PARTIAL_RETURN -> true | _ -> false)

let is_lcomp_partial_return c = c.cflags |> Util.for_some (function RETURN | PARTIAL_RETURN -> true | _ -> false)

let is_tot_or_gtot_comp c =
    is_total_comp c
    || lid_equals Const.effect_GTot_lid (comp_effect_name c)

let is_pure_effect l = 
     lid_equals l Const.effect_Tot_lid
     || lid_equals l Const.effect_PURE_lid
     || lid_equals l Const.effect_Pure_lid

let is_pure_comp c = match c.n with
    | Total _ -> true
    | GTotal _ -> false
    | Comp ct -> is_total_comp c
                 || is_pure_effect ct.effect_name
                 || ct.flags |> Util.for_some (function LEMMA -> true | _ -> false)

let is_ghost_effect l =
       lid_equals Const.effect_GTot_lid l
    || lid_equals Const.effect_GHOST_lid l
    || lid_equals Const.effect_Ghost_lid l

let is_pure_or_ghost_comp c = is_pure_comp c || is_ghost_effect (comp_effect_name c)

let is_pure_lcomp lc =
    is_total_lcomp lc
    || is_pure_effect lc.eff_name
    || lc.cflags |> Util.for_some (function LEMMA -> true | _ -> false)

let is_pure_or_ghost_lcomp lc =
    is_pure_lcomp lc || is_ghost_effect lc.eff_name

let is_pure_or_ghost_function t = match (compress t).n with
    | Tm_arrow(_, c) -> is_pure_or_ghost_comp c
    | _ -> true

let is_lemma t =  match (compress t).n with
    | Tm_arrow(_, c) ->
      begin match c.n with
        | Comp ct -> lid_equals ct.effect_name Const.effect_Lemma_lid
        | _ -> false
      end
    | _ -> false


let head_and_args t =
    let t = compress t in
    match t.n with
        | Tm_app(head, args) -> head, args
        | _ -> t, []

 let un_uinst t =
    let t = Subst.compress t in
    match t.n with
        | Tm_uinst(t, _) -> Subst.compress t
        | _ -> t

let is_smt_lemma t = match (compress t).n with
    | Tm_arrow(_, c) ->
      begin match c.n with
        | Comp ct when (lid_equals ct.effect_name Const.effect_Lemma_lid) ->
            begin match ct.effect_args with
                | _req::_ens::(pats, _)::_ ->
                  let pats' = unmeta pats in
                  let head, _ = head_and_args pats' in
                  begin match (un_uinst head).n with
                    |Tm_fvar fv -> fv_eq_lid fv Const.cons_lid
                    | _ -> false
                  end
                | _ -> false
            end
        | _ -> false
      end
    | _ -> false

let is_ml_comp c = match c.n with
  | Comp c -> lid_equals c.effect_name Const.effect_ML_lid
              || c.flags |> Util.for_some (function MLEFFECT -> true | _ -> false)

  | _ -> false

let comp_result c = match c.n with
  | Total t
  | GTotal t -> t
  | Comp ct -> ct.result_typ

let set_result_typ c t = match c.n with
  | Total _ -> mk_Total t
  | GTotal _ -> mk_GTotal t
  | Comp ct -> mk_Comp({ct with result_typ=t})

let is_trivial_wp c =
  comp_flags c |> Util.for_some (function TOTAL | RETURN -> true | _ -> false)

(********************************************************************************)
(****************Simple utils on the local structure of a term ******************)
(********************************************************************************)
let primops =
  [Const.op_Eq;
   Const.op_notEq;
   Const.op_LT;
   Const.op_LTE;
   Const.op_GT;
   Const.op_GTE;
   Const.op_Subtraction;
   Const.op_Minus;
   Const.op_Addition;
   Const.op_Multiply;
   Const.op_Division;
   Const.op_Modulus;
   Const.op_And;
   Const.op_Or;
   Const.op_Negation;]
let is_primop_lid l = primops |> Util.for_some (lid_equals l)

let is_primop f = match f.n with
  | Tm_fvar fv -> is_primop_lid fv.fv_name.v
  | _ -> false

let rec unascribe e =
    let e = Subst.compress e in
    match e.n with
      | Tm_ascribed (e, _, _) -> unascribe e
      | _ -> e

let rec ascribe t k = match t.n with
  | Tm_ascribed (t', _, _) -> ascribe t' k
  | _ -> mk (Tm_ascribed(t, k, None)) None t.pos

let rec unrefine t =
  let t = compress t in
  match t.n with
      | Tm_refine(x, _) -> unrefine x.sort
      | Tm_ascribed(t, _, _) -> unrefine t
      | _ -> t

let is_fun e = match (compress e).n with
  | Tm_abs _ -> true
  | _ -> false

let is_function_typ t = match (compress t).n with
  | Tm_arrow _ -> true
  | _ -> false

let rec pre_typ t =
    let t = compress t in
    match t.n with
      | Tm_refine(x, _) -> pre_typ x.sort
      | Tm_ascribed(t, _, _) -> pre_typ t
      | _ -> t

let destruct typ lid =
  let typ = compress typ in
  match (un_uinst typ).n with
    | Tm_app(head, args) ->
      let head = un_uinst head in
      begin match head.n with
              | Tm_fvar tc when fv_eq_lid tc lid -> Some args
              | _ -> None
      end
    | Tm_fvar tc when fv_eq_lid tc lid -> Some []
    | _ -> None

let rec lids_of_sigelt se = match se with
  | Sig_let(_, _, lids, _)
  | Sig_bundle(_, _, lids, _) -> lids
  | Sig_inductive_typ (lid, _, _,  _, _, _, _, _)
  | Sig_effect_abbrev(lid, _, _, _,  _, _)
  | Sig_datacon (lid, _, _, _, _, _, _, _)
  | Sig_declare_typ (lid, _, _, _, _)
  | Sig_assume (lid, _, _, _) -> [lid]
  | Sig_new_effect(n, _) -> [n.mname]
  | Sig_sub_effect _
  | Sig_pragma _
  | Sig_main _ -> []

let lid_of_sigelt se : option<lident> = match lids_of_sigelt se with
  | [l] -> Some l
  | _ -> None

let range_of_sigelt x = match x with
  | Sig_bundle(_, _, _, r)
  | Sig_inductive_typ (_, _, _,  _, _, _, _, r)
  | Sig_effect_abbrev  (_, _, _, _, _, r)
  | Sig_datacon (_, _, _, _, _, _, _, r)
  | Sig_declare_typ (_, _, _, _, r)
  | Sig_assume (_, _, _, r)
  | Sig_let(_, r, _, _)
  | Sig_main(_, r)
  | Sig_pragma(_, r)
  | Sig_new_effect(_, r)
  | Sig_sub_effect(_, r) -> r

let range_of_lb = function
  | (Inl x, _, _) -> range_of_bv  x
  | (Inr l, _, _) -> range_of_lid l

let range_of_arg (hd, _) = hd.pos

let range_of_args args r =
   args |> List.fold_left (fun r a -> Range.union_ranges r (range_of_arg a)) r

let mk_app f args =
  let r = range_of_args args f.pos in
  mk (Tm_app(f, args)) None r

let mk_data l args =
  match args with
    | [] ->
      mk (Tm_meta(fvar l Delta_constant (Some Data_ctor), Meta_desugared Data_app)) None (range_of_lid l)
    | _ ->
      let e = mk_app (fvar l Delta_constant (Some Data_ctor)) args in
      mk (Tm_meta(e, Meta_desugared Data_app)) None e.pos

let mangle_field_name x = mk_ident("^fname^" ^ x.idText, x.idRange)
let unmangle_field_name x =
    if Util.starts_with x.idText "^fname^"
    then mk_ident(Util.substring_from x.idText 7, x.idRange)
    else x

let mk_field_projector_name lid (x:bv) i =
    let nm = if Syntax.is_null_bv x
             then mk_ident("_" ^ Util.string_of_int i, Syntax.range_of_bv x)
             else x.ppname in
    let y = {x with ppname=nm} in
    lid_of_ids (ids_of_lid lid @ [unmangle_field_name nm]), y

let set_uvar uv t =
  match Unionfind.find uv with
    | Fixed _ -> failwith (Util.format1 "Changing a fixed uvar! ?%s\n" (Util.string_of_int <| Unionfind.uvar_id uv))
    | _ -> Unionfind.change uv (Fixed t)

let qualifier_equal q1 q2 = match q1, q2 with
  | Discriminator l1, Discriminator l2 -> lid_equals l1 l2
  | Projector (l1a, l1b), Projector (l2a, l2b) -> lid_equals l1a l2a && l1b.idText=l2b.idText
  | RecordType f1, RecordType f2
  | RecordConstructor f1, RecordConstructor f2 -> List.length f1 = List.length f2 && List.forall2 lid_equals f1 f2
  | _ -> q1=q2


(***********************************************************************************************)
(* closing types and terms *)
(***********************************************************************************************)
let rec arrow_formals_comp k =
    let k = Subst.compress k in
    match k.n with
        | Tm_arrow(bs, c) ->
            let bs, c = Subst.open_comp bs c in
            if is_tot_or_gtot_comp c
            then let bs', k = arrow_formals_comp (comp_result c) in
                 bs@bs', k
            else bs, c
        | _ -> [], Syntax.mk_Total k

let rec arrow_formals k =
    let bs, c = arrow_formals_comp k in
    bs, comp_result c

let rec abs_formals t = match (Subst.compress t).n with
    | Tm_abs(bs, t, _) ->
      let bs', t = abs_formals t in
      Subst.open_term (bs@bs') t
    | _ -> [], t

let abs bs t lopt = match bs with
    | [] -> t
    | _ ->
    let body = compress (Subst.close bs t) in
    match body.n, lopt with
        | Tm_abs(bs', t, lopt'), None ->
          mk (Tm_abs(close_binders bs@bs', t, lopt)) None t.pos
<<<<<<< HEAD
        | _ ->
          let lopt = match lopt with
            | None -> None
            | Some lc -> Some (close_lcomp bs lc) in
          mk (Tm_abs(close_binders bs, body, lopt)) None t.pos
=======
        | _ -> 
          let lopt = match lopt with 
            | None
            | Some (Inr _)  -> lopt
            | Some (Inl lc) -> Some (Inl (close_lcomp bs lc)) in
          mk (Tm_abs(close_binders bs, body, lopt)) None t.pos 
>>>>>>> 480233c0

let arrow bs c = match bs with
  | [] -> comp_result c
  | _ -> mk (Tm_arrow(close_binders bs, Subst.close_comp bs c)) None c.pos
let refine b t = mk (Tm_refine(b, Subst.close [mk_binder b] t)) !b.sort.tk (Range.union_ranges (range_of_bv b) t.pos)
let branch b = Subst.close_branch b

let mk_letbinding lbname univ_vars typ eff def =
    {lbname=lbname;
     lbunivs=univ_vars;
     lbtyp=typ;
     lbeff=eff;
     lbdef=def}

let close_univs_and_mk_letbinding recs lbname univ_vars typ eff def =
    let def = match recs, univ_vars with
        | None, _
        | _, [] -> def
        | Some fvs, _ ->
          let universes = univ_vars |> List.map U_name in
          let inst = fvs |> List.map (fun fv -> fv.fv_name.v, universes) in
          FStar.Syntax.InstFV.instantiate inst def in
    let typ = Subst.close_univ_vars univ_vars typ in
    let def = Subst.close_univ_vars univ_vars def in
    mk_letbinding lbname univ_vars typ eff def

let open_univ_vars_binders_and_comp uvs binders c =
    match binders with
        | [] ->
          let uvs, c = Subst.open_univ_vars_comp uvs c in
          uvs, [], c
        | _ ->
          let t' = arrow binders c in
          let uvs, t' = Subst.open_univ_vars uvs t' in
          match (Subst.compress t').n with
            | Tm_arrow(binders, c) -> uvs, binders, c
            | _ -> failwith "Impossible"

(********************************************************************************)
(*********************** Various tests on constants  ****************************)
(********************************************************************************)
let is_tuple_constructor (t:typ) = match t.n with
  | Tm_fvar fv -> Util.starts_with fv.fv_name.v.str "Prims.tuple"
  | _ -> false

let mk_tuple_lid n r =
  let t = Util.format1 "tuple%s" (Util.string_of_int n) in
  set_lid_range (Const.pconst t) r

let mk_tuple_data_lid n r =
  let t = Util.format1 "Mktuple%s" (Util.string_of_int n) in
  set_lid_range (Const.pconst t) r

let is_tuple_data_lid f n =
  lid_equals f (mk_tuple_data_lid n dummyRange)

let is_dtuple_constructor (t:typ) = match t.n with
  | Tm_fvar fv -> Util.starts_with fv.fv_name.v.str "Prims.dtuple"
  | _ -> false

let mk_dtuple_lid n r =
  let t = Util.format1 "dtuple%s" (Util.string_of_int n) in
  set_lid_range (Const.pconst t) r

let mk_dtuple_data_lid n r =
  let t = Util.format1 "Mkdtuple%s" (Util.string_of_int n) in
  set_lid_range (Const.pconst t) r

let is_lid_equality x = lid_equals x Const.eq2_lid

let is_forall lid = lid_equals lid Const.forall_lid
let is_exists lid = lid_equals lid Const.exists_lid
let is_qlid lid   = is_forall lid || is_exists lid
let is_equality x = is_lid_equality x.v

let lid_is_connective =
  let lst = [Const.and_lid; Const.or_lid; Const.not_lid;
             Const.iff_lid; Const.imp_lid] in
  fun lid -> Util.for_some (lid_equals lid) lst

let is_constructor t lid =
  match (pre_typ t).n with
    | Tm_fvar tc -> lid_equals tc.fv_name.v lid
    | _ -> false

let rec is_constructed_typ t lid = match (pre_typ t).n with
  | Tm_fvar _ -> is_constructor t lid
  | Tm_app(t, _) -> is_constructed_typ t lid
  | _ -> false

let rec get_tycon t =
  let t = pre_typ t in
  match t.n with
  | Tm_bvar _
  | Tm_name _
  | Tm_fvar _  -> Some t
  | Tm_app(t, _) -> get_tycon t
  | _ -> None

let sortByFieldName (fn_a_l:list<(fieldname * 'a)>) =
  fn_a_l |> List.sortWith
      (fun (fn1, _) (fn2, _) ->
        String.compare
          (text_of_lid fn1)
          (text_of_lid fn2))

let is_interpreted l =
  let theory_syms =
    [Const.op_Eq          ;
     Const.op_notEq       ;
     Const.op_LT          ;
     Const.op_LTE         ;
     Const.op_GT          ;
     Const.op_GTE         ;
     Const.op_Subtraction ;
     Const.op_Minus       ;
     Const.op_Addition    ;
     Const.op_Multiply    ;
     Const.op_Division    ;
     Const.op_Modulus     ;
     Const.op_And         ;
     Const.op_Or          ;
     Const.op_Negation] in
  Util.for_some (lid_equals l) theory_syms

(********************************************************************************)
(*********************** Constructors of common terms  **************************)
(********************************************************************************)

let ktype  : term = mk (Tm_type(U_unknown)) None dummyRange
let ktype0 : term = mk (Tm_type(U_zero)) None dummyRange

//Type(u), where u is a new universe unification variable
let type_u () : typ * universe =
    let u = U_unif <| Unionfind.fresh None in
    mk (Tm_type u) None Range.dummyRange, u

let kt_kt = Const.kunary ktype0 ktype0
let kt_kt_kt = Const.kbin ktype0 ktype0 ktype0

let fvar_const l = fvar l Delta_constant None
let tand    = fvar_const Const.and_lid
let tor     = fvar_const Const.or_lid
let timp    = fvar_const Const.imp_lid
let tiff    = fvar_const Const.iff_lid
let t_bool  = fvar_const Const.bool_lid
let t_false = fvar_const Const.false_lid
let t_true  = fvar_const Const.true_lid
let b2t_v   = fvar_const Const.b2t_lid
let t_not   = fvar_const Const.not_lid

let mk_conj_opt phi1 phi2 = match phi1 with
  | None -> Some phi2
  | Some phi1 -> Some (mk (Tm_app(tand, [as_arg phi1; as_arg phi2])) None (Range.union_ranges phi1.pos phi2.pos))
let mk_binop op_t phi1 phi2 = mk (Tm_app(op_t, [as_arg phi1; as_arg phi2])) None (Range.union_ranges phi1.pos phi2.pos)
let mk_neg phi = mk (Tm_app(t_not, [as_arg phi])) None phi.pos
let mk_conj phi1 phi2 = mk_binop tand phi1 phi2
let mk_conj_l phi = match phi with
    | [] -> fvar Const.true_lid Delta_constant None
    | hd::tl -> List.fold_right mk_conj tl hd
let mk_disj phi1 phi2 = mk_binop tor phi1 phi2
let mk_disj_l phi = match phi with
    | [] -> t_false
    | hd::tl -> List.fold_right mk_disj tl hd
let mk_imp phi1 phi2  =
    match (compress phi1).n with
        | Tm_fvar tc when fv_eq_lid tc Const.false_lid -> t_true
        | Tm_fvar tc when fv_eq_lid tc Const.true_lid  -> phi2
        | _ ->
            begin match (compress phi2).n with
                | Tm_fvar tc when (fv_eq_lid tc Const.true_lid
                                || fv_eq_lid tc Const.false_lid) -> phi2
                | _ -> mk_binop timp phi1 phi2
            end
let mk_iff phi1 phi2  = mk_binop tiff phi1 phi2
let b2t e = mk (Tm_app(b2t_v, [as_arg e])) None e.pos//implicitly coerce a boolean to a type

let teq = fvar_const Const.eq2_lid

let mk_eq t1 t2 e1 e2 = mk (Tm_app(teq, [as_arg e1; as_arg e2])) None (Range.union_ranges e1.pos e2.pos)

let mk_has_type t x t' =
    let t_has_type = fvar_const Const.has_type_lid in //TODO: Fix the U_zeroes below!
    let t_has_type = mk (Tm_uinst(t_has_type, [U_zero; U_zero])) None dummyRange in
    mk (Tm_app(t_has_type, [iarg t; as_arg x; as_arg t'])) None dummyRange

let lex_t    = fvar_const Const.lex_t_lid
let lex_top  = fvar Const.lextop_lid Delta_constant (Some Data_ctor)
let lex_pair = fvar Const.lexcons_lid Delta_constant (Some Data_ctor)
let tforall  = fvar Const.forall_lid (Delta_unfoldable 1) None

let lcomp_of_comp c0 =
    let c = comp_to_comp_typ c0 in
    {eff_name = c.effect_name;
     res_typ = c.result_typ;
     cflags = c.flags;
     comp = fun() -> c0}

let mk_forall (x:bv) (body:typ) : typ =
  mk (Tm_app(tforall, [as_arg (abs [mk_binder x] body (Some (Inl (lcomp_of_comp <| mk_Total ktype0))))])) None dummyRange

let rec close_forall bs f =
  List.fold_right (fun b f -> if Syntax.is_null_binder b then f else mk_forall (fst b) f) bs f

let rec is_wild_pat p =
    match p.v with
    | Pat_wild _ -> true
    | _ -> false

let if_then_else b t1 t2 =
    let then_branch = (withinfo (Pat_constant (Const_bool true)) tun.n t1.pos, None, t1) in
    let else_branch = (withinfo (Pat_constant (Const_bool false)) tun.n t2.pos, None, t2) in
    mk (Tm_match(b, [then_branch; else_branch])) None (Range.union_ranges b.pos (Range.union_ranges t1.pos t2.pos))

(**************************************************************************************)
(* Destructing a type as a formula *)
(**************************************************************************************)
type qpats = list<args>
type connective =
    | QAll of binders * qpats * typ
    | QEx of binders * qpats * typ
    | BaseConn of lident * args

let destruct_typ_as_formula f : option<connective> =
    let destruct_base_conn f =
        let connectives = [ (Const.true_lid,  0);
                            (Const.false_lid, 0);
                            (Const.and_lid,   2);
                            (Const.or_lid,    2);
                            (Const.imp_lid, 2);
                            (Const.iff_lid, 2);
                            (Const.ite_lid, 3);
                            (Const.not_lid, 1);
                            (Const.eq2_lid, 4);
                            (Const.eq2_lid, 2)
                        ] in
        let rec aux f (lid, arity) =
            let t, args = head_and_args f in
            let t = un_uinst t in
            if is_constructor t lid
            && List.length args = arity
            then Some (BaseConn(lid, args))
            else None in
        Util.find_map connectives (aux f) in

    let patterns t =
        let t = compress t in
        match t.n with
            | Tm_meta(t, Meta_pattern pats) -> pats, compress t
            | _ -> [], compress t in

    let destruct_q_conn t =
        let is_q : bool -> fv -> Tot<bool> = fun fa fv -> if fa then is_forall fv.fv_name.v else is_exists fv.fv_name.v in
        let flat t =
            let t, args = head_and_args t in
            un_uinst t, args |> List.map (fun (t, imp) -> unascribe t, imp) in
        let rec aux qopt out t = match qopt, flat t with
            | Some fa, ({n=Tm_fvar tc}, [({n=Tm_abs([b], t2, _)}, _)])
            | Some fa, ({n=Tm_fvar tc}, [_; ({n=Tm_abs([b], t2, _)}, _)])
                when (is_q fa tc) ->
              aux qopt (b::out) t2

            | None, ({n=Tm_fvar tc}, [({n=Tm_abs([b], t2, _)}, _)])
            | None, ({n=Tm_fvar tc}, [_; ({n=Tm_abs([b], t2, _)}, _)])
                when (is_qlid tc.fv_name.v) ->
              aux (Some (is_forall tc.fv_name.v)) (b::out) t2

            | Some b, _ ->
              let bs = List.rev out in
              let bs, t = Subst.open_term bs t in
              let pats, body = patterns t in
              if b
              then Some (QAll(bs, pats, body))
              else Some  (QEx(bs, pats, body))

            | _ -> None in
        aux None [] t in

    let phi = compress f in
        match destruct_base_conn phi with
        | Some b -> Some b
        | None -> destruct_q_conn phi<|MERGE_RESOLUTION|>--- conflicted
+++ resolved
@@ -106,7 +106,7 @@
 let rec unmeta e =
     let e = compress e in
     match e.n with
-        | Tm_meta(e, _)
+        | Tm_meta(e, _) 
         | Tm_ascribed(e, _, _) -> unmeta e
         | _ -> e
 
@@ -123,7 +123,7 @@
     | U_zero -> u, 0
     | U_succ u -> let k, n = univ_kernel u in k, n+1
     | U_max _
-    | U_bvar _ -> failwith "Imposible"
+    | U_bvar _ -> failwith "Imposible" 
 
 //requires: kernel u = U_zero, n
 //returns: n
@@ -134,11 +134,11 @@
 //    named universes come next, in lexical order of their kernels and their offsets
 //    unification variables next, in lexical order of their kernels and their offsets
 //    max terms come last
-//e.g, [Z; S Z; S S Z; u1; S u1; u2; S u2; S S u2; ?v1; S ?v1; ?v2]
-let rec compare_univs u1 u2 = match u1, u2 with
+//e.g, [Z; S Z; S S Z; u1; S u1; u2; S u2; S S u2; ?v1; S ?v1; ?v2] 
+let rec compare_univs u1 u2 = match u1, u2 with 
     | U_bvar _, _
     | _, U_bvar _  -> failwith "Impossible: compare_univs"
-
+   
     | U_unknown, U_unknown -> 0
     | U_unknown, _ -> -1
     | _, U_unknown -> 1
@@ -153,12 +153,12 @@
 
     | U_unif u1, U_unif u2 -> Unionfind.uvar_id u1 - Unionfind.uvar_id u2
 
-    | U_max us1, U_max us2 ->
-      let n1 = List.length us1 in
+    | U_max us1, U_max us2 -> 
+      let n1 = List.length us1 in  
       let n2 = List.length us2 in
       if n1 <> n2
       then n1 - n2
-      else let copt = Util.find_map (List.zip us1 us2) (fun (u1, u2) ->
+      else let copt = Util.find_map (List.zip us1 us2) (fun (u1, u2) -> 
                 let c = compare_univs u1 u2 in
                 if c<>0 then Some c
                 else None) in
@@ -170,14 +170,14 @@
     | U_max _, _ -> -1
 
     | _, U_max _ -> 1
-
-    | _ ->
+     
+    | _ -> 
         let k1, n1 = univ_kernel u1 in
-        let k2, n2 = univ_kernel u2 in
+        let k2, n2 = univ_kernel u2 in 
         let r = compare_univs k1 k2 in
         if r=0
         then n1 - n2
-        else r
+        else r 
 
 let eq_univs u1 u2 = compare_univs u1 u2 = 0
 
@@ -202,7 +202,7 @@
 //   })
 
 let comp_set_flags (c:comp) f = match c.n with
-  | Total _
+  | Total _ 
   | GTotal _ -> c
   | Comp ct -> {c with n=Comp ({ct with flags=f})}
 
@@ -271,7 +271,7 @@
     | _ -> true
 
 let is_lemma t =  match (compress t).n with
-    | Tm_arrow(_, c) ->
+    | Tm_arrow(_, c) -> 
       begin match c.n with
         | Comp ct -> lid_equals ct.effect_name Const.effect_Lemma_lid
         | _ -> false
@@ -284,15 +284,15 @@
     match t.n with
         | Tm_app(head, args) -> head, args
         | _ -> t, []
-
- let un_uinst t =
-    let t = Subst.compress t in
-    match t.n with
+        
+ let un_uinst t = 
+    let t = Subst.compress t in 
+    match t.n with 
         | Tm_uinst(t, _) -> Subst.compress t
-        | _ -> t
-
+        | _ -> t 
+   
 let is_smt_lemma t = match (compress t).n with
-    | Tm_arrow(_, c) ->
+    | Tm_arrow(_, c) -> 
       begin match c.n with
         | Comp ct when (lid_equals ct.effect_name Const.effect_Lemma_lid) ->
             begin match ct.effect_args with
@@ -316,7 +316,7 @@
   | _ -> false
 
 let comp_result c = match c.n with
-  | Total t
+  | Total t  
   | GTotal t -> t
   | Comp ct -> ct.result_typ
 
@@ -353,7 +353,7 @@
   | Tm_fvar fv -> is_primop_lid fv.fv_name.v
   | _ -> false
 
-let rec unascribe e =
+let rec unascribe e = 
     let e = Subst.compress e in
     match e.n with
       | Tm_ascribed (e, _, _) -> unascribe e
@@ -388,9 +388,9 @@
 let destruct typ lid =
   let typ = compress typ in
   match (un_uinst typ).n with
-    | Tm_app(head, args) ->
-      let head = un_uinst head in
-      begin match head.n with
+    | Tm_app(head, args) -> 
+      let head = un_uinst head in 
+      begin match head.n with 
               | Tm_fvar tc when fv_eq_lid tc lid -> Some args
               | _ -> None
       end
@@ -464,15 +464,15 @@
 let set_uvar uv t =
   match Unionfind.find uv with
     | Fixed _ -> failwith (Util.format1 "Changing a fixed uvar! ?%s\n" (Util.string_of_int <| Unionfind.uvar_id uv))
-    | _ -> Unionfind.change uv (Fixed t)
-
-let qualifier_equal q1 q2 = match q1, q2 with
+    | _ -> Unionfind.change uv (Fixed t) 
+
+let qualifier_equal q1 q2 = match q1, q2 with 
   | Discriminator l1, Discriminator l2 -> lid_equals l1 l2
   | Projector (l1a, l1b), Projector (l2a, l2b) -> lid_equals l1a l2a && l1b.idText=l2b.idText
-  | RecordType f1, RecordType f2
+  | RecordType f1, RecordType f2 
   | RecordConstructor f1, RecordConstructor f2 -> List.length f1 = List.length f2 && List.forall2 lid_equals f1 f2
   | _ -> q1=q2
-
+  
 
 (***********************************************************************************************)
 (* closing types and terms *)
@@ -489,52 +489,44 @@
         | _ -> [], Syntax.mk_Total k
 
 let rec arrow_formals k =
-    let bs, c = arrow_formals_comp k in
+    let bs, c = arrow_formals_comp k in 
     bs, comp_result c
 
-let rec abs_formals t = match (Subst.compress t).n with
-    | Tm_abs(bs, t, _) ->
+let rec abs_formals t = match (Subst.compress t).n with 
+    | Tm_abs(bs, t, _) -> 
       let bs', t = abs_formals t in
       Subst.open_term (bs@bs') t
-    | _ -> [], t
-
-let abs bs t lopt = match bs with
+    | _ -> [], t 
+
+let abs bs t lopt = match bs with 
     | [] -> t
-    | _ ->
+    | _ -> 
     let body = compress (Subst.close bs t) in
-    match body.n, lopt with
-        | Tm_abs(bs', t, lopt'), None ->
+    match body.n, lopt with 
+        | Tm_abs(bs', t, lopt'), None -> 
           mk (Tm_abs(close_binders bs@bs', t, lopt)) None t.pos
-<<<<<<< HEAD
-        | _ ->
-          let lopt = match lopt with
-            | None -> None
-            | Some lc -> Some (close_lcomp bs lc) in
-          mk (Tm_abs(close_binders bs, body, lopt)) None t.pos
-=======
         | _ -> 
           let lopt = match lopt with 
             | None
             | Some (Inr _)  -> lopt
             | Some (Inl lc) -> Some (Inl (close_lcomp bs lc)) in
           mk (Tm_abs(close_binders bs, body, lopt)) None t.pos 
->>>>>>> 480233c0
-
-let arrow bs c = match bs with
-  | [] -> comp_result c
+
+let arrow bs c = match bs with 
+  | [] -> comp_result c 
   | _ -> mk (Tm_arrow(close_binders bs, Subst.close_comp bs c)) None c.pos
 let refine b t = mk (Tm_refine(b, Subst.close [mk_binder b] t)) !b.sort.tk (Range.union_ranges (range_of_bv b) t.pos)
 let branch b = Subst.close_branch b
 
 let mk_letbinding lbname univ_vars typ eff def =
-    {lbname=lbname;
+    {lbname=lbname; 
      lbunivs=univ_vars;
      lbtyp=typ;
      lbeff=eff;
      lbdef=def}
 
 let close_univs_and_mk_letbinding recs lbname univ_vars typ eff def =
-    let def = match recs, univ_vars with
+    let def = match recs, univ_vars with 
         | None, _
         | _, [] -> def
         | Some fvs, _ ->
@@ -545,14 +537,14 @@
     let def = Subst.close_univ_vars univ_vars def in
     mk_letbinding lbname univ_vars typ eff def
 
-let open_univ_vars_binders_and_comp uvs binders c =
-    match binders with
-        | [] ->
+let open_univ_vars_binders_and_comp uvs binders c = 
+    match binders with 
+        | [] -> 
           let uvs, c = Subst.open_univ_vars_comp uvs c in
           uvs, [], c
-        | _ ->
+        | _ -> 
           let t' = arrow binders c in
-          let uvs, t' = Subst.open_univ_vars uvs t' in
+          let uvs, t' = Subst.open_univ_vars uvs t' in 
           match (Subst.compress t').n with
             | Tm_arrow(binders, c) -> uvs, binders, c
             | _ -> failwith "Impossible"
@@ -589,7 +581,7 @@
 
 let is_lid_equality x = lid_equals x Const.eq2_lid
 
-let is_forall lid = lid_equals lid Const.forall_lid
+let is_forall lid = lid_equals lid Const.forall_lid 
 let is_exists lid = lid_equals lid Const.exists_lid
 let is_qlid lid   = is_forall lid || is_exists lid
 let is_equality x = is_lid_equality x.v
@@ -652,7 +644,7 @@
 let ktype0 : term = mk (Tm_type(U_zero)) None dummyRange
 
 //Type(u), where u is a new universe unification variable
-let type_u () : typ * universe =
+let type_u () : typ * universe = 
     let u = U_unif <| Unionfind.fresh None in
     mk (Tm_type u) None Range.dummyRange, u
 
@@ -660,15 +652,15 @@
 let kt_kt_kt = Const.kbin ktype0 ktype0 ktype0
 
 let fvar_const l = fvar l Delta_constant None
-let tand    = fvar_const Const.and_lid
-let tor     = fvar_const Const.or_lid
-let timp    = fvar_const Const.imp_lid
-let tiff    = fvar_const Const.iff_lid
+let tand    = fvar_const Const.and_lid 
+let tor     = fvar_const Const.or_lid  
+let timp    = fvar_const Const.imp_lid 
+let tiff    = fvar_const Const.iff_lid 
 let t_bool  = fvar_const Const.bool_lid
 let t_false = fvar_const Const.false_lid
-let t_true  = fvar_const Const.true_lid
-let b2t_v   = fvar_const Const.b2t_lid
-let t_not   = fvar_const Const.not_lid
+let t_true  = fvar_const Const.true_lid 
+let b2t_v   = fvar_const Const.b2t_lid  
+let t_not   = fvar_const Const.not_lid  
 
 let mk_conj_opt phi1 phi2 = match phi1 with
   | None -> Some phi2
@@ -696,7 +688,7 @@
 let mk_iff phi1 phi2  = mk_binop tiff phi1 phi2
 let b2t e = mk (Tm_app(b2t_v, [as_arg e])) None e.pos//implicitly coerce a boolean to a type
 
-let teq = fvar_const Const.eq2_lid
+let teq = fvar_const Const.eq2_lid 
 
 let mk_eq t1 t2 e1 e2 = mk (Tm_app(teq, [as_arg e1; as_arg e2])) None (Range.union_ranges e1.pos e2.pos)
 
@@ -705,9 +697,9 @@
     let t_has_type = mk (Tm_uinst(t_has_type, [U_zero; U_zero])) None dummyRange in
     mk (Tm_app(t_has_type, [iarg t; as_arg x; as_arg t'])) None dummyRange
 
-let lex_t    = fvar_const Const.lex_t_lid
-let lex_top  = fvar Const.lextop_lid Delta_constant (Some Data_ctor)
-let lex_pair = fvar Const.lexcons_lid Delta_constant (Some Data_ctor)
+let lex_t    = fvar_const Const.lex_t_lid 
+let lex_top  = fvar Const.lextop_lid Delta_constant (Some Data_ctor) 
+let lex_pair = fvar Const.lexcons_lid Delta_constant (Some Data_ctor) 
 let tforall  = fvar Const.forall_lid (Delta_unfoldable 1) None
 
 let lcomp_of_comp c0 =
@@ -787,10 +779,10 @@
               aux (Some (is_forall tc.fv_name.v)) (b::out) t2
 
             | Some b, _ ->
-              let bs = List.rev out in
+              let bs = List.rev out in 
               let bs, t = Subst.open_term bs t in
               let pats, body = patterns t in
-              if b
+              if b 
               then Some (QAll(bs, pats, body))
               else Some  (QEx(bs, pats, body))
 
