(*
   Copyright 2008-2014 Nikhil Swamy and Microsoft Research

   Licensed under the Apache License, Version 2.0 (the "License");
   you may not use this file except in compliance with the License.
   You may obtain a copy of the License at

       http://www.apache.org/licenses/LICENSE-2.0

   Unless required by applicable law or agreed to in writing, software
   distributed under the License is distributed on an "AS IS" BASIS,
   WITHOUT WARRANTIES OR CONDITIONS OF ANY KIND, either express or impliedmk_
   See the License for the specific language governing permissions and
   limitations under the License.
*)
#light "off"
module FStar.Syntax.Syntax
(* Type definitions for the core AST *)

(* Prims is used for bootstrapping *)
open Prims
open FStar
open FStar.Util
open FStar.Range
open FStar.Ident
open FStar.Const

exception Err of string
exception Error of string * Range.range
exception Warning of string * Range.range

(* Objects with metadata *)
type withinfo_t<'a,'t> = {
  v:  'a;
  ty: 't;
  p: Range.range;
}

(* Free term and type variables *)
type var<'t>  = withinfo_t<lident,'t>
type fieldname = lident
(* Term language *)
type sconst = FStar.Const.sconst

type pragma =
  | SetOptions of string
  | ResetOptions of option<string>

type memo<'a> = ref<option<'a>>

type arg_qualifier =
  | Implicit of bool //boolean marks an inaccessible implicit argument of a data constructor
  | Equality
type aqual = option<arg_qualifier>
type universe =
  | U_zero
  | U_succ  of universe
  | U_max   of list<universe>
  | U_bvar  of int
  | U_name  of univ_name
  | U_unif  of Unionfind.uvar<option<universe>>
  | U_unknown
and univ_name = ident

type universe_uvar = Unionfind.uvar<option<universe>>
type univ_names    = list<univ_name>
type universes     = list<universe>
type delta_depth =
  | Delta_constant                  //A defined constant, e.g., int, list, etc.
  | Delta_unfoldable of int         //A symbol that can be unfolded n types to a term whose head is a constant, e.g., nat is (Delta_unfoldable 1) to int
  | Delta_equational                //A symbol that may be equated to another by extensional reasoning
  | Delta_abstract of delta_depth   //A symbol marked abstract whose depth is the argument d
type term' =
  | Tm_bvar       of bv                //bound variable, referenced by de Bruijn index
  | Tm_name       of bv                //local constant, referenced by a unique name derived from bv.ppname and bv.index
  | Tm_fvar       of fv                //fully qualified reference to a top-level symbol from a module
  | Tm_uinst      of term * universes  //universe instantiation; the first argument must be one of the three constructors above
<<<<<<< HEAD
  | Tm_constant   of sconst
  | Tm_type       of universe
  | Tm_abs        of binders * term * option<lcomp>              (* fun (xi:ti) -> t : M t' wp *)
=======
  | Tm_constant   of sconst 
  | Tm_type       of universe       
  | Tm_abs        of binders*term*option<either<lcomp, lident>>  (* fun (xi:ti) -> t : (M t' wp | N) *)
>>>>>>> 480233c0
  | Tm_arrow      of binders * comp                              (* (xi:ti) -> M t' wp *)
  | Tm_refine     of bv * term                                   (* x:t{phi} *)
  | Tm_app        of term * args                                 (* h tau_1 ... tau_n, args in order from left to right *)
  | Tm_match      of term * list<branch>                         (* match e with b1 ... bn *)
  | Tm_ascribed   of term * either<term,comp> * option<lident>   (* an effect label is the third arg, filled in by the type-checker *)
  | Tm_let        of letbindings * term                          (* let (rec?) x1 = e1 AND ... AND xn = en in e *)
  | Tm_uvar       of uvar * term                                 (* the 2nd arg is the type at which this uvar is introduced *)
  | Tm_delayed    of either<(term * subst_ts), (unit -> term)>
                   * memo<term>                                  (* A delayed substitution --- always force it; never inspect it directly *)
  | Tm_meta       of term * metadata                             (* Some terms carry metadata, for better code generation, SMT encoding etc. *)
  | Tm_unknown                                                   (* only present initially while desugaring a term *)
and branch = pat * option<term> * term                           (* optional when clause in each branch *)
and pat' =
  | Pat_constant of sconst
  | Pat_disj     of list<pat>                                    (* disjunctive patterns (not allowed to nest): D x | E x -> e *)
  | Pat_cons     of fv * list<(pat * bool)>                      (* flag marks an explicitly provided implicit *)
  | Pat_var      of bv                                           (* a pattern bound variable (linear in a pattern) *)
  | Pat_wild     of bv                                           (* need stable names for even the wild patterns *)
  | Pat_dot_term of bv * term                                    (* dot patterns: determined by other elements in the pattern and type *)
and letbinding = {  //let f : forall u1..un. M t = e
    lbname :lbname;          //f
    lbunivs:list<univ_name>; //u1..un
    lbtyp  :typ;             //t
    lbeff  :lident;          //M
    lbdef  :term             //e
}
and comp_typ = {
  effect_name:lident;
  result_typ:typ;
  effect_args:args;
  flags:list<cflags>
}
and comp' =
  | Total  of typ
  | GTotal of typ
  | Comp   of comp_typ
and term = syntax<term',term'>
and typ = term                                                   (* sometimes we use typ to emphasize that a term is a type *)
and pat = withinfo_t<pat',term'>
and comp = syntax<comp', unit>
and arg = term * aqual                                           (* marks an explicitly provided implicit arg *)
and args = list<arg>
and binder = bv * aqual                                          (* f:   #n:nat -> vector n int -> T; f #17 v *)
and binders = list<binder>                                       (* bool marks implicit binder *)
and cflags =
  | TOTAL
  | MLEFFECT
  | RETURN
  | PARTIAL_RETURN
  | SOMETRIVIAL
  | LEMMA
  | DECREASES of term
and uvar = Unionfind.uvar<uvar_basis<term>>
and metadata =
  | Meta_pattern       of list<args>                             (* Patterns for SMT quantifier instantiation *)
  | Meta_named         of lident                                 (* Useful for pretty printing to keep the type abbreviation around *)
  | Meta_labeled       of string * Range.range * bool            (* Sub-terms in a VC are labeled with error messages to be reported, used in SMT encoding *)
  | Meta_desugared     of meta_source_info                       (* Node tagged with some information about source term before desugaring *)
and uvar_basis<'a> =
  | Uvar
  | Fixed of 'a
and meta_source_info =
  | Data_app
  | Sequence
  | Primop                                      (* ... add more cases here as needed for better code generation *)
  | Masked_effect
  | Meta_smt_pat
and fv_qual =
  | Data_ctor
  | Record_projector of lident                  (* the fully qualified (unmangled) name of the field being projected *)
  | Record_ctor of lident * list<fieldname>     (* the type of the record being constructed and its (unmangled) fields in order *)
and lbname = either<bv, fv>
and letbindings = bool * list<letbinding>       (* let recs may have more than one element; top-level lets have lidents *)
and subst_ts = list<list<subst_elt>>
and subst_elt =
   | DB of int * bv                            (* DB i t: replace a bound variable with index i with name bv                 *)
   | NM of bv  * int                           (* NM x i: replace a local name with a bound variable i                       *)
   | NT of bv  * term                          (* NT x t: replace a local name with a term t                                 *)
   | UN of int * universe                      (* UN u v: replace universes variable u with universe term v                  *)
   | UD of univ_name * int                     (* UD x i: replace universe name x with de Bruijn index i                     *)
and freenames = set<bv>
and uvars    = set<(uvar * typ)>
and syntax<'a,'b> = {
    n:'a;
    tk:memo<'b>;
    pos:Range.range;
    vars:memo<free_vars>;
}
and bv = {
    ppname:ident;  //programmer-provided name for pretty-printing
    index:int;     //de Bruijn index 0-based, counting up from the binder
    sort:term
}
and fv = {
    fv_name :var<term>;
    fv_delta:delta_depth;
    fv_qual :option<fv_qual>
}
and free_vars = {
    free_names:set<bv>;
    free_uvars:uvars;
    free_univs:set<universe_uvar>;
}
and lcomp = {
    eff_name: lident;
    res_typ: typ;
    cflags: list<cflags>;
    comp: unit -> comp //a lazy computation
}

type tscheme = list<univ_name> * typ

type freenames_l = list<bv>
type formula = typ
type formulae = list<typ>
type qualifier =
  | Assumption                             //no definition provided, just a declaration
  | New                                    //a fresh type constant, distinct from all prior type constructors
  | Private                                //name is invisible outside the module
  | Inline                                 //a definition that *should* always be unfolded by the normalizer
  | Unfoldable                             //a definition that may be unfolded by the normalizer, but only if necessary (default)
  | Irreducible                            //a definition that can never be unfolded by the normalizer
  | Abstract                               //a symbol whose definition is only visible within the defining module
  | TotalEffect                            //an effect that forbis non-termination
  //the remaining qualifiers are internal: the programmer cannot write them
  | Logic                                  //a symbol whose intended usage is in the refinement logic
  | Discriminator of lident                //discriminator for a datacon l
  | Projector of lident * ident            //projector for datacon l's argument x
  | RecordType of list<fieldname>          //record type whose unmangled field names are ...
  | RecordConstructor of list<fieldname>   //record constructor whose unmangled field names are ...
  | ExceptionConstructor                   //a constructor of Prims.exn
  | HasMaskedEffect                        //a let binding that may have a top-level effect
  | Effect                                 //qualifier on a name that corresponds to an effect constructor

type tycon = lident * binders * typ                   (* I (x1:t1) ... (xn:tn) : t *)
type monad_abbrev = {
  mabbrev:lident;
  parms:binders;
  def:typ
  }
type sub_eff = {
  source:lident;
  target:lident;
  lift  :tscheme;
 }
type eff_decl = {
    qualifiers  :list<qualifier>;
    mname       :lident;
    univs       :univ_names;
    binders     :binders;
    signature   :term;
    ret         :tscheme;
    bind_wp     :tscheme;
    bind_wlp    :tscheme;
    if_then_else:tscheme;
    ite_wp      :tscheme;
    ite_wlp     :tscheme;
    wp_binop    :tscheme;
    wp_as_type  :tscheme;
    close_wp    :tscheme;
    assert_p    :tscheme;
    assume_p    :tscheme;
    null_wp     :tscheme;
    trivial     :tscheme;
}
and sigelt =
  | Sig_inductive_typ  of lident                   //type l forall u1..un. (x1:t1) ... (xn:tn) : t
                       * univ_names                //u1..un
                       * binders                   //(x1:t1) ... (xn:tn)
                       * typ                       //t
                       * list<lident>              //mutually defined types
                       * list<lident>              //data constructors for ths type
                       * list<qualifier>
                       * Range.range
(* an inductive type is a Sig_bundle of all mutually defined Sig_tycons and Sig_datacons.
   perhaps it would be nicer to let this have a 2-level structure, e.g. list<list<sigelt>>,
   where each higher level list represents one of the inductive types and its constructors.
   However, the current order is convenient as it matches the type-checking order for the mutuals;
   i.e., all the tycons and typ_abbrevs first; then all the data which may refer to the tycons/abbrevs *)
  | Sig_bundle         of list<sigelt>              //the set of mutually defined type and data constructors
                       * list<qualifier>
                       * list<lident>               //all the inductive types and data constructor names in this bundle
                       * Range.range
  | Sig_datacon        of lident
                       * univ_names                 //universe variables
                       * typ
                       * lident                     //the inductive type of the value this constructs
                       * int                        //and the number of parameters of the inductive
                       * list<qualifier>
                       * list<lident>               //mutually defined types
                       * Range.range
  | Sig_declare_typ       of lident
                       * univ_names
                       * typ
                       * list<qualifier>
                       * Range.range
  | Sig_let            of letbindings
                       * Range.range
                       * list<lident>               //mutually defined
                       * list<qualifier>
  | Sig_main           of term
                       * Range.range
  | Sig_assume         of lident
                       * formula
                       * list<qualifier>
                       * Range.range
  | Sig_new_effect     of eff_decl * Range.range
  | Sig_sub_effect     of sub_eff * Range.range
  | Sig_effect_abbrev  of lident * univ_names * binders * comp * list<qualifier> * Range.range
  | Sig_pragma         of pragma * Range.range
type sigelts = list<sigelt>

type modul = {
  name: lident;
  declarations: sigelts;
  exports: sigelts;
  is_interface:bool
}
type path = list<string>
type subst_t = list<subst_elt>
type mk_t_a<'a,'b> = option<'b> -> range -> syntax<'a, 'b>
type mk_t = mk_t_a<term',term'>

// VALS_HACK_HERE

(*********************************************************************************)
(* Identifiers to/from strings *)
(*********************************************************************************)
let withinfo v s r = {v=v; ty=s; p=r}
let withsort v s = withinfo v s dummyRange

let bv_eq (bv1:bv) (bv2:bv) = bv1.ppname.idText=bv2.ppname.idText && bv1.index=bv2.index
let order_bv x y =
  let i = String.compare x.ppname.idText y.ppname.idText in
  if i = 0
  then x.index - y.index
  else i

let range_of_lbname (l:lbname) = match l with
    | Inl x -> x.ppname.idRange
    | Inr fv -> range_of_lid fv.fv_name.v
let range_of_bv x = x.ppname.idRange
let set_range_of_bv x r = {x with ppname=Ident.mk_ident(x.ppname.idText, r)}

(*********************************************************************************)
(* Syntax builders *)
(*********************************************************************************)
open FStar.Range

let syn p k f = f k p
let mk_fvs () = Util.mk_ref None
let mk_uvs () = Util.mk_ref None
let new_bv_set () : set<bv> = Util.new_set order_bv (fun x -> x.index + Util.hashcode x.ppname.idText)
let new_uv_set () : uvars   = Util.new_set (fun (x, _) (y, _) -> Unionfind.uvar_id x - Unionfind.uvar_id y)
                                           (fun (x, _) -> Unionfind.uvar_id x)
let new_universe_uvar_set () : set<universe_uvar> =
    Util.new_set (fun x y -> Unionfind.uvar_id x - Unionfind.uvar_id y)
                 (fun x -> Unionfind.uvar_id x)
let no_names  = new_bv_set()
let no_uvs : uvars = new_uv_set()
let no_universe_uvars = new_universe_uvar_set()
let empty_free_vars = {
        free_names=no_names;
        free_uvars=no_uvs;
        free_univs=no_universe_uvars;
    }
let memo_no_uvs = Util.mk_ref (Some no_uvs)
let memo_no_names = Util.mk_ref (Some no_names)
let freenames_of_list l = List.fold_right Util.set_add l no_names
let list_of_freenames (fvs:freenames) = Util.set_elements fvs

(* Constructors for each term form; NO HASH CONSING; just makes all the auxiliary data at each node *)
let mk (t:'a) = fun (topt:option<'b>) r -> {
    n=t;
    pos=r;
    tk=Util.mk_ref topt;
    vars=Util.mk_ref None;
}
let bv_to_tm   bv :term = mk (Tm_bvar bv) (Some bv.sort.n) (range_of_bv bv)
let bv_to_name bv :term = mk (Tm_name bv) (Some bv.sort.n) (range_of_bv bv)
let mk_Tm_app (t1:typ) (args:list<arg>) : mk_t = fun k p ->
    match args with
    | [] -> t1
    | _ -> mk (Tm_app (t1, args)) k p
let mk_Tm_uinst (t:term) = function
    | [] -> t
    | us ->
      match t.n with
        | Tm_fvar _ ->  mk (Tm_uinst(t, us)) None t.pos
        | _ -> failwith "Unexpected universe instantiation"

let extend_app_n t args' kopt r = match t.n with
    | Tm_app(head, args) -> mk_Tm_app head (args@args') kopt r
    | _ -> mk_Tm_app t args' kopt r
let extend_app t arg kopt r = extend_app_n t [arg] kopt r
let mk_Tm_delayed lr pos : term = mk (Tm_delayed(lr, Util.mk_ref None)) None pos
let mk_Total t : comp  = mk (Total t) None t.pos
let mk_GTotal t : comp = mk (GTotal t) None t.pos
let mk_Comp (ct:comp_typ) : comp  = mk (Comp ct) None ct.result_typ.pos
let mk_lb (x, univs, eff, t, e) = {lbname=x; lbunivs=univs; lbeff=eff; lbtyp=t; lbdef=e}
let mk_subst (s:subst_t)   = s
let extend_subst x s : subst_t = x::s
let argpos (x:arg) = (fst x).pos

let tun : term = mk (Tm_unknown) None dummyRange
let teff : term = mk (Tm_constant Const_effect) (Some Tm_unknown) dummyRange
let is_teff (t:term) = match t.n with
    | Tm_constant Const_effect -> true
    | _ -> false
let is_type (t:term) = match t.n with
    | Tm_type _ -> true
    | _ -> false
let null_id  = mk_ident("_", dummyRange)
let null_bv k = {ppname=null_id; index=0; sort=k}
let mk_binder (a:bv) : binder = a, None
let null_binder t : binder = null_bv t, None
let imp_tag = Implicit false
let iarg t : arg = t, Some imp_tag
let as_arg t : arg = t, None
let is_null_bv (b:bv) = b.ppname.idText = null_id.idText
let is_null_binder (b:binder) = is_null_bv (fst b)

let is_top_level = function
    | {lbname=Inr _}::_ -> true
    | _ -> false

let freenames_of_binders (bs:binders) : freenames =
    List.fold_right (fun (x, _) out -> Util.set_add x out) bs no_names

let binders_of_list fvs : binders = (fvs |> List.map (fun t -> t, None))
let binders_of_freenames (fvs:freenames) = Util.set_elements fvs |> binders_of_list
let is_implicit = function Some (Implicit _) -> true | _ -> false
let as_implicit = function true -> Some imp_tag | _ -> None

let pat_bvs (p:pat) : list<bv> =
    let rec aux b p = match p.v with
        | Pat_dot_term _
        | Pat_constant _ -> b
        | Pat_wild x
        | Pat_var x -> x::b
        | Pat_cons(_, pats) -> List.fold_left (fun b (p, _) -> aux b p) b pats
        | Pat_disj(p::_) -> aux b p
        | Pat_disj [] -> failwith "impossible" in
  List.rev <| aux [] p

(* Gen sym *)
let gen_reset =
    let x = ref 0 in
    let gen () = incr x; !x in
    let reset () = x := 0 in
    gen, reset
let next_id = fst gen_reset
let reset_gensym = snd gen_reset
let freshen_bv bv = {bv with index=next_id()}
let range_of_ropt = function
    | None -> dummyRange
    | Some r -> r
let gen_bv : string -> option<Range.range> -> typ -> bv = fun s r t ->
  let id = mk_ident(s, range_of_ropt r) in
  {ppname=id; index=next_id(); sort=t}
let new_bv ropt t = gen_bv Ident.reserved_prefix ropt t
let new_univ_name ropt =
    let id = next_id() in
    mk_ident (Util.string_of_int id, range_of_ropt ropt)
let mkbv x y t  = {ppname=x;index=y;sort=t}
let lbname_eq l1 l2 = match l1, l2 with
  | Inl x, Inl y -> bv_eq x y
  | Inr l, Inr m -> lid_equals l m
  | _ -> false
let fv_eq fv1 fv2 = lid_equals fv1.fv_name.v fv2.fv_name.v
let fv_eq_lid fv lid = lid_equals fv.fv_name.v lid
let set_bv_range bv r = {bv with ppname=mk_ident(bv.ppname.idText, r)}
let lid_as_fv l dd dq : fv = {
    fv_name=withinfo l tun (range_of_lid l);
    fv_delta=dd;
    fv_qual =dq;
}
let fv_to_tm (fv:fv) : term = mk (Tm_fvar fv) None (range_of_lid fv.fv_name.v)
let fvar l dd dq =  fv_to_tm (lid_as_fv l dd dq)<|MERGE_RESOLUTION|>--- conflicted
+++ resolved
@@ -49,10 +49,10 @@
 type memo<'a> = ref<option<'a>>
 
 type arg_qualifier =
-  | Implicit of bool //boolean marks an inaccessible implicit argument of a data constructor
+  | Implicit of bool //boolean marks an inaccessible implicit argument of a data constructor 
   | Equality
 type aqual = option<arg_qualifier>
-type universe =
+type universe = 
   | U_zero
   | U_succ  of universe
   | U_max   of list<universe>
@@ -65,8 +65,8 @@
 type universe_uvar = Unionfind.uvar<option<universe>>
 type univ_names    = list<univ_name>
 type universes     = list<universe>
-type delta_depth =
-  | Delta_constant                  //A defined constant, e.g., int, list, etc.
+type delta_depth = 
+  | Delta_constant                  //A defined constant, e.g., int, list, etc. 
   | Delta_unfoldable of int         //A symbol that can be unfolded n types to a term whose head is a constant, e.g., nat is (Delta_unfoldable 1) to int
   | Delta_equational                //A symbol that may be equated to another by extensional reasoning
   | Delta_abstract of delta_depth   //A symbol marked abstract whose depth is the argument d
@@ -75,15 +75,9 @@
   | Tm_name       of bv                //local constant, referenced by a unique name derived from bv.ppname and bv.index
   | Tm_fvar       of fv                //fully qualified reference to a top-level symbol from a module
   | Tm_uinst      of term * universes  //universe instantiation; the first argument must be one of the three constructors above
-<<<<<<< HEAD
-  | Tm_constant   of sconst
-  | Tm_type       of universe
-  | Tm_abs        of binders * term * option<lcomp>              (* fun (xi:ti) -> t : M t' wp *)
-=======
   | Tm_constant   of sconst 
   | Tm_type       of universe       
   | Tm_abs        of binders*term*option<either<lcomp, lident>>  (* fun (xi:ti) -> t : (M t' wp | N) *)
->>>>>>> 480233c0
   | Tm_arrow      of binders * comp                              (* (xi:ti) -> M t' wp *)
   | Tm_refine     of bv * term                                   (* x:t{phi} *)
   | Tm_app        of term * args                                 (* h tau_1 ... tau_n, args in order from left to right *)
@@ -91,7 +85,7 @@
   | Tm_ascribed   of term * either<term,comp> * option<lident>   (* an effect label is the third arg, filled in by the type-checker *)
   | Tm_let        of letbindings * term                          (* let (rec?) x1 = e1 AND ... AND xn = en in e *)
   | Tm_uvar       of uvar * term                                 (* the 2nd arg is the type at which this uvar is introduced *)
-  | Tm_delayed    of either<(term * subst_ts), (unit -> term)>
+  | Tm_delayed    of either<(term * subst_ts), (unit -> term)> 
                    * memo<term>                                  (* A delayed substitution --- always force it; never inspect it directly *)
   | Tm_meta       of term * metadata                             (* Some terms carry metadata, for better code generation, SMT encoding etc. *)
   | Tm_unknown                                                   (* only present initially while desugaring a term *)
@@ -103,7 +97,7 @@
   | Pat_var      of bv                                           (* a pattern bound variable (linear in a pattern) *)
   | Pat_wild     of bv                                           (* need stable names for even the wild patterns *)
   | Pat_dot_term of bv * term                                    (* dot patterns: determined by other elements in the pattern and type *)
-and letbinding = {  //let f : forall u1..un. M t = e
+and letbinding = {  //let f : forall u1..un. M t = e 
     lbname :lbname;          //f
     lbunivs:list<univ_name>; //u1..un
     lbtyp  :typ;             //t
@@ -144,7 +138,7 @@
   | Meta_desugared     of meta_source_info                       (* Node tagged with some information about source term before desugaring *)
 and uvar_basis<'a> =
   | Uvar
-  | Fixed of 'a
+  | Fixed of 'a 
 and meta_source_info =
   | Data_app
   | Sequence
@@ -158,7 +152,7 @@
 and lbname = either<bv, fv>
 and letbindings = bool * list<letbinding>       (* let recs may have more than one element; top-level lets have lidents *)
 and subst_ts = list<list<subst_elt>>
-and subst_elt =
+and subst_elt = 
    | DB of int * bv                            (* DB i t: replace a bound variable with index i with name bv                 *)
    | NM of bv  * int                           (* NM x i: replace a local name with a bound variable i                       *)
    | NT of bv  * term                          (* NT x t: replace a local name with a term t                                 *)
@@ -173,7 +167,7 @@
     vars:memo<free_vars>;
 }
 and bv = {
-    ppname:ident;  //programmer-provided name for pretty-printing
+    ppname:ident;  //programmer-provided name for pretty-printing 
     index:int;     //de Bruijn index 0-based, counting up from the binder
     sort:term
 }
@@ -200,7 +194,7 @@
 type formula = typ
 type formulae = list<typ>
 type qualifier =
-  | Assumption                             //no definition provided, just a declaration
+  | Assumption                             //no definition provided, just a declaration 
   | New                                    //a fresh type constant, distinct from all prior type constructors
   | Private                                //name is invisible outside the module
   | Inline                                 //a definition that *should* always be unfolded by the normalizer
@@ -210,11 +204,11 @@
   | TotalEffect                            //an effect that forbis non-termination
   //the remaining qualifiers are internal: the programmer cannot write them
   | Logic                                  //a symbol whose intended usage is in the refinement logic
-  | Discriminator of lident                //discriminator for a datacon l
+  | Discriminator of lident                //discriminator for a datacon l 
   | Projector of lident * ident            //projector for datacon l's argument x
   | RecordType of list<fieldname>          //record type whose unmangled field names are ...
   | RecordConstructor of list<fieldname>   //record constructor whose unmangled field names are ...
-  | ExceptionConstructor                   //a constructor of Prims.exn
+  | ExceptionConstructor                   //a constructor of Prims.exn 
   | HasMaskedEffect                        //a let binding that may have a top-level effect
   | Effect                                 //qualifier on a name that corresponds to an effect constructor
 
@@ -250,45 +244,45 @@
     trivial     :tscheme;
 }
 and sigelt =
-  | Sig_inductive_typ  of lident                   //type l forall u1..un. (x1:t1) ... (xn:tn) : t
+  | Sig_inductive_typ  of lident                   //type l forall u1..un. (x1:t1) ... (xn:tn) : t 
                        * univ_names                //u1..un
                        * binders                   //(x1:t1) ... (xn:tn)
                        * typ                       //t
                        * list<lident>              //mutually defined types
                        * list<lident>              //data constructors for ths type
-                       * list<qualifier>
+                       * list<qualifier>           
                        * Range.range
 (* an inductive type is a Sig_bundle of all mutually defined Sig_tycons and Sig_datacons.
    perhaps it would be nicer to let this have a 2-level structure, e.g. list<list<sigelt>>,
    where each higher level list represents one of the inductive types and its constructors.
    However, the current order is convenient as it matches the type-checking order for the mutuals;
    i.e., all the tycons and typ_abbrevs first; then all the data which may refer to the tycons/abbrevs *)
-  | Sig_bundle         of list<sigelt>              //the set of mutually defined type and data constructors
-                       * list<qualifier>
+  | Sig_bundle         of list<sigelt>              //the set of mutually defined type and data constructors 
+                       * list<qualifier> 
                        * list<lident>               //all the inductive types and data constructor names in this bundle
                        * Range.range
-  | Sig_datacon        of lident
+  | Sig_datacon        of lident 
                        * univ_names                 //universe variables
-                       * typ
+                       * typ 
                        * lident                     //the inductive type of the value this constructs
                        * int                        //and the number of parameters of the inductive
-                       * list<qualifier>
-                       * list<lident>               //mutually defined types
-                       * Range.range
-  | Sig_declare_typ       of lident
+                       * list<qualifier> 
+                       * list<lident>               //mutually defined types 
+                       * Range.range
+  | Sig_declare_typ       of lident 
                        * univ_names
-                       * typ
-                       * list<qualifier>
-                       * Range.range
-  | Sig_let            of letbindings
-                       * Range.range
+                       * typ 
+                       * list<qualifier> 
+                       * Range.range
+  | Sig_let            of letbindings 
+                       * Range.range 
                        * list<lident>               //mutually defined
                        * list<qualifier>
   | Sig_main           of term
                        * Range.range
-  | Sig_assume         of lident
-                       * formula
-                       * list<qualifier>
+  | Sig_assume         of lident 
+                       * formula 
+                       * list<qualifier> 
                        * Range.range
   | Sig_new_effect     of eff_decl * Range.range
   | Sig_sub_effect     of sub_eff * Range.range
@@ -316,9 +310,9 @@
 let withsort v s = withinfo v s dummyRange
 
 let bv_eq (bv1:bv) (bv2:bv) = bv1.ppname.idText=bv2.ppname.idText && bv1.index=bv2.index
-let order_bv x y =
+let order_bv x y = 
   let i = String.compare x.ppname.idText y.ppname.idText in
-  if i = 0
+  if i = 0 
   then x.index - y.index
   else i
 
@@ -337,10 +331,10 @@
 let mk_fvs () = Util.mk_ref None
 let mk_uvs () = Util.mk_ref None
 let new_bv_set () : set<bv> = Util.new_set order_bv (fun x -> x.index + Util.hashcode x.ppname.idText)
-let new_uv_set () : uvars   = Util.new_set (fun (x, _) (y, _) -> Unionfind.uvar_id x - Unionfind.uvar_id y)
+let new_uv_set () : uvars   = Util.new_set (fun (x, _) (y, _) -> Unionfind.uvar_id x - Unionfind.uvar_id y)  
                                            (fun (x, _) -> Unionfind.uvar_id x)
-let new_universe_uvar_set () : set<universe_uvar> =
-    Util.new_set (fun x y -> Unionfind.uvar_id x - Unionfind.uvar_id y)
+let new_universe_uvar_set () : set<universe_uvar> = 
+    Util.new_set (fun x y -> Unionfind.uvar_id x - Unionfind.uvar_id y)  
                  (fun x -> Unionfind.uvar_id x)
 let no_names  = new_bv_set()
 let no_uvs : uvars = new_uv_set()
@@ -371,11 +365,11 @@
 let mk_Tm_uinst (t:term) = function
     | [] -> t
     | us ->
-      match t.n with
+      match t.n with 
         | Tm_fvar _ ->  mk (Tm_uinst(t, us)) None t.pos
         | _ -> failwith "Unexpected universe instantiation"
 
-let extend_app_n t args' kopt r = match t.n with
+let extend_app_n t args' kopt r = match t.n with 
     | Tm_app(head, args) -> mk_Tm_app head (args@args') kopt r
     | _ -> mk_Tm_app t args' kopt r
 let extend_app t arg kopt r = extend_app_n t [arg] kopt r
@@ -390,10 +384,10 @@
 
 let tun : term = mk (Tm_unknown) None dummyRange
 let teff : term = mk (Tm_constant Const_effect) (Some Tm_unknown) dummyRange
-let is_teff (t:term) = match t.n with
+let is_teff (t:term) = match t.n with 
     | Tm_constant Const_effect -> true
     | _ -> false
-let is_type (t:term) = match t.n with
+let is_type (t:term) = match t.n with 
     | Tm_type _ -> true
     | _ -> false
 let null_id  = mk_ident("_", dummyRange)
@@ -406,8 +400,8 @@
 let is_null_bv (b:bv) = b.ppname.idText = null_id.idText
 let is_null_binder (b:binder) = is_null_bv (fst b)
 
-let is_top_level = function
-    | {lbname=Inr _}::_ -> true
+let is_top_level = function 
+    | {lbname=Inr _}::_ -> true 
     | _ -> false
 
 let freenames_of_binders (bs:binders) : freenames =
@@ -418,19 +412,19 @@
 let is_implicit = function Some (Implicit _) -> true | _ -> false
 let as_implicit = function true -> Some imp_tag | _ -> None
 
-let pat_bvs (p:pat) : list<bv> =
+let pat_bvs (p:pat) : list<bv> = 
     let rec aux b p = match p.v with
         | Pat_dot_term _
         | Pat_constant _ -> b
-        | Pat_wild x
+        | Pat_wild x 
         | Pat_var x -> x::b
         | Pat_cons(_, pats) -> List.fold_left (fun b (p, _) -> aux b p) b pats
         | Pat_disj(p::_) -> aux b p
         | Pat_disj [] -> failwith "impossible" in
   List.rev <| aux [] p
-
+         
 (* Gen sym *)
-let gen_reset =
+let gen_reset = 
     let x = ref 0 in
     let gen () = incr x; !x in
     let reset () = x := 0 in
@@ -438,15 +432,15 @@
 let next_id = fst gen_reset
 let reset_gensym = snd gen_reset
 let freshen_bv bv = {bv with index=next_id()}
-let range_of_ropt = function
+let range_of_ropt = function 
     | None -> dummyRange
     | Some r -> r
 let gen_bv : string -> option<Range.range> -> typ -> bv = fun s r t ->
   let id = mk_ident(s, range_of_ropt r) in
   {ppname=id; index=next_id(); sort=t}
 let new_bv ropt t = gen_bv Ident.reserved_prefix ropt t
-let new_univ_name ropt =
-    let id = next_id() in
+let new_univ_name ropt = 
+    let id = next_id() in 
     mk_ident (Util.string_of_int id, range_of_ropt ropt)
 let mkbv x y t  = {ppname=x;index=y;sort=t}
 let lbname_eq l1 l2 = match l1, l2 with
@@ -462,4 +456,4 @@
     fv_qual =dq;
 }
 let fv_to_tm (fv:fv) : term = mk (Tm_fvar fv) None (range_of_lid fv.fv_name.v)
-let fvar l dd dq =  fv_to_tm (lid_as_fv l dd dq)+let fvar l dd dq =  fv_to_tm (lid_as_fv l dd dq) 