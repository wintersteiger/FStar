%{
#light "off"
// (c) Microsoft Corporation. All rights reserved
open Prims
open FStar
open FStar.Errors
open FStar.List
open FStar.Util
open FStar.Range
open FStar.Options
open FStar.Parser.Const
open FStar.Parser.AST
open FStar.Parser.Util
open FStar.Const
open FStar.Ident
open FStar.String
(*
 We are expected to have only 6 shift-reduce conflicts in ML and 8 in F#.
 A lot (176) of end-of-stream conflicts are also reported and
 should be investigated...
*)
(* (c) Microsoft Corporation. All rights reserved *)
(* TODO : these files should be deprecated and removed *)

let logic_qualifier_deprecation_warning =
  "logic qualifier is deprecated, please remove it from the source program. In case your program verifies with the qualifier annotated but not without it, please try to minimize the example and file a github issue"

let abstract_qualifier_warning =
  "abstract qualifier will soon be removed from F*, use interfaces instead"

let old_attribute_syntax_warning =
  "The `[@ ...]` syntax of attributes is deprecated. \
   Use `[@@ a1; a2; ...; an]`, a semi-colon separated list of attributes, instead"

%}
%start inputFragment
%start term
%start warn_error_list
%token ABSTRACT
%token AMP
%token AND
%token ASSERT
%token ASSUME
%token ATTRIBUTES
%token BACKTICK
%token BACKTICK_AT
%token BACKTICK_HASH
%token BACKTICK_PERC
%token BANG_LBRACE
%token BAR
%token BAR_RBRACK
%token BEGIN
%token BY
%token <bytes> BYTEARRAY
%token CALC
%token <char> CHAR
%token CLASS
%token COLON
%token COLON_COLON
%token COLON_EQUALS
%token COMMA
%token CONJUNCTION
%token DEFAULT
%token DISJUNCTION
%token DOLLAR
%token DOT
%token DOT_LBRACK
%token DOT_LBRACK_BAR
%token DOT_LENS_PAREN_LEFT
%token DOT_LPAREN
%token EFFECT
%token ELSE
%token END
%token ENSURES
%token EOF
%token EQUALS
%token EXCEPTION
%token EXISTS
%token FALSE
%token FORALL
%token FRIEND
%token FUN
%token FUNCTION
%token HASH
%token <string> IDENT
%token <float> IEEE64
%token IF
%token IFF
%token IMPLIES
%token IN
%token INCLUDE
%token INLINE
%token INLINE_FOR_EXTRACTION
%token INSTANCE
%token <string * bool> INT
%token <string * bool> INT16
%token <string * bool> INT32
%token <string * bool> INT64
%token <string * bool> INT8
%token IRREDUCIBLE
%token LARROW
%token LAYERED_EFFECT
%token LBRACE
%token LBRACE_COLON_PATTERN
%token LBRACK
%token LBRACK_AT
%token LBRACK_AT_AT
%token LBRACK_BAR
%token LENS_PAREN_LEFT
%token LENS_PAREN_RIGHT
%token <bool> LET
%token LOGIC
%token LONG_LEFT_ARROW
%token LPAREN
%token LPAREN_RPAREN
%token MATCH
%token MINUS
%token MODULE
%token <string> NAME
%token NEW
%token NEW_EFFECT
%token NOEQUALITY
%token NOEXTRACT
%token OF
%token OPAQUE
%token OPEN
%token <string> OPINFIX0a
%token <string> OPINFIX0b
%token <string> OPINFIX0c
%token <string> OPINFIX0d
%token <string> OPINFIX1
%token <string> OPINFIX2
%token <string> OPINFIX3
%token <string> OPINFIX4
%token <string> OPPREFIX
%token <string> OP_MIXFIX_ACCESS
%token <string> OP_MIXFIX_ASSIGNMENT
%token PERCENT_LBRACK
%token PIPE_RIGHT
%token POLYMONADIC_BIND
%token POLYMONADIC_SUBCOMP
%token PRAGMALIGHT
%token PRAGMA_POP_OPTIONS
%token PRAGMA_PUSH_OPTIONS
%token PRAGMA_RESET_OPTIONS
%token PRAGMA_RESTART_SOLVER
%token PRAGMA_SET_OPTIONS
%token PRIVATE
%token QMARK
%token QMARK_DOT
%token QUOTE
%token <string> RANGE
%token RANGE_OF
%token RARROW
%token RBRACE
%token RBRACK
%token <string> REAL
%token REC
%token REFLECTABLE
%token REIFIABLE
%token REIFY
%token REQUIRES
%token RPAREN
%token SEMICOLON
%token SEMICOLON_SEMICOLON
%token SET_RANGE_OF
%token SPLICE
%token SQUIGGLY_RARROW
%token <string> STRING
%token SUBKIND
%token SUBTYPE
%token SUB_EFFECT
%token SYNTH
%token THEN
%token <string> TILDE
%token TOTAL
%token TRUE
%token TRY
%token <string> TVAR
%token TYPE
%token TYP_APP_GREATER
%token TYP_APP_LESS
%token <string> UINT16
%token <string> UINT32
%token <string> UINT64
%token <string> UINT8
%token UNDERSCORE
%token UNFOLD
%token UNFOLDABLE
%token UNIV_HASH
%token UNOPTEQUALITY
%token VAL
%token WHEN
%token WITH
%nonassoc THEN
%nonassoc ELSE
%right COLON_COLON
%right AMP
%nonassoc COLON_EQUALS
%left OPINFIX0a
%left OPINFIX0b
%left EQUALS OPINFIX0c
%left OPINFIX0d
%left PIPE_RIGHT
%right OPINFIX1
%left MINUS OPINFIX2 QUOTE
%left OPINFIX3
%left BACKTICK
%left BACKTICK_AT BACKTICK_HASH
%right OPINFIX4
%type <inputFragment> inputFragment
%type <ident> lident
%type <term> term
%type <(flag * string) list> warn_error_list
%%

option___anonymous_1_:
  
    {    ( None )}
| OF typ
    {let (_10, t0) = ((), $2) in
let x =
  let t = t0 in
  let _1 = _10 in
                                                 (t)
in
    ( Some x )}

option___anonymous_2_:
  
    {    ( None )}
| OF typ
    {let (_10, t0) = ((), $2) in
let x =
  let t = t0 in
  let _1 = _10 in
                                           (t)
in
    ( Some x )}

option___anonymous_5_:
  
    {    ( None )}
| BY thunk_atomicTerm_
    {let (_10, tactic0) = ((), $2) in
let x =
  let tactic = tactic0 in
  let _1 = _10 in
                                                                        (tactic)
in
    ( Some x )}

option___anonymous_6_:
  
    {    ( None )}
| BY thunk_typ_
    {let (_10, tactic0) = ((), $2) in
let x =
  let tactic = tactic0 in
  let _1 = _10 in
                                                                     (tactic)
in
    ( Some x )}

option___anonymous_8_:
  
    {    ( None )}
| BY thunk2_typ_
    {let (_10, tactic0) = ((), $2) in
let x =
  let tactic = tactic0 in
  let _1 = _10 in
                                                                  (tactic)
in
    ( Some x )}

option___anonymous_9_:
  
    {    ( None )}
| LBRACE noSeqTerm RBRACE
    {let (_10, e00, _30) = ((), $2, ()) in
let x =
  let _3 = _30 in
  let e0 = e00 in
  let _1 = _10 in
  let phi =
    let e = e0 in
                    ( {e with level=Formula} )
  in
                                               (phi)
in
    ( Some x )}

option_ascribeKind_:
  
    {    ( None )}
| ascribeKind
    {let x = $1 in
    ( Some x )}

option_ascribeTyp_:
  
    {    ( None )}
| ascribeTyp
    {let x = $1 in
    ( Some x )}

option_fsTypeArgs_:
  
    {    ( None )}
| fsTypeArgs
    {let x = $1 in
    ( Some x )}

option_pair_hasSort_simpleTerm__:
  
    {    ( None )}
| hasSort simpleTerm
    {let (x0, y0) = ($1, $2) in
let x =
  let y = y0 in
  let x = x0 in
      ( (x, y) )
in
    ( Some x )}

option_string_:
  
    {    ( None )}
| string
    {let x = $1 in
    ( Some x )}

option_term_:
  
    {    ( None )}
| term
    {let x = $1 in
    ( Some x )}

boption_SQUIGGLY_RARROW_:
  
    {    ( false )}
| SQUIGGLY_RARROW
    {let _1 = () in
    ( true )}

boption___anonymous_0_:
  
    {    ( false )}
| PRAGMALIGHT STRING
    {let (_10, _20) = ((), $2) in
let _1 =
  let _2 = _20 in
  let _1 = _10 in
                                          ( )
in
    ( true )}

loption_separated_nonempty_list_COMMA_appTerm__:
  
    {    ( [] )}
| separated_nonempty_list_COMMA_appTerm_
    {let x = $1 in
    ( x )}

loption_separated_nonempty_list_SEMICOLON_lidentOrOperator__:
  
    {    ( [] )}
| separated_nonempty_list_SEMICOLON_lidentOrOperator_
    {let x = $1 in
    ( x )}

loption_separated_nonempty_list_SEMICOLON_tuplePattern__:
  
    {    ( [] )}
| separated_nonempty_list_SEMICOLON_tuplePattern_
    {let x = $1 in
    ( x )}

list___anonymous_10_:
  
    {    ( [] )}
| DOT qlident list___anonymous_10_
    {let (_10, id0, xs) = ((), $2, $3) in
let x =
  let id = id0 in
  let _1 = _10 in
                                                      (id)
in
    ( x :: xs )}

list___anonymous_4_:
  
    {    ( [] )}
| binder list___anonymous_4_
    {let (b0, xs) = ($1, $2) in
let x =
  let b = b0 in
                             ([b])
in
    ( x :: xs )}
| multiBinder list___anonymous_4_
    {let (bs0, xs) = ($1, $2) in
let x =
  let bs = bs0 in
                                                    (bs)
in
    ( x :: xs )}

list_argTerm_:
  
    {    ( [] )}
| argTerm list_argTerm_
    {let (x, xs) = ($1, $2) in
    ( x :: xs )}

list_atomicTerm_:
  
    {    ( [] )}
| atomicTerm list_atomicTerm_
    {let (x, xs) = ($1, $2) in
    ( x :: xs )}

list_attr_letbinding_:
  
    {    ( [] )}
| attr_letbinding list_attr_letbinding_
    {let (x, xs) = ($1, $2) in
    ( x :: xs )}

list_calcStep_:
  
    {    ( [] )}
| calcStep list_calcStep_
    {let (x, xs) = ($1, $2) in
    ( x :: xs )}

list_constructorDecl_:
  
    {    ( [] )}
| constructorDecl list_constructorDecl_
    {let (x, xs) = ($1, $2) in
    ( x :: xs )}

list_decl_:
  
    {    ( [] )}
| decl list_decl_
    {let (x, xs) = ($1, $2) in
    ( x :: xs )}

list_decoration_:
  
    {    ( [] )}
| decoration list_decoration_
    {let (x, xs) = ($1, $2) in
    ( x :: xs )}

list_multiBinder_:
  
    {    ( [] )}
| multiBinder list_multiBinder_
    {let (x, xs) = ($1, $2) in
    ( x :: xs )}

nonempty_list_aqualified_lident__:
  aqualified_lident_
    {let x = $1 in
    ( [ x ] )}
| aqualified_lident_ nonempty_list_aqualified_lident__
    {let (x, xs) = ($1, $2) in
    ( x :: xs )}

nonempty_list_aqualified_lidentOrUnderscore__:
  aqualified_lidentOrUnderscore_
    {let x = $1 in
    ( [ x ] )}
| aqualified_lidentOrUnderscore_ nonempty_list_aqualified_lidentOrUnderscore__
    {let (x, xs) = ($1, $2) in
    ( x :: xs )}

nonempty_list_atomicPattern_:
  atomicPattern
    {let x = $1 in
    ( [ x ] )}
| atomicPattern nonempty_list_atomicPattern_
    {let (x, xs) = ($1, $2) in
    ( x :: xs )}

nonempty_list_atomicTerm_:
  atomicTerm
    {let x = $1 in
    ( [ x ] )}
| atomicTerm nonempty_list_atomicTerm_
    {let (x, xs) = ($1, $2) in
    ( x :: xs )}

nonempty_list_atomicUniverse_:
  atomicUniverse
    {let x = $1 in
    ( [ x ] )}
| atomicUniverse nonempty_list_atomicUniverse_
    {let (x, xs) = ($1, $2) in
    ( x :: xs )}

nonempty_list_dotOperator_:
  DOT_LPAREN term RPAREN
    {let (_10, e0, _30) = ((), $2, ()) in
let x =
  let _3 = _30 in
  let e = e0 in
  let _1 = _10 in
                               ( mk_ident (".()", rhs parseState 1), e, rhs2 parseState 1 3 )
in
    ( [ x ] )}
| DOT_LBRACK term RBRACK
    {let (_10, e0, _30) = ((), $2, ()) in
let x =
  let _3 = _30 in
  let e = e0 in
  let _1 = _10 in
                               ( mk_ident (".[]", rhs parseState 1), e, rhs2 parseState 1 3 )
in
    ( [ x ] )}
| DOT_LBRACK_BAR term BAR_RBRACK
    {let (_10, e0, _30) = ((), $2, ()) in
let x =
  let _3 = _30 in
  let e = e0 in
  let _1 = _10 in
                                       ( mk_ident (".[||]", rhs parseState 1), e, rhs2 parseState 1 3 )
in
    ( [ x ] )}
| DOT_LENS_PAREN_LEFT term LENS_PAREN_RIGHT
    {let (_10, e0, _30) = ((), $2, ()) in
let x =
  let _3 = _30 in
  let e = e0 in
  let _1 = _10 in
                                                  ( mk_ident (".(||)", rhs parseState 1), e, rhs2 parseState 1 3 )
in
    ( [ x ] )}
| DOT_LPAREN term RPAREN nonempty_list_dotOperator_
    {let (_10, e0, _30, xs) = ((), $2, (), $4) in
let x =
  let _3 = _30 in
  let e = e0 in
  let _1 = _10 in
                               ( mk_ident (".()", rhs parseState 1), e, rhs2 parseState 1 3 )
in
    ( x :: xs )}
| DOT_LBRACK term RBRACK nonempty_list_dotOperator_
    {let (_10, e0, _30, xs) = ((), $2, (), $4) in
let x =
  let _3 = _30 in
  let e = e0 in
  let _1 = _10 in
                               ( mk_ident (".[]", rhs parseState 1), e, rhs2 parseState 1 3 )
in
    ( x :: xs )}
| DOT_LBRACK_BAR term BAR_RBRACK nonempty_list_dotOperator_
    {let (_10, e0, _30, xs) = ((), $2, (), $4) in
let x =
  let _3 = _30 in
  let e = e0 in
  let _1 = _10 in
                                       ( mk_ident (".[||]", rhs parseState 1), e, rhs2 parseState 1 3 )
in
    ( x :: xs )}
| DOT_LENS_PAREN_LEFT term LENS_PAREN_RIGHT nonempty_list_dotOperator_
    {let (_10, e0, _30, xs) = ((), $2, (), $4) in
let x =
  let _3 = _30 in
  let e = e0 in
  let _1 = _10 in
                                                  ( mk_ident (".(||)", rhs parseState 1), e, rhs2 parseState 1 3 )
in
    ( x :: xs )}

nonempty_list_patternOrMultibinder_:
  patternOrMultibinder
    {let x = $1 in
    ( [ x ] )}
| patternOrMultibinder nonempty_list_patternOrMultibinder_
    {let (x, xs) = ($1, $2) in
    ( x :: xs )}

separated_nonempty_list_AND_letbinding_:
  letbinding
    {let x = $1 in
    ( [ x ] )}
| letbinding AND separated_nonempty_list_AND_letbinding_
    {let (x, _2, xs) = ($1, (), $3) in
    ( x :: xs )}

separated_nonempty_list_AND_typeDecl_:
  typeDecl
    {let x = $1 in
    ( [ x ] )}
| typeDecl AND separated_nonempty_list_AND_typeDecl_
    {let (x, _2, xs) = ($1, (), $3) in
    ( x :: xs )}

separated_nonempty_list_BAR_tuplePattern_:
  tuplePattern
    {let x = $1 in
    ( [ x ] )}
| tuplePattern BAR separated_nonempty_list_BAR_tuplePattern_
    {let (x, _2, xs) = ($1, (), $3) in
    ( x :: xs )}

separated_nonempty_list_COMMA_appTerm_:
  appTerm
    {let x = $1 in
    ( [ x ] )}
| appTerm COMMA separated_nonempty_list_COMMA_appTerm_
    {let (x, _2, xs) = ($1, (), $3) in
    ( x :: xs )}

separated_nonempty_list_COMMA_atomicTerm_:
  atomicTerm
    {let x = $1 in
    ( [ x ] )}
| atomicTerm COMMA separated_nonempty_list_COMMA_atomicTerm_
    {let (x, _2, xs) = ($1, (), $3) in
    ( x :: xs )}

separated_nonempty_list_COMMA_constructorPattern_:
  constructorPattern
    {let x = $1 in
    ( [ x ] )}
| constructorPattern COMMA separated_nonempty_list_COMMA_constructorPattern_
    {let (x, _2, xs) = ($1, (), $3) in
    ( x :: xs )}

separated_nonempty_list_COMMA_tmEq_:
  tmEq
    {let x = $1 in
    ( [ x ] )}
| tmEq COMMA separated_nonempty_list_COMMA_tmEq_
    {let (x, _2, xs) = ($1, (), $3) in
    ( x :: xs )}

separated_nonempty_list_COMMA_tvar_:
  tvar
    {let x = $1 in
    ( [ x ] )}
| tvar COMMA separated_nonempty_list_COMMA_tvar_
    {let (x, _2, xs) = ($1, (), $3) in
    ( x :: xs )}

separated_nonempty_list_DISJUNCTION_conjunctivePat_:
  conjunctivePat
    {let x = $1 in
    ( [ x ] )}
| conjunctivePat DISJUNCTION separated_nonempty_list_DISJUNCTION_conjunctivePat_
    {let (x, _2, xs) = ($1, (), $3) in
    ( x :: xs )}

separated_nonempty_list_SEMICOLON_appTerm_:
  appTerm
    {let x = $1 in
    ( [ x ] )}
| appTerm SEMICOLON separated_nonempty_list_SEMICOLON_appTerm_
    {let (x, _2, xs) = ($1, (), $3) in
    ( x :: xs )}

separated_nonempty_list_SEMICOLON_effectDecl_:
  effectDecl
    {let x = $1 in
    ( [ x ] )}
| effectDecl SEMICOLON separated_nonempty_list_SEMICOLON_effectDecl_
    {let (x, _2, xs) = ($1, (), $3) in
    ( x :: xs )}

separated_nonempty_list_SEMICOLON_lidentOrOperator_:
  lidentOrOperator
    {let x = $1 in
    ( [ x ] )}
| lidentOrOperator SEMICOLON separated_nonempty_list_SEMICOLON_lidentOrOperator_
    {let (x, _2, xs) = ($1, (), $3) in
    ( x :: xs )}

separated_nonempty_list_SEMICOLON_tuplePattern_:
  tuplePattern
    {let x = $1 in
    ( [ x ] )}
| tuplePattern SEMICOLON separated_nonempty_list_SEMICOLON_tuplePattern_
    {let (x, _2, xs) = ($1, (), $3) in
    ( x :: xs )}

inputFragment:
  boption___anonymous_0_ list_decl_ EOF
    {let (is_light, decls, _3) = ($1, $2, ()) in
      (
        as_frag is_light (rhs parseState 1) decls
      )}

pragma:
  PRAGMA_SET_OPTIONS string
    {let (_1, s) = ((), $2) in
      ( SetOptions s )}
| PRAGMA_RESET_OPTIONS option_string_
    {let (_1, s_opt) = ((), $2) in
      ( ResetOptions s_opt )}
| PRAGMA_PUSH_OPTIONS option_string_
    {let (_1, s_opt) = ((), $2) in
      ( PushOptions s_opt )}
| PRAGMA_POP_OPTIONS
    {let _1 = () in
      ( PopOptions )}
| PRAGMA_RESTART_SOLVER
    {let _1 = () in
      ( RestartSolver )}

attribute:
  LBRACK_AT list_atomicTerm_ RBRACK
    {let (_1, x, _3) = ((), $2, ()) in
      (
        let _ =
            match x with
            | _::_::_ ->
                  log_issue (lhs parseState) (Warning_DeprecatedAttributeSyntax,
                                              old_attribute_syntax_warning)
            | _ -> () in
         x
      )}
| LBRACK_AT_AT right_flexible_list_SEMICOLON_noSeqTerm_ RBRACK
    {let (_1, l, _3) = ((), $2, ()) in
let x =                                                 ( l ) in
      ( x )}

decoration:
  attribute
    {let x = $1 in
      ( DeclAttributes x )}
| qualifier
    {let x = $1 in
      ( Qualifier x )}

decl:
  ASSUME uident COLON noSeqTerm
    {let (_1, lid, _3, e0) = ((), $2, (), $4) in
let phi =
  let e = e0 in
                  ( {e with level=Formula} )
in
      ( mk_decl (Assume(lid, phi)) (rhs2 parseState 1 4) [ Qualifier Assumption ] )}
| list_decoration_ rawDecl
    {let (ds, decl) = ($1, $2) in
      ( mk_decl decl (rhs parseState 2) ds )}
| list_decoration_ typeclassDecl
    {let (ds, decl) = ($1, $2) in
      ( let (decl, extra_attrs) = decl in
        let d = mk_decl decl (rhs parseState 2) ds in
        { d with attrs = extra_attrs @ d.attrs }
      )}

typeclassDecl:
  CLASS typeDecl
    {let (_1, tcdef) = ((), $2) in
      (
        (* Only a single type decl allowed, but construct it the same as for multiple ones.
         * Only difference is the `true` below marking that this a class so desugaring
         * adds the needed %splice. *)
        let d = Tycon (false, true, [tcdef]) in

        (* No attrs yet, but perhaps we want a `class` attribute *)
        (d, [])
      )}
| INSTANCE letqualifier letbinding
    {let (_1, q, lb) = ((), $2, $3) in
      (
        (* Making a single letbinding *)
        let r = rhs2 parseState 1 3 in
        let lbs = focusLetBindings [lb] r in (* lbs is a singleton really *)
        let d = TopLevelLet(q, lbs) in

        (* Slapping a `tcinstance` attribute to it *)
        let at = mk_term (Var tcinstance_lid) r Type_level in

        (d, [at])
      )}

rawDecl:
  pragma
    {let p = $1 in
      ( Pragma p )}
| OPEN quident
    {let (_1, uid) = ((), $2) in
      ( Open uid )}
| FRIEND quident
    {let (_1, uid) = ((), $2) in
      ( Friend uid )}
| INCLUDE quident
    {let (_1, uid) = ((), $2) in
      ( Include uid )}
| MODULE uident EQUALS quident
    {let (_1, uid1, _3, uid2) = ((), $2, (), $4) in
      ( ModuleAbbrev(uid1, uid2) )}
| MODULE qlident
    {let (_1, _2) = ((), $2) in
      ( raise_error (Fatal_SyntaxError, "Syntax error: expected a module name") (rhs parseState 2) )}
| MODULE quident
    {let (_1, uid) = ((), $2) in
      (  TopLevelModule uid )}
| TYPE separated_nonempty_list_AND_typeDecl_
    {let (_1, tcdefs) = ((), $2) in
      ( Tycon (false, false, tcdefs) )}
| EFFECT uident typars EQUALS typ
    {let (_1, uid, tparams, _4, t) = ((), $2, $3, (), $5) in
      ( Tycon(true, false, [(TyconAbbrev(uid, tparams, None, t))]) )}
| LET letqualifier separated_nonempty_list_AND_letbinding_
    {let (_1, q, lbs) = ($1, $2, $3) in
      (
        let r = rhs2 parseState 1 3 in
        let lbs = focusLetBindings lbs r in
        if q <> Rec && List.length lbs <> 1
        then raise_error (Fatal_MultipleLetBinding, "Unexpected multiple let-binding (Did you forget some rec qualifier ?)") r;
        TopLevelLet(q, lbs)
      )}
| VAL constant
    {let (_1, c) = ((), $2) in
      (
        (* This is just to provide a better error than "syntax error" *)
        raise_error (Fatal_SyntaxError, "Syntax error: constants are not allowed in val declarations") (rhs2 parseState 1 2)
      )}
| VAL lidentOrOperator list_multiBinder_ COLON typ
    {let (_1, lid, bss, _4, t) = ((), $2, $3, (), $5) in
      (
        let t = match flatten bss with
          | [] -> t
          | bs -> mk_term (Product(bs, t)) (rhs2 parseState 3 5) Type_level
        in Val(lid, t)
      )}
| SPLICE LBRACK loption_separated_nonempty_list_SEMICOLON_lidentOrOperator__ RBRACK thunk_atomicTerm_
    {let (_1, _2, xs0, _4, t) = ((), (), $3, (), $5) in
let ids =
  let xs = xs0 in
      ( xs )
in
      ( Splice (ids, t) )}
| EXCEPTION uident option___anonymous_1_
    {let (_1, lid, t_opt) = ((), $2, $3) in
      ( Exception(lid, t_opt) )}
| NEW_EFFECT newEffect
    {let (_1, ne) = ((), $2) in
      ( NewEffect ne )}
| LAYERED_EFFECT effectDefinition
    {let (_1, ne) = ((), $2) in
      ( LayeredEffect ne )}
| SUB_EFFECT subEffect
    {let (_1, se) = ((), $2) in
      ( SubEffect se )}
| POLYMONADIC_BIND polymonadic_bind
    {let (_1, b) = ((), $2) in
      ( Polymonadic_bind b )}
| POLYMONADIC_SUBCOMP polymonadic_subcomp
    {let (_1, c) = ((), $2) in
      ( Polymonadic_subcomp c )}

typeDecl:
  ident typars option_ascribeKind_ typeDefinition
    {let (lid, tparams, ascr_opt, tcdef) = ($1, $2, $3, $4) in
      ( tcdef lid tparams ascr_opt )}

typars:
  tvarinsts
    {let x = $1 in
                             ( x )}
| binders
    {let x = $1 in
                             ( x )}

tvarinsts:
  TYP_APP_LESS separated_nonempty_list_COMMA_tvar_ TYP_APP_GREATER
    {let (_1, tvs, _3) = ((), $2, ()) in
      ( map (fun tv -> mk_binder (TVariable(tv)) (range_of_id tv) Kind None) tvs )}

typeDefinition:
  
    {      ( (fun id binders kopt -> check_id id; TyconAbstract(id, binders, kopt)) )}
| EQUALS typ
    {let (_1, t) = ((), $2) in
      ( (fun id binders kopt ->  check_id id; TyconAbbrev(id, binders, kopt, t)) )}
| EQUALS LBRACE right_flexible_nonempty_list_SEMICOLON_recordFieldDecl_ RBRACE
    {let (_1, _2, record_field_decls, _4) = ((), (), $3, ()) in
      ( (fun id binders kopt -> check_id id; TyconRecord(id, binders, kopt, record_field_decls)) )}
| EQUALS list_constructorDecl_
    {let (_1, ct_decls) = ((), $2) in
      ( (fun id binders kopt -> check_id id; TyconVariant(id, binders, kopt, ct_decls)) )}

recordFieldDecl:
  lident COLON typ
    {let (lid, _2, t) = ($1, (), $3) in
      ( (lid, t) )}

constructorDecl:
  BAR uident COLON typ
    {let (_1, uid, _3, t) = ((), $2, (), $4) in
                                              ( (uid, Some t, false) )}
| BAR uident option___anonymous_2_
    {let (_1, uid, t_opt) = ((), $2, $3) in
                                              ( (uid, t_opt, true) )}

attr_letbinding:
  AND letbinding
    {let (_2, lb) = ((), $2) in
let attr =
      ( None )
in
    ( attr, lb )}
| attribute AND letbinding
    {let (x0, _2, lb) = ($1, (), $3) in
let attr =
  let x = x0 in
      ( Some x )
in
    ( attr, lb )}

letbinding:
  maybeFocus lidentOrOperator nonempty_list_patternOrMultibinder_ option_ascribeTyp_ EQUALS term
    {let (focus_opt, lid, lbp, ascr_opt, _5, tm) = ($1, $2, $3, $4, (), $6) in
      (
        let pat = mk_pattern (PatVar(lid, None)) (rhs parseState 2) in
        let pat = mk_pattern (PatApp (pat, flatten lbp)) (rhs2 parseState 1 3) in
        let pos = rhs2 parseState 1 6 in
        match ascr_opt with
        | None -> (focus_opt, (pat, tm))
        | Some t -> (focus_opt, (mk_pattern (PatAscribed(pat, t)) pos, tm))
      )}
| maybeFocus tuplePattern ascribeTyp EQUALS term
    {let (focus_opt, pat, ascr, _4, tm) = ($1, $2, $3, (), $5) in
      ( focus_opt, (mk_pattern (PatAscribed(pat, ascr)) (rhs2 parseState 1 4), tm) )}
| maybeFocus tuplePattern EQUALS term
    {let (focus_opt, pat, _3, tm) = ($1, $2, (), $4) in
      ( focus_opt, (pat, tm) )}

newEffect:
  effectRedefinition
    {let ed = $1 in
    ( ed )}
| effectDefinition
    {let ed = $1 in
    ( ed )}

effectRedefinition:
  uident EQUALS simpleTerm
    {let (lid, _2, t) = ($1, (), $3) in
    ( RedefineEffect(lid, [], t) )}

effectDefinition:
  LBRACE uident binders COLON tmArrow_tmNoEq_ WITH separated_nonempty_list_SEMICOLON_effectDecl_ RBRACE
    {let (_1, lid, bs, _4, typ, _6, eds, _8) = ((), $2, $3, (), $5, (), $7, ()) in
    ( DefineEffect(lid, bs, typ, eds) )}

effectDecl:
  lident binders EQUALS simpleTerm
    {let (lid, action_params, _3, t) = ($1, $2, (), $4) in
    ( mk_decl (Tycon (false, false, [TyconAbbrev(lid, action_params, None, t)])) (rhs2 parseState 1 3) [] )}

subEffect:
  quident SQUIGGLY_RARROW quident EQUALS simpleTerm
    {let (src_eff, _2, tgt_eff, _4, lift) = ($1, (), $3, (), $5) in
      ( { msource = src_eff; mdest = tgt_eff; lift_op = NonReifiableLift lift } )}
| quident SQUIGGLY_RARROW quident LBRACE IDENT EQUALS simpleTerm RBRACE
    {let (src_eff, _2, tgt_eff, _4, x0, _20, y0, _7) = ($1, (), $3, (), $5, (), $7, ()) in
let lift2_opt =
      ( None )
in
let lift1 =
  let y = y0 in
  let _2 = _20 in
  let x = x0 in
      ( (x, y) )
in
     (
       match lift2_opt with
       | None ->
          begin match lift1 with
          | ("lift", lift) ->
             { msource = src_eff; mdest = tgt_eff; lift_op = LiftForFree lift }
          | ("lift_wp", lift_wp) ->
             { msource = src_eff; mdest = tgt_eff; lift_op = NonReifiableLift lift_wp }
          | _ ->
             raise_error (Fatal_UnexpectedIdentifier, "Unexpected identifier; expected {'lift', and possibly 'lift_wp'}") (lhs parseState)
          end
       | Some (id2, tm2) ->
          let (id1, tm1) = lift1 in
          let lift, lift_wp = match (id1, id2) with
                  | "lift_wp", "lift" -> tm1, tm2
                  | "lift", "lift_wp" -> tm2, tm1
                  | _ -> raise_error (Fatal_UnexpectedIdentifier, "Unexpected identifier; expected {'lift', 'lift_wp'}") (lhs parseState)
          in
          { msource = src_eff; mdest = tgt_eff; lift_op = ReifiableLift (lift, lift_wp) }
     )}
| quident SQUIGGLY_RARROW quident LBRACE IDENT EQUALS simpleTerm SEMICOLON IDENT EQUALS simpleTerm RBRACE
    {let (src_eff, _2, tgt_eff, _4, x0, _20, y0, _1000, id000, _200, y00, _7) = ($1, (), $3, (), $5, (), $7, (), $9, (), $11, ()) in
let lift2_opt =
  let y0 = y00 in
  let _20 = _200 in
  let id00 = id000 in
  let _100 = _1000 in
  let x =
    let y = y0 in
    let _2 = _20 in
    let id0 = id00 in
    let _10 = _100 in
    let x =
      let id = id0 in
      let _1 = _10 in
                                                                (id)
    in
        ( (x, y) )
  in
      ( Some x )
in
let lift1 =
  let y = y0 in
  let _2 = _20 in
  let x = x0 in
      ( (x, y) )
in
     (
       match lift2_opt with
       | None ->
          begin match lift1 with
          | ("lift", lift) ->
             { msource = src_eff; mdest = tgt_eff; lift_op = LiftForFree lift }
          | ("lift_wp", lift_wp) ->
             { msource = src_eff; mdest = tgt_eff; lift_op = NonReifiableLift lift_wp }
          | _ ->
             raise_error (Fatal_UnexpectedIdentifier, "Unexpected identifier; expected {'lift', and possibly 'lift_wp'}") (lhs parseState)
          end
       | Some (id2, tm2) ->
          let (id1, tm1) = lift1 in
          let lift, lift_wp = match (id1, id2) with
                  | "lift_wp", "lift" -> tm1, tm2
                  | "lift", "lift_wp" -> tm2, tm1
                  | _ -> raise_error (Fatal_UnexpectedIdentifier, "Unexpected identifier; expected {'lift', 'lift_wp'}") (lhs parseState)
          in
          { msource = src_eff; mdest = tgt_eff; lift_op = ReifiableLift (lift, lift_wp) }
     )}

polymonadic_bind:
  LPAREN quident COMMA quident RPAREN PIPE_RIGHT quident EQUALS simpleTerm
    {let (_1, m_eff, _3, n_eff, _5, _6, p_eff, _8, bind) = ((), $2, (), $4, (), (), $7, (), $9) in
      ( (m_eff, n_eff, p_eff, bind) )}

polymonadic_subcomp:
  quident SUBTYPE quident EQUALS simpleTerm
    {let (m_eff, _2, n_eff, _4, subcomp) = ($1, (), $3, (), $5) in
    ( (m_eff, n_eff, subcomp) )}

qualifier:
  ASSUME
    {let _1 = () in
                  ( Assumption )}
| INLINE
    {let _1 = () in
                  (
    raise_error (Fatal_InlineRenamedAsUnfold, "The 'inline' qualifier has been renamed to 'unfold'") (lhs parseState)
   )}
| UNFOLDABLE
    {let _1 = () in
                  (
              raise_error (Fatal_UnfoldableDeprecated, "The 'unfoldable' qualifier is no longer denotable; it is the default qualifier so just omit it") (lhs parseState)
   )}
| INLINE_FOR_EXTRACTION
    {let _1 = () in
                          (
     Inline_for_extraction
  )}
| UNFOLD
    {let _1 = () in
           (
     Unfold_for_unification_and_vcgen
  )}
| IRREDUCIBLE
    {let _1 = () in
                  ( Irreducible )}
| NOEXTRACT
    {let _1 = () in
                  ( NoExtract )}
| DEFAULT
    {let _1 = () in
                  ( DefaultEffect )}
| TOTAL
    {let _1 = () in
                  ( TotalEffect )}
| PRIVATE
    {let _1 = () in
                  ( Private )}
| ABSTRACT
    {let _1 = () in
                  ( log_issue (lhs parseState) (Warning_AbstractQualifier,
                                                abstract_qualifier_warning);
		    Abstract )}
| NOEQUALITY
    {let _1 = () in
                  ( Noeq )}
| UNOPTEQUALITY
    {let _1 = () in
                  ( Unopteq )}
| NEW
    {let _1 = () in
                  ( New )}
| LOGIC
    {let _1 = () in
                  ( log_issue (lhs parseState) (Warning_logicqualifier,
                                                logic_qualifier_deprecation_warning);
                    Logic )}
| OPAQUE
    {let _1 = () in
                  ( Opaque )}
| REIFIABLE
    {let _1 = () in
                  ( Reifiable )}
| REFLECTABLE
    {let _1 = () in
                  ( Reflectable )}

maybeFocus:
  boption_SQUIGGLY_RARROW_
    {let b = $1 in
                               ( b )}

letqualifier:
  REC
    {let _1 = () in
                ( Rec )}
| 
    {                ( NoLetQualifier )}

aqual:
  EQUALS
    {let _1 = () in
              (  log_issue (lhs parseState) (Warning_DeprecatedEqualityOnBinder, "The '=' notation for equality constraints on binders is deprecated; use '$' instead");
                                        Equality )}
| aqualUniverses
    {let q = $1 in
                     ( q )}

aqualUniverses:
  HASH LBRACK thunk_tmNoEq_ RBRACK
    {let (_1, _2, t, _4) = ((), (), $3, ()) in
                                       ( Meta t )}
| HASH
    {let _1 = () in
              ( Implicit )}
| DOLLAR
    {let _1 = () in
              ( Equality )}

disjunctivePattern:
  separated_nonempty_list_BAR_tuplePattern_
    {let pats = $1 in
                                                    ( pats )}

tuplePattern:
  separated_nonempty_list_COMMA_constructorPattern_
    {let pats = $1 in
      ( match pats with | [x] -> x | l -> mk_pattern (PatTuple (l, false)) (rhs parseState 1) )}

constructorPattern:
  constructorPattern COLON_COLON constructorPattern
    {let (pat, _2, pats) = ($1, (), $3) in
      ( mk_pattern (consPat (rhs parseState 3) pat pats) (rhs2 parseState 1 3) )}
| quident nonempty_list_atomicPattern_
    {let (uid, args) = ($1, $2) in
      (
        let head_pat = mk_pattern (PatName uid) (rhs parseState 1) in
        mk_pattern (PatApp (head_pat, args)) (rhs2 parseState 1 2)
      )}
| atomicPattern
    {let pat = $1 in
      ( pat )}

atomicPattern:
  LPAREN tuplePattern COLON simpleArrow refineOpt RPAREN
    {let (_1, pat, _3, t, phi_opt, _6) = ((), $2, (), $4, $5, ()) in
      (
        let pos_t = rhs2 parseState 2 4 in
        let pos = rhs2 parseState 1 6 in
        mkRefinedPattern pat t true phi_opt pos_t pos
      )}
| LBRACK loption_separated_nonempty_list_SEMICOLON_tuplePattern__ RBRACK
    {let (_1, xs0, _3) = ((), $2, ()) in
let pats =
  let xs = xs0 in
      ( xs )
in
      ( mk_pattern (PatList pats) (rhs2 parseState 1 3) )}
| LBRACE right_flexible_nonempty_list_SEMICOLON_fieldPattern_ RBRACE
    {let (_1, record_pat, _3) = ((), $2, ()) in
      ( mk_pattern (PatRecord record_pat) (rhs2 parseState 1 3) )}
| LENS_PAREN_LEFT constructorPattern COMMA separated_nonempty_list_COMMA_constructorPattern_ LENS_PAREN_RIGHT
    {let (_1, pat0, _3, pats, _5) = ((), $2, (), $4, ()) in
      ( mk_pattern (PatTuple(pat0::pats, true)) (rhs2 parseState 1 5) )}
| LPAREN tuplePattern RPAREN
    {let (_1, pat, _3) = ((), $2, ()) in
                                     ( pat )}
| tvar
    {let tv = $1 in
                              ( mk_pattern (PatTvar (tv, None)) (rhs parseState 1) )}
| LPAREN OPPREFIX RPAREN
    {let (_1, op0, _3) = ((), $2, ()) in
let op =
  let op = op0 in
      ( mk_ident (op, rhs parseState 1) )
in
      ( mk_pattern (PatOp op) (rhs2 parseState 1 3) )}
| LPAREN binop_name RPAREN
    {let (_1, op0, _3) = ((), $2, ()) in
let op =
  let op = op0 in
      ( op )
in
      ( mk_pattern (PatOp op) (rhs2 parseState 1 3) )}
| LPAREN TILDE RPAREN
    {let (_1, op0, _3) = ((), $2, ()) in
let op =
  let op = op0 in
      ( mk_ident (op, rhs parseState 1) )
in
      ( mk_pattern (PatOp op) (rhs2 parseState 1 3) )}
| UNDERSCORE
    {let _1 = () in
      ( mk_pattern (PatWild None) (rhs parseState 1) )}
| HASH UNDERSCORE
    {let (_1, _2) = ((), ()) in
      ( mk_pattern (PatWild (Some Implicit)) (rhs parseState 1) )}
| constant
    {let c = $1 in
      ( mk_pattern (PatConst c) (rhs parseState 1) )}
| aqualified_lident_
    {let qual_id = $1 in
      ( mk_pattern (PatVar (snd qual_id, fst qual_id)) (rhs parseState 1) )}
| quident
    {let uid = $1 in
      ( mk_pattern (PatName uid) (rhs parseState 1) )}

fieldPattern:
  qlident EQUALS tuplePattern
    {let (x0, _20, y0) = ($1, (), $3) in
let p =
  let y = y0 in
  let _2 = _20 in
  let x = x0 in
      ( (x, y) )
in
      ( p )}
| qlident
    {let lid = $1 in
      ( lid, mk_pattern (PatVar (ident_of_lid lid, None)) (rhs parseState 1) )}

patternOrMultibinder:
  LBRACK_BAR UNDERSCORE COLON simpleArrow BAR_RBRACK
    {let (_1, _2, _3, t, _5) = ((), (), (), $4, ()) in
      ( let mt = mk_term (Var tcresolve_lid) (rhs parseState 4) Type_level in
        let w = mk_pattern (PatWild (Some (Meta mt)))
                                 (rhs2 parseState 1 5) in
        let asc = (t, None) in
        [mk_pattern (PatAscribed(w, asc)) (rhs2 parseState 1 5)]
      )}
| LBRACK_BAR lident COLON simpleArrow BAR_RBRACK
    {let (_1, i, _3, t, _5) = ((), $2, (), $4, ()) in
      ( let mt = mk_term (Var tcresolve_lid) (rhs parseState 4) Type_level in
        let w = mk_pattern (PatVar (i, Some (Meta mt)))
                                 (rhs2 parseState 1 5) in
        let asc = (t, None) in
        [mk_pattern (PatAscribed(w, asc)) (rhs2 parseState 1 5)]
      )}
| LBRACK_BAR simpleArrow BAR_RBRACK
    {let (_1, t, _3) = ((), $2, ()) in
      ( let mt = mk_term (Var tcresolve_lid) (rhs parseState 2) Type_level in
        let w = mk_pattern (PatVar (gen (rhs2 parseState 1 3), Some (Meta mt)))
                                 (rhs2 parseState 1 3) in
        let asc = (t, None) in
        [mk_pattern (PatAscribed(w, asc)) (rhs2 parseState 1 3)]
      )}
| atomicPattern
    {let pat = $1 in
                      ( [pat] )}
| LPAREN aqualified_lident_ nonempty_list_aqualified_lident__ COLON simpleArrow refineOpt RPAREN
    {let (_1, qual_id0, qual_ids, _4, t, r, _7) = ((), $2, $3, (), $5, $6, ()) in
      (
        let pos = rhs2 parseState 1 7 in
        let t_pos = rhs parseState 5 in
        let qual_ids = qual_id0 :: qual_ids in
        List.map (fun (q, x) -> mkRefinedPattern (mk_pattern (PatVar (x, q)) pos) t false r t_pos pos) qual_ids
      )}

binder:
  aqualified_lidentOrUnderscore_
    {let aqualified_lid = $1 in
     (
       let (q, lid) = aqualified_lid in
       mk_binder (Variable lid) (rhs parseState 1) Type_level q
     )}
| tvar
    {let tv = $1 in
             ( mk_binder (TVariable tv) (rhs parseState 1) Kind None  )}

multiBinder:
  LPAREN nonempty_list_aqualified_lidentOrUnderscore__ COLON simpleArrow refineOpt RPAREN
    {let (_1, qual_ids, _3, t, r, _6) = ((), $2, (), $4, $5, ()) in
     (
       let should_bind_var = match qual_ids with | [ _ ] -> true | _ -> false in
       List.map (fun (q, x) -> mkRefinedBinder x t should_bind_var r (rhs2 parseState 1 6) q) qual_ids
     )}

binders:
  list___anonymous_4_
    {let bss = $1 in
                                                        ( flatten bss )}

aqualified_lident_:
  lident
    {let y0 = $1 in
let x =
  let y = y0 in
  let x =
        ( None )
  in
      ( (x, y) )
in
                                                  ( x )}
| aqualUniverses lident
    {let (x00, y0) = ($1, $2) in
let x =
  let y = y0 in
  let x0 = x00 in
  let x =
    let x = x0 in
        ( Some x )
  in
      ( (x, y) )
in
                                                  ( x )}

aqualified_lidentOrUnderscore_:
  lidentOrUnderscore
    {let y0 = $1 in
let x =
  let y = y0 in
  let x =
        ( None )
  in
      ( (x, y) )
in
                                                  ( x )}
| aqualUniverses lidentOrUnderscore
    {let (x00, y0) = ($1, $2) in
let x =
  let y = y0 in
  let x0 = x00 in
  let x =
    let x = x0 in
        ( Some x )
  in
      ( (x, y) )
in
                                                  ( x )}

qlident:
  path_lident_
    {let ids = $1 in
                     ( lid_of_ids ids )}

quident:
  path_uident_
    {let ids = $1 in
                     ( lid_of_ids ids )}

path_lident_:
  lident
    {let id = $1 in
          ( [id] )}
| uident DOT path_lident_
    {let (uid, _2, p) = ($1, (), $3) in
                              ( uid::p )}

path_uident_:
  uident
    {let id = $1 in
          ( [id] )}
| uident DOT path_uident_
    {let (uid, _2, p) = ($1, (), $3) in
                              ( uid::p )}

ident:
  lident
    {let x = $1 in
             ( x )}
| uident
    {let x = $1 in
              ( x )}

lidentOrOperator:
  IDENT
    {let id = $1 in
    ( mk_ident(id, rhs parseState 1) )}
| LPAREN OPPREFIX RPAREN
<<<<<<< HEAD
    {let (_1, op0, _3) = ((), $2, ()) in
let id =
  let op = op0 in
      ( mk_ident (op, rhs parseState 1) )
in
    ( mk_ident (compile_op' (text_of_id id) (range_of_id id), range_of_id id) )}
| LPAREN binop_name RPAREN
    {let (_1, op0, _3) = ((), $2, ()) in
let id =
  let op = op0 in
      ( op )
in
    ( mk_ident (compile_op' (text_of_id id) (range_of_id id), range_of_id id) )}
| LPAREN TILDE RPAREN
    {let (_1, op0, _3) = ((), $2, ()) in
let id =
  let op = op0 in
      ( mk_ident (op, rhs parseState 1) )
in
    ( mk_ident (compile_op' (text_of_id id) (range_of_id id), range_of_id id) )}
=======
    {let (_1, op, _3) = ((), $2, ()) in
let id =     ( mk_ident (op, rhs parseState 1) ) in
    ( mk_ident (compile_op' (string_of_id id) (range_of_id id), range_of_id id) )}
| LPAREN binop_name RPAREN
    {let (_1, op, _3) = ((), $2, ()) in
let id =     ( op ) in
    ( mk_ident (compile_op' (string_of_id id) (range_of_id id), range_of_id id) )}
| LPAREN TILDE RPAREN
    {let (_1, op, _3) = ((), $2, ()) in
let id =     ( mk_ident (op, rhs parseState 1) ) in
    ( mk_ident (compile_op' (string_of_id id) (range_of_id id), range_of_id id) )}
>>>>>>> 56fe24cd

lidentOrUnderscore:
  IDENT
    {let id = $1 in
             ( mk_ident(id, rhs parseState 1))}
| UNDERSCORE
    {let _1 = () in
               ( gen (rhs parseState 1) )}

lident:
  IDENT
    {let id = $1 in
             ( mk_ident(id, rhs parseState 1))}

uident:
  NAME
    {let id = $1 in
            ( mk_ident(id, rhs parseState 1) )}

tvar:
  TVAR
    {let tv = $1 in
            ( mk_ident(tv, rhs parseState 1) )}

thunk_atomicTerm_:
  atomicTerm
    {let t = $1 in
                ( mk_term (Abs ([mk_pattern (PatWild None) (rhs parseState 3)], t)) (rhs parseState 3) Expr )}

thunk_tmNoEq_:
  tmNoEq
    {let t = $1 in
                ( mk_term (Abs ([mk_pattern (PatWild None) (rhs parseState 3)], t)) (rhs parseState 3) Expr )}

thunk_typ_:
  typ
    {let t = $1 in
                ( mk_term (Abs ([mk_pattern (PatWild None) (rhs parseState 3)], t)) (rhs parseState 3) Expr )}

thunk2_typ_:
  typ
    {let t = $1 in
     ( let u = mk_term (Const Const_unit) (rhs parseState 3) Expr in
       let t = mk_term (Seq (u, t)) (rhs parseState 3) Expr in
       mk_term (Abs ([mk_pattern (PatWild None) (rhs parseState 3)], t)) (rhs parseState 3) Expr )}

ascribeTyp:
  COLON tmArrow_tmNoEq_ option___anonymous_5_
    {let (_1, t, tacopt) = ((), $2, $3) in
                                                                                ( t, tacopt )}

ascribeKind:
  COLON kind
    {let (_1, k) = ((), $2) in
                  ( k )}

kind:
  tmArrow_tmNoEq_
    {let t = $1 in
                      ( {t with level=Kind} )}

term:
  noSeqTerm
    {let e = $1 in
      ( e )}
| noSeqTerm SEMICOLON term
    {let (e1, _2, e2) = ($1, (), $3) in
      ( mk_term (Seq(e1, e2)) (rhs2 parseState 1 3) Expr )}
| noSeqTerm SEMICOLON_SEMICOLON term
    {let (e1, _2, e2) = ($1, (), $3) in
      ( mk_term (Bind(gen (rhs parseState 2), e1, e2)) (rhs2 parseState 1 3) Expr )}
| lidentOrUnderscore LONG_LEFT_ARROW noSeqTerm SEMICOLON term
    {let (x, _2, e1, _4, e2) = ($1, (), $3, (), $5) in
      ( mk_term (Bind(x, e1, e2)) (rhs2 parseState 1 5) Expr )}

noSeqTerm:
  typ
    {let t = $1 in
           ( t )}
| tmIff SUBTYPE tmIff option___anonymous_6_
    {let (e, _2, t, tactic_opt) = ($1, (), $3, $4) in
      ( mk_term (Ascribed(e,{t with level=Expr},tactic_opt)) (rhs2 parseState 1 4) Expr )}
| atomicTermNotQUident DOT_LPAREN term RPAREN LARROW noSeqTerm
    {let (e1, _10, e0, _30, _3, e3) = ($1, (), $3, (), (), $6) in
let op_expr =
  let _3 = _30 in
  let e = e0 in
  let _1 = _10 in
                               ( mk_ident (".()", rhs parseState 1), e, rhs2 parseState 1 3 )
in
      (
        let (op, e2, _) = op_expr in
        let opid = mk_ident (string_of_id op ^ "<-", range_of_id op) in
        mk_term (Op(opid, [ e1; e2; e3 ])) (rhs2 parseState 1 4) Expr
      )}
| atomicTermNotQUident DOT_LBRACK term RBRACK LARROW noSeqTerm
    {let (e1, _10, e0, _30, _3, e3) = ($1, (), $3, (), (), $6) in
let op_expr =
  let _3 = _30 in
  let e = e0 in
  let _1 = _10 in
                               ( mk_ident (".[]", rhs parseState 1), e, rhs2 parseState 1 3 )
in
      (
        let (op, e2, _) = op_expr in
        let opid = mk_ident (string_of_id op ^ "<-", range_of_id op) in
        mk_term (Op(opid, [ e1; e2; e3 ])) (rhs2 parseState 1 4) Expr
      )}
| atomicTermNotQUident DOT_LBRACK_BAR term BAR_RBRACK LARROW noSeqTerm
    {let (e1, _10, e0, _30, _3, e3) = ($1, (), $3, (), (), $6) in
let op_expr =
  let _3 = _30 in
  let e = e0 in
  let _1 = _10 in
                                       ( mk_ident (".[||]", rhs parseState 1), e, rhs2 parseState 1 3 )
in
      (
        let (op, e2, _) = op_expr in
        let opid = mk_ident (string_of_id op ^ "<-", range_of_id op) in
        mk_term (Op(opid, [ e1; e2; e3 ])) (rhs2 parseState 1 4) Expr
      )}
| atomicTermNotQUident DOT_LENS_PAREN_LEFT term LENS_PAREN_RIGHT LARROW noSeqTerm
    {let (e1, _10, e0, _30, _3, e3) = ($1, (), $3, (), (), $6) in
let op_expr =
  let _3 = _30 in
  let e = e0 in
  let _1 = _10 in
                                                  ( mk_ident (".(||)", rhs parseState 1), e, rhs2 parseState 1 3 )
in
      (
        let (op, e2, _) = op_expr in
        let opid = mk_ident (string_of_id op ^ "<-", range_of_id op) in
        mk_term (Op(opid, [ e1; e2; e3 ])) (rhs2 parseState 1 4) Expr
      )}
| REQUIRES typ
    {let (_1, t) = ((), $2) in
      ( mk_term (Requires(t, None)) (rhs2 parseState 1 2) Type_level )}
| ENSURES typ
    {let (_1, t) = ((), $2) in
      ( mk_term (Ensures(t, None)) (rhs2 parseState 1 2) Type_level )}
| ATTRIBUTES nonempty_list_atomicTerm_
    {let (_1, es) = ((), $2) in
      ( mk_term (Attributes es) (rhs2 parseState 1 2) Type_level )}
| IF noSeqTerm THEN noSeqTerm ELSE noSeqTerm
    {let (_1, e1, _3, e2, _5, e3) = ((), $2, (), $4, (), $6) in
      ( mk_term (If(e1, e2, e3)) (rhs2 parseState 1 6) Expr )}
| IF noSeqTerm THEN noSeqTerm
    {let (_1, e1, _3, e2) = ((), $2, (), $4) in
      (
        let e3 = mk_term (Const Const_unit) (rhs2 parseState 4 4) Expr in
        mk_term (If(e1, e2, e3)) (rhs2 parseState 1 4) Expr
      )}
| TRY term WITH reverse_left_flexible_nonempty_list_BAR_patternBranch_
    {let (_1, e1, _3, xs0) = ((), $2, (), $4) in
let pbs =
  let xs = xs0 in
     ( List.rev xs )
in
      (
         let branches = focusBranches (pbs) (rhs2 parseState 1 4) in
         mk_term (TryWith(e1, branches)) (rhs2 parseState 1 4) Expr
      )}
| MATCH term WITH reverse_left_flexible_list_BAR___anonymous_7_
    {let (_1, e, _3, xs0) = ((), $2, (), $4) in
let pbs =
  let xs = xs0 in
     ( List.rev xs )
in
      (
        let branches = focusBranches pbs (rhs2 parseState 1 4) in
        mk_term (Match(e, branches)) (rhs2 parseState 1 4) Expr
      )}
| LET OPEN quident IN term
    {let (_1, _2, uid, _4, e) = ($1, (), $3, (), $5) in
      ( mk_term (LetOpen(uid, e)) (rhs2 parseState 1 5) Expr )}
| LET letqualifier letbinding list_attr_letbinding_ IN term
    {let (_2, q, lb, lbs, _6, e) = ($1, $2, $3, $4, (), $6) in
let attrs =
      ( None )
in
      (
        let lbs = (attrs, lb)::lbs in
        let lbs = focusAttrLetBindings lbs (rhs2 parseState 2 3) in
        mk_term (Let(q, lbs, e)) (rhs2 parseState 1 6) Expr
      )}
| attribute LET letqualifier letbinding list_attr_letbinding_ IN term
    {let (x0, _2, q, lb, lbs, _6, e) = ($1, $2, $3, $4, $5, (), $7) in
let attrs =
  let x = x0 in
      ( Some x )
in
      (
        let lbs = (attrs, lb)::lbs in
        let lbs = focusAttrLetBindings lbs (rhs2 parseState 2 3) in
        mk_term (Let(q, lbs, e)) (rhs2 parseState 1 6) Expr
      )}
| FUNCTION reverse_left_flexible_nonempty_list_BAR_patternBranch_
    {let (_1, xs0) = ((), $2) in
let pbs =
  let xs = xs0 in
     ( List.rev xs )
in
      (
        let branches = focusBranches pbs (rhs2 parseState 1 2) in
        mk_function branches (lhs parseState) (rhs2 parseState 1 2)
      )}
| ASSUME atomicTerm
    {let (_1, e) = ((), $2) in
      ( let a = set_lid_range assume_lid (rhs parseState 1) in
        mkExplicitApp (mk_term (Var a) (rhs parseState 1) Expr) [e] (rhs2 parseState 1 2)
      )}
| ASSERT atomicTerm option___anonymous_8_
    {let (_1, e, tactic_opt) = ((), $2, $3) in
      (
        match tactic_opt with
        | None ->
          let a = set_lid_range assert_lid (rhs parseState 1) in
          mkExplicitApp (mk_term (Var a) (rhs parseState 1) Expr) [e] (rhs2 parseState 1 2)
        | Some tac ->
          let a = set_lid_range assert_by_tactic_lid (rhs parseState 1) in
          mkExplicitApp (mk_term (Var a) (rhs parseState 1) Expr) [e; tac] (rhs2 parseState 1 4)
      )}
| UNDERSCORE BY thunk_atomicTerm_
    {let (_1, _2, tactic) = ((), (), $3) in
     (
         let a = set_lid_range synth_lid (rhs parseState 1) in
         mkExplicitApp (mk_term (Var a) (rhs parseState 1) Expr) [tactic] (rhs2 parseState 1 2)
     )}
| SYNTH atomicTerm
    {let (_1, tactic) = ((), $2) in
     (
         let a = set_lid_range synth_lid (rhs parseState 1) in
         mkExplicitApp (mk_term (Var a) (rhs parseState 1) Expr) [tactic] (rhs2 parseState 1 2)
     )}
| CALC atomicTerm LBRACE noSeqTerm SEMICOLON list_calcStep_ RBRACE
    {let (_1, rel, _3, init, _5, steps, _7) = ((), $2, (), $4, (), $6, ()) in
     (
         mk_term (CalcProof (rel, init, steps)) (rhs2 parseState 1 7) Expr
     )}

calcRel:
  binop_name
    {let i = $1 in
                 ( mk_term (Op (i, [])) (rhs parseState 1) Expr )}
| BACKTICK qlident BACKTICK
    {let (_1, id, _3) = ((), $2, ()) in
                                 ( mk_term (Var id) (rhs2 parseState 2 4) Un )}
| atomicTerm
    {let t = $1 in
                 ( t )}

calcStep:
  calcRel LBRACE option_term_ RBRACE noSeqTerm SEMICOLON
    {let (rel, _2, justif, _4, next, _6) = ($1, (), $3, (), $5, ()) in
     (
         let justif =
             match justif with
             | Some t -> t
             | None -> mk_term (Const Const_unit) (rhs2 parseState 2 4) Expr
         in
         CalcStep (rel, justif, next)
     )}

typ:
  simpleTerm
    {let t = $1 in
                 ( t )}
| FORALL binders DOT trigger noSeqTerm
    {let (_10, bs, _3, trigger, e) = ((), $2, (), $4, $5) in
let q =
  let _1 = _10 in
             ( fun x -> QForall x )
in
      (
        match bs with
        | [] ->
          raise_error (Fatal_MissingQuantifierBinder, "Missing binders for a quantifier") (rhs2 parseState 1 3)
        | _ ->
          let idents = idents_of_binders bs (rhs2 parseState 1 3) in
          mk_term (q (bs, (idents, trigger), e)) (rhs2 parseState 1 5) Formula
      )}
| EXISTS binders DOT trigger noSeqTerm
    {let (_10, bs, _3, trigger, e) = ((), $2, (), $4, $5) in
let q =
  let _1 = _10 in
             ( fun x -> QExists x)
in
      (
        match bs with
        | [] ->
          raise_error (Fatal_MissingQuantifierBinder, "Missing binders for a quantifier") (rhs2 parseState 1 3)
        | _ ->
          let idents = idents_of_binders bs (rhs2 parseState 1 3) in
          mk_term (q (bs, (idents, trigger), e)) (rhs2 parseState 1 5) Formula
      )}

trigger:
  
    {      ( [] )}
| LBRACE_COLON_PATTERN disjunctivePats RBRACE
    {let (_1, pats, _3) = ((), $2, ()) in
                                                     ( pats )}

disjunctivePats:
  separated_nonempty_list_DISJUNCTION_conjunctivePat_
    {let pats = $1 in
                                                              ( pats )}

conjunctivePat:
  separated_nonempty_list_SEMICOLON_appTerm_
    {let pats = $1 in
                                                              ( pats )}

simpleTerm:
  tmIff
    {let e = $1 in
            ( e )}
| FUN nonempty_list_patternOrMultibinder_ RARROW term
    {let (_1, pats, _3, e) = ((), $2, (), $4) in
      ( mk_term (Abs(flatten pats, e)) (rhs2 parseState 1 4) Un )}

maybeFocusArrow:
  RARROW
    {let _1 = () in
                    ( false )}
| SQUIGGLY_RARROW
    {let _1 = () in
                    ( true )}

patternBranch:
  disjunctivePattern maybeFocusArrow term
    {let (pat, focus, e) = ($1, $2, $3) in
let when_opt =
                           ( None )
in
      (
        let pat = match pat with
          | [p] -> p
          | ps -> mk_pattern (PatOr ps) (rhs2 parseState 1 1)
        in
        (focus, (pat, when_opt, e))
      )}
| disjunctivePattern WHEN tmFormula maybeFocusArrow term
    {let (pat, _10, e0, focus, e) = ($1, (), $3, $4, $5) in
let when_opt =
  let e = e0 in
  let _1 = _10 in
                           ( Some e )
in
      (
        let pat = match pat with
          | [p] -> p
          | ps -> mk_pattern (PatOr ps) (rhs2 parseState 1 1)
        in
        (focus, (pat, when_opt, e))
      )}

tmIff:
  tmImplies IFF tmIff
    {let (e1, _2, e2) = ($1, (), $3) in
      ( mk_term (Op(mk_ident("<==>", rhs parseState 2), [e1; e2])) (rhs2 parseState 1 3) Formula )}
| tmImplies
    {let e = $1 in
                ( e )}

tmImplies:
  tmArrow_tmFormula_ IMPLIES tmImplies
    {let (e1, _2, e2) = ($1, (), $3) in
      ( mk_term (Op(mk_ident("==>", rhs parseState 2), [e1; e2])) (rhs2 parseState 1 3) Formula )}
| tmArrow_tmFormula_
    {let e = $1 in
      ( e )}

tmArrow_tmFormula_:
  LPAREN aqual tmFormula RPAREN RARROW tmArrow_tmFormula_
    {let (_10, q0, dom_tm0, _40, _2, tgt) = ((), $2, $3, (), (), $6) in
let dom =
  let _4 = _40 in
  let dom_tm = dom_tm0 in
  let q = q0 in
  let _1 = _10 in
                                      ( Some q, dom_tm )
in
     (
       let (aq_opt, dom_tm) = dom in
       let b = match extract_named_refinement dom_tm with
         | None -> mk_binder (NoName dom_tm) (rhs parseState 1) Un aq_opt
         | Some (x, t, f) -> mkRefinedBinder x t true f (rhs2 parseState 1 1) aq_opt
       in
       mk_term (Product([b], tgt)) (rhs2 parseState 1 3)  Un
     )}
| tmFormula RARROW tmArrow_tmFormula_
    {let (dom_tm0, _2, tgt) = ($1, (), $3) in
let dom =
  let dom_tm = dom_tm0 in
  let aq_opt =
        ( None )
  in
                                      ( aq_opt, dom_tm )
in
     (
       let (aq_opt, dom_tm) = dom in
       let b = match extract_named_refinement dom_tm with
         | None -> mk_binder (NoName dom_tm) (rhs parseState 1) Un aq_opt
         | Some (x, t, f) -> mkRefinedBinder x t true f (rhs2 parseState 1 1) aq_opt
       in
       mk_term (Product([b], tgt)) (rhs2 parseState 1 3)  Un
     )}
| aqual tmFormula RARROW tmArrow_tmFormula_
    {let (x00, dom_tm0, _2, tgt) = ($1, $2, (), $4) in
let dom =
  let dom_tm = dom_tm0 in
  let x0 = x00 in
  let aq_opt =
    let x = x0 in
        ( Some x )
  in
                                      ( aq_opt, dom_tm )
in
     (
       let (aq_opt, dom_tm) = dom in
       let b = match extract_named_refinement dom_tm with
         | None -> mk_binder (NoName dom_tm) (rhs parseState 1) Un aq_opt
         | Some (x, t, f) -> mkRefinedBinder x t true f (rhs2 parseState 1 1) aq_opt
       in
       mk_term (Product([b], tgt)) (rhs2 parseState 1 3)  Un
     )}
| tmFormula
    {let e = $1 in
         ( e )}

tmArrow_tmNoEq_:
  LPAREN aqual tmNoEq RPAREN RARROW tmArrow_tmNoEq_
    {let (_10, q0, dom_tm0, _40, _2, tgt) = ((), $2, $3, (), (), $6) in
let dom =
  let _4 = _40 in
  let dom_tm = dom_tm0 in
  let q = q0 in
  let _1 = _10 in
                                      ( Some q, dom_tm )
in
     (
       let (aq_opt, dom_tm) = dom in
       let b = match extract_named_refinement dom_tm with
         | None -> mk_binder (NoName dom_tm) (rhs parseState 1) Un aq_opt
         | Some (x, t, f) -> mkRefinedBinder x t true f (rhs2 parseState 1 1) aq_opt
       in
       mk_term (Product([b], tgt)) (rhs2 parseState 1 3)  Un
     )}
| tmNoEq RARROW tmArrow_tmNoEq_
    {let (dom_tm0, _2, tgt) = ($1, (), $3) in
let dom =
  let dom_tm = dom_tm0 in
  let aq_opt =
        ( None )
  in
                                      ( aq_opt, dom_tm )
in
     (
       let (aq_opt, dom_tm) = dom in
       let b = match extract_named_refinement dom_tm with
         | None -> mk_binder (NoName dom_tm) (rhs parseState 1) Un aq_opt
         | Some (x, t, f) -> mkRefinedBinder x t true f (rhs2 parseState 1 1) aq_opt
       in
       mk_term (Product([b], tgt)) (rhs2 parseState 1 3)  Un
     )}
| aqual tmNoEq RARROW tmArrow_tmNoEq_
    {let (x00, dom_tm0, _2, tgt) = ($1, $2, (), $4) in
let dom =
  let dom_tm = dom_tm0 in
  let x0 = x00 in
  let aq_opt =
    let x = x0 in
        ( Some x )
  in
                                      ( aq_opt, dom_tm )
in
     (
       let (aq_opt, dom_tm) = dom in
       let b = match extract_named_refinement dom_tm with
         | None -> mk_binder (NoName dom_tm) (rhs parseState 1) Un aq_opt
         | Some (x, t, f) -> mkRefinedBinder x t true f (rhs2 parseState 1 1) aq_opt
       in
       mk_term (Product([b], tgt)) (rhs2 parseState 1 3)  Un
     )}
| tmNoEq
    {let e = $1 in
         ( e )}

simpleArrow:
  simpleArrowDomain RARROW simpleArrow
    {let (dom, _2, tgt) = ($1, (), $3) in
     (
       let (aq_opt, dom_tm) = dom in
       let b = match extract_named_refinement dom_tm with
         | None -> mk_binder (NoName dom_tm) (rhs parseState 1) Un aq_opt
         | Some (x, t, f) -> mkRefinedBinder x t true f (rhs2 parseState 1 1) aq_opt
       in
       mk_term (Product([b], tgt)) (rhs2 parseState 1 3)  Un
     )}
| tmEqNoRefinement
    {let e = $1 in
                       ( e )}

simpleArrowDomain:
  tmEqNoRefinement
    {let dom_tm = $1 in
let aq_opt =
      ( None )
in
                                                  ( aq_opt, dom_tm )}
| aqual tmEqNoRefinement
    {let (x0, dom_tm) = ($1, $2) in
let aq_opt =
  let x = x0 in
      ( Some x )
in
                                                  ( aq_opt, dom_tm )}

tmFormula:
  tmFormula DISJUNCTION tmConjunction
    {let (e1, _2, e2) = ($1, (), $3) in
      ( mk_term (Op(mk_ident("\\/", rhs parseState 2), [e1;e2])) (rhs2 parseState 1 3) Formula )}
| tmConjunction
    {let e = $1 in
                    ( e )}

tmConjunction:
  tmConjunction CONJUNCTION tmTuple
    {let (e1, _2, e2) = ($1, (), $3) in
      ( mk_term (Op(mk_ident("/\\", rhs parseState 2), [e1;e2])) (rhs2 parseState 1 3) Formula )}
| tmTuple
    {let e = $1 in
              ( e )}

tmTuple:
  separated_nonempty_list_COMMA_tmEq_
    {let el = $1 in
      (
        match el with
          | [x] -> x
          | components -> mkTuple components (rhs2 parseState 1 1)
      )}

tmEqWith_appTerm_:
  tmEqWith_appTerm_ EQUALS tmEqWith_appTerm_
    {let (e1, _2, e2) = ($1, (), $3) in
      ( mk_term (Op(mk_ident("=", rhs parseState 2), [e1; e2])) (rhs2 parseState 1 3) Un)}
| tmEqWith_appTerm_ COLON_EQUALS tmEqWith_appTerm_
    {let (e1, _2, e2) = ($1, (), $3) in
      ( mk_term (Op(mk_ident(":=", rhs parseState 2), [e1; e2])) (rhs2 parseState 1 3) Un)}
| tmEqWith_appTerm_ PIPE_RIGHT tmEqWith_appTerm_
    {let (e1, _2, e2) = ($1, (), $3) in
      ( mk_term (Op(mk_ident("|>", rhs parseState 2), [e1; e2])) (rhs2 parseState 1 3) Un)}
| tmEqWith_appTerm_ OPINFIX0a tmEqWith_appTerm_
    {let (e1, op0, e2) = ($1, $2, $3) in
let op =
  let op = op0 in
       ( mk_ident (op, rhs parseState 1) )
in
      ( mk_term (Op(op, [e1; e2])) (rhs2 parseState 1 3) Un)}
| tmEqWith_appTerm_ OPINFIX0b tmEqWith_appTerm_
    {let (e1, op0, e2) = ($1, $2, $3) in
let op =
  let op = op0 in
       ( mk_ident (op, rhs parseState 1) )
in
      ( mk_term (Op(op, [e1; e2])) (rhs2 parseState 1 3) Un)}
| tmEqWith_appTerm_ OPINFIX0c tmEqWith_appTerm_
    {let (e1, op0, e2) = ($1, $2, $3) in
let op =
  let op = op0 in
       ( mk_ident (op, rhs parseState 1) )
in
      ( mk_term (Op(op, [e1; e2])) (rhs2 parseState 1 3) Un)}
| tmEqWith_appTerm_ OPINFIX0d tmEqWith_appTerm_
    {let (e1, op0, e2) = ($1, $2, $3) in
let op =
  let op = op0 in
       ( mk_ident (op, rhs parseState 1) )
in
      ( mk_term (Op(op, [e1; e2])) (rhs2 parseState 1 3) Un)}
| tmEqWith_appTerm_ OPINFIX1 tmEqWith_appTerm_
    {let (e1, op0, e2) = ($1, $2, $3) in
let op =
  let op = op0 in
       ( mk_ident (op, rhs parseState 1) )
in
      ( mk_term (Op(op, [e1; e2])) (rhs2 parseState 1 3) Un)}
| tmEqWith_appTerm_ OPINFIX2 tmEqWith_appTerm_
    {let (e1, op0, e2) = ($1, $2, $3) in
let op =
  let op = op0 in
       ( mk_ident (op, rhs parseState 1) )
in
      ( mk_term (Op(op, [e1; e2])) (rhs2 parseState 1 3) Un)}
| tmEqWith_appTerm_ MINUS tmEqWith_appTerm_
    {let (e1, _2, e2) = ($1, (), $3) in
      ( mk_term (Op(mk_ident("-", rhs parseState 2), [e1; e2])) (rhs2 parseState 1 3) Un)}
| MINUS tmEqWith_appTerm_
    {let (_1, e) = ((), $2) in
      ( mk_uminus e (rhs parseState 1) (rhs2 parseState 1 2) Expr )}
| QUOTE tmEqWith_appTerm_
    {let (_1, e) = ((), $2) in
      ( mk_term (Quote (e, Dynamic)) (rhs2 parseState 1 3) Un )}
| BACKTICK tmEqWith_appTerm_
    {let (_1, e) = ((), $2) in
      ( mk_term (Quote (e, Static)) (rhs2 parseState 1 3) Un )}
| BACKTICK_AT atomicTerm
    {let (_1, e) = ((), $2) in
      ( let q = mk_term (Quote (e, Dynamic)) (rhs2 parseState 1 3) Un in
        mk_term (Antiquote q) (rhs2 parseState 1 3) Un )}
| BACKTICK_HASH atomicTerm
    {let (_1, e) = ((), $2) in
      ( mk_term (Antiquote e) (rhs2 parseState 1 3) Un )}
| tmNoEqWith_appTerm_
    {let e = $1 in
      ( e )}

tmEqWith_tmRefinement_:
  tmEqWith_tmRefinement_ EQUALS tmEqWith_tmRefinement_
    {let (e1, _2, e2) = ($1, (), $3) in
      ( mk_term (Op(mk_ident("=", rhs parseState 2), [e1; e2])) (rhs2 parseState 1 3) Un)}
| tmEqWith_tmRefinement_ COLON_EQUALS tmEqWith_tmRefinement_
    {let (e1, _2, e2) = ($1, (), $3) in
      ( mk_term (Op(mk_ident(":=", rhs parseState 2), [e1; e2])) (rhs2 parseState 1 3) Un)}
| tmEqWith_tmRefinement_ PIPE_RIGHT tmEqWith_tmRefinement_
    {let (e1, _2, e2) = ($1, (), $3) in
      ( mk_term (Op(mk_ident("|>", rhs parseState 2), [e1; e2])) (rhs2 parseState 1 3) Un)}
| tmEqWith_tmRefinement_ OPINFIX0a tmEqWith_tmRefinement_
    {let (e1, op0, e2) = ($1, $2, $3) in
let op =
  let op = op0 in
       ( mk_ident (op, rhs parseState 1) )
in
      ( mk_term (Op(op, [e1; e2])) (rhs2 parseState 1 3) Un)}
| tmEqWith_tmRefinement_ OPINFIX0b tmEqWith_tmRefinement_
    {let (e1, op0, e2) = ($1, $2, $3) in
let op =
  let op = op0 in
       ( mk_ident (op, rhs parseState 1) )
in
      ( mk_term (Op(op, [e1; e2])) (rhs2 parseState 1 3) Un)}
| tmEqWith_tmRefinement_ OPINFIX0c tmEqWith_tmRefinement_
    {let (e1, op0, e2) = ($1, $2, $3) in
let op =
  let op = op0 in
       ( mk_ident (op, rhs parseState 1) )
in
      ( mk_term (Op(op, [e1; e2])) (rhs2 parseState 1 3) Un)}
| tmEqWith_tmRefinement_ OPINFIX0d tmEqWith_tmRefinement_
    {let (e1, op0, e2) = ($1, $2, $3) in
let op =
  let op = op0 in
       ( mk_ident (op, rhs parseState 1) )
in
      ( mk_term (Op(op, [e1; e2])) (rhs2 parseState 1 3) Un)}
| tmEqWith_tmRefinement_ OPINFIX1 tmEqWith_tmRefinement_
    {let (e1, op0, e2) = ($1, $2, $3) in
let op =
  let op = op0 in
       ( mk_ident (op, rhs parseState 1) )
in
      ( mk_term (Op(op, [e1; e2])) (rhs2 parseState 1 3) Un)}
| tmEqWith_tmRefinement_ OPINFIX2 tmEqWith_tmRefinement_
    {let (e1, op0, e2) = ($1, $2, $3) in
let op =
  let op = op0 in
       ( mk_ident (op, rhs parseState 1) )
in
      ( mk_term (Op(op, [e1; e2])) (rhs2 parseState 1 3) Un)}
| tmEqWith_tmRefinement_ MINUS tmEqWith_tmRefinement_
    {let (e1, _2, e2) = ($1, (), $3) in
      ( mk_term (Op(mk_ident("-", rhs parseState 2), [e1; e2])) (rhs2 parseState 1 3) Un)}
| MINUS tmEqWith_tmRefinement_
    {let (_1, e) = ((), $2) in
      ( mk_uminus e (rhs parseState 1) (rhs2 parseState 1 2) Expr )}
| QUOTE tmEqWith_tmRefinement_
    {let (_1, e) = ((), $2) in
      ( mk_term (Quote (e, Dynamic)) (rhs2 parseState 1 3) Un )}
| BACKTICK tmEqWith_tmRefinement_
    {let (_1, e) = ((), $2) in
      ( mk_term (Quote (e, Static)) (rhs2 parseState 1 3) Un )}
| BACKTICK_AT atomicTerm
    {let (_1, e) = ((), $2) in
      ( let q = mk_term (Quote (e, Dynamic)) (rhs2 parseState 1 3) Un in
        mk_term (Antiquote q) (rhs2 parseState 1 3) Un )}
| BACKTICK_HASH atomicTerm
    {let (_1, e) = ((), $2) in
      ( mk_term (Antiquote e) (rhs2 parseState 1 3) Un )}
| tmNoEqWith_tmRefinement_
    {let e = $1 in
      ( e )}

tmNoEqWith_appTerm_:
  tmNoEqWith_appTerm_ COLON_COLON tmNoEqWith_appTerm_
    {let (e1, _2, e2) = ($1, (), $3) in
      ( consTerm (rhs parseState 2) e1 e2 )}
| tmNoEqWith_appTerm_ AMP tmNoEqWith_appTerm_
    {let (e1, _2, e2) = ($1, (), $3) in
      (
            let dom =
               match extract_named_refinement e1 with
               | Some (x, t, f) ->
                 let dom = mkRefinedBinder x t true f (rhs parseState 1) None in
                 Inl dom
               | _ ->
                 Inr e1
            in
            let tail = e2 in
            let dom, res =
                match tail.tm with
                | Sum(dom', res) -> dom::dom', res
                | _ -> [dom], tail
            in
            mk_term (Sum(dom, res)) (rhs2 parseState 1 3) Type_level
      )}
| tmNoEqWith_appTerm_ OPINFIX3 tmNoEqWith_appTerm_
    {let (e1, op, e2) = ($1, $2, $3) in
      ( mk_term (Op(mk_ident(op, rhs parseState 2), [e1; e2])) (rhs2 parseState 1 3) Un)}
| tmNoEqWith_appTerm_ BACKTICK tmNoEqWith_appTerm_ BACKTICK tmNoEqWith_appTerm_
    {let (e1, _2, op, _4, e2) = ($1, (), $3, (), $5) in
      ( mkApp op [ e1, Infix; e2, Nothing ] (rhs2 parseState 1 5) )}
| tmNoEqWith_appTerm_ OPINFIX4 tmNoEqWith_appTerm_
    {let (e1, op, e2) = ($1, $2, $3) in
      ( mk_term (Op(mk_ident(op, rhs parseState 2), [e1; e2])) (rhs2 parseState 1 3) Un)}
| LBRACE recordExp RBRACE
    {let (_1, e, _3) = ((), $2, ()) in
                              ( e )}
| BACKTICK_PERC atomicTerm
    {let (_1, e) = ((), $2) in
      ( mk_term (VQuote e) (rhs2 parseState 1 3) Un )}
| TILDE atomicTerm
    {let (op, e) = ($1, $2) in
      ( mk_term (Op(mk_ident (op, rhs parseState 1), [e])) (rhs2 parseState 1 2) Formula )}
| appTerm
    {let e = $1 in
        ( e )}

tmNoEqWith_tmRefinement_:
  tmNoEqWith_tmRefinement_ COLON_COLON tmNoEqWith_tmRefinement_
    {let (e1, _2, e2) = ($1, (), $3) in
      ( consTerm (rhs parseState 2) e1 e2 )}
| tmNoEqWith_tmRefinement_ AMP tmNoEqWith_tmRefinement_
    {let (e1, _2, e2) = ($1, (), $3) in
      (
            let dom =
               match extract_named_refinement e1 with
               | Some (x, t, f) ->
                 let dom = mkRefinedBinder x t true f (rhs parseState 1) None in
                 Inl dom
               | _ ->
                 Inr e1
            in
            let tail = e2 in
            let dom, res =
                match tail.tm with
                | Sum(dom', res) -> dom::dom', res
                | _ -> [dom], tail
            in
            mk_term (Sum(dom, res)) (rhs2 parseState 1 3) Type_level
      )}
| tmNoEqWith_tmRefinement_ OPINFIX3 tmNoEqWith_tmRefinement_
    {let (e1, op, e2) = ($1, $2, $3) in
      ( mk_term (Op(mk_ident(op, rhs parseState 2), [e1; e2])) (rhs2 parseState 1 3) Un)}
| tmNoEqWith_tmRefinement_ BACKTICK tmNoEqWith_tmRefinement_ BACKTICK tmNoEqWith_tmRefinement_
    {let (e1, _2, op, _4, e2) = ($1, (), $3, (), $5) in
      ( mkApp op [ e1, Infix; e2, Nothing ] (rhs2 parseState 1 5) )}
| tmNoEqWith_tmRefinement_ OPINFIX4 tmNoEqWith_tmRefinement_
    {let (e1, op, e2) = ($1, $2, $3) in
      ( mk_term (Op(mk_ident(op, rhs parseState 2), [e1; e2])) (rhs2 parseState 1 3) Un)}
| LBRACE recordExp RBRACE
    {let (_1, e, _3) = ((), $2, ()) in
                              ( e )}
| BACKTICK_PERC atomicTerm
    {let (_1, e) = ((), $2) in
      ( mk_term (VQuote e) (rhs2 parseState 1 3) Un )}
| TILDE atomicTerm
    {let (op, e) = ($1, $2) in
      ( mk_term (Op(mk_ident (op, rhs parseState 1), [e])) (rhs2 parseState 1 2) Formula )}
| tmRefinement
    {let e = $1 in
        ( e )}

binop_name:
  OPINFIX0a
    {let o = $1 in
                             ( mk_ident (o, rhs parseState 1) )}
| OPINFIX0b
    {let o = $1 in
                             ( mk_ident (o, rhs parseState 1) )}
| OPINFIX0c
    {let o = $1 in
                             ( mk_ident (o, rhs parseState 1) )}
| EQUALS
    {let o = () in
                             ( mk_ident ("=", rhs parseState 1) )}
| OPINFIX0d
    {let o = $1 in
                             ( mk_ident (o, rhs parseState 1) )}
| OPINFIX1
    {let o = $1 in
                             ( mk_ident (o, rhs parseState 1) )}
| OPINFIX2
    {let o = $1 in
                             ( mk_ident (o, rhs parseState 1) )}
| OPINFIX3
    {let o = $1 in
                             ( mk_ident (o, rhs parseState 1) )}
| OPINFIX4
    {let o = $1 in
                             ( mk_ident (o, rhs parseState 1) )}
| IMPLIES
    {let o = () in
                             ( mk_ident ("==>", rhs parseState 1) )}
| CONJUNCTION
    {let o = () in
                             ( mk_ident ("/\\", rhs parseState 1) )}
| DISJUNCTION
    {let o = () in
                             ( mk_ident ("\\/", rhs parseState 1) )}
| IFF
    {let o = () in
                             ( mk_ident ("<==>", rhs parseState 1) )}
| PIPE_RIGHT
    {let o = () in
                             ( mk_ident ("|>", rhs parseState 1) )}
| COLON_EQUALS
    {let o = () in
                             ( mk_ident (":=", rhs parseState 1) )}
| COLON_COLON
    {let o = () in
                             ( mk_ident ("::", rhs parseState 1) )}
| OP_MIXFIX_ASSIGNMENT
    {let o = $1 in
                             ( mk_ident (o, rhs parseState 1) )}
| OP_MIXFIX_ACCESS
    {let o = $1 in
                             ( mk_ident (o, rhs parseState 1) )}

tmEqNoRefinement:
  tmEqWith_appTerm_
    {let e = $1 in
                        ( e )}

tmEq:
  tmEqWith_tmRefinement_
    {let e = $1 in
                              ( e )}

tmNoEq:
  tmNoEqWith_tmRefinement_
    {let e = $1 in
                               ( e )}

tmRefinement:
  lidentOrUnderscore COLON appTerm refineOpt
    {let (id, _2, e, phi_opt) = ($1, (), $3, $4) in
      (
        let t = match phi_opt with
          | None -> NamedTyp(id, e)
          | Some phi -> Refine(mk_binder (Annotated(id, e)) (rhs2 parseState 1 3) Type_level None, phi)
        in mk_term t (rhs2 parseState 1 4) Type_level
      )}
| appTerm
    {let e = $1 in
               ( e )}

refineOpt:
  option___anonymous_9_
    {let phi_opt = $1 in
                                                    (phi_opt)}

recordExp:
  right_flexible_nonempty_list_SEMICOLON_simpleDef_
    {let record_fields = $1 in
      ( mk_term (Record (None, record_fields)) (rhs parseState 1) Expr )}
| appTerm WITH right_flexible_nonempty_list_SEMICOLON_simpleDef_
    {let (e, _2, record_fields) = ($1, (), $3) in
      ( mk_term (Record (Some e, record_fields)) (rhs2 parseState 1 3) Expr )}

simpleDef:
  qlident EQUALS noSeqTerm
    {let (x0, _20, y0) = ($1, (), $3) in
let e =
  let y = y0 in
  let _2 = _20 in
  let x = x0 in
      ( (x, y) )
in
                                                 ( e )}
| qlident
    {let lid = $1 in
                ( lid, mk_term (Name (lid_of_ids [ ident_of_lid lid ])) (rhs parseState 1) Un )}

appTerm:
  indexingTerm list_argTerm_
    {let (head, args) = ($1, $2) in
      ( mkApp head (map (fun (x,y) -> (y,x)) args) (rhs2 parseState 1 2) )}

argTerm:
  indexingTerm
    {let y0 = $1 in
let x =
  let y = y0 in
  let x =
             ( Nothing )
  in
      ( (x, y) )
in
                                    ( x )}
| HASH indexingTerm
    {let (_100, y0) = ((), $2) in
let x =
  let y = y0 in
  let _10 = _100 in
  let x =
    let _1 = _10 in
             ( Hash )
  in
      ( (x, y) )
in
                                    ( x )}
| universe
    {let u = $1 in
               ( u )}

indexingTerm:
  atomicTermNotQUident nonempty_list_dotOperator_
    {let (e1, op_exprs) = ($1, $2) in
      (
        List.fold_left (fun e1 (op, e2, r) ->
            mk_term (Op(op, [ e1; e2 ])) (union_ranges e1.range r) Expr)
            e1 op_exprs
      )}
| atomicTerm
    {let e = $1 in
    ( e )}

atomicTerm:
  atomicTermNotQUident
    {let x = $1 in
    ( x )}
| atomicTermQUident
    {let x = $1 in
    ( x )}
| opPrefixTerm_atomicTermQUident_
    {let x = $1 in
    ( x )}

atomicTermQUident:
  quident
    {let id = $1 in
    (
        let t = Name id in
        let e = mk_term t (rhs parseState 1) Un in
              e
    )}
| quident DOT_LPAREN term RPAREN
    {let (id, _2, t, _4) = ($1, (), $3, ()) in
    (
      mk_term (LetOpen (id, t)) (rhs2 parseState 1 4) Expr
    )}

atomicTermNotQUident:
  UNDERSCORE
    {let _1 = () in
               ( mk_term Wild (rhs parseState 1) Un )}
| tvar
    {let tv = $1 in
                ( mk_term (Tvar tv) (rhs parseState 1) Type_level )}
| constant
    {let c = $1 in
               ( mk_term (Const c) (rhs parseState 1) Expr )}
| opPrefixTerm_atomicTermNotQUident_
    {let x = $1 in
    ( x )}
| LPAREN OPPREFIX RPAREN
    {let (_1, op0, _3) = ((), $2, ()) in
let op =
  let op = op0 in
      ( mk_ident (op, rhs parseState 1) )
in
      ( mk_term (Op(op, [])) (rhs2 parseState 1 3) Un )}
| LPAREN binop_name RPAREN
    {let (_1, op0, _3) = ((), $2, ()) in
let op =
  let op = op0 in
      ( op )
in
      ( mk_term (Op(op, [])) (rhs2 parseState 1 3) Un )}
| LPAREN TILDE RPAREN
    {let (_1, op0, _3) = ((), $2, ()) in
let op =
  let op = op0 in
      ( mk_ident (op, rhs parseState 1) )
in
      ( mk_term (Op(op, [])) (rhs2 parseState 1 3) Un )}
| LENS_PAREN_LEFT tmEq COMMA separated_nonempty_list_COMMA_tmEq_ LENS_PAREN_RIGHT
    {let (_1, e0, _3, el, _5) = ((), $2, (), $4, ()) in
      ( mkDTuple (e0::el) (rhs2 parseState 1 5) )}
| projectionLHS list___anonymous_10_
    {let (e, field_projs) = ($1, $2) in
      ( fold_left (fun e lid -> mk_term (Project(e, lid)) (rhs2 parseState 1 2) Expr ) e field_projs )}
| BEGIN term END
    {let (_1, e, _3) = ((), $2, ()) in
      ( e )}

opPrefixTerm_atomicTermNotQUident_:
  OPPREFIX atomicTermNotQUident
    {let (op, e) = ($1, $2) in
      ( mk_term (Op(mk_ident(op, rhs parseState 1), [e])) (rhs2 parseState 1 2) Expr )}

opPrefixTerm_atomicTermQUident_:
  OPPREFIX atomicTermQUident
    {let (op, e) = ($1, $2) in
      ( mk_term (Op(mk_ident(op, rhs parseState 1), [e])) (rhs2 parseState 1 2) Expr )}

projectionLHS:
  qidentWithTypeArgs_qlident_option_fsTypeArgs__
    {let e = $1 in
      ( e )}
| qidentWithTypeArgs_quident_some_fsTypeArgs__
    {let e = $1 in
      ( e )}
| LPAREN term option_pair_hasSort_simpleTerm__ RPAREN
    {let (_1, e, sort_opt, _4) = ((), $2, $3, ()) in
      (
        (* Note: we have to keep the parentheses here. Consider t * u * v. This
         * is parsed as Op2( *, Op2( *, t, u), v). The desugaring phase then looks
         * up * and figures out that it hasn't been overridden, meaning that
         * it's a tuple type, and proceeds to flatten out the whole tuple. Now
         * consider (t * u) * v. We keep the Paren node, which prevents the
         * flattening from happening, hence ensuring the proper type is
         * generated. *)
        let e1 = match sort_opt with
          | None -> e
          | Some (level, t) -> mk_term (Ascribed(e,{t with level=level},None)) (rhs2 parseState 1 4) level
        in mk_term (Paren e1) (rhs2 parseState 1 4) (e.level)
      )}
| LBRACK_BAR right_flexible_list_SEMICOLON_noSeqTerm_ BAR_RBRACK
    {let (_1, l0, _3) = ((), $2, ()) in
let es =
  let l = l0 in
                                                  ( l )
in
      (
        let l = mkConsList (rhs2 parseState 1 3) es in
        let pos = (rhs2 parseState 1 3) in
        mkExplicitApp (mk_term (Var (array_of_list_lid)) pos Expr) [l] pos
      )}
| LBRACK right_flexible_list_SEMICOLON_noSeqTerm_ RBRACK
    {let (_1, l0, _3) = ((), $2, ()) in
let es =
  let l = l0 in
                                                  ( l )
in
      ( mkConsList (rhs2 parseState 1 3) es )}
| PERCENT_LBRACK right_flexible_list_SEMICOLON_noSeqTerm_ RBRACK
    {let (_1, l0, _3) = ((), $2, ()) in
let es =
  let l = l0 in
                                                  ( l )
in
      ( mkLexList (rhs2 parseState 1 3) es )}
| BANG_LBRACE loption_separated_nonempty_list_COMMA_appTerm__ RBRACE
    {let (_1, xs0, _3) = ((), $2, ()) in
let es =
  let xs = xs0 in
      ( xs )
in
      ( mkRefSet (rhs2 parseState 1 3) es )}
| quident QMARK_DOT lident
    {let (ns, _2, id) = ($1, (), $3) in
      ( mk_term (Projector (ns, id)) (rhs2 parseState 1 3) Expr )}
| quident QMARK
    {let (lid, _2) = ($1, ()) in
      ( mk_term (Discrim lid) (rhs2 parseState 1 2) Un )}

fsTypeArgs:
  TYP_APP_LESS separated_nonempty_list_COMMA_atomicTerm_ TYP_APP_GREATER
    {let (_1, targs, _3) = ((), $2, ()) in
    (targs)}

qidentWithTypeArgs_qlident_option_fsTypeArgs__:
  qlident option_fsTypeArgs_
    {let (id, targs_opt) = ($1, $2) in
      (
        let t = if is_name id then Name id else Var id in
        let e = mk_term t (rhs parseState 1) Un in
        match targs_opt with
        | None -> e
        | Some targs -> mkFsTypApp e targs (rhs2 parseState 1 2)
      )}

qidentWithTypeArgs_quident_some_fsTypeArgs__:
  quident some_fsTypeArgs_
    {let (id, targs_opt) = ($1, $2) in
      (
        let t = if is_name id then Name id else Var id in
        let e = mk_term t (rhs parseState 1) Un in
        match targs_opt with
        | None -> e
        | Some targs -> mkFsTypApp e targs (rhs2 parseState 1 2)
      )}

hasSort:
  SUBKIND
    {let _1 = () in
            ( Type_level )}

constant:
  LPAREN_RPAREN
    {let _1 = () in
                  ( Const_unit )}
| INT
    {let n = $1 in
     (
        if snd n then
          log_issue (lhs parseState) (Error_OutOfRange, "This number is outside the allowable range for representable integer constants");
        Const_int (fst n, None)
     )}
| CHAR
    {let c = $1 in
           ( Const_char c )}
| STRING
    {let s = $1 in
             ( Const_string (s,lhs(parseState)) )}
| BYTEARRAY
    {let bs = $1 in
                 ( Const_bytearray (bs,lhs(parseState)) )}
| TRUE
    {let _1 = () in
         ( Const_bool true )}
| FALSE
    {let _1 = () in
          ( Const_bool false )}
| REAL
    {let r = $1 in
           ( Const_real r )}
| IEEE64
    {let f = $1 in
             ( Const_float f )}
| UINT8
    {let n = $1 in
            ( Const_int (n, Some (Unsigned, Int8)) )}
| INT8
    {let n = $1 in
      (
        if snd n then
          log_issue (lhs(parseState)) (Error_OutOfRange, "This number is outside the allowable range for 8-bit signed integers");
        Const_int (fst n, Some (Signed, Int8))
      )}
| UINT16
    {let n = $1 in
             ( Const_int (n, Some (Unsigned, Int16)) )}
| INT16
    {let n = $1 in
      (
        if snd n then
          log_issue (lhs(parseState)) (Error_OutOfRange, "This number is outside the allowable range for 16-bit signed integers");
        Const_int (fst n, Some (Signed, Int16))
      )}
| UINT32
    {let n = $1 in
             ( Const_int (n, Some (Unsigned, Int32)) )}
| INT32
    {let n = $1 in
      (
        if snd n then
          log_issue (lhs(parseState)) (Error_OutOfRange, "This number is outside the allowable range for 32-bit signed integers");
        Const_int (fst n, Some (Signed, Int32))
      )}
| UINT64
    {let n = $1 in
             ( Const_int (n, Some (Unsigned, Int64)) )}
| INT64
    {let n = $1 in
      (
        if snd n then
          log_issue (lhs(parseState)) (Error_OutOfRange, "This number is outside the allowable range for 64-bit signed integers");
        Const_int (fst n, Some (Signed, Int64))
      )}
| REIFY
    {let _1 = () in
            ( Const_reify )}
| RANGE_OF
    {let _1 = () in
                 ( Const_range_of )}
| SET_RANGE_OF
    {let _1 = () in
                 ( Const_set_range_of )}

universe:
  UNIV_HASH atomicUniverse
    {let (_1, ua) = ((), $2) in
                                ( (UnivApp, ua) )}

universeFrom:
  atomicUniverse
    {let ua = $1 in
                      ( ua )}
| universeFrom OPINFIX2 universeFrom
    {let (u1, op_plus, u2) = ($1, $2, $3) in
       (
         if op_plus <> "+"
         then log_issue (rhs parseState 2) (Error_OpPlusInUniverse, ("The operator " ^ op_plus ^ " was found in universe context."
                           ^ "The only allowed operator in that context is +."));
         mk_term (Op(mk_ident (op_plus, rhs parseState 2), [u1 ; u2])) (rhs2 parseState 1 3) Expr
       )}
| ident nonempty_list_atomicUniverse_
    {let (max, us) = ($1, $2) in
      (
        if string_of_id max <> string_of_lid max_lid
        then log_issue (rhs parseState 1) (Error_InvalidUniverseVar, "A lower case ident " ^ string_of_id max ^
                          " was found in a universe context. " ^
                          "It should be either max or a universe variable 'usomething.");
        let max = mk_term (Var (lid_of_ids [max])) (rhs parseState 1) Expr in
        mkApp max (map (fun u -> u, Nothing) us) (rhs2 parseState 1 2)
      )}

atomicUniverse:
  UNDERSCORE
    {let _1 = () in
      ( mk_term Wild (rhs parseState 1) Expr )}
| INT
    {let n = $1 in
      (
        if snd n then
          log_issue (lhs(parseState)) (Error_OutOfRange, "This number is outside the allowable range for representable integer constants");
        mk_term (Const (Const_int (fst n, None))) (rhs parseState 1) Expr
      )}
| lident
    {let u = $1 in
             ( mk_term (Uvar u) (range_of_id u) Expr )}
| LPAREN universeFrom RPAREN
    {let (_1, u, _3) = ((), $2, ()) in
    ( u (*mk_term (Paren u) (rhs2 parseState 1 3) Expr*) )}

warn_error_list:
  warn_error EOF
    {let (e, _2) = ($1, ()) in
                     ( e )}

warn_error:
  flag range
    {let (f, r) = ($1, $2) in
    ( [(f, r)] )}
| flag range warn_error
    {let (f, r, e) = ($1, $2, $3) in
    ( (f, r) :: e )}

flag:
  OPINFIX1
    {let op = $1 in
    ( if op = "@" then CAlwaysError else failwith (format1 "unexpected token %s in warn-error list" op))}
| OPINFIX2
    {let op = $1 in
    ( if op = "+" then CWarning else failwith (format1 "unexpected token %s in warn-error list" op))}
| MINUS
    {let _1 = () in
          ( CSilent )}

range:
  INT
    {let i = $1 in
    ( format2 "%s..%s" (fst i) (fst i) )}
| RANGE
    {let r = $1 in
    ( r )}

string:
  STRING
    {let s = $1 in
             ( s )}

some_fsTypeArgs_:
  fsTypeArgs
    {let x = $1 in
        ( Some x )}

right_flexible_list_SEMICOLON_fieldPattern_:
  
    {        ( [] )}
| fieldPattern
    {let x = $1 in
        ( [x] )}
| fieldPattern SEMICOLON right_flexible_list_SEMICOLON_fieldPattern_
    {let (x, _2, xs) = ($1, (), $3) in
                                           ( x :: xs )}

right_flexible_list_SEMICOLON_noSeqTerm_:
  
    {        ( [] )}
| noSeqTerm
    {let x = $1 in
        ( [x] )}
| noSeqTerm SEMICOLON right_flexible_list_SEMICOLON_noSeqTerm_
    {let (x, _2, xs) = ($1, (), $3) in
                                           ( x :: xs )}

right_flexible_list_SEMICOLON_recordFieldDecl_:
  
    {        ( [] )}
| recordFieldDecl
    {let x = $1 in
        ( [x] )}
| recordFieldDecl SEMICOLON right_flexible_list_SEMICOLON_recordFieldDecl_
    {let (x, _2, xs) = ($1, (), $3) in
                                           ( x :: xs )}

right_flexible_list_SEMICOLON_simpleDef_:
  
    {        ( [] )}
| simpleDef
    {let x = $1 in
        ( [x] )}
| simpleDef SEMICOLON right_flexible_list_SEMICOLON_simpleDef_
    {let (x, _2, xs) = ($1, (), $3) in
                                           ( x :: xs )}

right_flexible_nonempty_list_SEMICOLON_fieldPattern_:
  fieldPattern
    {let x = $1 in
        ( [x] )}
| fieldPattern SEMICOLON right_flexible_list_SEMICOLON_fieldPattern_
    {let (x, _2, xs) = ($1, (), $3) in
                                           ( x :: xs )}

right_flexible_nonempty_list_SEMICOLON_recordFieldDecl_:
  recordFieldDecl
    {let x = $1 in
        ( [x] )}
| recordFieldDecl SEMICOLON right_flexible_list_SEMICOLON_recordFieldDecl_
    {let (x, _2, xs) = ($1, (), $3) in
                                           ( x :: xs )}

right_flexible_nonempty_list_SEMICOLON_simpleDef_:
  simpleDef
    {let x = $1 in
        ( [x] )}
| simpleDef SEMICOLON right_flexible_list_SEMICOLON_simpleDef_
    {let (x, _2, xs) = ($1, (), $3) in
                                           ( x :: xs )}

reverse_left_flexible_list_BAR___anonymous_7_:
  
    {   ( [] )}
| patternBranch
    {let pb0 = $1 in
let x =
  let pb = pb0 in
                                                                     (pb)
in
   ( [x] )}
| reverse_left_flexible_list_BAR___anonymous_7_ BAR patternBranch
    {let (xs, _2, pb0) = ($1, (), $3) in
let x =
  let pb = pb0 in
                                                                     (pb)
in
   ( x :: xs )}

reverse_left_flexible_nonempty_list_BAR_patternBranch_:
  patternBranch
    {let x = $1 in
let _1 =
      ( None )
in
   ( [x] )}
| BAR patternBranch
    {let (x0, x) = ((), $2) in
let _1 =
  let x = x0 in
      ( Some x )
in
   ( [x] )}
| reverse_left_flexible_nonempty_list_BAR_patternBranch_ BAR patternBranch
    {let (xs, _2, x) = ($1, (), $3) in
   ( x :: xs )}

%%
<|MERGE_RESOLUTION|>--- conflicted
+++ resolved
@@ -727,8 +727,11 @@
          x
       )}
 | LBRACK_AT_AT right_flexible_list_SEMICOLON_noSeqTerm_ RBRACK
-    {let (_1, l, _3) = ((), $2, ()) in
-let x =                                                 ( l ) in
+    {let (_1, l0, _3) = ((), $2, ()) in
+let x =
+  let l = l0 in
+                                                  ( l )
+in
       ( x )}
 
 decoration:
@@ -1403,40 +1406,26 @@
     {let id = $1 in
     ( mk_ident(id, rhs parseState 1) )}
 | LPAREN OPPREFIX RPAREN
-<<<<<<< HEAD
     {let (_1, op0, _3) = ((), $2, ()) in
 let id =
   let op = op0 in
       ( mk_ident (op, rhs parseState 1) )
 in
-    ( mk_ident (compile_op' (text_of_id id) (range_of_id id), range_of_id id) )}
+    ( mk_ident (compile_op' (string_of_id id) (range_of_id id), range_of_id id) )}
 | LPAREN binop_name RPAREN
     {let (_1, op0, _3) = ((), $2, ()) in
 let id =
   let op = op0 in
       ( op )
 in
-    ( mk_ident (compile_op' (text_of_id id) (range_of_id id), range_of_id id) )}
+    ( mk_ident (compile_op' (string_of_id id) (range_of_id id), range_of_id id) )}
 | LPAREN TILDE RPAREN
     {let (_1, op0, _3) = ((), $2, ()) in
 let id =
   let op = op0 in
       ( mk_ident (op, rhs parseState 1) )
 in
-    ( mk_ident (compile_op' (text_of_id id) (range_of_id id), range_of_id id) )}
-=======
-    {let (_1, op, _3) = ((), $2, ()) in
-let id =     ( mk_ident (op, rhs parseState 1) ) in
     ( mk_ident (compile_op' (string_of_id id) (range_of_id id), range_of_id id) )}
-| LPAREN binop_name RPAREN
-    {let (_1, op, _3) = ((), $2, ()) in
-let id =     ( op ) in
-    ( mk_ident (compile_op' (string_of_id id) (range_of_id id), range_of_id id) )}
-| LPAREN TILDE RPAREN
-    {let (_1, op, _3) = ((), $2, ()) in
-let id =     ( mk_ident (op, rhs parseState 1) ) in
-    ( mk_ident (compile_op' (string_of_id id) (range_of_id id), range_of_id id) )}
->>>>>>> 56fe24cd
 
 lidentOrUnderscore:
   IDENT
