(*
   Copyright 2008-2014 Nikhil Swamy and Microsoft Research

   Licensed under the Apache License, Version 2.0 (the "License");
   you may not use this file except in compliance with the License.
   You may obtain a copy of the License at

       http://www.apache.org/licenses/LICENSE-2.0

   Unless required by applicable law or agreed to in writing, software
   distributed under the License is distributed on an "AS IS" BASIS,
   WITHOUT WARRANTIES OR CONDITIONS OF ANY KIND, either express or implied.
   See the License for the specific language governing permissions and
   limitations under the License.
*)

(** This module provides an ocamldep-like tool for F*, invoked with [fstar --dep].
    Unlike ocamldep, it outputs the transitive closure of the dependency graph
    of a given file. The dependencies that are output are *compilation units*
    (not module names).
*)

#light "off"
module FStar.Parser.Dep

open FStar
open FStar.Parser
open FStar.Parser.AST
open FStar.Parser.Parse
open FStar.Util

open FStar.Absyn
open FStar.Absyn.Syntax
open FStar.Ident

type map = smap<(option<string>*option<string>)>

let check_and_strip_suffix (f: string): option<string> =
  let suffixes = [ ".fsti"; ".fst"; ".fsi"; ".fs" ] in
  let matches = List.map (fun ext ->
    let lext = String.length ext in
    let l = String.length f in
    if l > lext && String.substring f (l - lext) lext = ext then
      Some (String.substring f 0 (l - lext))
    else
      None
  ) suffixes in
  match List.filter is_some matches with
  | Some m :: _ ->
      Some m
  | _ ->
      None


let is_interface (f: string): bool =
  String.get f (String.length f - 1) = 'i'

let is_implementation f =
  not (is_interface f)

let list_of_option = function Some x -> [x] | None -> []

let list_of_pair (intf, impl) =
  list_of_option intf @ list_of_option impl

(* Old behavior: just pick the interface if presented with both the interface
 * and the implementation. *)
let must_find_stratified m k =
  match must (smap_try_find m k) with
  | Some intf, _ ->
      [ intf ]
  | None, Some impl ->
      [ impl ]
  | None, None ->
      []

let must_find_universes m k =
  list_of_pair (must (smap_try_find m k))

let must_find m k =
  if Options.universes () then
    must_find_universes m k
  else
    must_find_stratified m k

let print_map (m: map): unit =
  List.iter (fun k ->
    List.iter (fun f ->
      Util.print2 "%s: %s\n" k f
    ) (must_find m k)
  ) (List.unique (smap_keys m))


let lowercase_module_name f =
  match check_and_strip_suffix (basename f) with
  | Some longname ->
      String.lowercase longname
  | None ->
      raise (Err (Util.format1 "not a valid FStar file: %s\n" f))

(** List the contents of all include directories, then build a map from long
    names (e.g. a.b) to pairs of filenames (/path/to/A.B.fst). Long names are
    all normalized to lowercase. The first component of the pair is the
    interface (if any). The second component of the pair is the implementation
    (if any). *)
let build_map (filenames: list<string>): map =
<<<<<<< HEAD
  (* todo: it seems that this function could benefit from caching. *)
  let include_directories = Options.get_include_path () in
=======
  let include_directories = Options.include_path () in
>>>>>>> a9d270f4
  let include_directories = List.map normalize_file_path include_directories in
  let include_directories = List.unique include_directories in
  let cwd = normalize_file_path (getcwd ()) in
  let map = smap_create 41 in
  let add_entry key full_path =
    match smap_try_find map key with
    | Some (intf, impl) ->
        if is_interface full_path then
          smap_add map key (Some full_path, impl)
        else
          smap_add map key (intf, Some full_path)
    | None ->
        if is_interface full_path then
          smap_add map key (Some full_path, None)
        else
          smap_add map key (None, Some full_path)
  in
  List.iter (fun d ->
    if file_exists d then
      let files = readdir d in
      List.iter (fun f ->
        let f = basename f in
        match check_and_strip_suffix f with
        | Some longname ->
            let full_path = if d = cwd then f else join_paths d f in
            let key = String.lowercase longname in
            add_entry key full_path
        | None ->
            ()
      ) files
    else
      raise (Err (Util.format1 "not a valid include directory: %s\n" d))
  ) include_directories;
  (* All the files we've been given on the command-line must be valid FStar files. *)
  List.iter (fun f ->
    add_entry (lowercase_module_name f) f
  ) filenames;
  map


(** For all items [i] in the map that start with [prefix], add an additional
    entry where [i] stripped from [prefix] points to the same value. Returns a
    boolean telling whether the map was modified. *)
let enter_namespace (original_map: map) (working_map: map) (prefix: string): bool =
  let found = ref false in
  let prefix = prefix ^ "." in
  List.iter (fun k ->
    if Util.starts_with k prefix then
      let suffix =
        String.substring k (String.length prefix) (String.length k - String.length prefix)
      in
      let filename = must (smap_try_find original_map k) in
      smap_add working_map suffix filename;
      found := true
  ) (List.unique (smap_keys original_map));
  !found


let string_of_lid (l: lident) (last: bool) =
  let suffix = if last then [ l.ident.idText ] else [ ] in
  let names = List.map (fun x -> x.idText) l.ns @ suffix in
  String.concat "." names


(** All the components of a [lident] joined by "." (the last component of the
 * lident is included iff [last = true]).  *)
let lowercase_join_longident (l: lident) (last: bool) =
  String.lowercase (string_of_lid l last)


let check_module_declaration_against_filename (lid: lident) (filename: string): unit =
  let k' = lowercase_join_longident lid true in
  if String.lowercase (must (check_and_strip_suffix (basename filename))) <> k' then
    Util.fprint stderr "Warning: the module declaration \"module %s\" \
      found in file %s does not match its filename. Dependencies will be \
      incorrect.\n" [string_of_lid lid true; filename]

exception Exit

(** Parse a file, walk its AST, return a list of FStar lowercased module names
    it depends on. *)
let collect_one (original_map: map) (filename: string): list<string> =
  let deps = ref [] in
  let add_dep d =
    if not (List.existsb (fun d' -> d' = d) !deps) then
      deps := d :: !deps
  in
  let working_map = smap_copy original_map in

  let record_open lid =
    let key = lowercase_join_longident lid true in
    begin match smap_try_find original_map key with
    | Some pair ->
        List.iter (fun f -> add_dep (lowercase_module_name f)) (list_of_pair pair)
    | None ->
        let r = enter_namespace original_map working_map key in
        if not r then
          Util.fprint stderr "Warning: no modules in namespace %s and no file with \
            that name either\n" [string_of_lid lid true]
    end
  in
  let record_module_alias ident lid =
    let key = String.lowercase (text_of_id ident) in
    let alias = lowercase_join_longident lid true in
    let deps_of_aliased_module = must (smap_try_find working_map alias) in
    smap_add working_map key deps_of_aliased_module
  in

  (* In [dsenv.fs], in [prepare_module_or_interface], some open directives are
   * auto-generated. *)
  let auto_open =
    let index_of s l =
      let found = ref (-1) in
      try
        List.iteri (fun i x ->
          if s = x then begin
            found := i;
            raise Exit
          end
        ) l;
        -1
      with Exit ->
        !found
    in
    (* All the dependencies of FStar.All.fst, in order. *)
    let ordered = [
      "fstar"; "prims"; "fstar.list.tot"; "fstar.functionalextensionality";
      "fstar.set"; "fstar.heap"; "fstar.map"; "fstar.hyperheap"; "fstar.st"; "fstar.all"
    ] in
    (* The [open] statements that we wish to prepend. *)
    let desired_opens = [ Const.fstar_ns_lid; Const.prims_lid; Const.st_lid; Const.all_lid ] in
    let me = String.lowercase (must (check_and_strip_suffix (basename filename))) in
    let index_or_length s l =
      let i = index_of s l in
      if i < 0 then List.length l else i
    in
    let my_index = index_or_length me ordered in
    List.filter (fun lid -> index_or_length (lowercase_join_longident lid true) ordered < my_index) desired_opens
  in
  List.iter record_open auto_open;

  let rec collect_fragment = function
    | Inl file ->
        collect_file file
    | Inr decls ->
        collect_decls decls

  and collect_file = function
    | [ modul ] ->
        collect_module modul
    | modules ->
        Util.fprint stderr "Warning: file %s does not respect the one module per file convention\n" [ filename ];
        List.iter collect_module modules

  and collect_module = function
    | Module (lid, decls)
    | Interface (lid, decls, _) ->
        check_module_declaration_against_filename lid filename;
        collect_decls decls

  and collect_decls decls =
    List.iter (fun x -> collect_decl x.d) decls

  and collect_decl = function
    | Open lid ->
        record_open lid
    | ModuleAbbrev (ident, lid) ->
        record_module_alias ident lid
    | ToplevelLet (_, _, patterms) ->
        List.iter (fun (_, t) -> collect_term t) patterms
    | KindAbbrev (_, binders, t) ->
        collect_term t;
        collect_binders binders
    | Main t
    | Assume (_, _, t)
    | SubEffect { lift_op = t }
    | Val (_, _, t) ->
        collect_term t
    | Tycon (_, ts) ->
        List.iter collect_tycon ts
    | Exception (_, t) ->
        iter_opt t collect_term
    | NewEffectForFree ed
    | NewEffect (_, ed) ->
        collect_effect_decl ed
    | Pragma _ ->
        ()

  and collect_tycon = function
    | TyconAbstract (_, binders, k) ->
        collect_binders binders;
        iter_opt k collect_term
    | TyconAbbrev (_, binders, k, t) ->
        collect_binders binders;
        iter_opt k collect_term;
        collect_term t
    | TyconRecord (_, binders, k, identterms) ->
        collect_binders binders;
        iter_opt k collect_term;
        List.iter (fun (_, t) -> collect_term t) identterms
    | TyconVariant (_, binders, k, identterms) ->
        collect_binders binders;
        iter_opt k collect_term;
        List.iter (fun (_, t, _) -> iter_opt t collect_term) identterms

  and collect_effect_decl = function
    | DefineEffect (_, binders, t, decls) ->
        collect_binders binders;
        collect_term t;
        collect_decls decls
    | RedefineEffect (_, binders, t) ->
        collect_binders binders;
        collect_term t

  and collect_binders binders =
    List.iter collect_binder binders

  and collect_binder = function
    | { b = Annotated (_, t) }
    | { b = TAnnotated (_, t) } ->
        collect_term t
    | _ ->
        ()

  and collect_term t =
    collect_term' t.tm

  and collect_term' = function
    | Wild ->
        ()
    | Const _ ->
        ()
    | Op (_, ts) ->
        List.iter collect_term ts
    | Tvar _ ->
        ()
    | Var lid
    | Name lid ->
        (* XXX this is where stuff happens *)
        let key = lowercase_join_longident lid false in
        begin match smap_try_find working_map key with
        | Some pair ->
            List.iter (fun f -> add_dep (lowercase_module_name f)) (list_of_pair pair)
        | None ->
            if List.length lid.ns > 0 && Options.debug_any() then
              Util.fprint stderr "Warning: unbound module reference %s\n" [string_of_lid lid false]
        end

    | Construct (_, termimps) ->
        List.iter (fun (t, _) -> collect_term t) termimps
    | Abs (pats, t) ->
        collect_patterns pats;
        collect_term t
    | App (t1, t2, _) ->
        collect_term t1;
        collect_term t2
    | Let (_, patterms, t) ->
        List.iter (fun (_, t) -> collect_term t) patterms;
        collect_term t
    | Seq (t1, t2) ->
        collect_term t1;
        collect_term t2
    | If (t1, t2, t3) ->
        collect_term t1;
        collect_term t2;
        collect_term t3
    | Match (t, bs)
    | TryWith (t, bs) ->
        collect_term t;
        collect_branches bs
    | Ascribed (t1, t2) ->
        collect_term t1;
        collect_term t2
    | Record (t, idterms) ->
        iter_opt t collect_term
    | Project (t, _) ->
        collect_term t
    | Product (binders, t)
    | Sum (binders, t) ->
        collect_binders binders;
        collect_term t
    | QForall (binders, ts, t)
    | QExists (binders, ts, t) ->
        collect_binders binders;
        List.iter (List.iter collect_term) ts;
        collect_term t
    | Refine (binder, t) ->
        collect_binder binder;
        collect_term t
    | NamedTyp (_, t) ->
        collect_term t
    | Paren t ->
        collect_term t
    | Requires (t, _)
    | Ensures (t, _)
    | Labeled (t, _, _) ->
        collect_term t

  and collect_patterns ps =
    List.iter collect_pattern ps

  and collect_pattern p =
    collect_pattern' p.pat

  and collect_pattern' = function
    | PatWild ->
        ()
    | PatConst _ ->
        ()
    | PatApp (p, ps) ->
        collect_pattern p;
        collect_patterns ps
    | PatVar _
    | PatName _
    | PatTvar _ ->
        ()
    | PatList ps
    | PatOr ps
    | PatTuple (ps, _) ->
        collect_patterns ps
    | PatRecord lidpats ->
        List.iter (fun (_, p) -> collect_pattern p) lidpats
    | PatAscribed (p, t) ->
        collect_pattern p;
        collect_term t


  and collect_branches bs =
    List.iter collect_branch bs

  and collect_branch (pat, t1, t2) =
    collect_pattern pat;
    iter_opt t1 collect_term;
    collect_term t2

  in
  let ast = Driver.parse_file filename in
  collect_file ast;
  !deps

type color = | White | Gray | Black

(** Collect the dependencies for a list of given files. *)
let collect (filenames: list<string>): _ =
  (* The dependency graph; keys are lowercased module names, values = list of
   * lowercased module names this file depends on. *)
  let graph = smap_create 41 in

  (* A map from lowercase module names (e.g. [a.b.c]) to the corresponding
   * filenames (e.g. [/where/to/find/A.B.C.fst]). Consider this map
   * immutable from there on. *)
  let m = build_map filenames in

  (* This function takes a lowercase module name. *)
  let rec discover_one key =
    if smap_try_find graph key = None then
      let intf, impl = must (smap_try_find m key) in
      let intf_deps = match intf with | None -> [] | Some intf -> collect_one m intf in
      let impl_deps = match impl with | None -> [] | Some impl -> collect_one m impl in
      let deps = List.unique (impl_deps @ intf_deps) in
      smap_add graph key (deps, White);
      List.iter discover_one deps
  in
  List.iter discover_one (List.map lowercase_module_name filenames);

  (* At this point, we have the (immediate) dependency graph of all the files. *)
  let print_graph () =
    List.iter (fun k ->
      Util.print2 "%s: %s\n" k (String.concat " " (fst (must (smap_try_find graph k))))
    ) (List.unique (smap_keys graph))
  in

  let topologically_sorted = ref [] in

  (* Compute the transitive closure. *)
  let rec discover key =
    let direct_deps, color = must (smap_try_find graph key) in
    match color with
    | Gray ->
        Util.print1 "Warning: recursive dependency on module %s\n" key;
        print_string "Here's the (non-transitive) dependency graph:\n";
        print_graph ();
        print_string "\n";
        exit 1
    | Black ->
        (* If the element has been visited already, then the map contains all its
         * dependencies. Otherwise, the map only contains its direct dependencies. *)
        direct_deps
    | White ->
        (* Unvisited. Compute. *)
        smap_add graph key (direct_deps, Gray);
        let all_deps = List.unique (List.flatten (List.map (fun dep ->
          dep :: discover dep
        ) direct_deps)) in
        (* Mutate the graph (it now remembers transitive dependencies). *)
        smap_add graph key (all_deps, Black);
        (* Also build the topological sort (Tarjan's algorithm). *)
        topologically_sorted := key :: !topologically_sorted;
        (* Returns transitive dependencies *)
        all_deps
  in

  let must_find = must_find m in
  let must_find_r f = List.rev (must_find f) in
  let by_target = List.map_flatten (fun k ->
    let as_list = must_find k in
    let is_interleaved = List.length as_list = 2 in
    List.map (fun f ->
      let should_append_fsti = is_implementation f && is_interleaved in
      let suffix = if should_append_fsti then [ f ^ "i" ] else [] in
      let k = lowercase_module_name f in
      let deps = List.rev (discover k) in
      let deps_as_filenames = List.map_flatten must_find deps @ suffix in
      (* List stored in the "right" order. *)
      f, deps_as_filenames
    ) as_list
  ) (smap_keys graph) in
  let topologically_sorted = List.map_flatten must_find_r !topologically_sorted in

  (* At this stage the list is kept in reverse to make sure the caller in
   * [dependencies.fs] can chop [prims.fst] off its head. So make sure we have
   * [fst, fsti] so that, once reversed, it shows up in the correct order. *)
  by_target, topologically_sorted


(** Print the dependencies as returned by [collect] in a Makefile-compatible
    format. *)
let print_make (deps: list<(string * list<string>)>): unit =
  List.iter (fun (f, deps) ->
    let deps = List.map (fun s -> replace_string s " " "\\ ") deps in
    Util.print2 "%s: %s\n" f (String.concat " " deps)
  ) deps

let print (deps: _): unit =
  match (Options.dep()) with
  | Some "make" ->
      print_make (fst deps)
  | Some _ ->
      raise (Err "unknown tool for --dep\n")
  | None ->
      assert false<|MERGE_RESOLUTION|>--- conflicted
+++ resolved
@@ -104,12 +104,7 @@
     interface (if any). The second component of the pair is the implementation
     (if any). *)
 let build_map (filenames: list<string>): map =
-<<<<<<< HEAD
-  (* todo: it seems that this function could benefit from caching. *)
-  let include_directories = Options.get_include_path () in
-=======
-  let include_directories = Options.include_path () in
->>>>>>> a9d270f4
+  (* todo: it seems that this function could benefit from caching. *)   let include_directories = Options.include_path () in
   let include_directories = List.map normalize_file_path include_directories in
   let include_directories = List.unique include_directories in
   let cwd = normalize_file_path (getcwd ()) in
@@ -521,7 +516,7 @@
       let should_append_fsti = is_implementation f && is_interleaved in
       let suffix = if should_append_fsti then [ f ^ "i" ] else [] in
       let k = lowercase_module_name f in
-      let deps = List.rev (discover k) in
+    let deps = List.rev (discover k) in
       let deps_as_filenames = List.map_flatten must_find deps @ suffix in
       (* List stored in the "right" order. *)
       f, deps_as_filenames
