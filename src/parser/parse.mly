--- conflicted
+++ resolved
@@ -24,17 +24,15 @@
 let logic_qualifier_deprecation_warning =
   "logic qualifier is deprecated, please remove it from the source program. In case your program verifies with the qualifier annotated but not without it, please try to minimize the example and file a github issue"
 
-<<<<<<< HEAD
+
 let mk_meta_tac m = Meta (Arg_qualifier_meta_tac m)
-=======
+
 let abstract_qualifier_warning =
   "abstract qualifier will soon be removed from F*, use interfaces instead"
 
 let old_attribute_syntax_warning =
   "The `[@ ...]` syntax of attributes is deprecated. \
    Use `[@@ a1; a2; ...; an]`, a semi-colon separated list of attributes, instead"
-
->>>>>>> b924ea92
 %}
 
 %token <bytes> BYTEARRAY
