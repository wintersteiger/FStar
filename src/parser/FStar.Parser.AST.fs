(*
   Copyright 2008-2014 Nikhil Swamy and Microsoft Research

   Licensed under the Apache License, Version 2.0 (the "License");
   you may not use this file except in compliance with the License.
   You may obtain a copy of the License at

       http://www.apache.org/licenses/LICENSE-2.0

   Unless required by applicable law or agreed to in writing, software
   distributed under the License is distributed on an "AS IS" BASIS,
   WITHOUT WARRANTIES OR CONDITIONS OF ANY KIND, either express or implied.
   See the License for the specific language governing permissions and
   limitations under the License.
*)
#light "off"
module FStar.Parser.AST
open FStar.ST
open FStar.Exn
open FStar.All
open FStar.Errors
module C = FStar.Parser.Const
open FStar.Range
open FStar.Ident
open FStar
open FStar.Util
open FStar.Const

(* AST produced by the parser, before desugaring
   It is not stratified: a single type called "term" containing
   expressions, formulas, types, and so on
 *)
type level = | Un | Expr | Type_level | Kind | Formula

type let_qualifier =
  | NoLetQualifier
  | Rec

type quote_kind =
  | Static
  | Dynamic

type term' =
  | Wild
  | Const     of sconst
  | Op        of ident * list<term>
  | Tvar      of ident
  | Uvar      of ident                                (* universe variable *)
  | Var       of lid // a qualified identifier that starts with a lowercase (Foo.Bar.baz)
  | Name      of lid // a qualified identifier that starts with an uppercase (Foo.Bar.Baz)
  | Projector of lid * ident (* a data constructor followed by one of
                                its formal parameters, or an effect
                                followed by one  of its actions or
                                "fields" *)
  | Construct of lid * list<(term*imp)>               (* data, type: bool in each arg records an implicit *)
  | Abs       of list<pattern> * term
  | App       of term * term * imp                    (* aqual marks an explicitly provided implicit parameter *)
  | Let       of let_qualifier * list<(option<attributes_> * (pattern * term))> * term
  | LetOpen   of lid * term
  | Seq       of term * term
  | Bind      of ident * term * term
  | If        of term * term * term
  | Match     of term * list<branch>
  | TryWith   of term * list<branch>
  | Ascribed  of term * term * option<term>
  | Record    of option<term> * list<(lid * term)>
  | Project   of term * lid
  | Product   of list<binder> * term                 (* function space *)
  | Sum       of list<(either<binder,term>)> * term                 (* dependent tuple *)
  | QForall   of list<binder> * patterns * term
  | QExists   of list<binder> * patterns * term
  | Refine    of binder * term
  | NamedTyp  of ident * term
  | Paren     of term
  | Requires  of term * option<string>
  | Ensures   of term * option<string>
  | Labeled   of term * string * bool
  | Discrim   of lid   (* Some?  (formerly is_Some) *)
  | Attributes of list<term>   (* attributes decorating a term *)
  | Antiquote of term  (* Antiquotation within a quoted term *)
  | Quote     of term * quote_kind
  | VQuote    of term        (* Quoting an lid, this gets removed by the desugarer *)
  | CalcProof of term * term * list<calc_step> (* A calculational proof with relation, initial expression, and steps *)

and term = {tm:term'; range:range; level:level}

and patterns = list<ident> * list<list<term>>

and calc_step =
  | CalcStep of term * term * term (* Relation, justification and next expression *)

and attributes_ = list<term>

and binder' =
  | Variable of ident
  | TVariable of ident
  | Annotated of ident * term
  | TAnnotated of ident * term
  | NoName of term

and binder = {b:binder'; brange:range; blevel:level; aqual:aqual}

and pattern' =
  | PatWild     of aqual
  | PatConst    of sconst
  | PatApp      of pattern * list<pattern>
  | PatVar      of ident * aqual
  | PatName     of lid
  | PatTvar     of ident * aqual
  | PatList     of list<pattern>
  | PatTuple    of list<pattern> * bool (* dependent if flag is set *)
  | PatRecord   of list<(lid * pattern)>
  | PatAscribed of pattern * (term * option<term>)
  | PatOr       of list<pattern>
  | PatOp       of ident
and pattern = {pat:pattern'; prange:range}

and branch = (pattern * option<term> * term)
and arg_qualifier =
    | Implicit
    | Equality
    | Meta of term
and aqual = option<arg_qualifier>
and imp =
    | FsTypApp
    | Hash
    | UnivApp
    | HashBrace of term
    | Infix
    | Nothing

type knd = term
type typ = term
type expr = term

(* TODO (KM) : it would be useful for the printer to have range information for those *)
type tycon =
  | TyconAbstract of ident * list<binder> * option<knd>
  | TyconAbbrev   of ident * list<binder> * option<knd> * term
  | TyconRecord   of ident * list<binder> * option<knd> * list<(ident * term)>
  | TyconVariant  of ident * list<binder> * option<knd> * list<(ident * option<term> * bool)> (* bool is whether it's using 'of' notation *)

type qualifier =
  | Private
  | Abstract
  | Noeq
  | Unopteq
  | Assumption
  | DefaultEffect
  | TotalEffect
  | Effect_qual
  | New
  | Inline                                 //a definition that *should* always be unfolded by the normalizer
  | Visible                                //a definition that may be unfolded by the normalizer, but only if necessary (default)
  | Unfold_for_unification_and_vcgen       //a definition that will be unfolded by the normalizer, during unification and for SMT queries
  | Inline_for_extraction                  //a definition that will be inlined only during compilation
  | Irreducible                            //a definition that can never be unfolded by the normalizer
  | NoExtract                              // a definition whose contents won't be extracted (currently, by KreMLin only)
  | Reifiable
  | Reflectable
  //old qualifiers
  | Opaque
  | Logic

type qualifiers = list<qualifier>

type decoration =
  | Qualifier of qualifier
  | DeclAttributes of list<term>

type lift_op =
  | NonReifiableLift of term
  | ReifiableLift    of term * term //lift_wp, lift
  | LiftForFree      of term

type lift = {
  msource: lid;
  mdest:   lid;
  lift_op: lift_op;
}

type pragma =
  | SetOptions of string
  | ResetOptions of option<string>
  | PushOptions of option<string>
  | PopOptions
  | RestartSolver
  | LightOff

type decl' =
  | TopLevelModule of lid
  | Open of lid
  | Friend of lid
  | Include of lid
  | ModuleAbbrev of ident * lid
  | TopLevelLet of let_qualifier * list<(pattern * term)>
  | Tycon of bool * bool * list<tycon>
    (* first bool is for effect *)
    (* second bool is for typeclass *)
  | Val of ident * term  (* bool is for logic val *)
  | Exception of ident * option<term>
  | NewEffect of effect_decl
  | LayeredEffect of effect_decl
  | SubEffect of lift
  | Polymonadic_bind of lid * lid * lid * term
  | Polymonadic_subcomp of lid * lid * term
  | Pragma of pragma
  | Assume of ident * term
  | Splice of list<ident> * term

and decl = {
  d:decl';
  drange:range;
  quals: qualifiers;
  attrs: attributes_
}
and effect_decl =
  (* KM : Is there really need of the generality of decl here instead of e.g. lid * term ? *)
  | DefineEffect   of ident * list<binder> * term * list<decl>
  | RedefineEffect of ident * list<binder> * term

type modul =
  | Module of lid * list<decl>
  | Interface of lid * list<decl> * bool (* flag to mark admitted interfaces *)
type file = modul
type inputFragment = either<file,list<decl>>

let decl_drange decl = decl.drange

(********************************************************************************)
let check_id id =
    let first_char = String.substring (string_of_id id) 0 1 in
    if String.lowercase first_char = first_char
    then ()
    else raise_error (Fatal_InvalidIdentifier, Util.format1 "Invalid identifer '%s'; expected a symbol that begins with a lower-case character" (string_of_id id))  (range_of_id id)

let at_most_one s r l = match l with
  | [ x ] -> Some x
  | [] -> None
  | _ -> raise_error (Fatal_MoreThanOneDeclaration, (Util.format1 "At most one %s is allowed on declarations" s)) r

let mk_decl d r decorations =
  let attributes_ = at_most_one "attribute set" r (
    List.choose (function DeclAttributes a -> Some a | _ -> None) decorations
  ) in
  let attributes_ = Util.dflt [] attributes_ in
  let qualifiers = List.choose (function Qualifier q -> Some q | _ -> None) decorations in
  { d=d; drange=r; quals=qualifiers; attrs=attributes_ }

let mk_binder b r l i = {b=b; brange=r; blevel=l; aqual=i}
let mk_term t r l = {tm=t; range=r; level=l}
let mk_uminus t rminus r l =
  let t =
    match t.tm with
    | Const (Const_int (s, Some (Signed, width))) ->
        Const (Const_int ("-" ^ s, Some (Signed, width)))
    | _ ->
        Op(mk_ident ("-", rminus), [t])
  in
  mk_term t r l

let mk_pattern p r = {pat=p; prange=r}
let un_curry_abs ps body = match body.tm with
    | Abs(p', body') -> Abs(ps@p', body')
    | _ -> Abs(ps, body)
let mk_function branches r1 r2 =
  let x = Ident.gen r1 in
  mk_term (Abs([mk_pattern (PatVar(x,None)) r1],
               mk_term (Match(mk_term (Var(lid_of_ids [x])) r1 Expr, branches)) r2 Expr))
    r2 Expr
let un_function p tm = match p.pat, tm.tm with
    | PatVar _, Abs(pats, body) -> Some (mk_pattern (PatApp(p, pats)) p.prange, body)
    | _ -> None

let lid_with_range lid r = lid_of_path (path_of_lid lid) r

let consPat r hd tl = PatApp(mk_pattern (PatName C.cons_lid) r, [hd;tl])
let consTerm r hd tl = mk_term (Construct(C.cons_lid, [(hd, Nothing);(tl, Nothing)])) r Expr
let lexConsTerm r hd tl = mk_term (Construct(C.lexcons_lid, [(hd, Nothing);(tl, Nothing)])) r Expr

let mkConsList r elts =
  let nil = mk_term (Construct(C.nil_lid, [])) r Expr in
    List.fold_right (fun e tl -> consTerm r e tl) elts nil

let mkLexList r elts =
  let nil = mk_term (Construct(C.lextop_lid, [])) r Expr in
  List.fold_right (fun e tl -> lexConsTerm r e tl) elts nil

let ml_comp t =
    let ml = mk_term (Name C.effect_ML_lid) t.range Expr in
    let t = mk_term (App(ml, t, Nothing)) t.range Expr in
    t

let tot_comp t =
    let ml = mk_term (Name C.effect_Tot_lid) t.range Expr in
    let t = mk_term (App(ml, t, Nothing)) t.range Expr in
    t

let mkApp t args r = match args with
  | [] -> t
  | _ -> match t.tm with
      | Name s -> mk_term (Construct(s, args)) r Un
      | _ -> List.fold_left (fun t (a,imp) -> mk_term (App(t, a, imp)) r Un) t args

let mkRefSet r elts =
  let empty_lid, singleton_lid, union_lid, addr_of_lid =
      C.set_empty, C.set_singleton, C.set_union, C.heap_addr_of_lid in
  let empty = mk_term (Var(set_lid_range empty_lid r)) r Expr in
  let addr_of = mk_term (Var (set_lid_range addr_of_lid r)) r Expr in
  let singleton = mk_term (Var (set_lid_range singleton_lid r)) r Expr in
  let union = mk_term (Var(set_lid_range union_lid r)) r Expr in
  List.fold_right (fun e tl ->
    let e = mkApp addr_of [(e, Nothing)] r in
    let single_e = mkApp singleton [(e, Nothing)] r in
    mkApp union [(single_e, Nothing); (tl, Nothing)] r) elts empty

let mkExplicitApp t args r = match args with
  | [] -> t
  | _ -> match t.tm with
      | Name s -> mk_term (Construct(s, (List.map (fun a -> (a, Nothing)) args))) r Un
      | _ -> List.fold_left (fun t a -> mk_term (App(t, a, Nothing)) r Un) t args

let unit_const r = mk_term(Const Const_unit) r Expr

let mkAdmitMagic r =
    let admit =
        let admit_name = mk_term(Var(set_lid_range C.admit_lid r)) r Expr in
        mkExplicitApp admit_name [unit_const r] r in
    let magic =
        let magic_name = mk_term(Var(set_lid_range C.magic_lid r)) r Expr in
        mkExplicitApp magic_name [unit_const r] r in
    let admit_magic = mk_term(Seq(admit, magic)) r Expr in
    admit_magic

let mkWildAdmitMagic r = (mk_pattern (PatWild None) r, None, mkAdmitMagic r)

let focusBranches branches r =
    let should_filter = Util.for_some fst branches in
        if should_filter
        then let _ = Errors.log_issue r (Errors.Warning_Filtered, "Focusing on only some cases") in
         let focussed = List.filter fst branches |> List.map snd in
                 focussed@[mkWildAdmitMagic r]
        else branches |> List.map snd

let focusLetBindings lbs r =
    let should_filter = Util.for_some fst lbs in
        if should_filter
        then let _ = Errors.log_issue r (Errors.Warning_Filtered, "Focusing on only some cases in this (mutually) recursive definition") in
         List.map (fun (f, lb) ->
              if f then lb
              else (fst lb, mkAdmitMagic r)) lbs
        else lbs |> List.map snd

let focusAttrLetBindings lbs r =
    let should_filter = Util.for_some (fun (attr, (focus, _)) -> focus) lbs in
    if should_filter
    then let _ = Errors.log_issue r (Errors.Warning_Filtered, "Focusing on only some cases in this (mutually) recursive definition") in
        List.map (fun (attr, (f, lb)) ->
            if f then attr, lb
            else (attr, (fst lb, mkAdmitMagic r))) lbs
    else lbs |> List.map (fun (attr, (_, lb)) -> (attr, lb))

let mkFsTypApp t args r =
  mkApp t (List.map (fun a -> (a, FsTypApp)) args) r

  (* TODO : is this valid or should it use Construct ? *)
let mkTuple args r =
  let cons = C.mk_tuple_data_lid (List.length args) r in
  mkApp (mk_term (Name cons) r Expr) (List.map (fun x -> (x, Nothing)) args) r

let mkDTuple args r =
  let cons = C.mk_dtuple_data_lid (List.length args) r in
  mkApp (mk_term (Name cons) r Expr) (List.map (fun x -> (x, Nothing)) args) r

let mkRefinedBinder id t should_bind_var refopt m implicit =
  let b = mk_binder (Annotated(id, t)) m Type_level implicit in
  match refopt with
    | None -> b
    | Some phi ->
        if should_bind_var
        then mk_binder (Annotated(id, mk_term (Refine(b, phi)) m Type_level)) m Type_level implicit
        else
            let x = gen t.range in
            let b = mk_binder (Annotated (x, t)) m Type_level implicit in
            mk_binder (Annotated(id, mk_term (Refine(b, phi)) m Type_level)) m Type_level implicit

let mkRefinedPattern pat t should_bind_pat phi_opt t_range range =
    let t = match phi_opt with
        | None     -> t
        | Some phi ->
            if should_bind_pat
            then
                begin match pat.pat with
                | PatVar (x,_) ->
                    mk_term (Refine(mk_binder (Annotated(x, t)) t_range Type_level None, phi)) range Type_level
                | _ ->
                    let x = gen t_range in
                    let phi =
                        (* match x with | pat -> phi | _ -> False *)
                        let x_var = mk_term (Var (lid_of_ids [x])) phi.range Formula in
                        let pat_branch = (pat, None, phi)in
                        let otherwise_branch =
                            (mk_pattern (PatWild None) phi.range, None,
                             mk_term (Name (lid_of_path ["False"] phi.range)) phi.range Formula)
                        in
                        mk_term (Match (x_var, [pat_branch ; otherwise_branch])) phi.range Formula
                    in
                    mk_term (Refine(mk_binder (Annotated(x, t)) t_range Type_level None, phi)) range Type_level
                end
            else
                let x = gen t.range in
                mk_term (Refine(mk_binder (Annotated (x, t)) t_range Type_level None, phi)) range Type_level
     in
     mk_pattern (PatAscribed(pat, (t, None))) range

let rec extract_named_refinement t1  =
    match t1.tm with
        | NamedTyp(x, t) -> Some (x, t, None)
        | Refine({b=Annotated(x, t)}, t') ->  Some (x, t, Some t')
    | Paren t -> extract_named_refinement t
        | _ -> None

(* Some helpers that parse.mly and parse.fsy will want too *)

(* JP: what does this function do? A comment would be welcome, or at the very
   least a type annotation...
   JP: ok, here's my understanding.
   This function peeks at the first top-level declaration;
   - if this is NOT a TopLevelModule, then we're in interactive mode and return
     [Inr list-of-declarations]
   - if this IS a TopLevelModule, then we do a forward search and group
     declarations together with the preceding [TopLevelModule] and return a [Inl
     list-of-modules] where each "module" [Module (lid, list-of-declarations)], with the
     unspecified invariant that the first declaration is a [TopLevelModule]
   JP: TODO actually forbid multiple modules and remove all of this. *)

//NS: needed to hoist this to workaround a bootstrapping bug
//    leaving it within as_frag causes the type-checker to take a very long time, perhaps looping
let rec as_mlist (cur: (lid * decl) * list<decl>) (ds:list<decl>) : modul =
    let ((m_name, m_decl), cur) = cur in
    match ds with
    | [] -> Module(m_name, m_decl :: List.rev cur)
    | d :: ds ->
        begin match d.d with
        | TopLevelModule m' ->
            raise_error (Fatal_UnexpectedModuleDeclaration, "Unexpected module declaration") d.drange
        | _ ->
            as_mlist ((m_name, m_decl), d::cur) ds
        end

let as_frag is_light (light_range:Range.range) (ds:list<decl>) : inputFragment =
  let d, ds = match ds with
    | d :: ds -> d, ds
    | [] -> raise Empty_frag
  in
  match d.d with
  | TopLevelModule m ->
      let ds = if is_light then mk_decl (Pragma LightOff) light_range [] :: ds else ds in
      let m = as_mlist ((m,d), []) ds in
      Inl m
  | _ ->
      let ds = d::ds in
      List.iter (function
        | {d=TopLevelModule _; drange=r} -> raise_error (Fatal_UnexpectedModuleDeclaration, "Unexpected module declaration") r
        | _ -> ()
      ) ds;
      Inr ds

let compile_op arity s r =
    let name_of_char = function
      |'&' -> "Amp"
      |'@'  -> "At"
      |'+' -> "Plus"
      |'-' when (arity=1) -> "Minus"
      |'-' -> "Subtraction"
      |'~' -> "Tilde"
      |'/' -> "Slash"
      |'\\' -> "Backslash"
      |'<' -> "Less"
      |'=' -> "Equals"
      |'>' -> "Greater"
      |'_' -> "Underscore"
      |'|' -> "Bar"
      |'!' -> "Bang"
      |'^' -> "Hat"
      |'%' -> "Percent"
      |'*' -> "Star"
      |'?' -> "Question"
      |':' -> "Colon"
      |'$' -> "Dollar"
      |'.' -> "Dot"
      | c -> raise_error (Fatal_UnexpectedOperatorSymbol, "Unexpected operator symbol: '" ^ string_of_char c ^ "'") r
    in
    match s with
    | ".[]<-" -> "op_String_Assignment"
    | ".()<-" -> "op_Array_Assignment"
    | ".[||]<-" -> "op_Brack_Lens_Assignment"
    | ".(||)<-" -> "op_Lens_Assignment"
    | ".[]" -> "op_String_Access"
    | ".()" -> "op_Array_Access"
    | ".[||]" -> "op_Brack_Lens_Access"
    | ".(||)" -> "op_Lens_Access"
    | _ -> "op_"^ (String.concat "_" (List.map name_of_char (String.list_of_string s)))

let compile_op' s r =
  compile_op (-1) s r

//////////////////////////////////////////////////////////////////////////////////////////////
// Printing ASTs, mostly for debugging
//////////////////////////////////////////////////////////////////////////////////////////////

let string_of_fsdoc (comment,keywords) =
    comment ^ (String.concat "," (List.map (fun (k,v) -> k ^ "->" ^ v) keywords))

let string_of_let_qualifier = function
  | NoLetQualifier -> ""
  | Rec -> "rec"
let to_string_l sep f l =
  String.concat sep (List.map f l)
let imp_to_string = function
    | Hash -> "#"
    | _ -> ""
let rec term_to_string (x:term) = match x.tm with
  | Wild -> "_"
  | Requires (t, _) -> Util.format1 "(requires %s)" (term_to_string t)
  | Ensures (t, _) -> Util.format1 "(ensures %s)" (term_to_string t)
  | Labeled (t, l, _) -> Util.format2 "(labeled %s %s)" l (term_to_string t)
  | Const c -> C.const_to_string c
  | Op(s, xs) ->
      Util.format2 "%s(%s)" (string_of_id s) (String.concat ", " (List.map (fun x -> x|> term_to_string) xs))
  | Tvar id
  | Uvar id -> (string_of_id id)
  | Var l
  | Name l -> (string_of_lid l)

  | Projector (rec_lid, field_id) ->
    Util.format2 "%s?.%s" (string_of_lid rec_lid) ((string_of_id field_id))

  | Construct (l, args) ->
    Util.format2 "(%s %s)" (string_of_lid l) (to_string_l " " (fun (a,imp) -> Util.format2 "%s%s" (imp_to_string imp) (term_to_string a)) args)
  | Abs(pats, t) ->
    Util.format2 "(fun %s -> %s)" (to_string_l " " pat_to_string pats) (t|> term_to_string)
  | App(t1, t2, imp) -> Util.format3 "%s %s%s" (t1|> term_to_string) (imp_to_string imp) (t2|> term_to_string)
  | Let (Rec, (a,(p,b))::lbs, body) ->
    Util.format4 "%slet rec %s%s in %s"
        (attrs_opt_to_string a)
        (Util.format2 "%s=%s" (p|> pat_to_string) (b|> term_to_string))
        (to_string_l " "
            (fun (a,(p,b)) ->
                Util.format3 "%sand %s=%s"
                              (attrs_opt_to_string a)
                              (p|> pat_to_string)
                              (b|> term_to_string))
            lbs)
        (body|> term_to_string)
  | Let (q, [(attrs,(pat,tm))], body) ->
    Util.format5 "%slet %s %s = %s in %s"
        (attrs_opt_to_string attrs)
        (string_of_let_qualifier q)
        (pat|> pat_to_string)
        (tm|> term_to_string)
        (body|> term_to_string)
  | Let (_, _, _) ->
    raise_error (Fatal_EmptySurfaceLet, "Internal error: found an invalid surface Let") x.range

  | LetOpen (lid, t) ->
    Util.format2 "let open %s in %s" (string_of_lid lid) (term_to_string t)

  | Seq(t1, t2) ->
    Util.format2 "%s; %s" (t1|> term_to_string) (t2|> term_to_string)

  | Bind (id, t1, t2) ->
    Util.format3 "%s <- %s; %s" (string_of_id id) (term_to_string t1) (term_to_string t2)

  | If(t1, t2, t3) ->
    Util.format3 "if %s then %s else %s" (t1|> term_to_string) (t2|> term_to_string) (t3|> term_to_string)

  | Match(t, branches)
  | TryWith (t, branches) ->
    let s =
      match x.tm with
      | Match _ -> "match"
      | TryWith _ -> "try"
      | _ -> failwith "impossible"
    in
    Util.format3 "%s %s with %s"
      s
      (t|> term_to_string)
      (to_string_l " | " (fun (p,w,e) -> Util.format3 "%s %s -> %s"
        (p |> pat_to_string)
        (match w with | None -> "" | Some e -> Util.format1 "when %s" (term_to_string e))
        (e |> term_to_string)) branches)

  | Ascribed(t1, t2, None) ->
    Util.format2 "(%s : %s)" (t1|> term_to_string) (t2|> term_to_string)
  | Ascribed(t1, t2, Some tac) ->
    Util.format3 "(%s : %s by %s)" (t1|> term_to_string) (t2|> term_to_string) (tac |> term_to_string)
  | Record(Some e, fields) ->
    Util.format2 "{%s with %s}" (e|> term_to_string) (to_string_l " " (fun (l,e) -> Util.format2 "%s=%s" ((string_of_lid l)) (e|> term_to_string)) fields)
  | Record(None, fields) ->
    Util.format1 "{%s}" (to_string_l " " (fun (l,e) -> Util.format2 "%s=%s" ((string_of_lid l)) (e|> term_to_string)) fields)
  | Project(e,l) ->
    Util.format2 "%s.%s" (e|> term_to_string) ((string_of_lid l))
  | Product([], t) ->
    term_to_string t
  | Product(b::hd::tl, t) ->
    term_to_string (mk_term (Product([b], mk_term (Product(hd::tl, t)) x.range x.level)) x.range x.level)
  | Product([b], t) when (x.level = Type_level) ->
    Util.format2 "%s -> %s" (b|> binder_to_string) (t|> term_to_string)
  | Product([b], t) when (x.level = Kind) ->
    Util.format2 "%s => %s" (b|> binder_to_string) (t|> term_to_string)
  | Sum(binders, t) ->
    (binders@[Inr t]) |>
    List.map (function Inl b -> binder_to_string b
                     | Inr t -> term_to_string t) |>
    String.concat " & "
  | QForall(bs, (_, pats), t) ->
    Util.format3 "forall %s.{:pattern %s} %s"
      (to_string_l " " binder_to_string bs)
      (to_string_l " \/ " (to_string_l "; " term_to_string) pats)
      (t|> term_to_string)
  | QExists(bs, (_, pats), t) ->
    Util.format3 "exists %s.{:pattern %s} %s"
      (to_string_l " " binder_to_string bs)
      (to_string_l " \/ " (to_string_l "; " term_to_string) pats)
      (t|> term_to_string)
  | Refine(b, t) ->
    Util.format2 "%s:{%s}" (b|> binder_to_string) (t|> term_to_string)
  | NamedTyp(x, t) ->
    Util.format2 "%s:%s" (string_of_id x)  (t|> term_to_string)
  | Paren t -> Util.format1 "(%s)" (t|> term_to_string)
  | Product(bs, t) ->
        Util.format2 "Unidentified product: [%s] %s"
          (bs |> List.map binder_to_string |> String.concat ",") (t|> term_to_string)

  | Discrim lid ->
    Util.format1 "%s?" (string_of_lid lid)

  | Attributes ts ->
    Util.format1 "(attributes %s)" (String.concat " " <| List.map term_to_string ts)

  | Antiquote t ->
    Util.format1 "(`#%s)" (term_to_string t)

  | Quote (t, Static) ->
    Util.format1 "(`(%s))" (term_to_string t)

  | Quote (t, Dynamic) ->
    Util.format1 "quote (%s)" (term_to_string t)

  | VQuote t ->
    Util.format1 "`%%%s" (term_to_string t)

  | CalcProof (rel, init, steps) ->
    Util.format3 "calc (%s) { %s %s }" (term_to_string rel)
                                       (term_to_string init)
                                       (String.concat " " <| List.map calc_step_to_string steps)

and calc_step_to_string (CalcStep (rel, just, next)) =
    Util.format3 "%s{ %s } %s" (term_to_string rel) (term_to_string just) (term_to_string next)

and binder_to_string x =
  let s = match x.b with
  | Variable i -> (string_of_id i)
  | TVariable i -> Util.format1 "%s:_" ((string_of_id i))
  | TAnnotated(i,t)
  | Annotated(i,t) -> Util.format2 "%s:%s" ((string_of_id i)) (t |> term_to_string)
  | NoName t -> t |> term_to_string in
  Util.format2 "%s%s" (aqual_to_string x.aqual) s

and aqual_to_string = function
  | Some Equality -> "$"
  | Some Implicit -> "#"
  | _ -> ""

and pat_to_string x = match x.pat with
  | PatWild None -> "_"
  | PatWild _ -> "#_"
  | PatConst c -> C.const_to_string c
  | PatApp(p, ps) -> Util.format2 "(%s %s)" (p |> pat_to_string) (to_string_l " " pat_to_string ps)
  | PatTvar (i, aq)
  | PatVar (i,  aq) -> Util.format2 "%s%s" (aqual_to_string aq) (string_of_id i)
  | PatName l -> (string_of_lid l)
  | PatList l -> Util.format1 "[%s]" (to_string_l "; " pat_to_string l)
  | PatTuple (l, false) -> Util.format1 "(%s)" (to_string_l ", " pat_to_string l)
  | PatTuple (l, true) -> Util.format1 "(|%s|)" (to_string_l ", " pat_to_string l)
  | PatRecord l -> Util.format1 "{%s}" (to_string_l "; " (fun (f,e) -> Util.format2 "%s=%s" ((string_of_lid f)) (e |> pat_to_string)) l)
  | PatOr l ->  to_string_l "|\n " pat_to_string l
  | PatOp op ->  Util.format1 "(%s)" (Ident.string_of_id op)
  | PatAscribed(p,(t, None)) -> Util.format2 "(%s:%s)" (p |> pat_to_string) (t |> term_to_string)
  | PatAscribed(p,(t, Some tac)) -> Util.format3 "(%s:%s by %s)" (p |> pat_to_string) (t |> term_to_string) (tac |> term_to_string)

and attrs_opt_to_string = function
  | None -> ""
  | Some attrs -> Util.format1 "[@ %s]" (List.map term_to_string attrs |> String.concat "; ")

let rec head_id_of_pat p = match p.pat with
  | PatName l -> [l]
  | PatVar (i, _) -> [FStar.Ident.lid_of_ids [i]]
  | PatApp(p, _) -> head_id_of_pat p
  | PatAscribed(p, _) -> head_id_of_pat p
  | _ -> []

let lids_of_let defs =  defs |> List.collect (fun (p, _) -> head_id_of_pat p)

let id_of_tycon = function
  | TyconAbstract(i, _, _)
  | TyconAbbrev(i, _, _, _)
  | TyconRecord(i, _, _, _)
  | TyconVariant(i, _, _, _) -> (string_of_id i)

let decl_to_string (d:decl) = match d.d with
  | TopLevelModule l -> "module " ^ (string_of_lid l)
  | Open l -> "open " ^ (string_of_lid l)
  | Friend l -> "friend " ^ (string_of_lid l)
  | Include l -> "include " ^ (string_of_lid l)
  | ModuleAbbrev (i, l) -> Util.format2 "module %s = %s" (string_of_id i) (string_of_lid l)
  | TopLevelLet(_, pats) -> "let " ^ (lids_of_let pats |> List.map (fun l -> (string_of_lid l)) |> String.concat ", ")
  | Assume(i, _) -> "assume " ^ (string_of_id i)
  | Tycon(_, _, tys) -> "type " ^ (tys |> List.map id_of_tycon |> String.concat ", ")
  | Val(i, _) -> "val " ^ (string_of_id i)
  | Exception(i, _) -> "exception " ^ (string_of_id i)
  | NewEffect(DefineEffect(i, _, _, _))
  | NewEffect(RedefineEffect(i, _, _)) -> "new_effect " ^ (string_of_id i)
  | LayeredEffect(DefineEffect(i, _, _, _))
  | LayeredEffect(RedefineEffect(i, _, _)) -> "layered_effect " ^ (string_of_id i)
  | Polymonadic_bind (l1, l2, l3, _) ->
      Util.format3 "polymonadic_bind (%s, %s) |> %s"
                    (string_of_lid l1) (string_of_lid l2) (string_of_lid l3)
<<<<<<< HEAD
  | Polymonadic_subcomp (l1, l2, _) ->
      Util.format2 "polymonadic_subcomp %s <: %s"
                    (string_of_lid l1) (string_of_lid l2)
  | Splice (ids, t) -> "splice[" ^ (String.concat ";" <| List.map (fun i -> (text_of_id i)) ids) ^ "] (" ^ term_to_string t ^ ")"
=======
  | Splice (ids, t) -> "splice[" ^ (String.concat ";" <| List.map (fun i -> (string_of_id i)) ids) ^ "] (" ^ term_to_string t ^ ")"
>>>>>>> 56fe24cd
  | SubEffect _ -> "sub_effect"
  | Pragma _ -> "pragma"

let modul_to_string (m:modul) = match m with
    | Module (_, decls)
    | Interface (_, decls, _) ->
      decls |> List.map decl_to_string |> String.concat "\n"

let decl_is_val id decl =
    match decl.d with
    | Val (id', _) ->
      Ident.ident_equals id id'
    | _ -> false

let thunk (ens : term) : term =
    let wildpat = mk_pattern (PatWild None) ens.range in
    mk_term (Abs ([wildpat], ens)) ens.range Expr

let idents_of_binders bs r =
    bs |> List.map
      (fun b ->
        match b.b with
        | Variable i
        | TVariable i
        | Annotated (i, _)
        | TAnnotated (i, _) ->
          i
        | NoName _ ->
          raise_error (Fatal_MissingQuantifierBinder,
                      "Wildcard binders in quantifiers are not allowed")
                      r)<|MERGE_RESOLUTION|>--- conflicted
+++ resolved
@@ -727,14 +727,10 @@
   | Polymonadic_bind (l1, l2, l3, _) ->
       Util.format3 "polymonadic_bind (%s, %s) |> %s"
                     (string_of_lid l1) (string_of_lid l2) (string_of_lid l3)
-<<<<<<< HEAD
   | Polymonadic_subcomp (l1, l2, _) ->
       Util.format2 "polymonadic_subcomp %s <: %s"
                     (string_of_lid l1) (string_of_lid l2)
-  | Splice (ids, t) -> "splice[" ^ (String.concat ";" <| List.map (fun i -> (text_of_id i)) ids) ^ "] (" ^ term_to_string t ^ ")"
-=======
   | Splice (ids, t) -> "splice[" ^ (String.concat ";" <| List.map (fun i -> (string_of_id i)) ids) ^ "] (" ^ term_to_string t ^ ")"
->>>>>>> 56fe24cd
   | SubEffect _ -> "sub_effect"
   | Pragma _ -> "pragma"
 
