(*
   Copyright 2008-2014 Nikhil Swamy and Microsoft Research

   Licensed under the Apache License, Version 2.0 (the "License");
   you may not use this file except in compliance with the License.
   You may obtain a copy of the License at

       http://www.apache.org/licenses/LICENSE-2.0

   Unless required by applicable law or agreed to in writing, software
   distributed under the License is distributed on an "AS IS" BASIS,
   WITHOUT WARRANTIES OR CONDITIONS OF ANY KIND, either express or implied.

   See the License for the specific language governing permissions and
   limitations under the License.
*)
#light "off"

(** This module provides an ocamldep-like tool for F*, invoked with [fstar --dep].
    Unlike ocamldep, it outputs the transitive closure of the dependency graph
    of a given file. The dependencies that are output are *compilation units*
    (not module names).
*)
module FStar.Parser.Dep
open FStar.ST
open FStar.Exn
open FStar.All

open FStar
open FStar.Parser
open FStar.Parser.AST
open FStar.Parser.Parse
open FStar.Util
open FStar.Const
open FStar.String
open FStar.Ident
open FStar.Errors

module Const = FStar.Parser.Const
module BU = FStar.Util

(* In case the user passed [--verify_all], we record every single module name we
 * found in the list of modules to be verified.
 * In the [VerifyUserList] case, for every [--verify_module X], we check we
 * indeed find a module [X].
 * In the [VerifyFigureItOut] case, for every file that was on the command-line,
 * we record its module name as one module to be verified.
 *)
type verify_mode =
  | VerifyAll
  | VerifyUserList
  | VerifyFigureItOut

type files_for_module_name = smap<(option<string> * option<string>)>

type color = | White | Gray | Black

type open_kind = | Open_module | Open_namespace


let check_and_strip_suffix (f: string): option<string> =
  let suffixes = [ ".fsti"; ".fst"; ".fsi"; ".fs" ] in
  let matches = List.map (fun ext ->
    let lext = String.length ext in
    let l = String.length f in
    if l > lext && String.substring f (l - lext) lext = ext then
      Some (String.substring f 0 (l - lext))
    else
      None
  ) suffixes in
  match List.filter is_some matches with
  | Some m :: _ ->
      Some m
  | _ ->
      None


let is_interface (f: string): bool =
  String.get f (String.length f - 1) = 'i'

let is_implementation f =
  not (is_interface f)


let list_of_option = function Some x -> [x] | None -> []

let list_of_pair (intf, impl) =
  list_of_option intf @ list_of_option impl

let module_name_of_file f =
    match check_and_strip_suffix (basename f) with
    | Some longname ->
      longname
    | None ->
      raise_err (Errors.Fatal_NotValidFStarFile, (Util.format1 "not a valid FStar file: %s" f))

let lowercase_module_name f = String.lowercase (module_name_of_file f)

let namespace_of_module f =
    let lid = FStar.Ident.lid_of_path (FStar.Ident.path_of_text f) Range.dummyRange in
    match lid.ns with
    | [] -> None
    | _ -> Some (FStar.Ident.lid_of_ids lid.ns)

type file_name = string
type module_name = string
type dependence =
    | UseInterface of module_name
    | PreferInterface of module_name
    | UseImplementation of module_name
    | FriendImplementation of module_name
let dep_to_string = function
    | UseInterface f -> "UseInterface " ^ f
    | PreferInterface f -> "PreferInterface " ^ f
    | UseImplementation f -> "UseImplementation " ^ f
    | FriendImplementation f -> "UseImplementation " ^ f
type dependences = list<dependence>
let empty_dependences = []
type dependence_graph = //maps file names to the modules it depends on
     | Deps of smap<(dependences * color)>
type deps = {
    dep_graph:dependence_graph;              //dependences of the entire project, not just those reachable from the command line
    file_system_map:files_for_module_name;   //an abstraction of the file system
    cmd_line_files:list<file_name>;          //all command-line files
    all_files:list<file_name>;               //all files
    interfaces_with_inlining:list<file_name> //interfaces that use `inline_for_extraction` require inlining
}
let deps_try_find (Deps m) k = BU.smap_try_find m k
let deps_add_dep (Deps m) k v = BU.smap_add m k v
let deps_keys (Deps m) = BU.smap_keys m
let deps_empty () = Deps (BU.smap_create 41)
let mk_deps dg fs c a i = {
    dep_graph=dg;
    file_system_map=fs;
    cmd_line_files=c;
    all_files=a;
    interfaces_with_inlining=i
}
let empty_deps = mk_deps (deps_empty ()) (BU.smap_create 0) [] [] []
let module_name_of_dep = function
    | UseInterface m
    | PreferInterface m
    | UseImplementation m
    | FriendImplementation m -> m

let resolve_module_name (file_system_map:files_for_module_name) (key:module_name)
    : option<module_name>
    = match BU.smap_try_find file_system_map key with
      | Some (Some fn, _)
      | Some (_, Some fn) -> Some (lowercase_module_name fn)
      | _ -> None

let interface_of (file_system_map:files_for_module_name) (key:module_name)
    : option<file_name> =
    match BU.smap_try_find file_system_map key with
    | Some (Some iface, _) -> Some iface
    | _ -> None

let implementation_of (file_system_map:files_for_module_name) (key:module_name)
    : option<file_name> =
    match BU.smap_try_find file_system_map key with
    | Some (_, Some impl) -> Some impl
    | _ -> None

let has_interface (file_system_map:files_for_module_name) (key:module_name)
    : bool =
    Option.isSome (interface_of file_system_map key)

let has_implementation (file_system_map:files_for_module_name) (key:module_name)
    : bool =
    Option.isSome (implementation_of file_system_map key)

let cache_file_name fn =
  FStar.Options.prepend_cache_dir
    (if Options.lax()
     then fn ^ ".checked.lax"
     else fn ^ ".checked")

let file_of_dep_aux
                (use_checked_file:bool)
                (file_system_map:files_for_module_name)
                (all_cmd_line_files:list<file_name>)
                (d:dependence)
    : file_name =
    let cmd_line_has_impl key =
        all_cmd_line_files
        |> BU.for_some (fun fn ->
           is_implementation fn &&
           key = lowercase_module_name fn)
    in
    let maybe_add_suffix f = if use_checked_file then cache_file_name f else f in
    match d with
    | UseInterface key ->
      //This key always resolves to an interface source file
      (match interface_of file_system_map key with
       | None ->
         assert false; //should be unreachable; see the only use of UseInterface in discover_one
         raise_err (Errors.Fatal_MissingInterface, BU.format1 "Expected an interface for module %s, but couldn't find one" key)
       | Some f ->
         f)

    | PreferInterface key //key for module 'a'
        when has_interface file_system_map key ->  //so long as 'a.fsti' exists
      if cmd_line_has_impl key //unless the cmd line contains 'a.fst'
      && Option.isNone (Options.dep()) //and we're not just doing a dependency scan using `--dep _`
      then if Options.expose_interfaces()
           then maybe_add_suffix (Option.get (implementation_of file_system_map key))
           else raise_err (Errors.Fatal_MissingExposeInterfacesOption,
                           BU.format3 "You may have a cyclic dependence on module %s: use --dep full to confirm. \
                                       Alternatively, invoking fstar with %s on the command line breaks \
                                       the abstraction imposed by its interface %s; \
                                       if you really want this behavior add the option '--expose_interfaces'"
                                       key
                                       (Option.get (implementation_of file_system_map key))
                                       (Option.get (interface_of file_system_map key)))
      else maybe_add_suffix (Option.get (interface_of file_system_map key))   //we prefer to use 'a.fsti'

    | PreferInterface key
    | UseImplementation key
    | FriendImplementation key ->
        match implementation_of file_system_map key with
        | None ->
          //if d is actually an edge in the dep_graph computed by discover
          //then d is only present if either an interface or an implementation exist
          //the previous case already established that the interface doesn't exist
          //     since if the implementation was on the command line, it must exist because of option validation
          assert false; //unreachable
          raise_err (Errors.Fatal_MissingImplementation, BU.format1 "Expected an implementation of module %s, but couldn't find one" key)
        | Some f -> maybe_add_suffix f

let file_of_dep = file_of_dep_aux false

let dependences_of (file_system_map:files_for_module_name)
                   (deps:dependence_graph)
                   (all_cmd_line_files:list<file_name>)
                   (fn:file_name)
    : list<file_name> =
    match deps_try_find deps fn with
    | None -> empty_dependences
    | Some (deps, _) ->
      List.map (file_of_dep file_system_map all_cmd_line_files) deps

let print_graph (graph:dependence_graph) =
  Util.print_endline "A DOT-format graph has been dumped in the current directory as dep.graph";
  Util.print_endline "With GraphViz installed, try: fdp -Tpng -odep.png dep.graph";
  Util.print_endline "Hint: cat dep.graph | grep -v _ | grep -v prims";
  Util.write_file "dep.graph" (
    "digraph {\n" ^
    String.concat "\n" (List.collect
      (fun k ->
          let deps = fst (must (deps_try_find graph k)) in
          let r s = replace_char s '.' '_' in
          let print dep =
            Util.format2 "  \"%s\" -> \"%s\""
                (r (lowercase_module_name k))
                (r (module_name_of_dep dep))
          in
          List.map print deps)
     (List.unique (deps_keys graph))) ^
    "\n}\n"
  )

(** Enumerate all F* files in include directories.
    Return a list of pairs of long names and full paths. *)
let build_inclusion_candidates_list (): list<(string * string)> =
  let include_directories = Options.include_path () in
  let include_directories = List.map normalize_file_path include_directories in
  (* Note that [BatList.unique] keeps the last occurrence, that way one can
   * always override the precedence order. *)
  let include_directories = List.unique include_directories in
  let cwd = normalize_file_path (getcwd ()) in
  List.concatMap (fun d ->
    if is_directory d then
      let files = readdir d in
      List.filter_map (fun f ->
        let f = basename f in
        check_and_strip_suffix f
        |> Util.map_option (fun longname ->
              let full_path = if d = cwd then f else join_paths d f in
              (longname, full_path))
      ) files
    else
      raise_err (Errors.Fatal_NotValidIncludeDirectory, (Util.format1 "not a valid include directory: %s\n" d))
  ) include_directories

(** List the contents of all include directories, then build a map from long
    names (e.g. a.b) to pairs of filenames (/path/to/A.B.fst). Long names are
    all normalized to lowercase. The first component of the pair is the
    interface (if any). The second component of the pair is the implementation
    (if any). *)
let build_map (filenames: list<string>): files_for_module_name =
  let map = smap_create 41 in
  let add_entry key full_path =
    match smap_try_find map key with
    | Some (intf, impl) ->
        if is_interface full_path then
          smap_add map key (Some full_path, impl)
        else
          smap_add map key (intf, Some full_path)
    | None ->
        if is_interface full_path then
          smap_add map key (Some full_path, None)
        else
          smap_add map key (None, Some full_path)
  in

  (* Add files from all include directories *)
  List.iter (fun (longname, full_path) ->
    add_entry (String.lowercase longname) full_path
  ) (build_inclusion_candidates_list ());
  (* All the files we've been given on the command-line must be valid FStar files. *)
  List.iter (fun f ->
    add_entry (lowercase_module_name f) f
  ) filenames;
  map

(** For all items [i] in the map that start with [prefix], add an additional
    entry where [i] stripped from [prefix] points to the same value. Returns a
    boolean telling whether the map was modified. *)
let enter_namespace (original_map: files_for_module_name) (working_map: files_for_module_name) (prefix: string): bool =
  let found = BU.mk_ref false in
  let prefix = prefix ^ "." in
  List.iter (fun k ->
    if Util.starts_with k prefix then
      let suffix =
        String.substring k (String.length prefix) (String.length k - String.length prefix)
      in
      let filename = must (smap_try_find original_map k) in
      smap_add working_map suffix filename;
      found := true
  ) (List.unique (smap_keys original_map));
  !found


let string_of_lid (l: lident) (last: bool) =
  let suffix = if last then [ l.ident.idText ] else [ ] in
  let names = List.map (fun x -> x.idText) l.ns @ suffix in
  String.concat "." names

(** All the components of a [lident] joined by "." (the last component of the
 * lident is included iff [last = true]).  *)
let lowercase_join_longident (l: lident) (last: bool) =
  String.lowercase (string_of_lid l last)

let namespace_of_lid l =
  String.concat "_" (List.map text_of_id l.ns)

let check_module_declaration_against_filename (lid: lident) (filename: string): unit =
  let k' = lowercase_join_longident lid true in
  if String.lowercase (must (check_and_strip_suffix (basename filename))) <> k' then
    FStar.Errors.log_issue (range_of_lid lid)
      (Errors.Error_ModuleFileNameMismatch, (Util.format2 "The module declaration \"module %s\" \
         found in file %s does not match its filename. Dependencies will be \
         incorrect and the module will not be verified.\n" (string_of_lid lid true) filename))

exception Exit

let hard_coded_dependencies full_filename =
  let filename : string = basename full_filename in
  let corelibs =
    [Options.prims_basename () ; Options.pervasives_basename () ; Options.pervasives_native_basename ()]
  in
  (* The core libraries do not have any implicit dependencies *)
  if List.mem filename corelibs then []
  else let implicit_deps =
           [ (Const.fstar_ns_lid, Open_namespace);
             (Const.prims_lid, Open_module);
             (Const.pervasives_lid, Open_module) ] in
       match (namespace_of_module (lowercase_module_name full_filename)) with
       | None -> implicit_deps
       | Some ns -> implicit_deps @ [(ns, Open_namespace)]

let dep_subsumed_by d d' =
      match d, d' with
      | PreferInterface l', FriendImplementation l -> l=l'
      | _ -> d = d'

(** Parse a file, walk its AST, return a list of FStar lowercased module names
    it depends on. *)
let collect_one
  (original_map: files_for_module_name)
  (filename: string):
   list<dependence> //direct dependences of filename
 * list<dependence> //additional "roots" that should be scanned
                    //i.e. implementations of interfaces in the first list
 * bool             //interface that contains an `inline_for_extraction`
=
  let deps     : ref<(list<dependence>)> = BU.mk_ref [] in
  let mo_roots : ref<(list<dependence>)> = BU.mk_ref [] in
  let has_inline_for_extraction = BU.mk_ref false in
  let set_interface_inlining () =
      if is_interface filename
      then has_inline_for_extraction := true
  in
  let add_dep deps d =
    if not (List.existsML (dep_subsumed_by d) !deps) then
      deps := d :: !deps
  in
  let working_map = smap_copy original_map in

  let dep_edge module_name =
      PreferInterface module_name
  in

  let add_dependence_edge original_or_working_map lid =
    let key = lowercase_join_longident lid true in
    match resolve_module_name original_or_working_map key with
    | Some module_name ->
      add_dep deps (dep_edge module_name);
      if has_interface original_or_working_map module_name
      && has_implementation original_or_working_map module_name
      then add_dep mo_roots (UseImplementation module_name);
      true
    | _ ->
      false
  in

  let record_open_module let_open lid =
      //use the original_map here
      //since the working_map will resolve lid while accounting
      //for already opened namespaces
      //if let_open, then this is the form `UInt64.( ... )`
      //             where UInt64 can resolve to FStar.UInt64
      //           So, use the working map, accounting for opened namespaces
      //Otherwise, this is the form `open UInt64`,
      //           where UInt64 must resolve to either
      //           a module or a namespace for F# compatibility
      //           So, use the original map, disregarding opened namespaces
      if (let_open     && add_dependence_edge working_map lid)
      ||  (not let_open && add_dependence_edge original_map lid)
      then true
      else begin
        if let_open then
           FStar.Errors.log_issue (range_of_lid lid)
            (Errors.Warning_ModuleOrFileNotFoundWarning, (Util.format1 "Module not found: %s" (string_of_lid lid true)));
        false
      end
  in

  let record_open_namespace lid =
    let key = lowercase_join_longident lid true in
    let r = enter_namespace original_map working_map key in
    if not r then
        FStar.Errors.log_issue (range_of_lid lid)
          (Errors.Warning_ModuleOrFileNotFoundWarning, (Util.format1 "No modules in namespace %s and no file with \
            that name either" (string_of_lid lid true)))
  in

  let record_open let_open lid =
    if record_open_module let_open lid
    then ()
    else if not let_open //syntactically, this cannot be a namespace if let_open is true; so don't retry
    then record_open_namespace lid
  in

  let record_open_module_or_namespace (lid, kind) =
    match kind with
    | Open_namespace -> record_open_namespace lid
    | Open_module -> let _ = record_open_module false lid in ()
  in

  let record_module_alias ident lid =
    let key = String.lowercase (text_of_id ident) in
    let alias = lowercase_join_longident lid true in
    // Only fully qualified module aliases are allowed.
    match smap_try_find original_map alias with
    | Some deps_of_aliased_module ->
        smap_add working_map key deps_of_aliased_module;
        true
    | None ->
        FStar.Errors.log_issue (range_of_lid lid)
          (Errors.Warning_ModuleOrFileNotFoundWarning,  (Util.format1 "module not found in search path: %s\n" alias));
        false
  in

  let record_lid lid =
    (* Thanks to the new `?.` and `.(` syntaxes, `lid` is no longer a
       module name itself, so only its namespace part is to be
       recorded as a module dependency.  *)
    match lid.ns with
    | [] -> ()
    | _ ->
      let module_name = Ident.lid_of_ids lid.ns in
      if add_dependence_edge working_map module_name
      then ()
      else if Options.debug_any () then
            FStar.Errors.log_issue (range_of_lid lid)
                (Errors.Warning_UnboundModuleReference, (BU.format1 "Unbound module reference %s"
                                (Ident.string_of_lid module_name)))
  in

  let auto_open = hard_coded_dependencies filename in
  List.iter record_open_module_or_namespace auto_open;

  let num_of_toplevelmods = BU.mk_ref 0 in

  let rec collect_module = function
    | Module (lid, decls)
    | Interface (lid, decls, _) ->
        check_module_declaration_against_filename lid filename;
        if List.length lid.ns > 0 then
          ignore (enter_namespace original_map working_map (namespace_of_lid lid));
        collect_decls decls

  and collect_decls decls =
    List.iter (fun x -> collect_decl x.d;
                        List.iter collect_term x.attrs;
                        if List.contains Inline_for_extraction x.quals
                        then set_interface_inlining()
                        ) decls

  and collect_decl d =
    match d with
    | Include lid
    | Open lid ->
        record_open false lid
    | Friend lid ->
        add_dep deps (FriendImplementation (lowercase_join_longident lid true))
    | ModuleAbbrev (ident, lid) ->
        if record_module_alias ident lid
        then add_dep deps (dep_edge (lowercase_join_longident lid true))
    | TopLevelLet (_, patterms) ->
        List.iter (fun (pat, t) -> collect_pattern pat; collect_term t) patterms
    | Main t
    | Splice (_, t)
    | Assume (_, t)
    | SubEffect { lift_op = NonReifiableLift t }
    | SubEffect { lift_op = LiftForFree t }
    | Val (_, t) ->
        collect_term t
    | SubEffect { lift_op = ReifiableLift (t0, t1) } ->
        collect_term t0;
        collect_term t1
    | Tycon (_, tc, ts) ->
        begin
        if tc then
            record_lid Const.mk_class_lid;
        let ts = List.map (fun (x,docnik) -> x) ts in
        List.iter collect_tycon ts
        end
    | Exception (_, t) ->
        iter_opt t collect_term
    | NewEffect ed ->
        collect_effect_decl ed
    | Fsdoc _
    | Pragma _ ->
        ()
    | TopLevelModule lid ->
        incr num_of_toplevelmods;
        if (!num_of_toplevelmods > 1) then
            raise_error (Errors.Fatal_OneModulePerFile, Util.format1 "Automatic dependency analysis demands one \
              module per file (module %s not supported)" (string_of_lid lid true)) (range_of_lid lid)
  and collect_tycon = function
    | TyconAbstract (_, binders, k) ->
        collect_binders binders;
        iter_opt k collect_term
    | TyconAbbrev (_, binders, k, t) ->
        collect_binders binders;
        iter_opt k collect_term;
        collect_term t
    | TyconRecord (_, binders, k, identterms) ->
        collect_binders binders;
        iter_opt k collect_term;
        List.iter (fun (_, t, _) -> collect_term t) identterms
    | TyconVariant (_, binders, k, identterms) ->
        collect_binders binders;
        iter_opt k collect_term;
        List.iter (fun (_, t, _, _) -> iter_opt t collect_term) identterms

  and collect_effect_decl = function
    | DefineEffect (_, binders, t, decls) ->
        collect_binders binders;
        collect_term t;
        collect_decls decls
    | RedefineEffect (_, binders, t) ->
        collect_binders binders;
        collect_term t

  and collect_binders binders =
    List.iter collect_binder binders

  and collect_binder b =
    collect_aqual b.aqual;
    match b with
    | { b = Annotated (_, t) }
    | { b = TAnnotated (_, t) }
    | { b = NoName t } -> collect_term t
    | _ -> ()

  and collect_aqual = function
    | Some (Meta t) -> collect_term t
    | _ -> ()

  and collect_term t =
    collect_term' t.tm

  and collect_constant = function
    | Const_int (_, Some (signedness, width)) ->
        let u = match signedness with | Unsigned -> "u" | Signed -> "" in
        let w = match width with | Int8 -> "8" | Int16 -> "16" | Int32 -> "32" | Int64 -> "64" in
        add_dep deps (dep_edge (Util.format2 "fstar.%sint%s" u w))
    | Const_char _ ->
        add_dep deps (dep_edge "fstar.char")
    | Const_float _ ->
        add_dep deps (dep_edge "fstar.float")
    | _ ->
        ()

  and collect_term' = function
    | Wild ->
        ()
    | Const c ->
        collect_constant c
    | Op (s, ts) ->
        if Ident.text_of_id s = "@" then
          (* We use FStar.List.Tot.Base instead of FStar.List.Tot to prevent FStar.List.Tot.Properties from depending on FStar.List.Tot *)
          collect_term' (Name (lid_of_path (path_of_text "FStar.List.Tot.Base.append") Range.dummyRange));
        List.iter collect_term ts
    | Tvar _
    | AST.Uvar _ ->
        ()
    | Var lid
    | AST.Projector (lid, _)
    | AST.Discrim lid
    | Name lid ->
        record_lid lid
    | Construct (lid, termimps) ->
        if List.length termimps = 1 then
          record_lid lid;
        List.iter (fun (t, _) -> collect_term t) termimps
    | Abs (pats, t) ->
        collect_patterns pats;
        collect_term t
    | App (t1, t2, _) ->
        collect_term t1;
        collect_term t2
    | Let (_, patterms, t) ->
        List.iter (fun (attrs_opt, (pat, t)) ->
            ignore (BU.map_opt attrs_opt (List.iter collect_term));
            collect_pattern pat;
            collect_term t)
            patterms;
        collect_term t
    | LetOpen (lid, t) ->
        record_open true lid;
        collect_term t
    | Bind(_, t1, t2)
    | Seq (t1, t2) ->
        collect_term t1;
        collect_term t2
    | If (t1, t2, t3) ->
        collect_term t1;
        collect_term t2;
        collect_term t3
    | Match (t, bs)
    | TryWith (t, bs) ->
        collect_term t;
        collect_branches bs
    | Ascribed (t1, t2, None) ->
        collect_term t1;
        collect_term t2
    | Ascribed (t1, t2, Some tac) ->
        collect_term t1;
        collect_term t2;
        collect_term tac
    | Record (t, idterms) ->
        iter_opt t collect_term;
        List.iter (fun (_, t) -> collect_term t) idterms
    | Project (t, _) ->
        collect_term t
    | Product (binders, t) ->
      collect_binders binders;
      collect_term t
    | Sum (binders, t) ->
        List.iter (function
          | Inl b -> collect_binder b
          | Inr t -> collect_term t)
          binders;
        collect_term t
    | QForall (binders, ts, t)
    | QExists (binders, ts, t) ->
        collect_binders binders;
        List.iter (List.iter collect_term) ts;
        collect_term t
    | Refine (binder, t) ->
        collect_binder binder;
        collect_term t
    | NamedTyp (_, t) ->
        collect_term t
    | Paren t ->
        collect_term t
    | Requires (t, _)
    | Ensures (t, _)
    | Labeled (t, _, _) ->
        collect_term t
    | Quote (t, _)
    | Antiquote t
    | VQuote t ->
        collect_term t
    | Attributes cattributes  ->
        List.iter collect_term cattributes

  and collect_patterns ps =
    List.iter collect_pattern ps

  and collect_pattern p =
    collect_pattern' p.pat

  and collect_pattern' = function
    | PatVar (_, aqual)
    | PatTvar (_, aqual)
    | PatWild aqual ->
        collect_aqual aqual

    | PatOp _
    | PatConst _ ->
        ()
    | PatApp (p, ps) ->
        collect_pattern p;
        collect_patterns ps
    | PatName _ ->
        ()
    | PatList ps
    | PatOr ps
    | PatTuple (ps, _) ->
        collect_patterns ps
    | PatRecord lidpats ->
        List.iter (fun (_, p) -> collect_pattern p) lidpats
    | PatAscribed (p, (t, None)) ->
        collect_pattern p;
        collect_term t
    | PatAscribed (p, (t, Some tac)) ->
        collect_pattern p;
        collect_term t;
        collect_term tac


  and collect_branches bs =
    List.iter collect_branch bs

  and collect_branch (pat, t1, t2) =
    collect_pattern pat;
    iter_opt t1 collect_term;
    collect_term t2

  in
  let ast, _ = Driver.parse_file filename in
  let mname = lowercase_module_name filename in
  if is_interface filename
  && has_implementation original_map mname
  then add_dep mo_roots (UseImplementation mname);
  collect_module ast;
  (* Util.print2 "Deps for %s: %s\n" filename (String.concat " " (!deps)); *)
  !deps, !mo_roots, !has_inline_for_extraction


(* JP: it looks like the code was changed but the comments were never updated.
 * In particular, we no longer compute transitive dependencies, and we no longer
 * map lowercase module names to filenames. *)

// Used by F*.js
let collect_one_cache : ref<(smap<(list<dependence> * list<dependence> * bool)>)> =
  BU.mk_ref (BU.smap_create 0)

let set_collect_one_cache (cache: smap<(list<dependence> * list<dependence> * bool)>) : unit =
  collect_one_cache := cache

let dep_graph_copy dep_graph =
    let (Deps g) = dep_graph in
    Deps (BU.smap_copy g)

let topological_dependences_of
        file_system_map
        dep_graph
        interfaces_needing_inlining
        root_files
        for_extraction
    : list<file_name>
    * bool =
    let rec all_friend_deps_1
            dep_graph
            (cycle:list<file_name>)
            (all_friends, all_files)
            filename =
    let direct_deps, color = must (deps_try_find dep_graph filename) in
    match color with
    | Gray ->
        failwith "Impossible: cycle detected after cycle detection has passed"
    | Black ->
        (* If the element has been visited already, then the map contains all its
            * dependencies. Otherwise, the map only contains its direct dependencies. *)
        all_friends, all_files
    | White ->
        (* Unvisited. Compute. *)
        deps_add_dep dep_graph filename (direct_deps, Gray);
        let all_friends, all_files =
            all_friend_deps
                dep_graph cycle (all_friends, all_files)
                (dependences_of file_system_map
                                dep_graph
                                root_files
                                filename)
        in
        (* Mutate the graph to mark the node as visited *)
        deps_add_dep dep_graph filename (direct_deps, Black);
        (* Also build the topological sort (Tarjan's algorithm). *)
        List.filter (function FriendImplementation _ -> true | _ -> false) direct_deps
        @all_friends,
        filename :: all_files
    and all_friend_deps dep_graph cycle all_friends filenames =
        List.fold_left
                (fun all_friends k ->
                        all_friend_deps_1 dep_graph (k :: cycle) all_friends k)
                all_friends
                filenames
    in
    let friends, _ =
        all_friend_deps (dep_graph_copy dep_graph) [] ([], []) root_files
    in
    let widened = BU.mk_ref false in
    let widen_deps friends deps =
        deps |> List.map (fun d ->
        match d with
        | PreferInterface f
            when Options.cmi() && for_extraction ->
            if has_implementation file_system_map f
            && List.contains f interfaces_needing_inlining
            then (widened := true; UseImplementation f)
            else PreferInterface f
        | PreferInterface f
            when List.contains (FriendImplementation f) friends ->
            FriendImplementation f
        | _ -> d)
    in
    let _, all_files =
        let (Deps dg) = dep_graph in
        let (Deps dg') = deps_empty() in
        BU.smap_fold dg (fun filename (dependences, color) () ->
            BU.smap_add dg' filename (widen_deps friends dependences, color)) ();
        all_friend_deps (Deps dg') [] ([], []) root_files
    in
    all_files,
    !widened

(** Collect the dependencies for a list of given files.
    And record the entire dependence graph in the memoized state above **)
let collect (all_cmd_line_files: list<file_name>)
    : list<file_name>
    * deps //topologically sorted transitive dependences of all_cmd_line_files
    =

  let all_cmd_line_files =
      all_cmd_line_files |> List.map (fun fn ->
        match FStar.Options.find_file fn with
        | None ->
          Errors.raise_err (Errors.Fatal_ModuleOrFileNotFound,
                            Util.format1 "File %s could not be found\n" fn)
        | Some fn -> fn) in
  (* The dependency graph; keys are lowercased module names, values = list of
   * lowercased module names this file depends on. *)
  let dep_graph : dependence_graph = deps_empty () in

  (* A map from lowercase module names (e.g. [a.b.c]) to the corresponding
   * filenames (e.g. [/where/to/find/A.B.C.fst]). Consider this map
   * immutable from there on. *)
  let file_system_map = build_map all_cmd_line_files in

  let interfaces_needing_inlining = BU.mk_ref [] in
  let add_interface_for_inlining l =
    let l = lowercase_module_name l in
    interfaces_needing_inlining := l :: !interfaces_needing_inlining
  in

  (* discover: Do a graph traversal starting from file_name
   *           filling in dep_graph with the dependences *)
  let rec discover_one (file_name:file_name) =
    if deps_try_find dep_graph file_name = None then
    begin
      let deps, mo_roots, needs_interface_inlining =
        match BU.smap_try_find !collect_one_cache file_name with
        | Some cached -> cached
        | None -> collect_one file_system_map file_name in
      if needs_interface_inlining
      then add_interface_for_inlining file_name;
      let deps =
          let module_name = lowercase_module_name file_name in
          if is_implementation file_name
          && has_interface file_system_map module_name
          then deps @ [UseInterface module_name]
          else deps
      in
      deps_add_dep dep_graph file_name (List.unique deps, White);
      List.iter
            discover_one
            (List.map (file_of_dep file_system_map all_cmd_line_files)
                      (deps @ mo_roots))
    end
  in
  List.iter discover_one all_cmd_line_files;

  (* At this point, dep_graph has all the (immediate) dependency graph of all the files. *)
  let cycle_detected dep_graph cycle filename =
      Util.print1 "The cycle contains a subset of the modules in:\n%s \n" (String.concat "\n`used by` " cycle);
      print_graph dep_graph;
      print_string "\n";
      Errors.raise_err (Errors.Fatal_CyclicDependence,
                        BU.format1 "Recursive dependency on module %s\n" filename)
  in
  (* full_cycle_detection finds cycles across interface
     boundaries that can otherwise be exploited to
     build cross-module recursive loops, as in issue #1391
  *)
  let full_cycle_detection all_command_line_files =
    let dep_graph = dep_graph_copy dep_graph in
    let rec aux (cycle:list<file_name>) filename =
        let direct_deps, color =
            match deps_try_find dep_graph filename with
            | Some (d, c) -> d, c
            | None ->
              failwith (BU.format1 "Failed to find dependences of %s" filename)
        in
        let direct_deps = direct_deps |> List.collect (fun x ->
            match x with
            | UseInterface f
            | PreferInterface f ->
              begin
              match implementation_of file_system_map f with
              | None -> [x]
              | Some fn when fn=filename ->
                //don't add trivial self-loops
                [x]
              | _ ->
                //if a module A uses B
                //then detect cycles through both B.fsti
                //and B.fst
               [x; UseImplementation f]
              end
            | _ -> [x]) in
        match color with
        | Gray ->
           cycle_detected dep_graph cycle filename
        | Black ->
            (* If the element has been visited already, then the map contains all its
             * dependencies. Otherwise, the map only contains its direct dependencies. *)
            ()
        | White ->
            (* Unvisited. Compute. *)
            deps_add_dep dep_graph filename (direct_deps, Gray);
            List.iter (fun k -> aux (k :: cycle) k)
                      (dependences_of file_system_map
                                      dep_graph
                                      all_command_line_files
                                      filename);
            (* Mutate the graph (to mark the node as visited) *)
            deps_add_dep dep_graph filename (direct_deps, Black)
      in
      List.iter (aux []) all_command_line_files
  in
  full_cycle_detection all_cmd_line_files;

  //only verify those files on the command line
  all_cmd_line_files |>
  List.iter (fun f ->
    let m = lowercase_module_name f in
    Options.add_verify_module m);

  let inlining_ifaces = !interfaces_needing_inlining in
  let all_files, _ =
    topological_dependences_of file_system_map dep_graph inlining_ifaces all_cmd_line_files (Options.codegen()<>None)
  in
  all_files,
  mk_deps dep_graph file_system_map all_cmd_line_files all_files inlining_ifaces

let deps_of deps (f:file_name)
    : list<file_name> =
    dependences_of deps.file_system_map deps.dep_graph deps.cmd_line_files f

let hash_dependences deps fn =
    let file_system_map = deps.file_system_map in
    let all_cmd_line_files = deps.cmd_line_files in
    let deps = deps.dep_graph in
    let fn =
        match FStar.Options.find_file fn with
        | Some fn -> fn
        | _ -> fn
    in
    let cache_file = cache_file_name fn in
    let digest_of_file fn =
        if Options.debug_any()
        then BU.print2 "%s: contains digest of %s\n" cache_file fn;
        BU.digest_of_file fn
    in
    let module_name = lowercase_module_name fn in
    let source_hash = digest_of_file fn in
    let interface_hash =
        if is_implementation fn
        && has_interface file_system_map module_name
        then ["interface", digest_of_file (Option.get (interface_of file_system_map module_name))]
        else []
    in
    let binary_deps = dependences_of file_system_map deps all_cmd_line_files fn
                |> List.filter (fun fn ->
                not (is_interface fn &&
                    lowercase_module_name fn = module_name)) in
    let binary_deps =
        FStar.List.sortWith
          (fun fn1 fn2 ->
             String.compare (lowercase_module_name fn1)
                            (lowercase_module_name fn2))
        binary_deps in
    let rec hash_deps out = function
        | [] -> Some (("source", source_hash)::interface_hash@out)
        | fn::deps ->
          let digest =
            let fn = cache_file_name fn in
            if BU.file_exists fn
            then Some (digest_of_file fn)
            else match FStar.Options.find_file (FStar.Util.basename fn) with
                 | None -> None
                 | Some fn -> Some (digest_of_file fn)
          in
          match digest with
          | None ->
            if Options.debug_any()
            then BU.print2 "%s: missed digest of file %s\n" cache_file (cache_file_name fn);
            None
          | Some dig ->
            hash_deps ((lowercase_module_name fn, dig) :: out) deps
    in
    hash_deps [] binary_deps

let print_digest (dig:list<(string * string)>) : string =
    dig
    |> List.map (fun (m, d) -> BU.format2 "%s:%s" m (BU.base64_encode d))
    |> String.concat "\n"

(** Print the dependencies as returned by [collect] in a Makefile-compatible
    format.

    Deprecated: this will print the dependences among the source files
  *)
let print_make deps : unit =
    let file_system_map = deps.file_system_map in
    let all_cmd_line_files = deps.cmd_line_files in
    let deps = deps.dep_graph in
    let keys = deps_keys deps in
    keys |> List.iter
        (fun f ->
          let f_deps, _ = deps_try_find deps f |> Option.get in
          let files = List.map (file_of_dep file_system_map all_cmd_line_files) f_deps in
          let files = List.map (fun s -> replace_chars s ' ' "\\ ") files in
          //this one prints:
          //   a.fst: b.fst c.fsti a.fsti
          Util.print2 "%s: %s\n\n" f (String.concat " " files))

let print_raw (deps:deps) =
    let (Deps deps) = deps.dep_graph in
      smap_fold deps (fun k (dep, _) out ->
        BU.format2 "%s -> [\n\t%s\n] " k (List.map dep_to_string dep |> String.concat ";\n\t") :: out) []
      |> String.concat ";;\n"
      |> BU.print_endline

(** Print the dependencies as returned by [collect] in a Makefile-compatible
    format.

     -- The dependences are among the .checked files

     -- We also print dependences for producing .ml files from .checked files
        This takes care of renaming A.B.C.fst to A_B_C.ml
  *)
let print_full (deps:deps) : unit =
    //let (Mk (deps, file_system_map, all_cmd_line_files, all_files)) = deps in
    let sort_output_files (orig_output_file_map:BU.smap<string>) =
        let order : ref<(list<string>)> = BU.mk_ref [] in
        let remaining_output_files = BU.smap_copy orig_output_file_map in
        let visited_other_modules = BU.smap_create 41 in
        let should_visit lc_module_name =
            Option.isSome (BU.smap_try_find remaining_output_files lc_module_name)
            || Option.isNone (BU.smap_try_find visited_other_modules lc_module_name)
        in
        let mark_visiting lc_module_name =
            let ml_file_opt = BU.smap_try_find remaining_output_files lc_module_name in
            BU.smap_remove remaining_output_files lc_module_name;
            BU.smap_add visited_other_modules lc_module_name true;
            ml_file_opt
        in
        let emit_output_file_opt ml_file_opt =
            match ml_file_opt with
            | None -> ()
            | Some ml_file -> order := ml_file :: !order
        in
        let rec aux = function
            | [] -> ()
            | lc_module_name::modules_to_extract ->
              let visit_file file_opt =
                match file_opt with
                | None -> ()
                | Some file_name ->
                  match deps_try_find deps.dep_graph file_name with
                  | None -> failwith (BU.format2 "Impossible: module %s: %s not found" lc_module_name file_name)
                  | Some (immediate_deps, _) ->
                    let immediate_deps =
                        List.map (fun x -> String.lowercase (module_name_of_dep x)) immediate_deps
                    in
                    aux immediate_deps
              in
              if should_visit lc_module_name then begin
                 let ml_file_opt = mark_visiting lc_module_name in
                 //visit all its dependences
                 visit_file (implementation_of deps.file_system_map lc_module_name);
                 visit_file (interface_of deps.file_system_map lc_module_name);
                 //and then emit this one's ML file
                 emit_output_file_opt ml_file_opt
              end;
              aux modules_to_extract
        in
        let all_extracted_modules = BU.smap_keys orig_output_file_map in
        aux all_extracted_modules;
        List.rev !order
    in
    let keys = deps_keys deps.dep_graph in
    let output_file ext fst_file =
        let ml_base_name = replace_chars (Option.get (check_and_strip_suffix (BU.basename fst_file))) '.' "_" in
        Options.prepend_output_dir (ml_base_name ^ ext)
    in
    let norm_path s = replace_chars s '\\' "/" in
    let output_ml_file f = norm_path (output_file ".ml" f) in
    let output_krml_file f = norm_path (output_file ".krml" f) in
    let output_cmx_file f = norm_path (output_file ".cmx" f) in
    let cache_file f = norm_path (cache_file_name f) in
    let transitive_krml = smap_create 41 in
    keys |> List.iter
        (fun file_name ->
          let f_deps, _ = deps_try_find deps.dep_graph file_name |> Option.get in
          let iface_deps =
              if is_interface file_name
              then None
              else match interface_of deps.file_system_map (lowercase_module_name file_name) with
                   | None ->
                     None
                   | Some iface ->
                     Some (fst (Option.get (deps_try_find deps.dep_graph iface)))
          in
          let iface_deps =
              BU.map_opt iface_deps
                         (List.filter (fun iface_dep ->
                             not (BU.for_some (dep_subsumed_by iface_dep) f_deps)))
          in
          let norm_f = norm_path file_name in
          let files = List.map (file_of_dep_aux true deps.file_system_map deps.cmd_line_files) f_deps in
          let files =
              match iface_deps with
              | None -> files
              | Some iface_deps ->
                let iface_files =
                    List.map (file_of_dep_aux true deps.file_system_map deps.cmd_line_files) iface_deps
                in
                BU.remove_dups (fun x y -> x = y) (files @ iface_files)
          in
          let files = List.map norm_path files in
          let files = List.map (fun s -> replace_chars s ' ' "\\ ") files in
          let files = String.concat "\\\n\t" files in

          //this one prints:
          //   a.fst.checked: b.fst.checked c.fsti.checked a.fsti
          Util.print3 "%s: %s \\\n\t%s\n\n"
                      (cache_file file_name)
                      norm_f
                      files;

          // for building an executable from a given module:
          // foo.exe: dep1.krml dep2.krml etc.
          let already_there =
            match smap_try_find transitive_krml (norm_path (output_file ".krml" file_name)) with
            | Some (_, already_there, _) -> already_there
            | None -> []
          in
          smap_add transitive_krml
            (norm_path (output_file ".krml" file_name))
            (norm_path (output_file ".exe" file_name),
              List.unique (already_there @ List.map
                (fun x -> norm_path (output_file ".krml" x))
                (deps_of deps file_name)),
              false);

          //And, if this is not an interface, we also print out the dependences among the .ml files
          // excluding files in ulib, since these are packaged in fstarlib.cmxa
        let all_fst_files_dep, widened =
            if Options.cmi()
            then topological_dependences_of
                    deps.file_system_map
                    deps.dep_graph
                    deps.interfaces_with_inlining
                    [file_name]
                    true
            else
                let maybe_widen_deps (f_deps:dependences) =
                    List.map
                        (fun dep ->
                         file_of_dep_aux false deps.file_system_map deps.cmd_line_files dep)
                    f_deps
                in
                let fst_files = maybe_widen_deps f_deps in
                let fst_files_from_iface =
                    match iface_deps with
                    | None -> []
                    | Some iface_deps -> maybe_widen_deps iface_deps
                in
                BU.remove_dups (fun x y -> x = y) (fst_files @ fst_files_from_iface),
                false
        in
        let all_checked_fst_files = List.map cache_file all_fst_files_dep in
          if is_implementation file_name then (
            if Options.cmi()
            && widened
            then begin
                Util.print3 "%s: %s \\\n\t%s\n\n"
                            (output_ml_file file_name)
                            (cache_file file_name)
                            (String.concat " \\\n\t" all_checked_fst_files);
                Util.print3 "%s: %s \\\n\t%s\n\n"
                            (output_krml_file file_name)
                            (cache_file file_name)
                            (String.concat " \\\n\t" all_checked_fst_files)
            end
            else begin
                Util.print2 "%s: %s \n\n"
                            (output_ml_file file_name)
                            (cache_file file_name);
                Util.print2 "%s: %s\n\n"
                            (output_krml_file file_name)
                            (cache_file file_name)
            end;
            let cmx_files =
                let extracted_fst_files =
                    all_fst_files_dep |> List.filter (fun df ->
                        lowercase_module_name df <> lowercase_module_name file_name //avoid circular deps on f's own cmx
                        && Options.should_extract (lowercase_module_name df))
                in
                extracted_fst_files |> List.map output_cmx_file
            in
            if Options.should_extract (lowercase_module_name file_name)
            then Util.print3 "%s: %s \\\n\t%s\n\n"
                        (output_cmx_file file_name)
                        (output_ml_file file_name)
                        (String.concat "\\\n\t" cmx_files)
          ) else if not(has_implementation deps.file_system_map (lowercase_module_name file_name))
                 && is_interface file_name then (
            // .krml files can be produced using just an interface, unlike .ml files
            if Options.cmi()
            && widened
            then
                Util.print3 "%s: %s \\\n\t%s\n\n"
                            (output_krml_file file_name)
                            (cache_file file_name)
                            (String.concat " \\\n\t" all_checked_fst_files)
            else
                Util.print2 "%s: %s \n\n"
                    (output_krml_file file_name)
                    (cache_file file_name)
          ));
    let all_fst_files = keys |> List.filter is_implementation |> Util.sort_with String.compare in
    let all_ml_files =
        let ml_file_map = BU.smap_create 41 in
        all_fst_files
        |> List.iter (fun fst_file ->
                       let mname = lowercase_module_name fst_file in
                       if Options.should_extract mname
                       then BU.smap_add ml_file_map mname (output_ml_file fst_file));
        sort_output_files ml_file_map
    in
    let all_krml_files =
        let krml_file_map = BU.smap_create 41 in
        keys
        |> List.iter (fun fst_file ->
                       let mname = lowercase_module_name fst_file in
                       BU.smap_add krml_file_map mname (output_krml_file fst_file));
        sort_output_files krml_file_map
    in
    // compute transitive closure for dependency graphs that contain multiple
    // entry points
    let rec make_transitive f =
      let exe, deps, seen = must (smap_try_find transitive_krml f) in
      if seen then
        exe, deps
      else begin
        (* JP: avoid loops for nodes that point to themselves via their
         * interface. *)
        smap_add transitive_krml f (exe, deps, true);
        let deps = List.unique (List.flatten (List.map (fun dep ->
          let _, deps = make_transitive dep in
          dep :: deps
        ) deps)) in
        smap_add transitive_krml f (exe, deps, true);
        exe, deps
      end
    in
    List.iter (fun f ->
      let exe, deps = make_transitive f in
      let deps = String.concat " " (List.unique (f :: deps)) in
      let wasm = BU.substring exe 0 (String.length exe - 4) ^ ".wasm" in
      Util.print2 "%s: %s\n\n" exe deps;
      Util.print2 "%s: %s\n\n" wasm deps
    ) (smap_keys transitive_krml);

    Util.print1 "ALL_FST_FILES=\\\n\t%s\n\n"  (all_fst_files  |> List.map norm_path |> String.concat " \\\n\t");
    Util.print1 "ALL_ML_FILES=\\\n\t%s\n\n"   (all_ml_files   |> List.map norm_path |> String.concat " \\\n\t");
    Util.print1 "ALL_KRML_FILES=\\\n\t%s\n"   (all_krml_files |> List.map norm_path |> String.concat " \\\n\t")

let print deps =
  match Options.dep() with
  | Some "make" ->
      print_make deps
  | Some "full" ->
      print_full deps
  | Some "graph" ->
<<<<<<< HEAD
      let (Mk(deps, _, _)) = deps in
      print_graph deps
=======
      (* JP: this was broken by the change of the main map to contain filenames
       * instead of module names. *)
      print_graph deps.dep_graph
  | Some "raw" ->
      print_raw deps
>>>>>>> 7e094440
  | Some _ ->
      raise_err (Errors.Fatal_UnknownToolForDep, "unknown tool for --dep\n")
  | None ->
      assert false

let print_fsmap fsmap =
    smap_fold fsmap (fun k (v0, v1) s ->
        s
        ^ "; "
        ^ BU.format3 "%s -> (%s, %s)"
                k (BU.dflt "_" v0) (BU.dflt "_" v1))
        ""

let module_has_interface deps module_name =
    has_interface deps.file_system_map (String.lowercase (Ident.string_of_lid module_name))

let deps_has_implementation deps module_name =
    let m = String.lowercase (Ident.string_of_lid module_name) in
    deps.all_files |> BU.for_some (fun f ->
        is_implementation f
        && String.lowercase (module_name_of_file f) = m)<|MERGE_RESOLUTION|>--- conflicted
+++ resolved
@@ -1314,16 +1314,9 @@
   | Some "full" ->
       print_full deps
   | Some "graph" ->
-<<<<<<< HEAD
-      let (Mk(deps, _, _)) = deps in
-      print_graph deps
-=======
-      (* JP: this was broken by the change of the main map to contain filenames
-       * instead of module names. *)
       print_graph deps.dep_graph
   | Some "raw" ->
       print_raw deps
->>>>>>> 7e094440
   | Some _ ->
       raise_err (Errors.Fatal_UnknownToolForDep, "unknown tool for --dep\n")
   | None ->
