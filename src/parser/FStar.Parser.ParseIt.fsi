--- conflicted
+++ resolved
@@ -35,12 +35,6 @@
 // This reads mtimes from the VFS as well
 val get_file_last_modification_time: fname:string -> time
 
-<<<<<<< HEAD
-val parse: either<filename, input_frag> -> either<(AST.inputFragment * list<(string * Range.range)>) , ((Errors.raw_error * string) * Range.range)>
-val find_file: string -> string
-
-val parse_warn_error: string ->unit
-=======
 type parse_frag =
     | Filename of filename
     | Toplevel of input_frag
@@ -49,8 +43,9 @@
 type parse_result =
     | ASTFragment of (AST.inputFragment * list<(string * Range.range)>)
     | Term of AST.term
-    | ParseError of (string * Range.range)
+    | ParseError of (Errors.raw_error * string * Range.range)
 
 val parse: parse_frag -> parse_result // either<(AST.inputFragment * list<(string * Range.range)>) , (string * Range.range)>
 val find_file: string -> string
->>>>>>> 50e72bcd
+
+val parse_warn_error: string ->unit