--- conflicted
+++ resolved
@@ -415,13 +415,8 @@
                   { se with sigel = Sig_let((false, [{lbname=Inr (S.lid_as_fv lid Delta_constant None);
                                                       lbunivs=[];
                                                       lbtyp=t;
-<<<<<<< HEAD
                                                       lbeff=PC.effect_ML_lid;
-                                                      lbdef=imp}]), [], []) } in
-=======
-                                                      lbeff=FStar.Syntax.Const.effect_ML_lid;
                                                       lbdef=imp}]), []) } in
->>>>>>> aa5a2620
               let g, mlm = extract_sig g always_fail in //extend the scope with the new name
               match BU.find_map quals (function Discriminator l -> Some l |  _ -> None) with
                   | Some l -> //if it's a discriminator, generate real code for it, rather than mlm
