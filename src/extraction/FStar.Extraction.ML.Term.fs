(*
   Copyright 2008-2015 Abhishek Anand, Nikhil Swamy and Microsoft Research

   Licensed under the Apache License, Version 2.0 (the "License");
   you may not use this file except in compliance with the License.
   You may obtain a copy of the License at

       http://www.apache.org/licenses/LICENSE-2.0

   Unless required by applicable law or agreed to in writing, software
   distributed under the License is distributed on an "AS IS" BASIS,
   WITHOUT WARRANTIES OR CONDITIONS OF ANY KIND, either express or implied.
   See the License for the specific language governing permissions and
   limitations under the License.
*)
#light "off"
module FStar.Extraction.ML.Term
open FStar.ST
open FStar.Exn
open FStar.All
open FStar
open FStar.TypeChecker.Env
open FStar.Util
open FStar.Const
open FStar.Ident
open FStar.Extraction
open FStar.Extraction.ML
open FStar.Extraction.ML.Syntax
open FStar.Extraction.ML.UEnv
open FStar.Extraction.ML.Util
open FStar.Syntax.Syntax
open FStar.Errors

module Code = FStar.Extraction.ML.Code
module BU = FStar.Util
module S  = FStar.Syntax.Syntax
module SS = FStar.Syntax.Subst
module U  = FStar.Syntax.Util
module N  = FStar.TypeChecker.Normalize
module PC = FStar.Parser.Const
module TcEnv = FStar.TypeChecker.Env
module TcTerm = FStar.TypeChecker.TcTerm
module TcUtil = FStar.TypeChecker.Util
module R  = FStar.Reflection.Basic
module RD = FStar.Reflection.Data
module RE = FStar.Reflection.Embeddings

exception Un_extractable

(*
  Below, "the thesis" refers to:
    Letouzey, Pierre.
    Programmation Fonctionnelle Certifiée: L'extraction de Programmes Dans L'assistant Coq.
    Université Paris-Sud, 2004.

    English translation:
        Certified Functional Programming
            Program extraction within the Coq proof assistant
    http://www.pps.univ-paris-diderot.fr/~letouzey/download/these_letouzey_English.ps.gz
*)

let type_leq g t1 t2 = Util.type_leq (Util.udelta_unfold g) t1 t2
let type_leq_c g t1 t2 = Util.type_leq_c (Util.udelta_unfold g) t1 t2
let erasableType g t = Util.erasableType (Util.udelta_unfold g) t
let eraseTypeDeep g t = Util.eraseTypeDeep (Util.udelta_unfold g) t

module Print = FStar.Syntax.Print


(* taramana 2016-10-31: we redefine
FStar.Extraction.ML.BU.record_fields here because the desugaring
of field names has changed, but we cannot change the definition in
FStar.Extraction.ML.Util for now because it is used by legacy
extraction, which is still used in the bootstrapping process *)

let record_fields fs vs = List.map2 (fun (f:ident) e -> f.idText, e) fs vs

(********************************************************************************************)
(* Some basic error reporting; all are fatal errors at this stage                           *)
(********************************************************************************************)
let fail r err =
    Errors.raise_error err r

let err_uninst env (t:term) (vars, ty) (app:term) =
    fail t.pos (Fatal_Uninstantiated, (BU.format4 "Variable %s has a polymorphic type (forall %s. %s); expected it to be fully instantiated, but got %s"
                    (Print.term_to_string t)
                    (vars |> String.concat ", ")
                    (Code.string_of_mlty env.currentModule ty)
                    (Print.term_to_string app)))

let err_ill_typed_application env (t : term) args (ty : mlty) =
    fail t.pos (Fatal_IllTyped, (BU.format3 "Ill-typed application: application is %s \n remaining args are %s\nml type of head is %s\n"
                (Print.term_to_string t)
                (args |> List.map (fun (x, _) -> Print.term_to_string x) |> String.concat " ")
                (Code.string_of_mlty env.currentModule ty)))


let err_value_restriction t =
    fail t.pos (Fatal_ValueRestriction, (BU.format2 "Refusing to generalize because of the value restriction: (%s) %s"
                    (Print.tag_of_term t) (Print.term_to_string t)))

let err_unexpected_eff t f0 f1 =
    fail t.pos (Fatal_UnexpectedEffect, (BU.format3 "for expression %s, Expected effect %s; got effect %s" (Print.term_to_string t) (eff_to_string f0) (eff_to_string f1)))

(***********************************************************************)
(* Translating an effect lid to an e_tag = {E_PURE, E_GHOST, E_IMPURE} *)
(***********************************************************************)
let effect_as_etag =
    let cache = BU.smap_create 20 in
    let rec delta_norm_eff g (l:lident) =
        match BU.smap_try_find cache l.str with
            | Some l -> l
            | None ->
                let res = match TypeChecker.Env.lookup_effect_abbrev g.tcenv [S.U_zero] l with
                | None -> l
                | Some (_, c) -> delta_norm_eff g (U.comp_effect_name c) in
                BU.smap_add cache l.str res;
                res in
    fun g l ->
        let l = delta_norm_eff g l in
        if lid_equals l PC.effect_PURE_lid
        then E_PURE
        else if lid_equals l PC.effect_GHOST_lid
        then E_GHOST
        else
            // Reifiable effects should be pure. Added guard because some effect declarations
            // don't seem to be in the environment at this point, in particular FStar.All.ML
            // (maybe because it's primitive?)
            let ed_opt = TcEnv.effect_decl_opt g.tcenv l in
            match ed_opt with
            | Some (ed, qualifiers) ->
                if qualifiers |> List.contains Reifiable
                then E_PURE
                else E_IMPURE
            | None -> E_IMPURE

(********************************************************************************************)
(* Basic syntactic operations on a term                                                     *)
(********************************************************************************************)

(* is_arity t:
         t is a sort s, i.e., Type i
     or, t = x1:t1 -> ... -> xn:tn -> C
             where PC.result_type is an arity

 *)
let rec is_arity env t =
    let t = U.unmeta t in
    match (SS.compress t).n with
    | Tm_unknown
    | Tm_delayed _
    | Tm_ascribed _
    | Tm_meta _ -> failwith "Impossible"
    | Tm_lazy i -> is_arity env (U.unfold_lazy i)
    | Tm_uvar _
    | Tm_constant _
    | Tm_name _
    | Tm_bvar _ -> false
    | Tm_type _ -> true
    | Tm_arrow(_, c) ->
      is_arity env (FStar.Syntax.Util.comp_result c)
    | Tm_fvar _ ->
      let t = N.normalize [N.AllowUnboundUniverses; N.EraseUniverses; N.UnfoldUntil Delta_constant] env.tcenv t in
      begin match (SS.compress t).n with
        | Tm_fvar _ -> false
        | _ -> is_arity env t
      end
    | Tm_app _ ->
      let head, _ = U.head_and_args t in
      is_arity env head
    | Tm_uinst(head, _) ->
      is_arity env head
    | Tm_refine(x, _) ->
      is_arity env x.sort
    | Tm_abs(_, body, _)
    | Tm_let(_, body) ->
      is_arity env body
    | Tm_match(_, branches) ->
      begin match branches with
        | (_, _, e)::_ -> is_arity env e
        | _ -> false
      end

//is_type_aux env t:
//     Determines whether or not t is a type
//     syntactic structure and type annotations
let rec is_type_aux env t =
    let t = SS.compress t in
    match t.n with
    | Tm_delayed _
    | Tm_unknown ->
        failwith (BU.format1 "Impossible: %s" (Print.tag_of_term t))

    | Tm_lazy i -> is_type_aux env (U.unfold_lazy i)

    | Tm_constant _ ->
      false

    | Tm_type _
    | Tm_refine _
    | Tm_arrow _ ->
      true

    | Tm_fvar fv when S.fv_eq_lid fv PC.failwith_lid ->
      false //special case this, since we emit it during extraction even in prims, before it is in the F* scope

    | Tm_fvar fv ->
      UEnv.is_type_name env fv

    | Tm_uvar (_, t)
    | Tm_bvar ({sort=t})
    | Tm_name ({sort=t}) ->
      is_arity env t

    | Tm_ascribed(t, _, _) ->
      is_type_aux env t

    | Tm_uinst(t, _) ->
      is_type_aux env t

    | Tm_abs(bs, body, _) ->
      let _, body = SS.open_term bs body in
      is_type_aux env body

    | Tm_let((false, [lb]), body) ->
      let x = BU.left lb.lbname in
      let _, body = SS.open_term [S.mk_binder x] body in
      is_type_aux env body

    | Tm_let((_, lbs), body) ->
      let _, body = SS.open_let_rec lbs body in
      is_type_aux env body

    | Tm_match(_, branches) ->
      begin match branches with
        | b::_ ->
          let _, _, e = SS.open_branch b in
          is_type_aux env e
        | _ -> false
      end

    | Tm_meta ({ n = Tm_unknown }, Meta_quoted (qt, qi)) ->
      false

    | Tm_meta(t, _) ->
      is_type_aux env t

    | Tm_app(head, _) ->
      is_type_aux env head

let is_type env t =
    debug env (fun () -> BU.print2 "checking is_type (%s) %s\n"
                                (Print.tag_of_term t)
                                (Print.term_to_string t)
                                );
    let b = is_type_aux env t in
    debug env (fun _ ->
        if b
        then BU.print2 "is_type %s (%s)\n" (Print.term_to_string t) (Print.tag_of_term t)
        else BU.print2 "not a type %s (%s)\n" (Print.term_to_string t) (Print.tag_of_term t));
    b

let is_type_binder env x = is_arity env (fst x).sort

let is_constructor t = match (SS.compress t).n with
    | Tm_fvar ({fv_qual=Some Data_ctor})
    | Tm_fvar ({fv_qual=Some (Record_ctor _)}) -> true
    | _ -> false

(* something is a value iff it qualifies for the OCaml's "value restriction",
   which determines when a definition can be generalized *)
let rec is_fstar_value (t:term) =
    match (SS.compress t).n with
    | Tm_constant _
    | Tm_bvar _
    | Tm_fvar _
    | Tm_abs _  -> true
    | Tm_app(head, args) ->
        if is_constructor head
        then args |> List.for_all (fun (te, _) -> is_fstar_value te)
        else false
        (* Consider:
               let f (a:Type) (x:a) : Tot a = x
               let g = f int

           In principle, after erasure, g can be generalized.
           But, we don't distinguish type- from term applications right now
           and consider (f int) to be non-generalizable non-value.

           This may cause extraction to eta-expand g, which isn't terrible,
           but we should improve it.
        *)
    | Tm_meta(t, _)
    | Tm_ascribed(t, _, _) -> is_fstar_value t
    | _ -> false

let rec is_ml_value e =
    match e.expr with
    | MLE_Const _
    | MLE_Var   _
    | MLE_Name  _
    | MLE_Fun   _ -> true
    | MLE_CTor (_, exps)
    | MLE_Tuple exps -> BU.for_all is_ml_value exps
    | MLE_Record (_, fields) -> BU.for_all (fun (_, e) -> is_ml_value e) fields
    | MLE_TApp (h, _) -> is_ml_value h
    | _ -> false

(*copied from ocaml-asttrans.fs*)
let fresh = let c = mk_ref 0 in
            fun (x:string) -> (incr c; x ^ string_of_int (!c))

//pre-condition: SS.compress t = Tm_abs _
//Collapses adjacent abstractions into a single n-ary abstraction
let normalize_abs (t0:term) : term =
    let rec aux bs t copt =
        let t = SS.compress t in
        match t.n with
            | Tm_abs(bs', body, copt) -> aux (bs@bs') body copt
            | _ ->
              let e' = U.unascribe t in
              if U.is_fun e'
              then aux bs e' copt
              else U.abs bs e' copt in
   aux [] t0 None

let unit_binder = S.mk_binder <| S.new_bv None t_unit

//check_pats_for_ite l:
//    A helper to enable translating boolean matches back to if/then/else
let check_pats_for_ite (l:list<(pat * option<term> * term)>) : (bool   //if l is pair of boolean branches
                                                             * option<term>  //the 'then' case
                                                             * option<term>) = //the 'else' case
    let def = false, None, None in
    if List.length l <> 2 then def
    else
        let (p1, w1, e1) = List.hd l in
        let (p2, w2, e2) = List.hd (List.tl l) in
        match (w1, w2, p1.v, p2.v) with
            | (None, None, Pat_constant (Const_bool true), Pat_constant (Const_bool false)) -> true, Some e1, Some e2
            | (None, None, Pat_constant (Const_bool false), Pat_constant (Const_bool true)) -> true, Some e2, Some e1
//            | (None, None, Pat_constant (Const_bool false), Pat_wild _)
//            | (None, None, Pat_constant (Const_bool false), Pat_var _)
//            | (None, None, Pat_constant (Const_bool true), Pat_wild _)
//            | (None, None, Pat_constant (Const_bool true), Pat_var _)

            | _ -> def


(* INVARIANT: we MUST always perform deep erasure after extraction of types, even
 * when done indirectly e.g. translate_typ_of_arg below.
 * Otherwise, there will be Obj.magic because the types get erased at some places
 * and not at other places *)
//let translate_typ (g:env) (t:typ) : mlty = eraseTypeDeep g (TypeExtraction.ext g t)
//let translate_typ_of_arg (g:env) (a:arg) : mlty = eraseTypeDeep g (TypeExtraction.getTypeFromArg g a)
// erasing here is better because if we need to generate OCaml types for binders and return values, they will be accurate. By the time we reach maybe_coerce, we cant change those


(********************************************************************************************)
(* Operations on ml terms, types, and effect tags                                           *)
(*     1. Instantiation of type schemes                                                     *)
(*     2. Erasure of terms                                                                  *)
(*     3. Coercion (Obj.magic)                                                              *)
(********************************************************************************************)
//instantiate s args:
//      only handles fully applied types,
//      pre-condition: List.length (fst s) = List.length args
let instantiate (s:mltyscheme) (args:list<mlty>) : mlty = Util.subst s args

//erasable g f t:
//     Ghost terms are erasable
//     As are pure terms that return uninformative types, e.g., unit
let erasable (g:env) (f:e_tag) (t:mlty) =
    f = E_GHOST || (f = E_PURE && erasableType g t)

//erase g t f:
//     if t is an expression, replaces t with () if it is erasable
let erase (g:env) e ty (f:e_tag) : (mlexpr * e_tag * mlty) =
    let e = if erasable g f ty
            then if type_leq g ty ml_unit_ty then ml_unit
                else with_ty ty <| MLE_Coerce(ml_unit, ml_unit_ty, ty)
            else e in
    (e, f, ty)

(* eta-expand `e` according to its type `t` *)
let eta_expand (t : mlty) (e : mlexpr) : mlexpr =
    let ts, r = doms_and_cod t in
    if ts = [] then e else // just quit if this is not a function type
    let vs = List.map (fun _ -> fresh "a") ts in
    let vs_ts = List.zip vs ts in
    let vs_es = List.map (fun (v, t) -> with_ty t (MLE_Var v)) (List.zip vs ts) in
    let body = with_ty r <| MLE_App (e, vs_es) in
    with_ty t <| MLE_Fun (vs_ts, body)

let maybe_eta_expand expect e =
    if Options.ml_no_eta_expand_coertions () ||
        Options.codegen () = Some Options.Kremlin // we need to stay first order for Kremlin
    then e
    else eta_expand expect e

//maybe_coerce g e ty expect:
//     Inserts an Obj.magic around e if ty </: expect
let maybe_coerce (g:env) e ty (expect:mlty) : mlexpr  =
    let ty = eraseTypeDeep g ty in
    match type_leq_c g (Some e) ty expect with
        | true, Some e' -> e'
        | _ ->
          debug g (fun () -> BU.print3 "\n (*needed to coerce expression \n %s \n of type \n %s \n to type \n %s *) \n"
                             (Code.string_of_mlexpr g.currentModule e)
                             (Code.string_of_mlty g.currentModule ty)
                             (Code.string_of_mlty g.currentModule expect));
          maybe_eta_expand expect (with_ty expect <| MLE_Coerce (e, ty, expect))

(********************************************************************************************)
(* The main extraction of terms to ML types                                                 *)
(********************************************************************************************)
let bv_as_mlty (g:env) (bv:bv) =
    match UEnv.lookup_bv g bv with
        | Inl (_, t) -> t
        | _ -> MLTY_Top

(* term_as_mlty g t:
           Inspired by the \hat\epsilon function in the thesis (Sec. 3.3.5)

    pre-condition: is_type t

    First \beta, \iota and \zeta reduce ft.
    Since F* does not have SN, one has to be more careful for the termination argument.
    Because OCaml does not support computations in Type, unknownType is supposed to be used if they are really unaviodable.
    The classic example is the type : T b \def if b then nat else bool. If we dont compute, T true will extract to unknownType.
    Why not \delta? I guess the reason is that unfolding definitions will make the resultant OCaml code less readable.
    However in the Typ_app case,  \delta reduction is done as the second-last resort, just before giving up and returing unknownType;
        a bloated type is atleast as good as unknownType?
    An an F* specific example, unless we unfold Mem x pre post to StState x wp wlp, we have no idea that it should be translated to x
*)
let rec term_as_mlty (g:env) (t0:term) : mlty =
    let rec is_top_ty t = match t with
        | MLTY_Top -> true
        | MLTY_Named _ ->
          begin match Util.udelta_unfold g t with
                | None -> false
                | Some t -> is_top_ty t
          end
        | _ -> false
    in
    let t = N.normalize [N.Beta; N.Eager_unfolding; N.Iota; N.Zeta; N.Inlining; N.EraseUniverses; N.AllowUnboundUniverses] g.tcenv t0 in
    let mlt = term_as_mlty' g t in
    if is_top_ty mlt
    then //Try normalizing t fully, this time with Delta steps, and translate again, to see if we can get a better translation for it
         let t = N.normalize [N.Beta; N.Eager_unfolding; N.UnfoldUntil Delta_constant; N.Iota; N.Zeta; N.Inlining; N.EraseUniverses; N.AllowUnboundUniverses] g.tcenv t0 in
         term_as_mlty' g t
    else mlt

and term_as_mlty' env t =
     let t = SS.compress t in
     match t.n with
      | Tm_bvar _
      | Tm_delayed _
      | Tm_unknown -> failwith (BU.format1 "Impossible: Unexpected term %s" (Print.term_to_string t))

      | Tm_lazy i -> term_as_mlty' env (U.unfold_lazy i)

      | Tm_constant _ -> unknownType

      | Tm_uvar _ -> unknownType //really shouldn't have any uvars left; TODO: fatal failure?

      | Tm_meta(t, _)
      | Tm_refine({sort=t}, _)
      | Tm_uinst(t, _)
      | Tm_ascribed(t, _, _) -> term_as_mlty' env t

      | Tm_name bv ->
        bv_as_mlty env bv

      | Tm_fvar fv ->
        (* it is not clear whether description in the thesis covers type applications with 0 args.
           However, this case is needed to translate types like nnat, and so far seems to work as expected*)
        fv_app_as_mlty env fv []

      | Tm_arrow(bs, c) ->
        let bs, c = SS.open_comp bs c in
        let mlbs, env = binders_as_ml_binders env bs in
        let t_ret =
            let eff = TcEnv.norm_eff_name env.tcenv (U.comp_effect_name c) in
            let ed, qualifiers = must (TcEnv.effect_decl_opt env.tcenv eff) in
            if qualifiers |> List.contains Reifiable
            then let t = FStar.TypeChecker.Env.reify_comp env.tcenv c U_unknown in
                 (* let _ = printfn "Translating comp type %s as %s\n" *)
                 (*        (Print.comp_to_string c) (Print.term_to_string t) in *)
                 let res = term_as_mlty' env t in
                 (* let _ = printfn "Translated comp type %s as %s ... to %s\n" *)
                 (*        (Print.comp_to_string c) (Print.term_to_string t) (Code.string_of_mlty env.currentModule res) in *)
                 res
            else term_as_mlty' env (U.comp_result c) in
        let erase = effect_as_etag env (U.comp_effect_name c) in
        let _, t = List.fold_right (fun (_, t) (tag, t') -> (E_PURE, MLTY_Fun(t, tag, t'))) mlbs (erase, t_ret) in
        t

      (*can this be a partial type application? , i.e can the result of this application be something like Type -> Type, or nat -> Type? : Yes *)
      (* should we try to apply additional arguments here? if not, where? FIX!! *)
      | Tm_app (head, args) ->
        let res = match (U.un_uinst head).n with
            | Tm_name bv ->
              (*the args are thrown away, because in OCaml, type variables have type Type and not something like -> .. -> .. Type *)
              bv_as_mlty env bv

            | Tm_fvar fv ->
              fv_app_as_mlty env fv args

            | Tm_app (head, args') ->
              term_as_mlty' env (S.mk (Tm_app(head, args'@args)) None t.pos)

            | _ -> unknownType in
        res

      | Tm_abs(bs,ty,_) ->  (* (sch) rule in \hat{\epsilon} *)
        (* We just translate the body in an extended environment; the binders will just end up as units *)
        let bs, ty = SS.open_term bs ty in
        let bts, env = binders_as_ml_binders env bs in
        term_as_mlty' env ty

      | Tm_type _
      | Tm_let _
      | Tm_match _ -> unknownType

and arg_as_mlty (g:env) (a, _) : mlty =
    if is_type g a //This is just an optimization; we could in principle always emit erasedContent, at the expense of more magics
    then term_as_mlty' g a
    else erasedContent

and fv_app_as_mlty (g:env) (fv:fv) (args : args) : mlty =
    let formals, _ =
        let (_, fvty), _ = FStar.TypeChecker.Env.lookup_lid g.tcenv fv.fv_name.v in
        let fvty = N.normalize [N.UnfoldUntil Delta_constant] g.tcenv fvty in
        U.arrow_formals fvty in
    let mlargs = List.map (arg_as_mlty g) args in
    let mlargs =
        let n_args = List.length args in
        if List.length formals > n_args //it's not fully applied; so apply the rest to unit
        then let _, rest = BU.first_N n_args formals in
             mlargs @ (List.map (fun _ -> erasedContent) rest)
        else mlargs in
    let nm = match maybe_mangle_type_projector g fv with
             | Some p ->
               p
             | None ->
               mlpath_of_lident fv.fv_name.v in
    MLTY_Named (mlargs, nm)

and binders_as_ml_binders (g:env) (bs:binders) : list<(mlident * mlty)> * env =
    let ml_bs, env = bs |> List.fold_left (fun (ml_bs, env) b ->
            if is_type_binder g b
            then //no first-class polymorphism; so type-binders get wiped out
                    let b = fst b in
                    let env = extend_ty env b (Some MLTY_Top) in
                    let ml_b = (bv_as_ml_termvar b (*name of the binder*),
                                ml_unit_ty (*type of the binder. correspondingly, this argument gets converted to the unit value in application *)) in
                    ml_b::ml_bs, env
            else let b = fst b in
                    let t = term_as_mlty env b.sort in
                    let env, b = extend_bv env b ([], t) false false false in
                    let ml_b = (removeTick b, t) in
                    ml_b::ml_bs, env)
    ([], g) in
    List.rev ml_bs,
    env

//////////////////////////////////////////////////////////////////////////////////////////////
(********************************************************************************************)
(* The main extraction of terms to ML expressions                                           *)
(********************************************************************************************)
//////////////////////////////////////////////////////////////////////////////////////////////

//A peephole optimizer for sequences
let mk_MLE_Seq e1 e2 = match e1.expr, e2.expr with
    | MLE_Seq es1, MLE_Seq es2 -> MLE_Seq (es1@es2)
    | MLE_Seq es1, _ -> MLE_Seq (es1@[e2])
    | _, MLE_Seq es2 -> MLE_Seq (e1::es2)
    | _ -> MLE_Seq [e1; e2]

//A peephole optimizer for let
(*
 1. Optimize (let x : unit = e in ()) to e
 2. Optimize (let x : unit = e in x) to e
 3. Optimize (let x : unit = () in e) to e
 4. Optimize (let x : unit = e in e') to e;e
*)
let mk_MLE_Let top_level (lbs:mlletbinding) (body:mlexpr) =
    match lbs with
       | (NonRec, [lb]) when not top_level ->
         (match lb.mllb_tysc with
          | Some ([], t) when (t=ml_unit_ty) ->
            if body.expr=ml_unit.expr
            then lb.mllb_def.expr //case 1
            else (match body.expr with
                  | MLE_Var x when (x=lb.mllb_name) -> lb.mllb_def.expr //case 2
                  | _ when (lb.mllb_def.expr=ml_unit.expr) -> body.expr //case 3
                  | _ -> mk_MLE_Seq lb.mllb_def body) //case 4
          | _ -> MLE_Let(lbs, body))
       | _ -> MLE_Let(lbs, body)

let resugar_pat q p = match p with
    | MLP_CTor(d, pats) ->
      begin match is_xtuple d with
        | Some n -> MLP_Tuple(pats)
        | _ ->
          match q with
              | Some (Record_ctor (ty, fns)) ->
              let path = List.map text_of_id ty.ns in
              let fs = record_fields fns pats in
              MLP_Record(path, fs)
            | _ -> p
      end
    | _ -> p

//extract_pat g p expected_t
//     Translates an F* pattern to an ML pattern
//     The main work is erasing inaccessible (dot) patterns
//     And turning F*'s curried pattern style to ML's fully applied ones
let rec extract_one_pat (imp : bool)
                        (g:env)
                        (p:S.pat)
                        (expected_topt:option<mlty>)
                        (term_as_mlexpr:env -> S.term -> (mlexpr * e_tag * mlty))
    : env * option<(mlpattern * list<mlexpr>)> * bool =
    let ok t =
        match expected_topt with
        | None -> true
        | Some t' ->
            let ok = type_leq g t t' in
            if not ok then debug g (fun _ -> BU.print2 "Expected pattern type %s; got pattern type %s\n"
                                                (Code.string_of_mlty g.currentModule t')
                                                (Code.string_of_mlty g.currentModule t));
            ok
    in
    match p.v with
    | Pat_constant (Const_int (c, swopt))
      when Options.codegen() <> Some Options.Kremlin ->
      //Kremlin supports native integer constants in patterns
      //Don't convert them into `when` clauses
        let mlc, ml_ty =
            match swopt with
            | None ->
              with_ty ml_int_ty <| (MLE_Const (mlconst_of_const p.p (Const_int (c, None)))),
              ml_int_ty
            | Some sw ->
              let source_term =
                  FStar.ToSyntax.ToSyntax.desugar_machine_integer g.tcenv.dsenv c sw Range.dummyRange in
              let mlterm, _, mlty = term_as_mlexpr g source_term in
              mlterm, mlty
        in
        //these may be extracted to bigint, in which case, we need to emit a when clause
        let x = gensym() in // as_mlident (S.new_bv None Tm_bvar) in
        let when_clause = with_ty ml_bool_ty <|
            MLE_App(prims_op_equality, [with_ty ml_ty <| MLE_Var x;
                                        mlc]) in
        g, Some (MLP_Var x, [when_clause]), ok ml_ty

    | Pat_constant s     ->
        let t : term = TcTerm.tc_constant g.tcenv Range.dummyRange s in
        let mlty = term_as_mlty g t in
        g, Some (MLP_Const (mlconst_of_const p.p s), []), ok mlty

    | Pat_var x | Pat_wild x ->
        // JP,NS: Pat_wild turns into a binder in the internal syntax because
        // the types of other terms may depend on it
        let mlty = term_as_mlty g x.sort in
        let g, x = extend_bv g x ([], mlty) false false imp in
        g, (if imp then None else Some (MLP_Var x, [])), ok mlty

    | Pat_dot_term _ ->
        g, None, true

    | Pat_cons (f, pats) ->
        let d, tys = match lookup_fv g f with
            | Inr(_, {expr=MLE_Name n}, ttys, _) -> n, ttys
            | _ -> failwith "Expected a constructor" in
        let nTyVars = List.length (fst tys) in
        let tysVarPats, restPats =  BU.first_N nTyVars pats in
        let f_ty_opt =
                try
                    let mlty_args = tysVarPats |> List.map (fun (p, _) ->
                        match p.v with
                        | Pat_dot_term (_, t) -> term_as_mlty g t
                        | _ ->
                            debug g (fun _ -> BU.print1 "Pattern %s is not extractable" (Print.pat_to_string p));
                            raise Un_extractable) in
                    let f_ty = subst tys mlty_args in
                    Some (Util.uncurry_mlty_fun f_ty)
                with Un_extractable -> None in

        let g, tyMLPats = BU.fold_map (fun g (p, imp) ->
            let g, p, _ = extract_one_pat true g p None term_as_mlexpr in
            g, p) g tysVarPats in (*not all of these were type vars in ML*)

        let (g, f_ty_opt), restMLPats = BU.fold_map (fun (g, f_ty_opt) (p, imp) ->
            let f_ty_opt, expected_ty = match f_ty_opt with
                | Some (hd::rest, res) -> Some (rest, res), Some hd
                | _ -> None, None in
            let g, p, _ = extract_one_pat false g p expected_ty term_as_mlexpr in
            (g, f_ty_opt), p) (g, f_ty_opt) restPats in

        let mlPats, when_clauses = List.append tyMLPats restMLPats |> List.collect (function (Some x) -> [x] | _ -> []) |> List.split in
        let pat_ty_compat = match f_ty_opt with
            | Some ([], t) -> ok t
            | _ -> false in
        g, Some (resugar_pat f.fv_qual (MLP_CTor (d, mlPats)), when_clauses |> List.flatten), pat_ty_compat

let extract_pat (g:env) (p:S.pat) (expected_t:mlty)
                (term_as_mlexpr: env -> S.term -> (mlexpr * e_tag * mlty))
    : (env * list<(mlpattern * option<mlexpr>)> * bool) =
    let extract_one_pat g p expected_t =
        match extract_one_pat false g p expected_t term_as_mlexpr with
        | g, Some (x, v), b -> g, (x, v), b
        | _ -> failwith "Impossible: Unable to translate pattern"
    in
    let mk_when_clause whens =
        match whens with
        | [] -> None
        | hd::tl -> Some (List.fold_left conjoin hd tl)
    in
    let g, (p, whens), b = extract_one_pat g p (Some expected_t) in
    let when_clause = mk_when_clause whens in
    g, [(p, when_clause)], b

(*
  maybe_lalloc_eta_data_and_project_record g qual residualType mlAppExpr:

      Preconditions:
       1) residualType is the type of mlAppExpr
       2) mlAppExpr is an MLE_Name or an MLE_App with its head a named fvar,
          and isDataCons is true iff it names a data constructor of a data type.

      Postconditions:
       1) the return value (say r) also has type residualType and its
          extraction-preimage is definitionally equal in F* to that of mlAppExpr
       2) meets the ML requirements that the args to datacons be tupled
          and that the datacons be fully applied
       3) In case qual is record projector and mlAppExpr is of the form (f e),
          emits e.f instead, since record projection is primitive in ML
*)
let maybe_eta_data_and_project_record (g:env) (qual : option<fv_qual>) (residualType : mlty)  (mlAppExpr : mlexpr) : mlexpr =
    let rec eta_args more_args t = match t with
        | MLTY_Fun (t0, _, t1) ->
          let x = gensym () in
          eta_args (((x, t0), with_ty t0 <| MLE_Var x)::more_args) t1
        | MLTY_Named (_, _) -> List.rev more_args, t
        | _ -> failwith "Impossible: Head type is not an arrow" in

   let as_record qual e =
        match e.expr, qual with
            | MLE_CTor(_, args), Some (Record_ctor(tyname, fields)) ->
               let path = List.map text_of_id tyname.ns in
               let fields = record_fields fields args in
               with_ty e.mlty <| MLE_Record(path, fields)
            | _ -> e in

    let resugar_and_maybe_eta qual e =
        let eargs, tres = eta_args [] residualType in
        match eargs with
            | [] -> Util.resugar_exp (as_record qual e)
            | _ ->
                let binders, eargs = List.unzip eargs in
                match e.expr with
                    | MLE_CTor(head, args) ->
                      let body = Util.resugar_exp <| (as_record qual <| (with_ty tres <| MLE_CTor(head, args@eargs))) in
                      with_ty e.mlty <| MLE_Fun(binders, body)
                    | _ -> failwith "Impossible: Not a constructor" in

    match mlAppExpr.expr, qual with
        | _, None -> mlAppExpr

        | MLE_App({expr=MLE_Name mlp}, mle::args), Some (Record_projector (constrname, f))
        | MLE_App({expr=MLE_TApp({expr=MLE_Name mlp}, _)}, mle::args), Some (Record_projector (constrname, f))->
          let f = lid_of_ids (constrname.ns @ [f]) in
          let fn = Util.mlpath_of_lid f in
          let proj = MLE_Proj(mle, fn) in
          let e = match args with
            | [] -> proj
            | _ -> MLE_App(with_ty MLTY_Top <| proj, args) in //TODO: Fix imprecise with_ty on the projector
          with_ty mlAppExpr.mlty e

        | MLE_App ({expr=MLE_Name mlp}, mlargs), Some Data_ctor
        | MLE_App ({expr=MLE_Name mlp}, mlargs), Some (Record_ctor _)
        | MLE_App ({expr=MLE_TApp({expr=MLE_Name mlp}, _)}, mlargs), Some Data_ctor
        | MLE_App ({expr=MLE_TApp({expr=MLE_Name mlp}, _)}, mlargs), Some (Record_ctor _) ->
          resugar_and_maybe_eta qual <| (with_ty mlAppExpr.mlty <| MLE_CTor (mlp,mlargs))

        | MLE_Name mlp, Some Data_ctor
        | MLE_Name mlp, Some (Record_ctor _)
        | MLE_TApp({expr=MLE_Name mlp}, _), Some Data_ctor
        | MLE_TApp({expr=MLE_Name mlp}, _), Some (Record_ctor _) ->
          resugar_and_maybe_eta qual <| (with_ty mlAppExpr.mlty <| MLE_CTor (mlp, []))

        | _ -> mlAppExpr

let maybe_downgrade_eff g f t =
    let rec non_informative t =
      if type_leq g t ml_unit_ty
      || erasableType g t
      then true
      else match t with
           | MLTY_Fun (_, E_PURE, t)
           | MLTY_Fun (_, E_GHOST, t) ->
             non_informative t
           | _ -> false
    in
    if f = E_GHOST
    && non_informative t
    then E_PURE
    else f

//The main extraction function
let rec term_as_mlexpr (g:env) (t:term) : (mlexpr * e_tag * mlty) =
    let e, tag, ty = term_as_mlexpr' g t in
    let tag = maybe_downgrade_eff g tag ty in
    (debug g (fun u -> BU.print_string (BU.format4 "term_as_mlexpr (%s) :  %s has ML type %s and effect %s\n"
        (Print.tag_of_term t)
        (Print.term_to_string t)
        (Code.string_of_mlty g.currentModule ty)
        (Util.eff_to_string tag))));
    erase g e ty tag

and check_term_as_mlexpr (g:env) (t:term) (f:e_tag) (ty:mlty) :  (mlexpr * mlty) =
    // debug g (fun () -> printfn "Checking %s at type %A\n" (Print.exp_to_string e) t);
    let e, t = check_term_as_mlexpr' g t f ty in
    let r, _, t = erase g e t f in
    r, t

and check_term_as_mlexpr' (g:env) (e0:term) (f:e_tag) (ty:mlty) : (mlexpr * mlty) =
    let e, tag, t = term_as_mlexpr g e0 in
    let tag = maybe_downgrade_eff g tag t in
    if eff_leq tag f
    then maybe_coerce g e t ty, ty
    else err_unexpected_eff e0 f tag

and term_as_mlexpr' (g:env) (top:term) : (mlexpr * e_tag * mlty) =
    (debug g (fun u -> BU.print_string (BU.format3 "%s: term_as_mlexpr' (%s) :  %s \n"
        (Range.string_of_range top.pos)
        (Print.tag_of_term top)
        (Print.term_to_string top))));
    let t = SS.compress top in
    match t.n with
        | Tm_unknown
        | Tm_delayed _
        | Tm_uvar _
        | Tm_bvar _ -> failwith (BU.format1 "Impossible: Unexpected term: %s" (Print.tag_of_term t))

        | Tm_lazy i -> term_as_mlexpr' g (U.unfold_lazy i)

        | Tm_type _
        | Tm_refine _
        | Tm_arrow _ ->
          ml_unit, E_PURE, ml_unit_ty

        | Tm_meta ({ n = _ }, Meta_quoted (qt, {qopen = true })) ->
          let _, fw, _, _ = BU.right <| UEnv.lookup_fv g (S.lid_as_fv PC.failwith_lid Delta_constant None) in
          with_ty ml_int_ty <| MLE_App(fw, [with_ty ml_string_ty <| MLE_Const (MLC_String "Open quotation at runtime")]),
          E_PURE,
          ml_int_ty

        | Tm_meta ({ n = _ }, Meta_quoted (qt, {qopen = false})) ->
          let tv = RE.embed_term_view t.pos (R.inspect_ln qt) in
<<<<<<< HEAD
          let t = U.mk_app (RD.get_refl_const_t RD.fstar_refl_pack_ln) [S.as_arg tv] in
=======
          let t = U.mk_app (RD.refl_constant_term RD.fstar_refl_pack_ln) [S.as_arg tv] in
>>>>>>> d7493fbf
          term_as_mlexpr' g t

        | Tm_meta (t, Meta_desugared Mutable_alloc) ->
            raise_err (Error_NoLetMutable, "let-mutable no longer supported")

        | Tm_meta(t, Meta_monadic (m, _)) ->
          let t = SS.compress t in
          begin match t.n with
            | Tm_let((false, [lb]), body) when (BU.is_left lb.lbname) ->
              let ed, qualifiers = must (TypeChecker.Env.effect_decl_opt g.tcenv m) in
              if qualifiers |> List.contains Reifiable |> not
              then term_as_mlexpr' g t
              else
                failwith "This should not happen (should have been handled at Tm_abs level)"
            | _ -> term_as_mlexpr' g t
         end

        | Tm_meta(t, _) //TODO: handle the resugaring in case it's a 'Meta_desugared' ... for more readable output
        | Tm_uinst(t, _) ->
          term_as_mlexpr' g t

        | Tm_constant c ->
          let _, ty, _ = TcTerm.type_of_tot_term g.tcenv t in
          let ml_ty = term_as_mlty g ty in
          with_ty ml_ty (mlexpr_of_const t.pos c), E_PURE, ml_ty

        | Tm_name _
        | Tm_fvar _ -> //lookup in g; decide if its in left or right; tag is Pure because it's just a variable
          if is_type g t //Here, we really need to be certain that g is a type; unclear if level ensures it
          then ml_unit, E_PURE, ml_unit_ty //Erase type argument
          else begin match lookup_term g t with
                | Inl _, _ ->
                  ml_unit, E_PURE, ml_unit_ty

                | Inr (_, x, mltys, _), qual ->
                  //let _ = printfn "\n (*looked up tyscheme of \n %A \n as \n %A *) \n" x s in
                  begin match mltys with
                    | ([], t) when (t=ml_unit_ty) -> ml_unit, E_PURE, t //optimize (x:unit) to ()
                    | ([], t) -> maybe_eta_data_and_project_record g qual t x, E_PURE, t
                    | _ -> err_uninst g t mltys t
                  end
               end

        | Tm_abs(bs, body, copt (* the annotated computation type of the body *)) ->
          let bs, body = SS.open_term bs body in
          let ml_bs, env = binders_as_ml_binders g bs in
          let body =
            match copt with
            | Some c ->
                if TcEnv.is_reifiable env.tcenv c
                then TcUtil.reify_body env.tcenv body
                else body
            | None -> debug g (fun () -> BU.print1 "No computation type for: %s\n" (Print.term_to_string body)); body in
          let ml_body, f, t = term_as_mlexpr env body in
          let f, tfun = List.fold_right
            (fun (_, targ) (f, t) -> E_PURE, MLTY_Fun (targ, f, t))
            ml_bs (f, t) in
          with_ty tfun <| MLE_Fun(ml_bs, ml_body), f, tfun

        | Tm_app({n=Tm_constant Const_range_of}, [(a1, _)]) ->
          let ty = term_as_mlty g (tabbrev PC.range_lid) in
          with_ty ty <| mlexpr_of_range a1.pos, E_PURE, ty

        | Tm_app({n=Tm_constant Const_set_range_of}, [(t, _); (r, _)]) ->
          term_as_mlexpr' g t

        | Tm_app({n=Tm_constant (Const_reflect _)}, _) -> failwith "Unreachable? Tm_app Const_reflect"

        | Tm_app(head, args) ->
          let is_total rc =
              Ident.lid_equals rc.residual_effect PC.effect_Tot_lid
              || rc.residual_flags |> List.existsb (function TOTAL -> true | _ -> false)
          in
          begin match head.n, (SS.compress head).n with
            | Tm_uvar _, _ -> //This should be a resolved uvar --- so reduce it before extraction
              let t = N.normalize [N.Beta; N.Iota; N.Zeta; N.EraseUniverses; N.AllowUnboundUniverses] g.tcenv t in
              term_as_mlexpr' g t

            | _, Tm_abs(bs, _, Some rc) when is_total rc -> //this is a beta_redex --- also reduce it before extraction
              let t = N.normalize [N.Beta; N.Iota; N.Zeta; N.EraseUniverses; N.AllowUnboundUniverses] g.tcenv t in
              term_as_mlexpr' g t

            | _, Tm_constant Const_reify ->
              let e = TcUtil.reify_body_with_arg g.tcenv head (List.hd args) in
              let tm = S.mk_Tm_app (TcUtil.remove_reify e) (List.tl args) None t.pos in
              term_as_mlexpr' g tm

            | _ ->

              let rec extract_app is_data (mlhead, mlargs_f) (f(*:e_tag*), t (* the type of (mlhead mlargs) *)) restArgs =
    //            Printf.printf "synth_app restArgs=%d, t=%A\n" (List.length restArgs) t;
                match restArgs, t with
                    | [], _ ->
                        //1. If partially applied and head is a datacon, it needs to be eta-expanded
                        //2. If we're generating OCaml, and any of the arguments are impure,
                        //   and the head is not a primitive short-circuiting op,
                        //   then evaluation order must be enforced to be L-to-R (by hoisting)
                        let evaluation_order_guaranteed =
                          List.length mlargs_f = 1 ||
                          Util.codegen_fsharp () ||
                          (match head.n with
                           | Tm_fvar fv ->
			                    S.fv_eq_lid fv PC.op_And ||
			                    S.fv_eq_lid fv PC.op_Or
                           | _ ->
                              false)
                        in
                        let lbs, mlargs =
                            if evaluation_order_guaranteed
                            then [], List.rev mlargs_f |> List.map fst
                            else List.fold_left (fun (lbs, out_args) (arg, f) ->
                                    if f=E_PURE || f=E_GHOST
                                    then (lbs, arg::out_args)
                                    else let x = gensym () in
                                         (x, arg)::lbs, (with_ty arg.mlty <| MLE_Var x)::out_args)
                            ([], []) mlargs_f in
                        let app = maybe_eta_data_and_project_record g is_data t <| (with_ty t <| MLE_App(mlhead, mlargs)) in
                        let l_app = List.fold_right
                            (fun (x, arg) out ->
                              with_ty out.mlty <| mk_MLE_Let false (NonRec,
                                [{mllb_name=x; mllb_tysc=Some ([], arg.mlty);
                                mllb_add_unit=false; mllb_def=arg;
                                print_typ=true; mllb_meta=[]}]) out)
                            lbs app in // lets are to ensure L to R eval ordering of arguments
                        l_app, f, t

                    | (arg, _)::rest, MLTY_Fun (formal_t, f', t)
                            when (is_type g arg
                                  && type_leq g formal_t ml_unit_ty) ->
                      //non-prefix type app; this type argument gets erased to unit
                      extract_app is_data (mlhead, (ml_unit, E_PURE)::mlargs_f) (join arg.pos f f', t) rest

                    | (e0, _)::rest, MLTY_Fun(tExpected, f', t) ->
                      let r = e0.pos in
                      let e0, f0, tInferred = term_as_mlexpr g e0 in
                      let e0 = maybe_coerce g e0 tInferred tExpected in // coerce the arguments of application, if they dont match up
                      extract_app is_data (mlhead, (e0, f0)::mlargs_f) (join_l r [f;f';f0], t) rest

                    | _ ->
                      begin match Util.udelta_unfold g t with
                        | Some t -> extract_app is_data (mlhead, mlargs_f) (f, t) restArgs
                        | None -> err_ill_typed_application g top restArgs t
                      end in

              let extract_app_maybe_projector is_data mlhead (f, t) args =
                match is_data with
                    | Some (Record_projector _) ->
                      let rec remove_implicits args f t = match args, t with
                        | (a0, Some (Implicit _))::args, MLTY_Fun(_, f', t) ->
                          remove_implicits args (join a0.pos f f') t

                        | _ -> args, f, t in
                      let args, f, t = remove_implicits args f t in
                      extract_app is_data (mlhead, []) (f, t) args

                    | _ -> extract_app is_data (mlhead, []) (f, t) args in


              if is_type g t
              then ml_unit, E_PURE, ml_unit_ty //Erase type argument: TODO: FIXME, this could be effectful
              else let head = U.un_uinst head in
                   begin match head.n with
                    | Tm_name _
                    | Tm_fvar _ ->
                       //             debug g (fun () -> printfn "head of app is %s\n" (Print.exp_to_string head));
                      let (head_ml, (vars, t), inst_ok), qual =
                        match lookup_term g head with
                        | Inr (_, x1, x2, x3), q -> (x1, x2, x3), q
                        | _ -> failwith "FIXME Ty" in

                      let has_typ_apps = match args with
                        | (a, _)::_ -> is_type g a
                        | _ -> false in
                      //              debug g (fun () -> printfn "\n (*looked up tyscheme \n %A *) \n" (vars,t));
                      let head_ml, head_t, args = match vars with
                        | _::_ when ((not has_typ_apps) && inst_ok) ->
                          (* no explicit type applications although some were expected; but instantiation is permissible *)
                          //              debug g (fun () -> printfn "Taking the type of %A to be %A\n" head_ml t);
                          head_ml, t, args

                        | _ ->
                          let n = List.length vars in
                          if n <= List.length args
                          then let prefix, rest = BU.first_N n args in
        //                       let _ = (if n=1 then printfn "\n (*prefix was  \n %A \n  *) \n" prefix) in
                               let prefixAsMLTypes = List.map (fun (x, _) -> term_as_mlty g x) prefix in
        //                        let _ = printfn "\n (*about to instantiate  \n %A \n with \n %A \n \n *) \n" (vars,t) prefixAsMLTypes in
                               let t = instantiate (vars, t) prefixAsMLTypes in
                               // If I understand this code correctly when we reach this branch we are observing an
                               // application of the form:
                               //
                               // (f u_1 .. u_n) e_1 .. e_2
                               //
                               // where f : forall (t_1 ... t_n : Type), t1 -> ... t_n
                               //
                               // The old code was converting `f u_1 ... u_n`, to a term with a type `u_1 -> ... -> u_n`.
                               //
                               // We now preserve these type applications, by wrapping the head in type applications,
                               // instantiating the type assigning it to this new type application expression,
                               // and continuing with the rest of the pipeline.
                               //
                               // @jroesch
                               //
                               // This helper ensures we don't generate empty type applications, which will cause
                               // problems in FStar.Extraction.Kremlin when trying match aganist head symbols which
                               // are now wrapped with empty type applications.
                               let mk_tapp e ty_args =
                                match ty_args with
                                | [] -> e
                                | _ -> { e with expr=MLE_TApp(e, ty_args)} in
                               let head = match head_ml.expr with
                                 | MLE_Name _
                                 | MLE_Var _ -> { mk_tapp head_ml prefixAsMLTypes with mlty=t }
                                 | MLE_App(head, [{expr=MLE_Const MLC_Unit}]) ->
                                    MLE_App({ mk_tapp head prefixAsMLTypes with mlty=MLTY_Fun(ml_unit_ty, E_PURE, t)}, [ml_unit]) |> with_ty t
                                 | _ -> failwith "Impossible: Unexpected head term" in
                               head, t, rest
                          else err_uninst g head (vars, t) top in
                        //debug g (fun () -> printfn "\n (*instantiating  \n %A \n with \n %A \n produced \n %A \n *) \n" (vars,t0) prefixAsMLTypes t);
                       begin match args with
                            | [] -> maybe_eta_data_and_project_record g qual head_t head_ml, E_PURE, head_t
                            | _  -> extract_app_maybe_projector qual head_ml (E_PURE, head_t) args
                       end

                    | _ ->
                      let head, f, t = term_as_mlexpr g head in // t is the type inferred for head, the head of the app
                      extract_app_maybe_projector None head (f, t) args
                 end
            end

        | Tm_ascribed(e0, (tc, _), f) ->
          let t = match tc with
            | Inl t -> term_as_mlty g t
            | Inr c -> term_as_mlty g (U.comp_result c) in
          let f = match f with
            | None -> failwith "Ascription node with an empty effect label"
            | Some l -> effect_as_etag g l in
          let e, t = check_term_as_mlexpr g e0 f t in
          e, f, t

        | Tm_let((is_rec, lbs), e') ->
          let top_level = is_top_level lbs in
          let lbs, e' =
            if is_rec
            then SS.open_let_rec lbs e'
            else if is_top_level lbs
                 then lbs, e'
                 else let lb = List.hd lbs in
                      let x = S.freshen_bv (left lb.lbname) in
                      let lb = {lb with lbname=Inl x} in
                      let e' = SS.subst [DB(0, x)] e' in
                      [lb], e' in
          let lbs =
            if top_level
            then lbs |> List.map (fun lb ->
                    let tcenv = TcEnv.set_current_module g.tcenv
                                (Ident.lid_of_path ((fst g.currentModule) @ [snd g.currentModule]) Range.dummyRange) in
                    debug g (fun () ->
                                Options.set_option "debug_level" (Options.List [Options.String "Norm"; Options.String "Extraction"]));
                    let lbdef =
                        if Options.ml_ish()
                        then lb.lbdef
                        else N.normalize [N.AllowUnboundUniverses; N.EraseUniverses;
                                             N.Inlining; N.Eager_unfolding;
                                             N.Exclude N.Zeta; N.PureSubtermsWithinComputations; N.Primops]
                                tcenv lb.lbdef in
                    {lb with lbdef=lbdef})
            else lbs in
            //          let _ = printfn "\n (* let \n %s \n in \n %s *) \n" (Print.lbs_to_string (is_rec, lbs)) (Print.exp_to_string e') in
          let maybe_generalize {lbname=lbname_; lbeff=lbeff; lbtyp=t; lbdef=e}
            : lbname //just lbname returned back
            * e_tag  //the ML version of the effect label lbeff
            * (typ   //just the source type lbtyp=t, after compression
               * (S.binders //the erased type binders
                  * mltyscheme)) //translation of the source type t as a ML type scheme
            * bool   //whether or not to add a unit argument
            * term   //the term e, maybe after some type binders have been erased
            =
              let f_e = effect_as_etag g lbeff in
              let t = SS.compress t in
              let no_gen () =
              let expected_t = term_as_mlty g t in
                  (* debug g (fun () -> printfn "+++LB=%s ... Translated source type %s to mlty %s" *)
                  (*                       (Print.lbname_to_string lbname) *)
                  (*                       (Print.term_to_string t) *)
                  (*                       (Code.string_of_mlty g.currentModule expected_t)); *)
                  (lbname_, f_e, (t, ([], ([],expected_t))), false, e)
              in
              if not top_level
              then no_gen()
              else
            //              debug g (fun () -> printfn "Let %s at type %s; expected effect is %A\n" (Print.lbname_to_string lbname) (Print.typ_to_string t) f_e);
              match t.n with
                | Tm_arrow(bs, c) when (List.hd bs |> is_type_binder g) ->
                   let bs, c = SS.open_comp bs c in
                  //need to generalize, but will erase all the type abstractions;
                  //If, after erasure, what remains is not a value, then add an extra unit arg. to preserve order of evaluation/generativity
                  //and to circumvent the value restriction

                  //TODO: ERASE ONLY THOSE THAT ABSTRACT OVER PURE FUNCTIONS in Type(i),
                  //      NOT, e.g., (x:int -> St Type)
                   let tbinders, tbody =
                        match BU.prefix_until (fun x -> not (is_type_binder g x)) bs with
                            | None -> bs, U.comp_result c
                            | Some (bs, b, rest) -> bs, U.arrow (b::rest) c in

                   let n_tbinders = List.length tbinders in
                   let e = normalize_abs e |> U.unmeta in
                   begin match e.n with
                      | Tm_abs(bs, body, copt) ->
                        let bs, body = SS.open_term bs body in
                        if n_tbinders <= List.length bs
                        then let targs, rest_args = BU.first_N n_tbinders bs in
//                             printfn "tbinders are %s\n" (tbinders |> (Print.binders_to_string ", "));
//                             printfn "tbody is %s\n" (Print.typ_to_string tbody);
//                             printfn "targs are %s\n" (targs |> Print.binders_to_string ", ");
                             let expected_source_ty =
                                let s = List.map2 (fun (x, _) (y, _) -> S.NT(x, S.bv_to_name y)) tbinders targs in
                                SS.subst s tbody in
//                             printfn "After subst: expected_t is %s\n" (Print.typ_to_string expected_t);
                             let env = List.fold_left (fun env (a, _) -> UEnv.extend_ty env a None) g targs in
                             let expected_t = term_as_mlty env expected_source_ty in
                             (* debug g (fun () -> printfn "+++LB=%s ... Translated source type %s to mlty %s" *)
                             (*                (Print.lbname_to_string lbname) *)
                             (*                (Print.term_to_string expected_source_ty) *)
                             (*                (Code.string_of_mlty g.currentModule expected_t)); *)
                             let polytype = targs |> List.map (fun (x, _) -> bv_as_ml_tyvar x), expected_t in
                             let add_unit = match rest_args with
                                | [] -> not (is_fstar_value body) //if it's a pure type app, then it will be extracted to a value in ML; so don't add a unit
                                | _ -> false in
                             let rest_args = if add_unit then (unit_binder::rest_args) else rest_args in
                             let polytype = if add_unit then push_unit polytype else polytype in
                             let body = U.abs rest_args body copt in
                             (lbname_, f_e, (t, (targs, polytype)), add_unit, body)

                        else (* fails to handle:
                                let f : a:Type -> b:Type -> a -> b -> Tot (nat * a * b) =
                                    fun (a:Type) ->
                                      let x = 0 in
                                      fun (b:Type) (y:a) (z:b) -> (x, y, z)

                                Could eta-expand; but with effects this is problem; see ETA-EXPANSION and NO GENERALIZATION below
                             *)
                             failwith "Not enough type binders" //TODO: better error message

                     | Tm_uinst _
                     | Tm_fvar _
                     | Tm_name _ ->
                       let env = List.fold_left (fun env (a, _) -> UEnv.extend_ty env a None) g tbinders in
                       let expected_t = term_as_mlty env tbody in
                       let polytype = tbinders |> List.map (fun (x, _) -> bv_as_ml_tyvar x), expected_t in
                       //In this case, an eta expansion is safe
                       let args = tbinders |> List.map (fun (bv, _) -> S.bv_to_name bv |> as_arg) in
                       let e = mk (Tm_app(e, args)) None e.pos in
                       (lbname_, f_e, (t, (tbinders, polytype)), false, e)

                     | _ ->
                        //ETA-EXPANSION?
                        //An alternative here could be to eta expand the body, but with effects, that's quite dodgy
                        // Consider:
                        //    let f : ML ((a:Type) -> a -> Tot a) = x := 17; (fun (a:Type) (x:a) -> x)
                        // Eta-expanding this would break the assignment; so, unless we hoist the assignment, we must reject this program
                        // One possibility is to restrict F* so that the effect of f must be Pure
                        // In that case, an eta-expansion would be semantically ok, but consider this:
                        //    let g : Tot ((a:Type) -> a -> Tot (a * nat)) = let z = expensive_pure_comp x in fun (a:Type) (x:a) -> (x,z))
                        // The eta expansion would cause the expensive_pure_comp to be run each time g is instantiated (this is what Coq does, FYI)
                        // It may be better to hoist expensive_pure_comp again.
                        //NO GENERALIZATION:
                        //Another alternative could be to not generalize the type t, inserting MLTY_Top for the type variables
                        err_value_restriction e
                   end

                | _ ->  no_gen()
          in
          let check_lb env (nm, (lbname, f, (t, (targs, polytype)), add_unit, e)) =
              let env = List.fold_left (fun env (a, _) -> UEnv.extend_ty env a None) env targs in
              let expected_t = snd polytype in
              let e, _ = check_term_as_mlexpr env e f expected_t in
              let f = maybe_downgrade_eff env f expected_t in
              f, {mllb_meta = []; mllb_name=nm; mllb_tysc=Some polytype; mllb_add_unit=add_unit; mllb_def=e; print_typ=true} in

         (*after the above definitions, here is the main code for extracting let expressions*)
          let lbs = lbs |> List.map maybe_generalize in

          let env_body, lbs = List.fold_right (fun lb (env, lbs) ->
              let (lbname, _, (t, (_, polytype)), add_unit, _) = lb in
              let env, nm = UEnv.extend_lb env lbname t polytype add_unit true in
              env, (nm,lb)::lbs) lbs (g, []) in

          let env_def = if is_rec then env_body else g in

          let lbs = lbs |> List.map (check_lb env_def)  in

          let e'_rng = e'.pos in

          let e', f', t' = term_as_mlexpr env_body e' in

          let f = join_l e'_rng (f'::List.map fst lbs) in

          let is_rec = if is_rec = true then Rec else NonRec in

          with_ty_loc t' (mk_MLE_Let top_level (is_rec, List.map snd lbs) e') (Util.mlloc_of_range t.pos), f, t'

      | Tm_match(scrutinee, pats) ->
        let e, f_e, t_e = term_as_mlexpr g scrutinee in
        let b, then_e, else_e = check_pats_for_ite pats in
        let no_lift : mlexpr -> mlty -> mlexpr = fun x t -> x in
        if b then
            match then_e, else_e with
                | Some then_e, Some else_e ->
                    let then_mle, f_then, t_then = term_as_mlexpr g then_e in
                    let else_mle, f_else, t_else = term_as_mlexpr g else_e in
                    let t_branch, maybe_lift =
                        if type_leq g t_then t_else  //the types agree except for effect labels
                        then t_else, no_lift
                        else if type_leq g t_else t_then
                        then t_then, no_lift
                        else MLTY_Top, apply_obj_repr in
                    with_ty t_branch <| MLE_If (e, maybe_lift then_mle t_then, Some (maybe_lift else_mle t_else)),
                    join then_e.pos f_then f_else,
                    t_branch
                | _ -> failwith "ITE pats matched but then and else expressions not found?"
        else
            let pat_t_compat, mlbranches = pats |> BU.fold_map (fun compat br ->
                let pat, when_opt, branch = SS.open_branch br in
                let env, p, pat_t_compat = extract_pat g pat t_e term_as_mlexpr in
                let when_opt, f_when = match when_opt with
                    | None -> None, E_PURE
                    | Some w ->
                        let w, f_w, t_w = term_as_mlexpr env w in
                        let w = maybe_coerce env w t_w ml_bool_ty in
                        Some w, f_w in
                let mlbranch, f_branch, t_branch = term_as_mlexpr env branch in
                //Printf.printf "Extracted %s to %A\n" (Print.exp_to_string branch) mlbranch;
                compat&&pat_t_compat,
                p |> List.map (fun (p, wopt) ->
                    let when_clause = conjoin_opt wopt when_opt in
                    p, (when_clause, f_when), (mlbranch, f_branch, t_branch)))
                true in
             let mlbranches : list<(mlpattern * (option<mlexpr> * e_tag) * (mlexpr * e_tag * mlty))>
               = List.flatten mlbranches in
             //if the type of the pattern isn't compatible with the type of the scrutinee
             //    insert a magic around the scrutinee
             let e = if pat_t_compat
                     then e
                     else (debug g (fun _ -> BU.print2 "Coercing scrutinee %s from type %s because pattern type is incompatible\n"
                                                (Code.string_of_mlexpr g.currentModule e)
                                                (Code.string_of_mlty g.currentModule t_e));
                           with_ty t_e <| MLE_Coerce (e, t_e, MLTY_Top)) in
             begin match mlbranches with
                | [] ->
                    let _, fw, _, _ = BU.right <| UEnv.lookup_fv g (S.lid_as_fv PC.failwith_lid Delta_constant None) in
                    with_ty ml_int_ty <| MLE_App(fw, [with_ty ml_string_ty <| MLE_Const (MLC_String "unreachable")]),
                    E_PURE,
                    ml_int_ty


                | (_, _, (_, f_first, t_first))::rest ->
                   let topt, f_match = List.fold_left (fun (topt, f) (_, _, (_, f_branch, t_branch)) ->
                        //WARNING WARNING WARNING
                        //We're explicitly excluding the effect of the when clause in the net effect computation
                        //TODO: fix this when we handle when clauses fully!
                        let f = join top.pos f f_branch in
                        let topt = match topt with
                            | None -> None
                            | Some t ->
                              //we just use the environment g here, since it is only needed for delta unfolding
                              //which is invariant across the branches
                              if type_leq g t t_branch
                              then Some t_branch
                              else if type_leq g t_branch t
                              then Some t
                              else None in
                        topt, f)
                     (Some t_first, f_first)
                     rest in
                   let mlbranches = mlbranches |> List.map (fun (p, (wopt, _), (b, _, t)) ->
                        let b = match topt with
                            | None ->
//                              Printf.printf "Apply obj repr to %A and %A\n" b t;
                              apply_obj_repr b t
                            | Some _ -> b in
                        (p, wopt, b)) in
                   let t_match = match topt with
                        | None -> MLTY_Top
                        | Some t -> t in
                   with_ty t_match <| MLE_Match(e, mlbranches), f_match, t_match
            end

let ind_discriminator_body env (discName:lident) (constrName:lident) : mlmodule1 =
    // First, lookup the original (F*) type to figure out how many implicit arguments there are.
    let _, fstar_disc_type = fst <| TypeChecker.Env.lookup_lid env.tcenv discName in
    let wildcards = match (SS.compress fstar_disc_type).n with
        | Tm_arrow (binders, _) ->
            binders
            |> List.filter (function (_, (Some (Implicit _))) -> true | _ -> false)
            |> List.map (fun _ -> fresh "_", MLTY_Top)
        | _ ->
            failwith "Discriminator must be a function"
    in
    // Unfortunately, looking up the constructor name in the environment would give us a _curried_ type.
    // So, we don't bother popping arrows until we find the return type of the constructor.
    // We just use Top.
    let mlid = fresh "_discr_" in
    let targ = MLTY_Top in
    // Ugly hack: we don't know what to put in there, so we just write a dummy
    // polymorphic value to make sure that the type is not printed.
    let disc_ty = MLTY_Top in
    let discrBody =
        with_ty disc_ty <|
            MLE_Fun(wildcards @ [(mlid, targ)],
                    with_ty ml_bool_ty <|
                        (MLE_Match(with_ty targ <| MLE_Name([], mlid),
                                    // Note: it is legal in OCaml to write [Foo _] for a constructor with zero arguments, so don't bother.
                                   [MLP_CTor(mlpath_of_lident constrName, [MLP_Wild]), None, with_ty ml_bool_ty <| MLE_Const(MLC_Bool true);
                                    MLP_Wild, None, with_ty ml_bool_ty <| MLE_Const(MLC_Bool false)]))) in
    MLM_Let (NonRec,[{mllb_meta=[]; mllb_name=convIdent discName.ident; mllb_tysc=None; mllb_add_unit=false; mllb_def=discrBody; print_typ=false}] )<|MERGE_RESOLUTION|>--- conflicted
+++ resolved
@@ -861,11 +861,7 @@
 
         | Tm_meta ({ n = _ }, Meta_quoted (qt, {qopen = false})) ->
           let tv = RE.embed_term_view t.pos (R.inspect_ln qt) in
-<<<<<<< HEAD
-          let t = U.mk_app (RD.get_refl_const_t RD.fstar_refl_pack_ln) [S.as_arg tv] in
-=======
           let t = U.mk_app (RD.refl_constant_term RD.fstar_refl_pack_ln) [S.as_arg tv] in
->>>>>>> d7493fbf
           term_as_mlexpr' g t
 
         | Tm_meta (t, Meta_desugared Mutable_alloc) ->
