--- conflicted
+++ resolved
@@ -400,17 +400,12 @@
       if n_args = 0
       then e, E_PURE, t
       else
-<<<<<<< HEAD
-        let tapp = {e with expr=MLE_TApp(e, tyargs) } in
-        let ts = instantiate_tyscheme (vars, t) tyargs in
-=======
         let ts = instantiate_tyscheme (vars, t) tyargs in
         let tapp = {
           e with
             expr=MLE_TApp(e, tyargs);
             mlty=ts
         } in
->>>>>>> 90b17495
         tapp, E_PURE, ts
     else if n_args < n_vars
     then //We have a partial type-application in F*
@@ -424,17 +419,12 @@
         rest_vars |> List.map (fun _ -> MLTY_Erased)
       in
       let tyargs = tyargs@extra_tyargs in
-<<<<<<< HEAD
-      let tapp = {e with expr=MLE_TApp(e, tyargs) } in
-      let ts = instantiate_tyscheme (vars, t) tyargs in
-=======
       let ts = instantiate_tyscheme (vars, t) tyargs in
       let tapp = {
         e with
           expr=MLE_TApp(e, tyargs);
           mlty=ts
       } in
->>>>>>> 90b17495
       let t =
         List.fold_left
           (fun out t -> MLTY_Fun(t, E_PURE, out))
