(*
   Copyright 2008-2015 Abhishek Anand, Nikhil Swamy and Microsoft Research

   Licensed under the Apache License, Version 2.0 (the "License");
   you may not use this file except in compliance with the License.
   You may obtain a copy of the License at

       http://www.apache.org/licenses/LICENSE-2.0

   Unless required by applicable law or agreed to in writing, software
   distributed under the License is distributed on an "AS IS" BASIS,
   WITHOUT WARRANTIES OR CONDITIONS OF ANY KIND, either express or implied.
   See the License for the specific language governing permissions and
   limitations under the License.
*)
#light "off"
module FStar.Extraction.ML.ExtractExp
open FStar
open FStar.Util
open FStar.Absyn
open FStar.Absyn.Syntax
open FStar.Const
open FStar.Extraction
open FStar.Extraction.ML.Syntax
open FStar.Extraction.ML.Env
open FStar.Extraction.ML.Util
open FStar.Ident

let type_leq g t1 t2 = Util.type_leq (Util.delta_unfold g) t1 t2
let type_leq_c g t1 t2 = Util.type_leq_c (Util.delta_unfold g) t1 t2
let erasableType g t = Util.erasableType (Util.delta_unfold g) t
let eraseTypeDeep g t = Util.eraseTypeDeep (Util.delta_unfold g) t

let fail r msg =
    Util.print_string <| Print.format_error r msg;
    failwith msg

let err_uninst env e (vars, t) =
    fail e.pos (Util.format3 "Variable %s has a polymorphic type (forall %s. %s); expected it to be fully instantiated" 
                    (Print.exp_to_string e) 
                    (vars |> List.map fst |> String.concat ", ")
                    (ML.Code.string_of_mlty env.currentModule t))

let err_ill_typed_application (e : exp) args (t : mlty) =
    fail e.pos (Util.format2 "Ill-typed application: application is %s \n remaining args are %s\n"
                (Print.exp_to_string e)
                 // t
                (Print.args_to_string args))


let err_value_restriction e =
    fail e.pos ("Refusing to generalize because of the value restriction")

let err_unexpected_eff e f0 f1 =
    fail e.pos (Util.format3 "for expression %s, Expected effect %s; got effect %s" (Print.exp_to_string e) (eff_to_string f0) (eff_to_string f1))

let is_constructor e = match (Util.compress_exp e).n with
    | Exp_fvar(_, Some Data_ctor)
    | Exp_fvar(_, Some (Record_ctor _)) -> true
    | _ -> false

(* something is a value iff it qualifies for the OCaml's "value restriction", which determines when a definition can be generalized *)
let rec is_value_or_type_app (e:exp) = match (Util.compress_exp e).n with
    | Exp_constant _
    | Exp_bvar _
    | Exp_fvar _
    | Exp_abs _  -> true
    | Exp_app(head, args) ->
        if is_constructor head
        then args |> List.for_all (fun (te, _) ->
                match te with
                    | Inl _ -> true (* type argument *)
                    | Inr e -> is_value_or_type_app e)
        else (match (Util.compress_exp head).n with
                 | Exp_bvar _
                 | Exp_fvar _ -> args |> List.for_all (function (Inl te, _) -> true | _ -> false)
                 | _ -> false)
    | Exp_meta(Meta_desugared(e, _))
    | Exp_ascribed(e, _, _) -> is_value_or_type_app e
    | _ -> false

let rec is_ml_value e = match e.expr with
    | MLE_Const _
    | MLE_Var   _
    | MLE_Name  _
    | MLE_Fun   _ -> true
    | MLE_CTor (_, exps)
    | MLE_Tuple exps -> Util.for_all is_ml_value exps
    | MLE_Record (_, fields) -> Util.for_all (fun (_, e) -> is_ml_value e) fields
    | _ -> false

(*INVARIANT: we MUST always perform deep erasure after extraction of types, even when done indirectly e.g. translate_typ_of_arg below.
  Otherwise, there will be Ob.magic because the types get erased at some places and not at other places *)
let translate_typ (g:env) (t:typ) : mlty = eraseTypeDeep g (ExtractTyp.extractTyp g t)
let translate_typ_of_arg (g:env) (a:arg) : mlty = eraseTypeDeep g (ExtractTyp.getTypeFromArg g a)

// erasing here is better because if we need to generate OCaml types for binders and return values, they will be accurate. By the time we reach maybe_coerce, we cant change those

let instantiate (s:mltyscheme) (args:list<mlty>) : mlty = Util.subst s args (*only handles fully applied types*)

let erasable (g:env)  (f:e_tag) (t:mlty) =
    f = E_GHOST
    || (f = E_PURE && erasableType g t)

let erase (g:env) (e:mlexpr) (f:e_tag) (t:mlty) : mlexpr * e_tag * mlty =
    if erasable g f t
    then (debug g (fun () -> Util.print2 "Erasing %s at type %s\n" (ML.Code.string_of_mlexpr g.currentModule e) (ML.Code.string_of_mlty g.currentModule t));
          let e_val = if type_leq g t ml_unit_ty then ml_unit else with_ty t <| MLE_Coerce(ml_unit, ml_unit_ty, t) in
          e_val, f, t) 
    else e, f, t

let maybe_coerce (g:env) (e:mlexpr) (tInferred:mlty) (tExpected:mlty) : mlexpr =
    // let tExpected = eraseTypeDeep g tExpected in 
    // is this needed? see translate_typ. Even if we coerce here, there is no way to change the type of the generate expression
    match type_leq_c g (Some e) tInferred tExpected with 
        | true, Some e' -> e'
        | _ -> 
//         debug g (fun () -> printfn "\n (*needed to coerce expression \n %A \n of type \n %A \n to type \n %A *) \n" e tInferred tExpected);
         with_ty tExpected <| MLE_Coerce (e, tInferred, tExpected) 
           
let extract_pat (g:env) p : (env * list<(mlpattern * option<mlexpr>)>) =
(*what does disj stand for? NS: disjunctive *)
    let rec extract_one_pat (disj : bool) (imp : bool) g p : env * option<(mlpattern * list<mlexpr>)> = 
        match p.v with
          | Pat_disj _ -> failwith "Impossible"
 
          | Pat_constant (Const_int c) when (not !Options.use_native_int) -> 
            //these may be extracted to bigint, in which case, we need to emit a when clause
            let x = as_mlident (Util.new_bvd None) in
            let when_clause = with_ty ml_bool_ty <| MLE_App(prims_op_equality, [with_ty ml_int_ty <| MLE_Var x; 
                                                            with_ty ml_int_ty <| (MLE_Const <| mlconst_of_const' p.p (Const_int c))]) in
            g, Some (MLP_Var x, [when_clause])
            
          | Pat_constant s     ->
            g, Some (MLP_Const (mlconst_of_const' p.p s), [])

          | Pat_cons (f, q, pats) ->
            let d,tys = match Env.lookup_fv g f with
                | {expr=MLE_Name n}, ttys, _ -> n, ttys
                | _ -> failwith "Expected a constructor" in
            let nTyVars = List.length (fst tys) in
            let tysVarPats, restPats =  Util.first_N nTyVars pats in
            let g, tyMLPats = Util.fold_map (fun g (p, imp) -> extract_one_pat disj true g p) g tysVarPats in (*not all of these were type vars in ML*)
            let g, restMLPats = Util.fold_map (fun g (p, imp) -> 
                let env, popt = extract_one_pat disj false g p in
                let popt = match popt with 
                    | None -> Some (MLP_Wild, [])
                    | _ -> popt in
                env, popt) g restPats in
            let mlPats, when_clauses = List.append tyMLPats restMLPats |> List.collect (function (Some x) -> [x] | _ -> []) |> List.split in
            g, Some (Util.resugar_pat q <| MLP_CTor (d, mlPats), when_clauses |> List.flatten)

          | Pat_var x ->
            let mlty = translate_typ g x.sort in
            let g = Env.extend_bv g x ([], mlty) false false imp in
            g, (if imp then None else Some (MLP_Var (as_mlident x.v), []))

          | Pat_wild x when disj ->
            g, Some (MLP_Wild, [])

          | Pat_wild x -> (*how is this different from Pat_var? For extTest.naryTree.Node, the first projector uses Pat_var and the other one uses Pat_wild*)
            let mlty = translate_typ g x.sort in
            let g = Env.extend_bv g x ([], mlty) false false imp in
            g, (if imp then None else Some (MLP_Var (as_mlident x.v), []))

          | Pat_tvar a ->
            let mlty = MLTY_Top in
            let g = Env.extend_ty g a (Some mlty) in
            g, (if imp then None else Some (MLP_Wild, []))

          | Pat_dot_term _
          | Pat_dot_typ _
          | Pat_twild _ ->
            g, None in

    let extract_one_pat disj g p = 
        match extract_one_pat disj false g p with 
            | g, Some (x, v) -> g, (x, v)
            | _ -> failwith "Impossible" in 
    
    let mk_when_clause whens = 
        match whens with 
            | [] -> None
            | hd::tl -> Some (List.fold_left conjoin hd tl) in
    
    match p.v with
      | Pat_disj [] -> failwith "Impossible"

      | Pat_disj (p::pats)      ->
        let g, p = extract_one_pat true g p in
        let ps = p :: (pats |> List.map (fun x -> snd (extract_one_pat true g x))) in
        let ps_when, rest = ps |> List.partition (function (_, _::_) -> true | _ -> false) in
        let ps = ps_when |> List.map (fun (x, whens) -> (x, mk_when_clause whens)) in
        //branches that contains a new when clause need to be split out
        let res = match rest with 
            | [] -> g, ps
            | rest -> g,  (MLP_Branch(List.map fst rest), None) :: ps in
        res

      | _ -> 
        let g, (p, whens) = extract_one_pat false g p in
        let when_clause = mk_when_clause whens in
        g, [(p, when_clause)] 

let normalize_abs e0 =
    let rec aux bs e =
        let e = Util.compress_exp e in
        match e.n with
            | Exp_abs(bs', body) -> aux (bs@bs') body
            | _ ->
              let e' = Util.unascribe e in
              if Util.is_fun e'
              then aux bs e'
              else mk_Exp_abs(bs, e) None e0.pos in
   aux [] e0

let ffi_mltuple_mlp (n:int) : mlpath =
    let name = if (2<n && n<6) then ("mktuple"^(Util.string_of_int n)) else (if n=2 then "mkpair" else (failwith "NYI in runtime/allocator/camlstack.mli")) in
    ["Camlstack"],name

(* TODO: Fix the with_ty annotations here, once the type of lalloc is stable *)
let fix_lalloc (arg (*the argument of lalloc (type arg is erased) *):mlexpr) : mlexpr =
    match arg.expr with
        | MLE_Tuple  args -> failwith "unexpected. Prims.TupleN is not specially handled yet. So, F* tuples, which are sugar forPrims.TupleN,  were expected to be extracted as MLE_CTor"
        | MLE_Record (mlns, fields) ->
            let args = List.map snd fields in
                let tup =  with_ty MLTY_Top <| MLE_App (with_ty MLTY_Top <| MLE_Name (ffi_mltuple_mlp (List.length args)), args) in
                let dummyTy = ml_unit_ty in
                with_ty dummyTy <| MLE_Coerce (tup,dummyTy,dummyTy) // if the pretty printing phase prints dummyTy, we will be in trouble
        | MLE_CTor (mlp, args) -> failwith "NYI: lalloc ctor"
        | _ -> failwith "for efficiency, the argument to lalloc should be a head normal form of the type. Extraction will then avoid creating this value on the heap."



(*Preconditions :
   1) residualType is the type of mlAppExpr
   2) mlAppExpr is an MLE_Name or an MLE_App with its head a named fvar, and isDataCons is true iff it names a data constructor of a data type.
  Postconditions
   1) the return value (say r) also has type residualType and it's extraction-preimage is definitionally equal (in Fstar ) to that of mlAppExpr
   2) meets the ML requirements that the args to datacons be tupled and that the datacons be fullly applied
*)
let maybe_lalloc_eta_data (g:env) (qual : option<fv_qual>) (residualType : mlty)  (mlAppExpr : mlexpr) : mlexpr =
    let rec eta_args more_args t = match t with
        | MLTY_Fun (t0, _, t1) ->
          let x = Util.gensym (), -1 in
          eta_args (((x, t0), with_ty t0 <| MLE_Var x)::more_args) t1
        | MLTY_Named (_, _) -> List.rev more_args, t
        | _ -> failwith "Impossible" in

   let as_record qual e =
        match e.expr, qual with
            | MLE_CTor(_, args), Some (Record_ctor(_, fields)) ->
               let path = Util.record_field_path fields in
               let fields = Util.record_fields fields args in
               with_ty e.mlty <| MLE_Record(path, fields)
            | _ -> e in

    let resugar_and_maybe_eta qual e =
        let eargs, tres = eta_args [] residualType in
        match eargs with
            | [] -> Util.resugar_exp (as_record qual e)
            | _ ->
                let binders, eargs = List.unzip eargs in
                match e.expr with
                    | MLE_CTor(head, args) ->
                      let body = Util.resugar_exp <| (as_record qual <| (with_ty tres <| MLE_CTor(head, args@eargs))) in
                      with_ty e.mlty <| MLE_Fun(binders, body)
                    | _ -> failwith "Impossible" in

    match mlAppExpr.expr, qual with
        | MLE_App ({expr=MLE_Name mlp}, [mlarg]), _ when (mlp=mlp_lalloc) -> 
          debug g (fun () -> Util.print_string "need to do lalloc surgery here\n"); 
          fix_lalloc mlarg

        | _, None -> mlAppExpr

        | MLE_App({expr=MLE_Name mlp}, mle::args), Some (Record_projector f) ->
          let fn = Util.mlpath_of_lid f in
          let proj = MLE_Proj(mle, fn) in
          let e = match args with
            | [] -> proj
            | _ -> 
              MLE_App(with_ty MLTY_Top <| proj, args) in //TODO: Fix imprecise with_ty on the projector 
          with_ty mlAppExpr.mlty e 

        | MLE_App ({expr=MLE_Name mlp}, mlargs), Some Data_ctor
        | MLE_App ({expr=MLE_Name mlp}, mlargs), Some (Record_ctor _) -> 
          resugar_and_maybe_eta qual <| (with_ty mlAppExpr.mlty <| MLE_CTor (mlp,mlargs))

        | MLE_Name mlp, Some Data_ctor
        | MLE_Name mlp, Some (Record_ctor _) -> 
          resugar_and_maybe_eta qual <| (with_ty mlAppExpr.mlty <| MLE_CTor (mlp, []))

        | _ -> mlAppExpr

let check_pats_for_ite (l:list<(pat * option<exp> * exp)>) :(bool * option<exp> * option<exp>) =
    let def = false, None, None in
    if List.length l <> 2 then def
    else
        let (p1, w1, e1) = List.hd l in
        let (p2, w2, e2) = List.hd (List.tl l) in
        match (w1, w2, p1.v, p2.v) with
            | (None, None, Pat_constant (Const_bool true), Pat_constant (Const_bool false)) -> true, Some e1, Some e2
            | (None, None, Pat_constant (Const_bool false), Pat_constant (Const_bool true)) -> true, Some e2, Some e1
            | _ -> def


let rec check_exp (g:env) (e:exp) (f:e_tag) (t:mlty) : mlexpr =
    // debug g (fun () -> printfn "Checking %s at type %A\n" (Print.exp_to_string e) t);
    let e, _, _ = erase g (check_exp' g e f t) f t in 
    e

and check_exp' (g:env) (e:exp) (f:e_tag) (t:mlty) : mlexpr =
    let e0, f0, t0 = synth_exp g e in
    if eff_leq f0 f
    then maybe_coerce g e0 t0 t
    else err_unexpected_eff e f f0

and synth_exp (g:env) (e:exp) : (mlexpr * e_tag * mlty) =
    let e, f, t = synth_exp' g e in
    erase g e f t
    // TODO: should we first check for erasability and only then bother synthesizing an expression? Perhaps not. the type and the tag get produced during sythesis

(* Unlike the \epsilon function in the thesis, this also produced an ml type for the computed ML expression,
 to avoid the need to infer them later, when less info is available*)
and synth_exp' (g:env) (e:exp) : (mlexpr * e_tag * mlty) =
   (debug g (fun u -> Util.print_string (Util.format2 "now synthesizing expression (%s) :  %s \n" (Print.tag_of_exp e) (Print.exp_to_string e))));
   
    match (Util.compress_exp e).n with
        | Exp_constant c ->
          let t = Tc.Recheck.typing_const e.pos c in
          let ml_ty = translate_typ g t in
          with_ty ml_ty (MLE_Const <| mlconst_of_const' e.pos c), E_PURE, ml_ty

        | Exp_ascribed(e0, t, f) ->
          let t = translate_typ g t in
          let f = match f with
            | None -> failwith "Ascription node with an empty effect label"
            | Some l -> ExtractTyp.translate_eff g l in
          let e = check_exp g e0 f t in
          e, f, t

        | Exp_bvar _
        | Exp_fvar _ ->
          let (x, mltys, _), qual = lookup_var g e in
          //let _ = printfn "\n (*looked up tyscheme of \n %A \n as \n %A *) \n" x s in
          begin match mltys with
            | ([], t) -> maybe_lalloc_eta_data g qual t x, E_PURE, t
            | _ -> err_uninst g e mltys
          end

        | Exp_app(head, args) ->
          let rec synth_app is_data (mlhead, mlargs_f) (f(*:e_tag*), t (* the type of (mlhead mlargs) *)) restArgs =
          //            Printf.printf "synth_app restArgs=%d, t=%A\n" (List.length restArgs) t;
            match restArgs, t with
                | [], _ ->
                    //1. If partially applied and head is a datacon, it needs to be eta-expanded
                    //2. If we're generating OCaml, and any of the arguments are impure, 
                    //   and the head is not a primitive short-circuiting op, 
                    //   then evaluation order must be enforced to be L-to-R (by hoisting)
                    let lbs, mlargs =
                        if Util.is_primop head || Util.codegen_fsharp()
                        then [], List.rev mlargs_f |> List.map fst
                        else List.fold_left (fun (lbs, out_args) (arg, f) ->
                                if f=E_PURE || f=E_GHOST
                                then (lbs, arg::out_args)
                                else let x = Util.gensym (), -1 in
                                     (x, arg)::lbs, (with_ty arg.mlty <| MLE_Var x)::out_args)
                        ([], []) mlargs_f in
                    let app = maybe_lalloc_eta_data g is_data t <| (with_ty t <| MLE_App(mlhead, mlargs)) in
                    let l_app = List.fold_right 
                        (fun (x, arg) out -> 
<<<<<<< HEAD
                            with_ty out.mlty <| MLE_Let((false, [{mllb_name=x; mllb_tysc=Some ([], arg.mlty); mllb_add_unit=false; mllb_def=arg}]), 
=======
                            with_ty out.ty <| MLE_Let((false, [{mllb_name=x; mllb_tysc=Some ([], arg.ty); mllb_add_unit=false; mllb_def=arg; print_typ=true}]), 
>>>>>>> 6b57efcb
                                                      out)) 
                        lbs app in // lets are to ensure L to R eval ordering of arguments
                    l_app, f, t

                | (Inl _, _)::rest, MLTY_Fun (tunit, f', t) -> //non-prefix type app; this type argument gets erased to unit
                  if type_leq g tunit ml_unit_ty
                  then synth_app is_data (mlhead, (ml_unit, E_PURE)::mlargs_f) (join f f', t) rest
                  else failwith "Impossible: ill-typed application" //ill-typed; should be impossible


                | (Inr e0, _)::rest, MLTY_Fun(tExpected, f', t) ->
                  let e0, f0, tInferred = synth_exp g e0 in
                  let e0 = maybe_coerce g e0 tInferred tExpected in // coerce the arguments of application, if they dont match up
                  synth_app is_data (mlhead, (e0, f0)::mlargs_f) (join_l [f;f';f0], t) rest

                | _ ->
                  begin match Util.delta_unfold g t with
                    | Some t -> synth_app is_data (mlhead, mlargs_f) (f, t) restArgs
                    | None -> err_ill_typed_application e restArgs t
                  end in
          
          let synth_app_maybe_projector is_data mlhead (f, t) args = 
                match is_data with 
                    | Some (Record_projector _) -> 
                      let rec remove_implicits args f t = match args, t with 
                        | (Inr _, Some (Implicit _))::args, MLTY_Fun(_, f', t) -> 
                          remove_implicits args (join f f') t

                        | _ -> args, f, t in
                      let args, f, t = remove_implicits args f t in
                      synth_app is_data (mlhead, []) (f, t) args 

                    | _ -> synth_app is_data (mlhead, []) (f, t) args in

          let head = Util.compress_exp head in
          begin match head.n with
            | Exp_bvar _
            | Exp_fvar _ ->
//              debug g (fun () -> printfn "head of app is %s\n" (Print.exp_to_string head));
              let (head_ml, (vars, t), inst_ok), qual = lookup_var g head in
              let has_typ_apps = match args with 
                | (Inl _, _)::_ -> true
                | _ -> false in
//              debug g (fun () -> printfn "\n (*looked up tyscheme \n %A *) \n" (vars,t));
              let head_ml, head_t, args = match vars with 
                | _::_ when ((not has_typ_apps) && inst_ok) -> 
                  (* no explicit type applications although some were expected; but instantiation is permissible *)
//                  Printf.printf "Taking the type of %A to be %A\n" head_ml t;
                  head_ml, t, args

                | _ -> 
                  let n = List.length vars in 
                  if n <= List.length args
                  then let prefix, rest = Util.first_N n args in
//                       let _ = (if n=1 then printfn "\n (*prefix was  \n %A \n  *) \n" prefix) in
                       let prefixAsMLTypes = List.map (translate_typ_of_arg g) prefix in
//                        let _ = printfn "\n (*about to instantiate  \n %A \n with \n %A \n \n *) \n" (vars,t) prefixAsMLTypes in
                       let t = instantiate (vars, t) prefixAsMLTypes in
                       let head = match head_ml.expr with
                         | MLE_Name _ 
                         | MLE_Var _ -> {head_ml with mlty=t} 
                         | MLE_App(head, [{expr=MLE_Const MLC_Unit}]) -> MLE_App({head with mlty=MLTY_Fun(ml_unit_ty, E_PURE, t)}, [ml_unit]) |> with_ty t
                         | _ -> failwith "Impossible" in
                       head, t, rest
                  else err_uninst g head (vars, t) in
                //debug g (fun () -> printfn "\n (*instantiating  \n %A \n with \n %A \n produced \n %A \n *) \n" (vars,t0) prefixAsMLTypes t);
               begin match args with
                    | [] -> maybe_lalloc_eta_data g qual head_t head_ml, E_PURE, head_t
                    | _  -> synth_app_maybe_projector qual head_ml (E_PURE, head_t) args
               end

            | _ ->
              let head, f, t = synth_exp g head in // t is the type inferred for head, the head of the app
              synth_app_maybe_projector None head (f, t) args
          end

        | Exp_abs(bs, body) ->
            let ml_bs, env = List.fold_left (fun (ml_bs, env) (b, _) -> match b with
                | Inl a -> //no first-class polymorphism; so type-binders get wiped out
                  let env = Env.extend_ty env a (Some MLTY_Top) in
                  let ml_b = (btvar_as_mlTermVar a (*name of the binder*) , ml_unit_ty (*type of the binder. correspondingly, this argument gets converted to the unit value in application *)) in
                  ml_b::ml_bs, env

                | Inr x ->
                  let t = translate_typ env x.sort in
                  let env = Env.extend_bv env x ([], t) false false false in
                  let ml_b = (as_mlident x.v, t) in
                  ml_b::ml_bs, env) ([], g) bs in
            let ml_bs = List.rev ml_bs in
            let ml_body, f, t = synth_exp env body in
//            printfn "Computed type of function body %s to be %A\n" (Print.exp_to_string body) t;
            let f, tfun = List.fold_right
                (fun (_, targ) (f, t) -> E_PURE, MLTY_Fun (targ, f, t))
                ml_bs (f, t) in
//            printfn "Computed type of abstraction %s to be %A\n" (Print.exp_to_string e) t;
            with_ty tfun <| MLE_Fun(ml_bs, ml_body), f, tfun

        | Exp_let((is_rec, lbs), e') ->
//          let _ = printfn "\n (* let \n %s \n in \n %s *) \n" (Print.lbs_to_string (is_rec, lbs)) (Print.exp_to_string e') in
          let maybe_generalize {lbname=lbname; lbeff=lbeff; lbtyp=t; lbdef=e} =
              let f_e = ExtractTyp.translate_eff g lbeff in
              let t = Util.compress_typ t in
//              debug g (fun () -> printfn "Let %s at type %s; expected effect is %A\n" (Print.lbname_to_string lbname) (Print.typ_to_string t) f_e);
              match t.n with
                | Typ_fun(bs, c) when is_type_abstraction bs ->
                  //need to generalize, but will erase all the type abstractions;
                  //If, after erasure, what remains is not a value, then add an extra unit arg. to preserve order of evaluation/generativity
                  //and to circumvent the value restriction
                   let tbinders, tbody =
                        match Util.prefix_until (function (Inr _, _) -> true | _ -> false) bs with
                            | None -> bs, Util.comp_result c
                            | Some (bs, b, rest) -> bs, mk_Typ_fun(b::rest, c) None c.pos in

                   let n = List.length tbinders in
                   let e = normalize_abs e in
                   begin match e.n with
                      | Exp_abs(bs, body) ->
                        if n <= List.length bs
                        then let targs, rest_args = Util.first_N n bs in
//                             printfn "tbinders are %s\n" (tbinders |> (Print.binders_to_string ", "));
//                             printfn "tbody is %s\n" (Print.typ_to_string tbody);
//                             printfn "targs are %s\n" (targs |> Print.binders_to_string ", ");
                             let expected_t = match Util.mk_subst_binder targs tbinders with
                                | None -> failwith "Not enough type binders in the body of the let expression"
                                | Some s -> Util.subst_typ s tbody in
//                             printfn "After subst: expected_t is %s\n" (Print.typ_to_string expected_t);
                             let targs = targs |> List.map (function (Inl a, _) -> a | _ -> failwith "Impossible") in
                             let env = List.fold_left (fun env a -> Env.extend_ty env a None) g targs in
                             let expected_t = translate_typ env expected_t in
                             let polytype = targs |> List.map btvar_as_mltyvar, expected_t in
                             let add_unit = match rest_args with
                                | [] -> not (is_value_or_type_app body) //if it's a pure type app, then it will be extracted to a value in ML; so don't add a unit
                                | _ -> false in
                             let rest_args = if add_unit then (unit_binder::rest_args) else rest_args in
                             let body = match rest_args with | [] -> body | _ -> mk_Exp_abs(rest_args, body) None e.pos in
                             (lbname, f_e, (t, (targs, polytype)), add_unit, body)

                        else (* fails to handle:
                                let f : a:Type -> b:Type -> a -> b -> Tot (nat * a * b) =
                                    fun (a:Type) ->
                                      let x = 0 in
                                      fun (b:Type) (y:a) (z:b) -> (x, y, z)

                                Could eta-expand; but with effects this is problem; see ETA-EXPANSION and NO GENERALIZATION below
                             *)
                             failwith "Not enough type binders" //TODO: better error message
                     | _ ->
                        //ETA-EXPANSION?
                        //An alternative here could be to eta expand the body, but with effects, that's quite dodgy
                        // Consider:
                        //    let f : ML ((a:Type) -> a -> Tot a) = x := 17; (fun (a:Type) (x:a) -> x)
                        // Eta-expanding this would break the assignment; so, unless we hoist the assignment, we must reject this program
                        // One possibility is to restrict F* so that the effect of f must be Pure
                        // In that case, an eta-expansion would be semantically ok, but consider this:
                        //    let g : Tot ((a:Type) -> a -> Tot (a * nat)) = let z = expensive_pure_comp x in fun (a:Type) (x:a) -> (x,z))
                        // The eta expansion would cause the expensive_pure_comp to be run each time g is instantiated (this is what Coq does, FYI)
                        // It may be better to hoist expensive_pure_comp again.
                        //NO GENERALIZATION:
                        //Another alternative could be to not generalize the type t, inserting MLTY_Top for the type variables
                        err_value_restriction e
                   end

                | _ ->  (* no generalizations; TODO: normalize and retry? *)
                  let expected_t = translate_typ g t in
                  (lbname, f_e, (t, ([], ([],expected_t))), false, e) in

          let check_lb env (nm, (lbname, f, (t, (targs, polytype)), add_unit, e)) =
              let env = List.fold_left (fun env a -> Env.extend_ty env a None) env targs in
              let expected_t = if add_unit then MLTY_Fun(ml_unit_ty, E_PURE, snd polytype) else snd polytype in
              let e = check_exp env e f expected_t in
              f, {mllb_name=nm; mllb_tysc=Some polytype; mllb_add_unit=add_unit; mllb_def=e; print_typ=true} in

         (*after the above definitions, here is the main code for extracting let expressions*)
          let lbs = lbs |> List.map maybe_generalize in

          let env_body, lbs = List.fold_right (fun lb (env, lbs) ->
              let (lbname, _, (t, (_, polytype)), add_unit, _) = lb in
              let env, nm = Env.extend_lb env lbname t polytype add_unit true in
              env, (nm,lb)::lbs) lbs (g, []) in

          let env_def = if is_rec then env_body else g in

          let lbs = lbs |> List.map (check_lb env_def)  in

          let e', f', t' = synth_exp env_body e' in

          let f = join_l (f'::List.map fst lbs) in

          with_ty_loc t' (MLE_Let((is_rec, List.map snd lbs), e')) (Util.mlloc_of_range e.pos), f, t'

      | Exp_match(scrutinee, pats) ->
        let e, f_e, t_e = synth_exp g scrutinee in
        let b, then_e, else_e = check_pats_for_ite pats in
        let no_lift : mlexpr -> mlty -> mlexpr = fun x t -> x in
        if b then
            match then_e, else_e with
                | Some then_e, Some else_e ->
                    let then_mle, f_then, t_then = synth_exp g then_e in
                    let else_mle, f_else, t_else = synth_exp g else_e in
                    let t_branch, maybe_lift = 
                        if type_leq g t_then t_else  //the types agree except for effect labels
                        then t_else, no_lift 
                        else if type_leq g t_else t_then 
                        then t_then, no_lift
                        else MLTY_Top, apply_obj_repr in
                    with_ty t_branch <| MLE_If (e, maybe_lift then_mle t_then, Some (maybe_lift else_mle t_else)), 
                    join f_then f_else,
                    t_branch
                | _ -> failwith "ITE pats matched but then and else expressions not found?"
        else
            let mlbranches = pats |> List.collect (fun (pat, when_opt, branch) ->
                let env, p = extract_pat g pat in
                let when_opt, f_when = match when_opt with
                    | None -> None, E_PURE
                    | Some w -> 
                        let w, f_w, t_w = synth_exp env w in
                        let w = maybe_coerce env w t_w ml_bool_ty in
                        Some w, f_w in
                let mlbranch, f_branch, t_branch = synth_exp env branch in
                //Printf.printf "Extracted %s to %A\n" (Print.exp_to_string branch) mlbranch;
                p |> List.map (fun (p, wopt) -> 
                    let when_clause = conjoin_opt wopt when_opt in
                    p, (when_clause, f_when), (mlbranch, f_branch, t_branch)))
            in
            begin match mlbranches with
                | [] -> 
                    let fw, _, _ = lookup_fv g (Util.fv Const.failwith_lid) in
                    with_ty ml_unit_ty <| MLE_App(fw, [with_ty ml_string_ty <| MLE_Const (MLC_String "unreachable")]), 
                    E_PURE,
                    ml_unit_ty

               
                | (_, _, (_, f_first, t_first))::rest -> 
                   let topt, f_match = List.fold_left (fun (topt, f) (_, _, (_, f_branch, t_branch)) -> 
                        //WARNING WARNING WARNING
                        //We're explicitly excluding the effect of the when clause in the net effect computation
                        //TODO: fix this when we handle when clauses fully!
                        let f = join f f_branch in 
                        let topt = match topt with 
                            | None -> None
                            | Some t -> 
                              //we just use the environment g here, since it is only needed for delta unfolding
                              //which is invariant across the branches
                              if type_leq g t t_branch 
                              then Some t_branch 
                              else if type_leq g t_branch t
                              then Some t
                              else None in
                        topt, f)
                     (Some t_first, f_first)
                     rest in
                   let mlbranches = mlbranches |> List.map (fun (p, (wopt, _), (b, _, t)) ->
                        let b = match topt with 
                            | None -> 
//                              Printf.printf "Apply obj repr to %A and %A\n" b t;
                              apply_obj_repr b t
                            | Some _ -> b in
                        (p, wopt, b)) in
                   let t_match = match topt with 
                        | None -> MLTY_Top
                        | Some t -> t in
                   with_ty t_match <| MLE_Match(e, mlbranches),
                   f_match, 
                   t_match
            end

      | Exp_meta(Meta_desugared(e, _)) -> synth_exp g e //TODO: handle the re-sugaring

      | Exp_uvar _
      | Exp_delayed _ -> fail e.pos "Unexpected expression"

(*copied from ocaml-asttrans.fs*)
let fresh = let c = mk_ref 0 in
            fun x -> (incr c; (x, !c))

let ind_discriminator_body env (discName:lident) (constrName:lident) : mlmodule1 =
    // First, lookup the original (F*) type to figure out how many implicit arguments there are.
    let fstar_disc_type: typ = Tc.Env.lookup_lid env.tcenv discName in
    let wildcards = match fstar_disc_type.n with
        | Typ_fun (binders, _) ->
            binders 
            |> List.filter (function (_, (Some (Implicit _))) -> true | _ -> false)
            |> List.map (fun _ -> fresh "_", MLTY_Top)
        | _ ->
            failwith "Discriminator must be a function"
    in
    // Unfortunately, looking up the constructor name in the environment would give us a _curried_ type.
    // So, we don't bother popping arrows until we find the return type of the constructor.
    // We just use Top. 
    let mlid = fresh "_discr_" in
    let targ = MLTY_Top in
    // Ugly hack: we don't know what to put in there, so we just write a dummy
    // polymorphic value to make sure that the type is not printed.
    let disc_ty = MLTY_Top in
    let discrBody =
        with_ty disc_ty <|
            MLE_Fun(wildcards @ [(mlid, targ)],
                    with_ty ml_bool_ty <| 
                        (MLE_Match(with_ty targ <| MLE_Name([], idsym mlid), 
                                    // Note: it is legal in OCaml to write [Foo _] for a constructor with zero arguments, so don't bother.
                                   [MLP_CTor(mlpath_of_lident constrName, [MLP_Wild]), None, with_ty ml_bool_ty <| MLE_Const(MLC_Bool true);
                                    MLP_Wild, None, with_ty ml_bool_ty <| MLE_Const(MLC_Bool false)]))) in
    MLM_Let (false,[{mllb_name=convIdent discName.ident; mllb_tysc=None; mllb_add_unit=false; mllb_def=discrBody; print_typ=true}] )<|MERGE_RESOLUTION|>--- conflicted
+++ resolved
@@ -370,11 +370,7 @@
                     let app = maybe_lalloc_eta_data g is_data t <| (with_ty t <| MLE_App(mlhead, mlargs)) in
                     let l_app = List.fold_right 
                         (fun (x, arg) out -> 
-<<<<<<< HEAD
-                            with_ty out.mlty <| MLE_Let((false, [{mllb_name=x; mllb_tysc=Some ([], arg.mlty); mllb_add_unit=false; mllb_def=arg}]), 
-=======
-                            with_ty out.ty <| MLE_Let((false, [{mllb_name=x; mllb_tysc=Some ([], arg.ty); mllb_add_unit=false; mllb_def=arg; print_typ=true}]), 
->>>>>>> 6b57efcb
+                            with_ty out.mlty <| MLE_Let((false, [{mllb_name=x; mllb_tysc=Some ([], arg.mlty); mllb_add_unit=false; mllb_def=arg; print_typ=true}]), 
                                                       out)) 
                         lbs app in // lets are to ensure L to R eval ordering of arguments
                     l_app, f, t
