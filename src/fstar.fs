--- conflicted
+++ resolved
@@ -1,83 +1,71 @@
-(*
-   Copyright 2008-2014 Nikhil Swamy and Microsoft Research
-
-   Licensed under the Apache License, Version 2.0 (the "License");
-   you may not use this file except in compliance with the License.
-   You may obtain a copy of the License at
-
-       http://www.apache.org/licenses/LICENSE-2.0
-
-   Unless required by applicable law or agreed to in writing, software
-   distributed under the License is distributed on an "AS IS" BASIS,
-   WITHOUT WARRANTIES OR CONDITIONS OF ANY KIND, either express or implied.
-   See the License for the specific language governing permissions and
-   limitations under the License.
-*)
-#light "off"
-module Microsoft.FStar.FStar
-open Microsoft.FStar
-open Microsoft.FStar.Absyn
-open Microsoft.FStar.Absyn.Syntax
-open Microsoft.FStar.Util
-open Microsoft.FStar.Getopt
-
-let process_args () = 
-  let file_list = Util.mk_ref [] in
-  let res = Getopt.parse_cmdline (Options.specs()) (fun i -> file_list := !file_list @ [i]) in
-    (match res with
-       | GoOn -> ignore (Options.set_fstar_home ())
-       | _ -> ());
-    (res, !file_list)
-
-let cleanup () = ()
-
-let go _ =    
-  let finished (mods:Syntax.modul list) = 
-    let msg = if !Options.pretype then "Parsed, desugared, and pre-typed module:" else "Parsed and desugared module:" in
-    mods |> List.iter (fun m -> Util.print_string (Util.format2 "%s %s\n" msg (Syntax.text_of_lid m.name))) in
-  let (res, filenames) = process_args () in
-  match res with
-    | Help ->
-      Options.display_usage (Options.specs())
-    | Die msg ->
-      Util.print_string msg
-    | GoOn ->
-        if not (Option.isNone !Options.codegen) then
-            Options.pretype := true;
-        let fmods = Parser.Driver.parse_files (Options.prims()::filenames) in
-<<<<<<< HEAD
-        let fmods = if !Options.pretype then Tc.Tc.check_modules fmods else fmods in
-        if !Options.codegen = Some "OCaml"
-        then List.tail fmods
-              |> List.iter (fun mod_ -> Util.print_string (Util.format1 "%s\n" (Backends.OCaml.pp_module mod_)))
-        else ();
-       finished fmods 
-      
-let cleanup () = ()
-;;
-=======
-        let fmods = if !Options.pretype then Tc.PreType.check_modules fmods else fmods in
-        if !Options.codegen = Some "OCaml" then begin
-            try
-                let mllib = Backends.OCaml.ASTTrans.mlmod_of_fstars (List.tail fmods) in
-                let doc   = Backends.OCaml.Code.doc_of_mllib mllib in
-                printfn "%s" (FSharp.Format.pretty 120 doc)
-            with Backends.OCaml.ASTTrans.OCamlFailure (rg, error) -> begin
-                (* FIXME: register exception and remove this block *)
-                fprintfn stderr "OCaml Backend Error: %s %s"
-                    (Range.string_of_range rg)
-                    (Backends.OCaml.ASTTrans.string_of_error error);
-                exit 1
-            end
-        end;
-        finished fmods 
->>>>>>> f5276a70
-
-let () =  
-    try 
-      go ();
-      cleanup ();
-      exit 0
-    with 
-    | e when (not !Options.trace_error && Util.handleable e) ->
-        Util.handle_err false () e
+(*
+   Copyright 2008-2014 Nikhil Swamy and Microsoft Research
+
+   Licensed under the Apache License, Version 2.0 (the "License");
+   you may not use this file except in compliance with the License.
+   You may obtain a copy of the License at
+
+       http://www.apache.org/licenses/LICENSE-2.0
+
+   Unless required by applicable law or agreed to in writing, software
+   distributed under the License is distributed on an "AS IS" BASIS,
+   WITHOUT WARRANTIES OR CONDITIONS OF ANY KIND, either express or implied.
+   See the License for the specific language governing permissions and
+   limitations under the License.
+*)
+#light "off"
+module Microsoft.FStar.FStar
+open Microsoft.FStar
+open Microsoft.FStar.Absyn
+open Microsoft.FStar.Absyn.Syntax
+open Microsoft.FStar.Util
+open Microsoft.FStar.Getopt
+
+let process_args () = 
+  let file_list = Util.mk_ref [] in
+  let res = Getopt.parse_cmdline (Options.specs()) (fun i -> file_list := !file_list @ [i]) in
+    (match res with
+       | GoOn -> ignore (Options.set_fstar_home ())
+       | _ -> ());
+    (res, !file_list)
+
+let cleanup () = ()
+
+let go _ =    
+  let finished (mods:Syntax.modul list) = 
+    let msg = if !Options.pretype then "Parsed, desugared, and pre-typed module:" else "Parsed and desugared module:" in
+    mods |> List.iter (fun m -> Util.print_string (Util.format2 "%s %s\n" msg (Syntax.text_of_lid m.name))) in
+  let (res, filenames) = process_args () in
+  match res with
+    | Help ->
+      Options.display_usage (Options.specs())
+    | Die msg ->
+      Util.print_string msg
+    | GoOn ->
+        if not (Option.isNone !Options.codegen) then
+            Options.pretype := true;
+        let fmods = Parser.Driver.parse_files (Options.prims()::filenames) in
+        let fmods = if !Options.pretype then Tc.Tc.check_modules fmods else fmods in
+        if !Options.codegen = Some "OCaml" then begin
+            try
+                let mllib = Backends.OCaml.ASTTrans.mlmod_of_fstars (List.tail fmods) in
+                let doc   = Backends.OCaml.Code.doc_of_mllib mllib in
+                printfn "%s" (FSharp.Format.pretty 120 doc)
+            with Backends.OCaml.ASTTrans.OCamlFailure (rg, error) -> begin
+                (* FIXME: register exception and remove this block *)
+                fprintfn stderr "OCaml Backend Error: %s %s"
+                    (Range.string_of_range rg)
+                    (Backends.OCaml.ASTTrans.string_of_error error);
+                exit 1
+            end
+        end;
+        finished fmods 
+
+let () =  
+    try 
+      go ();
+      cleanup ();
+      exit 0
+    with 
+    | e when (not !Options.trace_error && Util.handleable e) ->
+        Util.handle_err false () e