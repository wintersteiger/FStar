
open Prims
<<<<<<< HEAD
type local_binding = (FStar_Ident.ident* FStar_Syntax_Syntax.bv* Prims.bool)
type rec_binding =
  (FStar_Ident.ident* FStar_Ident.lid* FStar_Syntax_Syntax.delta_depth)
type module_abbrev = (FStar_Ident.ident* FStar_Ident.lident)
type open_kind =
  | Open_module
  | Open_namespace
let uu___is_Open_module: open_kind -> Prims.bool =
  fun projectee  ->
    match projectee with | Open_module  -> true | uu____12 -> false
let uu___is_Open_namespace: open_kind -> Prims.bool =
  fun projectee  ->
    match projectee with | Open_namespace  -> true | uu____16 -> false
type open_module_or_namespace = (FStar_Ident.lident* open_kind)
type record_or_dc =
  {
  typename: FStar_Ident.lident;
  constrname: FStar_Ident.ident;
  parms: FStar_Syntax_Syntax.binders;
  fields: (FStar_Ident.ident* FStar_Syntax_Syntax.typ) Prims.list;
  is_private_or_abstract: Prims.bool;
  is_record: Prims.bool;}
type scope_mod =
  | Local_binding of local_binding
  | Rec_binding of rec_binding
  | Module_abbrev of module_abbrev
  | Open_module_or_namespace of open_module_or_namespace
  | Top_level_def of FStar_Ident.ident
  | Record_or_dc of record_or_dc
let uu___is_Local_binding: scope_mod -> Prims.bool =
  fun projectee  ->
    match projectee with | Local_binding _0 -> true | uu____92 -> false
let __proj__Local_binding__item___0: scope_mod -> local_binding =
  fun projectee  -> match projectee with | Local_binding _0 -> _0
let uu___is_Rec_binding: scope_mod -> Prims.bool =
  fun projectee  ->
    match projectee with | Rec_binding _0 -> true | uu____104 -> false
let __proj__Rec_binding__item___0: scope_mod -> rec_binding =
  fun projectee  -> match projectee with | Rec_binding _0 -> _0
let uu___is_Module_abbrev: scope_mod -> Prims.bool =
  fun projectee  ->
    match projectee with | Module_abbrev _0 -> true | uu____116 -> false
let __proj__Module_abbrev__item___0: scope_mod -> module_abbrev =
  fun projectee  -> match projectee with | Module_abbrev _0 -> _0
let uu___is_Open_module_or_namespace: scope_mod -> Prims.bool =
  fun projectee  ->
    match projectee with
    | Open_module_or_namespace _0 -> true
    | uu____128 -> false
let __proj__Open_module_or_namespace__item___0:
  scope_mod -> open_module_or_namespace =
  fun projectee  -> match projectee with | Open_module_or_namespace _0 -> _0
let uu___is_Top_level_def: scope_mod -> Prims.bool =
  fun projectee  ->
    match projectee with | Top_level_def _0 -> true | uu____140 -> false
let __proj__Top_level_def__item___0: scope_mod -> FStar_Ident.ident =
  fun projectee  -> match projectee with | Top_level_def _0 -> _0
let uu___is_Record_or_dc: scope_mod -> Prims.bool =
  fun projectee  ->
    match projectee with | Record_or_dc _0 -> true | uu____152 -> false
let __proj__Record_or_dc__item___0: scope_mod -> record_or_dc =
  fun projectee  -> match projectee with | Record_or_dc _0 -> _0
type string_set = Prims.string FStar_Util.set
type exported_id_kind =
  | Exported_id_term_type
  | Exported_id_field
let uu___is_Exported_id_term_type: exported_id_kind -> Prims.bool =
  fun projectee  ->
    match projectee with
    | Exported_id_term_type  -> true
    | uu____164 -> false
let uu___is_Exported_id_field: exported_id_kind -> Prims.bool =
  fun projectee  ->
    match projectee with | Exported_id_field  -> true | uu____168 -> false
type exported_id_set = exported_id_kind -> string_set FStar_ST.ref
type env =
  {
  curmodule: FStar_Ident.lident Prims.option;
  curmonad: FStar_Ident.ident Prims.option;
  modules: (FStar_Ident.lident* FStar_Syntax_Syntax.modul) Prims.list;
  scope_mods: scope_mod Prims.list;
  exported_ids: exported_id_set FStar_Util.smap;
  trans_exported_ids: exported_id_set FStar_Util.smap;
  includes: FStar_Ident.lident Prims.list FStar_ST.ref FStar_Util.smap;
  sigaccum: FStar_Syntax_Syntax.sigelts;
  sigmap: (FStar_Syntax_Syntax.sigelt* Prims.bool) FStar_Util.smap;
  iface: Prims.bool;
  admitted_iface: Prims.bool;
  expect_typ: Prims.bool;
  docs: FStar_Parser_AST.fsdoc FStar_Util.smap;}
type foundname =
  | Term_name of (FStar_Syntax_Syntax.typ* Prims.bool)
  | Eff_name of (FStar_Syntax_Syntax.sigelt* FStar_Ident.lident)
let uu___is_Term_name: foundname -> Prims.bool =
  fun projectee  ->
    match projectee with | Term_name _0 -> true | uu____324 -> false
let __proj__Term_name__item___0:
  foundname -> (FStar_Syntax_Syntax.typ* Prims.bool) =
  fun projectee  -> match projectee with | Term_name _0 -> _0
let uu___is_Eff_name: foundname -> Prims.bool =
  fun projectee  ->
    match projectee with | Eff_name _0 -> true | uu____344 -> false
let __proj__Eff_name__item___0:
  foundname -> (FStar_Syntax_Syntax.sigelt* FStar_Ident.lident) =
  fun projectee  -> match projectee with | Eff_name _0 -> _0
let all_exported_id_kinds: exported_id_kind Prims.list =
  [Exported_id_field; Exported_id_term_type]
let transitive_exported_ids:
  env -> FStar_Ident.lident -> Prims.string Prims.list =
  fun env  ->
    fun lid  ->
      let module_name = FStar_Ident.string_of_lid lid in
      let uu____367 =
        FStar_Util.smap_try_find env.trans_exported_ids module_name in
      match uu____367 with
      | None  -> []
      | Some exported_id_set ->
          let uu____371 =
            let uu____372 = exported_id_set Exported_id_term_type in
            FStar_ST.read uu____372 in
          FStar_All.pipe_right uu____371 FStar_Util.set_elements
let open_modules:
  env -> (FStar_Ident.lident* FStar_Syntax_Syntax.modul) Prims.list =
  fun e  -> e.modules
let current_module: env -> FStar_Ident.lident =
  fun env  ->
    match env.curmodule with
    | None  -> failwith "Unset current module"
    | Some m -> m
let qual: FStar_Ident.lident -> FStar_Ident.ident -> FStar_Ident.lident =
  FStar_Syntax_Util.qual_id
let qualify: env -> FStar_Ident.ident -> FStar_Ident.lident =
  fun env  ->
    fun id  ->
      match env.curmonad with
      | None  -> let uu____398 = current_module env in qual uu____398 id
      | Some monad ->
          let uu____400 =
            let uu____401 = current_module env in qual uu____401 monad in
          FStar_Syntax_Util.mk_field_projector_name_from_ident uu____400 id
let new_sigmap uu____409 = FStar_Util.smap_create (Prims.parse_int "100")
let empty_env: Prims.unit -> env =
  fun uu____412  ->
    let uu____413 = new_sigmap () in
    let uu____415 = new_sigmap () in
    let uu____417 = new_sigmap () in
    let uu____423 = new_sigmap () in
    let uu____429 = new_sigmap () in
    {
      curmodule = None;
      curmonad = None;
      modules = [];
      scope_mods = [];
      exported_ids = uu____413;
      trans_exported_ids = uu____415;
      includes = uu____417;
      sigaccum = [];
      sigmap = uu____423;
      iface = false;
      admitted_iface = false;
      expect_typ = false;
      docs = uu____429
    }
let sigmap: env -> (FStar_Syntax_Syntax.sigelt* Prims.bool) FStar_Util.smap =
  fun env  -> env.sigmap
let has_all_in_scope: env -> Prims.bool =
  fun env  ->
    FStar_List.existsb
      (fun uu____444  ->
         match uu____444 with
         | (m,uu____448) ->
             FStar_Ident.lid_equals m FStar_Syntax_Const.all_lid) env.modules
let set_bv_range:
  FStar_Syntax_Syntax.bv -> FStar_Range.range -> FStar_Syntax_Syntax.bv =
  fun bv  ->
    fun r  ->
      let id =
        let uu___166_456 = bv.FStar_Syntax_Syntax.ppname in
        {
          FStar_Ident.idText = (uu___166_456.FStar_Ident.idText);
          FStar_Ident.idRange = r
        } in
      let uu___167_457 = bv in
      {
        FStar_Syntax_Syntax.ppname = id;
        FStar_Syntax_Syntax.index = (uu___167_457.FStar_Syntax_Syntax.index);
        FStar_Syntax_Syntax.sort = (uu___167_457.FStar_Syntax_Syntax.sort)
      }
let bv_to_name:
  FStar_Syntax_Syntax.bv -> FStar_Range.range -> FStar_Syntax_Syntax.term =
  fun bv  -> fun r  -> FStar_Syntax_Syntax.bv_to_name (set_bv_range bv r)
let unmangleMap:
  (Prims.string* Prims.string* FStar_Syntax_Syntax.delta_depth*
    FStar_Syntax_Syntax.fv_qual Prims.option) Prims.list
  =
  [("op_ColonColon", "Cons", FStar_Syntax_Syntax.Delta_constant,
     (Some FStar_Syntax_Syntax.Data_ctor));
  ("not", "op_Negation", FStar_Syntax_Syntax.Delta_equational, None)]
let unmangleOpName:
  FStar_Ident.ident -> (FStar_Syntax_Syntax.term* Prims.bool) Prims.option =
  fun id  ->
    let t =
      FStar_Util.find_map unmangleMap
        (fun uu____503  ->
           match uu____503 with
           | (x,y,dd,dq) ->
               if id.FStar_Ident.idText = x
               then
                 let uu____517 =
                   let uu____518 =
                     FStar_Ident.lid_of_path ["Prims"; y]
                       id.FStar_Ident.idRange in
                   FStar_Syntax_Syntax.fvar uu____518 dd dq in
                 Some uu____517
               else None) in
    match t with | Some v1 -> Some (v1, false) | None  -> None
type 'a cont_t =
  | Cont_ok of 'a
  | Cont_fail
  | Cont_ignore
let uu___is_Cont_ok projectee =
  match projectee with | Cont_ok _0 -> true | uu____548 -> false
let __proj__Cont_ok__item___0 projectee =
  match projectee with | Cont_ok _0 -> _0
let uu___is_Cont_fail projectee =
  match projectee with | Cont_fail  -> true | uu____572 -> false
let uu___is_Cont_ignore projectee =
  match projectee with | Cont_ignore  -> true | uu____583 -> false
let option_of_cont k_ignore uu___139_602 =
  match uu___139_602 with
  | Cont_ok a -> Some a
  | Cont_fail  -> None
  | Cont_ignore  -> k_ignore ()
let find_in_record ns id record cont =
  let typename' =
    FStar_Ident.lid_of_ids
      (FStar_List.append ns [(record.typename).FStar_Ident.ident]) in
  if FStar_Ident.lid_equals typename' record.typename
  then
    let fname =
      FStar_Ident.lid_of_ids
        (FStar_List.append (record.typename).FStar_Ident.ns [id]) in
    let find1 =
      FStar_Util.find_map record.fields
        (fun uu____647  ->
           match uu____647 with
           | (f,uu____652) ->
               if id.FStar_Ident.idText = f.FStar_Ident.idText
               then Some record
               else None) in
    match find1 with | Some r -> cont r | None  -> Cont_ignore
  else Cont_ignore
let get_exported_id_set: env -> Prims.string -> exported_id_set Prims.option
  = fun e  -> fun mname  -> FStar_Util.smap_try_find e.exported_ids mname
let get_trans_exported_id_set:
  env -> Prims.string -> exported_id_set Prims.option =
  fun e  -> fun mname  -> FStar_Util.smap_try_find e.trans_exported_ids mname
let string_of_exported_id_kind: exported_id_kind -> Prims.string =
  fun uu___140_688  ->
    match uu___140_688 with
    | Exported_id_field  -> "field"
    | Exported_id_term_type  -> "term/type"
let find_in_module_with_includes eikind find_in_module find_in_module_default
  env ns id =
  let idstr = id.FStar_Ident.idText in
  let rec aux uu___141_737 =
    match uu___141_737 with
    | [] -> find_in_module_default
    | modul::q ->
        let mname = modul.FStar_Ident.str in
        let not_shadowed =
          let uu____745 = get_exported_id_set env mname in
          match uu____745 with
          | None  -> true
          | Some mex ->
              let mexports =
                let uu____761 = mex eikind in FStar_ST.read uu____761 in
              FStar_Util.set_mem idstr mexports in
        let mincludes =
          let uu____768 = FStar_Util.smap_try_find env.includes mname in
          match uu____768 with
          | None  -> []
          | Some minc -> FStar_ST.read minc in
        let look_into =
          if not_shadowed
          then let uu____788 = qual modul id in find_in_module uu____788
          else Cont_ignore in
        (match look_into with
         | Cont_ignore  -> aux (FStar_List.append mincludes q)
         | uu____791 -> look_into) in
  aux [ns]
let is_exported_id_field: exported_id_kind -> Prims.bool =
  fun uu___142_795  ->
    match uu___142_795 with | Exported_id_field  -> true | uu____796 -> false
let try_lookup_id'' env id eikind k_local_binding k_rec_binding k_record
  find_in_module lookup_default_id =
  let check_local_binding_id uu___143_885 =
    match uu___143_885 with
    | (id',uu____887,uu____888) ->
        id'.FStar_Ident.idText = id.FStar_Ident.idText in
  let check_rec_binding_id uu___144_892 =
    match uu___144_892 with
    | (id',uu____894,uu____895) ->
        id'.FStar_Ident.idText = id.FStar_Ident.idText in
  let curmod_ns =
    let uu____898 = current_module env in FStar_Ident.ids_of_lid uu____898 in
  let proc uu___145_903 =
    match uu___145_903 with
    | Local_binding l when check_local_binding_id l -> k_local_binding l
    | Rec_binding r when check_rec_binding_id r -> k_rec_binding r
    | Open_module_or_namespace (ns,uu____908) ->
        find_in_module_with_includes eikind find_in_module Cont_ignore env ns
          id
    | Top_level_def id' when id'.FStar_Ident.idText = id.FStar_Ident.idText
        -> lookup_default_id Cont_ignore id
    | Record_or_dc r when is_exported_id_field eikind ->
        let uu____911 = FStar_Ident.lid_of_ids curmod_ns in
        find_in_module_with_includes Exported_id_field
          (fun lid  ->
             let id1 = lid.FStar_Ident.ident in
             find_in_record lid.FStar_Ident.ns id1 r k_record) Cont_ignore
          env uu____911 id
    | uu____914 -> Cont_ignore in
  let rec aux uu___146_920 =
    match uu___146_920 with
    | a::q ->
        let uu____926 = proc a in
        option_of_cont (fun uu____928  -> aux q) uu____926
    | [] ->
        let uu____929 = lookup_default_id Cont_fail id in
        option_of_cont (fun uu____931  -> None) uu____929 in
  aux env.scope_mods
let found_local_binding r uu____950 =
  match uu____950 with
  | (id',x,mut) -> let uu____957 = bv_to_name x r in (uu____957, mut)
let find_in_module env lid k_global_def k_not_found =
  let uu____994 = FStar_Util.smap_try_find (sigmap env) lid.FStar_Ident.str in
  match uu____994 with
  | Some sb -> k_global_def lid sb
  | None  -> k_not_found
let try_lookup_id:
  env ->
    FStar_Ident.ident -> (FStar_Syntax_Syntax.term* Prims.bool) Prims.option
  =
  fun env  ->
    fun id  ->
      let uu____1016 = unmangleOpName id in
      match uu____1016 with
      | Some f -> Some f
      | uu____1030 ->
          try_lookup_id'' env id Exported_id_term_type
            (fun r  ->
               let uu____1037 = found_local_binding id.FStar_Ident.idRange r in
               Cont_ok uu____1037) (fun uu____1042  -> Cont_fail)
            (fun uu____1045  -> Cont_ignore)
            (fun i  ->
               find_in_module env i
                 (fun uu____1052  -> fun uu____1053  -> Cont_fail)
                 Cont_ignore)
            (fun uu____1060  -> fun uu____1061  -> Cont_fail)
let lookup_default_id env id k_global_def k_not_found =
  let find_in_monad =
    match env.curmonad with
    | Some uu____1113 ->
        let lid = qualify env id in
        let uu____1115 =
          FStar_Util.smap_try_find (sigmap env) lid.FStar_Ident.str in
        (match uu____1115 with
         | Some r -> let uu____1128 = k_global_def lid r in Some uu____1128
         | None  -> None)
    | None  -> None in
  match find_in_monad with
  | Some v1 -> v1
  | None  ->
      let lid = let uu____1141 = current_module env in qual uu____1141 id in
      find_in_module env lid k_global_def k_not_found
let module_is_defined: env -> FStar_Ident.lident -> Prims.bool =
  fun env  ->
    fun lid  ->
      (match env.curmodule with
       | None  -> false
       | Some m ->
           let uu____1150 = current_module env in
           FStar_Ident.lid_equals lid uu____1150)
        ||
        (FStar_List.existsb
           (fun x  -> FStar_Ident.lid_equals lid (Prims.fst x)) env.modules)
let resolve_module_name:
  env -> FStar_Ident.lident -> Prims.bool -> FStar_Ident.lident Prims.option
  =
  fun env  ->
    fun lid  ->
      fun honor_ns  ->
        let nslen = FStar_List.length lid.FStar_Ident.ns in
        let rec aux uu___147_1174 =
          match uu___147_1174 with
          | [] ->
              let uu____1177 = module_is_defined env lid in
              if uu____1177 then Some lid else None
          | (Open_module_or_namespace (ns,Open_namespace ))::q when honor_ns
              ->
              let new_lid =
                let uu____1184 =
                  let uu____1186 = FStar_Ident.path_of_lid ns in
                  let uu____1188 = FStar_Ident.path_of_lid lid in
                  FStar_List.append uu____1186 uu____1188 in
                FStar_Ident.lid_of_path uu____1184
                  (FStar_Ident.range_of_lid lid) in
              let uu____1190 = module_is_defined env new_lid in
              if uu____1190 then Some new_lid else aux q
          | (Module_abbrev (name,modul))::uu____1195 when
              (nslen = (Prims.parse_int "0")) &&
                (name.FStar_Ident.idText =
                   (lid.FStar_Ident.ident).FStar_Ident.idText)
              -> Some modul
          | uu____1199::q -> aux q in
        aux env.scope_mods
let fail_if_curmodule:
  env -> FStar_Ident.lident -> FStar_Ident.lident -> Prims.unit =
  fun env  ->
    fun ns_original  ->
      fun ns_resolved  ->
        let uu____1211 =
          let uu____1212 = current_module env in
          FStar_Ident.lid_equals ns_resolved uu____1212 in
        if uu____1211
        then
          (if FStar_Ident.lid_equals ns_resolved FStar_Syntax_Const.prims_lid
           then ()
           else
             (let uu____1214 =
                let uu____1215 =
                  let uu____1218 =
                    FStar_Util.format1
                      "Reference %s to current module is forbidden (see GitHub issue #451)"
                      ns_original.FStar_Ident.str in
                  (uu____1218, (FStar_Ident.range_of_lid ns_original)) in
                FStar_Errors.Error uu____1215 in
              Prims.raise uu____1214))
        else ()
let fail_if_qualified_by_curmodule: env -> FStar_Ident.lident -> Prims.unit =
  fun env  ->
    fun lid  ->
      match lid.FStar_Ident.ns with
      | [] -> ()
      | uu____1226 ->
          let modul_orig = FStar_Ident.lid_of_ids lid.FStar_Ident.ns in
          let uu____1229 = resolve_module_name env modul_orig true in
          (match uu____1229 with
           | Some modul_res -> fail_if_curmodule env modul_orig modul_res
           | uu____1232 -> ())
let namespace_is_open: env -> FStar_Ident.lident -> Prims.bool =
  fun env  ->
    fun lid  ->
      FStar_List.existsb
        (fun uu___148_1240  ->
           match uu___148_1240 with
           | Open_module_or_namespace (ns,Open_namespace ) ->
               FStar_Ident.lid_equals lid ns
           | uu____1242 -> false) env.scope_mods
let shorten_module_path:
  env ->
    FStar_Ident.ident Prims.list ->
      Prims.bool ->
        (FStar_Ident.ident Prims.list* FStar_Ident.ident Prims.list)
  =
  fun env  ->
    fun ids  ->
      fun is_full_path  ->
        let rec aux revns id =
          let lid = FStar_Ident.lid_of_ns_and_id (FStar_List.rev revns) id in
          if namespace_is_open env lid
          then Some ((FStar_List.rev (id :: revns)), [])
          else
            (match revns with
             | [] -> None
             | ns_last_id::rev_ns_prefix ->
                 let uu____1297 = aux rev_ns_prefix ns_last_id in
                 FStar_All.pipe_right uu____1297
                   (FStar_Util.map_option
                      (fun uu____1321  ->
                         match uu____1321 with
                         | (stripped_ids,rev_kept_ids) ->
                             (stripped_ids, (id :: rev_kept_ids))))) in
        let uu____1338 =
          is_full_path &&
            (let uu____1339 = FStar_Ident.lid_of_ids ids in
             module_is_defined env uu____1339) in
        if uu____1338
        then (ids, [])
        else
          (match FStar_List.rev ids with
           | [] -> ([], [])
           | ns_last_id::ns_rev_prefix ->
               let uu____1356 = aux ns_rev_prefix ns_last_id in
               (match uu____1356 with
                | None  -> ([], ids)
                | Some (stripped_ids,rev_kept_ids) ->
                    (stripped_ids, (FStar_List.rev rev_kept_ids))))
let resolve_in_open_namespaces'' env lid eikind k_local_binding k_rec_binding
  k_record f_module l_default =
  match lid.FStar_Ident.ns with
  | uu____1469::uu____1470 ->
      let uu____1472 =
        let uu____1474 =
          let uu____1475 = FStar_Ident.lid_of_ids lid.FStar_Ident.ns in
          FStar_Ident.set_lid_range uu____1475 (FStar_Ident.range_of_lid lid) in
        resolve_module_name env uu____1474 true in
      (match uu____1472 with
       | None  -> None
       | Some modul ->
           let uu____1478 =
             find_in_module_with_includes eikind f_module Cont_fail env modul
               lid.FStar_Ident.ident in
           option_of_cont (fun uu____1480  -> None) uu____1478)
  | [] ->
      try_lookup_id'' env lid.FStar_Ident.ident eikind k_local_binding
        k_rec_binding k_record f_module l_default
let cont_of_option k_none uu___149_1495 =
  match uu___149_1495 with | Some v1 -> Cont_ok v1 | None  -> k_none
let resolve_in_open_namespaces' env lid k_local_binding k_rec_binding
  k_global_def =
  let k_global_def' k lid1 def =
    let uu____1574 = k_global_def lid1 def in cont_of_option k uu____1574 in
  let f_module lid' =
    let k = Cont_ignore in find_in_module env lid' (k_global_def' k) k in
  let l_default k i = lookup_default_id env i (k_global_def' k) k in
  resolve_in_open_namespaces'' env lid Exported_id_term_type
    (fun l  ->
       let uu____1595 = k_local_binding l in
       cont_of_option Cont_fail uu____1595)
    (fun r  ->
       let uu____1598 = k_rec_binding r in
       cont_of_option Cont_fail uu____1598) (fun uu____1600  -> Cont_ignore)
    f_module l_default
let fv_qual_of_se:
  FStar_Syntax_Syntax.sigelt -> FStar_Syntax_Syntax.fv_qual Prims.option =
  fun se  ->
    match se.FStar_Syntax_Syntax.sigel with
    | FStar_Syntax_Syntax.Sig_datacon
        (uu____1606,uu____1607,uu____1608,l,uu____1610,quals,uu____1612) ->
        let qopt =
          FStar_Util.find_map quals
            (fun uu___150_1619  ->
               match uu___150_1619 with
               | FStar_Syntax_Syntax.RecordConstructor (uu____1621,fs) ->
                   Some (FStar_Syntax_Syntax.Record_ctor (l, fs))
               | uu____1628 -> None) in
        (match qopt with
         | None  -> Some FStar_Syntax_Syntax.Data_ctor
         | x -> x)
    | FStar_Syntax_Syntax.Sig_declare_typ
        (uu____1632,uu____1633,uu____1634,quals) -> None
    | uu____1638 -> None
let lb_fv:
  FStar_Syntax_Syntax.letbinding Prims.list ->
    FStar_Ident.lident -> FStar_Syntax_Syntax.fv
  =
  fun lbs  ->
    fun lid  ->
      let uu____1647 =
        FStar_Util.find_map lbs
          (fun lb  ->
             let fv = FStar_Util.right lb.FStar_Syntax_Syntax.lbname in
             let uu____1651 = FStar_Syntax_Syntax.fv_eq_lid fv lid in
             if uu____1651 then Some fv else None) in
      FStar_All.pipe_right uu____1647 FStar_Util.must
let ns_of_lid_equals: FStar_Ident.lident -> FStar_Ident.lident -> Prims.bool
  =
  fun lid  ->
    fun ns  ->
      ((FStar_List.length lid.FStar_Ident.ns) =
         (FStar_List.length (FStar_Ident.ids_of_lid ns)))
        &&
        (let uu____1665 = FStar_Ident.lid_of_ids lid.FStar_Ident.ns in
         FStar_Ident.lid_equals uu____1665 ns)
let try_lookup_name:
  Prims.bool ->
    Prims.bool -> env -> FStar_Ident.lident -> foundname Prims.option
  =
  fun any_val  ->
    fun exclude_interf  ->
      fun env  ->
        fun lid  ->
          let occurrence_range = FStar_Ident.range_of_lid lid in
          let k_global_def source_lid uu___154_1690 =
            match uu___154_1690 with
            | (uu____1694,true ) when exclude_interf -> None
            | (se,uu____1696) ->
                (match se.FStar_Syntax_Syntax.sigel with
                 | FStar_Syntax_Syntax.Sig_inductive_typ uu____1698 ->
                     let uu____1709 =
                       let uu____1710 =
                         let uu____1713 =
                           FStar_Syntax_Syntax.fvar source_lid
                             FStar_Syntax_Syntax.Delta_constant None in
                         (uu____1713, false) in
                       Term_name uu____1710 in
                     Some uu____1709
                 | FStar_Syntax_Syntax.Sig_datacon uu____1714 ->
                     let uu____1724 =
                       let uu____1725 =
                         let uu____1728 =
                           let uu____1729 = fv_qual_of_se se in
                           FStar_Syntax_Syntax.fvar source_lid
                             FStar_Syntax_Syntax.Delta_constant uu____1729 in
                         (uu____1728, false) in
                       Term_name uu____1725 in
                     Some uu____1724
                 | FStar_Syntax_Syntax.Sig_let
                     ((uu____1731,lbs),uu____1733,uu____1734,uu____1735) ->
                     let fv = lb_fv lbs source_lid in
                     let uu____1748 =
                       let uu____1749 =
                         let uu____1752 =
                           FStar_Syntax_Syntax.fvar source_lid
                             fv.FStar_Syntax_Syntax.fv_delta
                             fv.FStar_Syntax_Syntax.fv_qual in
                         (uu____1752, false) in
                       Term_name uu____1749 in
                     Some uu____1748
                 | FStar_Syntax_Syntax.Sig_declare_typ
                     (lid1,uu____1754,uu____1755,quals) ->
                     let uu____1759 =
                       any_val ||
                         (FStar_All.pipe_right quals
                            (FStar_Util.for_some
                               (fun uu___151_1761  ->
                                  match uu___151_1761 with
                                  | FStar_Syntax_Syntax.Assumption  -> true
                                  | uu____1762 -> false))) in
                     if uu____1759
                     then
                       let lid2 =
                         FStar_Ident.set_lid_range lid1
                           (FStar_Ident.range_of_lid source_lid) in
                       let dd =
                         let uu____1766 =
                           (FStar_Syntax_Util.is_primop_lid lid2) ||
                             ((ns_of_lid_equals lid2
                                 FStar_Syntax_Const.prims_lid)
                                &&
                                (FStar_All.pipe_right quals
                                   (FStar_Util.for_some
                                      (fun uu___152_1768  ->
                                         match uu___152_1768 with
                                         | FStar_Syntax_Syntax.Projector _
                                           |FStar_Syntax_Syntax.Discriminator
                                           _ -> true
                                         | uu____1771 -> false)))) in
                         if uu____1766
                         then FStar_Syntax_Syntax.Delta_equational
                         else FStar_Syntax_Syntax.Delta_constant in
                       let uu____1773 =
                         FStar_Util.find_map quals
                           (fun uu___153_1775  ->
                              match uu___153_1775 with
                              | FStar_Syntax_Syntax.Reflectable refl_monad ->
                                  Some refl_monad
                              | uu____1778 -> None) in
                       (match uu____1773 with
                        | Some refl_monad ->
                            let refl_const =
                              (FStar_Syntax_Syntax.mk
                                 (FStar_Syntax_Syntax.Tm_constant
                                    (FStar_Const.Const_reflect refl_monad)))
                                None occurrence_range in
                            Some (Term_name (refl_const, false))
                        | uu____1794 ->
                            let uu____1796 =
                              let uu____1797 =
                                let uu____1800 =
                                  let uu____1801 = fv_qual_of_se se in
                                  FStar_Syntax_Syntax.fvar lid2 dd uu____1801 in
                                (uu____1800, false) in
                              Term_name uu____1797 in
                            Some uu____1796)
                     else None
                 | FStar_Syntax_Syntax.Sig_new_effect_for_free ne
                   |FStar_Syntax_Syntax.Sig_new_effect ne ->
                     Some
                       (Eff_name
                          (se,
                            (FStar_Ident.set_lid_range
                               ne.FStar_Syntax_Syntax.mname
                               (FStar_Ident.range_of_lid source_lid))))
                 | FStar_Syntax_Syntax.Sig_effect_abbrev uu____1805 ->
                     Some (Eff_name (se, source_lid))
                 | uu____1814 -> None) in
          let k_local_binding r =
            let uu____1826 =
              let uu____1827 =
                found_local_binding (FStar_Ident.range_of_lid lid) r in
              Term_name uu____1827 in
            Some uu____1826 in
          let k_rec_binding uu____1837 =
            match uu____1837 with
            | (id,l,dd) ->
                let uu____1845 =
                  let uu____1846 =
                    let uu____1849 =
                      FStar_Syntax_Syntax.fvar
                        (FStar_Ident.set_lid_range l
                           (FStar_Ident.range_of_lid lid)) dd None in
                    (uu____1849, false) in
                  Term_name uu____1846 in
                Some uu____1845 in
          let found_unmangled =
            match lid.FStar_Ident.ns with
            | [] ->
                let uu____1853 = unmangleOpName lid.FStar_Ident.ident in
                (match uu____1853 with
                 | Some f -> Some (Term_name f)
                 | uu____1863 -> None)
            | uu____1867 -> None in
          match found_unmangled with
          | None  ->
              resolve_in_open_namespaces' env lid k_local_binding
                k_rec_binding k_global_def
          | x -> x
let try_lookup_effect_name':
  Prims.bool ->
    env ->
      FStar_Ident.lident ->
        (FStar_Syntax_Syntax.sigelt* FStar_Ident.lident) Prims.option
  =
  fun exclude_interf  ->
    fun env  ->
      fun lid  ->
        let uu____1887 = try_lookup_name true exclude_interf env lid in
        match uu____1887 with
        | Some (Eff_name (o,l)) -> Some (o, l)
        | uu____1896 -> None
let try_lookup_effect_name:
  env -> FStar_Ident.lident -> FStar_Ident.lident Prims.option =
  fun env  ->
    fun l  ->
      let uu____1907 =
        try_lookup_effect_name' (Prims.op_Negation env.iface) env l in
      match uu____1907 with | Some (o,l1) -> Some l1 | uu____1916 -> None
let try_lookup_effect_name_and_attributes:
  env ->
    FStar_Ident.lident ->
      (FStar_Ident.lident* FStar_Syntax_Syntax.cflags Prims.list)
        Prims.option
  =
  fun env  ->
    fun l  ->
      let uu____1930 =
        try_lookup_effect_name' (Prims.op_Negation env.iface) env l in
      match uu____1930 with
      | Some
          ({
             FStar_Syntax_Syntax.sigel = FStar_Syntax_Syntax.Sig_new_effect
               ne;
             FStar_Syntax_Syntax.sigrng = uu____1939;_},l1)
          -> Some (l1, (ne.FStar_Syntax_Syntax.cattributes))
      | Some
          ({
             FStar_Syntax_Syntax.sigel =
               FStar_Syntax_Syntax.Sig_new_effect_for_free ne;
             FStar_Syntax_Syntax.sigrng = uu____1948;_},l1)
          -> Some (l1, (ne.FStar_Syntax_Syntax.cattributes))
      | Some
          ({
             FStar_Syntax_Syntax.sigel =
               FStar_Syntax_Syntax.Sig_effect_abbrev
               (uu____1956,uu____1957,uu____1958,uu____1959,uu____1960,cattributes);
             FStar_Syntax_Syntax.sigrng = uu____1962;_},l1)
          -> Some (l1, cattributes)
      | uu____1974 -> None
let try_lookup_effect_defn:
  env -> FStar_Ident.lident -> FStar_Syntax_Syntax.eff_decl Prims.option =
  fun env  ->
    fun l  ->
      let uu____1988 =
        try_lookup_effect_name' (Prims.op_Negation env.iface) env l in
      match uu____1988 with
      | Some
          ({
             FStar_Syntax_Syntax.sigel = FStar_Syntax_Syntax.Sig_new_effect
               ne;
             FStar_Syntax_Syntax.sigrng = uu____1994;_},uu____1995)
          -> Some ne
      | Some
          ({
             FStar_Syntax_Syntax.sigel =
               FStar_Syntax_Syntax.Sig_new_effect_for_free ne;
             FStar_Syntax_Syntax.sigrng = uu____1999;_},uu____2000)
          -> Some ne
      | uu____2003 -> None
let is_effect_name: env -> FStar_Ident.lident -> Prims.bool =
  fun env  ->
    fun lid  ->
      let uu____2013 = try_lookup_effect_name env lid in
      match uu____2013 with | None  -> false | Some uu____2015 -> true
let try_lookup_root_effect_name:
  env -> FStar_Ident.lident -> FStar_Ident.lident Prims.option =
  fun env  ->
    fun l  ->
      let uu____2023 =
        try_lookup_effect_name' (Prims.op_Negation env.iface) env l in
      match uu____2023 with
      | Some
          ({
             FStar_Syntax_Syntax.sigel =
               FStar_Syntax_Syntax.Sig_effect_abbrev
               (l',uu____2029,uu____2030,uu____2031,uu____2032,uu____2033);
             FStar_Syntax_Syntax.sigrng = uu____2034;_},uu____2035)
          ->
          let rec aux new_name =
            let uu____2047 =
              FStar_Util.smap_try_find (sigmap env) new_name.FStar_Ident.str in
            match uu____2047 with
            | None  -> None
            | Some (s,uu____2057) ->
                (match s.FStar_Syntax_Syntax.sigel with
                 | FStar_Syntax_Syntax.Sig_new_effect_for_free ne
                   |FStar_Syntax_Syntax.Sig_new_effect ne ->
                     Some
                       (FStar_Ident.set_lid_range
                          ne.FStar_Syntax_Syntax.mname
                          (FStar_Ident.range_of_lid l))
                 | FStar_Syntax_Syntax.Sig_effect_abbrev
                     (uu____2062,uu____2063,uu____2064,cmp,uu____2066,uu____2067)
                     ->
                     let l'' = FStar_Syntax_Util.comp_effect_name cmp in
                     aux l''
                 | uu____2073 -> None) in
          aux l'
      | Some (uu____2074,l') -> Some l'
      | uu____2078 -> None
let lookup_letbinding_quals:
  env -> FStar_Ident.lident -> FStar_Syntax_Syntax.qualifier Prims.list =
  fun env  ->
    fun lid  ->
      let k_global_def lid1 uu___155_2099 =
        match uu___155_2099 with
        | ({
             FStar_Syntax_Syntax.sigel = FStar_Syntax_Syntax.Sig_declare_typ
               (lid2,uu____2105,uu____2106,quals);
             FStar_Syntax_Syntax.sigrng = uu____2108;_},uu____2109)
            -> Some quals
        | uu____2113 -> None in
      let uu____2117 =
        resolve_in_open_namespaces' env lid (fun uu____2121  -> None)
          (fun uu____2123  -> None) k_global_def in
      match uu____2117 with | Some quals -> quals | uu____2129 -> []
let try_lookup_module:
  env -> Prims.string Prims.list -> FStar_Syntax_Syntax.modul Prims.option =
  fun env  ->
    fun path  ->
      let uu____2141 =
        FStar_List.tryFind
          (fun uu____2147  ->
             match uu____2147 with
             | (mlid,modul) ->
                 let uu____2152 = FStar_Ident.path_of_lid mlid in
                 uu____2152 = path) env.modules in
      match uu____2141 with
      | Some (uu____2156,modul) -> Some modul
      | None  -> None
let try_lookup_let:
  env -> FStar_Ident.lident -> FStar_Syntax_Syntax.term Prims.option =
  fun env  ->
    fun lid  ->
      let k_global_def lid1 uu___156_2178 =
        match uu___156_2178 with
        | ({
             FStar_Syntax_Syntax.sigel = FStar_Syntax_Syntax.Sig_let
               ((uu____2182,lbs),uu____2184,uu____2185,uu____2186);
             FStar_Syntax_Syntax.sigrng = uu____2187;_},uu____2188)
            ->
            let fv = lb_fv lbs lid1 in
            let uu____2201 =
              FStar_Syntax_Syntax.fvar lid1 fv.FStar_Syntax_Syntax.fv_delta
                fv.FStar_Syntax_Syntax.fv_qual in
            Some uu____2201
        | uu____2202 -> None in
      resolve_in_open_namespaces' env lid (fun uu____2205  -> None)
        (fun uu____2206  -> None) k_global_def
let try_lookup_definition:
  env ->
    FStar_Ident.lident ->
      (FStar_Syntax_Syntax.term',FStar_Syntax_Syntax.term')
        FStar_Syntax_Syntax.syntax Prims.option
  =
  fun env  ->
    fun lid  ->
      let k_global_def lid1 uu___157_2225 =
        match uu___157_2225 with
        | ({
             FStar_Syntax_Syntax.sigel = FStar_Syntax_Syntax.Sig_let
               (lbs,uu____2232,uu____2233,uu____2234);
             FStar_Syntax_Syntax.sigrng = uu____2235;_},uu____2236)
            ->
            FStar_Util.find_map (Prims.snd lbs)
              (fun lb  ->
                 match lb.FStar_Syntax_Syntax.lbname with
                 | FStar_Util.Inr fv when
                     FStar_Syntax_Syntax.fv_eq_lid fv lid1 ->
                     Some (lb.FStar_Syntax_Syntax.lbdef)
                 | uu____2253 -> None)
        | uu____2258 -> None in
      resolve_in_open_namespaces' env lid (fun uu____2265  -> None)
        (fun uu____2268  -> None) k_global_def
let empty_include_smap:
  FStar_Ident.lident Prims.list FStar_ST.ref FStar_Util.smap = new_sigmap ()
let empty_exported_id_smap: exported_id_set FStar_Util.smap = new_sigmap ()
let try_lookup_lid':
  Prims.bool ->
    Prims.bool ->
      env ->
        FStar_Ident.lident ->
          (FStar_Syntax_Syntax.term* Prims.bool) Prims.option
  =
  fun any_val  ->
    fun exclude_interf  ->
      fun env  ->
        fun lid  ->
          let uu____2295 = try_lookup_name any_val exclude_interf env lid in
          match uu____2295 with
          | Some (Term_name (e,mut)) -> Some (e, mut)
          | uu____2304 -> None
let try_lookup_lid:
  env ->
    FStar_Ident.lident -> (FStar_Syntax_Syntax.term* Prims.bool) Prims.option
  = fun env  -> fun l  -> try_lookup_lid' env.iface false env l
let resolve_to_fully_qualified_name:
  env -> FStar_Ident.lident -> FStar_Ident.lident Prims.option =
  fun env  ->
    fun l  ->
      let uu____2324 = try_lookup_lid env l in
      match uu____2324 with
      | None  -> None
      | Some (e,uu____2332) ->
          let uu____2335 =
            let uu____2336 = FStar_Syntax_Subst.compress e in
            uu____2336.FStar_Syntax_Syntax.n in
          (match uu____2335 with
           | FStar_Syntax_Syntax.Tm_fvar fv ->
               Some ((fv.FStar_Syntax_Syntax.fv_name).FStar_Syntax_Syntax.v)
           | uu____2345 -> None)
let try_lookup_lid_no_resolve:
  env ->
    FStar_Ident.lident -> (FStar_Syntax_Syntax.term* Prims.bool) Prims.option
  =
  fun env  ->
    fun l  ->
      let env' =
        let uu___168_2356 = env in
        {
          curmodule = (uu___168_2356.curmodule);
          curmonad = (uu___168_2356.curmonad);
          modules = (uu___168_2356.modules);
          scope_mods = [];
          exported_ids = empty_exported_id_smap;
          trans_exported_ids = (uu___168_2356.trans_exported_ids);
          includes = empty_include_smap;
          sigaccum = (uu___168_2356.sigaccum);
          sigmap = (uu___168_2356.sigmap);
          iface = (uu___168_2356.iface);
          admitted_iface = (uu___168_2356.admitted_iface);
          expect_typ = (uu___168_2356.expect_typ);
          docs = (uu___168_2356.docs)
        } in
      try_lookup_lid env' l
let try_lookup_doc:
  env -> FStar_Ident.lid -> FStar_Parser_AST.fsdoc Prims.option =
  fun env  -> fun l  -> FStar_Util.smap_try_find env.docs l.FStar_Ident.str
let try_lookup_datacon:
  env -> FStar_Ident.lident -> FStar_Syntax_Syntax.fv Prims.option =
  fun env  ->
    fun lid  ->
      let k_global_def lid1 uu___159_2380 =
        match uu___159_2380 with
        | ({
             FStar_Syntax_Syntax.sigel = FStar_Syntax_Syntax.Sig_declare_typ
               (uu____2384,uu____2385,uu____2386,quals);
             FStar_Syntax_Syntax.sigrng = uu____2388;_},uu____2389)
            ->
            let uu____2392 =
              FStar_All.pipe_right quals
                (FStar_Util.for_some
                   (fun uu___158_2394  ->
                      match uu___158_2394 with
                      | FStar_Syntax_Syntax.Assumption  -> true
                      | uu____2395 -> false)) in
            if uu____2392
            then
              let uu____2397 =
                FStar_Syntax_Syntax.lid_as_fv lid1
                  FStar_Syntax_Syntax.Delta_constant None in
              Some uu____2397
            else None
        | ({
             FStar_Syntax_Syntax.sigel = FStar_Syntax_Syntax.Sig_datacon
               uu____2399;
             FStar_Syntax_Syntax.sigrng = uu____2400;_},uu____2401)
            ->
            let uu____2411 =
              FStar_Syntax_Syntax.lid_as_fv lid1
                FStar_Syntax_Syntax.Delta_constant
                (Some FStar_Syntax_Syntax.Data_ctor) in
            Some uu____2411
        | uu____2412 -> None in
      resolve_in_open_namespaces' env lid (fun uu____2415  -> None)
        (fun uu____2416  -> None) k_global_def
let find_all_datacons:
  env -> FStar_Ident.lident -> FStar_Ident.lident Prims.list Prims.option =
  fun env  ->
    fun lid  ->
      let k_global_def lid1 uu___160_2435 =
        match uu___160_2435 with
        | ({
             FStar_Syntax_Syntax.sigel =
               FStar_Syntax_Syntax.Sig_inductive_typ
               (uu____2440,uu____2441,uu____2442,uu____2443,uu____2444,datas,uu____2446);
             FStar_Syntax_Syntax.sigrng = uu____2447;_},uu____2448)
            -> Some datas
        | uu____2456 -> None in
      resolve_in_open_namespaces' env lid (fun uu____2461  -> None)
        (fun uu____2463  -> None) k_global_def
let record_cache_aux_with_filter:
  (((Prims.unit -> Prims.unit)* (Prims.unit -> Prims.unit)*
    (Prims.unit -> record_or_dc Prims.list)* (record_or_dc -> Prims.unit)*
    (Prims.unit -> Prims.unit))* (Prims.unit -> Prims.unit))
  =
  let record_cache = FStar_Util.mk_ref [[]] in
  let push1 uu____2497 =
    let uu____2498 =
      let uu____2501 =
        let uu____2503 = FStar_ST.read record_cache in
        FStar_List.hd uu____2503 in
      let uu____2511 = FStar_ST.read record_cache in uu____2501 :: uu____2511 in
    FStar_ST.write record_cache uu____2498 in
  let pop1 uu____2526 =
    let uu____2527 =
      let uu____2530 = FStar_ST.read record_cache in FStar_List.tl uu____2530 in
    FStar_ST.write record_cache uu____2527 in
  let peek uu____2546 =
    let uu____2547 = FStar_ST.read record_cache in FStar_List.hd uu____2547 in
  let insert r =
    let uu____2559 =
      let uu____2562 = let uu____2564 = peek () in r :: uu____2564 in
      let uu____2566 =
        let uu____2569 = FStar_ST.read record_cache in
        FStar_List.tl uu____2569 in
      uu____2562 :: uu____2566 in
    FStar_ST.write record_cache uu____2559 in
  let commit1 uu____2585 =
    let uu____2586 = FStar_ST.read record_cache in
    match uu____2586 with
    | hd1::uu____2594::tl1 -> FStar_ST.write record_cache (hd1 :: tl1)
    | uu____2607 -> failwith "Impossible" in
  let filter1 uu____2613 =
    let rc = peek () in
    pop1 ();
    (match () with
     | () ->
         let filtered =
           FStar_List.filter
             (fun r  -> Prims.op_Negation r.is_private_or_abstract) rc in
         let uu____2620 =
           let uu____2623 = FStar_ST.read record_cache in filtered ::
             uu____2623 in
         FStar_ST.write record_cache uu____2620) in
  let aux = (push1, pop1, peek, insert, commit1) in (aux, filter1)
let record_cache_aux:
  ((Prims.unit -> Prims.unit)* (Prims.unit -> Prims.unit)*
    (Prims.unit -> record_or_dc Prims.list)* (record_or_dc -> Prims.unit)*
    (Prims.unit -> Prims.unit))
  =
  let uu____2697 = record_cache_aux_with_filter in
  match uu____2697 with | (aux,uu____2735) -> aux
let filter_record_cache: Prims.unit -> Prims.unit =
  let uu____2774 = record_cache_aux_with_filter in
  match uu____2774 with | (uu____2797,filter1) -> filter1
let push_record_cache: Prims.unit -> Prims.unit =
  let uu____2837 = record_cache_aux in
  match uu____2837 with
  | (push1,uu____2857,uu____2858,uu____2859,uu____2860) -> push1
let pop_record_cache: Prims.unit -> Prims.unit =
  let uu____2885 = record_cache_aux in
  match uu____2885 with
  | (uu____2904,pop1,uu____2906,uu____2907,uu____2908) -> pop1
let peek_record_cache: Prims.unit -> record_or_dc Prims.list =
  let uu____2934 = record_cache_aux in
  match uu____2934 with
  | (uu____2954,uu____2955,peek,uu____2957,uu____2958) -> peek
let insert_record_cache: record_or_dc -> Prims.unit =
  let uu____2983 = record_cache_aux in
  match uu____2983 with
  | (uu____3002,uu____3003,uu____3004,insert,uu____3006) -> insert
let commit_record_cache: Prims.unit -> Prims.unit =
  let uu____3031 = record_cache_aux in
  match uu____3031 with
  | (uu____3050,uu____3051,uu____3052,uu____3053,commit1) -> commit1
let extract_record:
  env ->
    scope_mod Prims.list FStar_ST.ref ->
      FStar_Syntax_Syntax.sigelt -> Prims.unit
  =
  fun e  ->
    fun new_globs  ->
      fun se  ->
        match se.FStar_Syntax_Syntax.sigel with
        | FStar_Syntax_Syntax.Sig_bundle (sigs,uu____3093,uu____3094) ->
            let is_rec =
              FStar_Util.for_some
                (fun uu___161_3105  ->
                   match uu___161_3105 with
                   | FStar_Syntax_Syntax.RecordType _
                     |FStar_Syntax_Syntax.RecordConstructor _ -> true
                   | uu____3108 -> false) in
            let find_dc dc =
              FStar_All.pipe_right sigs
                (FStar_Util.find_opt
                   (fun uu___162_3116  ->
                      match uu___162_3116 with
                      | {
                          FStar_Syntax_Syntax.sigel =
                            FStar_Syntax_Syntax.Sig_datacon
                            (lid,uu____3118,uu____3119,uu____3120,uu____3121,uu____3122,uu____3123);
                          FStar_Syntax_Syntax.sigrng = uu____3124;_} ->
                          FStar_Ident.lid_equals dc lid
                      | uu____3129 -> false)) in
            FStar_All.pipe_right sigs
              (FStar_List.iter
                 (fun uu___163_3131  ->
                    match uu___163_3131 with
                    | {
                        FStar_Syntax_Syntax.sigel =
                          FStar_Syntax_Syntax.Sig_inductive_typ
                          (typename,univs,parms,uu____3135,uu____3136,dc::[],tags);
                        FStar_Syntax_Syntax.sigrng = uu____3139;_} ->
                        let uu____3145 =
                          let uu____3146 = find_dc dc in
                          FStar_All.pipe_left FStar_Util.must uu____3146 in
                        (match uu____3145 with
                         | {
                             FStar_Syntax_Syntax.sigel =
                               FStar_Syntax_Syntax.Sig_datacon
                               (constrname,uu____3150,t,uu____3152,uu____3153,uu____3154,uu____3155);
                             FStar_Syntax_Syntax.sigrng = uu____3156;_} ->
                             let uu____3161 =
                               FStar_Syntax_Util.arrow_formals t in
                             (match uu____3161 with
                              | (formals,uu____3170) ->
                                  let is_rec1 = is_rec tags in
                                  let formals' =
                                    FStar_All.pipe_right formals
                                      (FStar_List.collect
                                         (fun uu____3196  ->
                                            match uu____3196 with
                                            | (x,q) ->
                                                let uu____3204 =
                                                  (FStar_Syntax_Syntax.is_null_bv
                                                     x)
                                                    ||
                                                    (is_rec1 &&
                                                       (FStar_Syntax_Syntax.is_implicit
                                                          q)) in
                                                if uu____3204
                                                then []
                                                else [(x, q)])) in
                                  let fields' =
                                    FStar_All.pipe_right formals'
                                      (FStar_List.map
                                         (fun uu____3235  ->
                                            match uu____3235 with
                                            | (x,q) ->
                                                let uu____3244 =
                                                  if is_rec1
                                                  then
                                                    FStar_Syntax_Util.unmangle_field_name
                                                      x.FStar_Syntax_Syntax.ppname
                                                  else
                                                    x.FStar_Syntax_Syntax.ppname in
                                                (uu____3244,
                                                  (x.FStar_Syntax_Syntax.sort)))) in
                                  let fields = fields' in
                                  let record =
                                    {
                                      typename;
                                      constrname =
                                        (constrname.FStar_Ident.ident);
                                      parms;
                                      fields;
                                      is_private_or_abstract =
                                        ((FStar_List.contains
                                            FStar_Syntax_Syntax.Private tags)
                                           ||
                                           (FStar_List.contains
                                              FStar_Syntax_Syntax.Abstract
                                              tags));
                                      is_record = is_rec1
                                    } in
                                  ((let uu____3256 =
                                      let uu____3258 =
                                        FStar_ST.read new_globs in
                                      (Record_or_dc record) :: uu____3258 in
                                    FStar_ST.write new_globs uu____3256);
                                   (match () with
                                    | () ->
                                        ((let add_field uu____3274 =
                                            match uu____3274 with
                                            | (id,uu____3280) ->
                                                let modul =
                                                  let uu____3286 =
                                                    FStar_Ident.lid_of_ids
                                                      constrname.FStar_Ident.ns in
                                                  uu____3286.FStar_Ident.str in
                                                let uu____3287 =
                                                  get_exported_id_set e modul in
                                                (match uu____3287 with
                                                 | Some my_ex ->
                                                     let my_exported_ids =
                                                       my_ex
                                                         Exported_id_field in
                                                     ((let uu____3303 =
                                                         let uu____3304 =
                                                           FStar_ST.read
                                                             my_exported_ids in
                                                         FStar_Util.set_add
                                                           id.FStar_Ident.idText
                                                           uu____3304 in
                                                       FStar_ST.write
                                                         my_exported_ids
                                                         uu____3303);
                                                      (match () with
                                                       | () ->
                                                           let projname =
                                                             let uu____3311 =
                                                               let uu____3312
                                                                 =
                                                                 FStar_Syntax_Util.mk_field_projector_name_from_ident
                                                                   constrname
                                                                   id in
                                                               uu____3312.FStar_Ident.ident in
                                                             uu____3311.FStar_Ident.idText in
                                                           let uu____3314 =
                                                             let uu____3315 =
                                                               FStar_ST.read
                                                                 my_exported_ids in
                                                             FStar_Util.set_add
                                                               projname
                                                               uu____3315 in
                                                           FStar_ST.write
                                                             my_exported_ids
                                                             uu____3314))
                                                 | None  -> ()) in
                                          FStar_List.iter add_field fields');
                                         (match () with
                                          | () -> insert_record_cache record)))))
                         | uu____3328 -> ())
                    | uu____3329 -> ()))
        | uu____3330 -> ()
let try_lookup_record_or_dc_by_field_name:
  env -> FStar_Ident.lident -> record_or_dc Prims.option =
  fun env  ->
    fun fieldname  ->
      let find_in_cache fieldname1 =
        let uu____3343 =
          ((fieldname1.FStar_Ident.ns), (fieldname1.FStar_Ident.ident)) in
        match uu____3343 with
        | (ns,id) ->
            let uu____3353 = peek_record_cache () in
            FStar_Util.find_map uu____3353
              (fun record  ->
                 let uu____3356 =
                   find_in_record ns id record (fun r  -> Cont_ok r) in
                 option_of_cont (fun uu____3359  -> None) uu____3356) in
      resolve_in_open_namespaces'' env fieldname Exported_id_field
        (fun uu____3360  -> Cont_ignore) (fun uu____3361  -> Cont_ignore)
        (fun r  -> Cont_ok r)
        (fun fn  ->
           let uu____3364 = find_in_cache fn in
           cont_of_option Cont_ignore uu____3364)
        (fun k  -> fun uu____3367  -> k)
let try_lookup_record_by_field_name:
  env -> FStar_Ident.lident -> record_or_dc Prims.option =
  fun env  ->
    fun fieldname  ->
      let uu____3376 = try_lookup_record_or_dc_by_field_name env fieldname in
      match uu____3376 with
      | Some r when r.is_record -> Some r
      | uu____3380 -> None
let belongs_to_record:
  env -> FStar_Ident.lident -> record_or_dc -> Prims.bool =
  fun env  ->
    fun lid  ->
      fun record  ->
        let uu____3391 = try_lookup_record_by_field_name env lid in
        match uu____3391 with
        | Some record' when
            let uu____3394 =
              let uu____3395 =
                FStar_Ident.path_of_ns (record.typename).FStar_Ident.ns in
              FStar_Ident.text_of_path uu____3395 in
            let uu____3397 =
              let uu____3398 =
                FStar_Ident.path_of_ns (record'.typename).FStar_Ident.ns in
              FStar_Ident.text_of_path uu____3398 in
            uu____3394 = uu____3397 ->
            let uu____3400 =
              find_in_record (record.typename).FStar_Ident.ns
                lid.FStar_Ident.ident record (fun uu____3402  -> Cont_ok ()) in
            (match uu____3400 with
             | Cont_ok uu____3403 -> true
             | uu____3404 -> false)
        | uu____3406 -> false
let try_lookup_dc_by_field_name:
  env -> FStar_Ident.lident -> (FStar_Ident.lident* Prims.bool) Prims.option
  =
  fun env  ->
    fun fieldname  ->
      let uu____3417 = try_lookup_record_or_dc_by_field_name env fieldname in
      match uu____3417 with
      | Some r ->
          let uu____3423 =
            let uu____3426 =
              let uu____3427 =
                FStar_Ident.lid_of_ids
                  (FStar_List.append (r.typename).FStar_Ident.ns
                     [r.constrname]) in
              FStar_Ident.set_lid_range uu____3427
                (FStar_Ident.range_of_lid fieldname) in
            (uu____3426, (r.is_record)) in
          Some uu____3423
      | uu____3430 -> None
let string_set_ref_new:
  Prims.unit -> Prims.string FStar_Util.set FStar_ST.ref =
  fun uu____3439  ->
    let uu____3440 =
      FStar_Util.new_set FStar_Util.compare FStar_Util.hashcode in
    FStar_Util.mk_ref uu____3440
let exported_id_set_new:
  Prims.unit -> exported_id_kind -> Prims.string FStar_Util.set FStar_ST.ref
  =
  fun uu____3451  ->
    let term_type_set = string_set_ref_new () in
    let field_set = string_set_ref_new () in
    fun uu___164_3460  ->
      match uu___164_3460 with
      | Exported_id_term_type  -> term_type_set
      | Exported_id_field  -> field_set
let unique:
  Prims.bool -> Prims.bool -> env -> FStar_Ident.lident -> Prims.bool =
  fun any_val  ->
    fun exclude_if  ->
      fun env  ->
        fun lid  ->
          let filter_scope_mods uu___165_3480 =
            match uu___165_3480 with
            | Rec_binding uu____3481 -> true
            | uu____3482 -> false in
          let this_env =
            let uu___169_3484 = env in
            let uu____3485 =
              FStar_List.filter filter_scope_mods env.scope_mods in
            {
              curmodule = (uu___169_3484.curmodule);
              curmonad = (uu___169_3484.curmonad);
              modules = (uu___169_3484.modules);
              scope_mods = uu____3485;
              exported_ids = empty_exported_id_smap;
              trans_exported_ids = (uu___169_3484.trans_exported_ids);
              includes = empty_include_smap;
              sigaccum = (uu___169_3484.sigaccum);
              sigmap = (uu___169_3484.sigmap);
              iface = (uu___169_3484.iface);
              admitted_iface = (uu___169_3484.admitted_iface);
              expect_typ = (uu___169_3484.expect_typ);
              docs = (uu___169_3484.docs)
            } in
          let uu____3487 = try_lookup_lid' any_val exclude_if this_env lid in
          match uu____3487 with | None  -> true | Some uu____3493 -> false
let push_scope_mod: env -> scope_mod -> env =
  fun env  ->
    fun scope_mod  ->
      let uu___170_3504 = env in
      {
        curmodule = (uu___170_3504.curmodule);
        curmonad = (uu___170_3504.curmonad);
        modules = (uu___170_3504.modules);
        scope_mods = (scope_mod :: (env.scope_mods));
        exported_ids = (uu___170_3504.exported_ids);
        trans_exported_ids = (uu___170_3504.trans_exported_ids);
        includes = (uu___170_3504.includes);
        sigaccum = (uu___170_3504.sigaccum);
        sigmap = (uu___170_3504.sigmap);
        iface = (uu___170_3504.iface);
        admitted_iface = (uu___170_3504.admitted_iface);
        expect_typ = (uu___170_3504.expect_typ);
        docs = (uu___170_3504.docs)
      }
let push_bv':
  env -> FStar_Ident.ident -> Prims.bool -> (env* FStar_Syntax_Syntax.bv) =
  fun env  ->
    fun x  ->
      fun is_mutable  ->
        let bv =
          FStar_Syntax_Syntax.gen_bv x.FStar_Ident.idText
            (Some (x.FStar_Ident.idRange)) FStar_Syntax_Syntax.tun in
        ((push_scope_mod env (Local_binding (x, bv, is_mutable))), bv)
let push_bv_mutable:
  env -> FStar_Ident.ident -> (env* FStar_Syntax_Syntax.bv) =
  fun env  -> fun x  -> push_bv' env x true
let push_bv: env -> FStar_Ident.ident -> (env* FStar_Syntax_Syntax.bv) =
  fun env  -> fun x  -> push_bv' env x false
let push_top_level_rec_binding:
  env -> FStar_Ident.ident -> FStar_Syntax_Syntax.delta_depth -> env =
  fun env  ->
    fun x  ->
      fun dd  ->
        let l = qualify env x in
        let uu____3543 =
          (unique false true env l) || (FStar_Options.interactive ()) in
        if uu____3543
        then push_scope_mod env (Rec_binding (x, l, dd))
        else
          Prims.raise
            (FStar_Errors.Error
               ((Prims.strcat "Duplicate top-level names " l.FStar_Ident.str),
                 (FStar_Ident.range_of_lid l)))
let push_sigelt: env -> FStar_Syntax_Syntax.sigelt -> env =
  fun env  ->
    fun s  ->
      let err l =
        let sopt = FStar_Util.smap_try_find (sigmap env) l.FStar_Ident.str in
        let r =
          match sopt with
          | Some (se,uu____3563) ->
              let uu____3566 =
                FStar_Util.find_opt (FStar_Ident.lid_equals l)
                  (FStar_Syntax_Util.lids_of_sigelt se) in
              (match uu____3566 with
               | Some l1 ->
                   FStar_All.pipe_left FStar_Range.string_of_range
                     (FStar_Ident.range_of_lid l1)
               | None  -> "<unknown>")
          | None  -> "<unknown>" in
        let uu____3571 =
          let uu____3572 =
            let uu____3575 =
              FStar_Util.format2
                "Duplicate top-level names [%s]; previously declared at %s"
                (FStar_Ident.text_of_lid l) r in
            (uu____3575, (FStar_Ident.range_of_lid l)) in
          FStar_Errors.Error uu____3572 in
        Prims.raise uu____3571 in
      let globals = FStar_Util.mk_ref env.scope_mods in
      let env1 =
        let uu____3582 =
          match s.FStar_Syntax_Syntax.sigel with
          | FStar_Syntax_Syntax.Sig_let uu____3587 -> (false, true)
          | FStar_Syntax_Syntax.Sig_bundle uu____3595 -> (true, true)
          | uu____3602 -> (false, false) in
        match uu____3582 with
        | (any_val,exclude_if) ->
            let lids = FStar_Syntax_Util.lids_of_sigelt s in
            let uu____3607 =
              FStar_Util.find_map lids
                (fun l  ->
                   let uu____3610 =
                     let uu____3611 = unique any_val exclude_if env l in
                     Prims.op_Negation uu____3611 in
                   if uu____3610 then Some l else None) in
            (match uu____3607 with
             | Some l when
                 let uu____3615 = FStar_Options.interactive () in
                 Prims.op_Negation uu____3615 -> err l
             | uu____3616 ->
                 (extract_record env globals s;
                  (let uu___171_3621 = env in
                   {
                     curmodule = (uu___171_3621.curmodule);
                     curmonad = (uu___171_3621.curmonad);
                     modules = (uu___171_3621.modules);
                     scope_mods = (uu___171_3621.scope_mods);
                     exported_ids = (uu___171_3621.exported_ids);
                     trans_exported_ids = (uu___171_3621.trans_exported_ids);
                     includes = (uu___171_3621.includes);
                     sigaccum = (s :: (env.sigaccum));
                     sigmap = (uu___171_3621.sigmap);
                     iface = (uu___171_3621.iface);
                     admitted_iface = (uu___171_3621.admitted_iface);
                     expect_typ = (uu___171_3621.expect_typ);
                     docs = (uu___171_3621.docs)
                   }))) in
      let env2 =
        let uu___172_3623 = env1 in
        let uu____3624 = FStar_ST.read globals in
        {
          curmodule = (uu___172_3623.curmodule);
          curmonad = (uu___172_3623.curmonad);
          modules = (uu___172_3623.modules);
          scope_mods = uu____3624;
          exported_ids = (uu___172_3623.exported_ids);
          trans_exported_ids = (uu___172_3623.trans_exported_ids);
          includes = (uu___172_3623.includes);
          sigaccum = (uu___172_3623.sigaccum);
          sigmap = (uu___172_3623.sigmap);
          iface = (uu___172_3623.iface);
          admitted_iface = (uu___172_3623.admitted_iface);
          expect_typ = (uu___172_3623.expect_typ);
          docs = (uu___172_3623.docs)
        } in
      let uu____3629 =
        match s.FStar_Syntax_Syntax.sigel with
        | FStar_Syntax_Syntax.Sig_bundle (ses,uu____3643,uu____3644) ->
            let uu____3651 =
              FStar_List.map
                (fun se  -> ((FStar_Syntax_Util.lids_of_sigelt se), se)) ses in
            (env2, uu____3651)
        | uu____3665 -> (env2, [((FStar_Syntax_Util.lids_of_sigelt s), s)]) in
      match uu____3629 with
      | (env3,lss) ->
          (FStar_All.pipe_right lss
             (FStar_List.iter
                (fun uu____3695  ->
                   match uu____3695 with
                   | (lids,se) ->
                       FStar_All.pipe_right lids
                         (FStar_List.iter
                            (fun lid  ->
                               (let uu____3706 =
                                  let uu____3708 = FStar_ST.read globals in
                                  (Top_level_def (lid.FStar_Ident.ident)) ::
                                    uu____3708 in
                                FStar_ST.write globals uu____3706);
                               (match () with
                                | () ->
                                    let modul =
                                      let uu____3717 =
                                        FStar_Ident.lid_of_ids
                                          lid.FStar_Ident.ns in
                                      uu____3717.FStar_Ident.str in
                                    ((let uu____3719 =
                                        get_exported_id_set env3 modul in
                                      match uu____3719 with
                                      | Some f ->
                                          let my_exported_ids =
                                            f Exported_id_term_type in
                                          let uu____3734 =
                                            let uu____3735 =
                                              FStar_ST.read my_exported_ids in
                                            FStar_Util.set_add
                                              (lid.FStar_Ident.ident).FStar_Ident.idText
                                              uu____3735 in
                                          FStar_ST.write my_exported_ids
                                            uu____3734
                                      | None  -> ());
                                     (match () with
                                      | () ->
                                          FStar_Util.smap_add (sigmap env3)
                                            lid.FStar_Ident.str
                                            (se,
                                              (env3.iface &&
                                                 (Prims.op_Negation
                                                    env3.admitted_iface))))))))));
           (let env4 =
              let uu___173_3747 = env3 in
              let uu____3748 = FStar_ST.read globals in
              {
                curmodule = (uu___173_3747.curmodule);
                curmonad = (uu___173_3747.curmonad);
                modules = (uu___173_3747.modules);
                scope_mods = uu____3748;
                exported_ids = (uu___173_3747.exported_ids);
                trans_exported_ids = (uu___173_3747.trans_exported_ids);
                includes = (uu___173_3747.includes);
                sigaccum = (uu___173_3747.sigaccum);
                sigmap = (uu___173_3747.sigmap);
                iface = (uu___173_3747.iface);
                admitted_iface = (uu___173_3747.admitted_iface);
                expect_typ = (uu___173_3747.expect_typ);
                docs = (uu___173_3747.docs)
              } in
            env4))
let push_namespace: env -> FStar_Ident.lident -> env =
  fun env  ->
    fun ns  ->
      let uu____3759 =
        let uu____3762 = resolve_module_name env ns false in
        match uu____3762 with
        | None  ->
            let modules = env.modules in
            let uu____3770 =
              FStar_All.pipe_right modules
                (FStar_Util.for_some
                   (fun uu____3776  ->
                      match uu____3776 with
                      | (m,uu____3780) ->
                          FStar_Util.starts_with
                            (Prims.strcat (FStar_Ident.text_of_lid m) ".")
                            (Prims.strcat (FStar_Ident.text_of_lid ns) "."))) in
            if uu____3770
            then (ns, Open_namespace)
            else
              (let uu____3784 =
                 let uu____3785 =
                   let uu____3788 =
                     FStar_Util.format1 "Namespace %s cannot be found"
                       (FStar_Ident.text_of_lid ns) in
                   (uu____3788, (FStar_Ident.range_of_lid ns)) in
                 FStar_Errors.Error uu____3785 in
               Prims.raise uu____3784)
        | Some ns' -> (fail_if_curmodule env ns ns'; (ns', Open_module)) in
      match uu____3759 with
      | (ns',kd) -> push_scope_mod env (Open_module_or_namespace (ns', kd))
let push_include: env -> FStar_Ident.lident -> env =
  fun env  ->
    fun ns  ->
      let ns0 = ns in
      let uu____3802 = resolve_module_name env ns false in
      match uu____3802 with
      | Some ns1 ->
          (fail_if_curmodule env ns0 ns1;
           (let env1 =
              push_scope_mod env
                (Open_module_or_namespace (ns1, Open_module)) in
            let curmod =
              let uu____3808 = current_module env1 in
              uu____3808.FStar_Ident.str in
            (let uu____3810 = FStar_Util.smap_try_find env1.includes curmod in
             match uu____3810 with
             | None  -> ()
             | Some incl ->
                 let uu____3823 =
                   let uu____3825 = FStar_ST.read incl in ns1 :: uu____3825 in
                 FStar_ST.write incl uu____3823);
            (match () with
             | () ->
                 let uu____3833 =
                   get_trans_exported_id_set env1 ns1.FStar_Ident.str in
                 (match uu____3833 with
                  | Some ns_trans_exports ->
                      ((let uu____3846 =
                          let uu____3857 = get_exported_id_set env1 curmod in
                          let uu____3862 =
                            get_trans_exported_id_set env1 curmod in
                          (uu____3857, uu____3862) in
                        match uu____3846 with
                        | (Some cur_exports,Some cur_trans_exports) ->
                            let update_exports k =
                              let ns_ex =
                                let uu____3902 = ns_trans_exports k in
                                FStar_ST.read uu____3902 in
                              let ex = cur_exports k in
                              (let uu____3911 =
                                 let uu____3912 = FStar_ST.read ex in
                                 FStar_Util.set_difference uu____3912 ns_ex in
                               FStar_ST.write ex uu____3911);
                              (match () with
                               | () ->
                                   let trans_ex = cur_trans_exports k in
                                   let uu____3922 =
                                     let uu____3923 = FStar_ST.read trans_ex in
                                     FStar_Util.set_union uu____3923 ns_ex in
                                   FStar_ST.write trans_ex uu____3922) in
                            FStar_List.iter update_exports
                              all_exported_id_kinds
                        | uu____3929 -> ());
                       (match () with | () -> env1))
                  | None  ->
                      let uu____3943 =
                        let uu____3944 =
                          let uu____3947 =
                            FStar_Util.format1
                              "include: Module %s was not prepared"
                              ns1.FStar_Ident.str in
                          (uu____3947, (FStar_Ident.range_of_lid ns1)) in
                        FStar_Errors.Error uu____3944 in
                      Prims.raise uu____3943))))
      | uu____3948 ->
          let uu____3950 =
            let uu____3951 =
              let uu____3954 =
                FStar_Util.format1 "include: Module %s cannot be found"
                  ns.FStar_Ident.str in
              (uu____3954, (FStar_Ident.range_of_lid ns)) in
            FStar_Errors.Error uu____3951 in
          Prims.raise uu____3950
let push_module_abbrev: env -> FStar_Ident.ident -> FStar_Ident.lident -> env
  =
  fun env  ->
    fun x  ->
      fun l  ->
        let uu____3964 = module_is_defined env l in
        if uu____3964
        then
          (fail_if_curmodule env l l;
           push_scope_mod env (Module_abbrev (x, l)))
        else
          (let uu____3967 =
             let uu____3968 =
               let uu____3971 =
                 FStar_Util.format1 "Module %s cannot be found"
                   (FStar_Ident.text_of_lid l) in
               (uu____3971, (FStar_Ident.range_of_lid l)) in
             FStar_Errors.Error uu____3968 in
           Prims.raise uu____3967)
let push_doc:
  env -> FStar_Ident.lid -> FStar_Parser_AST.fsdoc Prims.option -> env =
  fun env  ->
    fun l  ->
      fun doc_opt  ->
        match doc_opt with
        | None  -> env
        | Some doc1 ->
            ((let uu____3985 =
                FStar_Util.smap_try_find env.docs l.FStar_Ident.str in
              match uu____3985 with
              | None  -> ()
              | Some old_doc ->
                  let uu____3988 =
                    let uu____3989 = FStar_Ident.string_of_lid l in
                    let uu____3990 = FStar_Parser_AST.string_of_fsdoc old_doc in
                    let uu____3991 = FStar_Parser_AST.string_of_fsdoc doc1 in
                    FStar_Util.format3
                      "Overwriting doc of %s; old doc was [%s]; new doc are [%s]"
                      uu____3989 uu____3990 uu____3991 in
                  FStar_Errors.warn (FStar_Ident.range_of_lid l) uu____3988);
             FStar_Util.smap_add env.docs l.FStar_Ident.str doc1;
             env)
let check_admits: env -> Prims.unit =
  fun env  ->
    FStar_All.pipe_right env.sigaccum
      (FStar_List.iter
         (fun se  ->
            match se.FStar_Syntax_Syntax.sigel with
            | FStar_Syntax_Syntax.Sig_declare_typ (l,u,t,quals) ->
                let uu____4003 = try_lookup_lid env l in
                (match uu____4003 with
                 | None  ->
                     ((let uu____4010 =
                         let uu____4011 = FStar_Options.interactive () in
                         Prims.op_Negation uu____4011 in
                       if uu____4010
                       then
                         let uu____4012 =
                           let uu____4013 =
                             FStar_Range.string_of_range
                               (FStar_Ident.range_of_lid l) in
                           let uu____4014 =
                             FStar_Syntax_Print.lid_to_string l in
                           FStar_Util.format2
                             "%s: Warning: Admitting %s without a definition\n"
                             uu____4013 uu____4014 in
                         FStar_Util.print_string uu____4012
                       else ());
                      FStar_Util.smap_add (sigmap env) l.FStar_Ident.str
                        ((let uu___174_4018 = se in
                          {
                            FStar_Syntax_Syntax.sigel =
                              (FStar_Syntax_Syntax.Sig_declare_typ
                                 (l, u, t, (FStar_Syntax_Syntax.Assumption ::
                                   quals)));
                            FStar_Syntax_Syntax.sigrng =
                              (uu___174_4018.FStar_Syntax_Syntax.sigrng)
                          }), false))
                 | Some uu____4020 -> ())
            | uu____4025 -> ()))
let finish: env -> FStar_Syntax_Syntax.modul -> env =
  fun env  ->
    fun modul  ->
      FStar_All.pipe_right modul.FStar_Syntax_Syntax.declarations
        (FStar_List.iter
           (fun se  ->
              match se.FStar_Syntax_Syntax.sigel with
              | FStar_Syntax_Syntax.Sig_bundle (ses,quals,uu____4036) ->
                  if
                    (FStar_List.contains FStar_Syntax_Syntax.Private quals)
                      ||
                      (FStar_List.contains FStar_Syntax_Syntax.Abstract quals)
                  then
                    FStar_All.pipe_right ses
                      (FStar_List.iter
                         (fun se1  ->
                            match se1.FStar_Syntax_Syntax.sigel with
                            | FStar_Syntax_Syntax.Sig_datacon
                                (lid,uu____4046,uu____4047,uu____4048,uu____4049,uu____4050,uu____4051)
                                ->
                                FStar_Util.smap_remove (sigmap env)
                                  lid.FStar_Ident.str
                            | uu____4058 -> ()))
                  else ()
              | FStar_Syntax_Syntax.Sig_declare_typ
                  (lid,uu____4061,uu____4062,quals) ->
                  if FStar_List.contains FStar_Syntax_Syntax.Private quals
                  then
                    FStar_Util.smap_remove (sigmap env) lid.FStar_Ident.str
                  else ()
              | FStar_Syntax_Syntax.Sig_let
                  ((uu____4069,lbs),uu____4071,quals,uu____4073) ->
                  (if
                     (FStar_List.contains FStar_Syntax_Syntax.Private quals)
                       ||
                       (FStar_List.contains FStar_Syntax_Syntax.Abstract
                          quals)
                   then
                     FStar_All.pipe_right lbs
                       (FStar_List.iter
                          (fun lb  ->
                             let uu____4088 =
                               let uu____4089 =
                                 let uu____4090 =
                                   let uu____4095 =
                                     FStar_Util.right
                                       lb.FStar_Syntax_Syntax.lbname in
                                   uu____4095.FStar_Syntax_Syntax.fv_name in
                                 uu____4090.FStar_Syntax_Syntax.v in
                               uu____4089.FStar_Ident.str in
                             FStar_Util.smap_remove (sigmap env) uu____4088))
                   else ();
                   if
                     (FStar_List.contains FStar_Syntax_Syntax.Abstract quals)
                       &&
                       (Prims.op_Negation
                          (FStar_List.contains FStar_Syntax_Syntax.Private
                             quals))
                   then
                     FStar_All.pipe_right lbs
                       (FStar_List.iter
                          (fun lb  ->
                             let lid =
                               let uu____4105 =
                                 let uu____4110 =
                                   FStar_Util.right
                                     lb.FStar_Syntax_Syntax.lbname in
                                 uu____4110.FStar_Syntax_Syntax.fv_name in
                               uu____4105.FStar_Syntax_Syntax.v in
                             let decl =
                               let uu___175_4115 = se in
                               {
                                 FStar_Syntax_Syntax.sigel =
                                   (FStar_Syntax_Syntax.Sig_declare_typ
                                      (lid, (lb.FStar_Syntax_Syntax.lbunivs),
                                        (lb.FStar_Syntax_Syntax.lbtyp),
                                        (FStar_Syntax_Syntax.Assumption ::
                                        quals)));
                                 FStar_Syntax_Syntax.sigrng =
                                   (uu___175_4115.FStar_Syntax_Syntax.sigrng)
                               } in
                             FStar_Util.smap_add (sigmap env)
                               lid.FStar_Ident.str (decl, false)))
                   else ())
              | uu____4123 -> ()));
      (let curmod =
         let uu____4125 = current_module env in uu____4125.FStar_Ident.str in
       (let uu____4127 =
          let uu____4138 = get_exported_id_set env curmod in
          let uu____4143 = get_trans_exported_id_set env curmod in
          (uu____4138, uu____4143) in
        match uu____4127 with
        | (Some cur_ex,Some cur_trans_ex) ->
            let update_exports eikind =
              let cur_ex_set =
                let uu____4183 = cur_ex eikind in FStar_ST.read uu____4183 in
              let cur_trans_ex_set_ref = cur_trans_ex eikind in
              let uu____4191 =
                let uu____4192 = FStar_ST.read cur_trans_ex_set_ref in
                FStar_Util.set_union cur_ex_set uu____4192 in
              FStar_ST.write cur_trans_ex_set_ref uu____4191 in
            FStar_List.iter update_exports all_exported_id_kinds
        | uu____4198 -> ());
       (match () with
        | () ->
            (filter_record_cache ();
             (match () with
              | () ->
                  let uu___176_4210 = env in
                  {
                    curmodule = None;
                    curmonad = (uu___176_4210.curmonad);
                    modules = (((modul.FStar_Syntax_Syntax.name), modul) ::
                      (env.modules));
                    scope_mods = [];
                    exported_ids = (uu___176_4210.exported_ids);
                    trans_exported_ids = (uu___176_4210.trans_exported_ids);
                    includes = (uu___176_4210.includes);
                    sigaccum = [];
                    sigmap = (uu___176_4210.sigmap);
                    iface = (uu___176_4210.iface);
                    admitted_iface = (uu___176_4210.admitted_iface);
                    expect_typ = (uu___176_4210.expect_typ);
                    docs = (uu___176_4210.docs)
                  }))))
let stack: env Prims.list FStar_ST.ref = FStar_Util.mk_ref []
let push: env -> env =
  fun env  ->
    push_record_cache ();
    (let uu____4223 =
       let uu____4225 = FStar_ST.read stack in env :: uu____4225 in
     FStar_ST.write stack uu____4223);
    (let uu___177_4233 = env in
     let uu____4234 = FStar_Util.smap_copy (sigmap env) in
     let uu____4240 = FStar_Util.smap_copy env.docs in
     {
       curmodule = (uu___177_4233.curmodule);
       curmonad = (uu___177_4233.curmonad);
       modules = (uu___177_4233.modules);
       scope_mods = (uu___177_4233.scope_mods);
       exported_ids = (uu___177_4233.exported_ids);
       trans_exported_ids = (uu___177_4233.trans_exported_ids);
       includes = (uu___177_4233.includes);
       sigaccum = (uu___177_4233.sigaccum);
       sigmap = uu____4234;
       iface = (uu___177_4233.iface);
       admitted_iface = (uu___177_4233.admitted_iface);
       expect_typ = (uu___177_4233.expect_typ);
       docs = uu____4240
     })
let pop: Prims.unit -> env =
  fun uu____4244  ->
    let uu____4245 = FStar_ST.read stack in
    match uu____4245 with
    | env::tl1 -> (pop_record_cache (); FStar_ST.write stack tl1; env)
    | uu____4258 -> failwith "Impossible: Too many pops"
let commit_mark: env -> env =
  fun env  ->
    commit_record_cache ();
    (let uu____4264 = FStar_ST.read stack in
     match uu____4264 with
     | uu____4269::tl1 -> (FStar_ST.write stack tl1; env)
     | uu____4276 -> failwith "Impossible: Too many pops")
let mark: env -> env = fun x  -> push x
let reset_mark: Prims.unit -> env = fun uu____4283  -> pop ()
let export_interface: FStar_Ident.lident -> env -> env =
  fun m  ->
    fun env  ->
      let sigelt_in_m se =
        match FStar_Syntax_Util.lids_of_sigelt se with
        | l::uu____4295 -> l.FStar_Ident.nsstr = m.FStar_Ident.str
        | uu____4297 -> false in
      let sm = sigmap env in
      let env1 = pop () in
      let keys = FStar_Util.smap_keys sm in
      let sm' = sigmap env1 in
      FStar_All.pipe_right keys
        (FStar_List.iter
           (fun k  ->
              let uu____4315 = FStar_Util.smap_try_find sm' k in
              match uu____4315 with
              | Some (se,true ) when sigelt_in_m se ->
                  (FStar_Util.smap_remove sm' k;
                   (let se1 =
                      match se.FStar_Syntax_Syntax.sigel with
                      | FStar_Syntax_Syntax.Sig_declare_typ (l,u,t,q) ->
                          let uu___178_4334 = se in
                          {
                            FStar_Syntax_Syntax.sigel =
                              (FStar_Syntax_Syntax.Sig_declare_typ
                                 (l, u, t, (FStar_Syntax_Syntax.Assumption ::
                                   q)));
                            FStar_Syntax_Syntax.sigrng =
                              (uu___178_4334.FStar_Syntax_Syntax.sigrng)
                          }
                      | uu____4336 -> se in
                    FStar_Util.smap_add sm' k (se1, false)))
              | uu____4339 -> ()));
      env1
let finish_module_or_interface: env -> FStar_Syntax_Syntax.modul -> env =
  fun env  ->
    fun modul  ->
      if Prims.op_Negation modul.FStar_Syntax_Syntax.is_interface
      then check_admits env
      else ();
      finish env modul
let prepare_module_or_interface:
  Prims.bool -> Prims.bool -> env -> FStar_Ident.lident -> (env* Prims.bool)
  =
  fun intf  ->
    fun admitted  ->
      fun env  ->
        fun mname  ->
          let prep env1 =
            let open_ns =
              if FStar_Ident.lid_equals mname FStar_Syntax_Const.prims_lid
              then []
              else
                if
                  FStar_Util.starts_with "FStar."
                    (FStar_Ident.text_of_lid mname)
                then
                  [FStar_Syntax_Const.prims_lid;
                  FStar_Syntax_Const.fstar_ns_lid]
                else
                  [FStar_Syntax_Const.prims_lid;
                  FStar_Syntax_Const.st_lid;
                  FStar_Syntax_Const.all_lid;
                  FStar_Syntax_Const.fstar_ns_lid] in
            let open_ns1 =
              if
                (FStar_List.length mname.FStar_Ident.ns) <>
                  (Prims.parse_int "0")
              then
                let ns = FStar_Ident.lid_of_ids mname.FStar_Ident.ns in ns ::
                  open_ns
              else open_ns in
            (let uu____4383 = exported_id_set_new () in
             FStar_Util.smap_add env1.exported_ids mname.FStar_Ident.str
               uu____4383);
            (match () with
             | () ->
                 ((let uu____4388 = exported_id_set_new () in
                   FStar_Util.smap_add env1.trans_exported_ids
                     mname.FStar_Ident.str uu____4388);
                  (match () with
                   | () ->
                       ((let uu____4393 = FStar_Util.mk_ref [] in
                         FStar_Util.smap_add env1.includes
                           mname.FStar_Ident.str uu____4393);
                        (match () with
                         | () ->
                             let uu___179_4402 = env1 in
                             let uu____4403 =
                               FStar_List.map
                                 (fun lid  ->
                                    Open_module_or_namespace
                                      (lid, Open_namespace)) open_ns1 in
                             {
                               curmodule = (Some mname);
                               curmonad = (uu___179_4402.curmonad);
                               modules = (uu___179_4402.modules);
                               scope_mods = uu____4403;
                               exported_ids = (uu___179_4402.exported_ids);
                               trans_exported_ids =
                                 (uu___179_4402.trans_exported_ids);
                               includes = (uu___179_4402.includes);
                               sigaccum = (uu___179_4402.sigaccum);
                               sigmap = (env1.sigmap);
                               iface = intf;
                               admitted_iface = admitted;
                               expect_typ = (uu___179_4402.expect_typ);
                               docs = (uu___179_4402.docs)
                             }))))) in
          let uu____4406 =
            FStar_All.pipe_right env.modules
              (FStar_Util.find_opt
                 (fun uu____4418  ->
                    match uu____4418 with
                    | (l,uu____4422) -> FStar_Ident.lid_equals l mname)) in
          match uu____4406 with
          | None  -> let uu____4427 = prep env in (uu____4427, false)
          | Some (uu____4428,m) ->
              ((let uu____4433 =
                  (let uu____4434 = FStar_Options.interactive () in
                   Prims.op_Negation uu____4434) &&
                    ((Prims.op_Negation m.FStar_Syntax_Syntax.is_interface)
                       || intf) in
                if uu____4433
                then
                  let uu____4435 =
                    let uu____4436 =
                      let uu____4439 =
                        FStar_Util.format1
                          "Duplicate module or interface name: %s"
                          mname.FStar_Ident.str in
                      (uu____4439, (FStar_Ident.range_of_lid mname)) in
                    FStar_Errors.Error uu____4436 in
                  Prims.raise uu____4435
                else ());
               (let uu____4441 = let uu____4442 = push env in prep uu____4442 in
                (uu____4441, true)))
let enter_monad_scope: env -> FStar_Ident.ident -> env =
  fun env  ->
    fun mname  ->
      match env.curmonad with
      | Some mname' ->
          Prims.raise
            (FStar_Errors.Error
               ((Prims.strcat "Trying to define monad "
                   (Prims.strcat mname.FStar_Ident.idText
                      (Prims.strcat ", but already in monad scope "
                         mname'.FStar_Ident.idText))),
                 (mname.FStar_Ident.idRange)))
      | None  ->
          let uu___180_4450 = env in
          {
            curmodule = (uu___180_4450.curmodule);
            curmonad = (Some mname);
            modules = (uu___180_4450.modules);
            scope_mods = (uu___180_4450.scope_mods);
            exported_ids = (uu___180_4450.exported_ids);
            trans_exported_ids = (uu___180_4450.trans_exported_ids);
            includes = (uu___180_4450.includes);
            sigaccum = (uu___180_4450.sigaccum);
            sigmap = (uu___180_4450.sigmap);
            iface = (uu___180_4450.iface);
            admitted_iface = (uu___180_4450.admitted_iface);
            expect_typ = (uu___180_4450.expect_typ);
            docs = (uu___180_4450.docs)
          }
let fail_or env lookup lid =
  let uu____4475 = lookup lid in
  match uu____4475 with
  | None  ->
      let opened_modules =
        FStar_List.map
          (fun uu____4481  ->
             match uu____4481 with
             | (lid1,uu____4485) -> FStar_Ident.text_of_lid lid1) env.modules in
      let msg =
        FStar_Util.format1 "Identifier not found: [%s]"
          (FStar_Ident.text_of_lid lid) in
      let msg1 =
        if (FStar_List.length lid.FStar_Ident.ns) = (Prims.parse_int "0")
        then msg
        else
          (let modul =
             let uu____4492 = FStar_Ident.lid_of_ids lid.FStar_Ident.ns in
             FStar_Ident.set_lid_range uu____4492
               (FStar_Ident.range_of_lid lid) in
           let uu____4493 = resolve_module_name env modul true in
           match uu____4493 with
           | None  ->
               let opened_modules1 = FStar_String.concat ", " opened_modules in
               FStar_Util.format3
                 "%s\nModule %s does not belong to the list of modules in scope, namely %s"
                 msg modul.FStar_Ident.str opened_modules1
           | Some modul' when
               Prims.op_Negation
                 (FStar_List.existsb (fun m  -> m = modul'.FStar_Ident.str)
                    opened_modules)
               ->
               let opened_modules1 = FStar_String.concat ", " opened_modules in
               FStar_Util.format4
                 "%s\nModule %s resolved into %s, which does not belong to the list of modules in scope, namely %s"
                 msg modul.FStar_Ident.str modul'.FStar_Ident.str
                 opened_modules1
           | Some modul' ->
               FStar_Util.format4
                 "%s\nModule %s resolved into %s, definition %s not found"
                 msg modul.FStar_Ident.str modul'.FStar_Ident.str
                 (lid.FStar_Ident.ident).FStar_Ident.idText) in
      Prims.raise (FStar_Errors.Error (msg1, (FStar_Ident.range_of_lid lid)))
  | Some r -> r
let fail_or2 lookup id =
  let uu____4520 = lookup id in
  match uu____4520 with
  | None  ->
      Prims.raise
        (FStar_Errors.Error
           ((Prims.strcat "Identifier not found ["
               (Prims.strcat id.FStar_Ident.idText "]")),
             (id.FStar_Ident.idRange)))
  | Some r -> r
=======

type local_binding =
(FStar_Ident.ident * FStar_Syntax_Syntax.bv * Prims.bool)


type rec_binding =
(FStar_Ident.ident * FStar_Ident.lid * FStar_Syntax_Syntax.delta_depth)


type module_abbrev =
(FStar_Ident.ident * FStar_Ident.lident)

type open_kind =
| Open_module
| Open_namespace


let uu___is_Open_module : open_kind  ->  Prims.bool = (fun projectee -> (match (projectee) with
| Open_module -> begin
true
end
| uu____12 -> begin
false
end))


let uu___is_Open_namespace : open_kind  ->  Prims.bool = (fun projectee -> (match (projectee) with
| Open_namespace -> begin
true
end
| uu____16 -> begin
false
end))


type open_module_or_namespace =
(FStar_Ident.lident * open_kind)

type record_or_dc =
{typename : FStar_Ident.lident; constrname : FStar_Ident.ident; parms : FStar_Syntax_Syntax.binders; fields : (FStar_Ident.ident * FStar_Syntax_Syntax.typ) Prims.list; is_private_or_abstract : Prims.bool; is_record : Prims.bool}

type scope_mod =
| Local_binding of local_binding
| Rec_binding of rec_binding
| Module_abbrev of module_abbrev
| Open_module_or_namespace of open_module_or_namespace
| Top_level_def of FStar_Ident.ident
| Record_or_dc of record_or_dc


let uu___is_Local_binding : scope_mod  ->  Prims.bool = (fun projectee -> (match (projectee) with
| Local_binding (_0) -> begin
true
end
| uu____92 -> begin
false
end))


let __proj__Local_binding__item___0 : scope_mod  ->  local_binding = (fun projectee -> (match (projectee) with
| Local_binding (_0) -> begin
_0
end))


let uu___is_Rec_binding : scope_mod  ->  Prims.bool = (fun projectee -> (match (projectee) with
| Rec_binding (_0) -> begin
true
end
| uu____104 -> begin
false
end))


let __proj__Rec_binding__item___0 : scope_mod  ->  rec_binding = (fun projectee -> (match (projectee) with
| Rec_binding (_0) -> begin
_0
end))


let uu___is_Module_abbrev : scope_mod  ->  Prims.bool = (fun projectee -> (match (projectee) with
| Module_abbrev (_0) -> begin
true
end
| uu____116 -> begin
false
end))


let __proj__Module_abbrev__item___0 : scope_mod  ->  module_abbrev = (fun projectee -> (match (projectee) with
| Module_abbrev (_0) -> begin
_0
end))


let uu___is_Open_module_or_namespace : scope_mod  ->  Prims.bool = (fun projectee -> (match (projectee) with
| Open_module_or_namespace (_0) -> begin
true
end
| uu____128 -> begin
false
end))


let __proj__Open_module_or_namespace__item___0 : scope_mod  ->  open_module_or_namespace = (fun projectee -> (match (projectee) with
| Open_module_or_namespace (_0) -> begin
_0
end))


let uu___is_Top_level_def : scope_mod  ->  Prims.bool = (fun projectee -> (match (projectee) with
| Top_level_def (_0) -> begin
true
end
| uu____140 -> begin
false
end))


let __proj__Top_level_def__item___0 : scope_mod  ->  FStar_Ident.ident = (fun projectee -> (match (projectee) with
| Top_level_def (_0) -> begin
_0
end))


let uu___is_Record_or_dc : scope_mod  ->  Prims.bool = (fun projectee -> (match (projectee) with
| Record_or_dc (_0) -> begin
true
end
| uu____152 -> begin
false
end))


let __proj__Record_or_dc__item___0 : scope_mod  ->  record_or_dc = (fun projectee -> (match (projectee) with
| Record_or_dc (_0) -> begin
_0
end))


type string_set =
Prims.string FStar_Util.set

type exported_id_kind =
| Exported_id_term_type
| Exported_id_field


let uu___is_Exported_id_term_type : exported_id_kind  ->  Prims.bool = (fun projectee -> (match (projectee) with
| Exported_id_term_type -> begin
true
end
| uu____164 -> begin
false
end))


let uu___is_Exported_id_field : exported_id_kind  ->  Prims.bool = (fun projectee -> (match (projectee) with
| Exported_id_field -> begin
true
end
| uu____168 -> begin
false
end))


type exported_id_set =
exported_id_kind  ->  string_set FStar_ST.ref

type env =
{curmodule : FStar_Ident.lident Prims.option; curmonad : FStar_Ident.ident Prims.option; modules : (FStar_Ident.lident * FStar_Syntax_Syntax.modul) Prims.list; scope_mods : scope_mod Prims.list; exported_ids : exported_id_set FStar_Util.smap; trans_exported_ids : exported_id_set FStar_Util.smap; includes : FStar_Ident.lident Prims.list FStar_ST.ref FStar_Util.smap; sigaccum : FStar_Syntax_Syntax.sigelts; sigmap : (FStar_Syntax_Syntax.sigelt * Prims.bool) FStar_Util.smap; iface : Prims.bool; admitted_iface : Prims.bool; expect_typ : Prims.bool; docs : FStar_Parser_AST.fsdoc FStar_Util.smap}

type foundname =
| Term_name of (FStar_Syntax_Syntax.typ * Prims.bool)
| Eff_name of (FStar_Syntax_Syntax.sigelt * FStar_Ident.lident)


let uu___is_Term_name : foundname  ->  Prims.bool = (fun projectee -> (match (projectee) with
| Term_name (_0) -> begin
true
end
| uu____324 -> begin
false
end))


let __proj__Term_name__item___0 : foundname  ->  (FStar_Syntax_Syntax.typ * Prims.bool) = (fun projectee -> (match (projectee) with
| Term_name (_0) -> begin
_0
end))


let uu___is_Eff_name : foundname  ->  Prims.bool = (fun projectee -> (match (projectee) with
| Eff_name (_0) -> begin
true
end
| uu____344 -> begin
false
end))


let __proj__Eff_name__item___0 : foundname  ->  (FStar_Syntax_Syntax.sigelt * FStar_Ident.lident) = (fun projectee -> (match (projectee) with
| Eff_name (_0) -> begin
_0
end))


let all_exported_id_kinds : exported_id_kind Prims.list = (Exported_id_field)::(Exported_id_term_type)::[]


let transitive_exported_ids : env  ->  FStar_Ident.lident  ->  Prims.string Prims.list = (fun env lid -> (

let module_name = (FStar_Ident.string_of_lid lid)
in (

let uu____367 = (FStar_Util.smap_try_find env.trans_exported_ids module_name)
in (match (uu____367) with
| None -> begin
[]
end
| Some (exported_id_set) -> begin
(

let uu____371 = (

let uu____372 = (exported_id_set Exported_id_term_type)
in (FStar_ST.read uu____372))
in (FStar_All.pipe_right uu____371 FStar_Util.set_elements))
end))))


let open_modules : env  ->  (FStar_Ident.lident * FStar_Syntax_Syntax.modul) Prims.list = (fun e -> e.modules)


let current_module : env  ->  FStar_Ident.lident = (fun env -> (match (env.curmodule) with
| None -> begin
(failwith "Unset current module")
end
| Some (m) -> begin
m
end))


let qual : FStar_Ident.lident  ->  FStar_Ident.ident  ->  FStar_Ident.lident = FStar_Syntax_Util.qual_id


let qualify : env  ->  FStar_Ident.ident  ->  FStar_Ident.lident = (fun env id -> (match (env.curmonad) with
| None -> begin
(

let uu____398 = (current_module env)
in (qual uu____398 id))
end
| Some (monad) -> begin
(

let uu____400 = (

let uu____401 = (current_module env)
in (qual uu____401 monad))
in (FStar_Syntax_Util.mk_field_projector_name_from_ident uu____400 id))
end))


let new_sigmap = (fun uu____409 -> (FStar_Util.smap_create (Prims.parse_int "100")))


let empty_env : Prims.unit  ->  env = (fun uu____412 -> (

let uu____413 = (new_sigmap ())
in (

let uu____415 = (new_sigmap ())
in (

let uu____417 = (new_sigmap ())
in (

let uu____423 = (new_sigmap ())
in (

let uu____429 = (new_sigmap ())
in {curmodule = None; curmonad = None; modules = []; scope_mods = []; exported_ids = uu____413; trans_exported_ids = uu____415; includes = uu____417; sigaccum = []; sigmap = uu____423; iface = false; admitted_iface = false; expect_typ = false; docs = uu____429}))))))


let sigmap : env  ->  (FStar_Syntax_Syntax.sigelt * Prims.bool) FStar_Util.smap = (fun env -> env.sigmap)


let has_all_in_scope : env  ->  Prims.bool = (fun env -> (FStar_List.existsb (fun uu____444 -> (match (uu____444) with
| (m, uu____448) -> begin
(FStar_Ident.lid_equals m FStar_Syntax_Const.all_lid)
end)) env.modules))


let set_bv_range : FStar_Syntax_Syntax.bv  ->  FStar_Range.range  ->  FStar_Syntax_Syntax.bv = (fun bv r -> (

let id = (

let uu___166_456 = bv.FStar_Syntax_Syntax.ppname
in {FStar_Ident.idText = uu___166_456.FStar_Ident.idText; FStar_Ident.idRange = r})
in (

let uu___167_457 = bv
in {FStar_Syntax_Syntax.ppname = id; FStar_Syntax_Syntax.index = uu___167_457.FStar_Syntax_Syntax.index; FStar_Syntax_Syntax.sort = uu___167_457.FStar_Syntax_Syntax.sort})))


let bv_to_name : FStar_Syntax_Syntax.bv  ->  FStar_Range.range  ->  FStar_Syntax_Syntax.term = (fun bv r -> (FStar_Syntax_Syntax.bv_to_name (set_bv_range bv r)))


let unmangleMap : (Prims.string * Prims.string * FStar_Syntax_Syntax.delta_depth * FStar_Syntax_Syntax.fv_qual Prims.option) Prims.list = ((("op_ColonColon"), ("Cons"), (FStar_Syntax_Syntax.Delta_constant), (Some (FStar_Syntax_Syntax.Data_ctor))))::((("not"), ("op_Negation"), (FStar_Syntax_Syntax.Delta_equational), (None)))::[]


let unmangleOpName : FStar_Ident.ident  ->  (FStar_Syntax_Syntax.term * Prims.bool) Prims.option = (fun id -> (

let t = (FStar_Util.find_map unmangleMap (fun uu____503 -> (match (uu____503) with
| (x, y, dd, dq) -> begin
(match ((id.FStar_Ident.idText = x)) with
| true -> begin
(

let uu____517 = (

let uu____518 = (FStar_Ident.lid_of_path (("Prims")::(y)::[]) id.FStar_Ident.idRange)
in (FStar_Syntax_Syntax.fvar uu____518 dd dq))
in Some (uu____517))
end
| uu____519 -> begin
None
end)
end)))
in (match (t) with
| Some (v1) -> begin
Some (((v1), (false)))
end
| None -> begin
None
end)))

type 'a cont_t =
| Cont_ok of 'a
| Cont_fail
| Cont_ignore


let uu___is_Cont_ok = (fun projectee -> (match (projectee) with
| Cont_ok (_0) -> begin
true
end
| uu____548 -> begin
false
end))


let __proj__Cont_ok__item___0 = (fun projectee -> (match (projectee) with
| Cont_ok (_0) -> begin
_0
end))


let uu___is_Cont_fail = (fun projectee -> (match (projectee) with
| Cont_fail -> begin
true
end
| uu____572 -> begin
false
end))


let uu___is_Cont_ignore = (fun projectee -> (match (projectee) with
| Cont_ignore -> begin
true
end
| uu____583 -> begin
false
end))


let option_of_cont = (fun k_ignore uu___139_602 -> (match (uu___139_602) with
| Cont_ok (a) -> begin
Some (a)
end
| Cont_fail -> begin
None
end
| Cont_ignore -> begin
(k_ignore ())
end))


let find_in_record = (fun ns id record cont -> (

let typename' = (FStar_Ident.lid_of_ids (FStar_List.append ns ((record.typename.FStar_Ident.ident)::[])))
in (match ((FStar_Ident.lid_equals typename' record.typename)) with
| true -> begin
(

let fname = (FStar_Ident.lid_of_ids (FStar_List.append record.typename.FStar_Ident.ns ((id)::[])))
in (

let find1 = (FStar_Util.find_map record.fields (fun uu____647 -> (match (uu____647) with
| (f, uu____652) -> begin
(match ((id.FStar_Ident.idText = f.FStar_Ident.idText)) with
| true -> begin
Some (record)
end
| uu____654 -> begin
None
end)
end)))
in (match (find1) with
| Some (r) -> begin
(cont r)
end
| None -> begin
Cont_ignore
end)))
end
| uu____657 -> begin
Cont_ignore
end)))


let get_exported_id_set : env  ->  Prims.string  ->  (exported_id_kind  ->  string_set FStar_ST.ref) Prims.option = (fun e mname -> (FStar_Util.smap_try_find e.exported_ids mname))


let get_trans_exported_id_set : env  ->  Prims.string  ->  (exported_id_kind  ->  string_set FStar_ST.ref) Prims.option = (fun e mname -> (FStar_Util.smap_try_find e.trans_exported_ids mname))


let string_of_exported_id_kind : exported_id_kind  ->  Prims.string = (fun uu___140_688 -> (match (uu___140_688) with
| Exported_id_field -> begin
"field"
end
| Exported_id_term_type -> begin
"term/type"
end))


let find_in_module_with_includes = (fun eikind find_in_module find_in_module_default env ns id -> (

let idstr = id.FStar_Ident.idText
in (

let rec aux = (fun uu___141_737 -> (match (uu___141_737) with
| [] -> begin
find_in_module_default
end
| (modul)::q -> begin
(

let mname = modul.FStar_Ident.str
in (

let not_shadowed = (

let uu____745 = (get_exported_id_set env mname)
in (match (uu____745) with
| None -> begin
true
end
| Some (mex) -> begin
(

let mexports = (

let uu____761 = (mex eikind)
in (FStar_ST.read uu____761))
in (FStar_Util.set_mem idstr mexports))
end))
in (

let mincludes = (

let uu____768 = (FStar_Util.smap_try_find env.includes mname)
in (match (uu____768) with
| None -> begin
[]
end
| Some (minc) -> begin
(FStar_ST.read minc)
end))
in (

let look_into = (match (not_shadowed) with
| true -> begin
(

let uu____788 = (qual modul id)
in (find_in_module uu____788))
end
| uu____789 -> begin
Cont_ignore
end)
in (match (look_into) with
| Cont_ignore -> begin
(aux (FStar_List.append mincludes q))
end
| uu____791 -> begin
look_into
end)))))
end))
in (aux ((ns)::[])))))


let is_exported_id_field : exported_id_kind  ->  Prims.bool = (fun uu___142_795 -> (match (uu___142_795) with
| Exported_id_field -> begin
true
end
| uu____796 -> begin
false
end))


let try_lookup_id'' = (fun env id eikind k_local_binding k_rec_binding k_record find_in_module lookup_default_id -> (

let check_local_binding_id = (fun uu___143_885 -> (match (uu___143_885) with
| (id', uu____887, uu____888) -> begin
(id'.FStar_Ident.idText = id.FStar_Ident.idText)
end))
in (

let check_rec_binding_id = (fun uu___144_892 -> (match (uu___144_892) with
| (id', uu____894, uu____895) -> begin
(id'.FStar_Ident.idText = id.FStar_Ident.idText)
end))
in (

let curmod_ns = (

let uu____898 = (current_module env)
in (FStar_Ident.ids_of_lid uu____898))
in (

let proc = (fun uu___145_903 -> (match (uu___145_903) with
| Local_binding (l) when (check_local_binding_id l) -> begin
(k_local_binding l)
end
| Rec_binding (r) when (check_rec_binding_id r) -> begin
(k_rec_binding r)
end
| Open_module_or_namespace (ns, uu____908) -> begin
(find_in_module_with_includes eikind find_in_module Cont_ignore env ns id)
end
| Top_level_def (id') when (id'.FStar_Ident.idText = id.FStar_Ident.idText) -> begin
(lookup_default_id Cont_ignore id)
end
| Record_or_dc (r) when (is_exported_id_field eikind) -> begin
(

let uu____911 = (FStar_Ident.lid_of_ids curmod_ns)
in (find_in_module_with_includes Exported_id_field (fun lid -> (

let id1 = lid.FStar_Ident.ident
in (find_in_record lid.FStar_Ident.ns id1 r k_record))) Cont_ignore env uu____911 id))
end
| uu____914 -> begin
Cont_ignore
end))
in (

let rec aux = (fun uu___146_920 -> (match (uu___146_920) with
| (a)::q -> begin
(

let uu____926 = (proc a)
in (option_of_cont (fun uu____928 -> (aux q)) uu____926))
end
| [] -> begin
(

let uu____929 = (lookup_default_id Cont_fail id)
in (option_of_cont (fun uu____931 -> None) uu____929))
end))
in (aux env.scope_mods)))))))


let found_local_binding = (fun r uu____950 -> (match (uu____950) with
| (id', x, mut) -> begin
(

let uu____957 = (bv_to_name x r)
in ((uu____957), (mut)))
end))


let find_in_module = (fun env lid k_global_def k_not_found -> (

let uu____994 = (FStar_Util.smap_try_find (sigmap env) lid.FStar_Ident.str)
in (match (uu____994) with
| Some (sb) -> begin
(k_global_def lid sb)
end
| None -> begin
k_not_found
end)))


let try_lookup_id : env  ->  FStar_Ident.ident  ->  (FStar_Syntax_Syntax.term * Prims.bool) Prims.option = (fun env id -> (

let uu____1016 = (unmangleOpName id)
in (match (uu____1016) with
| Some (f) -> begin
Some (f)
end
| uu____1030 -> begin
(try_lookup_id'' env id Exported_id_term_type (fun r -> (

let uu____1037 = (found_local_binding id.FStar_Ident.idRange r)
in Cont_ok (uu____1037))) (fun uu____1042 -> Cont_fail) (fun uu____1045 -> Cont_ignore) (fun i -> (find_in_module env i (fun uu____1052 uu____1053 -> Cont_fail) Cont_ignore)) (fun uu____1060 uu____1061 -> Cont_fail))
end)))


let lookup_default_id = (fun env id k_global_def k_not_found -> (

let find_in_monad = (match (env.curmonad) with
| Some (uu____1113) -> begin
(

let lid = (qualify env id)
in (

let uu____1115 = (FStar_Util.smap_try_find (sigmap env) lid.FStar_Ident.str)
in (match (uu____1115) with
| Some (r) -> begin
(

let uu____1128 = (k_global_def lid r)
in Some (uu____1128))
end
| None -> begin
None
end)))
end
| None -> begin
None
end)
in (match (find_in_monad) with
| Some (v1) -> begin
v1
end
| None -> begin
(

let lid = (

let uu____1141 = (current_module env)
in (qual uu____1141 id))
in (find_in_module env lid k_global_def k_not_found))
end)))


let module_is_defined : env  ->  FStar_Ident.lident  ->  Prims.bool = (fun env lid -> ((match (env.curmodule) with
| None -> begin
false
end
| Some (m) -> begin
(

let uu____1150 = (current_module env)
in (FStar_Ident.lid_equals lid uu____1150))
end) || (FStar_List.existsb (fun x -> (FStar_Ident.lid_equals lid (Prims.fst x))) env.modules)))


let resolve_module_name : env  ->  FStar_Ident.lident  ->  Prims.bool  ->  FStar_Ident.lident Prims.option = (fun env lid honor_ns -> (

let nslen = (FStar_List.length lid.FStar_Ident.ns)
in (

let rec aux = (fun uu___147_1174 -> (match (uu___147_1174) with
| [] -> begin
(

let uu____1177 = (module_is_defined env lid)
in (match (uu____1177) with
| true -> begin
Some (lid)
end
| uu____1179 -> begin
None
end))
end
| (Open_module_or_namespace (ns, Open_namespace))::q when honor_ns -> begin
(

let new_lid = (

let uu____1184 = (

let uu____1186 = (FStar_Ident.path_of_lid ns)
in (

let uu____1188 = (FStar_Ident.path_of_lid lid)
in (FStar_List.append uu____1186 uu____1188)))
in (FStar_Ident.lid_of_path uu____1184 (FStar_Ident.range_of_lid lid)))
in (

let uu____1190 = (module_is_defined env new_lid)
in (match (uu____1190) with
| true -> begin
Some (new_lid)
end
| uu____1192 -> begin
(aux q)
end)))
end
| (Module_abbrev (name, modul))::uu____1195 when ((nslen = (Prims.parse_int "0")) && (name.FStar_Ident.idText = lid.FStar_Ident.ident.FStar_Ident.idText)) -> begin
Some (modul)
end
| (uu____1199)::q -> begin
(aux q)
end))
in (aux env.scope_mods))))


let fail_if_curmodule : env  ->  FStar_Ident.lident  ->  FStar_Ident.lident  ->  Prims.unit = (fun env ns_original ns_resolved -> (

let uu____1211 = (

let uu____1212 = (current_module env)
in (FStar_Ident.lid_equals ns_resolved uu____1212))
in (match (uu____1211) with
| true -> begin
(match ((FStar_Ident.lid_equals ns_resolved FStar_Syntax_Const.prims_lid)) with
| true -> begin
()
end
| uu____1213 -> begin
(

let uu____1214 = (

let uu____1215 = (

let uu____1218 = (FStar_Util.format1 "Reference %s to current module is forbidden (see GitHub issue #451)" ns_original.FStar_Ident.str)
in ((uu____1218), ((FStar_Ident.range_of_lid ns_original))))
in FStar_Errors.Error (uu____1215))
in (Prims.raise uu____1214))
end)
end
| uu____1219 -> begin
()
end)))


let fail_if_qualified_by_curmodule : env  ->  FStar_Ident.lident  ->  Prims.unit = (fun env lid -> (match (lid.FStar_Ident.ns) with
| [] -> begin
()
end
| uu____1226 -> begin
(

let modul_orig = (FStar_Ident.lid_of_ids lid.FStar_Ident.ns)
in (

let uu____1229 = (resolve_module_name env modul_orig true)
in (match (uu____1229) with
| Some (modul_res) -> begin
(fail_if_curmodule env modul_orig modul_res)
end
| uu____1232 -> begin
()
end)))
end))


let namespace_is_open : env  ->  FStar_Ident.lident  ->  Prims.bool = (fun env lid -> (FStar_List.existsb (fun uu___148_1240 -> (match (uu___148_1240) with
| Open_module_or_namespace (ns, Open_namespace) -> begin
(FStar_Ident.lid_equals lid ns)
end
| uu____1242 -> begin
false
end)) env.scope_mods))


let shorten_module_path : env  ->  FStar_Ident.ident Prims.list  ->  Prims.bool  ->  (FStar_Ident.ident Prims.list * FStar_Ident.ident Prims.list) = (fun env ids is_full_path -> (

let rec aux = (fun revns id -> (

let lid = (FStar_Ident.lid_of_ns_and_id (FStar_List.rev revns) id)
in (match ((namespace_is_open env lid)) with
| true -> begin
Some ((((FStar_List.rev ((id)::revns))), ([])))
end
| uu____1284 -> begin
(match (revns) with
| [] -> begin
None
end
| (ns_last_id)::rev_ns_prefix -> begin
(

let uu____1297 = (aux rev_ns_prefix ns_last_id)
in (FStar_All.pipe_right uu____1297 (FStar_Util.map_option (fun uu____1321 -> (match (uu____1321) with
| (stripped_ids, rev_kept_ids) -> begin
((stripped_ids), ((id)::rev_kept_ids))
end)))))
end)
end)))
in (

let uu____1338 = (is_full_path && (

let uu____1339 = (FStar_Ident.lid_of_ids ids)
in (module_is_defined env uu____1339)))
in (match (uu____1338) with
| true -> begin
((ids), ([]))
end
| uu____1346 -> begin
(match ((FStar_List.rev ids)) with
| [] -> begin
(([]), ([]))
end
| (ns_last_id)::ns_rev_prefix -> begin
(

let uu____1356 = (aux ns_rev_prefix ns_last_id)
in (match (uu____1356) with
| None -> begin
(([]), (ids))
end
| Some (stripped_ids, rev_kept_ids) -> begin
((stripped_ids), ((FStar_List.rev rev_kept_ids)))
end))
end)
end))))


let resolve_in_open_namespaces'' = (fun env lid eikind k_local_binding k_rec_binding k_record f_module l_default -> (match (lid.FStar_Ident.ns) with
| (uu____1469)::uu____1470 -> begin
(

let uu____1472 = (

let uu____1474 = (

let uu____1475 = (FStar_Ident.lid_of_ids lid.FStar_Ident.ns)
in (FStar_Ident.set_lid_range uu____1475 (FStar_Ident.range_of_lid lid)))
in (resolve_module_name env uu____1474 true))
in (match (uu____1472) with
| None -> begin
None
end
| Some (modul) -> begin
(

let uu____1478 = (find_in_module_with_includes eikind f_module Cont_fail env modul lid.FStar_Ident.ident)
in (option_of_cont (fun uu____1480 -> None) uu____1478))
end))
end
| [] -> begin
(try_lookup_id'' env lid.FStar_Ident.ident eikind k_local_binding k_rec_binding k_record f_module l_default)
end))


let cont_of_option = (fun k_none uu___149_1495 -> (match (uu___149_1495) with
| Some (v1) -> begin
Cont_ok (v1)
end
| None -> begin
k_none
end))


let resolve_in_open_namespaces' = (fun env lid k_local_binding k_rec_binding k_global_def -> (

let k_global_def' = (fun k lid1 def -> (

let uu____1574 = (k_global_def lid1 def)
in (cont_of_option k uu____1574)))
in (

let f_module = (fun lid' -> (

let k = Cont_ignore
in (find_in_module env lid' (k_global_def' k) k)))
in (

let l_default = (fun k i -> (lookup_default_id env i (k_global_def' k) k))
in (resolve_in_open_namespaces'' env lid Exported_id_term_type (fun l -> (

let uu____1595 = (k_local_binding l)
in (cont_of_option Cont_fail uu____1595))) (fun r -> (

let uu____1598 = (k_rec_binding r)
in (cont_of_option Cont_fail uu____1598))) (fun uu____1600 -> Cont_ignore) f_module l_default)))))


let fv_qual_of_se : FStar_Syntax_Syntax.sigelt  ->  FStar_Syntax_Syntax.fv_qual Prims.option = (fun se -> (match (se.FStar_Syntax_Syntax.sigel) with
| FStar_Syntax_Syntax.Sig_datacon (uu____1606, uu____1607, uu____1608, l, uu____1610, quals, uu____1612) -> begin
(

let qopt = (FStar_Util.find_map quals (fun uu___150_1619 -> (match (uu___150_1619) with
| FStar_Syntax_Syntax.RecordConstructor (uu____1621, fs) -> begin
Some (FStar_Syntax_Syntax.Record_ctor (((l), (fs))))
end
| uu____1628 -> begin
None
end)))
in (match (qopt) with
| None -> begin
Some (FStar_Syntax_Syntax.Data_ctor)
end
| x -> begin
x
end))
end
| FStar_Syntax_Syntax.Sig_declare_typ (uu____1632, uu____1633, uu____1634, quals) -> begin
None
end
| uu____1638 -> begin
None
end))


let lb_fv : FStar_Syntax_Syntax.letbinding Prims.list  ->  FStar_Ident.lident  ->  FStar_Syntax_Syntax.fv = (fun lbs lid -> (

let uu____1647 = (FStar_Util.find_map lbs (fun lb -> (

let fv = (FStar_Util.right lb.FStar_Syntax_Syntax.lbname)
in (

let uu____1651 = (FStar_Syntax_Syntax.fv_eq_lid fv lid)
in (match (uu____1651) with
| true -> begin
Some (fv)
end
| uu____1653 -> begin
None
end)))))
in (FStar_All.pipe_right uu____1647 FStar_Util.must)))


let ns_of_lid_equals : FStar_Ident.lident  ->  FStar_Ident.lident  ->  Prims.bool = (fun lid ns -> (((FStar_List.length lid.FStar_Ident.ns) = (FStar_List.length (FStar_Ident.ids_of_lid ns))) && (

let uu____1665 = (FStar_Ident.lid_of_ids lid.FStar_Ident.ns)
in (FStar_Ident.lid_equals uu____1665 ns))))


let try_lookup_name : Prims.bool  ->  Prims.bool  ->  env  ->  FStar_Ident.lident  ->  foundname Prims.option = (fun any_val exclude_interf env lid -> (

let occurrence_range = (FStar_Ident.range_of_lid lid)
in (

let k_global_def = (fun source_lid uu___154_1690 -> (match (uu___154_1690) with
| (uu____1694, true) when exclude_interf -> begin
None
end
| (se, uu____1696) -> begin
(match (se.FStar_Syntax_Syntax.sigel) with
| FStar_Syntax_Syntax.Sig_inductive_typ (uu____1698) -> begin
(

let uu____1709 = (

let uu____1710 = (

let uu____1713 = (FStar_Syntax_Syntax.fvar source_lid FStar_Syntax_Syntax.Delta_constant None)
in ((uu____1713), (false)))
in Term_name (uu____1710))
in Some (uu____1709))
end
| FStar_Syntax_Syntax.Sig_datacon (uu____1714) -> begin
(

let uu____1724 = (

let uu____1725 = (

let uu____1728 = (

let uu____1729 = (fv_qual_of_se se)
in (FStar_Syntax_Syntax.fvar source_lid FStar_Syntax_Syntax.Delta_constant uu____1729))
in ((uu____1728), (false)))
in Term_name (uu____1725))
in Some (uu____1724))
end
| FStar_Syntax_Syntax.Sig_let ((uu____1731, lbs), uu____1733, uu____1734, uu____1735) -> begin
(

let fv = (lb_fv lbs source_lid)
in (

let uu____1748 = (

let uu____1749 = (

let uu____1752 = (FStar_Syntax_Syntax.fvar source_lid fv.FStar_Syntax_Syntax.fv_delta fv.FStar_Syntax_Syntax.fv_qual)
in ((uu____1752), (false)))
in Term_name (uu____1749))
in Some (uu____1748)))
end
| FStar_Syntax_Syntax.Sig_declare_typ (lid1, uu____1754, uu____1755, quals) -> begin
(

let uu____1759 = (any_val || (FStar_All.pipe_right quals (FStar_Util.for_some (fun uu___151_1761 -> (match (uu___151_1761) with
| FStar_Syntax_Syntax.Assumption -> begin
true
end
| uu____1762 -> begin
false
end)))))
in (match (uu____1759) with
| true -> begin
(

let lid2 = (FStar_Ident.set_lid_range lid1 (FStar_Ident.range_of_lid source_lid))
in (

let dd = (

let uu____1766 = ((FStar_Syntax_Util.is_primop_lid lid2) || ((ns_of_lid_equals lid2 FStar_Syntax_Const.prims_lid) && (FStar_All.pipe_right quals (FStar_Util.for_some (fun uu___152_1768 -> (match (uu___152_1768) with
| (FStar_Syntax_Syntax.Projector (_)) | (FStar_Syntax_Syntax.Discriminator (_)) -> begin
true
end
| uu____1771 -> begin
false
end))))))
in (match (uu____1766) with
| true -> begin
FStar_Syntax_Syntax.Delta_equational
end
| uu____1772 -> begin
FStar_Syntax_Syntax.Delta_constant
end))
in (

let uu____1773 = (FStar_Util.find_map quals (fun uu___153_1775 -> (match (uu___153_1775) with
| FStar_Syntax_Syntax.Reflectable (refl_monad) -> begin
Some (refl_monad)
end
| uu____1778 -> begin
None
end)))
in (match (uu____1773) with
| Some (refl_monad) -> begin
(

let refl_const = ((FStar_Syntax_Syntax.mk (FStar_Syntax_Syntax.Tm_constant (FStar_Const.Const_reflect (refl_monad)))) None occurrence_range)
in Some (Term_name (((refl_const), (false)))))
end
| uu____1794 -> begin
(

let uu____1796 = (

let uu____1797 = (

let uu____1800 = (

let uu____1801 = (fv_qual_of_se se)
in (FStar_Syntax_Syntax.fvar lid2 dd uu____1801))
in ((uu____1800), (false)))
in Term_name (uu____1797))
in Some (uu____1796))
end))))
end
| uu____1803 -> begin
None
end))
end
| (FStar_Syntax_Syntax.Sig_new_effect_for_free (ne)) | (FStar_Syntax_Syntax.Sig_new_effect (ne)) -> begin
Some (Eff_name (((se), ((FStar_Ident.set_lid_range ne.FStar_Syntax_Syntax.mname (FStar_Ident.range_of_lid source_lid))))))
end
| FStar_Syntax_Syntax.Sig_effect_abbrev (uu____1805) -> begin
Some (Eff_name (((se), (source_lid))))
end
| uu____1814 -> begin
None
end)
end))
in (

let k_local_binding = (fun r -> (

let uu____1826 = (

let uu____1827 = (found_local_binding (FStar_Ident.range_of_lid lid) r)
in Term_name (uu____1827))
in Some (uu____1826)))
in (

let k_rec_binding = (fun uu____1837 -> (match (uu____1837) with
| (id, l, dd) -> begin
(

let uu____1845 = (

let uu____1846 = (

let uu____1849 = (FStar_Syntax_Syntax.fvar (FStar_Ident.set_lid_range l (FStar_Ident.range_of_lid lid)) dd None)
in ((uu____1849), (false)))
in Term_name (uu____1846))
in Some (uu____1845))
end))
in (

let found_unmangled = (match (lid.FStar_Ident.ns) with
| [] -> begin
(

let uu____1853 = (unmangleOpName lid.FStar_Ident.ident)
in (match (uu____1853) with
| Some (f) -> begin
Some (Term_name (f))
end
| uu____1863 -> begin
None
end))
end
| uu____1867 -> begin
None
end)
in (match (found_unmangled) with
| None -> begin
(resolve_in_open_namespaces' env lid k_local_binding k_rec_binding k_global_def)
end
| x -> begin
x
end)))))))


let try_lookup_effect_name' : Prims.bool  ->  env  ->  FStar_Ident.lident  ->  (FStar_Syntax_Syntax.sigelt * FStar_Ident.lident) Prims.option = (fun exclude_interf env lid -> (

let uu____1887 = (try_lookup_name true exclude_interf env lid)
in (match (uu____1887) with
| Some (Eff_name (o, l)) -> begin
Some (((o), (l)))
end
| uu____1896 -> begin
None
end)))


let try_lookup_effect_name : env  ->  FStar_Ident.lident  ->  FStar_Ident.lident Prims.option = (fun env l -> (

let uu____1907 = (try_lookup_effect_name' (not (env.iface)) env l)
in (match (uu____1907) with
| Some (o, l1) -> begin
Some (l1)
end
| uu____1916 -> begin
None
end)))


let try_lookup_effect_name_and_attributes : env  ->  FStar_Ident.lident  ->  (FStar_Ident.lident * FStar_Syntax_Syntax.cflags Prims.list) Prims.option = (fun env l -> (

let uu____1930 = (try_lookup_effect_name' (not (env.iface)) env l)
in (match (uu____1930) with
| Some ({FStar_Syntax_Syntax.sigel = FStar_Syntax_Syntax.Sig_new_effect (ne); FStar_Syntax_Syntax.sigrng = uu____1939}, l1) -> begin
Some (((l1), (ne.FStar_Syntax_Syntax.cattributes)))
end
| Some ({FStar_Syntax_Syntax.sigel = FStar_Syntax_Syntax.Sig_new_effect_for_free (ne); FStar_Syntax_Syntax.sigrng = uu____1948}, l1) -> begin
Some (((l1), (ne.FStar_Syntax_Syntax.cattributes)))
end
| Some ({FStar_Syntax_Syntax.sigel = FStar_Syntax_Syntax.Sig_effect_abbrev (uu____1956, uu____1957, uu____1958, uu____1959, uu____1960, cattributes); FStar_Syntax_Syntax.sigrng = uu____1962}, l1) -> begin
Some (((l1), (cattributes)))
end
| uu____1974 -> begin
None
end)))


let try_lookup_effect_defn : env  ->  FStar_Ident.lident  ->  FStar_Syntax_Syntax.eff_decl Prims.option = (fun env l -> (

let uu____1988 = (try_lookup_effect_name' (not (env.iface)) env l)
in (match (uu____1988) with
| Some ({FStar_Syntax_Syntax.sigel = FStar_Syntax_Syntax.Sig_new_effect (ne); FStar_Syntax_Syntax.sigrng = uu____1994}, uu____1995) -> begin
Some (ne)
end
| Some ({FStar_Syntax_Syntax.sigel = FStar_Syntax_Syntax.Sig_new_effect_for_free (ne); FStar_Syntax_Syntax.sigrng = uu____1999}, uu____2000) -> begin
Some (ne)
end
| uu____2003 -> begin
None
end)))


let is_effect_name : env  ->  FStar_Ident.lident  ->  Prims.bool = (fun env lid -> (

let uu____2013 = (try_lookup_effect_name env lid)
in (match (uu____2013) with
| None -> begin
false
end
| Some (uu____2015) -> begin
true
end)))


let try_lookup_root_effect_name : env  ->  FStar_Ident.lident  ->  FStar_Ident.lident Prims.option = (fun env l -> (

let uu____2023 = (try_lookup_effect_name' (not (env.iface)) env l)
in (match (uu____2023) with
| Some ({FStar_Syntax_Syntax.sigel = FStar_Syntax_Syntax.Sig_effect_abbrev (l', uu____2029, uu____2030, uu____2031, uu____2032, uu____2033); FStar_Syntax_Syntax.sigrng = uu____2034}, uu____2035) -> begin
(

let rec aux = (fun new_name -> (

let uu____2047 = (FStar_Util.smap_try_find (sigmap env) new_name.FStar_Ident.str)
in (match (uu____2047) with
| None -> begin
None
end
| Some (s, uu____2057) -> begin
(match (s.FStar_Syntax_Syntax.sigel) with
| (FStar_Syntax_Syntax.Sig_new_effect_for_free (ne)) | (FStar_Syntax_Syntax.Sig_new_effect (ne)) -> begin
Some ((FStar_Ident.set_lid_range ne.FStar_Syntax_Syntax.mname (FStar_Ident.range_of_lid l)))
end
| FStar_Syntax_Syntax.Sig_effect_abbrev (uu____2062, uu____2063, uu____2064, cmp, uu____2066, uu____2067) -> begin
(

let l'' = (FStar_Syntax_Util.comp_effect_name cmp)
in (aux l''))
end
| uu____2073 -> begin
None
end)
end)))
in (aux l'))
end
| Some (uu____2074, l') -> begin
Some (l')
end
| uu____2078 -> begin
None
end)))


let lookup_letbinding_quals : env  ->  FStar_Ident.lident  ->  FStar_Syntax_Syntax.qualifier Prims.list = (fun env lid -> (

let k_global_def = (fun lid1 uu___155_2099 -> (match (uu___155_2099) with
| ({FStar_Syntax_Syntax.sigel = FStar_Syntax_Syntax.Sig_declare_typ (lid2, uu____2105, uu____2106, quals); FStar_Syntax_Syntax.sigrng = uu____2108}, uu____2109) -> begin
Some (quals)
end
| uu____2113 -> begin
None
end))
in (

let uu____2117 = (resolve_in_open_namespaces' env lid (fun uu____2121 -> None) (fun uu____2123 -> None) k_global_def)
in (match (uu____2117) with
| Some (quals) -> begin
quals
end
| uu____2129 -> begin
[]
end))))


let try_lookup_module : env  ->  Prims.string Prims.list  ->  FStar_Syntax_Syntax.modul Prims.option = (fun env path -> (

let uu____2141 = (FStar_List.tryFind (fun uu____2147 -> (match (uu____2147) with
| (mlid, modul) -> begin
(

let uu____2152 = (FStar_Ident.path_of_lid mlid)
in (uu____2152 = path))
end)) env.modules)
in (match (uu____2141) with
| Some (uu____2156, modul) -> begin
Some (modul)
end
| None -> begin
None
end)))


let try_lookup_let : env  ->  FStar_Ident.lident  ->  FStar_Syntax_Syntax.term Prims.option = (fun env lid -> (

let k_global_def = (fun lid1 uu___156_2178 -> (match (uu___156_2178) with
| ({FStar_Syntax_Syntax.sigel = FStar_Syntax_Syntax.Sig_let ((uu____2182, lbs), uu____2184, uu____2185, uu____2186); FStar_Syntax_Syntax.sigrng = uu____2187}, uu____2188) -> begin
(

let fv = (lb_fv lbs lid1)
in (

let uu____2201 = (FStar_Syntax_Syntax.fvar lid1 fv.FStar_Syntax_Syntax.fv_delta fv.FStar_Syntax_Syntax.fv_qual)
in Some (uu____2201)))
end
| uu____2202 -> begin
None
end))
in (resolve_in_open_namespaces' env lid (fun uu____2205 -> None) (fun uu____2206 -> None) k_global_def)))


let try_lookup_definition : env  ->  FStar_Ident.lident  ->  FStar_Syntax_Syntax.term Prims.option = (fun env lid -> (

let k_global_def = (fun lid1 uu___157_2225 -> (match (uu___157_2225) with
| ({FStar_Syntax_Syntax.sigel = FStar_Syntax_Syntax.Sig_let (lbs, uu____2232, uu____2233, uu____2234); FStar_Syntax_Syntax.sigrng = uu____2235}, uu____2236) -> begin
(FStar_Util.find_map (Prims.snd lbs) (fun lb -> (match (lb.FStar_Syntax_Syntax.lbname) with
| FStar_Util.Inr (fv) when (FStar_Syntax_Syntax.fv_eq_lid fv lid1) -> begin
Some (lb.FStar_Syntax_Syntax.lbdef)
end
| uu____2253 -> begin
None
end)))
end
| uu____2258 -> begin
None
end))
in (resolve_in_open_namespaces' env lid (fun uu____2265 -> None) (fun uu____2268 -> None) k_global_def)))


let empty_include_smap : FStar_Ident.lident Prims.list FStar_ST.ref FStar_Util.smap = (new_sigmap ())


let empty_exported_id_smap : exported_id_set FStar_Util.smap = (new_sigmap ())


let try_lookup_lid' : Prims.bool  ->  Prims.bool  ->  env  ->  FStar_Ident.lident  ->  (FStar_Syntax_Syntax.term * Prims.bool) Prims.option = (fun any_val exclude_interf env lid -> (

let uu____2295 = (try_lookup_name any_val exclude_interf env lid)
in (match (uu____2295) with
| Some (Term_name (e, mut)) -> begin
Some (((e), (mut)))
end
| uu____2304 -> begin
None
end)))


let try_lookup_lid : env  ->  FStar_Ident.lident  ->  (FStar_Syntax_Syntax.term * Prims.bool) Prims.option = (fun env l -> (try_lookup_lid' env.iface false env l))


let resolve_to_fully_qualified_name : env  ->  FStar_Ident.lident  ->  FStar_Ident.lident Prims.option = (fun env l -> (

let uu____2324 = (try_lookup_lid env l)
in (match (uu____2324) with
| None -> begin
None
end
| Some (e, uu____2332) -> begin
(

let uu____2335 = (

let uu____2336 = (FStar_Syntax_Subst.compress e)
in uu____2336.FStar_Syntax_Syntax.n)
in (match (uu____2335) with
| FStar_Syntax_Syntax.Tm_fvar (fv) -> begin
Some (fv.FStar_Syntax_Syntax.fv_name.FStar_Syntax_Syntax.v)
end
| uu____2345 -> begin
None
end))
end)))


let try_lookup_lid_no_resolve : env  ->  FStar_Ident.lident  ->  (FStar_Syntax_Syntax.term * Prims.bool) Prims.option = (fun env l -> (

let env' = (

let uu___168_2356 = env
in {curmodule = uu___168_2356.curmodule; curmonad = uu___168_2356.curmonad; modules = uu___168_2356.modules; scope_mods = []; exported_ids = empty_exported_id_smap; trans_exported_ids = uu___168_2356.trans_exported_ids; includes = empty_include_smap; sigaccum = uu___168_2356.sigaccum; sigmap = uu___168_2356.sigmap; iface = uu___168_2356.iface; admitted_iface = uu___168_2356.admitted_iface; expect_typ = uu___168_2356.expect_typ; docs = uu___168_2356.docs})
in (try_lookup_lid env' l)))


let try_lookup_doc : env  ->  FStar_Ident.lid  ->  FStar_Parser_AST.fsdoc Prims.option = (fun env l -> (FStar_Util.smap_try_find env.docs l.FStar_Ident.str))


let try_lookup_datacon : env  ->  FStar_Ident.lident  ->  FStar_Syntax_Syntax.fv Prims.option = (fun env lid -> (

let k_global_def = (fun lid1 uu___159_2380 -> (match (uu___159_2380) with
| ({FStar_Syntax_Syntax.sigel = FStar_Syntax_Syntax.Sig_declare_typ (uu____2384, uu____2385, uu____2386, quals); FStar_Syntax_Syntax.sigrng = uu____2388}, uu____2389) -> begin
(

let uu____2392 = (FStar_All.pipe_right quals (FStar_Util.for_some (fun uu___158_2394 -> (match (uu___158_2394) with
| FStar_Syntax_Syntax.Assumption -> begin
true
end
| uu____2395 -> begin
false
end))))
in (match (uu____2392) with
| true -> begin
(

let uu____2397 = (FStar_Syntax_Syntax.lid_as_fv lid1 FStar_Syntax_Syntax.Delta_constant None)
in Some (uu____2397))
end
| uu____2398 -> begin
None
end))
end
| ({FStar_Syntax_Syntax.sigel = FStar_Syntax_Syntax.Sig_datacon (uu____2399); FStar_Syntax_Syntax.sigrng = uu____2400}, uu____2401) -> begin
(

let uu____2411 = (FStar_Syntax_Syntax.lid_as_fv lid1 FStar_Syntax_Syntax.Delta_constant (Some (FStar_Syntax_Syntax.Data_ctor)))
in Some (uu____2411))
end
| uu____2412 -> begin
None
end))
in (resolve_in_open_namespaces' env lid (fun uu____2415 -> None) (fun uu____2416 -> None) k_global_def)))


let find_all_datacons : env  ->  FStar_Ident.lident  ->  FStar_Ident.lident Prims.list Prims.option = (fun env lid -> (

let k_global_def = (fun lid1 uu___160_2435 -> (match (uu___160_2435) with
| ({FStar_Syntax_Syntax.sigel = FStar_Syntax_Syntax.Sig_inductive_typ (uu____2440, uu____2441, uu____2442, uu____2443, uu____2444, datas, uu____2446); FStar_Syntax_Syntax.sigrng = uu____2447}, uu____2448) -> begin
Some (datas)
end
| uu____2456 -> begin
None
end))
in (resolve_in_open_namespaces' env lid (fun uu____2461 -> None) (fun uu____2463 -> None) k_global_def)))


let record_cache_aux_with_filter : (((Prims.unit  ->  Prims.unit) * (Prims.unit  ->  Prims.unit) * (Prims.unit  ->  record_or_dc Prims.list) * (record_or_dc  ->  Prims.unit) * (Prims.unit  ->  Prims.unit)) * (Prims.unit  ->  Prims.unit)) = (

let record_cache = (FStar_Util.mk_ref (([])::[]))
in (

let push1 = (fun uu____2497 -> (

let uu____2498 = (

let uu____2501 = (

let uu____2503 = (FStar_ST.read record_cache)
in (FStar_List.hd uu____2503))
in (

let uu____2511 = (FStar_ST.read record_cache)
in (uu____2501)::uu____2511))
in (FStar_ST.write record_cache uu____2498)))
in (

let pop1 = (fun uu____2526 -> (

let uu____2527 = (

let uu____2530 = (FStar_ST.read record_cache)
in (FStar_List.tl uu____2530))
in (FStar_ST.write record_cache uu____2527)))
in (

let peek = (fun uu____2546 -> (

let uu____2547 = (FStar_ST.read record_cache)
in (FStar_List.hd uu____2547)))
in (

let insert = (fun r -> (

let uu____2559 = (

let uu____2562 = (

let uu____2564 = (peek ())
in (r)::uu____2564)
in (

let uu____2566 = (

let uu____2569 = (FStar_ST.read record_cache)
in (FStar_List.tl uu____2569))
in (uu____2562)::uu____2566))
in (FStar_ST.write record_cache uu____2559)))
in (

let commit1 = (fun uu____2585 -> (

let uu____2586 = (FStar_ST.read record_cache)
in (match (uu____2586) with
| (hd1)::(uu____2594)::tl1 -> begin
(FStar_ST.write record_cache ((hd1)::tl1))
end
| uu____2607 -> begin
(failwith "Impossible")
end)))
in (

let filter1 = (fun uu____2613 -> (

let rc = (peek ())
in ((pop1 ());
(match (()) with
| () -> begin
(

let filtered = (FStar_List.filter (fun r -> (not (r.is_private_or_abstract))) rc)
in (

let uu____2620 = (

let uu____2623 = (FStar_ST.read record_cache)
in (filtered)::uu____2623)
in (FStar_ST.write record_cache uu____2620)))
end);
)))
in (

let aux = ((push1), (pop1), (peek), (insert), (commit1))
in ((aux), (filter1))))))))))


let record_cache_aux : ((Prims.unit  ->  Prims.unit) * (Prims.unit  ->  Prims.unit) * (Prims.unit  ->  record_or_dc Prims.list) * (record_or_dc  ->  Prims.unit) * (Prims.unit  ->  Prims.unit)) = (

let uu____2697 = record_cache_aux_with_filter
in (match (uu____2697) with
| (aux, uu____2735) -> begin
aux
end))


let filter_record_cache : Prims.unit  ->  Prims.unit = (

let uu____2774 = record_cache_aux_with_filter
in (match (uu____2774) with
| (uu____2797, filter1) -> begin
filter1
end))


let push_record_cache : Prims.unit  ->  Prims.unit = (

let uu____2837 = record_cache_aux
in (match (uu____2837) with
| (push1, uu____2857, uu____2858, uu____2859, uu____2860) -> begin
push1
end))


let pop_record_cache : Prims.unit  ->  Prims.unit = (

let uu____2885 = record_cache_aux
in (match (uu____2885) with
| (uu____2904, pop1, uu____2906, uu____2907, uu____2908) -> begin
pop1
end))


let peek_record_cache : Prims.unit  ->  record_or_dc Prims.list = (

let uu____2934 = record_cache_aux
in (match (uu____2934) with
| (uu____2954, uu____2955, peek, uu____2957, uu____2958) -> begin
peek
end))


let insert_record_cache : record_or_dc  ->  Prims.unit = (

let uu____2983 = record_cache_aux
in (match (uu____2983) with
| (uu____3002, uu____3003, uu____3004, insert, uu____3006) -> begin
insert
end))


let commit_record_cache : Prims.unit  ->  Prims.unit = (

let uu____3031 = record_cache_aux
in (match (uu____3031) with
| (uu____3050, uu____3051, uu____3052, uu____3053, commit1) -> begin
commit1
end))


let extract_record : env  ->  scope_mod Prims.list FStar_ST.ref  ->  FStar_Syntax_Syntax.sigelt  ->  Prims.unit = (fun e new_globs se -> (match (se.FStar_Syntax_Syntax.sigel) with
| FStar_Syntax_Syntax.Sig_bundle (sigs, uu____3093, uu____3094) -> begin
(

let is_rec = (FStar_Util.for_some (fun uu___161_3105 -> (match (uu___161_3105) with
| (FStar_Syntax_Syntax.RecordType (_)) | (FStar_Syntax_Syntax.RecordConstructor (_)) -> begin
true
end
| uu____3108 -> begin
false
end)))
in (

let find_dc = (fun dc -> (FStar_All.pipe_right sigs (FStar_Util.find_opt (fun uu___162_3116 -> (match (uu___162_3116) with
| {FStar_Syntax_Syntax.sigel = FStar_Syntax_Syntax.Sig_datacon (lid, uu____3118, uu____3119, uu____3120, uu____3121, uu____3122, uu____3123); FStar_Syntax_Syntax.sigrng = uu____3124} -> begin
(FStar_Ident.lid_equals dc lid)
end
| uu____3129 -> begin
false
end)))))
in (FStar_All.pipe_right sigs (FStar_List.iter (fun uu___163_3131 -> (match (uu___163_3131) with
| {FStar_Syntax_Syntax.sigel = FStar_Syntax_Syntax.Sig_inductive_typ (typename, univs, parms, uu____3135, uu____3136, (dc)::[], tags); FStar_Syntax_Syntax.sigrng = uu____3139} -> begin
(

let uu____3145 = (

let uu____3146 = (find_dc dc)
in (FStar_All.pipe_left FStar_Util.must uu____3146))
in (match (uu____3145) with
| {FStar_Syntax_Syntax.sigel = FStar_Syntax_Syntax.Sig_datacon (constrname, uu____3150, t, uu____3152, uu____3153, uu____3154, uu____3155); FStar_Syntax_Syntax.sigrng = uu____3156} -> begin
(

let uu____3161 = (FStar_Syntax_Util.arrow_formals t)
in (match (uu____3161) with
| (formals, uu____3170) -> begin
(

let is_rec1 = (is_rec tags)
in (

let formals' = (FStar_All.pipe_right formals (FStar_List.collect (fun uu____3196 -> (match (uu____3196) with
| (x, q) -> begin
(

let uu____3204 = ((FStar_Syntax_Syntax.is_null_bv x) || (is_rec1 && (FStar_Syntax_Syntax.is_implicit q)))
in (match (uu____3204) with
| true -> begin
[]
end
| uu____3210 -> begin
(((x), (q)))::[]
end))
end))))
in (

let fields' = (FStar_All.pipe_right formals' (FStar_List.map (fun uu____3235 -> (match (uu____3235) with
| (x, q) -> begin
(

let uu____3244 = (match (is_rec1) with
| true -> begin
(FStar_Syntax_Util.unmangle_field_name x.FStar_Syntax_Syntax.ppname)
end
| uu____3245 -> begin
x.FStar_Syntax_Syntax.ppname
end)
in ((uu____3244), (x.FStar_Syntax_Syntax.sort)))
end))))
in (

let fields = fields'
in (

let record = {typename = typename; constrname = constrname.FStar_Ident.ident; parms = parms; fields = fields; is_private_or_abstract = ((FStar_List.contains FStar_Syntax_Syntax.Private tags) || (FStar_List.contains FStar_Syntax_Syntax.Abstract tags)); is_record = is_rec1}
in ((

let uu____3256 = (

let uu____3258 = (FStar_ST.read new_globs)
in (Record_or_dc (record))::uu____3258)
in (FStar_ST.write new_globs uu____3256));
(match (()) with
| () -> begin
((

let add_field = (fun uu____3274 -> (match (uu____3274) with
| (id, uu____3280) -> begin
(

let modul = (

let uu____3286 = (FStar_Ident.lid_of_ids constrname.FStar_Ident.ns)
in uu____3286.FStar_Ident.str)
in (

let uu____3287 = (get_exported_id_set e modul)
in (match (uu____3287) with
| Some (my_ex) -> begin
(

let my_exported_ids = (my_ex Exported_id_field)
in ((

let uu____3303 = (

let uu____3304 = (FStar_ST.read my_exported_ids)
in (FStar_Util.set_add id.FStar_Ident.idText uu____3304))
in (FStar_ST.write my_exported_ids uu____3303));
(match (()) with
| () -> begin
(

let projname = (

let uu____3311 = (

let uu____3312 = (FStar_Syntax_Util.mk_field_projector_name_from_ident constrname id)
in uu____3312.FStar_Ident.ident)
in uu____3311.FStar_Ident.idText)
in (

let uu____3314 = (

let uu____3315 = (FStar_ST.read my_exported_ids)
in (FStar_Util.set_add projname uu____3315))
in (FStar_ST.write my_exported_ids uu____3314)))
end);
))
end
| None -> begin
()
end)))
end))
in (FStar_List.iter add_field fields'));
(match (()) with
| () -> begin
(insert_record_cache record)
end);
)
end);
))))))
end))
end
| uu____3328 -> begin
()
end))
end
| uu____3329 -> begin
()
end))))))
end
| uu____3330 -> begin
()
end))


let try_lookup_record_or_dc_by_field_name : env  ->  FStar_Ident.lident  ->  record_or_dc Prims.option = (fun env fieldname -> (

let find_in_cache = (fun fieldname1 -> (

let uu____3343 = ((fieldname1.FStar_Ident.ns), (fieldname1.FStar_Ident.ident))
in (match (uu____3343) with
| (ns, id) -> begin
(

let uu____3353 = (peek_record_cache ())
in (FStar_Util.find_map uu____3353 (fun record -> (

let uu____3356 = (find_in_record ns id record (fun r -> Cont_ok (r)))
in (option_of_cont (fun uu____3359 -> None) uu____3356)))))
end)))
in (resolve_in_open_namespaces'' env fieldname Exported_id_field (fun uu____3360 -> Cont_ignore) (fun uu____3361 -> Cont_ignore) (fun r -> Cont_ok (r)) (fun fn -> (

let uu____3364 = (find_in_cache fn)
in (cont_of_option Cont_ignore uu____3364))) (fun k uu____3367 -> k))))


let try_lookup_record_by_field_name : env  ->  FStar_Ident.lident  ->  record_or_dc Prims.option = (fun env fieldname -> (

let uu____3376 = (try_lookup_record_or_dc_by_field_name env fieldname)
in (match (uu____3376) with
| Some (r) when r.is_record -> begin
Some (r)
end
| uu____3380 -> begin
None
end)))


let belongs_to_record : env  ->  FStar_Ident.lident  ->  record_or_dc  ->  Prims.bool = (fun env lid record -> (

let uu____3391 = (try_lookup_record_by_field_name env lid)
in (match (uu____3391) with
| Some (record') when (

let uu____3394 = (

let uu____3395 = (FStar_Ident.path_of_ns record.typename.FStar_Ident.ns)
in (FStar_Ident.text_of_path uu____3395))
in (

let uu____3397 = (

let uu____3398 = (FStar_Ident.path_of_ns record'.typename.FStar_Ident.ns)
in (FStar_Ident.text_of_path uu____3398))
in (uu____3394 = uu____3397))) -> begin
(

let uu____3400 = (find_in_record record.typename.FStar_Ident.ns lid.FStar_Ident.ident record (fun uu____3402 -> Cont_ok (())))
in (match (uu____3400) with
| Cont_ok (uu____3403) -> begin
true
end
| uu____3404 -> begin
false
end))
end
| uu____3406 -> begin
false
end)))


let try_lookup_dc_by_field_name : env  ->  FStar_Ident.lident  ->  (FStar_Ident.lident * Prims.bool) Prims.option = (fun env fieldname -> (

let uu____3417 = (try_lookup_record_or_dc_by_field_name env fieldname)
in (match (uu____3417) with
| Some (r) -> begin
(

let uu____3423 = (

let uu____3426 = (

let uu____3427 = (FStar_Ident.lid_of_ids (FStar_List.append r.typename.FStar_Ident.ns ((r.constrname)::[])))
in (FStar_Ident.set_lid_range uu____3427 (FStar_Ident.range_of_lid fieldname)))
in ((uu____3426), (r.is_record)))
in Some (uu____3423))
end
| uu____3430 -> begin
None
end)))


let string_set_ref_new : Prims.unit  ->  Prims.string FStar_Util.set FStar_ST.ref = (fun uu____3439 -> (

let uu____3440 = (FStar_Util.new_set FStar_Util.compare FStar_Util.hashcode)
in (FStar_Util.mk_ref uu____3440)))


let exported_id_set_new : Prims.unit  ->  exported_id_kind  ->  Prims.string FStar_Util.set FStar_ST.ref = (fun uu____3451 -> (

let term_type_set = (string_set_ref_new ())
in (

let field_set = (string_set_ref_new ())
in (fun uu___164_3460 -> (match (uu___164_3460) with
| Exported_id_term_type -> begin
term_type_set
end
| Exported_id_field -> begin
field_set
end)))))


let unique : Prims.bool  ->  Prims.bool  ->  env  ->  FStar_Ident.lident  ->  Prims.bool = (fun any_val exclude_if env lid -> (

let filter_scope_mods = (fun uu___165_3480 -> (match (uu___165_3480) with
| Rec_binding (uu____3481) -> begin
true
end
| uu____3482 -> begin
false
end))
in (

let this_env = (

let uu___169_3484 = env
in (

let uu____3485 = (FStar_List.filter filter_scope_mods env.scope_mods)
in {curmodule = uu___169_3484.curmodule; curmonad = uu___169_3484.curmonad; modules = uu___169_3484.modules; scope_mods = uu____3485; exported_ids = empty_exported_id_smap; trans_exported_ids = uu___169_3484.trans_exported_ids; includes = empty_include_smap; sigaccum = uu___169_3484.sigaccum; sigmap = uu___169_3484.sigmap; iface = uu___169_3484.iface; admitted_iface = uu___169_3484.admitted_iface; expect_typ = uu___169_3484.expect_typ; docs = uu___169_3484.docs}))
in (

let uu____3487 = (try_lookup_lid' any_val exclude_if this_env lid)
in (match (uu____3487) with
| None -> begin
true
end
| Some (uu____3493) -> begin
false
end)))))


let push_scope_mod : env  ->  scope_mod  ->  env = (fun env scope_mod -> (

let uu___170_3504 = env
in {curmodule = uu___170_3504.curmodule; curmonad = uu___170_3504.curmonad; modules = uu___170_3504.modules; scope_mods = (scope_mod)::env.scope_mods; exported_ids = uu___170_3504.exported_ids; trans_exported_ids = uu___170_3504.trans_exported_ids; includes = uu___170_3504.includes; sigaccum = uu___170_3504.sigaccum; sigmap = uu___170_3504.sigmap; iface = uu___170_3504.iface; admitted_iface = uu___170_3504.admitted_iface; expect_typ = uu___170_3504.expect_typ; docs = uu___170_3504.docs}))


let push_bv' : env  ->  FStar_Ident.ident  ->  Prims.bool  ->  (env * FStar_Syntax_Syntax.bv) = (fun env x is_mutable -> (

let bv = (FStar_Syntax_Syntax.gen_bv x.FStar_Ident.idText (Some (x.FStar_Ident.idRange)) FStar_Syntax_Syntax.tun)
in (((push_scope_mod env (Local_binding (((x), (bv), (is_mutable)))))), (bv))))


let push_bv_mutable : env  ->  FStar_Ident.ident  ->  (env * FStar_Syntax_Syntax.bv) = (fun env x -> (push_bv' env x true))


let push_bv : env  ->  FStar_Ident.ident  ->  (env * FStar_Syntax_Syntax.bv) = (fun env x -> (push_bv' env x false))


let push_top_level_rec_binding : env  ->  FStar_Ident.ident  ->  FStar_Syntax_Syntax.delta_depth  ->  env = (fun env x dd -> (

let l = (qualify env x)
in (

let uu____3543 = ((unique false true env l) || (FStar_Options.interactive ()))
in (match (uu____3543) with
| true -> begin
(push_scope_mod env (Rec_binding (((x), (l), (dd)))))
end
| uu____3544 -> begin
(Prims.raise (FStar_Errors.Error ((((Prims.strcat "Duplicate top-level names " l.FStar_Ident.str)), ((FStar_Ident.range_of_lid l))))))
end))))


let push_sigelt : env  ->  FStar_Syntax_Syntax.sigelt  ->  env = (fun env s -> (

let err = (fun l -> (

let sopt = (FStar_Util.smap_try_find (sigmap env) l.FStar_Ident.str)
in (

let r = (match (sopt) with
| Some (se, uu____3563) -> begin
(

let uu____3566 = (FStar_Util.find_opt (FStar_Ident.lid_equals l) (FStar_Syntax_Util.lids_of_sigelt se))
in (match (uu____3566) with
| Some (l1) -> begin
(FStar_All.pipe_left FStar_Range.string_of_range (FStar_Ident.range_of_lid l1))
end
| None -> begin
"<unknown>"
end))
end
| None -> begin
"<unknown>"
end)
in (

let uu____3571 = (

let uu____3572 = (

let uu____3575 = (FStar_Util.format2 "Duplicate top-level names [%s]; previously declared at %s" (FStar_Ident.text_of_lid l) r)
in ((uu____3575), ((FStar_Ident.range_of_lid l))))
in FStar_Errors.Error (uu____3572))
in (Prims.raise uu____3571)))))
in (

let globals = (FStar_Util.mk_ref env.scope_mods)
in (

let env1 = (

let uu____3582 = (match (s.FStar_Syntax_Syntax.sigel) with
| FStar_Syntax_Syntax.Sig_let (uu____3587) -> begin
((false), (true))
end
| FStar_Syntax_Syntax.Sig_bundle (uu____3595) -> begin
((true), (true))
end
| uu____3602 -> begin
((false), (false))
end)
in (match (uu____3582) with
| (any_val, exclude_if) -> begin
(

let lids = (FStar_Syntax_Util.lids_of_sigelt s)
in (

let uu____3607 = (FStar_Util.find_map lids (fun l -> (

let uu____3610 = (

let uu____3611 = (unique any_val exclude_if env l)
in (not (uu____3611)))
in (match (uu____3610) with
| true -> begin
Some (l)
end
| uu____3613 -> begin
None
end))))
in (match (uu____3607) with
| Some (l) when (

let uu____3615 = (FStar_Options.interactive ())
in (not (uu____3615))) -> begin
(err l)
end
| uu____3616 -> begin
((extract_record env globals s);
(

let uu___171_3621 = env
in {curmodule = uu___171_3621.curmodule; curmonad = uu___171_3621.curmonad; modules = uu___171_3621.modules; scope_mods = uu___171_3621.scope_mods; exported_ids = uu___171_3621.exported_ids; trans_exported_ids = uu___171_3621.trans_exported_ids; includes = uu___171_3621.includes; sigaccum = (s)::env.sigaccum; sigmap = uu___171_3621.sigmap; iface = uu___171_3621.iface; admitted_iface = uu___171_3621.admitted_iface; expect_typ = uu___171_3621.expect_typ; docs = uu___171_3621.docs});
)
end)))
end))
in (

let env2 = (

let uu___172_3623 = env1
in (

let uu____3624 = (FStar_ST.read globals)
in {curmodule = uu___172_3623.curmodule; curmonad = uu___172_3623.curmonad; modules = uu___172_3623.modules; scope_mods = uu____3624; exported_ids = uu___172_3623.exported_ids; trans_exported_ids = uu___172_3623.trans_exported_ids; includes = uu___172_3623.includes; sigaccum = uu___172_3623.sigaccum; sigmap = uu___172_3623.sigmap; iface = uu___172_3623.iface; admitted_iface = uu___172_3623.admitted_iface; expect_typ = uu___172_3623.expect_typ; docs = uu___172_3623.docs}))
in (

let uu____3629 = (match (s.FStar_Syntax_Syntax.sigel) with
| FStar_Syntax_Syntax.Sig_bundle (ses, uu____3643, uu____3644) -> begin
(

let uu____3651 = (FStar_List.map (fun se -> (((FStar_Syntax_Util.lids_of_sigelt se)), (se))) ses)
in ((env2), (uu____3651)))
end
| uu____3665 -> begin
((env2), (((((FStar_Syntax_Util.lids_of_sigelt s)), (s)))::[]))
end)
in (match (uu____3629) with
| (env3, lss) -> begin
((FStar_All.pipe_right lss (FStar_List.iter (fun uu____3695 -> (match (uu____3695) with
| (lids, se) -> begin
(FStar_All.pipe_right lids (FStar_List.iter (fun lid -> ((

let uu____3706 = (

let uu____3708 = (FStar_ST.read globals)
in (Top_level_def (lid.FStar_Ident.ident))::uu____3708)
in (FStar_ST.write globals uu____3706));
(match (()) with
| () -> begin
(

let modul = (

let uu____3717 = (FStar_Ident.lid_of_ids lid.FStar_Ident.ns)
in uu____3717.FStar_Ident.str)
in ((

let uu____3719 = (get_exported_id_set env3 modul)
in (match (uu____3719) with
| Some (f) -> begin
(

let my_exported_ids = (f Exported_id_term_type)
in (

let uu____3734 = (

let uu____3735 = (FStar_ST.read my_exported_ids)
in (FStar_Util.set_add lid.FStar_Ident.ident.FStar_Ident.idText uu____3735))
in (FStar_ST.write my_exported_ids uu____3734)))
end
| None -> begin
()
end));
(match (()) with
| () -> begin
(FStar_Util.smap_add (sigmap env3) lid.FStar_Ident.str ((se), ((env3.iface && (not (env3.admitted_iface))))))
end);
))
end);
))))
end))));
(

let env4 = (

let uu___173_3747 = env3
in (

let uu____3748 = (FStar_ST.read globals)
in {curmodule = uu___173_3747.curmodule; curmonad = uu___173_3747.curmonad; modules = uu___173_3747.modules; scope_mods = uu____3748; exported_ids = uu___173_3747.exported_ids; trans_exported_ids = uu___173_3747.trans_exported_ids; includes = uu___173_3747.includes; sigaccum = uu___173_3747.sigaccum; sigmap = uu___173_3747.sigmap; iface = uu___173_3747.iface; admitted_iface = uu___173_3747.admitted_iface; expect_typ = uu___173_3747.expect_typ; docs = uu___173_3747.docs}))
in env4);
)
end)))))))


let push_namespace : env  ->  FStar_Ident.lident  ->  env = (fun env ns -> (

let uu____3759 = (

let uu____3762 = (resolve_module_name env ns false)
in (match (uu____3762) with
| None -> begin
(

let modules = env.modules
in (

let uu____3770 = (FStar_All.pipe_right modules (FStar_Util.for_some (fun uu____3776 -> (match (uu____3776) with
| (m, uu____3780) -> begin
(FStar_Util.starts_with (Prims.strcat (FStar_Ident.text_of_lid m) ".") (Prims.strcat (FStar_Ident.text_of_lid ns) "."))
end))))
in (match (uu____3770) with
| true -> begin
((ns), (Open_namespace))
end
| uu____3783 -> begin
(

let uu____3784 = (

let uu____3785 = (

let uu____3788 = (FStar_Util.format1 "Namespace %s cannot be found" (FStar_Ident.text_of_lid ns))
in ((uu____3788), ((FStar_Ident.range_of_lid ns))))
in FStar_Errors.Error (uu____3785))
in (Prims.raise uu____3784))
end)))
end
| Some (ns') -> begin
((fail_if_curmodule env ns ns');
((ns'), (Open_module));
)
end))
in (match (uu____3759) with
| (ns', kd) -> begin
(push_scope_mod env (Open_module_or_namespace (((ns'), (kd)))))
end)))


let push_include : env  ->  FStar_Ident.lident  ->  env = (fun env ns -> (

let ns0 = ns
in (

let uu____3802 = (resolve_module_name env ns false)
in (match (uu____3802) with
| Some (ns1) -> begin
((fail_if_curmodule env ns0 ns1);
(

let env1 = (push_scope_mod env (Open_module_or_namespace (((ns1), (Open_module)))))
in (

let curmod = (

let uu____3808 = (current_module env1)
in uu____3808.FStar_Ident.str)
in ((

let uu____3810 = (FStar_Util.smap_try_find env1.includes curmod)
in (match (uu____3810) with
| None -> begin
()
end
| Some (incl) -> begin
(

let uu____3823 = (

let uu____3825 = (FStar_ST.read incl)
in (ns1)::uu____3825)
in (FStar_ST.write incl uu____3823))
end));
(match (()) with
| () -> begin
(

let uu____3833 = (get_trans_exported_id_set env1 ns1.FStar_Ident.str)
in (match (uu____3833) with
| Some (ns_trans_exports) -> begin
((

let uu____3846 = (

let uu____3857 = (get_exported_id_set env1 curmod)
in (

let uu____3862 = (get_trans_exported_id_set env1 curmod)
in ((uu____3857), (uu____3862))))
in (match (uu____3846) with
| (Some (cur_exports), Some (cur_trans_exports)) -> begin
(

let update_exports = (fun k -> (

let ns_ex = (

let uu____3902 = (ns_trans_exports k)
in (FStar_ST.read uu____3902))
in (

let ex = (cur_exports k)
in ((

let uu____3911 = (

let uu____3912 = (FStar_ST.read ex)
in (FStar_Util.set_difference uu____3912 ns_ex))
in (FStar_ST.write ex uu____3911));
(match (()) with
| () -> begin
(

let trans_ex = (cur_trans_exports k)
in (

let uu____3922 = (

let uu____3923 = (FStar_ST.read trans_ex)
in (FStar_Util.set_union uu____3923 ns_ex))
in (FStar_ST.write trans_ex uu____3922)))
end);
))))
in (FStar_List.iter update_exports all_exported_id_kinds))
end
| uu____3929 -> begin
()
end));
(match (()) with
| () -> begin
env1
end);
)
end
| None -> begin
(

let uu____3943 = (

let uu____3944 = (

let uu____3947 = (FStar_Util.format1 "include: Module %s was not prepared" ns1.FStar_Ident.str)
in ((uu____3947), ((FStar_Ident.range_of_lid ns1))))
in FStar_Errors.Error (uu____3944))
in (Prims.raise uu____3943))
end))
end);
)));
)
end
| uu____3948 -> begin
(

let uu____3950 = (

let uu____3951 = (

let uu____3954 = (FStar_Util.format1 "include: Module %s cannot be found" ns.FStar_Ident.str)
in ((uu____3954), ((FStar_Ident.range_of_lid ns))))
in FStar_Errors.Error (uu____3951))
in (Prims.raise uu____3950))
end))))


let push_module_abbrev : env  ->  FStar_Ident.ident  ->  FStar_Ident.lident  ->  env = (fun env x l -> (

let uu____3964 = (module_is_defined env l)
in (match (uu____3964) with
| true -> begin
((fail_if_curmodule env l l);
(push_scope_mod env (Module_abbrev (((x), (l)))));
)
end
| uu____3966 -> begin
(

let uu____3967 = (

let uu____3968 = (

let uu____3971 = (FStar_Util.format1 "Module %s cannot be found" (FStar_Ident.text_of_lid l))
in ((uu____3971), ((FStar_Ident.range_of_lid l))))
in FStar_Errors.Error (uu____3968))
in (Prims.raise uu____3967))
end)))


let push_doc : env  ->  FStar_Ident.lident  ->  FStar_Parser_AST.fsdoc Prims.option  ->  env = (fun env l doc_opt -> (match (doc_opt) with
| None -> begin
env
end
| Some (doc1) -> begin
((

let uu____3985 = (FStar_Util.smap_try_find env.docs l.FStar_Ident.str)
in (match (uu____3985) with
| None -> begin
()
end
| Some (old_doc) -> begin
(

let uu____3988 = (

let uu____3989 = (FStar_Ident.string_of_lid l)
in (

let uu____3990 = (FStar_Parser_AST.string_of_fsdoc old_doc)
in (

let uu____3991 = (FStar_Parser_AST.string_of_fsdoc doc1)
in (FStar_Util.format3 "Overwriting doc of %s; old doc was [%s]; new doc are [%s]" uu____3989 uu____3990 uu____3991))))
in (FStar_Errors.warn (FStar_Ident.range_of_lid l) uu____3988))
end));
(FStar_Util.smap_add env.docs l.FStar_Ident.str doc1);
env;
)
end))


let check_admits : env  ->  Prims.unit = (fun env -> (FStar_All.pipe_right env.sigaccum (FStar_List.iter (fun se -> (match (se.FStar_Syntax_Syntax.sigel) with
| FStar_Syntax_Syntax.Sig_declare_typ (l, u, t, quals) -> begin
(

let uu____4003 = (try_lookup_lid env l)
in (match (uu____4003) with
| None -> begin
((

let uu____4010 = (

let uu____4011 = (FStar_Options.interactive ())
in (not (uu____4011)))
in (match (uu____4010) with
| true -> begin
(

let uu____4012 = (

let uu____4013 = (FStar_Range.string_of_range (FStar_Ident.range_of_lid l))
in (

let uu____4014 = (FStar_Syntax_Print.lid_to_string l)
in (FStar_Util.format2 "%s: Warning: Admitting %s without a definition\n" uu____4013 uu____4014)))
in (FStar_Util.print_string uu____4012))
end
| uu____4015 -> begin
()
end));
(FStar_Util.smap_add (sigmap env) l.FStar_Ident.str (((

let uu___174_4018 = se
in {FStar_Syntax_Syntax.sigel = FStar_Syntax_Syntax.Sig_declare_typ (((l), (u), (t), ((FStar_Syntax_Syntax.Assumption)::quals))); FStar_Syntax_Syntax.sigrng = uu___174_4018.FStar_Syntax_Syntax.sigrng})), (false)));
)
end
| Some (uu____4020) -> begin
()
end))
end
| uu____4025 -> begin
()
end)))))


let finish : env  ->  FStar_Syntax_Syntax.modul  ->  env = (fun env modul -> ((FStar_All.pipe_right modul.FStar_Syntax_Syntax.declarations (FStar_List.iter (fun se -> (match (se.FStar_Syntax_Syntax.sigel) with
| FStar_Syntax_Syntax.Sig_bundle (ses, quals, uu____4036) -> begin
(match (((FStar_List.contains FStar_Syntax_Syntax.Private quals) || (FStar_List.contains FStar_Syntax_Syntax.Abstract quals))) with
| true -> begin
(FStar_All.pipe_right ses (FStar_List.iter (fun se1 -> (match (se1.FStar_Syntax_Syntax.sigel) with
| FStar_Syntax_Syntax.Sig_datacon (lid, uu____4046, uu____4047, uu____4048, uu____4049, uu____4050, uu____4051) -> begin
(FStar_Util.smap_remove (sigmap env) lid.FStar_Ident.str)
end
| uu____4058 -> begin
()
end))))
end
| uu____4059 -> begin
()
end)
end
| FStar_Syntax_Syntax.Sig_declare_typ (lid, uu____4061, uu____4062, quals) -> begin
(match ((FStar_List.contains FStar_Syntax_Syntax.Private quals)) with
| true -> begin
(FStar_Util.smap_remove (sigmap env) lid.FStar_Ident.str)
end
| uu____4068 -> begin
()
end)
end
| FStar_Syntax_Syntax.Sig_let ((uu____4069, lbs), uu____4071, quals, uu____4073) -> begin
((match (((FStar_List.contains FStar_Syntax_Syntax.Private quals) || (FStar_List.contains FStar_Syntax_Syntax.Abstract quals))) with
| true -> begin
(FStar_All.pipe_right lbs (FStar_List.iter (fun lb -> (

let uu____4088 = (

let uu____4089 = (

let uu____4090 = (

let uu____4095 = (FStar_Util.right lb.FStar_Syntax_Syntax.lbname)
in uu____4095.FStar_Syntax_Syntax.fv_name)
in uu____4090.FStar_Syntax_Syntax.v)
in uu____4089.FStar_Ident.str)
in (FStar_Util.smap_remove (sigmap env) uu____4088)))))
end
| uu____4101 -> begin
()
end);
(match (((FStar_List.contains FStar_Syntax_Syntax.Abstract quals) && (not ((FStar_List.contains FStar_Syntax_Syntax.Private quals))))) with
| true -> begin
(FStar_All.pipe_right lbs (FStar_List.iter (fun lb -> (

let lid = (

let uu____4105 = (

let uu____4110 = (FStar_Util.right lb.FStar_Syntax_Syntax.lbname)
in uu____4110.FStar_Syntax_Syntax.fv_name)
in uu____4105.FStar_Syntax_Syntax.v)
in (

let decl = (

let uu___175_4115 = se
in {FStar_Syntax_Syntax.sigel = FStar_Syntax_Syntax.Sig_declare_typ (((lid), (lb.FStar_Syntax_Syntax.lbunivs), (lb.FStar_Syntax_Syntax.lbtyp), ((FStar_Syntax_Syntax.Assumption)::quals))); FStar_Syntax_Syntax.sigrng = uu___175_4115.FStar_Syntax_Syntax.sigrng})
in (FStar_Util.smap_add (sigmap env) lid.FStar_Ident.str ((decl), (false))))))))
end
| uu____4122 -> begin
()
end);
)
end
| uu____4123 -> begin
()
end))));
(

let curmod = (

let uu____4125 = (current_module env)
in uu____4125.FStar_Ident.str)
in ((

let uu____4127 = (

let uu____4138 = (get_exported_id_set env curmod)
in (

let uu____4143 = (get_trans_exported_id_set env curmod)
in ((uu____4138), (uu____4143))))
in (match (uu____4127) with
| (Some (cur_ex), Some (cur_trans_ex)) -> begin
(

let update_exports = (fun eikind -> (

let cur_ex_set = (

let uu____4183 = (cur_ex eikind)
in (FStar_ST.read uu____4183))
in (

let cur_trans_ex_set_ref = (cur_trans_ex eikind)
in (

let uu____4191 = (

let uu____4192 = (FStar_ST.read cur_trans_ex_set_ref)
in (FStar_Util.set_union cur_ex_set uu____4192))
in (FStar_ST.write cur_trans_ex_set_ref uu____4191)))))
in (FStar_List.iter update_exports all_exported_id_kinds))
end
| uu____4198 -> begin
()
end));
(match (()) with
| () -> begin
((filter_record_cache ());
(match (()) with
| () -> begin
(

let uu___176_4210 = env
in {curmodule = None; curmonad = uu___176_4210.curmonad; modules = (((modul.FStar_Syntax_Syntax.name), (modul)))::env.modules; scope_mods = []; exported_ids = uu___176_4210.exported_ids; trans_exported_ids = uu___176_4210.trans_exported_ids; includes = uu___176_4210.includes; sigaccum = []; sigmap = uu___176_4210.sigmap; iface = uu___176_4210.iface; admitted_iface = uu___176_4210.admitted_iface; expect_typ = uu___176_4210.expect_typ; docs = uu___176_4210.docs})
end);
)
end);
));
))


let stack : env Prims.list FStar_ST.ref = (FStar_Util.mk_ref [])


let push : env  ->  env = (fun env -> ((push_record_cache ());
(

let uu____4223 = (

let uu____4225 = (FStar_ST.read stack)
in (env)::uu____4225)
in (FStar_ST.write stack uu____4223));
(

let uu___177_4233 = env
in (

let uu____4234 = (FStar_Util.smap_copy (sigmap env))
in (

let uu____4240 = (FStar_Util.smap_copy env.docs)
in {curmodule = uu___177_4233.curmodule; curmonad = uu___177_4233.curmonad; modules = uu___177_4233.modules; scope_mods = uu___177_4233.scope_mods; exported_ids = uu___177_4233.exported_ids; trans_exported_ids = uu___177_4233.trans_exported_ids; includes = uu___177_4233.includes; sigaccum = uu___177_4233.sigaccum; sigmap = uu____4234; iface = uu___177_4233.iface; admitted_iface = uu___177_4233.admitted_iface; expect_typ = uu___177_4233.expect_typ; docs = uu____4240})));
))


let pop : Prims.unit  ->  env = (fun uu____4244 -> (

let uu____4245 = (FStar_ST.read stack)
in (match (uu____4245) with
| (env)::tl1 -> begin
((pop_record_cache ());
(FStar_ST.write stack tl1);
env;
)
end
| uu____4258 -> begin
(failwith "Impossible: Too many pops")
end)))


let commit_mark : env  ->  env = (fun env -> ((commit_record_cache ());
(

let uu____4264 = (FStar_ST.read stack)
in (match (uu____4264) with
| (uu____4269)::tl1 -> begin
((FStar_ST.write stack tl1);
env;
)
end
| uu____4276 -> begin
(failwith "Impossible: Too many pops")
end));
))


let mark : env  ->  env = (fun x -> (push x))


let reset_mark : Prims.unit  ->  env = (fun uu____4283 -> (pop ()))


let export_interface : FStar_Ident.lident  ->  env  ->  env = (fun m env -> (

let sigelt_in_m = (fun se -> (match ((FStar_Syntax_Util.lids_of_sigelt se)) with
| (l)::uu____4295 -> begin
(l.FStar_Ident.nsstr = m.FStar_Ident.str)
end
| uu____4297 -> begin
false
end))
in (

let sm = (sigmap env)
in (

let env1 = (pop ())
in (

let keys = (FStar_Util.smap_keys sm)
in (

let sm' = (sigmap env1)
in ((FStar_All.pipe_right keys (FStar_List.iter (fun k -> (

let uu____4315 = (FStar_Util.smap_try_find sm' k)
in (match (uu____4315) with
| Some (se, true) when (sigelt_in_m se) -> begin
((FStar_Util.smap_remove sm' k);
(

let se1 = (match (se.FStar_Syntax_Syntax.sigel) with
| FStar_Syntax_Syntax.Sig_declare_typ (l, u, t, q) -> begin
(

let uu___178_4334 = se
in {FStar_Syntax_Syntax.sigel = FStar_Syntax_Syntax.Sig_declare_typ (((l), (u), (t), ((FStar_Syntax_Syntax.Assumption)::q))); FStar_Syntax_Syntax.sigrng = uu___178_4334.FStar_Syntax_Syntax.sigrng})
end
| uu____4336 -> begin
se
end)
in (FStar_Util.smap_add sm' k ((se1), (false))));
)
end
| uu____4339 -> begin
()
end)))));
env1;
)))))))


let finish_module_or_interface : env  ->  FStar_Syntax_Syntax.modul  ->  env = (fun env modul -> ((match ((not (modul.FStar_Syntax_Syntax.is_interface))) with
| true -> begin
(check_admits env)
end
| uu____4350 -> begin
()
end);
(finish env modul);
))


let prepare_module_or_interface : Prims.bool  ->  Prims.bool  ->  env  ->  FStar_Ident.lident  ->  (env * Prims.bool) = (fun intf admitted env mname -> (

let prep = (fun env1 -> (

let open_ns = (match ((FStar_Ident.lid_equals mname FStar_Syntax_Const.prims_lid)) with
| true -> begin
[]
end
| uu____4372 -> begin
(match ((FStar_Util.starts_with "FStar." (FStar_Ident.text_of_lid mname))) with
| true -> begin
(FStar_Syntax_Const.prims_lid)::(FStar_Syntax_Const.fstar_ns_lid)::[]
end
| uu____4374 -> begin
(FStar_Syntax_Const.prims_lid)::(FStar_Syntax_Const.st_lid)::(FStar_Syntax_Const.all_lid)::(FStar_Syntax_Const.fstar_ns_lid)::[]
end)
end)
in (

let open_ns1 = (match (((FStar_List.length mname.FStar_Ident.ns) <> (Prims.parse_int "0"))) with
| true -> begin
(

let ns = (FStar_Ident.lid_of_ids mname.FStar_Ident.ns)
in (ns)::open_ns)
end
| uu____4381 -> begin
open_ns
end)
in ((

let uu____4383 = (exported_id_set_new ())
in (FStar_Util.smap_add env1.exported_ids mname.FStar_Ident.str uu____4383));
(match (()) with
| () -> begin
((

let uu____4388 = (exported_id_set_new ())
in (FStar_Util.smap_add env1.trans_exported_ids mname.FStar_Ident.str uu____4388));
(match (()) with
| () -> begin
((

let uu____4393 = (FStar_Util.mk_ref [])
in (FStar_Util.smap_add env1.includes mname.FStar_Ident.str uu____4393));
(match (()) with
| () -> begin
(

let uu___179_4402 = env1
in (

let uu____4403 = (FStar_List.map (fun lid -> Open_module_or_namespace (((lid), (Open_namespace)))) open_ns1)
in {curmodule = Some (mname); curmonad = uu___179_4402.curmonad; modules = uu___179_4402.modules; scope_mods = uu____4403; exported_ids = uu___179_4402.exported_ids; trans_exported_ids = uu___179_4402.trans_exported_ids; includes = uu___179_4402.includes; sigaccum = uu___179_4402.sigaccum; sigmap = env1.sigmap; iface = intf; admitted_iface = admitted; expect_typ = uu___179_4402.expect_typ; docs = uu___179_4402.docs}))
end);
)
end);
)
end);
))))
in (

let uu____4406 = (FStar_All.pipe_right env.modules (FStar_Util.find_opt (fun uu____4418 -> (match (uu____4418) with
| (l, uu____4422) -> begin
(FStar_Ident.lid_equals l mname)
end))))
in (match (uu____4406) with
| None -> begin
(

let uu____4427 = (prep env)
in ((uu____4427), (false)))
end
| Some (uu____4428, m) -> begin
((

let uu____4433 = ((

let uu____4434 = (FStar_Options.interactive ())
in (not (uu____4434))) && ((not (m.FStar_Syntax_Syntax.is_interface)) || intf))
in (match (uu____4433) with
| true -> begin
(

let uu____4435 = (

let uu____4436 = (

let uu____4439 = (FStar_Util.format1 "Duplicate module or interface name: %s" mname.FStar_Ident.str)
in ((uu____4439), ((FStar_Ident.range_of_lid mname))))
in FStar_Errors.Error (uu____4436))
in (Prims.raise uu____4435))
end
| uu____4440 -> begin
()
end));
(

let uu____4441 = (

let uu____4442 = (push env)
in (prep uu____4442))
in ((uu____4441), (true)));
)
end))))


let enter_monad_scope : env  ->  FStar_Ident.ident  ->  env = (fun env mname -> (match (env.curmonad) with
| Some (mname') -> begin
(Prims.raise (FStar_Errors.Error ((((Prims.strcat "Trying to define monad " (Prims.strcat mname.FStar_Ident.idText (Prims.strcat ", but already in monad scope " mname'.FStar_Ident.idText)))), (mname.FStar_Ident.idRange)))))
end
| None -> begin
(

let uu___180_4450 = env
in {curmodule = uu___180_4450.curmodule; curmonad = Some (mname); modules = uu___180_4450.modules; scope_mods = uu___180_4450.scope_mods; exported_ids = uu___180_4450.exported_ids; trans_exported_ids = uu___180_4450.trans_exported_ids; includes = uu___180_4450.includes; sigaccum = uu___180_4450.sigaccum; sigmap = uu___180_4450.sigmap; iface = uu___180_4450.iface; admitted_iface = uu___180_4450.admitted_iface; expect_typ = uu___180_4450.expect_typ; docs = uu___180_4450.docs})
end))


let fail_or = (fun env lookup lid -> (

let uu____4475 = (lookup lid)
in (match (uu____4475) with
| None -> begin
(

let opened_modules = (FStar_List.map (fun uu____4481 -> (match (uu____4481) with
| (lid1, uu____4485) -> begin
(FStar_Ident.text_of_lid lid1)
end)) env.modules)
in (

let msg = (FStar_Util.format1 "Identifier not found: [%s]" (FStar_Ident.text_of_lid lid))
in (

let msg1 = (match (((FStar_List.length lid.FStar_Ident.ns) = (Prims.parse_int "0"))) with
| true -> begin
msg
end
| uu____4490 -> begin
(

let modul = (

let uu____4492 = (FStar_Ident.lid_of_ids lid.FStar_Ident.ns)
in (FStar_Ident.set_lid_range uu____4492 (FStar_Ident.range_of_lid lid)))
in (

let uu____4493 = (resolve_module_name env modul true)
in (match (uu____4493) with
| None -> begin
(

let opened_modules1 = (FStar_String.concat ", " opened_modules)
in (FStar_Util.format3 "%s\nModule %s does not belong to the list of modules in scope, namely %s" msg modul.FStar_Ident.str opened_modules1))
end
| Some (modul') when (not ((FStar_List.existsb (fun m -> (m = modul'.FStar_Ident.str)) opened_modules))) -> begin
(

let opened_modules1 = (FStar_String.concat ", " opened_modules)
in (FStar_Util.format4 "%s\nModule %s resolved into %s, which does not belong to the list of modules in scope, namely %s" msg modul.FStar_Ident.str modul'.FStar_Ident.str opened_modules1))
end
| Some (modul') -> begin
(FStar_Util.format4 "%s\nModule %s resolved into %s, definition %s not found" msg modul.FStar_Ident.str modul'.FStar_Ident.str lid.FStar_Ident.ident.FStar_Ident.idText)
end)))
end)
in (Prims.raise (FStar_Errors.Error (((msg1), ((FStar_Ident.range_of_lid lid)))))))))
end
| Some (r) -> begin
r
end)))


let fail_or2 = (fun lookup id -> (

let uu____4520 = (lookup id)
in (match (uu____4520) with
| None -> begin
(Prims.raise (FStar_Errors.Error ((((Prims.strcat "Identifier not found [" (Prims.strcat id.FStar_Ident.idText "]"))), (id.FStar_Ident.idRange)))))
end
| Some (r) -> begin
r
end)))



>>>>>>> 54787939
<|MERGE_RESOLUTION|>--- conflicted
+++ resolved
@@ -1,2157 +1,5 @@
 
 open Prims
-<<<<<<< HEAD
-type local_binding = (FStar_Ident.ident* FStar_Syntax_Syntax.bv* Prims.bool)
-type rec_binding =
-  (FStar_Ident.ident* FStar_Ident.lid* FStar_Syntax_Syntax.delta_depth)
-type module_abbrev = (FStar_Ident.ident* FStar_Ident.lident)
-type open_kind =
-  | Open_module
-  | Open_namespace
-let uu___is_Open_module: open_kind -> Prims.bool =
-  fun projectee  ->
-    match projectee with | Open_module  -> true | uu____12 -> false
-let uu___is_Open_namespace: open_kind -> Prims.bool =
-  fun projectee  ->
-    match projectee with | Open_namespace  -> true | uu____16 -> false
-type open_module_or_namespace = (FStar_Ident.lident* open_kind)
-type record_or_dc =
-  {
-  typename: FStar_Ident.lident;
-  constrname: FStar_Ident.ident;
-  parms: FStar_Syntax_Syntax.binders;
-  fields: (FStar_Ident.ident* FStar_Syntax_Syntax.typ) Prims.list;
-  is_private_or_abstract: Prims.bool;
-  is_record: Prims.bool;}
-type scope_mod =
-  | Local_binding of local_binding
-  | Rec_binding of rec_binding
-  | Module_abbrev of module_abbrev
-  | Open_module_or_namespace of open_module_or_namespace
-  | Top_level_def of FStar_Ident.ident
-  | Record_or_dc of record_or_dc
-let uu___is_Local_binding: scope_mod -> Prims.bool =
-  fun projectee  ->
-    match projectee with | Local_binding _0 -> true | uu____92 -> false
-let __proj__Local_binding__item___0: scope_mod -> local_binding =
-  fun projectee  -> match projectee with | Local_binding _0 -> _0
-let uu___is_Rec_binding: scope_mod -> Prims.bool =
-  fun projectee  ->
-    match projectee with | Rec_binding _0 -> true | uu____104 -> false
-let __proj__Rec_binding__item___0: scope_mod -> rec_binding =
-  fun projectee  -> match projectee with | Rec_binding _0 -> _0
-let uu___is_Module_abbrev: scope_mod -> Prims.bool =
-  fun projectee  ->
-    match projectee with | Module_abbrev _0 -> true | uu____116 -> false
-let __proj__Module_abbrev__item___0: scope_mod -> module_abbrev =
-  fun projectee  -> match projectee with | Module_abbrev _0 -> _0
-let uu___is_Open_module_or_namespace: scope_mod -> Prims.bool =
-  fun projectee  ->
-    match projectee with
-    | Open_module_or_namespace _0 -> true
-    | uu____128 -> false
-let __proj__Open_module_or_namespace__item___0:
-  scope_mod -> open_module_or_namespace =
-  fun projectee  -> match projectee with | Open_module_or_namespace _0 -> _0
-let uu___is_Top_level_def: scope_mod -> Prims.bool =
-  fun projectee  ->
-    match projectee with | Top_level_def _0 -> true | uu____140 -> false
-let __proj__Top_level_def__item___0: scope_mod -> FStar_Ident.ident =
-  fun projectee  -> match projectee with | Top_level_def _0 -> _0
-let uu___is_Record_or_dc: scope_mod -> Prims.bool =
-  fun projectee  ->
-    match projectee with | Record_or_dc _0 -> true | uu____152 -> false
-let __proj__Record_or_dc__item___0: scope_mod -> record_or_dc =
-  fun projectee  -> match projectee with | Record_or_dc _0 -> _0
-type string_set = Prims.string FStar_Util.set
-type exported_id_kind =
-  | Exported_id_term_type
-  | Exported_id_field
-let uu___is_Exported_id_term_type: exported_id_kind -> Prims.bool =
-  fun projectee  ->
-    match projectee with
-    | Exported_id_term_type  -> true
-    | uu____164 -> false
-let uu___is_Exported_id_field: exported_id_kind -> Prims.bool =
-  fun projectee  ->
-    match projectee with | Exported_id_field  -> true | uu____168 -> false
-type exported_id_set = exported_id_kind -> string_set FStar_ST.ref
-type env =
-  {
-  curmodule: FStar_Ident.lident Prims.option;
-  curmonad: FStar_Ident.ident Prims.option;
-  modules: (FStar_Ident.lident* FStar_Syntax_Syntax.modul) Prims.list;
-  scope_mods: scope_mod Prims.list;
-  exported_ids: exported_id_set FStar_Util.smap;
-  trans_exported_ids: exported_id_set FStar_Util.smap;
-  includes: FStar_Ident.lident Prims.list FStar_ST.ref FStar_Util.smap;
-  sigaccum: FStar_Syntax_Syntax.sigelts;
-  sigmap: (FStar_Syntax_Syntax.sigelt* Prims.bool) FStar_Util.smap;
-  iface: Prims.bool;
-  admitted_iface: Prims.bool;
-  expect_typ: Prims.bool;
-  docs: FStar_Parser_AST.fsdoc FStar_Util.smap;}
-type foundname =
-  | Term_name of (FStar_Syntax_Syntax.typ* Prims.bool)
-  | Eff_name of (FStar_Syntax_Syntax.sigelt* FStar_Ident.lident)
-let uu___is_Term_name: foundname -> Prims.bool =
-  fun projectee  ->
-    match projectee with | Term_name _0 -> true | uu____324 -> false
-let __proj__Term_name__item___0:
-  foundname -> (FStar_Syntax_Syntax.typ* Prims.bool) =
-  fun projectee  -> match projectee with | Term_name _0 -> _0
-let uu___is_Eff_name: foundname -> Prims.bool =
-  fun projectee  ->
-    match projectee with | Eff_name _0 -> true | uu____344 -> false
-let __proj__Eff_name__item___0:
-  foundname -> (FStar_Syntax_Syntax.sigelt* FStar_Ident.lident) =
-  fun projectee  -> match projectee with | Eff_name _0 -> _0
-let all_exported_id_kinds: exported_id_kind Prims.list =
-  [Exported_id_field; Exported_id_term_type]
-let transitive_exported_ids:
-  env -> FStar_Ident.lident -> Prims.string Prims.list =
-  fun env  ->
-    fun lid  ->
-      let module_name = FStar_Ident.string_of_lid lid in
-      let uu____367 =
-        FStar_Util.smap_try_find env.trans_exported_ids module_name in
-      match uu____367 with
-      | None  -> []
-      | Some exported_id_set ->
-          let uu____371 =
-            let uu____372 = exported_id_set Exported_id_term_type in
-            FStar_ST.read uu____372 in
-          FStar_All.pipe_right uu____371 FStar_Util.set_elements
-let open_modules:
-  env -> (FStar_Ident.lident* FStar_Syntax_Syntax.modul) Prims.list =
-  fun e  -> e.modules
-let current_module: env -> FStar_Ident.lident =
-  fun env  ->
-    match env.curmodule with
-    | None  -> failwith "Unset current module"
-    | Some m -> m
-let qual: FStar_Ident.lident -> FStar_Ident.ident -> FStar_Ident.lident =
-  FStar_Syntax_Util.qual_id
-let qualify: env -> FStar_Ident.ident -> FStar_Ident.lident =
-  fun env  ->
-    fun id  ->
-      match env.curmonad with
-      | None  -> let uu____398 = current_module env in qual uu____398 id
-      | Some monad ->
-          let uu____400 =
-            let uu____401 = current_module env in qual uu____401 monad in
-          FStar_Syntax_Util.mk_field_projector_name_from_ident uu____400 id
-let new_sigmap uu____409 = FStar_Util.smap_create (Prims.parse_int "100")
-let empty_env: Prims.unit -> env =
-  fun uu____412  ->
-    let uu____413 = new_sigmap () in
-    let uu____415 = new_sigmap () in
-    let uu____417 = new_sigmap () in
-    let uu____423 = new_sigmap () in
-    let uu____429 = new_sigmap () in
-    {
-      curmodule = None;
-      curmonad = None;
-      modules = [];
-      scope_mods = [];
-      exported_ids = uu____413;
-      trans_exported_ids = uu____415;
-      includes = uu____417;
-      sigaccum = [];
-      sigmap = uu____423;
-      iface = false;
-      admitted_iface = false;
-      expect_typ = false;
-      docs = uu____429
-    }
-let sigmap: env -> (FStar_Syntax_Syntax.sigelt* Prims.bool) FStar_Util.smap =
-  fun env  -> env.sigmap
-let has_all_in_scope: env -> Prims.bool =
-  fun env  ->
-    FStar_List.existsb
-      (fun uu____444  ->
-         match uu____444 with
-         | (m,uu____448) ->
-             FStar_Ident.lid_equals m FStar_Syntax_Const.all_lid) env.modules
-let set_bv_range:
-  FStar_Syntax_Syntax.bv -> FStar_Range.range -> FStar_Syntax_Syntax.bv =
-  fun bv  ->
-    fun r  ->
-      let id =
-        let uu___166_456 = bv.FStar_Syntax_Syntax.ppname in
-        {
-          FStar_Ident.idText = (uu___166_456.FStar_Ident.idText);
-          FStar_Ident.idRange = r
-        } in
-      let uu___167_457 = bv in
-      {
-        FStar_Syntax_Syntax.ppname = id;
-        FStar_Syntax_Syntax.index = (uu___167_457.FStar_Syntax_Syntax.index);
-        FStar_Syntax_Syntax.sort = (uu___167_457.FStar_Syntax_Syntax.sort)
-      }
-let bv_to_name:
-  FStar_Syntax_Syntax.bv -> FStar_Range.range -> FStar_Syntax_Syntax.term =
-  fun bv  -> fun r  -> FStar_Syntax_Syntax.bv_to_name (set_bv_range bv r)
-let unmangleMap:
-  (Prims.string* Prims.string* FStar_Syntax_Syntax.delta_depth*
-    FStar_Syntax_Syntax.fv_qual Prims.option) Prims.list
-  =
-  [("op_ColonColon", "Cons", FStar_Syntax_Syntax.Delta_constant,
-     (Some FStar_Syntax_Syntax.Data_ctor));
-  ("not", "op_Negation", FStar_Syntax_Syntax.Delta_equational, None)]
-let unmangleOpName:
-  FStar_Ident.ident -> (FStar_Syntax_Syntax.term* Prims.bool) Prims.option =
-  fun id  ->
-    let t =
-      FStar_Util.find_map unmangleMap
-        (fun uu____503  ->
-           match uu____503 with
-           | (x,y,dd,dq) ->
-               if id.FStar_Ident.idText = x
-               then
-                 let uu____517 =
-                   let uu____518 =
-                     FStar_Ident.lid_of_path ["Prims"; y]
-                       id.FStar_Ident.idRange in
-                   FStar_Syntax_Syntax.fvar uu____518 dd dq in
-                 Some uu____517
-               else None) in
-    match t with | Some v1 -> Some (v1, false) | None  -> None
-type 'a cont_t =
-  | Cont_ok of 'a
-  | Cont_fail
-  | Cont_ignore
-let uu___is_Cont_ok projectee =
-  match projectee with | Cont_ok _0 -> true | uu____548 -> false
-let __proj__Cont_ok__item___0 projectee =
-  match projectee with | Cont_ok _0 -> _0
-let uu___is_Cont_fail projectee =
-  match projectee with | Cont_fail  -> true | uu____572 -> false
-let uu___is_Cont_ignore projectee =
-  match projectee with | Cont_ignore  -> true | uu____583 -> false
-let option_of_cont k_ignore uu___139_602 =
-  match uu___139_602 with
-  | Cont_ok a -> Some a
-  | Cont_fail  -> None
-  | Cont_ignore  -> k_ignore ()
-let find_in_record ns id record cont =
-  let typename' =
-    FStar_Ident.lid_of_ids
-      (FStar_List.append ns [(record.typename).FStar_Ident.ident]) in
-  if FStar_Ident.lid_equals typename' record.typename
-  then
-    let fname =
-      FStar_Ident.lid_of_ids
-        (FStar_List.append (record.typename).FStar_Ident.ns [id]) in
-    let find1 =
-      FStar_Util.find_map record.fields
-        (fun uu____647  ->
-           match uu____647 with
-           | (f,uu____652) ->
-               if id.FStar_Ident.idText = f.FStar_Ident.idText
-               then Some record
-               else None) in
-    match find1 with | Some r -> cont r | None  -> Cont_ignore
-  else Cont_ignore
-let get_exported_id_set: env -> Prims.string -> exported_id_set Prims.option
-  = fun e  -> fun mname  -> FStar_Util.smap_try_find e.exported_ids mname
-let get_trans_exported_id_set:
-  env -> Prims.string -> exported_id_set Prims.option =
-  fun e  -> fun mname  -> FStar_Util.smap_try_find e.trans_exported_ids mname
-let string_of_exported_id_kind: exported_id_kind -> Prims.string =
-  fun uu___140_688  ->
-    match uu___140_688 with
-    | Exported_id_field  -> "field"
-    | Exported_id_term_type  -> "term/type"
-let find_in_module_with_includes eikind find_in_module find_in_module_default
-  env ns id =
-  let idstr = id.FStar_Ident.idText in
-  let rec aux uu___141_737 =
-    match uu___141_737 with
-    | [] -> find_in_module_default
-    | modul::q ->
-        let mname = modul.FStar_Ident.str in
-        let not_shadowed =
-          let uu____745 = get_exported_id_set env mname in
-          match uu____745 with
-          | None  -> true
-          | Some mex ->
-              let mexports =
-                let uu____761 = mex eikind in FStar_ST.read uu____761 in
-              FStar_Util.set_mem idstr mexports in
-        let mincludes =
-          let uu____768 = FStar_Util.smap_try_find env.includes mname in
-          match uu____768 with
-          | None  -> []
-          | Some minc -> FStar_ST.read minc in
-        let look_into =
-          if not_shadowed
-          then let uu____788 = qual modul id in find_in_module uu____788
-          else Cont_ignore in
-        (match look_into with
-         | Cont_ignore  -> aux (FStar_List.append mincludes q)
-         | uu____791 -> look_into) in
-  aux [ns]
-let is_exported_id_field: exported_id_kind -> Prims.bool =
-  fun uu___142_795  ->
-    match uu___142_795 with | Exported_id_field  -> true | uu____796 -> false
-let try_lookup_id'' env id eikind k_local_binding k_rec_binding k_record
-  find_in_module lookup_default_id =
-  let check_local_binding_id uu___143_885 =
-    match uu___143_885 with
-    | (id',uu____887,uu____888) ->
-        id'.FStar_Ident.idText = id.FStar_Ident.idText in
-  let check_rec_binding_id uu___144_892 =
-    match uu___144_892 with
-    | (id',uu____894,uu____895) ->
-        id'.FStar_Ident.idText = id.FStar_Ident.idText in
-  let curmod_ns =
-    let uu____898 = current_module env in FStar_Ident.ids_of_lid uu____898 in
-  let proc uu___145_903 =
-    match uu___145_903 with
-    | Local_binding l when check_local_binding_id l -> k_local_binding l
-    | Rec_binding r when check_rec_binding_id r -> k_rec_binding r
-    | Open_module_or_namespace (ns,uu____908) ->
-        find_in_module_with_includes eikind find_in_module Cont_ignore env ns
-          id
-    | Top_level_def id' when id'.FStar_Ident.idText = id.FStar_Ident.idText
-        -> lookup_default_id Cont_ignore id
-    | Record_or_dc r when is_exported_id_field eikind ->
-        let uu____911 = FStar_Ident.lid_of_ids curmod_ns in
-        find_in_module_with_includes Exported_id_field
-          (fun lid  ->
-             let id1 = lid.FStar_Ident.ident in
-             find_in_record lid.FStar_Ident.ns id1 r k_record) Cont_ignore
-          env uu____911 id
-    | uu____914 -> Cont_ignore in
-  let rec aux uu___146_920 =
-    match uu___146_920 with
-    | a::q ->
-        let uu____926 = proc a in
-        option_of_cont (fun uu____928  -> aux q) uu____926
-    | [] ->
-        let uu____929 = lookup_default_id Cont_fail id in
-        option_of_cont (fun uu____931  -> None) uu____929 in
-  aux env.scope_mods
-let found_local_binding r uu____950 =
-  match uu____950 with
-  | (id',x,mut) -> let uu____957 = bv_to_name x r in (uu____957, mut)
-let find_in_module env lid k_global_def k_not_found =
-  let uu____994 = FStar_Util.smap_try_find (sigmap env) lid.FStar_Ident.str in
-  match uu____994 with
-  | Some sb -> k_global_def lid sb
-  | None  -> k_not_found
-let try_lookup_id:
-  env ->
-    FStar_Ident.ident -> (FStar_Syntax_Syntax.term* Prims.bool) Prims.option
-  =
-  fun env  ->
-    fun id  ->
-      let uu____1016 = unmangleOpName id in
-      match uu____1016 with
-      | Some f -> Some f
-      | uu____1030 ->
-          try_lookup_id'' env id Exported_id_term_type
-            (fun r  ->
-               let uu____1037 = found_local_binding id.FStar_Ident.idRange r in
-               Cont_ok uu____1037) (fun uu____1042  -> Cont_fail)
-            (fun uu____1045  -> Cont_ignore)
-            (fun i  ->
-               find_in_module env i
-                 (fun uu____1052  -> fun uu____1053  -> Cont_fail)
-                 Cont_ignore)
-            (fun uu____1060  -> fun uu____1061  -> Cont_fail)
-let lookup_default_id env id k_global_def k_not_found =
-  let find_in_monad =
-    match env.curmonad with
-    | Some uu____1113 ->
-        let lid = qualify env id in
-        let uu____1115 =
-          FStar_Util.smap_try_find (sigmap env) lid.FStar_Ident.str in
-        (match uu____1115 with
-         | Some r -> let uu____1128 = k_global_def lid r in Some uu____1128
-         | None  -> None)
-    | None  -> None in
-  match find_in_monad with
-  | Some v1 -> v1
-  | None  ->
-      let lid = let uu____1141 = current_module env in qual uu____1141 id in
-      find_in_module env lid k_global_def k_not_found
-let module_is_defined: env -> FStar_Ident.lident -> Prims.bool =
-  fun env  ->
-    fun lid  ->
-      (match env.curmodule with
-       | None  -> false
-       | Some m ->
-           let uu____1150 = current_module env in
-           FStar_Ident.lid_equals lid uu____1150)
-        ||
-        (FStar_List.existsb
-           (fun x  -> FStar_Ident.lid_equals lid (Prims.fst x)) env.modules)
-let resolve_module_name:
-  env -> FStar_Ident.lident -> Prims.bool -> FStar_Ident.lident Prims.option
-  =
-  fun env  ->
-    fun lid  ->
-      fun honor_ns  ->
-        let nslen = FStar_List.length lid.FStar_Ident.ns in
-        let rec aux uu___147_1174 =
-          match uu___147_1174 with
-          | [] ->
-              let uu____1177 = module_is_defined env lid in
-              if uu____1177 then Some lid else None
-          | (Open_module_or_namespace (ns,Open_namespace ))::q when honor_ns
-              ->
-              let new_lid =
-                let uu____1184 =
-                  let uu____1186 = FStar_Ident.path_of_lid ns in
-                  let uu____1188 = FStar_Ident.path_of_lid lid in
-                  FStar_List.append uu____1186 uu____1188 in
-                FStar_Ident.lid_of_path uu____1184
-                  (FStar_Ident.range_of_lid lid) in
-              let uu____1190 = module_is_defined env new_lid in
-              if uu____1190 then Some new_lid else aux q
-          | (Module_abbrev (name,modul))::uu____1195 when
-              (nslen = (Prims.parse_int "0")) &&
-                (name.FStar_Ident.idText =
-                   (lid.FStar_Ident.ident).FStar_Ident.idText)
-              -> Some modul
-          | uu____1199::q -> aux q in
-        aux env.scope_mods
-let fail_if_curmodule:
-  env -> FStar_Ident.lident -> FStar_Ident.lident -> Prims.unit =
-  fun env  ->
-    fun ns_original  ->
-      fun ns_resolved  ->
-        let uu____1211 =
-          let uu____1212 = current_module env in
-          FStar_Ident.lid_equals ns_resolved uu____1212 in
-        if uu____1211
-        then
-          (if FStar_Ident.lid_equals ns_resolved FStar_Syntax_Const.prims_lid
-           then ()
-           else
-             (let uu____1214 =
-                let uu____1215 =
-                  let uu____1218 =
-                    FStar_Util.format1
-                      "Reference %s to current module is forbidden (see GitHub issue #451)"
-                      ns_original.FStar_Ident.str in
-                  (uu____1218, (FStar_Ident.range_of_lid ns_original)) in
-                FStar_Errors.Error uu____1215 in
-              Prims.raise uu____1214))
-        else ()
-let fail_if_qualified_by_curmodule: env -> FStar_Ident.lident -> Prims.unit =
-  fun env  ->
-    fun lid  ->
-      match lid.FStar_Ident.ns with
-      | [] -> ()
-      | uu____1226 ->
-          let modul_orig = FStar_Ident.lid_of_ids lid.FStar_Ident.ns in
-          let uu____1229 = resolve_module_name env modul_orig true in
-          (match uu____1229 with
-           | Some modul_res -> fail_if_curmodule env modul_orig modul_res
-           | uu____1232 -> ())
-let namespace_is_open: env -> FStar_Ident.lident -> Prims.bool =
-  fun env  ->
-    fun lid  ->
-      FStar_List.existsb
-        (fun uu___148_1240  ->
-           match uu___148_1240 with
-           | Open_module_or_namespace (ns,Open_namespace ) ->
-               FStar_Ident.lid_equals lid ns
-           | uu____1242 -> false) env.scope_mods
-let shorten_module_path:
-  env ->
-    FStar_Ident.ident Prims.list ->
-      Prims.bool ->
-        (FStar_Ident.ident Prims.list* FStar_Ident.ident Prims.list)
-  =
-  fun env  ->
-    fun ids  ->
-      fun is_full_path  ->
-        let rec aux revns id =
-          let lid = FStar_Ident.lid_of_ns_and_id (FStar_List.rev revns) id in
-          if namespace_is_open env lid
-          then Some ((FStar_List.rev (id :: revns)), [])
-          else
-            (match revns with
-             | [] -> None
-             | ns_last_id::rev_ns_prefix ->
-                 let uu____1297 = aux rev_ns_prefix ns_last_id in
-                 FStar_All.pipe_right uu____1297
-                   (FStar_Util.map_option
-                      (fun uu____1321  ->
-                         match uu____1321 with
-                         | (stripped_ids,rev_kept_ids) ->
-                             (stripped_ids, (id :: rev_kept_ids))))) in
-        let uu____1338 =
-          is_full_path &&
-            (let uu____1339 = FStar_Ident.lid_of_ids ids in
-             module_is_defined env uu____1339) in
-        if uu____1338
-        then (ids, [])
-        else
-          (match FStar_List.rev ids with
-           | [] -> ([], [])
-           | ns_last_id::ns_rev_prefix ->
-               let uu____1356 = aux ns_rev_prefix ns_last_id in
-               (match uu____1356 with
-                | None  -> ([], ids)
-                | Some (stripped_ids,rev_kept_ids) ->
-                    (stripped_ids, (FStar_List.rev rev_kept_ids))))
-let resolve_in_open_namespaces'' env lid eikind k_local_binding k_rec_binding
-  k_record f_module l_default =
-  match lid.FStar_Ident.ns with
-  | uu____1469::uu____1470 ->
-      let uu____1472 =
-        let uu____1474 =
-          let uu____1475 = FStar_Ident.lid_of_ids lid.FStar_Ident.ns in
-          FStar_Ident.set_lid_range uu____1475 (FStar_Ident.range_of_lid lid) in
-        resolve_module_name env uu____1474 true in
-      (match uu____1472 with
-       | None  -> None
-       | Some modul ->
-           let uu____1478 =
-             find_in_module_with_includes eikind f_module Cont_fail env modul
-               lid.FStar_Ident.ident in
-           option_of_cont (fun uu____1480  -> None) uu____1478)
-  | [] ->
-      try_lookup_id'' env lid.FStar_Ident.ident eikind k_local_binding
-        k_rec_binding k_record f_module l_default
-let cont_of_option k_none uu___149_1495 =
-  match uu___149_1495 with | Some v1 -> Cont_ok v1 | None  -> k_none
-let resolve_in_open_namespaces' env lid k_local_binding k_rec_binding
-  k_global_def =
-  let k_global_def' k lid1 def =
-    let uu____1574 = k_global_def lid1 def in cont_of_option k uu____1574 in
-  let f_module lid' =
-    let k = Cont_ignore in find_in_module env lid' (k_global_def' k) k in
-  let l_default k i = lookup_default_id env i (k_global_def' k) k in
-  resolve_in_open_namespaces'' env lid Exported_id_term_type
-    (fun l  ->
-       let uu____1595 = k_local_binding l in
-       cont_of_option Cont_fail uu____1595)
-    (fun r  ->
-       let uu____1598 = k_rec_binding r in
-       cont_of_option Cont_fail uu____1598) (fun uu____1600  -> Cont_ignore)
-    f_module l_default
-let fv_qual_of_se:
-  FStar_Syntax_Syntax.sigelt -> FStar_Syntax_Syntax.fv_qual Prims.option =
-  fun se  ->
-    match se.FStar_Syntax_Syntax.sigel with
-    | FStar_Syntax_Syntax.Sig_datacon
-        (uu____1606,uu____1607,uu____1608,l,uu____1610,quals,uu____1612) ->
-        let qopt =
-          FStar_Util.find_map quals
-            (fun uu___150_1619  ->
-               match uu___150_1619 with
-               | FStar_Syntax_Syntax.RecordConstructor (uu____1621,fs) ->
-                   Some (FStar_Syntax_Syntax.Record_ctor (l, fs))
-               | uu____1628 -> None) in
-        (match qopt with
-         | None  -> Some FStar_Syntax_Syntax.Data_ctor
-         | x -> x)
-    | FStar_Syntax_Syntax.Sig_declare_typ
-        (uu____1632,uu____1633,uu____1634,quals) -> None
-    | uu____1638 -> None
-let lb_fv:
-  FStar_Syntax_Syntax.letbinding Prims.list ->
-    FStar_Ident.lident -> FStar_Syntax_Syntax.fv
-  =
-  fun lbs  ->
-    fun lid  ->
-      let uu____1647 =
-        FStar_Util.find_map lbs
-          (fun lb  ->
-             let fv = FStar_Util.right lb.FStar_Syntax_Syntax.lbname in
-             let uu____1651 = FStar_Syntax_Syntax.fv_eq_lid fv lid in
-             if uu____1651 then Some fv else None) in
-      FStar_All.pipe_right uu____1647 FStar_Util.must
-let ns_of_lid_equals: FStar_Ident.lident -> FStar_Ident.lident -> Prims.bool
-  =
-  fun lid  ->
-    fun ns  ->
-      ((FStar_List.length lid.FStar_Ident.ns) =
-         (FStar_List.length (FStar_Ident.ids_of_lid ns)))
-        &&
-        (let uu____1665 = FStar_Ident.lid_of_ids lid.FStar_Ident.ns in
-         FStar_Ident.lid_equals uu____1665 ns)
-let try_lookup_name:
-  Prims.bool ->
-    Prims.bool -> env -> FStar_Ident.lident -> foundname Prims.option
-  =
-  fun any_val  ->
-    fun exclude_interf  ->
-      fun env  ->
-        fun lid  ->
-          let occurrence_range = FStar_Ident.range_of_lid lid in
-          let k_global_def source_lid uu___154_1690 =
-            match uu___154_1690 with
-            | (uu____1694,true ) when exclude_interf -> None
-            | (se,uu____1696) ->
-                (match se.FStar_Syntax_Syntax.sigel with
-                 | FStar_Syntax_Syntax.Sig_inductive_typ uu____1698 ->
-                     let uu____1709 =
-                       let uu____1710 =
-                         let uu____1713 =
-                           FStar_Syntax_Syntax.fvar source_lid
-                             FStar_Syntax_Syntax.Delta_constant None in
-                         (uu____1713, false) in
-                       Term_name uu____1710 in
-                     Some uu____1709
-                 | FStar_Syntax_Syntax.Sig_datacon uu____1714 ->
-                     let uu____1724 =
-                       let uu____1725 =
-                         let uu____1728 =
-                           let uu____1729 = fv_qual_of_se se in
-                           FStar_Syntax_Syntax.fvar source_lid
-                             FStar_Syntax_Syntax.Delta_constant uu____1729 in
-                         (uu____1728, false) in
-                       Term_name uu____1725 in
-                     Some uu____1724
-                 | FStar_Syntax_Syntax.Sig_let
-                     ((uu____1731,lbs),uu____1733,uu____1734,uu____1735) ->
-                     let fv = lb_fv lbs source_lid in
-                     let uu____1748 =
-                       let uu____1749 =
-                         let uu____1752 =
-                           FStar_Syntax_Syntax.fvar source_lid
-                             fv.FStar_Syntax_Syntax.fv_delta
-                             fv.FStar_Syntax_Syntax.fv_qual in
-                         (uu____1752, false) in
-                       Term_name uu____1749 in
-                     Some uu____1748
-                 | FStar_Syntax_Syntax.Sig_declare_typ
-                     (lid1,uu____1754,uu____1755,quals) ->
-                     let uu____1759 =
-                       any_val ||
-                         (FStar_All.pipe_right quals
-                            (FStar_Util.for_some
-                               (fun uu___151_1761  ->
-                                  match uu___151_1761 with
-                                  | FStar_Syntax_Syntax.Assumption  -> true
-                                  | uu____1762 -> false))) in
-                     if uu____1759
-                     then
-                       let lid2 =
-                         FStar_Ident.set_lid_range lid1
-                           (FStar_Ident.range_of_lid source_lid) in
-                       let dd =
-                         let uu____1766 =
-                           (FStar_Syntax_Util.is_primop_lid lid2) ||
-                             ((ns_of_lid_equals lid2
-                                 FStar_Syntax_Const.prims_lid)
-                                &&
-                                (FStar_All.pipe_right quals
-                                   (FStar_Util.for_some
-                                      (fun uu___152_1768  ->
-                                         match uu___152_1768 with
-                                         | FStar_Syntax_Syntax.Projector _
-                                           |FStar_Syntax_Syntax.Discriminator
-                                           _ -> true
-                                         | uu____1771 -> false)))) in
-                         if uu____1766
-                         then FStar_Syntax_Syntax.Delta_equational
-                         else FStar_Syntax_Syntax.Delta_constant in
-                       let uu____1773 =
-                         FStar_Util.find_map quals
-                           (fun uu___153_1775  ->
-                              match uu___153_1775 with
-                              | FStar_Syntax_Syntax.Reflectable refl_monad ->
-                                  Some refl_monad
-                              | uu____1778 -> None) in
-                       (match uu____1773 with
-                        | Some refl_monad ->
-                            let refl_const =
-                              (FStar_Syntax_Syntax.mk
-                                 (FStar_Syntax_Syntax.Tm_constant
-                                    (FStar_Const.Const_reflect refl_monad)))
-                                None occurrence_range in
-                            Some (Term_name (refl_const, false))
-                        | uu____1794 ->
-                            let uu____1796 =
-                              let uu____1797 =
-                                let uu____1800 =
-                                  let uu____1801 = fv_qual_of_se se in
-                                  FStar_Syntax_Syntax.fvar lid2 dd uu____1801 in
-                                (uu____1800, false) in
-                              Term_name uu____1797 in
-                            Some uu____1796)
-                     else None
-                 | FStar_Syntax_Syntax.Sig_new_effect_for_free ne
-                   |FStar_Syntax_Syntax.Sig_new_effect ne ->
-                     Some
-                       (Eff_name
-                          (se,
-                            (FStar_Ident.set_lid_range
-                               ne.FStar_Syntax_Syntax.mname
-                               (FStar_Ident.range_of_lid source_lid))))
-                 | FStar_Syntax_Syntax.Sig_effect_abbrev uu____1805 ->
-                     Some (Eff_name (se, source_lid))
-                 | uu____1814 -> None) in
-          let k_local_binding r =
-            let uu____1826 =
-              let uu____1827 =
-                found_local_binding (FStar_Ident.range_of_lid lid) r in
-              Term_name uu____1827 in
-            Some uu____1826 in
-          let k_rec_binding uu____1837 =
-            match uu____1837 with
-            | (id,l,dd) ->
-                let uu____1845 =
-                  let uu____1846 =
-                    let uu____1849 =
-                      FStar_Syntax_Syntax.fvar
-                        (FStar_Ident.set_lid_range l
-                           (FStar_Ident.range_of_lid lid)) dd None in
-                    (uu____1849, false) in
-                  Term_name uu____1846 in
-                Some uu____1845 in
-          let found_unmangled =
-            match lid.FStar_Ident.ns with
-            | [] ->
-                let uu____1853 = unmangleOpName lid.FStar_Ident.ident in
-                (match uu____1853 with
-                 | Some f -> Some (Term_name f)
-                 | uu____1863 -> None)
-            | uu____1867 -> None in
-          match found_unmangled with
-          | None  ->
-              resolve_in_open_namespaces' env lid k_local_binding
-                k_rec_binding k_global_def
-          | x -> x
-let try_lookup_effect_name':
-  Prims.bool ->
-    env ->
-      FStar_Ident.lident ->
-        (FStar_Syntax_Syntax.sigelt* FStar_Ident.lident) Prims.option
-  =
-  fun exclude_interf  ->
-    fun env  ->
-      fun lid  ->
-        let uu____1887 = try_lookup_name true exclude_interf env lid in
-        match uu____1887 with
-        | Some (Eff_name (o,l)) -> Some (o, l)
-        | uu____1896 -> None
-let try_lookup_effect_name:
-  env -> FStar_Ident.lident -> FStar_Ident.lident Prims.option =
-  fun env  ->
-    fun l  ->
-      let uu____1907 =
-        try_lookup_effect_name' (Prims.op_Negation env.iface) env l in
-      match uu____1907 with | Some (o,l1) -> Some l1 | uu____1916 -> None
-let try_lookup_effect_name_and_attributes:
-  env ->
-    FStar_Ident.lident ->
-      (FStar_Ident.lident* FStar_Syntax_Syntax.cflags Prims.list)
-        Prims.option
-  =
-  fun env  ->
-    fun l  ->
-      let uu____1930 =
-        try_lookup_effect_name' (Prims.op_Negation env.iface) env l in
-      match uu____1930 with
-      | Some
-          ({
-             FStar_Syntax_Syntax.sigel = FStar_Syntax_Syntax.Sig_new_effect
-               ne;
-             FStar_Syntax_Syntax.sigrng = uu____1939;_},l1)
-          -> Some (l1, (ne.FStar_Syntax_Syntax.cattributes))
-      | Some
-          ({
-             FStar_Syntax_Syntax.sigel =
-               FStar_Syntax_Syntax.Sig_new_effect_for_free ne;
-             FStar_Syntax_Syntax.sigrng = uu____1948;_},l1)
-          -> Some (l1, (ne.FStar_Syntax_Syntax.cattributes))
-      | Some
-          ({
-             FStar_Syntax_Syntax.sigel =
-               FStar_Syntax_Syntax.Sig_effect_abbrev
-               (uu____1956,uu____1957,uu____1958,uu____1959,uu____1960,cattributes);
-             FStar_Syntax_Syntax.sigrng = uu____1962;_},l1)
-          -> Some (l1, cattributes)
-      | uu____1974 -> None
-let try_lookup_effect_defn:
-  env -> FStar_Ident.lident -> FStar_Syntax_Syntax.eff_decl Prims.option =
-  fun env  ->
-    fun l  ->
-      let uu____1988 =
-        try_lookup_effect_name' (Prims.op_Negation env.iface) env l in
-      match uu____1988 with
-      | Some
-          ({
-             FStar_Syntax_Syntax.sigel = FStar_Syntax_Syntax.Sig_new_effect
-               ne;
-             FStar_Syntax_Syntax.sigrng = uu____1994;_},uu____1995)
-          -> Some ne
-      | Some
-          ({
-             FStar_Syntax_Syntax.sigel =
-               FStar_Syntax_Syntax.Sig_new_effect_for_free ne;
-             FStar_Syntax_Syntax.sigrng = uu____1999;_},uu____2000)
-          -> Some ne
-      | uu____2003 -> None
-let is_effect_name: env -> FStar_Ident.lident -> Prims.bool =
-  fun env  ->
-    fun lid  ->
-      let uu____2013 = try_lookup_effect_name env lid in
-      match uu____2013 with | None  -> false | Some uu____2015 -> true
-let try_lookup_root_effect_name:
-  env -> FStar_Ident.lident -> FStar_Ident.lident Prims.option =
-  fun env  ->
-    fun l  ->
-      let uu____2023 =
-        try_lookup_effect_name' (Prims.op_Negation env.iface) env l in
-      match uu____2023 with
-      | Some
-          ({
-             FStar_Syntax_Syntax.sigel =
-               FStar_Syntax_Syntax.Sig_effect_abbrev
-               (l',uu____2029,uu____2030,uu____2031,uu____2032,uu____2033);
-             FStar_Syntax_Syntax.sigrng = uu____2034;_},uu____2035)
-          ->
-          let rec aux new_name =
-            let uu____2047 =
-              FStar_Util.smap_try_find (sigmap env) new_name.FStar_Ident.str in
-            match uu____2047 with
-            | None  -> None
-            | Some (s,uu____2057) ->
-                (match s.FStar_Syntax_Syntax.sigel with
-                 | FStar_Syntax_Syntax.Sig_new_effect_for_free ne
-                   |FStar_Syntax_Syntax.Sig_new_effect ne ->
-                     Some
-                       (FStar_Ident.set_lid_range
-                          ne.FStar_Syntax_Syntax.mname
-                          (FStar_Ident.range_of_lid l))
-                 | FStar_Syntax_Syntax.Sig_effect_abbrev
-                     (uu____2062,uu____2063,uu____2064,cmp,uu____2066,uu____2067)
-                     ->
-                     let l'' = FStar_Syntax_Util.comp_effect_name cmp in
-                     aux l''
-                 | uu____2073 -> None) in
-          aux l'
-      | Some (uu____2074,l') -> Some l'
-      | uu____2078 -> None
-let lookup_letbinding_quals:
-  env -> FStar_Ident.lident -> FStar_Syntax_Syntax.qualifier Prims.list =
-  fun env  ->
-    fun lid  ->
-      let k_global_def lid1 uu___155_2099 =
-        match uu___155_2099 with
-        | ({
-             FStar_Syntax_Syntax.sigel = FStar_Syntax_Syntax.Sig_declare_typ
-               (lid2,uu____2105,uu____2106,quals);
-             FStar_Syntax_Syntax.sigrng = uu____2108;_},uu____2109)
-            -> Some quals
-        | uu____2113 -> None in
-      let uu____2117 =
-        resolve_in_open_namespaces' env lid (fun uu____2121  -> None)
-          (fun uu____2123  -> None) k_global_def in
-      match uu____2117 with | Some quals -> quals | uu____2129 -> []
-let try_lookup_module:
-  env -> Prims.string Prims.list -> FStar_Syntax_Syntax.modul Prims.option =
-  fun env  ->
-    fun path  ->
-      let uu____2141 =
-        FStar_List.tryFind
-          (fun uu____2147  ->
-             match uu____2147 with
-             | (mlid,modul) ->
-                 let uu____2152 = FStar_Ident.path_of_lid mlid in
-                 uu____2152 = path) env.modules in
-      match uu____2141 with
-      | Some (uu____2156,modul) -> Some modul
-      | None  -> None
-let try_lookup_let:
-  env -> FStar_Ident.lident -> FStar_Syntax_Syntax.term Prims.option =
-  fun env  ->
-    fun lid  ->
-      let k_global_def lid1 uu___156_2178 =
-        match uu___156_2178 with
-        | ({
-             FStar_Syntax_Syntax.sigel = FStar_Syntax_Syntax.Sig_let
-               ((uu____2182,lbs),uu____2184,uu____2185,uu____2186);
-             FStar_Syntax_Syntax.sigrng = uu____2187;_},uu____2188)
-            ->
-            let fv = lb_fv lbs lid1 in
-            let uu____2201 =
-              FStar_Syntax_Syntax.fvar lid1 fv.FStar_Syntax_Syntax.fv_delta
-                fv.FStar_Syntax_Syntax.fv_qual in
-            Some uu____2201
-        | uu____2202 -> None in
-      resolve_in_open_namespaces' env lid (fun uu____2205  -> None)
-        (fun uu____2206  -> None) k_global_def
-let try_lookup_definition:
-  env ->
-    FStar_Ident.lident ->
-      (FStar_Syntax_Syntax.term',FStar_Syntax_Syntax.term')
-        FStar_Syntax_Syntax.syntax Prims.option
-  =
-  fun env  ->
-    fun lid  ->
-      let k_global_def lid1 uu___157_2225 =
-        match uu___157_2225 with
-        | ({
-             FStar_Syntax_Syntax.sigel = FStar_Syntax_Syntax.Sig_let
-               (lbs,uu____2232,uu____2233,uu____2234);
-             FStar_Syntax_Syntax.sigrng = uu____2235;_},uu____2236)
-            ->
-            FStar_Util.find_map (Prims.snd lbs)
-              (fun lb  ->
-                 match lb.FStar_Syntax_Syntax.lbname with
-                 | FStar_Util.Inr fv when
-                     FStar_Syntax_Syntax.fv_eq_lid fv lid1 ->
-                     Some (lb.FStar_Syntax_Syntax.lbdef)
-                 | uu____2253 -> None)
-        | uu____2258 -> None in
-      resolve_in_open_namespaces' env lid (fun uu____2265  -> None)
-        (fun uu____2268  -> None) k_global_def
-let empty_include_smap:
-  FStar_Ident.lident Prims.list FStar_ST.ref FStar_Util.smap = new_sigmap ()
-let empty_exported_id_smap: exported_id_set FStar_Util.smap = new_sigmap ()
-let try_lookup_lid':
-  Prims.bool ->
-    Prims.bool ->
-      env ->
-        FStar_Ident.lident ->
-          (FStar_Syntax_Syntax.term* Prims.bool) Prims.option
-  =
-  fun any_val  ->
-    fun exclude_interf  ->
-      fun env  ->
-        fun lid  ->
-          let uu____2295 = try_lookup_name any_val exclude_interf env lid in
-          match uu____2295 with
-          | Some (Term_name (e,mut)) -> Some (e, mut)
-          | uu____2304 -> None
-let try_lookup_lid:
-  env ->
-    FStar_Ident.lident -> (FStar_Syntax_Syntax.term* Prims.bool) Prims.option
-  = fun env  -> fun l  -> try_lookup_lid' env.iface false env l
-let resolve_to_fully_qualified_name:
-  env -> FStar_Ident.lident -> FStar_Ident.lident Prims.option =
-  fun env  ->
-    fun l  ->
-      let uu____2324 = try_lookup_lid env l in
-      match uu____2324 with
-      | None  -> None
-      | Some (e,uu____2332) ->
-          let uu____2335 =
-            let uu____2336 = FStar_Syntax_Subst.compress e in
-            uu____2336.FStar_Syntax_Syntax.n in
-          (match uu____2335 with
-           | FStar_Syntax_Syntax.Tm_fvar fv ->
-               Some ((fv.FStar_Syntax_Syntax.fv_name).FStar_Syntax_Syntax.v)
-           | uu____2345 -> None)
-let try_lookup_lid_no_resolve:
-  env ->
-    FStar_Ident.lident -> (FStar_Syntax_Syntax.term* Prims.bool) Prims.option
-  =
-  fun env  ->
-    fun l  ->
-      let env' =
-        let uu___168_2356 = env in
-        {
-          curmodule = (uu___168_2356.curmodule);
-          curmonad = (uu___168_2356.curmonad);
-          modules = (uu___168_2356.modules);
-          scope_mods = [];
-          exported_ids = empty_exported_id_smap;
-          trans_exported_ids = (uu___168_2356.trans_exported_ids);
-          includes = empty_include_smap;
-          sigaccum = (uu___168_2356.sigaccum);
-          sigmap = (uu___168_2356.sigmap);
-          iface = (uu___168_2356.iface);
-          admitted_iface = (uu___168_2356.admitted_iface);
-          expect_typ = (uu___168_2356.expect_typ);
-          docs = (uu___168_2356.docs)
-        } in
-      try_lookup_lid env' l
-let try_lookup_doc:
-  env -> FStar_Ident.lid -> FStar_Parser_AST.fsdoc Prims.option =
-  fun env  -> fun l  -> FStar_Util.smap_try_find env.docs l.FStar_Ident.str
-let try_lookup_datacon:
-  env -> FStar_Ident.lident -> FStar_Syntax_Syntax.fv Prims.option =
-  fun env  ->
-    fun lid  ->
-      let k_global_def lid1 uu___159_2380 =
-        match uu___159_2380 with
-        | ({
-             FStar_Syntax_Syntax.sigel = FStar_Syntax_Syntax.Sig_declare_typ
-               (uu____2384,uu____2385,uu____2386,quals);
-             FStar_Syntax_Syntax.sigrng = uu____2388;_},uu____2389)
-            ->
-            let uu____2392 =
-              FStar_All.pipe_right quals
-                (FStar_Util.for_some
-                   (fun uu___158_2394  ->
-                      match uu___158_2394 with
-                      | FStar_Syntax_Syntax.Assumption  -> true
-                      | uu____2395 -> false)) in
-            if uu____2392
-            then
-              let uu____2397 =
-                FStar_Syntax_Syntax.lid_as_fv lid1
-                  FStar_Syntax_Syntax.Delta_constant None in
-              Some uu____2397
-            else None
-        | ({
-             FStar_Syntax_Syntax.sigel = FStar_Syntax_Syntax.Sig_datacon
-               uu____2399;
-             FStar_Syntax_Syntax.sigrng = uu____2400;_},uu____2401)
-            ->
-            let uu____2411 =
-              FStar_Syntax_Syntax.lid_as_fv lid1
-                FStar_Syntax_Syntax.Delta_constant
-                (Some FStar_Syntax_Syntax.Data_ctor) in
-            Some uu____2411
-        | uu____2412 -> None in
-      resolve_in_open_namespaces' env lid (fun uu____2415  -> None)
-        (fun uu____2416  -> None) k_global_def
-let find_all_datacons:
-  env -> FStar_Ident.lident -> FStar_Ident.lident Prims.list Prims.option =
-  fun env  ->
-    fun lid  ->
-      let k_global_def lid1 uu___160_2435 =
-        match uu___160_2435 with
-        | ({
-             FStar_Syntax_Syntax.sigel =
-               FStar_Syntax_Syntax.Sig_inductive_typ
-               (uu____2440,uu____2441,uu____2442,uu____2443,uu____2444,datas,uu____2446);
-             FStar_Syntax_Syntax.sigrng = uu____2447;_},uu____2448)
-            -> Some datas
-        | uu____2456 -> None in
-      resolve_in_open_namespaces' env lid (fun uu____2461  -> None)
-        (fun uu____2463  -> None) k_global_def
-let record_cache_aux_with_filter:
-  (((Prims.unit -> Prims.unit)* (Prims.unit -> Prims.unit)*
-    (Prims.unit -> record_or_dc Prims.list)* (record_or_dc -> Prims.unit)*
-    (Prims.unit -> Prims.unit))* (Prims.unit -> Prims.unit))
-  =
-  let record_cache = FStar_Util.mk_ref [[]] in
-  let push1 uu____2497 =
-    let uu____2498 =
-      let uu____2501 =
-        let uu____2503 = FStar_ST.read record_cache in
-        FStar_List.hd uu____2503 in
-      let uu____2511 = FStar_ST.read record_cache in uu____2501 :: uu____2511 in
-    FStar_ST.write record_cache uu____2498 in
-  let pop1 uu____2526 =
-    let uu____2527 =
-      let uu____2530 = FStar_ST.read record_cache in FStar_List.tl uu____2530 in
-    FStar_ST.write record_cache uu____2527 in
-  let peek uu____2546 =
-    let uu____2547 = FStar_ST.read record_cache in FStar_List.hd uu____2547 in
-  let insert r =
-    let uu____2559 =
-      let uu____2562 = let uu____2564 = peek () in r :: uu____2564 in
-      let uu____2566 =
-        let uu____2569 = FStar_ST.read record_cache in
-        FStar_List.tl uu____2569 in
-      uu____2562 :: uu____2566 in
-    FStar_ST.write record_cache uu____2559 in
-  let commit1 uu____2585 =
-    let uu____2586 = FStar_ST.read record_cache in
-    match uu____2586 with
-    | hd1::uu____2594::tl1 -> FStar_ST.write record_cache (hd1 :: tl1)
-    | uu____2607 -> failwith "Impossible" in
-  let filter1 uu____2613 =
-    let rc = peek () in
-    pop1 ();
-    (match () with
-     | () ->
-         let filtered =
-           FStar_List.filter
-             (fun r  -> Prims.op_Negation r.is_private_or_abstract) rc in
-         let uu____2620 =
-           let uu____2623 = FStar_ST.read record_cache in filtered ::
-             uu____2623 in
-         FStar_ST.write record_cache uu____2620) in
-  let aux = (push1, pop1, peek, insert, commit1) in (aux, filter1)
-let record_cache_aux:
-  ((Prims.unit -> Prims.unit)* (Prims.unit -> Prims.unit)*
-    (Prims.unit -> record_or_dc Prims.list)* (record_or_dc -> Prims.unit)*
-    (Prims.unit -> Prims.unit))
-  =
-  let uu____2697 = record_cache_aux_with_filter in
-  match uu____2697 with | (aux,uu____2735) -> aux
-let filter_record_cache: Prims.unit -> Prims.unit =
-  let uu____2774 = record_cache_aux_with_filter in
-  match uu____2774 with | (uu____2797,filter1) -> filter1
-let push_record_cache: Prims.unit -> Prims.unit =
-  let uu____2837 = record_cache_aux in
-  match uu____2837 with
-  | (push1,uu____2857,uu____2858,uu____2859,uu____2860) -> push1
-let pop_record_cache: Prims.unit -> Prims.unit =
-  let uu____2885 = record_cache_aux in
-  match uu____2885 with
-  | (uu____2904,pop1,uu____2906,uu____2907,uu____2908) -> pop1
-let peek_record_cache: Prims.unit -> record_or_dc Prims.list =
-  let uu____2934 = record_cache_aux in
-  match uu____2934 with
-  | (uu____2954,uu____2955,peek,uu____2957,uu____2958) -> peek
-let insert_record_cache: record_or_dc -> Prims.unit =
-  let uu____2983 = record_cache_aux in
-  match uu____2983 with
-  | (uu____3002,uu____3003,uu____3004,insert,uu____3006) -> insert
-let commit_record_cache: Prims.unit -> Prims.unit =
-  let uu____3031 = record_cache_aux in
-  match uu____3031 with
-  | (uu____3050,uu____3051,uu____3052,uu____3053,commit1) -> commit1
-let extract_record:
-  env ->
-    scope_mod Prims.list FStar_ST.ref ->
-      FStar_Syntax_Syntax.sigelt -> Prims.unit
-  =
-  fun e  ->
-    fun new_globs  ->
-      fun se  ->
-        match se.FStar_Syntax_Syntax.sigel with
-        | FStar_Syntax_Syntax.Sig_bundle (sigs,uu____3093,uu____3094) ->
-            let is_rec =
-              FStar_Util.for_some
-                (fun uu___161_3105  ->
-                   match uu___161_3105 with
-                   | FStar_Syntax_Syntax.RecordType _
-                     |FStar_Syntax_Syntax.RecordConstructor _ -> true
-                   | uu____3108 -> false) in
-            let find_dc dc =
-              FStar_All.pipe_right sigs
-                (FStar_Util.find_opt
-                   (fun uu___162_3116  ->
-                      match uu___162_3116 with
-                      | {
-                          FStar_Syntax_Syntax.sigel =
-                            FStar_Syntax_Syntax.Sig_datacon
-                            (lid,uu____3118,uu____3119,uu____3120,uu____3121,uu____3122,uu____3123);
-                          FStar_Syntax_Syntax.sigrng = uu____3124;_} ->
-                          FStar_Ident.lid_equals dc lid
-                      | uu____3129 -> false)) in
-            FStar_All.pipe_right sigs
-              (FStar_List.iter
-                 (fun uu___163_3131  ->
-                    match uu___163_3131 with
-                    | {
-                        FStar_Syntax_Syntax.sigel =
-                          FStar_Syntax_Syntax.Sig_inductive_typ
-                          (typename,univs,parms,uu____3135,uu____3136,dc::[],tags);
-                        FStar_Syntax_Syntax.sigrng = uu____3139;_} ->
-                        let uu____3145 =
-                          let uu____3146 = find_dc dc in
-                          FStar_All.pipe_left FStar_Util.must uu____3146 in
-                        (match uu____3145 with
-                         | {
-                             FStar_Syntax_Syntax.sigel =
-                               FStar_Syntax_Syntax.Sig_datacon
-                               (constrname,uu____3150,t,uu____3152,uu____3153,uu____3154,uu____3155);
-                             FStar_Syntax_Syntax.sigrng = uu____3156;_} ->
-                             let uu____3161 =
-                               FStar_Syntax_Util.arrow_formals t in
-                             (match uu____3161 with
-                              | (formals,uu____3170) ->
-                                  let is_rec1 = is_rec tags in
-                                  let formals' =
-                                    FStar_All.pipe_right formals
-                                      (FStar_List.collect
-                                         (fun uu____3196  ->
-                                            match uu____3196 with
-                                            | (x,q) ->
-                                                let uu____3204 =
-                                                  (FStar_Syntax_Syntax.is_null_bv
-                                                     x)
-                                                    ||
-                                                    (is_rec1 &&
-                                                       (FStar_Syntax_Syntax.is_implicit
-                                                          q)) in
-                                                if uu____3204
-                                                then []
-                                                else [(x, q)])) in
-                                  let fields' =
-                                    FStar_All.pipe_right formals'
-                                      (FStar_List.map
-                                         (fun uu____3235  ->
-                                            match uu____3235 with
-                                            | (x,q) ->
-                                                let uu____3244 =
-                                                  if is_rec1
-                                                  then
-                                                    FStar_Syntax_Util.unmangle_field_name
-                                                      x.FStar_Syntax_Syntax.ppname
-                                                  else
-                                                    x.FStar_Syntax_Syntax.ppname in
-                                                (uu____3244,
-                                                  (x.FStar_Syntax_Syntax.sort)))) in
-                                  let fields = fields' in
-                                  let record =
-                                    {
-                                      typename;
-                                      constrname =
-                                        (constrname.FStar_Ident.ident);
-                                      parms;
-                                      fields;
-                                      is_private_or_abstract =
-                                        ((FStar_List.contains
-                                            FStar_Syntax_Syntax.Private tags)
-                                           ||
-                                           (FStar_List.contains
-                                              FStar_Syntax_Syntax.Abstract
-                                              tags));
-                                      is_record = is_rec1
-                                    } in
-                                  ((let uu____3256 =
-                                      let uu____3258 =
-                                        FStar_ST.read new_globs in
-                                      (Record_or_dc record) :: uu____3258 in
-                                    FStar_ST.write new_globs uu____3256);
-                                   (match () with
-                                    | () ->
-                                        ((let add_field uu____3274 =
-                                            match uu____3274 with
-                                            | (id,uu____3280) ->
-                                                let modul =
-                                                  let uu____3286 =
-                                                    FStar_Ident.lid_of_ids
-                                                      constrname.FStar_Ident.ns in
-                                                  uu____3286.FStar_Ident.str in
-                                                let uu____3287 =
-                                                  get_exported_id_set e modul in
-                                                (match uu____3287 with
-                                                 | Some my_ex ->
-                                                     let my_exported_ids =
-                                                       my_ex
-                                                         Exported_id_field in
-                                                     ((let uu____3303 =
-                                                         let uu____3304 =
-                                                           FStar_ST.read
-                                                             my_exported_ids in
-                                                         FStar_Util.set_add
-                                                           id.FStar_Ident.idText
-                                                           uu____3304 in
-                                                       FStar_ST.write
-                                                         my_exported_ids
-                                                         uu____3303);
-                                                      (match () with
-                                                       | () ->
-                                                           let projname =
-                                                             let uu____3311 =
-                                                               let uu____3312
-                                                                 =
-                                                                 FStar_Syntax_Util.mk_field_projector_name_from_ident
-                                                                   constrname
-                                                                   id in
-                                                               uu____3312.FStar_Ident.ident in
-                                                             uu____3311.FStar_Ident.idText in
-                                                           let uu____3314 =
-                                                             let uu____3315 =
-                                                               FStar_ST.read
-                                                                 my_exported_ids in
-                                                             FStar_Util.set_add
-                                                               projname
-                                                               uu____3315 in
-                                                           FStar_ST.write
-                                                             my_exported_ids
-                                                             uu____3314))
-                                                 | None  -> ()) in
-                                          FStar_List.iter add_field fields');
-                                         (match () with
-                                          | () -> insert_record_cache record)))))
-                         | uu____3328 -> ())
-                    | uu____3329 -> ()))
-        | uu____3330 -> ()
-let try_lookup_record_or_dc_by_field_name:
-  env -> FStar_Ident.lident -> record_or_dc Prims.option =
-  fun env  ->
-    fun fieldname  ->
-      let find_in_cache fieldname1 =
-        let uu____3343 =
-          ((fieldname1.FStar_Ident.ns), (fieldname1.FStar_Ident.ident)) in
-        match uu____3343 with
-        | (ns,id) ->
-            let uu____3353 = peek_record_cache () in
-            FStar_Util.find_map uu____3353
-              (fun record  ->
-                 let uu____3356 =
-                   find_in_record ns id record (fun r  -> Cont_ok r) in
-                 option_of_cont (fun uu____3359  -> None) uu____3356) in
-      resolve_in_open_namespaces'' env fieldname Exported_id_field
-        (fun uu____3360  -> Cont_ignore) (fun uu____3361  -> Cont_ignore)
-        (fun r  -> Cont_ok r)
-        (fun fn  ->
-           let uu____3364 = find_in_cache fn in
-           cont_of_option Cont_ignore uu____3364)
-        (fun k  -> fun uu____3367  -> k)
-let try_lookup_record_by_field_name:
-  env -> FStar_Ident.lident -> record_or_dc Prims.option =
-  fun env  ->
-    fun fieldname  ->
-      let uu____3376 = try_lookup_record_or_dc_by_field_name env fieldname in
-      match uu____3376 with
-      | Some r when r.is_record -> Some r
-      | uu____3380 -> None
-let belongs_to_record:
-  env -> FStar_Ident.lident -> record_or_dc -> Prims.bool =
-  fun env  ->
-    fun lid  ->
-      fun record  ->
-        let uu____3391 = try_lookup_record_by_field_name env lid in
-        match uu____3391 with
-        | Some record' when
-            let uu____3394 =
-              let uu____3395 =
-                FStar_Ident.path_of_ns (record.typename).FStar_Ident.ns in
-              FStar_Ident.text_of_path uu____3395 in
-            let uu____3397 =
-              let uu____3398 =
-                FStar_Ident.path_of_ns (record'.typename).FStar_Ident.ns in
-              FStar_Ident.text_of_path uu____3398 in
-            uu____3394 = uu____3397 ->
-            let uu____3400 =
-              find_in_record (record.typename).FStar_Ident.ns
-                lid.FStar_Ident.ident record (fun uu____3402  -> Cont_ok ()) in
-            (match uu____3400 with
-             | Cont_ok uu____3403 -> true
-             | uu____3404 -> false)
-        | uu____3406 -> false
-let try_lookup_dc_by_field_name:
-  env -> FStar_Ident.lident -> (FStar_Ident.lident* Prims.bool) Prims.option
-  =
-  fun env  ->
-    fun fieldname  ->
-      let uu____3417 = try_lookup_record_or_dc_by_field_name env fieldname in
-      match uu____3417 with
-      | Some r ->
-          let uu____3423 =
-            let uu____3426 =
-              let uu____3427 =
-                FStar_Ident.lid_of_ids
-                  (FStar_List.append (r.typename).FStar_Ident.ns
-                     [r.constrname]) in
-              FStar_Ident.set_lid_range uu____3427
-                (FStar_Ident.range_of_lid fieldname) in
-            (uu____3426, (r.is_record)) in
-          Some uu____3423
-      | uu____3430 -> None
-let string_set_ref_new:
-  Prims.unit -> Prims.string FStar_Util.set FStar_ST.ref =
-  fun uu____3439  ->
-    let uu____3440 =
-      FStar_Util.new_set FStar_Util.compare FStar_Util.hashcode in
-    FStar_Util.mk_ref uu____3440
-let exported_id_set_new:
-  Prims.unit -> exported_id_kind -> Prims.string FStar_Util.set FStar_ST.ref
-  =
-  fun uu____3451  ->
-    let term_type_set = string_set_ref_new () in
-    let field_set = string_set_ref_new () in
-    fun uu___164_3460  ->
-      match uu___164_3460 with
-      | Exported_id_term_type  -> term_type_set
-      | Exported_id_field  -> field_set
-let unique:
-  Prims.bool -> Prims.bool -> env -> FStar_Ident.lident -> Prims.bool =
-  fun any_val  ->
-    fun exclude_if  ->
-      fun env  ->
-        fun lid  ->
-          let filter_scope_mods uu___165_3480 =
-            match uu___165_3480 with
-            | Rec_binding uu____3481 -> true
-            | uu____3482 -> false in
-          let this_env =
-            let uu___169_3484 = env in
-            let uu____3485 =
-              FStar_List.filter filter_scope_mods env.scope_mods in
-            {
-              curmodule = (uu___169_3484.curmodule);
-              curmonad = (uu___169_3484.curmonad);
-              modules = (uu___169_3484.modules);
-              scope_mods = uu____3485;
-              exported_ids = empty_exported_id_smap;
-              trans_exported_ids = (uu___169_3484.trans_exported_ids);
-              includes = empty_include_smap;
-              sigaccum = (uu___169_3484.sigaccum);
-              sigmap = (uu___169_3484.sigmap);
-              iface = (uu___169_3484.iface);
-              admitted_iface = (uu___169_3484.admitted_iface);
-              expect_typ = (uu___169_3484.expect_typ);
-              docs = (uu___169_3484.docs)
-            } in
-          let uu____3487 = try_lookup_lid' any_val exclude_if this_env lid in
-          match uu____3487 with | None  -> true | Some uu____3493 -> false
-let push_scope_mod: env -> scope_mod -> env =
-  fun env  ->
-    fun scope_mod  ->
-      let uu___170_3504 = env in
-      {
-        curmodule = (uu___170_3504.curmodule);
-        curmonad = (uu___170_3504.curmonad);
-        modules = (uu___170_3504.modules);
-        scope_mods = (scope_mod :: (env.scope_mods));
-        exported_ids = (uu___170_3504.exported_ids);
-        trans_exported_ids = (uu___170_3504.trans_exported_ids);
-        includes = (uu___170_3504.includes);
-        sigaccum = (uu___170_3504.sigaccum);
-        sigmap = (uu___170_3504.sigmap);
-        iface = (uu___170_3504.iface);
-        admitted_iface = (uu___170_3504.admitted_iface);
-        expect_typ = (uu___170_3504.expect_typ);
-        docs = (uu___170_3504.docs)
-      }
-let push_bv':
-  env -> FStar_Ident.ident -> Prims.bool -> (env* FStar_Syntax_Syntax.bv) =
-  fun env  ->
-    fun x  ->
-      fun is_mutable  ->
-        let bv =
-          FStar_Syntax_Syntax.gen_bv x.FStar_Ident.idText
-            (Some (x.FStar_Ident.idRange)) FStar_Syntax_Syntax.tun in
-        ((push_scope_mod env (Local_binding (x, bv, is_mutable))), bv)
-let push_bv_mutable:
-  env -> FStar_Ident.ident -> (env* FStar_Syntax_Syntax.bv) =
-  fun env  -> fun x  -> push_bv' env x true
-let push_bv: env -> FStar_Ident.ident -> (env* FStar_Syntax_Syntax.bv) =
-  fun env  -> fun x  -> push_bv' env x false
-let push_top_level_rec_binding:
-  env -> FStar_Ident.ident -> FStar_Syntax_Syntax.delta_depth -> env =
-  fun env  ->
-    fun x  ->
-      fun dd  ->
-        let l = qualify env x in
-        let uu____3543 =
-          (unique false true env l) || (FStar_Options.interactive ()) in
-        if uu____3543
-        then push_scope_mod env (Rec_binding (x, l, dd))
-        else
-          Prims.raise
-            (FStar_Errors.Error
-               ((Prims.strcat "Duplicate top-level names " l.FStar_Ident.str),
-                 (FStar_Ident.range_of_lid l)))
-let push_sigelt: env -> FStar_Syntax_Syntax.sigelt -> env =
-  fun env  ->
-    fun s  ->
-      let err l =
-        let sopt = FStar_Util.smap_try_find (sigmap env) l.FStar_Ident.str in
-        let r =
-          match sopt with
-          | Some (se,uu____3563) ->
-              let uu____3566 =
-                FStar_Util.find_opt (FStar_Ident.lid_equals l)
-                  (FStar_Syntax_Util.lids_of_sigelt se) in
-              (match uu____3566 with
-               | Some l1 ->
-                   FStar_All.pipe_left FStar_Range.string_of_range
-                     (FStar_Ident.range_of_lid l1)
-               | None  -> "<unknown>")
-          | None  -> "<unknown>" in
-        let uu____3571 =
-          let uu____3572 =
-            let uu____3575 =
-              FStar_Util.format2
-                "Duplicate top-level names [%s]; previously declared at %s"
-                (FStar_Ident.text_of_lid l) r in
-            (uu____3575, (FStar_Ident.range_of_lid l)) in
-          FStar_Errors.Error uu____3572 in
-        Prims.raise uu____3571 in
-      let globals = FStar_Util.mk_ref env.scope_mods in
-      let env1 =
-        let uu____3582 =
-          match s.FStar_Syntax_Syntax.sigel with
-          | FStar_Syntax_Syntax.Sig_let uu____3587 -> (false, true)
-          | FStar_Syntax_Syntax.Sig_bundle uu____3595 -> (true, true)
-          | uu____3602 -> (false, false) in
-        match uu____3582 with
-        | (any_val,exclude_if) ->
-            let lids = FStar_Syntax_Util.lids_of_sigelt s in
-            let uu____3607 =
-              FStar_Util.find_map lids
-                (fun l  ->
-                   let uu____3610 =
-                     let uu____3611 = unique any_val exclude_if env l in
-                     Prims.op_Negation uu____3611 in
-                   if uu____3610 then Some l else None) in
-            (match uu____3607 with
-             | Some l when
-                 let uu____3615 = FStar_Options.interactive () in
-                 Prims.op_Negation uu____3615 -> err l
-             | uu____3616 ->
-                 (extract_record env globals s;
-                  (let uu___171_3621 = env in
-                   {
-                     curmodule = (uu___171_3621.curmodule);
-                     curmonad = (uu___171_3621.curmonad);
-                     modules = (uu___171_3621.modules);
-                     scope_mods = (uu___171_3621.scope_mods);
-                     exported_ids = (uu___171_3621.exported_ids);
-                     trans_exported_ids = (uu___171_3621.trans_exported_ids);
-                     includes = (uu___171_3621.includes);
-                     sigaccum = (s :: (env.sigaccum));
-                     sigmap = (uu___171_3621.sigmap);
-                     iface = (uu___171_3621.iface);
-                     admitted_iface = (uu___171_3621.admitted_iface);
-                     expect_typ = (uu___171_3621.expect_typ);
-                     docs = (uu___171_3621.docs)
-                   }))) in
-      let env2 =
-        let uu___172_3623 = env1 in
-        let uu____3624 = FStar_ST.read globals in
-        {
-          curmodule = (uu___172_3623.curmodule);
-          curmonad = (uu___172_3623.curmonad);
-          modules = (uu___172_3623.modules);
-          scope_mods = uu____3624;
-          exported_ids = (uu___172_3623.exported_ids);
-          trans_exported_ids = (uu___172_3623.trans_exported_ids);
-          includes = (uu___172_3623.includes);
-          sigaccum = (uu___172_3623.sigaccum);
-          sigmap = (uu___172_3623.sigmap);
-          iface = (uu___172_3623.iface);
-          admitted_iface = (uu___172_3623.admitted_iface);
-          expect_typ = (uu___172_3623.expect_typ);
-          docs = (uu___172_3623.docs)
-        } in
-      let uu____3629 =
-        match s.FStar_Syntax_Syntax.sigel with
-        | FStar_Syntax_Syntax.Sig_bundle (ses,uu____3643,uu____3644) ->
-            let uu____3651 =
-              FStar_List.map
-                (fun se  -> ((FStar_Syntax_Util.lids_of_sigelt se), se)) ses in
-            (env2, uu____3651)
-        | uu____3665 -> (env2, [((FStar_Syntax_Util.lids_of_sigelt s), s)]) in
-      match uu____3629 with
-      | (env3,lss) ->
-          (FStar_All.pipe_right lss
-             (FStar_List.iter
-                (fun uu____3695  ->
-                   match uu____3695 with
-                   | (lids,se) ->
-                       FStar_All.pipe_right lids
-                         (FStar_List.iter
-                            (fun lid  ->
-                               (let uu____3706 =
-                                  let uu____3708 = FStar_ST.read globals in
-                                  (Top_level_def (lid.FStar_Ident.ident)) ::
-                                    uu____3708 in
-                                FStar_ST.write globals uu____3706);
-                               (match () with
-                                | () ->
-                                    let modul =
-                                      let uu____3717 =
-                                        FStar_Ident.lid_of_ids
-                                          lid.FStar_Ident.ns in
-                                      uu____3717.FStar_Ident.str in
-                                    ((let uu____3719 =
-                                        get_exported_id_set env3 modul in
-                                      match uu____3719 with
-                                      | Some f ->
-                                          let my_exported_ids =
-                                            f Exported_id_term_type in
-                                          let uu____3734 =
-                                            let uu____3735 =
-                                              FStar_ST.read my_exported_ids in
-                                            FStar_Util.set_add
-                                              (lid.FStar_Ident.ident).FStar_Ident.idText
-                                              uu____3735 in
-                                          FStar_ST.write my_exported_ids
-                                            uu____3734
-                                      | None  -> ());
-                                     (match () with
-                                      | () ->
-                                          FStar_Util.smap_add (sigmap env3)
-                                            lid.FStar_Ident.str
-                                            (se,
-                                              (env3.iface &&
-                                                 (Prims.op_Negation
-                                                    env3.admitted_iface))))))))));
-           (let env4 =
-              let uu___173_3747 = env3 in
-              let uu____3748 = FStar_ST.read globals in
-              {
-                curmodule = (uu___173_3747.curmodule);
-                curmonad = (uu___173_3747.curmonad);
-                modules = (uu___173_3747.modules);
-                scope_mods = uu____3748;
-                exported_ids = (uu___173_3747.exported_ids);
-                trans_exported_ids = (uu___173_3747.trans_exported_ids);
-                includes = (uu___173_3747.includes);
-                sigaccum = (uu___173_3747.sigaccum);
-                sigmap = (uu___173_3747.sigmap);
-                iface = (uu___173_3747.iface);
-                admitted_iface = (uu___173_3747.admitted_iface);
-                expect_typ = (uu___173_3747.expect_typ);
-                docs = (uu___173_3747.docs)
-              } in
-            env4))
-let push_namespace: env -> FStar_Ident.lident -> env =
-  fun env  ->
-    fun ns  ->
-      let uu____3759 =
-        let uu____3762 = resolve_module_name env ns false in
-        match uu____3762 with
-        | None  ->
-            let modules = env.modules in
-            let uu____3770 =
-              FStar_All.pipe_right modules
-                (FStar_Util.for_some
-                   (fun uu____3776  ->
-                      match uu____3776 with
-                      | (m,uu____3780) ->
-                          FStar_Util.starts_with
-                            (Prims.strcat (FStar_Ident.text_of_lid m) ".")
-                            (Prims.strcat (FStar_Ident.text_of_lid ns) "."))) in
-            if uu____3770
-            then (ns, Open_namespace)
-            else
-              (let uu____3784 =
-                 let uu____3785 =
-                   let uu____3788 =
-                     FStar_Util.format1 "Namespace %s cannot be found"
-                       (FStar_Ident.text_of_lid ns) in
-                   (uu____3788, (FStar_Ident.range_of_lid ns)) in
-                 FStar_Errors.Error uu____3785 in
-               Prims.raise uu____3784)
-        | Some ns' -> (fail_if_curmodule env ns ns'; (ns', Open_module)) in
-      match uu____3759 with
-      | (ns',kd) -> push_scope_mod env (Open_module_or_namespace (ns', kd))
-let push_include: env -> FStar_Ident.lident -> env =
-  fun env  ->
-    fun ns  ->
-      let ns0 = ns in
-      let uu____3802 = resolve_module_name env ns false in
-      match uu____3802 with
-      | Some ns1 ->
-          (fail_if_curmodule env ns0 ns1;
-           (let env1 =
-              push_scope_mod env
-                (Open_module_or_namespace (ns1, Open_module)) in
-            let curmod =
-              let uu____3808 = current_module env1 in
-              uu____3808.FStar_Ident.str in
-            (let uu____3810 = FStar_Util.smap_try_find env1.includes curmod in
-             match uu____3810 with
-             | None  -> ()
-             | Some incl ->
-                 let uu____3823 =
-                   let uu____3825 = FStar_ST.read incl in ns1 :: uu____3825 in
-                 FStar_ST.write incl uu____3823);
-            (match () with
-             | () ->
-                 let uu____3833 =
-                   get_trans_exported_id_set env1 ns1.FStar_Ident.str in
-                 (match uu____3833 with
-                  | Some ns_trans_exports ->
-                      ((let uu____3846 =
-                          let uu____3857 = get_exported_id_set env1 curmod in
-                          let uu____3862 =
-                            get_trans_exported_id_set env1 curmod in
-                          (uu____3857, uu____3862) in
-                        match uu____3846 with
-                        | (Some cur_exports,Some cur_trans_exports) ->
-                            let update_exports k =
-                              let ns_ex =
-                                let uu____3902 = ns_trans_exports k in
-                                FStar_ST.read uu____3902 in
-                              let ex = cur_exports k in
-                              (let uu____3911 =
-                                 let uu____3912 = FStar_ST.read ex in
-                                 FStar_Util.set_difference uu____3912 ns_ex in
-                               FStar_ST.write ex uu____3911);
-                              (match () with
-                               | () ->
-                                   let trans_ex = cur_trans_exports k in
-                                   let uu____3922 =
-                                     let uu____3923 = FStar_ST.read trans_ex in
-                                     FStar_Util.set_union uu____3923 ns_ex in
-                                   FStar_ST.write trans_ex uu____3922) in
-                            FStar_List.iter update_exports
-                              all_exported_id_kinds
-                        | uu____3929 -> ());
-                       (match () with | () -> env1))
-                  | None  ->
-                      let uu____3943 =
-                        let uu____3944 =
-                          let uu____3947 =
-                            FStar_Util.format1
-                              "include: Module %s was not prepared"
-                              ns1.FStar_Ident.str in
-                          (uu____3947, (FStar_Ident.range_of_lid ns1)) in
-                        FStar_Errors.Error uu____3944 in
-                      Prims.raise uu____3943))))
-      | uu____3948 ->
-          let uu____3950 =
-            let uu____3951 =
-              let uu____3954 =
-                FStar_Util.format1 "include: Module %s cannot be found"
-                  ns.FStar_Ident.str in
-              (uu____3954, (FStar_Ident.range_of_lid ns)) in
-            FStar_Errors.Error uu____3951 in
-          Prims.raise uu____3950
-let push_module_abbrev: env -> FStar_Ident.ident -> FStar_Ident.lident -> env
-  =
-  fun env  ->
-    fun x  ->
-      fun l  ->
-        let uu____3964 = module_is_defined env l in
-        if uu____3964
-        then
-          (fail_if_curmodule env l l;
-           push_scope_mod env (Module_abbrev (x, l)))
-        else
-          (let uu____3967 =
-             let uu____3968 =
-               let uu____3971 =
-                 FStar_Util.format1 "Module %s cannot be found"
-                   (FStar_Ident.text_of_lid l) in
-               (uu____3971, (FStar_Ident.range_of_lid l)) in
-             FStar_Errors.Error uu____3968 in
-           Prims.raise uu____3967)
-let push_doc:
-  env -> FStar_Ident.lid -> FStar_Parser_AST.fsdoc Prims.option -> env =
-  fun env  ->
-    fun l  ->
-      fun doc_opt  ->
-        match doc_opt with
-        | None  -> env
-        | Some doc1 ->
-            ((let uu____3985 =
-                FStar_Util.smap_try_find env.docs l.FStar_Ident.str in
-              match uu____3985 with
-              | None  -> ()
-              | Some old_doc ->
-                  let uu____3988 =
-                    let uu____3989 = FStar_Ident.string_of_lid l in
-                    let uu____3990 = FStar_Parser_AST.string_of_fsdoc old_doc in
-                    let uu____3991 = FStar_Parser_AST.string_of_fsdoc doc1 in
-                    FStar_Util.format3
-                      "Overwriting doc of %s; old doc was [%s]; new doc are [%s]"
-                      uu____3989 uu____3990 uu____3991 in
-                  FStar_Errors.warn (FStar_Ident.range_of_lid l) uu____3988);
-             FStar_Util.smap_add env.docs l.FStar_Ident.str doc1;
-             env)
-let check_admits: env -> Prims.unit =
-  fun env  ->
-    FStar_All.pipe_right env.sigaccum
-      (FStar_List.iter
-         (fun se  ->
-            match se.FStar_Syntax_Syntax.sigel with
-            | FStar_Syntax_Syntax.Sig_declare_typ (l,u,t,quals) ->
-                let uu____4003 = try_lookup_lid env l in
-                (match uu____4003 with
-                 | None  ->
-                     ((let uu____4010 =
-                         let uu____4011 = FStar_Options.interactive () in
-                         Prims.op_Negation uu____4011 in
-                       if uu____4010
-                       then
-                         let uu____4012 =
-                           let uu____4013 =
-                             FStar_Range.string_of_range
-                               (FStar_Ident.range_of_lid l) in
-                           let uu____4014 =
-                             FStar_Syntax_Print.lid_to_string l in
-                           FStar_Util.format2
-                             "%s: Warning: Admitting %s without a definition\n"
-                             uu____4013 uu____4014 in
-                         FStar_Util.print_string uu____4012
-                       else ());
-                      FStar_Util.smap_add (sigmap env) l.FStar_Ident.str
-                        ((let uu___174_4018 = se in
-                          {
-                            FStar_Syntax_Syntax.sigel =
-                              (FStar_Syntax_Syntax.Sig_declare_typ
-                                 (l, u, t, (FStar_Syntax_Syntax.Assumption ::
-                                   quals)));
-                            FStar_Syntax_Syntax.sigrng =
-                              (uu___174_4018.FStar_Syntax_Syntax.sigrng)
-                          }), false))
-                 | Some uu____4020 -> ())
-            | uu____4025 -> ()))
-let finish: env -> FStar_Syntax_Syntax.modul -> env =
-  fun env  ->
-    fun modul  ->
-      FStar_All.pipe_right modul.FStar_Syntax_Syntax.declarations
-        (FStar_List.iter
-           (fun se  ->
-              match se.FStar_Syntax_Syntax.sigel with
-              | FStar_Syntax_Syntax.Sig_bundle (ses,quals,uu____4036) ->
-                  if
-                    (FStar_List.contains FStar_Syntax_Syntax.Private quals)
-                      ||
-                      (FStar_List.contains FStar_Syntax_Syntax.Abstract quals)
-                  then
-                    FStar_All.pipe_right ses
-                      (FStar_List.iter
-                         (fun se1  ->
-                            match se1.FStar_Syntax_Syntax.sigel with
-                            | FStar_Syntax_Syntax.Sig_datacon
-                                (lid,uu____4046,uu____4047,uu____4048,uu____4049,uu____4050,uu____4051)
-                                ->
-                                FStar_Util.smap_remove (sigmap env)
-                                  lid.FStar_Ident.str
-                            | uu____4058 -> ()))
-                  else ()
-              | FStar_Syntax_Syntax.Sig_declare_typ
-                  (lid,uu____4061,uu____4062,quals) ->
-                  if FStar_List.contains FStar_Syntax_Syntax.Private quals
-                  then
-                    FStar_Util.smap_remove (sigmap env) lid.FStar_Ident.str
-                  else ()
-              | FStar_Syntax_Syntax.Sig_let
-                  ((uu____4069,lbs),uu____4071,quals,uu____4073) ->
-                  (if
-                     (FStar_List.contains FStar_Syntax_Syntax.Private quals)
-                       ||
-                       (FStar_List.contains FStar_Syntax_Syntax.Abstract
-                          quals)
-                   then
-                     FStar_All.pipe_right lbs
-                       (FStar_List.iter
-                          (fun lb  ->
-                             let uu____4088 =
-                               let uu____4089 =
-                                 let uu____4090 =
-                                   let uu____4095 =
-                                     FStar_Util.right
-                                       lb.FStar_Syntax_Syntax.lbname in
-                                   uu____4095.FStar_Syntax_Syntax.fv_name in
-                                 uu____4090.FStar_Syntax_Syntax.v in
-                               uu____4089.FStar_Ident.str in
-                             FStar_Util.smap_remove (sigmap env) uu____4088))
-                   else ();
-                   if
-                     (FStar_List.contains FStar_Syntax_Syntax.Abstract quals)
-                       &&
-                       (Prims.op_Negation
-                          (FStar_List.contains FStar_Syntax_Syntax.Private
-                             quals))
-                   then
-                     FStar_All.pipe_right lbs
-                       (FStar_List.iter
-                          (fun lb  ->
-                             let lid =
-                               let uu____4105 =
-                                 let uu____4110 =
-                                   FStar_Util.right
-                                     lb.FStar_Syntax_Syntax.lbname in
-                                 uu____4110.FStar_Syntax_Syntax.fv_name in
-                               uu____4105.FStar_Syntax_Syntax.v in
-                             let decl =
-                               let uu___175_4115 = se in
-                               {
-                                 FStar_Syntax_Syntax.sigel =
-                                   (FStar_Syntax_Syntax.Sig_declare_typ
-                                      (lid, (lb.FStar_Syntax_Syntax.lbunivs),
-                                        (lb.FStar_Syntax_Syntax.lbtyp),
-                                        (FStar_Syntax_Syntax.Assumption ::
-                                        quals)));
-                                 FStar_Syntax_Syntax.sigrng =
-                                   (uu___175_4115.FStar_Syntax_Syntax.sigrng)
-                               } in
-                             FStar_Util.smap_add (sigmap env)
-                               lid.FStar_Ident.str (decl, false)))
-                   else ())
-              | uu____4123 -> ()));
-      (let curmod =
-         let uu____4125 = current_module env in uu____4125.FStar_Ident.str in
-       (let uu____4127 =
-          let uu____4138 = get_exported_id_set env curmod in
-          let uu____4143 = get_trans_exported_id_set env curmod in
-          (uu____4138, uu____4143) in
-        match uu____4127 with
-        | (Some cur_ex,Some cur_trans_ex) ->
-            let update_exports eikind =
-              let cur_ex_set =
-                let uu____4183 = cur_ex eikind in FStar_ST.read uu____4183 in
-              let cur_trans_ex_set_ref = cur_trans_ex eikind in
-              let uu____4191 =
-                let uu____4192 = FStar_ST.read cur_trans_ex_set_ref in
-                FStar_Util.set_union cur_ex_set uu____4192 in
-              FStar_ST.write cur_trans_ex_set_ref uu____4191 in
-            FStar_List.iter update_exports all_exported_id_kinds
-        | uu____4198 -> ());
-       (match () with
-        | () ->
-            (filter_record_cache ();
-             (match () with
-              | () ->
-                  let uu___176_4210 = env in
-                  {
-                    curmodule = None;
-                    curmonad = (uu___176_4210.curmonad);
-                    modules = (((modul.FStar_Syntax_Syntax.name), modul) ::
-                      (env.modules));
-                    scope_mods = [];
-                    exported_ids = (uu___176_4210.exported_ids);
-                    trans_exported_ids = (uu___176_4210.trans_exported_ids);
-                    includes = (uu___176_4210.includes);
-                    sigaccum = [];
-                    sigmap = (uu___176_4210.sigmap);
-                    iface = (uu___176_4210.iface);
-                    admitted_iface = (uu___176_4210.admitted_iface);
-                    expect_typ = (uu___176_4210.expect_typ);
-                    docs = (uu___176_4210.docs)
-                  }))))
-let stack: env Prims.list FStar_ST.ref = FStar_Util.mk_ref []
-let push: env -> env =
-  fun env  ->
-    push_record_cache ();
-    (let uu____4223 =
-       let uu____4225 = FStar_ST.read stack in env :: uu____4225 in
-     FStar_ST.write stack uu____4223);
-    (let uu___177_4233 = env in
-     let uu____4234 = FStar_Util.smap_copy (sigmap env) in
-     let uu____4240 = FStar_Util.smap_copy env.docs in
-     {
-       curmodule = (uu___177_4233.curmodule);
-       curmonad = (uu___177_4233.curmonad);
-       modules = (uu___177_4233.modules);
-       scope_mods = (uu___177_4233.scope_mods);
-       exported_ids = (uu___177_4233.exported_ids);
-       trans_exported_ids = (uu___177_4233.trans_exported_ids);
-       includes = (uu___177_4233.includes);
-       sigaccum = (uu___177_4233.sigaccum);
-       sigmap = uu____4234;
-       iface = (uu___177_4233.iface);
-       admitted_iface = (uu___177_4233.admitted_iface);
-       expect_typ = (uu___177_4233.expect_typ);
-       docs = uu____4240
-     })
-let pop: Prims.unit -> env =
-  fun uu____4244  ->
-    let uu____4245 = FStar_ST.read stack in
-    match uu____4245 with
-    | env::tl1 -> (pop_record_cache (); FStar_ST.write stack tl1; env)
-    | uu____4258 -> failwith "Impossible: Too many pops"
-let commit_mark: env -> env =
-  fun env  ->
-    commit_record_cache ();
-    (let uu____4264 = FStar_ST.read stack in
-     match uu____4264 with
-     | uu____4269::tl1 -> (FStar_ST.write stack tl1; env)
-     | uu____4276 -> failwith "Impossible: Too many pops")
-let mark: env -> env = fun x  -> push x
-let reset_mark: Prims.unit -> env = fun uu____4283  -> pop ()
-let export_interface: FStar_Ident.lident -> env -> env =
-  fun m  ->
-    fun env  ->
-      let sigelt_in_m se =
-        match FStar_Syntax_Util.lids_of_sigelt se with
-        | l::uu____4295 -> l.FStar_Ident.nsstr = m.FStar_Ident.str
-        | uu____4297 -> false in
-      let sm = sigmap env in
-      let env1 = pop () in
-      let keys = FStar_Util.smap_keys sm in
-      let sm' = sigmap env1 in
-      FStar_All.pipe_right keys
-        (FStar_List.iter
-           (fun k  ->
-              let uu____4315 = FStar_Util.smap_try_find sm' k in
-              match uu____4315 with
-              | Some (se,true ) when sigelt_in_m se ->
-                  (FStar_Util.smap_remove sm' k;
-                   (let se1 =
-                      match se.FStar_Syntax_Syntax.sigel with
-                      | FStar_Syntax_Syntax.Sig_declare_typ (l,u,t,q) ->
-                          let uu___178_4334 = se in
-                          {
-                            FStar_Syntax_Syntax.sigel =
-                              (FStar_Syntax_Syntax.Sig_declare_typ
-                                 (l, u, t, (FStar_Syntax_Syntax.Assumption ::
-                                   q)));
-                            FStar_Syntax_Syntax.sigrng =
-                              (uu___178_4334.FStar_Syntax_Syntax.sigrng)
-                          }
-                      | uu____4336 -> se in
-                    FStar_Util.smap_add sm' k (se1, false)))
-              | uu____4339 -> ()));
-      env1
-let finish_module_or_interface: env -> FStar_Syntax_Syntax.modul -> env =
-  fun env  ->
-    fun modul  ->
-      if Prims.op_Negation modul.FStar_Syntax_Syntax.is_interface
-      then check_admits env
-      else ();
-      finish env modul
-let prepare_module_or_interface:
-  Prims.bool -> Prims.bool -> env -> FStar_Ident.lident -> (env* Prims.bool)
-  =
-  fun intf  ->
-    fun admitted  ->
-      fun env  ->
-        fun mname  ->
-          let prep env1 =
-            let open_ns =
-              if FStar_Ident.lid_equals mname FStar_Syntax_Const.prims_lid
-              then []
-              else
-                if
-                  FStar_Util.starts_with "FStar."
-                    (FStar_Ident.text_of_lid mname)
-                then
-                  [FStar_Syntax_Const.prims_lid;
-                  FStar_Syntax_Const.fstar_ns_lid]
-                else
-                  [FStar_Syntax_Const.prims_lid;
-                  FStar_Syntax_Const.st_lid;
-                  FStar_Syntax_Const.all_lid;
-                  FStar_Syntax_Const.fstar_ns_lid] in
-            let open_ns1 =
-              if
-                (FStar_List.length mname.FStar_Ident.ns) <>
-                  (Prims.parse_int "0")
-              then
-                let ns = FStar_Ident.lid_of_ids mname.FStar_Ident.ns in ns ::
-                  open_ns
-              else open_ns in
-            (let uu____4383 = exported_id_set_new () in
-             FStar_Util.smap_add env1.exported_ids mname.FStar_Ident.str
-               uu____4383);
-            (match () with
-             | () ->
-                 ((let uu____4388 = exported_id_set_new () in
-                   FStar_Util.smap_add env1.trans_exported_ids
-                     mname.FStar_Ident.str uu____4388);
-                  (match () with
-                   | () ->
-                       ((let uu____4393 = FStar_Util.mk_ref [] in
-                         FStar_Util.smap_add env1.includes
-                           mname.FStar_Ident.str uu____4393);
-                        (match () with
-                         | () ->
-                             let uu___179_4402 = env1 in
-                             let uu____4403 =
-                               FStar_List.map
-                                 (fun lid  ->
-                                    Open_module_or_namespace
-                                      (lid, Open_namespace)) open_ns1 in
-                             {
-                               curmodule = (Some mname);
-                               curmonad = (uu___179_4402.curmonad);
-                               modules = (uu___179_4402.modules);
-                               scope_mods = uu____4403;
-                               exported_ids = (uu___179_4402.exported_ids);
-                               trans_exported_ids =
-                                 (uu___179_4402.trans_exported_ids);
-                               includes = (uu___179_4402.includes);
-                               sigaccum = (uu___179_4402.sigaccum);
-                               sigmap = (env1.sigmap);
-                               iface = intf;
-                               admitted_iface = admitted;
-                               expect_typ = (uu___179_4402.expect_typ);
-                               docs = (uu___179_4402.docs)
-                             }))))) in
-          let uu____4406 =
-            FStar_All.pipe_right env.modules
-              (FStar_Util.find_opt
-                 (fun uu____4418  ->
-                    match uu____4418 with
-                    | (l,uu____4422) -> FStar_Ident.lid_equals l mname)) in
-          match uu____4406 with
-          | None  -> let uu____4427 = prep env in (uu____4427, false)
-          | Some (uu____4428,m) ->
-              ((let uu____4433 =
-                  (let uu____4434 = FStar_Options.interactive () in
-                   Prims.op_Negation uu____4434) &&
-                    ((Prims.op_Negation m.FStar_Syntax_Syntax.is_interface)
-                       || intf) in
-                if uu____4433
-                then
-                  let uu____4435 =
-                    let uu____4436 =
-                      let uu____4439 =
-                        FStar_Util.format1
-                          "Duplicate module or interface name: %s"
-                          mname.FStar_Ident.str in
-                      (uu____4439, (FStar_Ident.range_of_lid mname)) in
-                    FStar_Errors.Error uu____4436 in
-                  Prims.raise uu____4435
-                else ());
-               (let uu____4441 = let uu____4442 = push env in prep uu____4442 in
-                (uu____4441, true)))
-let enter_monad_scope: env -> FStar_Ident.ident -> env =
-  fun env  ->
-    fun mname  ->
-      match env.curmonad with
-      | Some mname' ->
-          Prims.raise
-            (FStar_Errors.Error
-               ((Prims.strcat "Trying to define monad "
-                   (Prims.strcat mname.FStar_Ident.idText
-                      (Prims.strcat ", but already in monad scope "
-                         mname'.FStar_Ident.idText))),
-                 (mname.FStar_Ident.idRange)))
-      | None  ->
-          let uu___180_4450 = env in
-          {
-            curmodule = (uu___180_4450.curmodule);
-            curmonad = (Some mname);
-            modules = (uu___180_4450.modules);
-            scope_mods = (uu___180_4450.scope_mods);
-            exported_ids = (uu___180_4450.exported_ids);
-            trans_exported_ids = (uu___180_4450.trans_exported_ids);
-            includes = (uu___180_4450.includes);
-            sigaccum = (uu___180_4450.sigaccum);
-            sigmap = (uu___180_4450.sigmap);
-            iface = (uu___180_4450.iface);
-            admitted_iface = (uu___180_4450.admitted_iface);
-            expect_typ = (uu___180_4450.expect_typ);
-            docs = (uu___180_4450.docs)
-          }
-let fail_or env lookup lid =
-  let uu____4475 = lookup lid in
-  match uu____4475 with
-  | None  ->
-      let opened_modules =
-        FStar_List.map
-          (fun uu____4481  ->
-             match uu____4481 with
-             | (lid1,uu____4485) -> FStar_Ident.text_of_lid lid1) env.modules in
-      let msg =
-        FStar_Util.format1 "Identifier not found: [%s]"
-          (FStar_Ident.text_of_lid lid) in
-      let msg1 =
-        if (FStar_List.length lid.FStar_Ident.ns) = (Prims.parse_int "0")
-        then msg
-        else
-          (let modul =
-             let uu____4492 = FStar_Ident.lid_of_ids lid.FStar_Ident.ns in
-             FStar_Ident.set_lid_range uu____4492
-               (FStar_Ident.range_of_lid lid) in
-           let uu____4493 = resolve_module_name env modul true in
-           match uu____4493 with
-           | None  ->
-               let opened_modules1 = FStar_String.concat ", " opened_modules in
-               FStar_Util.format3
-                 "%s\nModule %s does not belong to the list of modules in scope, namely %s"
-                 msg modul.FStar_Ident.str opened_modules1
-           | Some modul' when
-               Prims.op_Negation
-                 (FStar_List.existsb (fun m  -> m = modul'.FStar_Ident.str)
-                    opened_modules)
-               ->
-               let opened_modules1 = FStar_String.concat ", " opened_modules in
-               FStar_Util.format4
-                 "%s\nModule %s resolved into %s, which does not belong to the list of modules in scope, namely %s"
-                 msg modul.FStar_Ident.str modul'.FStar_Ident.str
-                 opened_modules1
-           | Some modul' ->
-               FStar_Util.format4
-                 "%s\nModule %s resolved into %s, definition %s not found"
-                 msg modul.FStar_Ident.str modul'.FStar_Ident.str
-                 (lid.FStar_Ident.ident).FStar_Ident.idText) in
-      Prims.raise (FStar_Errors.Error (msg1, (FStar_Ident.range_of_lid lid)))
-  | Some r -> r
-let fail_or2 lookup id =
-  let uu____4520 = lookup id in
-  match uu____4520 with
-  | None  ->
-      Prims.raise
-        (FStar_Errors.Error
-           ((Prims.strcat "Identifier not found ["
-               (Prims.strcat id.FStar_Ident.idText "]")),
-             (id.FStar_Ident.idRange)))
-  | Some r -> r
-=======
 
 type local_binding =
 (FStar_Ident.ident * FStar_Syntax_Syntax.bv * Prims.bool)
@@ -4911,4 +2759,3 @@
 
 
 
->>>>>>> 54787939
