--- conflicted
+++ resolved
@@ -100,2369 +100,6 @@
   admitted_iface: Prims.bool ;
   expect_typ: Prims.bool }
 type foundname =
-<<<<<<< HEAD
-| Term_name of (FStar_Syntax_Syntax.typ * Prims.bool)
-| Eff_name of (FStar_Syntax_Syntax.sigelt * FStar_Ident.lident)
-
-
-let uu___is_Term_name : foundname  ->  Prims.bool = (fun projectee -> (match (projectee) with
-| Term_name (_0) -> begin
-true
-end
-| uu____314 -> begin
-false
-end))
-
-
-let __proj__Term_name__item___0 : foundname  ->  (FStar_Syntax_Syntax.typ * Prims.bool) = (fun projectee -> (match (projectee) with
-| Term_name (_0) -> begin
-_0
-end))
-
-
-let uu___is_Eff_name : foundname  ->  Prims.bool = (fun projectee -> (match (projectee) with
-| Eff_name (_0) -> begin
-true
-end
-| uu____334 -> begin
-false
-end))
-
-
-let __proj__Eff_name__item___0 : foundname  ->  (FStar_Syntax_Syntax.sigelt * FStar_Ident.lident) = (fun projectee -> (match (projectee) with
-| Eff_name (_0) -> begin
-_0
-end))
-
-
-let all_exported_id_kinds : exported_id_kind Prims.list = (Exported_id_field)::(Exported_id_term_type)::[]
-
-
-let open_modules : env  ->  (FStar_Ident.lident * FStar_Syntax_Syntax.modul) Prims.list = (fun e -> e.modules)
-
-
-let current_module : env  ->  FStar_Ident.lident = (fun env -> (match (env.curmodule) with
-| None -> begin
-(failwith "Unset current module")
-end
-| Some (m) -> begin
-m
-end))
-
-
-let qual : FStar_Ident.lident  ->  FStar_Ident.ident  ->  FStar_Ident.lident = FStar_Syntax_Util.qual_id
-
-
-let qualify : env  ->  FStar_Ident.ident  ->  FStar_Ident.lident = (fun env id -> (match (env.curmonad) with
-| None -> begin
-(
-
-let uu____369 = (current_module env)
-in (qual uu____369 id))
-end
-| Some (monad) -> begin
-(
-
-let uu____371 = (
-
-let uu____372 = (current_module env)
-in (qual uu____372 monad))
-in (FStar_Syntax_Util.mk_field_projector_name_from_ident uu____371 id))
-end))
-
-
-let new_sigmap = (fun uu____380 -> (FStar_Util.smap_create (Prims.parse_int "100")))
-
-
-let empty_env : Prims.unit  ->  env = (fun uu____383 -> (
-
-let uu____384 = (new_sigmap ())
-in (
-
-let uu____386 = (new_sigmap ())
-in (
-
-let uu____388 = (new_sigmap ())
-in (
-
-let uu____394 = (new_sigmap ())
-in {curmodule = None; curmonad = None; modules = []; scope_mods = []; exported_ids = uu____384; trans_exported_ids = uu____386; includes = uu____388; sigaccum = []; sigmap = uu____394; iface = false; admitted_iface = false; expect_typ = false})))))
-
-
-let sigmap : env  ->  (FStar_Syntax_Syntax.sigelt * Prims.bool) FStar_Util.smap = (fun env -> env.sigmap)
-
-
-let has_all_in_scope : env  ->  Prims.bool = (fun env -> (FStar_List.existsb (fun uu____413 -> (match (uu____413) with
-| (m, uu____417) -> begin
-(FStar_Ident.lid_equals m FStar_Syntax_Const.all_lid)
-end)) env.modules))
-
-
-let set_bv_range : FStar_Syntax_Syntax.bv  ->  FStar_Range.range  ->  FStar_Syntax_Syntax.bv = (fun bv r -> (
-
-let id = (
-
-let uu___172_425 = bv.FStar_Syntax_Syntax.ppname
-in {FStar_Ident.idText = uu___172_425.FStar_Ident.idText; FStar_Ident.idRange = r})
-in (
-
-let uu___173_426 = bv
-in {FStar_Syntax_Syntax.ppname = id; FStar_Syntax_Syntax.index = uu___173_426.FStar_Syntax_Syntax.index; FStar_Syntax_Syntax.sort = uu___173_426.FStar_Syntax_Syntax.sort})))
-
-
-let bv_to_name : FStar_Syntax_Syntax.bv  ->  FStar_Range.range  ->  FStar_Syntax_Syntax.term = (fun bv r -> (FStar_Syntax_Syntax.bv_to_name (set_bv_range bv r)))
-
-
-let unmangleMap : (Prims.string * Prims.string * FStar_Syntax_Syntax.delta_depth * FStar_Syntax_Syntax.fv_qual Prims.option) Prims.list = ((("op_ColonColon"), ("Cons"), (FStar_Syntax_Syntax.Delta_constant), (Some (FStar_Syntax_Syntax.Data_ctor))))::((("not"), ("op_Negation"), (FStar_Syntax_Syntax.Delta_equational), (None)))::[]
-
-
-let unmangleOpName : FStar_Ident.ident  ->  (FStar_Syntax_Syntax.term * Prims.bool) Prims.option = (fun id -> (
-
-let t = (FStar_Util.find_map unmangleMap (fun uu____472 -> (match (uu____472) with
-| (x, y, dd, dq) -> begin
-(match ((id.FStar_Ident.idText = x)) with
-| true -> begin
-(
-
-let uu____486 = (
-
-let uu____487 = (FStar_Ident.lid_of_path (("Prims")::(y)::[]) id.FStar_Ident.idRange)
-in (FStar_Syntax_Syntax.fvar uu____487 dd dq))
-in Some (uu____486))
-end
-| uu____488 -> begin
-None
-end)
-end)))
-in (match (t) with
-| Some (v) -> begin
-Some (((v), (false)))
-end
-| None -> begin
-None
-end)))
-
-type 'a cont_t =
-| Cont_ok of 'a
-| Cont_fail
-| Cont_ignore
-
-
-let uu___is_Cont_ok = (fun projectee -> (match (projectee) with
-| Cont_ok (_0) -> begin
-true
-end
-| uu____517 -> begin
-false
-end))
-
-
-let __proj__Cont_ok__item___0 = (fun projectee -> (match (projectee) with
-| Cont_ok (_0) -> begin
-_0
-end))
-
-
-let uu___is_Cont_fail = (fun projectee -> (match (projectee) with
-| Cont_fail -> begin
-true
-end
-| uu____541 -> begin
-false
-end))
-
-
-let uu___is_Cont_ignore = (fun projectee -> (match (projectee) with
-| Cont_ignore -> begin
-true
-end
-| uu____552 -> begin
-false
-end))
-
-
-let option_of_cont = (fun k_ignore uu___142_571 -> (match (uu___142_571) with
-| Cont_ok (a) -> begin
-Some (a)
-end
-| Cont_fail -> begin
-None
-end
-| Cont_ignore -> begin
-(k_ignore ())
-end))
-
-
-let find_in_record = (fun ns id record cont -> (
-
-let typename' = (FStar_Ident.lid_of_ids (FStar_List.append ns ((record.typename.FStar_Ident.ident)::[])))
-in (match ((FStar_Ident.lid_equals typename' record.typename)) with
-| true -> begin
-(
-
-let fname = (FStar_Ident.lid_of_ids (FStar_List.append record.typename.FStar_Ident.ns ((id)::[])))
-in (
-
-let find = (FStar_Util.find_map record.fields (fun uu____616 -> (match (uu____616) with
-| (f, uu____621) -> begin
-(match ((id.FStar_Ident.idText = f.FStar_Ident.idText)) with
-| true -> begin
-Some (record)
-end
-| uu____623 -> begin
-None
-end)
-end)))
-in (match (find) with
-| Some (r) -> begin
-(cont r)
-end
-| None -> begin
-Cont_ignore
-end)))
-end
-| uu____626 -> begin
-Cont_ignore
-end)))
-
-
-let get_exported_id_set : env  ->  Prims.string  ->  (exported_id_kind  ->  string_set FStar_ST.ref) Prims.option = (fun e mname -> (FStar_Util.smap_try_find e.exported_ids mname))
-
-
-let get_trans_exported_id_set : env  ->  Prims.string  ->  (exported_id_kind  ->  string_set FStar_ST.ref) Prims.option = (fun e mname -> (FStar_Util.smap_try_find e.trans_exported_ids mname))
-
-
-let string_of_exported_id_kind : exported_id_kind  ->  Prims.string = (fun uu___143_657 -> (match (uu___143_657) with
-| Exported_id_field -> begin
-"field"
-end
-| Exported_id_term_type -> begin
-"term/type"
-end))
-
-
-let find_in_module_with_includes = (fun eikind find_in_module find_in_module_default env ns id -> (
-
-let idstr = id.FStar_Ident.idText
-in (
-
-let rec aux = (fun uu___144_706 -> (match (uu___144_706) with
-| [] -> begin
-find_in_module_default
-end
-| (modul)::q -> begin
-(
-
-let mname = modul.FStar_Ident.str
-in (
-
-let not_shadowed = (
-
-let uu____714 = (get_exported_id_set env mname)
-in (match (uu____714) with
-| None -> begin
-true
-end
-| Some (mex) -> begin
-(
-
-let mexports = (
-
-let uu____730 = (mex eikind)
-in (FStar_ST.read uu____730))
-in (FStar_Util.set_mem idstr mexports))
-end))
-in (
-
-let mincludes = (
-
-let uu____737 = (FStar_Util.smap_try_find env.includes mname)
-in (match (uu____737) with
-| None -> begin
-[]
-end
-| Some (minc) -> begin
-(FStar_ST.read minc)
-end))
-in (
-
-let look_into = (match (not_shadowed) with
-| true -> begin
-(
-
-let uu____757 = (qual modul id)
-in (find_in_module uu____757))
-end
-| uu____758 -> begin
-Cont_ignore
-end)
-in (match (look_into) with
-| Cont_ignore -> begin
-(aux (FStar_List.append mincludes q))
-end
-| uu____760 -> begin
-look_into
-end)))))
-end))
-in (aux ((ns)::[])))))
-
-
-let is_exported_id_field : exported_id_kind  ->  Prims.bool = (fun uu___145_764 -> (match (uu___145_764) with
-| Exported_id_field -> begin
-true
-end
-| uu____765 -> begin
-false
-end))
-
-
-let try_lookup_id'' = (fun env id eikind k_local_binding k_rec_binding k_record find_in_module lookup_default_id -> (
-
-let check_local_binding_id = (fun uu___146_854 -> (match (uu___146_854) with
-| (id', uu____856, uu____857) -> begin
-(id'.FStar_Ident.idText = id.FStar_Ident.idText)
-end))
-in (
-
-let check_rec_binding_id = (fun uu___147_861 -> (match (uu___147_861) with
-| (id', uu____863, uu____864) -> begin
-(id'.FStar_Ident.idText = id.FStar_Ident.idText)
-end))
-in (
-
-let curmod_ns = (
-
-let uu____867 = (current_module env)
-in (FStar_Ident.ids_of_lid uu____867))
-in (
-
-let proc = (fun uu___148_872 -> (match (uu___148_872) with
-| Local_binding (l) when (check_local_binding_id l) -> begin
-(k_local_binding l)
-end
-| Rec_binding (r) when (check_rec_binding_id r) -> begin
-(k_rec_binding r)
-end
-| Open_module_or_namespace (ns, uu____877) -> begin
-(find_in_module_with_includes eikind find_in_module Cont_ignore env ns id)
-end
-| Top_level_def (id') when (id'.FStar_Ident.idText = id.FStar_Ident.idText) -> begin
-(lookup_default_id Cont_ignore id)
-end
-| Record_or_dc (r) when (is_exported_id_field eikind) -> begin
-(
-
-let uu____880 = (FStar_Ident.lid_of_ids curmod_ns)
-in (find_in_module_with_includes Exported_id_field (fun lid -> (
-
-let id = lid.FStar_Ident.ident
-in (find_in_record lid.FStar_Ident.ns id r k_record))) Cont_ignore env uu____880 id))
-end
-| uu____883 -> begin
-Cont_ignore
-end))
-in (
-
-let rec aux = (fun uu___149_889 -> (match (uu___149_889) with
-| (a)::q -> begin
-(
-
-let uu____895 = (proc a)
-in (option_of_cont (fun uu____897 -> (aux q)) uu____895))
-end
-| [] -> begin
-(
-
-let uu____898 = (lookup_default_id Cont_fail id)
-in (option_of_cont (fun uu____900 -> None) uu____898))
-end))
-in (aux env.scope_mods)))))))
-
-
-let found_local_binding = (fun r uu____919 -> (match (uu____919) with
-| (id', x, mut) -> begin
-(
-
-let uu____926 = (bv_to_name x r)
-in ((uu____926), (mut)))
-end))
-
-
-let find_in_module = (fun env lid k_global_def k_not_found -> (
-
-let uu____963 = (FStar_Util.smap_try_find (sigmap env) lid.FStar_Ident.str)
-in (match (uu____963) with
-| Some (sb) -> begin
-(k_global_def lid sb)
-end
-| None -> begin
-k_not_found
-end)))
-
-
-let try_lookup_id : env  ->  FStar_Ident.ident  ->  (FStar_Syntax_Syntax.term * Prims.bool) Prims.option = (fun env id -> (
-
-let uu____985 = (unmangleOpName id)
-in (match (uu____985) with
-| Some (f) -> begin
-Some (f)
-end
-| uu____999 -> begin
-(try_lookup_id'' env id Exported_id_term_type (fun r -> (
-
-let uu____1006 = (found_local_binding id.FStar_Ident.idRange r)
-in Cont_ok (uu____1006))) (fun uu____1011 -> Cont_fail) (fun uu____1014 -> Cont_ignore) (fun i -> (find_in_module env i (fun uu____1021 uu____1022 -> Cont_fail) Cont_ignore)) (fun uu____1029 uu____1030 -> Cont_fail))
-end)))
-
-
-let lookup_default_id = (fun env id k_global_def k_not_found -> (
-
-let find_in_monad = (match (env.curmonad) with
-| Some (uu____1082) -> begin
-(
-
-let lid = (qualify env id)
-in (
-
-let uu____1084 = (FStar_Util.smap_try_find (sigmap env) lid.FStar_Ident.str)
-in (match (uu____1084) with
-| Some (r) -> begin
-(
-
-let uu____1097 = (k_global_def lid r)
-in Some (uu____1097))
-end
-| None -> begin
-None
-end)))
-end
-| None -> begin
-None
-end)
-in (match (find_in_monad) with
-| Some (v) -> begin
-v
-end
-| None -> begin
-(
-
-let lid = (
-
-let uu____1110 = (current_module env)
-in (qual uu____1110 id))
-in (find_in_module env lid k_global_def k_not_found))
-end)))
-
-
-let module_is_defined : env  ->  FStar_Ident.lident  ->  Prims.bool = (fun env lid -> ((
-
-let uu____1118 = (current_module env)
-in (FStar_Ident.lid_equals lid uu____1118)) || (FStar_List.existsb (fun x -> (FStar_Ident.lid_equals lid (Prims.fst x))) env.modules)))
-
-
-let resolve_module_name : env  ->  FStar_Ident.lident  ->  Prims.bool  ->  FStar_Ident.lident Prims.option = (fun env lid honor_ns -> (
-
-let nslen = (FStar_List.length lid.FStar_Ident.ns)
-in (
-
-let rec aux = (fun uu___150_1142 -> (match (uu___150_1142) with
-| [] -> begin
-(
-
-let uu____1145 = (module_is_defined env lid)
-in (match (uu____1145) with
-| true -> begin
-Some (lid)
-end
-| uu____1147 -> begin
-None
-end))
-end
-| (Open_module_or_namespace (ns, Open_namespace))::q when honor_ns -> begin
-(
-
-let new_lid = (
-
-let uu____1152 = (
-
-let uu____1154 = (FStar_Ident.path_of_lid ns)
-in (
-
-let uu____1156 = (FStar_Ident.path_of_lid lid)
-in (FStar_List.append uu____1154 uu____1156)))
-in (FStar_Ident.lid_of_path uu____1152 (FStar_Ident.range_of_lid lid)))
-in (
-
-let uu____1158 = (module_is_defined env new_lid)
-in (match (uu____1158) with
-| true -> begin
-Some (new_lid)
-end
-| uu____1160 -> begin
-(aux q)
-end)))
-end
-| (Module_abbrev (name, modul))::uu____1163 when ((nslen = (Prims.parse_int "0")) && (name.FStar_Ident.idText = lid.FStar_Ident.ident.FStar_Ident.idText)) -> begin
-Some (modul)
-end
-| (uu____1167)::q -> begin
-(aux q)
-end))
-in (aux env.scope_mods))))
-
-
-let resolve_in_open_namespaces'' = (fun env lid eikind k_local_binding k_rec_binding k_record f_module l_default -> (match (lid.FStar_Ident.ns) with
-| (uu____1255)::uu____1256 -> begin
-(
-
-let uu____1258 = (
-
-let uu____1260 = (
-
-let uu____1261 = (FStar_Ident.lid_of_ids lid.FStar_Ident.ns)
-in (FStar_Ident.set_lid_range uu____1261 (FStar_Ident.range_of_lid lid)))
-in (resolve_module_name env uu____1260 true))
-in (match (uu____1258) with
-| None -> begin
-None
-end
-| Some (modul) -> begin
-(
-
-let uu____1264 = (find_in_module_with_includes eikind f_module Cont_fail env modul lid.FStar_Ident.ident)
-in (option_of_cont (fun uu____1266 -> None) uu____1264))
-end))
-end
-| [] -> begin
-(try_lookup_id'' env lid.FStar_Ident.ident eikind k_local_binding k_rec_binding k_record f_module l_default)
-end))
-
-
-let cont_of_option = (fun k_none uu___151_1281 -> (match (uu___151_1281) with
-| Some (v) -> begin
-Cont_ok (v)
-end
-| None -> begin
-k_none
-end))
-
-
-let resolve_in_open_namespaces' = (fun env lid k_local_binding k_rec_binding k_global_def -> (
-
-let k_global_def' = (fun k lid def -> (
-
-let uu____1360 = (k_global_def lid def)
-in (cont_of_option k uu____1360)))
-in (
-
-let f_module = (fun lid' -> (
-
-let k = Cont_ignore
-in (find_in_module env lid' (k_global_def' k) k)))
-in (
-
-let l_default = (fun k i -> (lookup_default_id env i (k_global_def' k) k))
-in (resolve_in_open_namespaces'' env lid Exported_id_term_type (fun l -> (
-
-let uu____1381 = (k_local_binding l)
-in (cont_of_option Cont_fail uu____1381))) (fun r -> (
-
-let uu____1384 = (k_rec_binding r)
-in (cont_of_option Cont_fail uu____1384))) (fun uu____1386 -> Cont_ignore) f_module l_default)))))
-
-
-let fv_qual_of_se : FStar_Syntax_Syntax.sigelt  ->  FStar_Syntax_Syntax.fv_qual Prims.option = (fun uu___153_1390 -> (match (uu___153_1390) with
-| FStar_Syntax_Syntax.Sig_datacon (uu____1392, uu____1393, uu____1394, l, uu____1396, quals, uu____1398, uu____1399) -> begin
-(
-
-let qopt = (FStar_Util.find_map quals (fun uu___152_1406 -> (match (uu___152_1406) with
-| FStar_Syntax_Syntax.RecordConstructor (uu____1408, fs) -> begin
-Some (FStar_Syntax_Syntax.Record_ctor (((l), (fs))))
-end
-| uu____1415 -> begin
-None
-end)))
-in (match (qopt) with
-| None -> begin
-Some (FStar_Syntax_Syntax.Data_ctor)
-end
-| x -> begin
-x
-end))
-end
-| FStar_Syntax_Syntax.Sig_declare_typ (uu____1419, uu____1420, uu____1421, quals, uu____1423) -> begin
-None
-end
-| uu____1426 -> begin
-None
-end))
-
-
-let lb_fv : FStar_Syntax_Syntax.letbinding Prims.list  ->  FStar_Ident.lident  ->  FStar_Syntax_Syntax.fv = (fun lbs lid -> (
-
-let uu____1435 = (FStar_Util.find_map lbs (fun lb -> (
-
-let fv = (FStar_Util.right lb.FStar_Syntax_Syntax.lbname)
-in (
-
-let uu____1439 = (FStar_Syntax_Syntax.fv_eq_lid fv lid)
-in (match (uu____1439) with
-| true -> begin
-Some (fv)
-end
-| uu____1441 -> begin
-None
-end)))))
-in (FStar_All.pipe_right uu____1435 FStar_Util.must)))
-
-
-let ns_of_lid_equals : FStar_Ident.lident  ->  FStar_Ident.lident  ->  Prims.bool = (fun lid ns -> (((FStar_List.length lid.FStar_Ident.ns) = (FStar_List.length (FStar_Ident.ids_of_lid ns))) && (
-
-let uu____1453 = (FStar_Ident.lid_of_ids lid.FStar_Ident.ns)
-in (FStar_Ident.lid_equals uu____1453 ns))))
-
-
-let try_lookup_name : Prims.bool  ->  Prims.bool  ->  env  ->  FStar_Ident.lident  ->  foundname Prims.option = (fun any_val exclude_interf env lid -> (
-
-let occurrence_range = (FStar_Ident.range_of_lid lid)
-in (
-
-let k_global_def = (fun source_lid uu___157_1478 -> (match (uu___157_1478) with
-| (uu____1482, true) when exclude_interf -> begin
-None
-end
-| (se, uu____1484) -> begin
-(match (se) with
-| FStar_Syntax_Syntax.Sig_inductive_typ (uu____1486) -> begin
-(
-
-let uu____1498 = (
-
-let uu____1499 = (
-
-let uu____1502 = (FStar_Syntax_Syntax.fvar source_lid FStar_Syntax_Syntax.Delta_constant None)
-in ((uu____1502), (false)))
-in Term_name (uu____1499))
-in Some (uu____1498))
-end
-| FStar_Syntax_Syntax.Sig_datacon (uu____1503) -> begin
-(
-
-let uu____1514 = (
-
-let uu____1515 = (
-
-let uu____1518 = (
-
-let uu____1519 = (fv_qual_of_se se)
-in (FStar_Syntax_Syntax.fvar source_lid FStar_Syntax_Syntax.Delta_constant uu____1519))
-in ((uu____1518), (false)))
-in Term_name (uu____1515))
-in Some (uu____1514))
-end
-| FStar_Syntax_Syntax.Sig_let ((uu____1521, lbs), uu____1523, uu____1524, uu____1525, uu____1526) -> begin
-(
-
-let fv = (lb_fv lbs source_lid)
-in (
-
-let uu____1539 = (
-
-let uu____1540 = (
-
-let uu____1543 = (FStar_Syntax_Syntax.fvar source_lid fv.FStar_Syntax_Syntax.fv_delta fv.FStar_Syntax_Syntax.fv_qual)
-in ((uu____1543), (false)))
-in Term_name (uu____1540))
-in Some (uu____1539)))
-end
-| FStar_Syntax_Syntax.Sig_declare_typ (lid, uu____1545, uu____1546, quals, uu____1548) -> begin
-(
-
-let uu____1551 = (any_val || (FStar_All.pipe_right quals (FStar_Util.for_some (fun uu___154_1553 -> (match (uu___154_1553) with
-| FStar_Syntax_Syntax.Assumption -> begin
-true
-end
-| uu____1554 -> begin
-false
-end)))))
-in (match (uu____1551) with
-| true -> begin
-(
-
-let lid = (FStar_Ident.set_lid_range lid (FStar_Ident.range_of_lid source_lid))
-in (
-
-let dd = (
-
-let uu____1558 = ((FStar_Syntax_Util.is_primop_lid lid) || ((ns_of_lid_equals lid FStar_Syntax_Const.prims_lid) && (FStar_All.pipe_right quals (FStar_Util.for_some (fun uu___155_1560 -> (match (uu___155_1560) with
-| (FStar_Syntax_Syntax.Projector (_)) | (FStar_Syntax_Syntax.Discriminator (_)) -> begin
-true
-end
-| uu____1563 -> begin
-false
-end))))))
-in (match (uu____1558) with
-| true -> begin
-FStar_Syntax_Syntax.Delta_equational
-end
-| uu____1564 -> begin
-FStar_Syntax_Syntax.Delta_constant
-end))
-in (
-
-let uu____1565 = (FStar_Util.find_map quals (fun uu___156_1567 -> (match (uu___156_1567) with
-| FStar_Syntax_Syntax.Reflectable (refl_monad) -> begin
-Some (refl_monad)
-end
-| uu____1570 -> begin
-None
-end)))
-in (match (uu____1565) with
-| Some (refl_monad) -> begin
-(
-
-let refl_const = ((FStar_Syntax_Syntax.mk (FStar_Syntax_Syntax.Tm_constant (FStar_Const.Const_reflect (refl_monad)))) None occurrence_range)
-in Some (Term_name (((refl_const), (false)))))
-end
-| uu____1586 -> begin
-(
-
-let uu____1588 = (
-
-let uu____1589 = (
-
-let uu____1592 = (
-
-let uu____1593 = (fv_qual_of_se se)
-in (FStar_Syntax_Syntax.fvar lid dd uu____1593))
-in ((uu____1592), (false)))
-in Term_name (uu____1589))
-in Some (uu____1588))
-end))))
-end
-| uu____1595 -> begin
-None
-end))
-end
-| (FStar_Syntax_Syntax.Sig_new_effect_for_free (ne, _)) | (FStar_Syntax_Syntax.Sig_new_effect (ne, _)) -> begin
-Some (Eff_name (((se), ((FStar_Ident.set_lid_range ne.FStar_Syntax_Syntax.mname (FStar_Ident.range_of_lid source_lid))))))
-end
-| FStar_Syntax_Syntax.Sig_effect_abbrev (uu____1599) -> begin
-Some (Eff_name (((se), (source_lid))))
-end
-| uu____1609 -> begin
-None
-end)
-end))
-in (
-
-let k_local_binding = (fun r -> (
-
-let uu____1621 = (
-
-let uu____1622 = (found_local_binding (FStar_Ident.range_of_lid lid) r)
-in Term_name (uu____1622))
-in Some (uu____1621)))
-in (
-
-let k_rec_binding = (fun uu____1632 -> (match (uu____1632) with
-| (id, l, dd) -> begin
-(
-
-let uu____1640 = (
-
-let uu____1641 = (
-
-let uu____1644 = (FStar_Syntax_Syntax.fvar (FStar_Ident.set_lid_range l (FStar_Ident.range_of_lid lid)) dd None)
-in ((uu____1644), (false)))
-in Term_name (uu____1641))
-in Some (uu____1640))
-end))
-in (
-
-let found_unmangled = (match (lid.FStar_Ident.ns) with
-| [] -> begin
-(
-
-let uu____1648 = (unmangleOpName lid.FStar_Ident.ident)
-in (match (uu____1648) with
-| Some (f) -> begin
-Some (Term_name (f))
-end
-| uu____1658 -> begin
-None
-end))
-end
-| uu____1662 -> begin
-None
-end)
-in (match (found_unmangled) with
-| None -> begin
-(resolve_in_open_namespaces' env lid k_local_binding k_rec_binding k_global_def)
-end
-| x -> begin
-x
-end)))))))
-
-
-let try_lookup_effect_name' : Prims.bool  ->  env  ->  FStar_Ident.lident  ->  (FStar_Syntax_Syntax.sigelt * FStar_Ident.lident) Prims.option = (fun exclude_interf env lid -> (
-
-let uu____1682 = (try_lookup_name true exclude_interf env lid)
-in (match (uu____1682) with
-| Some (Eff_name (o, l)) -> begin
-Some (((o), (l)))
-end
-| uu____1691 -> begin
-None
-end)))
-
-
-let try_lookup_effect_name : env  ->  FStar_Ident.lident  ->  FStar_Ident.lident Prims.option = (fun env l -> (
-
-let uu____1702 = (try_lookup_effect_name' (not (env.iface)) env l)
-in (match (uu____1702) with
-| Some (o, l) -> begin
-Some (l)
-end
-| uu____1711 -> begin
-None
-end)))
-
-
-let try_lookup_effect_name_and_attributes : env  ->  FStar_Ident.lident  ->  (FStar_Ident.lident * FStar_Syntax_Syntax.cflags Prims.list) Prims.option = (fun env l -> (
-
-let uu____1725 = (try_lookup_effect_name' (not (env.iface)) env l)
-in (match (uu____1725) with
-| Some (FStar_Syntax_Syntax.Sig_new_effect (ne, uu____1734), l) -> begin
-Some (((l), (ne.FStar_Syntax_Syntax.cattributes)))
-end
-| Some (FStar_Syntax_Syntax.Sig_new_effect_for_free (ne, uu____1743), l) -> begin
-Some (((l), (ne.FStar_Syntax_Syntax.cattributes)))
-end
-| Some (FStar_Syntax_Syntax.Sig_effect_abbrev (uu____1751, uu____1752, uu____1753, uu____1754, uu____1755, cattributes, uu____1757), l) -> begin
-Some (((l), (cattributes)))
-end
-| uu____1769 -> begin
-None
-end)))
-
-
-let try_lookup_effect_defn : env  ->  FStar_Ident.lident  ->  FStar_Syntax_Syntax.eff_decl Prims.option = (fun env l -> (
-
-let uu____1783 = (try_lookup_effect_name' (not (env.iface)) env l)
-in (match (uu____1783) with
-| Some (FStar_Syntax_Syntax.Sig_new_effect (ne, uu____1789), uu____1790) -> begin
-Some (ne)
-end
-| Some (FStar_Syntax_Syntax.Sig_new_effect_for_free (ne, uu____1794), uu____1795) -> begin
-Some (ne)
-end
-| uu____1798 -> begin
-None
-end)))
-
-
-let is_effect_name : env  ->  FStar_Ident.lident  ->  Prims.bool = (fun env lid -> (
-
-let uu____1808 = (try_lookup_effect_name env lid)
-in (match (uu____1808) with
-| None -> begin
-false
-end
-| Some (uu____1810) -> begin
-true
-end)))
-
-
-let try_lookup_root_effect_name : env  ->  FStar_Ident.lident  ->  FStar_Ident.lident Prims.option = (fun env l -> (
-
-let uu____1818 = (try_lookup_effect_name' (not (env.iface)) env l)
-in (match (uu____1818) with
-| Some (FStar_Syntax_Syntax.Sig_effect_abbrev (l', uu____1824, uu____1825, uu____1826, uu____1827, uu____1828, uu____1829), uu____1830) -> begin
-(
-
-let rec aux = (fun new_name -> (
-
-let uu____1842 = (FStar_Util.smap_try_find (sigmap env) new_name.FStar_Ident.str)
-in (match (uu____1842) with
-| None -> begin
-None
-end
-| Some (s, uu____1852) -> begin
-(match (s) with
-| (FStar_Syntax_Syntax.Sig_new_effect_for_free (ne, _)) | (FStar_Syntax_Syntax.Sig_new_effect (ne, _)) -> begin
-Some ((FStar_Ident.set_lid_range ne.FStar_Syntax_Syntax.mname (FStar_Ident.range_of_lid l)))
-end
-| FStar_Syntax_Syntax.Sig_effect_abbrev (uu____1859, uu____1860, uu____1861, cmp, uu____1863, uu____1864, uu____1865) -> begin
-(
-
-let l'' = (FStar_Syntax_Util.comp_effect_name cmp)
-in (aux l''))
-end
-| uu____1871 -> begin
-None
-end)
-end)))
-in (aux l'))
-end
-| Some (uu____1872, l') -> begin
-Some (l')
-end
-| uu____1876 -> begin
-None
-end)))
-
-
-let lookup_letbinding_quals : env  ->  FStar_Ident.lident  ->  FStar_Syntax_Syntax.qualifier Prims.list = (fun env lid -> (
-
-let k_global_def = (fun lid uu___158_1897 -> (match (uu___158_1897) with
-| (FStar_Syntax_Syntax.Sig_declare_typ (lid, uu____1903, uu____1904, quals, uu____1906), uu____1907) -> begin
-Some (quals)
-end
-| uu____1911 -> begin
-None
-end))
-in (
-
-let uu____1915 = (resolve_in_open_namespaces' env lid (fun uu____1919 -> None) (fun uu____1921 -> None) k_global_def)
-in (match (uu____1915) with
-| Some (quals) -> begin
-quals
-end
-| uu____1927 -> begin
-[]
-end))))
-
-
-let try_lookup_module : env  ->  Prims.string Prims.list  ->  FStar_Syntax_Syntax.modul Prims.option = (fun env path -> (
-
-let uu____1939 = (FStar_List.tryFind (fun uu____1945 -> (match (uu____1945) with
-| (mlid, modul) -> begin
-(
-
-let uu____1950 = (FStar_Ident.path_of_lid mlid)
-in (uu____1950 = path))
-end)) env.modules)
-in (match (uu____1939) with
-| Some (uu____1954, modul) -> begin
-Some (modul)
-end
-| None -> begin
-None
-end)))
-
-
-let try_lookup_let : env  ->  FStar_Ident.lident  ->  FStar_Syntax_Syntax.term Prims.option = (fun env lid -> (
-
-let k_global_def = (fun lid uu___159_1976 -> (match (uu___159_1976) with
-| (FStar_Syntax_Syntax.Sig_let ((uu____1980, lbs), uu____1982, uu____1983, uu____1984, uu____1985), uu____1986) -> begin
-(
-
-let fv = (lb_fv lbs lid)
-in (
-
-let uu____1999 = (FStar_Syntax_Syntax.fvar lid fv.FStar_Syntax_Syntax.fv_delta fv.FStar_Syntax_Syntax.fv_qual)
-in Some (uu____1999)))
-end
-| uu____2000 -> begin
-None
-end))
-in (resolve_in_open_namespaces' env lid (fun uu____2003 -> None) (fun uu____2004 -> None) k_global_def)))
-
-
-let try_lookup_definition : env  ->  FStar_Ident.lident  ->  FStar_Syntax_Syntax.term Prims.option = (fun env lid -> (
-
-let k_global_def = (fun lid uu___160_2023 -> (match (uu___160_2023) with
-| (FStar_Syntax_Syntax.Sig_let (lbs, uu____2030, uu____2031, uu____2032, uu____2033), uu____2034) -> begin
-(FStar_Util.find_map (Prims.snd lbs) (fun lb -> (match (lb.FStar_Syntax_Syntax.lbname) with
-| FStar_Util.Inr (fv) when (FStar_Syntax_Syntax.fv_eq_lid fv lid) -> begin
-Some (lb.FStar_Syntax_Syntax.lbdef)
-end
-| uu____2051 -> begin
-None
-end)))
-end
-| uu____2056 -> begin
-None
-end))
-in (resolve_in_open_namespaces' env lid (fun uu____2063 -> None) (fun uu____2066 -> None) k_global_def)))
-
-
-let empty_include_smap : FStar_Ident.lident Prims.list FStar_ST.ref FStar_Util.smap = (new_sigmap ())
-
-
-let empty_exported_id_smap : exported_id_set FStar_Util.smap = (new_sigmap ())
-
-
-let try_lookup_lid' : Prims.bool  ->  Prims.bool  ->  env  ->  FStar_Ident.lident  ->  (FStar_Syntax_Syntax.term * Prims.bool) Prims.option = (fun any_val exclude_interf env lid -> (
-
-let uu____2093 = (try_lookup_name any_val exclude_interf env lid)
-in (match (uu____2093) with
-| Some (Term_name (e, mut)) -> begin
-Some (((e), (mut)))
-end
-| uu____2102 -> begin
-None
-end)))
-
-
-let try_lookup_lid : env  ->  FStar_Ident.lident  ->  (FStar_Syntax_Syntax.term * Prims.bool) Prims.option = (fun env l -> (try_lookup_lid' env.iface false env l))
-
-
-let try_lookup_lid_no_resolve : env  ->  FStar_Ident.lident  ->  (FStar_Syntax_Syntax.term * Prims.bool) Prims.option = (fun env l -> (
-
-let env' = (
-
-let uu___174_2125 = env
-in {curmodule = uu___174_2125.curmodule; curmonad = uu___174_2125.curmonad; modules = uu___174_2125.modules; scope_mods = []; exported_ids = empty_exported_id_smap; trans_exported_ids = uu___174_2125.trans_exported_ids; includes = empty_include_smap; sigaccum = uu___174_2125.sigaccum; sigmap = uu___174_2125.sigmap; iface = uu___174_2125.iface; admitted_iface = uu___174_2125.admitted_iface; expect_typ = uu___174_2125.expect_typ})
-in (try_lookup_lid env' l)))
-
-
-let try_lookup_datacon : env  ->  FStar_Ident.lident  ->  FStar_Syntax_Syntax.fv Prims.option = (fun env lid -> (
-
-let k_global_def = (fun lid uu___162_2142 -> (match (uu___162_2142) with
-| (FStar_Syntax_Syntax.Sig_declare_typ (uu____2146, uu____2147, uu____2148, quals, uu____2150), uu____2151) -> begin
-(
-
-let uu____2154 = (FStar_All.pipe_right quals (FStar_Util.for_some (fun uu___161_2156 -> (match (uu___161_2156) with
-| FStar_Syntax_Syntax.Assumption -> begin
-true
-end
-| uu____2157 -> begin
-false
-end))))
-in (match (uu____2154) with
-| true -> begin
-(
-
-let uu____2159 = (FStar_Syntax_Syntax.lid_as_fv lid FStar_Syntax_Syntax.Delta_constant None)
-in Some (uu____2159))
-end
-| uu____2160 -> begin
-None
-end))
-end
-| (FStar_Syntax_Syntax.Sig_datacon (uu____2161), uu____2162) -> begin
-(
-
-let uu____2173 = (FStar_Syntax_Syntax.lid_as_fv lid FStar_Syntax_Syntax.Delta_constant (Some (FStar_Syntax_Syntax.Data_ctor)))
-in Some (uu____2173))
-end
-| uu____2174 -> begin
-None
-end))
-in (resolve_in_open_namespaces' env lid (fun uu____2177 -> None) (fun uu____2178 -> None) k_global_def)))
-
-
-let find_all_datacons : env  ->  FStar_Ident.lident  ->  FStar_Ident.lident Prims.list Prims.option = (fun env lid -> (
-
-let k_global_def = (fun lid uu___163_2197 -> (match (uu___163_2197) with
-| (FStar_Syntax_Syntax.Sig_inductive_typ (uu____2202, uu____2203, uu____2204, uu____2205, uu____2206, datas, uu____2208, uu____2209), uu____2210) -> begin
-Some (datas)
-end
-| uu____2218 -> begin
-None
-end))
-in (resolve_in_open_namespaces' env lid (fun uu____2223 -> None) (fun uu____2225 -> None) k_global_def)))
-
-
-let record_cache_aux_with_filter : (((Prims.unit  ->  Prims.unit) * (Prims.unit  ->  Prims.unit) * (Prims.unit  ->  record_or_dc Prims.list) * (record_or_dc  ->  Prims.unit) * (Prims.unit  ->  Prims.unit)) * (Prims.unit  ->  Prims.unit)) = (
-
-let record_cache = (FStar_Util.mk_ref (([])::[]))
-in (
-
-let push = (fun uu____2259 -> (
-
-let uu____2260 = (
-
-let uu____2263 = (
-
-let uu____2265 = (FStar_ST.read record_cache)
-in (FStar_List.hd uu____2265))
-in (
-
-let uu____2273 = (FStar_ST.read record_cache)
-in (uu____2263)::uu____2273))
-in (FStar_ST.write record_cache uu____2260)))
-in (
-
-let pop = (fun uu____2288 -> (
-
-let uu____2289 = (
-
-let uu____2292 = (FStar_ST.read record_cache)
-in (FStar_List.tl uu____2292))
-in (FStar_ST.write record_cache uu____2289)))
-in (
-
-let peek = (fun uu____2308 -> (
-
-let uu____2309 = (FStar_ST.read record_cache)
-in (FStar_List.hd uu____2309)))
-in (
-
-let insert = (fun r -> (
-
-let uu____2321 = (
-
-let uu____2324 = (
-
-let uu____2326 = (peek ())
-in (r)::uu____2326)
-in (
-
-let uu____2328 = (
-
-let uu____2331 = (FStar_ST.read record_cache)
-in (FStar_List.tl uu____2331))
-in (uu____2324)::uu____2328))
-in (FStar_ST.write record_cache uu____2321)))
-in (
-
-let commit = (fun uu____2347 -> (
-
-let uu____2348 = (FStar_ST.read record_cache)
-in (match (uu____2348) with
-| (hd)::(uu____2356)::tl -> begin
-(FStar_ST.write record_cache ((hd)::tl))
-end
-| uu____2369 -> begin
-(failwith "Impossible")
-end)))
-in (
-
-let filter = (fun uu____2375 -> (
-
-let rc = (peek ())
-in ((pop ());
-(match (()) with
-| () -> begin
-(
-
-let filtered = (FStar_List.filter (fun r -> (not (r.is_private_or_abstract))) rc)
-in (
-
-let uu____2382 = (
-
-let uu____2385 = (FStar_ST.read record_cache)
-in (filtered)::uu____2385)
-in (FStar_ST.write record_cache uu____2382)))
-end);
-)))
-in (
-
-let aux = ((push), (pop), (peek), (insert), (commit))
-in ((aux), (filter))))))))))
-
-
-let record_cache_aux : ((Prims.unit  ->  Prims.unit) * (Prims.unit  ->  Prims.unit) * (Prims.unit  ->  record_or_dc Prims.list) * (record_or_dc  ->  Prims.unit) * (Prims.unit  ->  Prims.unit)) = (
-
-let uu____2459 = record_cache_aux_with_filter
-in (match (uu____2459) with
-| (aux, uu____2497) -> begin
-aux
-end))
-
-
-let filter_record_cache : Prims.unit  ->  Prims.unit = (
-
-let uu____2536 = record_cache_aux_with_filter
-in (match (uu____2536) with
-| (uu____2559, filter) -> begin
-filter
-end))
-
-
-let push_record_cache : Prims.unit  ->  Prims.unit = (
-
-let uu____2599 = record_cache_aux
-in (match (uu____2599) with
-| (push, uu____2619, uu____2620, uu____2621, uu____2622) -> begin
-push
-end))
-
-
-let pop_record_cache : Prims.unit  ->  Prims.unit = (
-
-let uu____2647 = record_cache_aux
-in (match (uu____2647) with
-| (uu____2666, pop, uu____2668, uu____2669, uu____2670) -> begin
-pop
-end))
-
-
-let peek_record_cache : Prims.unit  ->  record_or_dc Prims.list = (
-
-let uu____2696 = record_cache_aux
-in (match (uu____2696) with
-| (uu____2716, uu____2717, peek, uu____2719, uu____2720) -> begin
-peek
-end))
-
-
-let insert_record_cache : record_or_dc  ->  Prims.unit = (
-
-let uu____2745 = record_cache_aux
-in (match (uu____2745) with
-| (uu____2764, uu____2765, uu____2766, insert, uu____2768) -> begin
-insert
-end))
-
-
-let commit_record_cache : Prims.unit  ->  Prims.unit = (
-
-let uu____2793 = record_cache_aux
-in (match (uu____2793) with
-| (uu____2812, uu____2813, uu____2814, uu____2815, commit) -> begin
-commit
-end))
-
-
-let extract_record : env  ->  scope_mod Prims.list FStar_ST.ref  ->  FStar_Syntax_Syntax.sigelt  ->  Prims.unit = (fun e new_globs uu___167_2850 -> (match (uu___167_2850) with
-| FStar_Syntax_Syntax.Sig_bundle (sigs, uu____2855, uu____2856, uu____2857) -> begin
-(
-
-let is_rec = (FStar_Util.for_some (fun uu___164_2868 -> (match (uu___164_2868) with
-| (FStar_Syntax_Syntax.RecordType (_)) | (FStar_Syntax_Syntax.RecordConstructor (_)) -> begin
-true
-end
-| uu____2871 -> begin
-false
-end)))
-in (
-
-let find_dc = (fun dc -> (FStar_All.pipe_right sigs (FStar_Util.find_opt (fun uu___165_2879 -> (match (uu___165_2879) with
-| FStar_Syntax_Syntax.Sig_datacon (lid, uu____2881, uu____2882, uu____2883, uu____2884, uu____2885, uu____2886, uu____2887) -> begin
-(FStar_Ident.lid_equals dc lid)
-end
-| uu____2892 -> begin
-false
-end)))))
-in (FStar_All.pipe_right sigs (FStar_List.iter (fun uu___166_2894 -> (match (uu___166_2894) with
-| FStar_Syntax_Syntax.Sig_inductive_typ (typename, univs, parms, uu____2898, uu____2899, (dc)::[], tags, uu____2902) -> begin
-(
-
-let uu____2908 = (
-
-let uu____2909 = (find_dc dc)
-in (FStar_All.pipe_left FStar_Util.must uu____2909))
-in (match (uu____2908) with
-| FStar_Syntax_Syntax.Sig_datacon (constrname, uu____2913, t, uu____2915, uu____2916, uu____2917, uu____2918, uu____2919) -> begin
-(
-
-let uu____2924 = (FStar_Syntax_Util.arrow_formals t)
-in (match (uu____2924) with
-| (formals, uu____2933) -> begin
-(
-
-let is_rec = (is_rec tags)
-in (
-
-let formals' = (FStar_All.pipe_right formals (FStar_List.collect (fun uu____2959 -> (match (uu____2959) with
-| (x, q) -> begin
-(
-
-let uu____2967 = ((FStar_Syntax_Syntax.is_null_bv x) || (is_rec && (FStar_Syntax_Syntax.is_implicit q)))
-in (match (uu____2967) with
-| true -> begin
-[]
-end
-| uu____2973 -> begin
-(((x), (q)))::[]
-end))
-end))))
-in (
-
-let fields' = (FStar_All.pipe_right formals' (FStar_List.map (fun uu____2998 -> (match (uu____2998) with
-| (x, q) -> begin
-(
-
-let uu____3007 = (match (is_rec) with
-| true -> begin
-(FStar_Syntax_Util.unmangle_field_name x.FStar_Syntax_Syntax.ppname)
-end
-| uu____3008 -> begin
-x.FStar_Syntax_Syntax.ppname
-end)
-in ((uu____3007), (x.FStar_Syntax_Syntax.sort)))
-end))))
-in (
-
-let fields = fields'
-in (
-
-let record = {typename = typename; constrname = constrname.FStar_Ident.ident; parms = parms; fields = fields; is_private_or_abstract = ((FStar_List.contains FStar_Syntax_Syntax.Private tags) || (FStar_List.contains FStar_Syntax_Syntax.Abstract tags)); is_record = is_rec}
-in ((
-
-let uu____3019 = (
-
-let uu____3021 = (FStar_ST.read new_globs)
-in (Record_or_dc (record))::uu____3021)
-in (FStar_ST.write new_globs uu____3019));
-(match (()) with
-| () -> begin
-((
-
-let add_field = (fun uu____3037 -> (match (uu____3037) with
-| (id, uu____3043) -> begin
-(
-
-let modul = (
-
-let uu____3049 = (FStar_Ident.lid_of_ids constrname.FStar_Ident.ns)
-in uu____3049.FStar_Ident.str)
-in (
-
-let uu____3050 = (get_exported_id_set e modul)
-in (match (uu____3050) with
-| Some (my_ex) -> begin
-(
-
-let my_exported_ids = (my_ex Exported_id_field)
-in ((
-
-let uu____3066 = (
-
-let uu____3067 = (FStar_ST.read my_exported_ids)
-in (FStar_Util.set_add id.FStar_Ident.idText uu____3067))
-in (FStar_ST.write my_exported_ids uu____3066));
-(match (()) with
-| () -> begin
-(
-
-let projname = (
-
-let uu____3074 = (
-
-let uu____3075 = (FStar_Syntax_Util.mk_field_projector_name_from_ident constrname id)
-in uu____3075.FStar_Ident.ident)
-in uu____3074.FStar_Ident.idText)
-in (
-
-let uu____3077 = (
-
-let uu____3078 = (FStar_ST.read my_exported_ids)
-in (FStar_Util.set_add projname uu____3078))
-in (FStar_ST.write my_exported_ids uu____3077)))
-end);
-))
-end
-| None -> begin
-()
-end)))
-end))
-in (FStar_List.iter add_field fields'));
-(match (()) with
-| () -> begin
-(insert_record_cache record)
-end);
-)
-end);
-))))))
-end))
-end
-| uu____3091 -> begin
-()
-end))
-end
-| uu____3092 -> begin
-()
-end))))))
-end
-| uu____3093 -> begin
-()
-end))
-
-
-let try_lookup_record_or_dc_by_field_name : env  ->  FStar_Ident.lident  ->  record_or_dc Prims.option = (fun env fieldname -> (
-
-let find_in_cache = (fun fieldname -> (
-
-let uu____3106 = ((fieldname.FStar_Ident.ns), (fieldname.FStar_Ident.ident))
-in (match (uu____3106) with
-| (ns, id) -> begin
-(
-
-let uu____3116 = (peek_record_cache ())
-in (FStar_Util.find_map uu____3116 (fun record -> (
-
-let uu____3119 = (find_in_record ns id record (fun r -> Cont_ok (r)))
-in (option_of_cont (fun uu____3122 -> None) uu____3119)))))
-end)))
-in (resolve_in_open_namespaces'' env fieldname Exported_id_field (fun uu____3123 -> Cont_ignore) (fun uu____3124 -> Cont_ignore) (fun r -> Cont_ok (r)) (fun fn -> (
-
-let uu____3127 = (find_in_cache fn)
-in (cont_of_option Cont_ignore uu____3127))) (fun k uu____3130 -> k))))
-
-
-let try_lookup_record_by_field_name : env  ->  FStar_Ident.lident  ->  record_or_dc Prims.option = (fun env fieldname -> (
-
-let uu____3139 = (try_lookup_record_or_dc_by_field_name env fieldname)
-in (match (uu____3139) with
-| Some (r) when r.is_record -> begin
-Some (r)
-end
-| uu____3143 -> begin
-None
-end)))
-
-
-let belongs_to_record : env  ->  FStar_Ident.lident  ->  record_or_dc  ->  Prims.bool = (fun env lid record -> (
-
-let uu____3154 = (try_lookup_record_by_field_name env lid)
-in (match (uu____3154) with
-| Some (record') when (
-
-let uu____3157 = (
-
-let uu____3158 = (FStar_Ident.path_of_ns record.typename.FStar_Ident.ns)
-in (FStar_Ident.text_of_path uu____3158))
-in (
-
-let uu____3160 = (
-
-let uu____3161 = (FStar_Ident.path_of_ns record'.typename.FStar_Ident.ns)
-in (FStar_Ident.text_of_path uu____3161))
-in (uu____3157 = uu____3160))) -> begin
-(
-
-let uu____3163 = (find_in_record record.typename.FStar_Ident.ns lid.FStar_Ident.ident record (fun uu____3165 -> Cont_ok (())))
-in (match (uu____3163) with
-| Cont_ok (uu____3166) -> begin
-true
-end
-| uu____3167 -> begin
-false
-end))
-end
-| uu____3169 -> begin
-false
-end)))
-
-
-let try_lookup_dc_by_field_name : env  ->  FStar_Ident.lident  ->  (FStar_Ident.lident * Prims.bool) Prims.option = (fun env fieldname -> (
-
-let uu____3180 = (try_lookup_record_or_dc_by_field_name env fieldname)
-in (match (uu____3180) with
-| Some (r) -> begin
-(
-
-let uu____3186 = (
-
-let uu____3189 = (
-
-let uu____3190 = (FStar_Ident.lid_of_ids (FStar_List.append r.typename.FStar_Ident.ns ((r.constrname)::[])))
-in (FStar_Ident.set_lid_range uu____3190 (FStar_Ident.range_of_lid fieldname)))
-in ((uu____3189), (r.is_record)))
-in Some (uu____3186))
-end
-| uu____3193 -> begin
-None
-end)))
-
-
-let string_set_ref_new : Prims.unit  ->  Prims.string FStar_Util.set FStar_ST.ref = (fun uu____3202 -> (
-
-let uu____3203 = (FStar_Util.new_set FStar_Util.compare FStar_Util.hashcode)
-in (FStar_Util.mk_ref uu____3203)))
-
-
-let exported_id_set_new : Prims.unit  ->  exported_id_kind  ->  Prims.string FStar_Util.set FStar_ST.ref = (fun uu____3214 -> (
-
-let term_type_set = (string_set_ref_new ())
-in (
-
-let field_set = (string_set_ref_new ())
-in (fun uu___168_3223 -> (match (uu___168_3223) with
-| Exported_id_term_type -> begin
-term_type_set
-end
-| Exported_id_field -> begin
-field_set
-end)))))
-
-
-let unique : Prims.bool  ->  Prims.bool  ->  env  ->  FStar_Ident.lident  ->  Prims.bool = (fun any_val exclude_if env lid -> (
-
-let filter_scope_mods = (fun uu___169_3243 -> (match (uu___169_3243) with
-| Rec_binding (uu____3244) -> begin
-true
-end
-| uu____3245 -> begin
-false
-end))
-in (
-
-let this_env = (
-
-let uu___175_3247 = env
-in (
-
-let uu____3248 = (FStar_List.filter filter_scope_mods env.scope_mods)
-in {curmodule = uu___175_3247.curmodule; curmonad = uu___175_3247.curmonad; modules = uu___175_3247.modules; scope_mods = uu____3248; exported_ids = empty_exported_id_smap; trans_exported_ids = uu___175_3247.trans_exported_ids; includes = empty_include_smap; sigaccum = uu___175_3247.sigaccum; sigmap = uu___175_3247.sigmap; iface = uu___175_3247.iface; admitted_iface = uu___175_3247.admitted_iface; expect_typ = uu___175_3247.expect_typ}))
-in (
-
-let uu____3250 = (try_lookup_lid' any_val exclude_if this_env lid)
-in (match (uu____3250) with
-| None -> begin
-true
-end
-| Some (uu____3256) -> begin
-false
-end)))))
-
-
-let push_scope_mod : env  ->  scope_mod  ->  env = (fun env scope_mod -> (
-
-let uu___176_3267 = env
-in {curmodule = uu___176_3267.curmodule; curmonad = uu___176_3267.curmonad; modules = uu___176_3267.modules; scope_mods = (scope_mod)::env.scope_mods; exported_ids = uu___176_3267.exported_ids; trans_exported_ids = uu___176_3267.trans_exported_ids; includes = uu___176_3267.includes; sigaccum = uu___176_3267.sigaccum; sigmap = uu___176_3267.sigmap; iface = uu___176_3267.iface; admitted_iface = uu___176_3267.admitted_iface; expect_typ = uu___176_3267.expect_typ}))
-
-
-let push_bv' : env  ->  FStar_Ident.ident  ->  Prims.bool  ->  (env * FStar_Syntax_Syntax.bv) = (fun env x is_mutable -> (
-
-let bv = (FStar_Syntax_Syntax.gen_bv x.FStar_Ident.idText (Some (x.FStar_Ident.idRange)) FStar_Syntax_Syntax.tun)
-in (((push_scope_mod env (Local_binding (((x), (bv), (is_mutable)))))), (bv))))
-
-
-let push_bv_mutable : env  ->  FStar_Ident.ident  ->  (env * FStar_Syntax_Syntax.bv) = (fun env x -> (push_bv' env x true))
-
-
-let push_bv : env  ->  FStar_Ident.ident  ->  (env * FStar_Syntax_Syntax.bv) = (fun env x -> (push_bv' env x false))
-
-
-let push_top_level_rec_binding : env  ->  FStar_Ident.ident  ->  FStar_Syntax_Syntax.delta_depth  ->  env = (fun env x dd -> (
-
-let l = (qualify env x)
-in (
-
-let uu____3306 = ((unique false true env l) || (FStar_Options.interactive ()))
-in (match (uu____3306) with
-| true -> begin
-(push_scope_mod env (Rec_binding (((x), (l), (dd)))))
-end
-| uu____3307 -> begin
-(Prims.raise (FStar_Errors.Error ((((Prims.strcat "Duplicate top-level names " l.FStar_Ident.str)), ((FStar_Ident.range_of_lid l))))))
-end))))
-
-
-let push_sigelt : env  ->  FStar_Syntax_Syntax.sigelt  ->  env = (fun env s -> (
-
-let err = (fun l -> (
-
-let sopt = (FStar_Util.smap_try_find (sigmap env) l.FStar_Ident.str)
-in (
-
-let r = (match (sopt) with
-| Some (se, uu____3326) -> begin
-(
-
-let uu____3329 = (FStar_Util.find_opt (FStar_Ident.lid_equals l) (FStar_Syntax_Util.lids_of_sigelt se))
-in (match (uu____3329) with
-| Some (l) -> begin
-(FStar_All.pipe_left FStar_Range.string_of_range (FStar_Ident.range_of_lid l))
-end
-| None -> begin
-"<unknown>"
-end))
-end
-| None -> begin
-"<unknown>"
-end)
-in (
-
-let uu____3334 = (
-
-let uu____3335 = (
-
-let uu____3338 = (FStar_Util.format2 "Duplicate top-level names [%s]; previously declared at %s" (FStar_Ident.text_of_lid l) r)
-in ((uu____3338), ((FStar_Ident.range_of_lid l))))
-in FStar_Errors.Error (uu____3335))
-in (Prims.raise uu____3334)))))
-in (
-
-let globals = (FStar_Util.mk_ref env.scope_mods)
-in (
-
-let env = (
-
-let uu____3345 = (match (s) with
-| FStar_Syntax_Syntax.Sig_let (uu____3350) -> begin
-((false), (true))
-end
-| FStar_Syntax_Syntax.Sig_bundle (uu____3359) -> begin
-((true), (true))
-end
-| uu____3367 -> begin
-((false), (false))
-end)
-in (match (uu____3345) with
-| (any_val, exclude_if) -> begin
-(
-
-let lids = (FStar_Syntax_Util.lids_of_sigelt s)
-in (
-
-let uu____3372 = (FStar_Util.find_map lids (fun l -> (
-
-let uu____3375 = (
-
-let uu____3376 = (unique any_val exclude_if env l)
-in (not (uu____3376)))
-in (match (uu____3375) with
-| true -> begin
-Some (l)
-end
-| uu____3378 -> begin
-None
-end))))
-in (match (uu____3372) with
-| Some (l) when (
-
-let uu____3380 = (FStar_Options.interactive ())
-in (not (uu____3380))) -> begin
-(err l)
-end
-| uu____3381 -> begin
-((extract_record env globals s);
-(
-
-let uu___177_3386 = env
-in {curmodule = uu___177_3386.curmodule; curmonad = uu___177_3386.curmonad; modules = uu___177_3386.modules; scope_mods = uu___177_3386.scope_mods; exported_ids = uu___177_3386.exported_ids; trans_exported_ids = uu___177_3386.trans_exported_ids; includes = uu___177_3386.includes; sigaccum = (s)::env.sigaccum; sigmap = uu___177_3386.sigmap; iface = uu___177_3386.iface; admitted_iface = uu___177_3386.admitted_iface; expect_typ = uu___177_3386.expect_typ});
-)
-end)))
-end))
-in (
-
-let env = (
-
-let uu___178_3388 = env
-in (
-
-let uu____3389 = (FStar_ST.read globals)
-in {curmodule = uu___178_3388.curmodule; curmonad = uu___178_3388.curmonad; modules = uu___178_3388.modules; scope_mods = uu____3389; exported_ids = uu___178_3388.exported_ids; trans_exported_ids = uu___178_3388.trans_exported_ids; includes = uu___178_3388.includes; sigaccum = uu___178_3388.sigaccum; sigmap = uu___178_3388.sigmap; iface = uu___178_3388.iface; admitted_iface = uu___178_3388.admitted_iface; expect_typ = uu___178_3388.expect_typ}))
-in (
-
-let uu____3394 = (match (s) with
-| FStar_Syntax_Syntax.Sig_bundle (ses, uu____3408, uu____3409, uu____3410) -> begin
-(
-
-let uu____3417 = (FStar_List.map (fun se -> (((FStar_Syntax_Util.lids_of_sigelt se)), (se))) ses)
-in ((env), (uu____3417)))
-end
-| uu____3431 -> begin
-((env), (((((FStar_Syntax_Util.lids_of_sigelt s)), (s)))::[]))
-end)
-in (match (uu____3394) with
-| (env, lss) -> begin
-((FStar_All.pipe_right lss (FStar_List.iter (fun uu____3461 -> (match (uu____3461) with
-| (lids, se) -> begin
-(FStar_All.pipe_right lids (FStar_List.iter (fun lid -> ((
-
-let uu____3472 = (
-
-let uu____3474 = (FStar_ST.read globals)
-in (Top_level_def (lid.FStar_Ident.ident))::uu____3474)
-in (FStar_ST.write globals uu____3472));
-(match (()) with
-| () -> begin
-(
-
-let modul = (
-
-let uu____3483 = (FStar_Ident.lid_of_ids lid.FStar_Ident.ns)
-in uu____3483.FStar_Ident.str)
-in ((
-
-let uu____3485 = (get_exported_id_set env modul)
-in (match (uu____3485) with
-| Some (f) -> begin
-(
-
-let my_exported_ids = (f Exported_id_term_type)
-in (
-
-let uu____3500 = (
-
-let uu____3501 = (FStar_ST.read my_exported_ids)
-in (FStar_Util.set_add lid.FStar_Ident.ident.FStar_Ident.idText uu____3501))
-in (FStar_ST.write my_exported_ids uu____3500)))
-end
-| None -> begin
-()
-end));
-(match (()) with
-| () -> begin
-(FStar_Util.smap_add (sigmap env) lid.FStar_Ident.str ((se), ((env.iface && (not (env.admitted_iface))))))
-end);
-))
-end);
-))))
-end))));
-(
-
-let env = (
-
-let uu___179_3513 = env
-in (
-
-let uu____3514 = (FStar_ST.read globals)
-in {curmodule = uu___179_3513.curmodule; curmonad = uu___179_3513.curmonad; modules = uu___179_3513.modules; scope_mods = uu____3514; exported_ids = uu___179_3513.exported_ids; trans_exported_ids = uu___179_3513.trans_exported_ids; includes = uu___179_3513.includes; sigaccum = uu___179_3513.sigaccum; sigmap = uu___179_3513.sigmap; iface = uu___179_3513.iface; admitted_iface = uu___179_3513.admitted_iface; expect_typ = uu___179_3513.expect_typ}))
-in env);
-)
-end)))))))
-
-
-let push_namespace : env  ->  FStar_Ident.lident  ->  env = (fun env ns -> (
-
-let uu____3525 = (
-
-let uu____3528 = (resolve_module_name env ns false)
-in (match (uu____3528) with
-| None -> begin
-(
-
-let modules = env.modules
-in (
-
-let uu____3536 = (FStar_All.pipe_right modules (FStar_Util.for_some (fun uu____3542 -> (match (uu____3542) with
-| (m, uu____3546) -> begin
-(FStar_Util.starts_with (Prims.strcat (FStar_Ident.text_of_lid m) ".") (Prims.strcat (FStar_Ident.text_of_lid ns) "."))
-end))))
-in (match (uu____3536) with
-| true -> begin
-((ns), (Open_namespace))
-end
-| uu____3549 -> begin
-(
-
-let uu____3550 = (
-
-let uu____3551 = (
-
-let uu____3554 = (FStar_Util.format1 "Namespace %s cannot be found" (FStar_Ident.text_of_lid ns))
-in ((uu____3554), ((FStar_Ident.range_of_lid ns))))
-in FStar_Errors.Error (uu____3551))
-in (Prims.raise uu____3550))
-end)))
-end
-| Some (ns') -> begin
-((ns'), (Open_module))
-end))
-in (match (uu____3525) with
-| (ns', kd) -> begin
-(push_scope_mod env (Open_module_or_namespace (((ns'), (kd)))))
-end)))
-
-
-let push_include : env  ->  FStar_Ident.lident  ->  env = (fun env ns -> (
-
-let uu____3566 = (resolve_module_name env ns false)
-in (match (uu____3566) with
-| Some (ns) -> begin
-(
-
-let env = (push_scope_mod env (Open_module_or_namespace (((ns), (Open_module)))))
-in (
-
-let curmod = (
-
-let uu____3571 = (current_module env)
-in uu____3571.FStar_Ident.str)
-in ((
-
-let uu____3573 = (FStar_Util.smap_try_find env.includes curmod)
-in (match (uu____3573) with
-| None -> begin
-()
-end
-| Some (incl) -> begin
-(
-
-let uu____3586 = (
-
-let uu____3588 = (FStar_ST.read incl)
-in (ns)::uu____3588)
-in (FStar_ST.write incl uu____3586))
-end));
-(match (()) with
-| () -> begin
-(
-
-let uu____3596 = (get_trans_exported_id_set env ns.FStar_Ident.str)
-in (match (uu____3596) with
-| Some (ns_trans_exports) -> begin
-((
-
-let uu____3609 = (
-
-let uu____3620 = (get_exported_id_set env curmod)
-in (
-
-let uu____3625 = (get_trans_exported_id_set env curmod)
-in ((uu____3620), (uu____3625))))
-in (match (uu____3609) with
-| (Some (cur_exports), Some (cur_trans_exports)) -> begin
-(
-
-let update_exports = (fun k -> (
-
-let ns_ex = (
-
-let uu____3665 = (ns_trans_exports k)
-in (FStar_ST.read uu____3665))
-in (
-
-let ex = (cur_exports k)
-in ((
-
-let uu____3674 = (
-
-let uu____3675 = (FStar_ST.read ex)
-in (FStar_Util.set_difference uu____3675 ns_ex))
-in (FStar_ST.write ex uu____3674));
-(match (()) with
-| () -> begin
-(
-
-let trans_ex = (cur_trans_exports k)
-in (
-
-let uu____3685 = (
-
-let uu____3686 = (FStar_ST.read ex)
-in (FStar_Util.set_union uu____3686 ns_ex))
-in (FStar_ST.write trans_ex uu____3685)))
-end);
-))))
-in (FStar_List.iter update_exports all_exported_id_kinds))
-end
-| uu____3692 -> begin
-()
-end));
-(match (()) with
-| () -> begin
-env
-end);
-)
-end
-| None -> begin
-(
-
-let uu____3706 = (
-
-let uu____3707 = (
-
-let uu____3710 = (FStar_Util.format1 "include: Module %s was not prepared" ns.FStar_Ident.str)
-in ((uu____3710), ((FStar_Ident.range_of_lid ns))))
-in FStar_Errors.Error (uu____3707))
-in (Prims.raise uu____3706))
-end))
-end);
-)))
-end
-| uu____3711 -> begin
-(
-
-let uu____3713 = (
-
-let uu____3714 = (
-
-let uu____3717 = (FStar_Util.format1 "include: Module %s cannot be found" ns.FStar_Ident.str)
-in ((uu____3717), ((FStar_Ident.range_of_lid ns))))
-in FStar_Errors.Error (uu____3714))
-in (Prims.raise uu____3713))
-end)))
-
-
-let push_module_abbrev : env  ->  FStar_Ident.ident  ->  FStar_Ident.lident  ->  env = (fun env x l -> (
-
-let uu____3727 = (module_is_defined env l)
-in (match (uu____3727) with
-| true -> begin
-(push_scope_mod env (Module_abbrev (((x), (l)))))
-end
-| uu____3728 -> begin
-(
-
-let uu____3729 = (
-
-let uu____3730 = (
-
-let uu____3733 = (FStar_Util.format1 "Module %s cannot be found" (FStar_Ident.text_of_lid l))
-in ((uu____3733), ((FStar_Ident.range_of_lid l))))
-in FStar_Errors.Error (uu____3730))
-in (Prims.raise uu____3729))
-end)))
-
-
-let check_admits : env  ->  Prims.unit = (fun env -> (FStar_All.pipe_right env.sigaccum (FStar_List.iter (fun se -> (match (se) with
-| FStar_Syntax_Syntax.Sig_declare_typ (l, u, t, quals, r) -> begin
-(
-
-let uu____3745 = (try_lookup_lid env l)
-in (match (uu____3745) with
-| None -> begin
-((
-
-let uu____3752 = (
-
-let uu____3753 = (FStar_Options.interactive ())
-in (not (uu____3753)))
-in (match (uu____3752) with
-| true -> begin
-(
-
-let uu____3754 = (
-
-let uu____3755 = (FStar_Range.string_of_range (FStar_Ident.range_of_lid l))
-in (
-
-let uu____3756 = (FStar_Syntax_Print.lid_to_string l)
-in (FStar_Util.format2 "%s: Warning: Admitting %s without a definition\n" uu____3755 uu____3756)))
-in (FStar_Util.print_string uu____3754))
-end
-| uu____3757 -> begin
-()
-end));
-(FStar_Util.smap_add (sigmap env) l.FStar_Ident.str ((FStar_Syntax_Syntax.Sig_declare_typ (((l), (u), (t), ((FStar_Syntax_Syntax.Assumption)::quals), (r)))), (false)));
-)
-end
-| Some (uu____3761) -> begin
-()
-end))
-end
-| uu____3766 -> begin
-()
-end)))))
-
-
-let finish : env  ->  FStar_Syntax_Syntax.modul  ->  env = (fun env modul -> ((FStar_All.pipe_right modul.FStar_Syntax_Syntax.declarations (FStar_List.iter (fun uu___171_3774 -> (match (uu___171_3774) with
-| FStar_Syntax_Syntax.Sig_bundle (ses, quals, uu____3777, uu____3778) -> begin
-(match (((FStar_List.contains FStar_Syntax_Syntax.Private quals) || (FStar_List.contains FStar_Syntax_Syntax.Abstract quals))) with
-| true -> begin
-(FStar_All.pipe_right ses (FStar_List.iter (fun uu___170_3786 -> (match (uu___170_3786) with
-| FStar_Syntax_Syntax.Sig_datacon (lid, uu____3788, uu____3789, uu____3790, uu____3791, uu____3792, uu____3793, uu____3794) -> begin
-(FStar_Util.smap_remove (sigmap env) lid.FStar_Ident.str)
-end
-| uu____3801 -> begin
-()
-end))))
-end
-| uu____3802 -> begin
-()
-end)
-end
-| FStar_Syntax_Syntax.Sig_declare_typ (lid, uu____3804, uu____3805, quals, uu____3807) -> begin
-(match ((FStar_List.contains FStar_Syntax_Syntax.Private quals)) with
-| true -> begin
-(FStar_Util.smap_remove (sigmap env) lid.FStar_Ident.str)
-end
-| uu____3812 -> begin
-()
-end)
-end
-| FStar_Syntax_Syntax.Sig_let ((uu____3813, lbs), r, uu____3816, quals, uu____3818) -> begin
-((match (((FStar_List.contains FStar_Syntax_Syntax.Private quals) || (FStar_List.contains FStar_Syntax_Syntax.Abstract quals))) with
-| true -> begin
-(FStar_All.pipe_right lbs (FStar_List.iter (fun lb -> (
-
-let uu____3833 = (
-
-let uu____3834 = (
-
-let uu____3835 = (
-
-let uu____3840 = (FStar_Util.right lb.FStar_Syntax_Syntax.lbname)
-in uu____3840.FStar_Syntax_Syntax.fv_name)
-in uu____3835.FStar_Syntax_Syntax.v)
-in uu____3834.FStar_Ident.str)
-in (FStar_Util.smap_remove (sigmap env) uu____3833)))))
-end
-| uu____3846 -> begin
-()
-end);
-(match (((FStar_List.contains FStar_Syntax_Syntax.Abstract quals) && (not ((FStar_List.contains FStar_Syntax_Syntax.Private quals))))) with
-| true -> begin
-(FStar_All.pipe_right lbs (FStar_List.iter (fun lb -> (
-
-let lid = (
-
-let uu____3850 = (
-
-let uu____3855 = (FStar_Util.right lb.FStar_Syntax_Syntax.lbname)
-in uu____3855.FStar_Syntax_Syntax.fv_name)
-in uu____3850.FStar_Syntax_Syntax.v)
-in (
-
-let decl = FStar_Syntax_Syntax.Sig_declare_typ (((lid), (lb.FStar_Syntax_Syntax.lbunivs), (lb.FStar_Syntax_Syntax.lbtyp), ((FStar_Syntax_Syntax.Assumption)::quals), (r)))
-in (FStar_Util.smap_add (sigmap env) lid.FStar_Ident.str ((decl), (false))))))))
-end
-| uu____3866 -> begin
-()
-end);
-)
-end
-| uu____3867 -> begin
-()
-end))));
-(
-
-let curmod = (
-
-let uu____3869 = (current_module env)
-in uu____3869.FStar_Ident.str)
-in ((
-
-let uu____3871 = (
-
-let uu____3882 = (get_exported_id_set env curmod)
-in (
-
-let uu____3887 = (get_trans_exported_id_set env curmod)
-in ((uu____3882), (uu____3887))))
-in (match (uu____3871) with
-| (Some (cur_ex), Some (cur_trans_ex)) -> begin
-(
-
-let update_exports = (fun eikind -> (
-
-let cur_ex_set = (
-
-let uu____3927 = (cur_ex eikind)
-in (FStar_ST.read uu____3927))
-in (
-
-let cur_trans_ex_set_ref = (cur_trans_ex eikind)
-in (
-
-let uu____3935 = (
-
-let uu____3936 = (FStar_ST.read cur_trans_ex_set_ref)
-in (FStar_Util.set_union cur_ex_set uu____3936))
-in (FStar_ST.write cur_trans_ex_set_ref uu____3935)))))
-in (FStar_List.iter update_exports all_exported_id_kinds))
-end
-| uu____3942 -> begin
-()
-end));
-(match (()) with
-| () -> begin
-((filter_record_cache ());
-(match (()) with
-| () -> begin
-(
-
-let uu___180_3954 = env
-in {curmodule = None; curmonad = uu___180_3954.curmonad; modules = (((modul.FStar_Syntax_Syntax.name), (modul)))::env.modules; scope_mods = []; exported_ids = uu___180_3954.exported_ids; trans_exported_ids = uu___180_3954.trans_exported_ids; includes = uu___180_3954.includes; sigaccum = []; sigmap = uu___180_3954.sigmap; iface = uu___180_3954.iface; admitted_iface = uu___180_3954.admitted_iface; expect_typ = uu___180_3954.expect_typ})
-end);
-)
-end);
-));
-))
-
-
-let stack : env Prims.list FStar_ST.ref = (FStar_Util.mk_ref [])
-
-
-let push : env  ->  env = (fun env -> ((push_record_cache ());
-(
-
-let uu____3967 = (
-
-let uu____3969 = (FStar_ST.read stack)
-in (env)::uu____3969)
-in (FStar_ST.write stack uu____3967));
-(
-
-let uu___181_3977 = env
-in (
-
-let uu____3978 = (FStar_Util.smap_copy (sigmap env))
-in {curmodule = uu___181_3977.curmodule; curmonad = uu___181_3977.curmonad; modules = uu___181_3977.modules; scope_mods = uu___181_3977.scope_mods; exported_ids = uu___181_3977.exported_ids; trans_exported_ids = uu___181_3977.trans_exported_ids; includes = uu___181_3977.includes; sigaccum = uu___181_3977.sigaccum; sigmap = uu____3978; iface = uu___181_3977.iface; admitted_iface = uu___181_3977.admitted_iface; expect_typ = uu___181_3977.expect_typ}));
-))
-
-
-let pop : Prims.unit  ->  env = (fun uu____3986 -> (
-
-let uu____3987 = (FStar_ST.read stack)
-in (match (uu____3987) with
-| (env)::tl -> begin
-((pop_record_cache ());
-(FStar_ST.write stack tl);
-env;
-)
-end
-| uu____4000 -> begin
-(failwith "Impossible: Too many pops")
-end)))
-
-
-let commit_mark : env  ->  env = (fun env -> ((commit_record_cache ());
-(
-
-let uu____4006 = (FStar_ST.read stack)
-in (match (uu____4006) with
-| (uu____4011)::tl -> begin
-((FStar_ST.write stack tl);
-env;
-)
-end
-| uu____4018 -> begin
-(failwith "Impossible: Too many pops")
-end));
-))
-
-
-let mark : env  ->  env = (fun x -> (push x))
-
-
-let reset_mark : Prims.unit  ->  env = (fun uu____4025 -> (pop ()))
-
-
-let export_interface : FStar_Ident.lident  ->  env  ->  env = (fun m env -> (
-
-let sigelt_in_m = (fun se -> (match ((FStar_Syntax_Util.lids_of_sigelt se)) with
-| (l)::uu____4037 -> begin
-(l.FStar_Ident.nsstr = m.FStar_Ident.str)
-end
-| uu____4039 -> begin
-false
-end))
-in (
-
-let sm = (sigmap env)
-in (
-
-let env = (pop ())
-in (
-
-let keys = (FStar_Util.smap_keys sm)
-in (
-
-let sm' = (sigmap env)
-in ((FStar_All.pipe_right keys (FStar_List.iter (fun k -> (
-
-let uu____4057 = (FStar_Util.smap_try_find sm' k)
-in (match (uu____4057) with
-| Some (se, true) when (sigelt_in_m se) -> begin
-((FStar_Util.smap_remove sm' k);
-(
-
-let se = (match (se) with
-| FStar_Syntax_Syntax.Sig_declare_typ (l, u, t, q, r) -> begin
-FStar_Syntax_Syntax.Sig_declare_typ (((l), (u), (t), ((FStar_Syntax_Syntax.Assumption)::q), (r)))
-end
-| uu____4078 -> begin
-se
-end)
-in (FStar_Util.smap_add sm' k ((se), (false))));
-)
-end
-| uu____4081 -> begin
-()
-end)))));
-env;
-)))))))
-
-
-let finish_module_or_interface : env  ->  FStar_Syntax_Syntax.modul  ->  env = (fun env modul -> ((match ((not (modul.FStar_Syntax_Syntax.is_interface))) with
-| true -> begin
-(check_admits env)
-end
-| uu____4092 -> begin
-()
-end);
-(finish env modul);
-))
-
-
-let prepare_module_or_interface : Prims.bool  ->  Prims.bool  ->  env  ->  FStar_Ident.lident  ->  (env * Prims.bool) = (fun intf admitted env mname -> (
-
-let prep = (fun env -> (
-
-let open_ns = (match ((FStar_Ident.lid_equals mname FStar_Syntax_Const.prims_lid)) with
-| true -> begin
-[]
-end
-| uu____4114 -> begin
-(match ((FStar_Util.starts_with "FStar." (FStar_Ident.text_of_lid mname))) with
-| true -> begin
-(FStar_Syntax_Const.prims_lid)::(FStar_Syntax_Const.fstar_ns_lid)::[]
-end
-| uu____4116 -> begin
-(FStar_Syntax_Const.prims_lid)::(FStar_Syntax_Const.st_lid)::(FStar_Syntax_Const.all_lid)::(FStar_Syntax_Const.fstar_ns_lid)::[]
-end)
-end)
-in (
-
-let open_ns = (match (((FStar_List.length mname.FStar_Ident.ns) <> (Prims.parse_int "0"))) with
-| true -> begin
-(
-
-let ns = (FStar_Ident.lid_of_ids mname.FStar_Ident.ns)
-in (ns)::open_ns)
-end
-| uu____4123 -> begin
-open_ns
-end)
-in ((
-
-let uu____4125 = (exported_id_set_new ())
-in (FStar_Util.smap_add env.exported_ids mname.FStar_Ident.str uu____4125));
-(match (()) with
-| () -> begin
-((
-
-let uu____4130 = (exported_id_set_new ())
-in (FStar_Util.smap_add env.trans_exported_ids mname.FStar_Ident.str uu____4130));
-(match (()) with
-| () -> begin
-((
-
-let uu____4135 = (FStar_Util.mk_ref [])
-in (FStar_Util.smap_add env.includes mname.FStar_Ident.str uu____4135));
-(match (()) with
-| () -> begin
-(
-
-let uu___182_4144 = env
-in (
-
-let uu____4145 = (FStar_List.map (fun lid -> Open_module_or_namespace (((lid), (Open_namespace)))) open_ns)
-in {curmodule = Some (mname); curmonad = uu___182_4144.curmonad; modules = uu___182_4144.modules; scope_mods = uu____4145; exported_ids = uu___182_4144.exported_ids; trans_exported_ids = uu___182_4144.trans_exported_ids; includes = uu___182_4144.includes; sigaccum = uu___182_4144.sigaccum; sigmap = env.sigmap; iface = intf; admitted_iface = admitted; expect_typ = uu___182_4144.expect_typ}))
-end);
-)
-end);
-)
-end);
-))))
-in (
-
-let uu____4148 = (FStar_All.pipe_right env.modules (FStar_Util.find_opt (fun uu____4160 -> (match (uu____4160) with
-| (l, uu____4164) -> begin
-(FStar_Ident.lid_equals l mname)
-end))))
-in (match (uu____4148) with
-| None -> begin
-(
-
-let uu____4169 = (prep env)
-in ((uu____4169), (false)))
-end
-| Some (uu____4170, m) -> begin
-((
-
-let uu____4175 = ((
-
-let uu____4176 = (FStar_Options.interactive ())
-in (not (uu____4176))) && ((not (m.FStar_Syntax_Syntax.is_interface)) || intf))
-in (match (uu____4175) with
-| true -> begin
-(
-
-let uu____4177 = (
-
-let uu____4178 = (
-
-let uu____4181 = (FStar_Util.format1 "Duplicate module or interface name: %s" mname.FStar_Ident.str)
-in ((uu____4181), ((FStar_Ident.range_of_lid mname))))
-in FStar_Errors.Error (uu____4178))
-in (Prims.raise uu____4177))
-end
-| uu____4182 -> begin
-()
-end));
-(
-
-let uu____4183 = (
-
-let uu____4184 = (push env)
-in (prep uu____4184))
-in ((uu____4183), (true)));
-)
-end))))
-
-
-let enter_monad_scope : env  ->  FStar_Ident.ident  ->  env = (fun env mname -> (match (env.curmonad) with
-| Some (mname') -> begin
-(Prims.raise (FStar_Errors.Error ((((Prims.strcat "Trying to define monad " (Prims.strcat mname.FStar_Ident.idText (Prims.strcat ", but already in monad scope " mname'.FStar_Ident.idText)))), (mname.FStar_Ident.idRange)))))
-end
-| None -> begin
-(
-
-let uu___183_4192 = env
-in {curmodule = uu___183_4192.curmodule; curmonad = Some (mname); modules = uu___183_4192.modules; scope_mods = uu___183_4192.scope_mods; exported_ids = uu___183_4192.exported_ids; trans_exported_ids = uu___183_4192.trans_exported_ids; includes = uu___183_4192.includes; sigaccum = uu___183_4192.sigaccum; sigmap = uu___183_4192.sigmap; iface = uu___183_4192.iface; admitted_iface = uu___183_4192.admitted_iface; expect_typ = uu___183_4192.expect_typ})
-end))
-
-
-let fail_or = (fun env lookup lid -> (
-
-let uu____4217 = (lookup lid)
-in (match (uu____4217) with
-| None -> begin
-(
-
-let opened_modules = (FStar_List.map (fun uu____4223 -> (match (uu____4223) with
-| (lid, uu____4227) -> begin
-(FStar_Ident.text_of_lid lid)
-end)) env.modules)
-in (
-
-let msg = (FStar_Util.format1 "Identifier not found: [%s]" (FStar_Ident.text_of_lid lid))
-in (
-
-let msg = (match (((FStar_List.length lid.FStar_Ident.ns) = (Prims.parse_int "0"))) with
-| true -> begin
-msg
-end
-| uu____4232 -> begin
-(
-
-let modul = (
-
-let uu____4234 = (FStar_Ident.lid_of_ids lid.FStar_Ident.ns)
-in (FStar_Ident.set_lid_range uu____4234 (FStar_Ident.range_of_lid lid)))
-in (
-
-let uu____4235 = (resolve_module_name env modul true)
-in (match (uu____4235) with
-| None -> begin
-(
-
-let opened_modules = (FStar_String.concat ", " opened_modules)
-in (FStar_Util.format3 "%s\nModule %s does not belong to the list of modules in scope, namely %s" msg modul.FStar_Ident.str opened_modules))
-end
-| Some (modul') when (not ((FStar_List.existsb (fun m -> (m = modul'.FStar_Ident.str)) opened_modules))) -> begin
-(
-
-let opened_modules = (FStar_String.concat ", " opened_modules)
-in (FStar_Util.format4 "%s\nModule %s resolved into %s, which does not belong to the list of modules in scope, namely %s" msg modul.FStar_Ident.str modul'.FStar_Ident.str opened_modules))
-end
-| Some (modul') -> begin
-(FStar_Util.format4 "%s\nModule %s resolved into %s, definition %s not found" msg modul.FStar_Ident.str modul'.FStar_Ident.str lid.FStar_Ident.ident.FStar_Ident.idText)
-end)))
-end)
-in (Prims.raise (FStar_Errors.Error (((msg), ((FStar_Ident.range_of_lid lid)))))))))
-end
-| Some (r) -> begin
-r
-end)))
-
-
-let fail_or2 = (fun lookup id -> (
-
-let uu____4262 = (lookup id)
-in (match (uu____4262) with
-| None -> begin
-(Prims.raise (FStar_Errors.Error ((((Prims.strcat "Identifier not found [" (Prims.strcat id.FStar_Ident.idText "]"))), (id.FStar_Ident.idRange)))))
-end
-| Some (r) -> begin
-r
-end)))
-
-
-
-=======
   | Term_name of (FStar_Syntax_Syntax.typ * Prims.bool) 
   | Eff_name of (FStar_Syntax_Syntax.sigelt * FStar_Ident.lident) 
 let uu___is_Term_name : foundname -> Prims.bool =
@@ -3087,54 +724,90 @@
       let uu____1721 = try_lookup_effect_name env lid  in
       match uu____1721 with | None  -> false | Some uu____1723 -> true
   
+let try_lookup_root_effect_name :
+  env -> FStar_Ident.lident -> FStar_Ident.lident Prims.option =
+  fun env  ->
+    fun l  ->
+      let uu____1731 =
+        try_lookup_effect_name' (Prims.op_Negation env.iface) env l  in
+      match uu____1731 with
+      | Some
+          (FStar_Syntax_Syntax.Sig_effect_abbrev
+           (l',uu____1737,uu____1738,uu____1739,uu____1740,uu____1741,uu____1742),uu____1743)
+          ->
+          let rec aux new_name =
+            let uu____1755 =
+              FStar_Util.smap_try_find (sigmap env) new_name.FStar_Ident.str
+               in
+            match uu____1755 with
+            | None  -> None
+            | Some (s,uu____1765) ->
+                (match s with
+                 | FStar_Syntax_Syntax.Sig_new_effect_for_free (ne,_)
+                   |FStar_Syntax_Syntax.Sig_new_effect (ne,_) ->
+                     Some
+                       (FStar_Ident.set_lid_range
+                          ne.FStar_Syntax_Syntax.mname
+                          (FStar_Ident.range_of_lid l))
+                 | FStar_Syntax_Syntax.Sig_effect_abbrev
+                     (uu____1772,uu____1773,uu____1774,cmp,uu____1776,uu____1777,uu____1778)
+                     ->
+                     let l'' = FStar_Syntax_Util.comp_effect_name cmp  in
+                     aux l''
+                 | uu____1784 -> None)
+             in
+          aux l'
+      | Some (uu____1785,l') -> Some l'
+      | uu____1789 -> None
+  
 let lookup_letbinding_quals :
   env -> FStar_Ident.lident -> FStar_Syntax_Syntax.qualifier Prims.list =
   fun env  ->
     fun lid  ->
-      let k_global_def lid uu___158_1741 =
-        match uu___158_1741 with
+      let k_global_def lid uu___158_1810 =
+        match uu___158_1810 with
         | (FStar_Syntax_Syntax.Sig_declare_typ
-           (lid,uu____1747,uu____1748,quals,uu____1750),uu____1751) ->
+           (lid,uu____1816,uu____1817,quals,uu____1819),uu____1820) ->
             Some quals
-        | uu____1755 -> None  in
-      let uu____1759 =
-        resolve_in_open_namespaces' env lid (fun uu____1763  -> None)
-          (fun uu____1765  -> None) k_global_def
+        | uu____1824 -> None  in
+      let uu____1828 =
+        resolve_in_open_namespaces' env lid (fun uu____1832  -> None)
+          (fun uu____1834  -> None) k_global_def
          in
-      match uu____1759 with | Some quals -> quals | uu____1771 -> []
+      match uu____1828 with | Some quals -> quals | uu____1840 -> []
   
 let try_lookup_module :
   env -> Prims.string Prims.list -> FStar_Syntax_Syntax.modul Prims.option =
   fun env  ->
     fun path  ->
-      let uu____1783 =
+      let uu____1852 =
         FStar_List.tryFind
-          (fun uu____1789  ->
-             match uu____1789 with
+          (fun uu____1858  ->
+             match uu____1858 with
              | (mlid,modul) ->
                  let _0_317 = FStar_Ident.path_of_lid mlid  in _0_317 = path)
           env.modules
          in
-      match uu____1783 with
-      | Some (uu____1796,modul) -> Some modul
+      match uu____1852 with
+      | Some (uu____1865,modul) -> Some modul
       | None  -> None
   
 let try_lookup_let :
   env -> FStar_Ident.lident -> FStar_Syntax_Syntax.term Prims.option =
   fun env  ->
     fun lid  ->
-      let k_global_def lid uu___159_1818 =
-        match uu___159_1818 with
+      let k_global_def lid uu___159_1887 =
+        match uu___159_1887 with
         | (FStar_Syntax_Syntax.Sig_let
-           ((uu____1822,lbs),uu____1824,uu____1825,uu____1826,uu____1827),uu____1828)
+           ((uu____1891,lbs),uu____1893,uu____1894,uu____1895,uu____1896),uu____1897)
             ->
             let fv = lb_fv lbs lid  in
             Some
               (FStar_Syntax_Syntax.fvar lid fv.FStar_Syntax_Syntax.fv_delta
                  fv.FStar_Syntax_Syntax.fv_qual)
-        | uu____1841 -> None  in
-      resolve_in_open_namespaces' env lid (fun uu____1844  -> None)
-        (fun uu____1845  -> None) k_global_def
+        | uu____1910 -> None  in
+      resolve_in_open_namespaces' env lid (fun uu____1913  -> None)
+        (fun uu____1914  -> None) k_global_def
   
 let try_lookup_definition :
   env ->
@@ -3144,21 +817,24 @@
   =
   fun env  ->
     fun lid  ->
-      let k_global_def lid uu___160_1864 =
-        match uu___160_1864 with
+      let k_global_def lid uu___160_1933 =
+        match uu___160_1933 with
         | (FStar_Syntax_Syntax.Sig_let
-           (lbs,uu____1871,uu____1872,uu____1873,uu____1874),uu____1875) ->
+           (lbs,uu____1940,uu____1941,uu____1942,uu____1943),uu____1944) ->
             FStar_Util.find_map (Prims.snd lbs)
               (fun lb  ->
                  match lb.FStar_Syntax_Syntax.lbname with
                  | FStar_Util.Inr fv when
                      FStar_Syntax_Syntax.fv_eq_lid fv lid ->
                      Some (lb.FStar_Syntax_Syntax.lbdef)
-                 | uu____1892 -> None)
-        | uu____1897 -> None  in
-      resolve_in_open_namespaces' env lid (fun uu____1904  -> None)
-        (fun uu____1907  -> None) k_global_def
-  
+                 | uu____1961 -> None)
+        | uu____1966 -> None  in
+      resolve_in_open_namespaces' env lid (fun uu____1973  -> None)
+        (fun uu____1976  -> None) k_global_def
+  
+let empty_include_smap :
+  FStar_Ident.lident Prims.list FStar_ST.ref FStar_Util.smap = new_sigmap () 
+let empty_exported_id_smap : exported_id_set FStar_Util.smap = new_sigmap () 
 let try_lookup_lid' :
   Prims.bool ->
     Prims.bool ->
@@ -3170,59 +846,84 @@
     fun exclude_interf  ->
       fun env  ->
         fun lid  ->
-          let uu____1928 = try_lookup_name any_val exclude_interf env lid  in
-          match uu____1928 with
+          let uu____2003 = try_lookup_name any_val exclude_interf env lid  in
+          match uu____2003 with
           | Some (Term_name (e,mut)) -> Some (e, mut)
-          | uu____1937 -> None
+          | uu____2012 -> None
   
 let try_lookup_lid :
   env ->
     FStar_Ident.lident ->
       (FStar_Syntax_Syntax.term * Prims.bool) Prims.option
   = fun env  -> fun l  -> try_lookup_lid' env.iface false env l 
+let try_lookup_lid_no_resolve :
+  env ->
+    FStar_Ident.lident ->
+      (FStar_Syntax_Syntax.term * Prims.bool) Prims.option
+  =
+  fun env  ->
+    fun l  ->
+      let env' =
+        let uu___174_2035 = env  in
+        {
+          curmodule = (uu___174_2035.curmodule);
+          curmonad = (uu___174_2035.curmonad);
+          modules = (uu___174_2035.modules);
+          scope_mods = [];
+          exported_ids = empty_exported_id_smap;
+          trans_exported_ids = (uu___174_2035.trans_exported_ids);
+          includes = empty_include_smap;
+          sigaccum = (uu___174_2035.sigaccum);
+          sigmap = (uu___174_2035.sigmap);
+          iface = (uu___174_2035.iface);
+          admitted_iface = (uu___174_2035.admitted_iface);
+          expect_typ = (uu___174_2035.expect_typ)
+        }  in
+      try_lookup_lid env' l
+  
 let try_lookup_datacon :
   env -> FStar_Ident.lident -> FStar_Syntax_Syntax.fv Prims.option =
   fun env  ->
     fun lid  ->
-      let k_global_def lid uu___162_1966 =
-        match uu___162_1966 with
+      let k_global_def lid uu___162_2052 =
+        match uu___162_2052 with
         | (FStar_Syntax_Syntax.Sig_declare_typ
-           (uu____1970,uu____1971,uu____1972,quals,uu____1974),uu____1975) ->
-            let uu____1978 =
+           (uu____2056,uu____2057,uu____2058,quals,uu____2060),uu____2061) ->
+            let uu____2064 =
               FStar_All.pipe_right quals
                 (FStar_Util.for_some
-                   (fun uu___161_1980  ->
-                      match uu___161_1980 with
+                   (fun uu___161_2066  ->
+                      match uu___161_2066 with
                       | FStar_Syntax_Syntax.Assumption  -> true
-                      | uu____1981 -> false))
+                      | uu____2067 -> false))
                in
-            (match uu____1978 with
+            (match uu____2064 with
              | true  ->
                  Some
                    (FStar_Syntax_Syntax.lid_as_fv lid
                       FStar_Syntax_Syntax.Delta_constant None)
-             | uu____1983 -> None)
-        | (FStar_Syntax_Syntax.Sig_datacon uu____1984,uu____1985) ->
+             | uu____2069 -> None)
+        | (FStar_Syntax_Syntax.Sig_datacon uu____2070,uu____2071) ->
             Some
               (FStar_Syntax_Syntax.lid_as_fv lid
                  FStar_Syntax_Syntax.Delta_constant
                  (Some FStar_Syntax_Syntax.Data_ctor))
-        | uu____1996 -> None  in
-      resolve_in_open_namespaces' env lid (fun uu____1999  -> None)
-        (fun uu____2000  -> None) k_global_def
+        | uu____2082 -> None  in
+      resolve_in_open_namespaces' env lid (fun uu____2085  -> None)
+        (fun uu____2086  -> None) k_global_def
   
 let find_all_datacons :
   env -> FStar_Ident.lident -> FStar_Ident.lident Prims.list Prims.option =
   fun env  ->
     fun lid  ->
-      let k_global_def lid uu___163_2019 =
-        match uu___163_2019 with
+      let k_global_def lid uu___163_2105 =
+        match uu___163_2105 with
         | (FStar_Syntax_Syntax.Sig_inductive_typ
-           (uu____2024,uu____2025,uu____2026,uu____2027,uu____2028,datas,uu____2030,uu____2031),uu____2032)
+           (uu____2110,uu____2111,uu____2112,uu____2113,uu____2114,datas,uu____2116,uu____2117),uu____2118)
             -> Some datas
-        | uu____2040 -> None  in
-      resolve_in_open_namespaces' env lid (fun uu____2045  -> None)
-        (fun uu____2047  -> None) k_global_def
+        | uu____2126 -> None  in
+      resolve_in_open_namespaces' env lid (fun uu____2131  -> None)
+        (fun uu____2133  -> None) k_global_def
   
 let record_cache_aux_with_filter :
   (((Prims.unit -> Prims.unit) * (Prims.unit -> Prims.unit) *
@@ -3230,15 +931,15 @@
     (Prims.unit -> Prims.unit)) * (Prims.unit -> Prims.unit))
   =
   let record_cache = FStar_Util.mk_ref [[]]  in
-  let push uu____2081 =
+  let push uu____2167 =
     let _0_320 =
       let _0_319 = FStar_List.hd (FStar_ST.read record_cache)  in
       let _0_318 = FStar_ST.read record_cache  in _0_319 :: _0_318  in
     FStar_ST.write record_cache _0_320  in
-  let pop uu____2099 =
+  let pop uu____2185 =
     let _0_321 = FStar_List.tl (FStar_ST.read record_cache)  in
     FStar_ST.write record_cache _0_321  in
-  let peek uu____2113 = FStar_List.hd (FStar_ST.read record_cache)  in
+  let peek uu____2199 = FStar_List.hd (FStar_ST.read record_cache)  in
   let insert r =
     let _0_325 =
       let _0_324 = let _0_322 = peek ()  in r :: _0_322  in
@@ -3246,12 +947,12 @@
         _0_323
        in
     FStar_ST.write record_cache _0_325  in
-  let commit uu____2136 =
-    let uu____2137 = FStar_ST.read record_cache  in
-    match uu____2137 with
-    | hd::uu____2145::tl -> FStar_ST.write record_cache (hd :: tl)
-    | uu____2158 -> failwith "Impossible"  in
-  let filter uu____2164 =
+  let commit uu____2222 =
+    let uu____2223 = FStar_ST.read record_cache  in
+    match uu____2223 with
+    | hd::uu____2231::tl -> FStar_ST.write record_cache (hd :: tl)
+    | uu____2244 -> failwith "Impossible"  in
+  let filter uu____2250 =
     let rc = peek ()  in
     pop ();
     (match () with
@@ -3270,31 +971,31 @@
     (Prims.unit -> record_or_dc Prims.list) * (record_or_dc -> Prims.unit) *
     (Prims.unit -> Prims.unit))
   =
-  let uu____2242 = record_cache_aux_with_filter  in
-  match uu____2242 with | (aux,uu____2280) -> aux 
+  let uu____2328 = record_cache_aux_with_filter  in
+  match uu____2328 with | (aux,uu____2366) -> aux 
 let filter_record_cache : Prims.unit -> Prims.unit =
-  let uu____2319 = record_cache_aux_with_filter  in
-  match uu____2319 with | (uu____2342,filter) -> filter 
+  let uu____2405 = record_cache_aux_with_filter  in
+  match uu____2405 with | (uu____2428,filter) -> filter 
 let push_record_cache : Prims.unit -> Prims.unit =
-  let uu____2382 = record_cache_aux  in
-  match uu____2382 with
-  | (push,uu____2402,uu____2403,uu____2404,uu____2405) -> push 
+  let uu____2468 = record_cache_aux  in
+  match uu____2468 with
+  | (push,uu____2488,uu____2489,uu____2490,uu____2491) -> push 
 let pop_record_cache : Prims.unit -> Prims.unit =
-  let uu____2430 = record_cache_aux  in
-  match uu____2430 with
-  | (uu____2449,pop,uu____2451,uu____2452,uu____2453) -> pop 
+  let uu____2516 = record_cache_aux  in
+  match uu____2516 with
+  | (uu____2535,pop,uu____2537,uu____2538,uu____2539) -> pop 
 let peek_record_cache : Prims.unit -> record_or_dc Prims.list =
-  let uu____2479 = record_cache_aux  in
-  match uu____2479 with
-  | (uu____2499,uu____2500,peek,uu____2502,uu____2503) -> peek 
+  let uu____2565 = record_cache_aux  in
+  match uu____2565 with
+  | (uu____2585,uu____2586,peek,uu____2588,uu____2589) -> peek 
 let insert_record_cache : record_or_dc -> Prims.unit =
-  let uu____2528 = record_cache_aux  in
-  match uu____2528 with
-  | (uu____2547,uu____2548,uu____2549,insert,uu____2551) -> insert 
+  let uu____2614 = record_cache_aux  in
+  match uu____2614 with
+  | (uu____2633,uu____2634,uu____2635,insert,uu____2637) -> insert 
 let commit_record_cache : Prims.unit -> Prims.unit =
-  let uu____2576 = record_cache_aux  in
-  match uu____2576 with
-  | (uu____2595,uu____2596,uu____2597,uu____2598,commit) -> commit 
+  let uu____2662 = record_cache_aux  in
+  match uu____2662 with
+  | (uu____2681,uu____2682,uu____2683,uu____2684,commit) -> commit 
 let extract_record :
   env ->
     scope_mod Prims.list FStar_ST.ref ->
@@ -3302,54 +1003,54 @@
   =
   fun e  ->
     fun new_globs  ->
-      fun uu___167_2633  ->
-        match uu___167_2633 with
+      fun uu___167_2719  ->
+        match uu___167_2719 with
         | FStar_Syntax_Syntax.Sig_bundle
-            (sigs,uu____2638,uu____2639,uu____2640) ->
+            (sigs,uu____2724,uu____2725,uu____2726) ->
             let is_rec =
               FStar_Util.for_some
-                (fun uu___164_2651  ->
-                   match uu___164_2651 with
+                (fun uu___164_2737  ->
+                   match uu___164_2737 with
                    | FStar_Syntax_Syntax.RecordType _
                      |FStar_Syntax_Syntax.RecordConstructor _ -> true
-                   | uu____2654 -> false)
+                   | uu____2740 -> false)
                in
             let find_dc dc =
               FStar_All.pipe_right sigs
                 (FStar_Util.find_opt
-                   (fun uu___165_2662  ->
-                      match uu___165_2662 with
+                   (fun uu___165_2748  ->
+                      match uu___165_2748 with
                       | FStar_Syntax_Syntax.Sig_datacon
-                          (lid,uu____2664,uu____2665,uu____2666,uu____2667,uu____2668,uu____2669,uu____2670)
+                          (lid,uu____2750,uu____2751,uu____2752,uu____2753,uu____2754,uu____2755,uu____2756)
                           -> FStar_Ident.lid_equals dc lid
-                      | uu____2675 -> false))
+                      | uu____2761 -> false))
                in
             FStar_All.pipe_right sigs
               (FStar_List.iter
-                 (fun uu___166_2677  ->
-                    match uu___166_2677 with
+                 (fun uu___166_2763  ->
+                    match uu___166_2763 with
                     | FStar_Syntax_Syntax.Sig_inductive_typ
-                        (typename,univs,parms,uu____2681,uu____2682,dc::[],tags,uu____2685)
+                        (typename,univs,parms,uu____2767,uu____2768,dc::[],tags,uu____2771)
                         ->
-                        let uu____2691 =
+                        let uu____2777 =
                           let _0_328 = find_dc dc  in
                           FStar_All.pipe_left FStar_Util.must _0_328  in
-                        (match uu____2691 with
+                        (match uu____2777 with
                          | FStar_Syntax_Syntax.Sig_datacon
-                             (constrname,uu____2694,t,uu____2696,uu____2697,uu____2698,uu____2699,uu____2700)
+                             (constrname,uu____2780,t,uu____2782,uu____2783,uu____2784,uu____2785,uu____2786)
                              ->
-                             let uu____2705 =
+                             let uu____2791 =
                                FStar_Syntax_Util.arrow_formals t  in
-                             (match uu____2705 with
-                              | (formals,uu____2714) ->
+                             (match uu____2791 with
+                              | (formals,uu____2800) ->
                                   let is_rec = is_rec tags  in
                                   let formals' =
                                     FStar_All.pipe_right formals
                                       (FStar_List.collect
-                                         (fun uu____2740  ->
-                                            match uu____2740 with
+                                         (fun uu____2826  ->
+                                            match uu____2826 with
                                             | (x,q) ->
-                                                let uu____2748 =
+                                                let uu____2834 =
                                                   (FStar_Syntax_Syntax.is_null_bv
                                                      x)
                                                     ||
@@ -3357,22 +1058,22 @@
                                                        (FStar_Syntax_Syntax.is_implicit
                                                           q))
                                                    in
-                                                (match uu____2748 with
+                                                (match uu____2834 with
                                                  | true  -> []
-                                                 | uu____2754 -> [(x, q)])))
+                                                 | uu____2840 -> [(x, q)])))
                                      in
                                   let fields' =
                                     FStar_All.pipe_right formals'
                                       (FStar_List.map
-                                         (fun uu____2779  ->
-                                            match uu____2779 with
+                                         (fun uu____2865  ->
+                                            match uu____2865 with
                                             | (x,q) ->
                                                 let _0_329 =
                                                   match is_rec with
                                                   | true  ->
                                                       FStar_Syntax_Util.unmangle_field_name
                                                         x.FStar_Syntax_Syntax.ppname
-                                                  | uu____2790 ->
+                                                  | uu____2876 ->
                                                       x.FStar_Syntax_Syntax.ppname
                                                    in
                                                 (_0_329,
@@ -3402,17 +1103,17 @@
                                     FStar_ST.write new_globs _0_331);
                                    (match () with
                                     | () ->
-                                        ((let add_field uu____2813 =
-                                            match uu____2813 with
-                                            | (id,uu____2819) ->
+                                        ((let add_field uu____2899 =
+                                            match uu____2899 with
+                                            | (id,uu____2905) ->
                                                 let modul =
                                                   (FStar_Ident.lid_of_ids
                                                      constrname.FStar_Ident.ns).FStar_Ident.str
                                                    in
-                                                let uu____2825 =
+                                                let uu____2911 =
                                                   get_exported_id_set e modul
                                                    in
-                                                (match uu____2825 with
+                                                (match uu____2911 with
                                                  | Some my_ex ->
                                                      let my_exported_ids =
                                                        my_ex
@@ -3454,51 +1155,51 @@
                                           FStar_List.iter add_field fields');
                                          (match () with
                                           | () -> insert_record_cache record)))))
-                         | uu____2858 -> ())
-                    | uu____2859 -> ()))
-        | uu____2860 -> ()
+                         | uu____2944 -> ())
+                    | uu____2945 -> ()))
+        | uu____2946 -> ()
   
 let try_lookup_record_or_dc_by_field_name :
   env -> FStar_Ident.lident -> record_or_dc Prims.option =
   fun env  ->
     fun fieldname  ->
       let find_in_cache fieldname =
-        let uu____2873 =
+        let uu____2959 =
           ((fieldname.FStar_Ident.ns), (fieldname.FStar_Ident.ident))  in
-        match uu____2873 with
+        match uu____2959 with
         | (ns,id) ->
             let _0_337 = peek_record_cache ()  in
             FStar_Util.find_map _0_337
               (fun record  ->
                  let _0_336 =
                    find_in_record ns id record (fun r  -> Cont_ok r)  in
-                 option_of_cont (fun uu____2884  -> None) _0_336)
+                 option_of_cont (fun uu____2970  -> None) _0_336)
          in
       resolve_in_open_namespaces'' env fieldname Exported_id_field
-        (fun uu____2886  -> Cont_ignore) (fun uu____2887  -> Cont_ignore)
+        (fun uu____2972  -> Cont_ignore) (fun uu____2973  -> Cont_ignore)
         (fun r  -> Cont_ok r)
         (fun fn  ->
            let _0_338 = find_in_cache fn  in
            cont_of_option Cont_ignore _0_338)
-        (fun k  -> fun uu____2891  -> k)
+        (fun k  -> fun uu____2977  -> k)
   
 let try_lookup_record_by_field_name :
   env -> FStar_Ident.lident -> record_or_dc Prims.option =
   fun env  ->
     fun fieldname  ->
-      let uu____2900 = try_lookup_record_or_dc_by_field_name env fieldname
+      let uu____2986 = try_lookup_record_or_dc_by_field_name env fieldname
          in
-      match uu____2900 with
+      match uu____2986 with
       | Some r when r.is_record -> Some r
-      | uu____2904 -> None
+      | uu____2990 -> None
   
 let belongs_to_record :
   env -> FStar_Ident.lident -> record_or_dc -> Prims.bool =
   fun env  ->
     fun lid  ->
       fun record  ->
-        let uu____2915 = try_lookup_record_by_field_name env lid  in
-        match uu____2915 with
+        let uu____3001 = try_lookup_record_by_field_name env lid  in
+        match uu____3001 with
         | Some record' when
             let _0_340 =
               FStar_Ident.text_of_path
@@ -3509,23 +1210,23 @@
                 (FStar_Ident.path_of_ns (record'.typename).FStar_Ident.ns)
                in
             _0_340 = _0_339 ->
-            let uu____2918 =
+            let uu____3004 =
               find_in_record (record.typename).FStar_Ident.ns
-                lid.FStar_Ident.ident record (fun uu____2920  -> Cont_ok ())
+                lid.FStar_Ident.ident record (fun uu____3006  -> Cont_ok ())
                in
-            (match uu____2918 with
-             | Cont_ok uu____2921 -> true
-             | uu____2922 -> false)
-        | uu____2924 -> false
+            (match uu____3004 with
+             | Cont_ok uu____3007 -> true
+             | uu____3008 -> false)
+        | uu____3010 -> false
   
 let try_lookup_dc_by_field_name :
   env -> FStar_Ident.lident -> (FStar_Ident.lident * Prims.bool) Prims.option
   =
   fun env  ->
     fun fieldname  ->
-      let uu____2935 = try_lookup_record_or_dc_by_field_name env fieldname
+      let uu____3021 = try_lookup_record_or_dc_by_field_name env fieldname
          in
-      match uu____2935 with
+      match uu____3021 with
       | Some r ->
           Some
             (let _0_342 =
@@ -3538,77 +1239,74 @@
                  (FStar_Ident.range_of_lid fieldname)
                 in
              (_0_342, (r.is_record)))
-      | uu____2943 -> None
+      | uu____3029 -> None
   
 let string_set_ref_new :
   Prims.unit -> Prims.string FStar_Util.set FStar_ST.ref =
-  fun uu____2952  ->
+  fun uu____3038  ->
     FStar_Util.mk_ref
       (FStar_Util.new_set FStar_Util.compare FStar_Util.hashcode)
   
 let exported_id_set_new :
   Prims.unit -> exported_id_kind -> Prims.string FStar_Util.set FStar_ST.ref
   =
-  fun uu____2962  ->
+  fun uu____3048  ->
     let term_type_set = string_set_ref_new ()  in
     let field_set = string_set_ref_new ()  in
-    fun uu___168_2971  ->
-      match uu___168_2971 with
+    fun uu___168_3057  ->
+      match uu___168_3057 with
       | Exported_id_term_type  -> term_type_set
       | Exported_id_field  -> field_set
   
-let empty_include_smap :
-  FStar_Ident.lident Prims.list FStar_ST.ref FStar_Util.smap = new_sigmap () 
-let empty_exported_id_smap : exported_id_set FStar_Util.smap = new_sigmap () 
 let unique :
   Prims.bool -> Prims.bool -> env -> FStar_Ident.lident -> Prims.bool =
   fun any_val  ->
     fun exclude_if  ->
       fun env  ->
         fun lid  ->
-          let filter_scope_mods uu___169_2997 =
-            match uu___169_2997 with
-            | Rec_binding uu____2998 -> true
-            | uu____2999 -> false  in
+          let filter_scope_mods uu___169_3077 =
+            match uu___169_3077 with
+            | Rec_binding uu____3078 -> true
+            | uu____3079 -> false  in
           let this_env =
-            let uu___174_3001 = env  in
+            let uu___175_3081 = env  in
             let _0_343 = FStar_List.filter filter_scope_mods env.scope_mods
                in
             {
-              curmodule = (uu___174_3001.curmodule);
-              curmonad = (uu___174_3001.curmonad);
-              modules = (uu___174_3001.modules);
+              curmodule = (uu___175_3081.curmodule);
+              curmonad = (uu___175_3081.curmonad);
+              modules = (uu___175_3081.modules);
               scope_mods = _0_343;
               exported_ids = empty_exported_id_smap;
-              trans_exported_ids = (uu___174_3001.trans_exported_ids);
+              trans_exported_ids = (uu___175_3081.trans_exported_ids);
               includes = empty_include_smap;
-              sigaccum = (uu___174_3001.sigaccum);
-              sigmap = (uu___174_3001.sigmap);
-              iface = (uu___174_3001.iface);
-              admitted_iface = (uu___174_3001.admitted_iface);
-              expect_typ = (uu___174_3001.expect_typ)
+              sigaccum = (uu___175_3081.sigaccum);
+              sigmap = (uu___175_3081.sigmap);
+              iface = (uu___175_3081.iface);
+              admitted_iface = (uu___175_3081.admitted_iface);
+              expect_typ = (uu___175_3081.expect_typ)
             }  in
-          let uu____3002 = try_lookup_lid' any_val exclude_if this_env lid
+          let uu____3082 = try_lookup_lid' any_val exclude_if this_env lid
              in
-          match uu____3002 with | None  -> true | Some uu____3008 -> false
+          match uu____3082 with | None  -> true | Some uu____3088 -> false
   
 let push_scope_mod : env -> scope_mod -> env =
   fun env  ->
     fun scope_mod  ->
-      let uu___175_3019 = env  in
+      let uu___176_3099 = env  in
       {
-        curmodule = (uu___175_3019.curmodule);
-        curmonad = (uu___175_3019.curmonad);
-        modules = (uu___175_3019.modules);
+        curmodule = (uu___176_3099.curmodule);
+        curmonad = (uu___176_3099.curmonad);
+        modules = (uu___176_3099.modules);
         scope_mods = (scope_mod :: (env.scope_mods));
-        exported_ids = (uu___175_3019.exported_ids);
-        trans_exported_ids = (uu___175_3019.trans_exported_ids);
-        includes = (uu___175_3019.includes);
-        sigaccum = (uu___175_3019.sigaccum);
-        sigmap = (uu___175_3019.sigmap);
-        iface = (uu___175_3019.iface);
-        admitted_iface = (uu___175_3019.admitted_iface);
-        expect_typ = (uu___175_3019.expect_typ)
+        exported_ids = (uu___176_3099.exported_ids);
+        trans_exported_ids = (uu___176_3099.trans_exported_ids);
+        includes = (uu___176_3099.includes);
+        sigaccum = (uu___176_3099.sigaccum);
+        sigmap = (uu___176_3099.sigmap);
+        iface = (uu___176_3099.iface);
+        admitted_iface = (uu___176_3099.admitted_iface);
+        expect_typ = (uu___176_3099.expect_typ)
       }
   
 let push_bv' :
@@ -3633,11 +1331,11 @@
     fun x  ->
       fun dd  ->
         let l = qualify env x  in
-        let uu____3058 =
+        let uu____3138 =
           (unique false true env l) || (FStar_Options.interactive ())  in
-        match uu____3058 with
+        match uu____3138 with
         | true  -> push_scope_mod env (Rec_binding (x, l, dd))
-        | uu____3059 ->
+        | uu____3139 ->
             Prims.raise
               (FStar_Errors.Error
                  ((Prims.strcat "Duplicate top-level names "
@@ -3651,12 +1349,12 @@
            in
         let r =
           match sopt with
-          | Some (se,uu____3078) ->
-              let uu____3081 =
+          | Some (se,uu____3158) ->
+              let uu____3161 =
                 FStar_Util.find_opt (FStar_Ident.lid_equals l)
                   (FStar_Syntax_Util.lids_of_sigelt se)
                  in
-              (match uu____3081 with
+              (match uu____3161 with
                | Some l ->
                    FStar_All.pipe_left FStar_Range.string_of_range
                      (FStar_Ident.range_of_lid l)
@@ -3673,78 +1371,78 @@
          in
       let globals = FStar_Util.mk_ref env.scope_mods  in
       let env =
-        let uu____3092 =
+        let uu____3172 =
           match s with
-          | FStar_Syntax_Syntax.Sig_let uu____3097 -> (false, true)
-          | FStar_Syntax_Syntax.Sig_bundle uu____3106 -> (true, true)
-          | uu____3114 -> (false, false)  in
-        match uu____3092 with
+          | FStar_Syntax_Syntax.Sig_let uu____3177 -> (false, true)
+          | FStar_Syntax_Syntax.Sig_bundle uu____3186 -> (true, true)
+          | uu____3194 -> (false, false)  in
+        match uu____3172 with
         | (any_val,exclude_if) ->
             let lids = FStar_Syntax_Util.lids_of_sigelt s  in
-            let uu____3119 =
+            let uu____3199 =
               FStar_Util.find_map lids
                 (fun l  ->
-                   let uu____3122 =
+                   let uu____3202 =
                      Prims.op_Negation (unique any_val exclude_if env l)  in
-                   match uu____3122 with
+                   match uu____3202 with
                    | true  -> Some l
-                   | uu____3124 -> None)
+                   | uu____3204 -> None)
                in
-            (match uu____3119 with
+            (match uu____3199 with
              | Some l when Prims.op_Negation (FStar_Options.interactive ())
                  -> err l
-             | uu____3126 ->
+             | uu____3206 ->
                  (extract_record env globals s;
-                  (let uu___176_3131 = env  in
+                  (let uu___177_3211 = env  in
                    {
-                     curmodule = (uu___176_3131.curmodule);
-                     curmonad = (uu___176_3131.curmonad);
-                     modules = (uu___176_3131.modules);
-                     scope_mods = (uu___176_3131.scope_mods);
-                     exported_ids = (uu___176_3131.exported_ids);
-                     trans_exported_ids = (uu___176_3131.trans_exported_ids);
-                     includes = (uu___176_3131.includes);
+                     curmodule = (uu___177_3211.curmodule);
+                     curmonad = (uu___177_3211.curmonad);
+                     modules = (uu___177_3211.modules);
+                     scope_mods = (uu___177_3211.scope_mods);
+                     exported_ids = (uu___177_3211.exported_ids);
+                     trans_exported_ids = (uu___177_3211.trans_exported_ids);
+                     includes = (uu___177_3211.includes);
                      sigaccum = (s :: (env.sigaccum));
-                     sigmap = (uu___176_3131.sigmap);
-                     iface = (uu___176_3131.iface);
-                     admitted_iface = (uu___176_3131.admitted_iface);
-                     expect_typ = (uu___176_3131.expect_typ)
+                     sigmap = (uu___177_3211.sigmap);
+                     iface = (uu___177_3211.iface);
+                     admitted_iface = (uu___177_3211.admitted_iface);
+                     expect_typ = (uu___177_3211.expect_typ)
                    })))
          in
       let env =
-        let uu___177_3133 = env  in
+        let uu___178_3213 = env  in
         let _0_345 = FStar_ST.read globals  in
         {
-          curmodule = (uu___177_3133.curmodule);
-          curmonad = (uu___177_3133.curmonad);
-          modules = (uu___177_3133.modules);
+          curmodule = (uu___178_3213.curmodule);
+          curmonad = (uu___178_3213.curmonad);
+          modules = (uu___178_3213.modules);
           scope_mods = _0_345;
-          exported_ids = (uu___177_3133.exported_ids);
-          trans_exported_ids = (uu___177_3133.trans_exported_ids);
-          includes = (uu___177_3133.includes);
-          sigaccum = (uu___177_3133.sigaccum);
-          sigmap = (uu___177_3133.sigmap);
-          iface = (uu___177_3133.iface);
-          admitted_iface = (uu___177_3133.admitted_iface);
-          expect_typ = (uu___177_3133.expect_typ)
+          exported_ids = (uu___178_3213.exported_ids);
+          trans_exported_ids = (uu___178_3213.trans_exported_ids);
+          includes = (uu___178_3213.includes);
+          sigaccum = (uu___178_3213.sigaccum);
+          sigmap = (uu___178_3213.sigmap);
+          iface = (uu___178_3213.iface);
+          admitted_iface = (uu___178_3213.admitted_iface);
+          expect_typ = (uu___178_3213.expect_typ)
         }  in
-      let uu____3137 =
+      let uu____3217 =
         match s with
         | FStar_Syntax_Syntax.Sig_bundle
-            (ses,uu____3151,uu____3152,uu____3153) ->
+            (ses,uu____3231,uu____3232,uu____3233) ->
             let _0_346 =
               FStar_List.map
                 (fun se  -> ((FStar_Syntax_Util.lids_of_sigelt se), se)) ses
                in
             (env, _0_346)
-        | uu____3169 -> (env, [((FStar_Syntax_Util.lids_of_sigelt s), s)])
+        | uu____3249 -> (env, [((FStar_Syntax_Util.lids_of_sigelt s), s)])
          in
-      match uu____3137 with
+      match uu____3217 with
       | (env,lss) ->
           (FStar_All.pipe_right lss
              (FStar_List.iter
-                (fun uu____3199  ->
-                   match uu____3199 with
+                (fun uu____3279  ->
+                   match uu____3279 with
                    | (lids,se) ->
                        FStar_All.pipe_right lids
                          (FStar_List.iter
@@ -3761,9 +1459,9 @@
                                       (FStar_Ident.lid_of_ids
                                          lid.FStar_Ident.ns).FStar_Ident.str
                                        in
-                                    ((let uu____3218 =
+                                    ((let uu____3298 =
                                         get_exported_id_set env modul  in
-                                      match uu____3218 with
+                                      match uu____3298 with
                                       | Some f ->
                                           let my_exported_ids =
                                             f Exported_id_term_type  in
@@ -3787,45 +1485,45 @@
                                                  (Prims.op_Negation
                                                     env.admitted_iface))))))))));
            (let env =
-              let uu___178_3243 = env  in
+              let uu___179_3323 = env  in
               let _0_351 = FStar_ST.read globals  in
               {
-                curmodule = (uu___178_3243.curmodule);
-                curmonad = (uu___178_3243.curmonad);
-                modules = (uu___178_3243.modules);
+                curmodule = (uu___179_3323.curmodule);
+                curmonad = (uu___179_3323.curmonad);
+                modules = (uu___179_3323.modules);
                 scope_mods = _0_351;
-                exported_ids = (uu___178_3243.exported_ids);
-                trans_exported_ids = (uu___178_3243.trans_exported_ids);
-                includes = (uu___178_3243.includes);
-                sigaccum = (uu___178_3243.sigaccum);
-                sigmap = (uu___178_3243.sigmap);
-                iface = (uu___178_3243.iface);
-                admitted_iface = (uu___178_3243.admitted_iface);
-                expect_typ = (uu___178_3243.expect_typ)
+                exported_ids = (uu___179_3323.exported_ids);
+                trans_exported_ids = (uu___179_3323.trans_exported_ids);
+                includes = (uu___179_3323.includes);
+                sigaccum = (uu___179_3323.sigaccum);
+                sigmap = (uu___179_3323.sigmap);
+                iface = (uu___179_3323.iface);
+                admitted_iface = (uu___179_3323.admitted_iface);
+                expect_typ = (uu___179_3323.expect_typ)
               }  in
             env))
   
 let push_namespace : env -> FStar_Ident.lident -> env =
   fun env  ->
     fun ns  ->
-      let uu____3253 =
-        let uu____3256 = resolve_module_name env ns false  in
-        match uu____3256 with
+      let uu____3333 =
+        let uu____3336 = resolve_module_name env ns false  in
+        match uu____3336 with
         | None  ->
             let modules = env.modules  in
-            let uu____3264 =
+            let uu____3344 =
               FStar_All.pipe_right modules
                 (FStar_Util.for_some
-                   (fun uu____3270  ->
-                      match uu____3270 with
-                      | (m,uu____3274) ->
+                   (fun uu____3350  ->
+                      match uu____3350 with
+                      | (m,uu____3354) ->
                           FStar_Util.starts_with
                             (Prims.strcat (FStar_Ident.text_of_lid m) ".")
                             (Prims.strcat (FStar_Ident.text_of_lid ns) ".")))
                in
-            (match uu____3264 with
+            (match uu____3344 with
              | true  -> (ns, Open_namespace)
-             | uu____3277 ->
+             | uu____3357 ->
                  Prims.raise
                    (FStar_Errors.Error
                       (let _0_352 =
@@ -3834,21 +1532,21 @@
                           in
                        (_0_352, (FStar_Ident.range_of_lid ns)))))
         | Some ns' -> (ns', Open_module)  in
-      match uu____3253 with
+      match uu____3333 with
       | (ns',kd) -> push_scope_mod env (Open_module_or_namespace (ns', kd))
   
 let push_include : env -> FStar_Ident.lident -> env =
   fun env  ->
     fun ns  ->
-      let uu____3289 = resolve_module_name env ns false  in
-      match uu____3289 with
+      let uu____3369 = resolve_module_name env ns false  in
+      match uu____3369 with
       | Some ns ->
           let env =
             push_scope_mod env (Open_module_or_namespace (ns, Open_module))
              in
           let curmod = (current_module env).FStar_Ident.str  in
-          ((let uu____3295 = FStar_Util.smap_try_find env.includes curmod  in
-            match uu____3295 with
+          ((let uu____3375 = FStar_Util.smap_try_find env.includes curmod  in
+            match uu____3375 with
             | None  -> ()
             | Some incl ->
                 let _0_354 = let _0_353 = FStar_ST.read incl  in ns :: _0_353
@@ -3856,16 +1554,16 @@
                 FStar_ST.write incl _0_354);
            (match () with
             | () ->
-                let uu____3314 =
+                let uu____3394 =
                   get_trans_exported_id_set env ns.FStar_Ident.str  in
-                (match uu____3314 with
+                (match uu____3394 with
                  | Some ns_trans_exports ->
-                     ((let uu____3327 =
+                     ((let uu____3407 =
                          let _0_356 = get_exported_id_set env curmod  in
                          let _0_355 = get_trans_exported_id_set env curmod
                             in
                          (_0_356, _0_355)  in
-                       match uu____3327 with
+                       match uu____3407 with
                        | (Some cur_exports,Some cur_trans_exports) ->
                            let update_exports k =
                              let ns_ex = FStar_ST.read (ns_trans_exports k)
@@ -3885,7 +1583,7 @@
                               in
                            FStar_List.iter update_exports
                              all_exported_id_kinds
-                       | uu____3391 -> ());
+                       | uu____3471 -> ());
                       (match () with | () -> env))
                  | None  ->
                      Prims.raise
@@ -3896,7 +1594,7 @@
                                ns.FStar_Ident.str
                               in
                            (_0_361, (FStar_Ident.range_of_lid ns)))))))
-      | uu____3405 ->
+      | uu____3485 ->
           Prims.raise
             (FStar_Errors.Error
                (let _0_362 =
@@ -3910,10 +1608,10 @@
   fun env  ->
     fun x  ->
       fun l  ->
-        let uu____3416 = module_is_defined env l  in
-        match uu____3416 with
+        let uu____3496 = module_is_defined env l  in
+        match uu____3496 with
         | true  -> push_scope_mod env (Module_abbrev (x, l))
-        | uu____3417 ->
+        | uu____3497 ->
             Prims.raise
               (FStar_Errors.Error
                  (let _0_363 =
@@ -3929,12 +1627,12 @@
          (fun se  ->
             match se with
             | FStar_Syntax_Syntax.Sig_declare_typ (l,u,t,quals,r) ->
-                let uu____3429 = try_lookup_lid env l  in
-                (match uu____3429 with
+                let uu____3509 = try_lookup_lid env l  in
+                (match uu____3509 with
                  | None  ->
-                     ((let uu____3436 =
+                     ((let uu____3516 =
                          Prims.op_Negation (FStar_Options.interactive ())  in
-                       match uu____3436 with
+                       match uu____3516 with
                        | true  ->
                            FStar_Util.print_string
                              (let _0_365 =
@@ -3946,23 +1644,23 @@
                               FStar_Util.format2
                                 "%s: Warning: Admitting %s without a definition\n"
                                 _0_365 _0_364)
-                       | uu____3437 -> ());
+                       | uu____3517 -> ());
                       FStar_Util.smap_add (sigmap env) l.FStar_Ident.str
                         ((FStar_Syntax_Syntax.Sig_declare_typ
                             (l, u, t, (FStar_Syntax_Syntax.Assumption ::
                               quals), r)), false))
-                 | Some uu____3441 -> ())
-            | uu____3446 -> ()))
+                 | Some uu____3521 -> ())
+            | uu____3526 -> ()))
   
 let finish : env -> FStar_Syntax_Syntax.modul -> env =
   fun env  ->
     fun modul  ->
       FStar_All.pipe_right modul.FStar_Syntax_Syntax.declarations
         (FStar_List.iter
-           (fun uu___171_3454  ->
-              match uu___171_3454 with
+           (fun uu___171_3534  ->
+              match uu___171_3534 with
               | FStar_Syntax_Syntax.Sig_bundle
-                  (ses,quals,uu____3457,uu____3458) ->
+                  (ses,quals,uu____3537,uu____3538) ->
                   (match (FStar_List.contains FStar_Syntax_Syntax.Private
                             quals)
                            ||
@@ -3972,26 +1670,26 @@
                    | true  ->
                        FStar_All.pipe_right ses
                          (FStar_List.iter
-                            (fun uu___170_3466  ->
-                               match uu___170_3466 with
+                            (fun uu___170_3546  ->
+                               match uu___170_3546 with
                                | FStar_Syntax_Syntax.Sig_datacon
-                                   (lid,uu____3468,uu____3469,uu____3470,uu____3471,uu____3472,uu____3473,uu____3474)
+                                   (lid,uu____3548,uu____3549,uu____3550,uu____3551,uu____3552,uu____3553,uu____3554)
                                    ->
                                    FStar_Util.smap_remove (sigmap env)
                                      lid.FStar_Ident.str
-                               | uu____3481 -> ()))
-                   | uu____3482 -> ())
+                               | uu____3561 -> ()))
+                   | uu____3562 -> ())
               | FStar_Syntax_Syntax.Sig_declare_typ
-                  (lid,uu____3484,uu____3485,quals,uu____3487) ->
+                  (lid,uu____3564,uu____3565,quals,uu____3567) ->
                   (match FStar_List.contains FStar_Syntax_Syntax.Private
                            quals
                    with
                    | true  ->
                        FStar_Util.smap_remove (sigmap env)
                          lid.FStar_Ident.str
-                   | uu____3492 -> ())
+                   | uu____3572 -> ())
               | FStar_Syntax_Syntax.Sig_let
-                  ((uu____3493,lbs),r,uu____3496,quals,uu____3498) ->
+                  ((uu____3573,lbs),r,uu____3576,quals,uu____3578) ->
                   ((match (FStar_List.contains FStar_Syntax_Syntax.Private
                              quals)
                             ||
@@ -4007,7 +1705,7 @@
                                        lb.FStar_Syntax_Syntax.lbname).FStar_Syntax_Syntax.fv_name).FStar_Syntax_Syntax.v).FStar_Ident.str
                                    in
                                 FStar_Util.smap_remove (sigmap env) _0_366))
-                    | uu____3519 -> ());
+                    | uu____3599 -> ());
                    (match (FStar_List.contains FStar_Syntax_Syntax.Abstract
                              quals)
                             &&
@@ -4032,14 +1730,14 @@
                                    in
                                 FStar_Util.smap_add (sigmap env)
                                   lid.FStar_Ident.str (decl, false)))
-                    | uu____3534 -> ()))
-              | uu____3535 -> ()));
+                    | uu____3614 -> ()))
+              | uu____3615 -> ()));
       (let curmod = (current_module env).FStar_Ident.str  in
-       (let uu____3538 =
+       (let uu____3618 =
           let _0_368 = get_exported_id_set env curmod  in
           let _0_367 = get_trans_exported_id_set env curmod  in
           (_0_368, _0_367)  in
-        match uu____3538 with
+        match uu____3618 with
         | (Some cur_ex,Some cur_trans_ex) ->
             let update_exports eikind =
               let cur_ex_set = FStar_ST.read (cur_ex eikind)  in
@@ -4049,27 +1747,27 @@
                 FStar_Util.set_union cur_ex_set _0_369  in
               FStar_ST.write cur_trans_ex_set_ref _0_370  in
             FStar_List.iter update_exports all_exported_id_kinds
-        | uu____3593 -> ());
+        | uu____3673 -> ());
        (match () with
         | () ->
             (filter_record_cache ();
              (match () with
               | () ->
-                  let uu___179_3605 = env  in
+                  let uu___180_3685 = env  in
                   {
                     curmodule = None;
-                    curmonad = (uu___179_3605.curmonad);
+                    curmonad = (uu___180_3685.curmonad);
                     modules = (((modul.FStar_Syntax_Syntax.name), modul) ::
                       (env.modules));
                     scope_mods = [];
-                    exported_ids = (uu___179_3605.exported_ids);
-                    trans_exported_ids = (uu___179_3605.trans_exported_ids);
-                    includes = (uu___179_3605.includes);
+                    exported_ids = (uu___180_3685.exported_ids);
+                    trans_exported_ids = (uu___180_3685.trans_exported_ids);
+                    includes = (uu___180_3685.includes);
                     sigaccum = [];
-                    sigmap = (uu___179_3605.sigmap);
-                    iface = (uu___179_3605.iface);
-                    admitted_iface = (uu___179_3605.admitted_iface);
-                    expect_typ = (uu___179_3605.expect_typ)
+                    sigmap = (uu___180_3685.sigmap);
+                    iface = (uu___180_3685.iface);
+                    admitted_iface = (uu___180_3685.admitted_iface);
+                    expect_typ = (uu___180_3685.expect_typ)
                   }))))
   
 let stack : env Prims.list FStar_ST.ref = FStar_Util.mk_ref [] 
@@ -4078,47 +1776,47 @@
     push_record_cache ();
     (let _0_372 = let _0_371 = FStar_ST.read stack  in env :: _0_371  in
      FStar_ST.write stack _0_372);
-    (let uu___180_3624 = env  in
+    (let uu___181_3704 = env  in
      let _0_373 = FStar_Util.smap_copy (sigmap env)  in
      {
-       curmodule = (uu___180_3624.curmodule);
-       curmonad = (uu___180_3624.curmonad);
-       modules = (uu___180_3624.modules);
-       scope_mods = (uu___180_3624.scope_mods);
-       exported_ids = (uu___180_3624.exported_ids);
-       trans_exported_ids = (uu___180_3624.trans_exported_ids);
-       includes = (uu___180_3624.includes);
-       sigaccum = (uu___180_3624.sigaccum);
+       curmodule = (uu___181_3704.curmodule);
+       curmonad = (uu___181_3704.curmonad);
+       modules = (uu___181_3704.modules);
+       scope_mods = (uu___181_3704.scope_mods);
+       exported_ids = (uu___181_3704.exported_ids);
+       trans_exported_ids = (uu___181_3704.trans_exported_ids);
+       includes = (uu___181_3704.includes);
+       sigaccum = (uu___181_3704.sigaccum);
        sigmap = _0_373;
-       iface = (uu___180_3624.iface);
-       admitted_iface = (uu___180_3624.admitted_iface);
-       expect_typ = (uu___180_3624.expect_typ)
+       iface = (uu___181_3704.iface);
+       admitted_iface = (uu___181_3704.admitted_iface);
+       expect_typ = (uu___181_3704.expect_typ)
      })
   
 let pop : Prims.unit -> env =
-  fun uu____3629  ->
-    let uu____3630 = FStar_ST.read stack  in
-    match uu____3630 with
+  fun uu____3709  ->
+    let uu____3710 = FStar_ST.read stack  in
+    match uu____3710 with
     | env::tl -> (pop_record_cache (); FStar_ST.write stack tl; env)
-    | uu____3643 -> failwith "Impossible: Too many pops"
+    | uu____3723 -> failwith "Impossible: Too many pops"
   
 let commit_mark : env -> env =
   fun env  ->
     commit_record_cache ();
-    (let uu____3649 = FStar_ST.read stack  in
-     match uu____3649 with
-     | uu____3654::tl -> (FStar_ST.write stack tl; env)
-     | uu____3661 -> failwith "Impossible: Too many pops")
+    (let uu____3729 = FStar_ST.read stack  in
+     match uu____3729 with
+     | uu____3734::tl -> (FStar_ST.write stack tl; env)
+     | uu____3741 -> failwith "Impossible: Too many pops")
   
 let mark : env -> env = fun x  -> push x 
-let reset_mark : Prims.unit -> env = fun uu____3668  -> pop () 
+let reset_mark : Prims.unit -> env = fun uu____3748  -> pop () 
 let export_interface : FStar_Ident.lident -> env -> env =
   fun m  ->
     fun env  ->
       let sigelt_in_m se =
         match FStar_Syntax_Util.lids_of_sigelt se with
-        | l::uu____3680 -> l.FStar_Ident.nsstr = m.FStar_Ident.str
-        | uu____3682 -> false  in
+        | l::uu____3760 -> l.FStar_Ident.nsstr = m.FStar_Ident.str
+        | uu____3762 -> false  in
       let sm = sigmap env  in
       let env = pop ()  in
       let keys = FStar_Util.smap_keys sm  in
@@ -4126,8 +1824,8 @@
       FStar_All.pipe_right keys
         (FStar_List.iter
            (fun k  ->
-              let uu____3700 = FStar_Util.smap_try_find sm' k  in
-              match uu____3700 with
+              let uu____3780 = FStar_Util.smap_try_find sm' k  in
+              match uu____3780 with
               | Some (se,true ) when sigelt_in_m se ->
                   (FStar_Util.smap_remove sm' k;
                    (let se =
@@ -4136,9 +1834,9 @@
                           FStar_Syntax_Syntax.Sig_declare_typ
                             (l, u, t, (FStar_Syntax_Syntax.Assumption :: q),
                               r)
-                      | uu____3721 -> se  in
+                      | uu____3801 -> se  in
                     FStar_Util.smap_add sm' k (se, false)))
-              | uu____3724 -> ()));
+              | uu____3804 -> ()));
       env
   
 let finish_module_or_interface : env -> FStar_Syntax_Syntax.modul -> env =
@@ -4146,7 +1844,7 @@
     fun modul  ->
       (match Prims.op_Negation modul.FStar_Syntax_Syntax.is_interface with
        | true  -> check_admits env
-       | uu____3735 -> ());
+       | uu____3815 -> ());
       finish env modul
   
 let prepare_module_or_interface :
@@ -4161,14 +1859,14 @@
               match FStar_Ident.lid_equals mname FStar_Syntax_Const.prims_lid
               with
               | true  -> []
-              | uu____3757 ->
+              | uu____3837 ->
                   (match FStar_Util.starts_with "FStar."
                            (FStar_Ident.text_of_lid mname)
                    with
                    | true  ->
                        [FStar_Syntax_Const.prims_lid;
                        FStar_Syntax_Const.fstar_ns_lid]
-                   | uu____3759 ->
+                   | uu____3839 ->
                        [FStar_Syntax_Const.prims_lid;
                        FStar_Syntax_Const.st_lid;
                        FStar_Syntax_Const.all_lid;
@@ -4181,7 +1879,7 @@
               | true  ->
                   let ns = FStar_Ident.lid_of_ids mname.FStar_Ident.ns  in ns
                     :: open_ns
-              | uu____3766 -> open_ns  in
+              | uu____3846 -> open_ns  in
             (let _0_374 = exported_id_set_new ()  in
              FStar_Util.smap_add env.exported_ids mname.FStar_Ident.str
                _0_374);
@@ -4197,7 +1895,7 @@
                            mname.FStar_Ident.str _0_376);
                         (match () with
                          | () ->
-                             let uu___181_3779 = env  in
+                             let uu___182_3859 = env  in
                              let _0_377 =
                                FStar_List.map
                                  (fun lid  ->
@@ -4206,36 +1904,36 @@
                                 in
                              {
                                curmodule = (Some mname);
-                               curmonad = (uu___181_3779.curmonad);
-                               modules = (uu___181_3779.modules);
+                               curmonad = (uu___182_3859.curmonad);
+                               modules = (uu___182_3859.modules);
                                scope_mods = _0_377;
-                               exported_ids = (uu___181_3779.exported_ids);
+                               exported_ids = (uu___182_3859.exported_ids);
                                trans_exported_ids =
-                                 (uu___181_3779.trans_exported_ids);
-                               includes = (uu___181_3779.includes);
-                               sigaccum = (uu___181_3779.sigaccum);
+                                 (uu___182_3859.trans_exported_ids);
+                               includes = (uu___182_3859.includes);
+                               sigaccum = (uu___182_3859.sigaccum);
                                sigmap = (env.sigmap);
                                iface = intf;
                                admitted_iface = admitted;
-                               expect_typ = (uu___181_3779.expect_typ)
+                               expect_typ = (uu___182_3859.expect_typ)
                              })))))
              in
-          let uu____3781 =
+          let uu____3861 =
             FStar_All.pipe_right env.modules
               (FStar_Util.find_opt
-                 (fun uu____3793  ->
-                    match uu____3793 with
-                    | (l,uu____3797) -> FStar_Ident.lid_equals l mname))
+                 (fun uu____3873  ->
+                    match uu____3873 with
+                    | (l,uu____3877) -> FStar_Ident.lid_equals l mname))
              in
-          match uu____3781 with
+          match uu____3861 with
           | None  -> let _0_378 = prep env  in (_0_378, false)
-          | Some (uu____3802,m) ->
-              ((let uu____3807 =
+          | Some (uu____3882,m) ->
+              ((let uu____3887 =
                   (Prims.op_Negation (FStar_Options.interactive ())) &&
                     ((Prims.op_Negation m.FStar_Syntax_Syntax.is_interface)
                        || intf)
                    in
-                match uu____3807 with
+                match uu____3887 with
                 | true  ->
                     Prims.raise
                       (FStar_Errors.Error
@@ -4245,7 +1943,7 @@
                               mname.FStar_Ident.str
                              in
                           (_0_379, (FStar_Ident.range_of_lid mname))))
-                | uu____3808 -> ());
+                | uu____3888 -> ());
                (let _0_380 = prep (push env)  in (_0_380, true)))
   
 let enter_monad_scope : env -> FStar_Ident.ident -> env =
@@ -4261,31 +1959,31 @@
                          mname'.FStar_Ident.idText))),
                  (mname.FStar_Ident.idRange)))
       | None  ->
-          let uu___182_3816 = env  in
+          let uu___183_3896 = env  in
           {
-            curmodule = (uu___182_3816.curmodule);
+            curmodule = (uu___183_3896.curmodule);
             curmonad = (Some mname);
-            modules = (uu___182_3816.modules);
-            scope_mods = (uu___182_3816.scope_mods);
-            exported_ids = (uu___182_3816.exported_ids);
-            trans_exported_ids = (uu___182_3816.trans_exported_ids);
-            includes = (uu___182_3816.includes);
-            sigaccum = (uu___182_3816.sigaccum);
-            sigmap = (uu___182_3816.sigmap);
-            iface = (uu___182_3816.iface);
-            admitted_iface = (uu___182_3816.admitted_iface);
-            expect_typ = (uu___182_3816.expect_typ)
+            modules = (uu___183_3896.modules);
+            scope_mods = (uu___183_3896.scope_mods);
+            exported_ids = (uu___183_3896.exported_ids);
+            trans_exported_ids = (uu___183_3896.trans_exported_ids);
+            includes = (uu___183_3896.includes);
+            sigaccum = (uu___183_3896.sigaccum);
+            sigmap = (uu___183_3896.sigmap);
+            iface = (uu___183_3896.iface);
+            admitted_iface = (uu___183_3896.admitted_iface);
+            expect_typ = (uu___183_3896.expect_typ)
           }
   
 let fail_or env lookup lid =
-  let uu____3841 = lookup lid  in
-  match uu____3841 with
+  let uu____3921 = lookup lid  in
+  match uu____3921 with
   | None  ->
       let opened_modules =
         FStar_List.map
-          (fun uu____3847  ->
-             match uu____3847 with
-             | (lid,uu____3851) -> FStar_Ident.text_of_lid lid) env.modules
+          (fun uu____3927  ->
+             match uu____3927 with
+             | (lid,uu____3931) -> FStar_Ident.text_of_lid lid) env.modules
          in
       let msg =
         FStar_Util.format1 "Identifier not found: [%s]"
@@ -4295,13 +1993,13 @@
         match (FStar_List.length lid.FStar_Ident.ns) = (Prims.parse_int "0")
         with
         | true  -> msg
-        | uu____3856 ->
+        | uu____3936 ->
             let modul =
               let _0_381 = FStar_Ident.lid_of_ids lid.FStar_Ident.ns  in
               FStar_Ident.set_lid_range _0_381 (FStar_Ident.range_of_lid lid)
                in
-            let uu____3858 = resolve_module_name env modul true  in
-            (match uu____3858 with
+            let uu____3938 = resolve_module_name env modul true  in
+            (match uu____3938 with
              | None  ->
                  let opened_modules = FStar_String.concat ", " opened_modules
                     in
@@ -4328,13 +2026,12 @@
       Prims.raise (FStar_Errors.Error (msg, (FStar_Ident.range_of_lid lid)))
   | Some r -> r 
 let fail_or2 lookup id =
-  let uu____3885 = lookup id  in
-  match uu____3885 with
+  let uu____3965 = lookup id  in
+  match uu____3965 with
   | None  ->
       Prims.raise
         (FStar_Errors.Error
            ((Prims.strcat "Identifier not found ["
                (Prims.strcat id.FStar_Ident.idText "]")),
              (id.FStar_Ident.idRange)))
-  | Some r -> r 
->>>>>>> cb49b421
+  | Some r -> r 