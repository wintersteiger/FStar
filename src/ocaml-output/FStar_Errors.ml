--- conflicted
+++ resolved
@@ -2697,28 +2697,28 @@
 let (__proj__Mkissue__item__issue_message : issue -> Prims.string) =
   fun projectee  ->
     match projectee with
-    | { issue_message; issue_level = issue_level1; issue_range;
-        issue_number;_} -> issue_message
+    | { issue_message; issue_level; issue_range; issue_number;_} ->
+        issue_message
   
 let (__proj__Mkissue__item__issue_level : issue -> issue_level) =
   fun projectee  ->
     match projectee with
-    | { issue_message; issue_level = issue_level1; issue_range;
-        issue_number;_} -> issue_level1
+    | { issue_message; issue_level; issue_range; issue_number;_} ->
+        issue_level
   
 let (__proj__Mkissue__item__issue_range :
   issue -> FStar_Range.range FStar_Pervasives_Native.option) =
   fun projectee  ->
     match projectee with
-    | { issue_message; issue_level = issue_level1; issue_range;
-        issue_number;_} -> issue_range
+    | { issue_message; issue_level; issue_range; issue_number;_} ->
+        issue_range
   
 let (__proj__Mkissue__item__issue_number :
   issue -> Prims.int FStar_Pervasives_Native.option) =
   fun projectee  ->
     match projectee with
-    | { issue_message; issue_level = issue_level1; issue_range;
-        issue_number;_} -> issue_number
+    | { issue_message; issue_level; issue_range; issue_number;_} ->
+        issue_number
   
 type error_handler =
   {
@@ -2752,20 +2752,15 @@
     | { eh_add_one; eh_count_errors; eh_report; eh_clear;_} -> eh_clear
   
 let (format_issue : issue -> Prims.string) =
-  fun issue1  ->
+  fun issue  ->
     let level_header =
-      match issue1.issue_level with
+      match issue.issue_level with
       | EInfo  -> "Info"
       | EWarning  -> "Warning"
       | EError  -> "Error"
       | ENotImplemented  -> "Feature not yet implemented: "  in
-<<<<<<< HEAD
-    let uu____5461 =
-      match issue1.issue_range with
-=======
     let uu____5476 =
       match issue.issue_range with
->>>>>>> 58121a84
       | FStar_Pervasives_Native.None  -> ("", "")
       | FStar_Pervasives_Native.Some r when r = FStar_Range.dummyRange ->
           ("", "")
@@ -2789,34 +2784,24 @@
     match uu____5476 with
     | (range_str,see_also_str) ->
         let issue_number =
-          match issue1.issue_number with
+          match issue.issue_number with
           | FStar_Pervasives_Native.None  -> ""
-<<<<<<< HEAD
-          | FStar_Pervasives_Native.Some n ->
-              let uu____5520 = FStar_Util.string_of_int n  in
-              FStar_Util.format1 " %s" uu____5520
-=======
           | FStar_Pervasives_Native.Some n1 ->
               let uu____5535 = FStar_Util.string_of_int n1  in
               FStar_Util.format1 " %s" uu____5535
->>>>>>> 58121a84
            in
         FStar_Util.format5 "%s(%s%s) %s%s\n" range_str level_header
-          issue_number issue1.issue_message see_also_str
+          issue_number issue.issue_message see_also_str
   
 let (print_issue : issue -> unit) =
-  fun issue1  ->
+  fun issue  ->
     let printer =
-      match issue1.issue_level with
+      match issue.issue_level with
       | EInfo  -> FStar_Util.print_string
       | EWarning  -> FStar_Util.print_warning
       | EError  -> FStar_Util.print_error
       | ENotImplemented  -> FStar_Util.print_error  in
-<<<<<<< HEAD
-    let uu____5540 = format_issue issue1  in printer uu____5540
-=======
     let uu____5555 = format_issue issue  in printer uu____5555
->>>>>>> 58121a84
   
 let (compare_issues : issue -> issue -> Prims.int) =
   fun i1  ->
@@ -2832,7 +2817,7 @@
           FStar_Range.compare_use_range r1 r2
   
 let (mk_default_handler : Prims.bool -> error_handler) =
-  fun print  ->
+  fun print7  ->
     let errs = FStar_Util.mk_ref []  in
     let add_one e =
       match e.issue_level with
@@ -2844,26 +2829,17 @@
     let count_errors uu____5676 =
       let uu____5677 = FStar_ST.op_Bang errs  in FStar_List.length uu____5677
        in
-<<<<<<< HEAD
-    let report uu____5695 =
-      let sorted =
-        let uu____5699 = FStar_ST.op_Bang errs  in
-        FStar_List.sortWith compare_issues uu____5699  in
-      if print then FStar_List.iter print_issue sorted else (); sorted  in
-    let clear uu____5734 = FStar_ST.op_Colon_Equals errs []  in
-=======
     let report uu____5710 =
       let sorted1 =
         let uu____5714 = FStar_ST.op_Bang errs  in
         FStar_List.sortWith compare_issues uu____5714  in
       if print7 then FStar_List.iter print_issue sorted1 else (); sorted1  in
     let clear1 uu____5749 = FStar_ST.op_Colon_Equals errs []  in
->>>>>>> 58121a84
     {
       eh_add_one = add_one;
       eh_count_errors = count_errors;
       eh_report = report;
-      eh_clear = clear
+      eh_clear = clear1
     }
   
 let (default_handler : error_handler) = mk_default_handler true 
@@ -2877,12 +2853,12 @@
   fun level  ->
     fun range  ->
       fun msg  ->
-        fun n  ->
+        fun n1  ->
           {
             issue_message = msg;
             issue_level = level;
             issue_range = range;
-            issue_number = n
+            issue_number = n1
           }
   
 let (get_err_count : unit -> Prims.int) =
@@ -2894,9 +2870,9 @@
   
 let (wrapped_eh_add_one : error_handler -> issue -> unit) =
   fun h  ->
-    fun issue1  ->
-      h.eh_add_one issue1;
-      if issue1.issue_level <> EInfo
+    fun issue  ->
+      h.eh_add_one issue;
+      if issue.issue_level <> EInfo
       then
         ((let uu____5858 =
             let uu____5860 = FStar_ST.op_Bang FStar_Options.abort_counter  in
@@ -2909,17 +2885,11 @@
       else ()
   
 let (add_one : issue -> unit) =
-  fun issue1  ->
+  fun issue  ->
     FStar_Util.atomically
-<<<<<<< HEAD
-      (fun uu____5931  ->
-         let uu____5932 = FStar_ST.op_Bang current_handler  in
-         wrapped_eh_add_one uu____5932 issue1)
-=======
       (fun uu____5946  ->
          let uu____5947 = FStar_ST.op_Bang current_handler  in
          wrapped_eh_add_one uu____5947 issue)
->>>>>>> 58121a84
   
 let (add_many : issue Prims.list -> unit) =
   fun issues  ->
@@ -2990,29 +2960,17 @@
      in
   { set_prefix; append_prefix; clear_prefix } 
 let findIndex :
-<<<<<<< HEAD
-  'uuuuuu6341 'uuuuuu6342 .
-    ('uuuuuu6341 * 'uuuuuu6342) Prims.list -> 'uuuuuu6341 -> Prims.int
-=======
   'Auu____6356 'Auu____6357 .
     ('Auu____6356 * 'Auu____6357) Prims.list -> 'Auu____6356 -> Prims.int
->>>>>>> 58121a84
   =
   fun l  ->
-    fun v  ->
+    fun v1  ->
       FStar_All.pipe_right l
         (FStar_List.index
-<<<<<<< HEAD
-           (fun uu___0_6380  ->
-              match uu___0_6380 with
-              | (e,uu____6387) when e = v -> true
-              | uu____6389 -> false))
-=======
            (fun uu___0_6395  ->
               match uu___0_6395 with
               | (e,uu____6402) when e = v1 -> true
               | uu____6404 -> false))
->>>>>>> 58121a84
   
 let (errno_of_error : raw_error -> Prims.int) =
   fun e  -> findIndex default_flags e 
@@ -3129,15 +3087,9 @@
     if exn = Stop
     then ()
     else
-<<<<<<< HEAD
-      (let uu____6606 = issue_of_exn exn  in
-       match uu____6606 with
-       | FStar_Pervasives_Native.Some issue1 -> add_one issue1
-=======
       (let uu____6621 = issue_of_exn exn  in
        match uu____6621 with
        | FStar_Pervasives_Native.Some issue -> add_one issue
->>>>>>> 58121a84
        | FStar_Pervasives_Native.None  -> FStar_Exn.raise exn)
   
 let (handleable : Prims.exn -> Prims.bool) =
@@ -3156,27 +3108,16 @@
     if uu____6654 then FStar_Exn.raise Stop else ()
   
 let raise_error :
-<<<<<<< HEAD
-  'uuuuuu6654 .
-    (raw_error * Prims.string) -> FStar_Range.range -> 'uuuuuu6654
-=======
   'Auu____6669 .
     (raw_error * Prims.string) -> FStar_Range.range -> 'Auu____6669
->>>>>>> 58121a84
   =
   fun uu____6683  ->
     fun r  ->
       match uu____6683 with | (e,msg) -> FStar_Exn.raise (Error (e, msg, r))
   
-<<<<<<< HEAD
-let raise_err : 'uuuuuu6685 . (raw_error * Prims.string) -> 'uuuuuu6685 =
-  fun uu____6695  ->
-    match uu____6695 with | (e,msg) -> FStar_Exn.raise (Err (e, msg))
-=======
 let raise_err : 'Auu____6700 . (raw_error * Prims.string) -> 'Auu____6700 =
   fun uu____6710  ->
     match uu____6710 with | (e,msg) -> FStar_Exn.raise (Err (e, msg))
->>>>>>> 58121a84
   
 let (update_flags :
   (FStar_Options.error_flag * Prims.string) Prims.list ->
@@ -3184,15 +3125,9 @@
   =
   fun l  ->
     let flags = init_warn_error_flags  in
-<<<<<<< HEAD
-    let compare uu____6763 uu____6764 =
-      match (uu____6763, uu____6764) with
-      | ((uu____6806,(a,uu____6808)),(uu____6809,(b,uu____6811))) ->
-=======
     let compare1 uu____6778 uu____6779 =
       match (uu____6778, uu____6779) with
       | ((uu____6821,(a,uu____6823)),(uu____6824,(b,uu____6826))) ->
->>>>>>> 58121a84
           if a > b
           then Prims.int_one
           else if a < b then ~- Prims.int_one else Prims.int_zero
@@ -3219,34 +3154,25 @@
       let d = FStar_List.nth flags i  in
       match l1 with
       | [] -> d
-      | (f,(l2,h))::tl ->
+      | (f,(l2,h))::tl1 ->
           if (i >= l2) && (i <= h)
           then set_one_flag f d
-          else if i < l2 then d else set_flag i tl
+          else if i < l2 then d else set_flag i tl1
        in
-    let rec aux f i l1 sorted =
+    let rec aux f i l1 sorted1 =
       match l1 with
       | [] -> f
-<<<<<<< HEAD
-      | hd::tl ->
-          let uu____7041 =
-            let uu____7044 =
-              let uu____7047 = set_flag i sorted  in [uu____7047]  in
-            FStar_List.append f uu____7044  in
-          aux uu____7041 (i + Prims.int_one) tl sorted
-=======
       | hd1::tl1 ->
           let uu____7056 =
             let uu____7059 =
               let uu____7062 = set_flag i sorted1  in [uu____7062]  in
             FStar_List.append f uu____7059  in
           aux uu____7056 (i + Prims.int_one) tl1 sorted1
->>>>>>> 58121a84
        in
     let rec compute_range result l1 =
       match l1 with
       | [] -> result
-      | (f,s)::tl ->
+      | (f,s)::tl1 ->
           let r = FStar_Util.split s ".."  in
           let uu____7164 =
             match r with
@@ -3277,11 +3203,11 @@
                      (Fatal_InvalidWarnErrorSetting, uu____7241)  in
                    raise_err uu____7235)
                 else ();
-                compute_range (FStar_List.append result [(f, (l2, h))]) tl))
+                compute_range (FStar_List.append result [(f, (l2, h))]) tl1))
        in
     let range = compute_range [] l  in
-    let sorted = FStar_List.sortWith compare range  in
-    aux [] Prims.int_zero init_warn_error_flags sorted
+    let sorted1 = FStar_List.sortWith compare1 range  in
+    aux [] Prims.int_zero init_warn_error_flags sorted1
   
 let catch_errors :
   'a . (unit -> 'a) -> (issue Prims.list * 'a FStar_Pervasives_Native.option)
@@ -3310,30 +3236,9 @@
   fun l1  ->
     fun l2  ->
       let sort = FStar_List.sortWith (fun x  -> fun y  -> x - y)  in
-      let rec collect l =
+      let rec collect1 l =
         match l with
         | [] -> []
-<<<<<<< HEAD
-        | hd::tl ->
-            let uu____7525 = collect tl  in
-            (match uu____7525 with
-             | [] -> [(hd, Prims.int_one)]
-             | (h,n)::t ->
-                 if h = hd
-                 then (h, (n + Prims.int_one)) :: t
-                 else (hd, Prims.int_one) :: (h, n) :: t)
-         in
-      let summ l = collect l  in
-      let l11 = let uu____7634 = sort l1  in summ uu____7634  in
-      let l21 = let uu____7647 = sort l2  in summ uu____7647  in
-      let rec aux l12 l22 =
-        match (l12, l22) with
-        | ([],[]) -> FStar_Pervasives_Native.None
-        | ((e,n)::uu____7771,[]) ->
-            FStar_Pervasives_Native.Some (e, n, Prims.int_zero)
-        | ([],(e,n)::uu____7827) ->
-            FStar_Pervasives_Native.Some (e, Prims.int_zero, n)
-=======
         | hd1::tl1 ->
             let uu____7540 = collect1 tl1  in
             (match uu____7540 with
@@ -3353,7 +3258,6 @@
             FStar_Pervasives_Native.Some (e, n1, Prims.int_zero)
         | ([],(e,n1)::uu____7842) ->
             FStar_Pervasives_Native.Some (e, Prims.int_zero, n1)
->>>>>>> 58121a84
         | ((hd1,n1)::tl1,(hd2,n2)::tl2) ->
             if hd1 < hd2
             then FStar_Pervasives_Native.Some (hd1, n1, Prims.int_zero)
