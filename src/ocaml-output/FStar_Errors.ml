--- conflicted
+++ resolved
@@ -1,2000 +1,1695 @@
 open Prims
 type raw_error =
-  | Error_DependencyAnalysisFailed 
-  | Error_IDETooManyPops 
-  | Error_IDEUnrecognized 
-  | Error_InductiveTypeNotSatisfyPositivityCondition 
-  | Error_InvalidUniverseVar 
-  | Error_MissingFileName 
-  | Error_ModuleFileNameMismatch 
-  | Error_OpPlusInUniverse 
-  | Error_OutOfRange 
-  | Error_ProofObligationFailed 
-  | Error_TooManyFiles 
-  | Error_TypeCheckerFailToProve 
-  | Error_TypeError 
-  | Error_UncontrainedUnificationVar 
-  | Error_UnexpectedGTotComputation 
-  | Error_UnexpectedInstance 
-  | Error_UnknownFatal_AssertionFailure 
-  | Error_Z3InvocationError 
-  | Error_IDEAssertionFailure 
-  | Error_Z3SolverError 
-  | Fatal_AbstractTypeDeclarationInInterface 
-  | Fatal_ActionMustHaveFunctionType 
-  | Fatal_AlreadyDefinedTopLevelDeclaration 
-  | Fatal_ArgumentLengthMismatch 
-  | Fatal_AssertionFailure 
-  | Fatal_AssignToImmutableValues 
-  | Fatal_AssumeValInInterface 
-  | Fatal_BadlyInstantiatedSynthByTactic 
-  | Fatal_BadSignatureShape 
-  | Fatal_BinderAndArgsLengthMismatch 
-  | Fatal_BothValAndLetInInterface 
-  | Fatal_CardinalityConstraintViolated 
-  | Fatal_ComputationNotTotal 
-  | Fatal_ComputationTypeNotAllowed 
-  | Fatal_ComputedTypeNotMatchAnnotation 
-  | Fatal_ConstructorArgLengthMismatch 
-  | Fatal_ConstructorFailedCheck 
-  | Fatal_ConstructorNotFound 
-  | Fatal_ConstsructorBuildWrongType 
-  | Fatal_CycleInRecTypeAbbreviation 
-  | Fatal_DataContructorNotFound 
-  | Fatal_DefaultQualifierNotAllowedOnEffects 
-  | Fatal_DefinitionNotFound 
-  | Fatal_DisjuctivePatternVarsMismatch 
-  | Fatal_DivergentComputationCannotBeIncludedInTotal 
-  | Fatal_DuplicateInImplementation 
-  | Fatal_DuplicateModuleOrInterface 
-  | Fatal_DuplicateTopLevelNames 
-  | Fatal_DuplicateTypeAnnotationAndValDecl 
-  | Fatal_EffectCannotBeReified 
-  | Fatal_EffectConstructorNotFullyApplied 
-  | Fatal_EffectfulAndPureComputationMismatch 
-  | Fatal_EffectNotFound 
-  | Fatal_EffectsCannotBeComposed 
-  | Fatal_ErrorInSolveDeferredConstraints 
-  | Fatal_ErrorsReported 
-  | Fatal_EscapedBoundVar 
-  | Fatal_ExpectedArrowAnnotatedType 
-  | Fatal_ExpectedGhostExpression 
-  | Fatal_ExpectedPureExpression 
-  | Fatal_ExpectNormalizedEffect 
-  | Fatal_ExpectTermGotFunction 
-  | Fatal_ExpectTrivialPreCondition 
-  | Fatal_FailToCompileNativeTactic 
-  | Fatal_FailToProcessPragma 
-  | Fatal_FailToResolveImplicitArgument 
-  | Fatal_FailToSolveUniverseInEquality 
-  | Fatal_FieldsNotBelongToSameRecordType 
-  | Fatal_ForbiddenReferenceToCurrentModule 
-  | Fatal_FreeVariables 
-  | Fatal_FunctionTypeExpected 
-  | Fatal_IdentifierNotFound 
-  | Fatal_IllAppliedConstant 
-  | Fatal_IllegalCharInByteArray 
-  | Fatal_IllegalCharInOperatorName 
-  | Fatal_IllTyped 
-  | Fatal_ImpossibleAbbrevLidBundle 
-  | Fatal_ImpossibleAbbrevRenameBundle 
-  | Fatal_ImpossibleInductiveWithAbbrev 
-  | Fatal_ImpossiblePrePostAbs 
-  | Fatal_ImpossiblePrePostArrow 
-  | Fatal_ImpossibleToGenerateDMEffect 
-  | Fatal_ImpossibleTypeAbbrevBundle 
-  | Fatal_ImpossibleTypeAbbrevSigeltBundle 
-  | Fatal_IncludeModuleNotPrepared 
-  | Fatal_IncoherentInlineUniverse 
-  | Fatal_IncompatibleKinds 
-  | Fatal_IncompatibleNumberOfTypes 
-  | Fatal_IncompatibleSetOfUniverse 
-  | Fatal_IncompatibleUniverse 
-  | Fatal_InconsistentImplicitArgumentAnnotation 
-  | Fatal_InconsistentImplicitQualifier 
-  | Fatal_InconsistentQualifierAnnotation 
-  | Fatal_InferredTypeCauseVarEscape 
-  | Fatal_InlineRenamedAsUnfold 
-  | Fatal_InsufficientPatternArguments 
-  | Fatal_InterfaceAlreadyProcessed 
-  | Fatal_InterfaceNotImplementedByModule 
-  | Fatal_InterfaceWithTypeImplementation 
-  | Fatal_InvalidFloatingPointNumber 
-  | Fatal_InvalidFSDocKeyword 
-  | Fatal_InvalidIdentifier 
-  | Fatal_InvalidLemmaArgument 
-  | Fatal_InvalidNumericLiteral 
-  | Fatal_InvalidRedefinitionOfLexT 
-  | Fatal_InvalidUnicodeInStringLiteral 
-  | Fatal_InvalidUTF8Encoding 
-  | Fatal_InvalidWarnErrorSetting 
-  | Fatal_LetBoundMonadicMismatch 
-  | Fatal_LetMutableForVariablesOnly 
-  | Fatal_LetOpenModuleOnly 
-  | Fatal_LetRecArgumentMismatch 
-  | Fatal_MalformedActionDeclaration 
-  | Fatal_MismatchedPatternType 
-  | Fatal_MismatchUniversePolymorphic 
-  | Fatal_MissingDataConstructor 
-  | Fatal_MissingExposeInterfacesOption 
-  | Fatal_MissingFieldInRecord 
-  | Fatal_MissingImplementation 
-  | Fatal_MissingImplicitArguments 
-  | Fatal_MissingInterface 
-  | Fatal_MissingNameInBinder 
-  | Fatal_MissingPrimsModule 
-  | Fatal_MissingQuantifierBinder 
-  | Fatal_ModuleExpected 
-  | Fatal_ModuleFileNotFound 
-  | Fatal_ModuleFirstStatement 
-  | Fatal_ModuleNotFound 
-  | Fatal_ModuleOrFileNotFound 
-  | Fatal_MonadAlreadyDefined 
-  | Fatal_MoreThanOneDeclaration 
-  | Fatal_MultipleLetBinding 
-  | Fatal_NameNotFound 
-  | Fatal_NameSpaceNotFound 
-  | Fatal_NegativeUniverseConstFatal_NotSupported 
-  | Fatal_NoFileProvided 
-  | Fatal_NonInductiveInMutuallyDefinedType 
-  | Fatal_NonLinearPatternNotPermitted 
-  | Fatal_NonLinearPatternVars 
-  | Fatal_NonSingletonTopLevel 
-  | Fatal_NonSingletonTopLevelModule 
-  | Fatal_NonTopRecFunctionNotFullyEncoded 
-  | Fatal_NonTrivialPreConditionInPrims 
-  | Fatal_NonVariableInductiveTypeParameter 
-  | Fatal_NotApplicationOrFv 
-  | Fatal_NotEnoughArgsToEffect 
-  | Fatal_NotEnoughArgumentsForEffect 
-  | Fatal_NotFunctionType 
-  | Fatal_NotSupported 
-  | Fatal_NotTopLevelModule 
-  | Fatal_NotValidFStarFile 
-  | Fatal_NotValidIncludeDirectory 
-  | Fatal_OneModulePerFile 
-  | Fatal_OpenGoalsInSynthesis 
-  | Fatal_OptionsNotCompatible 
-  | Fatal_OutOfOrder 
-  | Fatal_ParseErrors 
-  | Fatal_ParseItError 
-  | Fatal_PolyTypeExpected 
-  | Fatal_PossibleInfiniteTyp 
-  | Fatal_PreModuleMismatch 
-  | Fatal_QulifierListNotPermitted 
-  | Fatal_RecursiveFunctionLiteral 
-  | Fatal_ReflectOnlySupportedOnEffects 
-  | Fatal_ReservedPrefix 
-  | Fatal_SMTOutputParseError 
-  | Fatal_SMTSolverError 
-  | Fatal_SyntaxError 
-  | Fatal_SynthByTacticError 
-  | Fatal_TacticGotStuck 
-  | Fatal_TcOneFragmentFailed 
-  | Fatal_TermOutsideOfDefLanguage 
-  | Fatal_ToManyArgumentToFunction 
-  | Fatal_TooManyOrTooFewFileMatch 
-  | Fatal_TooManyPatternArguments 
-  | Fatal_TooManyUniverse 
-  | Fatal_TypeMismatch 
-  | Fatal_TypeWithinPatternsAllowedOnVariablesOnly 
-  | Fatal_UnableToReadFile 
-  | Fatal_UnepxectedOrUnboundOperator 
-  | Fatal_UnexpectedBinder 
-  | Fatal_UnexpectedBindShape 
-  | Fatal_UnexpectedChar 
-  | Fatal_UnexpectedComputationTypeForLetRec 
-  | Fatal_UnexpectedConstructorType 
-  | Fatal_UnexpectedDataConstructor 
-  | Fatal_UnexpectedEffect 
-  | Fatal_UnexpectedEmptyRecord 
-  | Fatal_UnexpectedExpressionType 
-  | Fatal_UnexpectedFunctionParameterType 
-  | Fatal_UnexpectedGeneralizedUniverse 
-  | Fatal_UnexpectedGTotForLetRec 
-  | Fatal_UnexpectedGuard 
-  | Fatal_UnexpectedIdentifier 
-  | Fatal_UnexpectedImplicitArgument 
-  | Fatal_UnexpectedImplictArgument 
-  | Fatal_UnexpectedInductivetype 
-  | Fatal_UnexpectedLetBinding 
-  | Fatal_UnexpectedModuleDeclaration 
-  | Fatal_UnexpectedNumberOfUniverse 
-  | Fatal_UnexpectedNumericLiteral 
-  | Fatal_UnexpectedOperatorSymbol 
-  | Fatal_UnexpectedPattern 
-  | Fatal_UnexpectedPosition 
-  | Fatal_UnExpectedPreCondition 
-  | Fatal_UnexpectedReturnShape 
-  | Fatal_UnexpectedSignatureForMonad 
-  | Fatal_UnexpectedTerm 
-  | Fatal_UnexpectedTermInUniverse 
-  | Fatal_UnexpectedTermType 
-  | Fatal_UnexpectedUniversePolymorphicReturn 
-  | Fatal_UnexpectedUniverseVariable 
-  | Fatal_UnfoldableDeprecated 
-  | Fatal_UnificationNotWellFormed 
-  | Fatal_Uninstantiated 
-  | Fatal_UninstantiatedUnificationVarInTactic 
-  | Fatal_UninstantiatedVarInTactic 
-  | Fatal_UniverseMightContainSumOfTwoUnivVars 
-  | Fatal_UniversePolymorphicInnerLetBound 
-  | Fatal_UnknownAttribute 
-  | Fatal_UnknownToolForDep 
-  | Fatal_UnrecognizedExtension 
-  | Fatal_UnresolvedPatternVar 
-  | Fatal_UnsupportedConstant 
-  | Fatal_UnsupportedDisjuctivePatterns 
-  | Fatal_UnsupportedQualifier 
-  | Fatal_UserTacticFailure 
-  | Fatal_ValueRestriction 
-  | Fatal_VariableNotFound 
-  | Fatal_WrongBodyTypeForReturnWP 
-  | Fatal_WrongDataAppHeadFormat 
-  | Fatal_WrongDefinitionOrder 
-  | Fatal_WrongResultTypeAfterConstrutor 
-  | Fatal_WrongTerm 
-  | Fatal_WhenClauseNotSupported 
-  | Fatal_CallNotImplemented 
-  | Warning_AddImplicitAssumeNewQualifier 
-  | Warning_AdmitWithoutDefinition 
-  | Warning_CachedFile 
-  | Warning_DefinitionNotTranslated 
-  | Warning_DependencyFound 
-  | Warning_DeprecatedEqualityOnBinder 
-  | Warning_DeprecatedOpaqueQualifier 
-  | Warning_DocOverwrite 
-  | Warning_FileNotWritten 
-  | Warning_Filtered 
-  | Warning_FunctionLiteralPrecisionLoss 
-  | Warning_FunctionNotExtacted 
-  | Warning_HintFailedToReplayProof 
-  | Warning_HitReplayFailed 
-  | Warning_IDEIgnoreCodeGen 
-  | Warning_IllFormedGoal 
-  | Warning_InaccessibleArgument 
-  | Warning_IncoherentImplicitQualifier 
-  | Warning_IrrelevantQualifierOnArgumentToReflect 
-  | Warning_IrrelevantQualifierOnArgumentToReify 
-  | Warning_MalformedWarnErrorList 
-  | Warning_MetaAlienNotATmUnknown 
-  | Warning_MultipleAscriptions 
-  | Warning_NondependentUserDefinedDataType 
-  | Warning_NonListLiteralSMTPattern 
-  | Warning_NormalizationFailure 
-  | Warning_NotDependentArrow 
-  | Warning_NotEmbedded 
-  | Warning_PatternMissingBoundVar 
-  | Warning_RecursiveDependency 
-  | Warning_RedundantExplicitCurrying 
-  | Warning_SMTPatTDeprecated 
-  | Warning_SMTPatternMissingBoundVar 
-  | Warning_TopLevelEffect 
-  | Warning_UnboundModuleReference 
-  | Warning_UnexpectedFile 
-  | Warning_UnexpectedFsTypApp 
-  | Warning_UnexpectedZ3Output 
-  | Warning_UnprotectedTerm 
-  | Warning_UnrecognizedAttribute 
-  | Warning_UpperBoundCandidateAlreadyVisited 
-  | Warning_UseDefaultEffect 
-  | Warning_WrongErrorLocation 
-  | Warning_Z3InvocationWarning 
-  | Warning_CallNotImplementedAsWarning 
-  | Warning_MissingInterfaceOrImplementation 
-  | Warning_ConstructorBuildsUnexpectedType 
-  | Warning_ModuleOrFileNotFoundWarning 
-  | Error_NoLetMutable 
-  | Error_BadImplicit [@@deriving show]
-let (uu___is_Error_DependencyAnalysisFailed : raw_error -> Prims.bool) =
+  | Error_DependencyAnalysisFailed
+  | Error_IDETooManyPops
+  | Error_IDEUnrecognized
+  | Error_InductiveTypeNotSatisfyPositivityCondition
+  | Error_InvalidUniverseVar
+  | Error_MissingFileName
+  | Error_ModuleFileNameMismatch
+  | Error_OpPlusInUniverse
+  | Error_OutOfRange
+  | Error_ProofObligationFailed
+  | Error_TooManyFiles
+  | Error_TypeCheckerFailToProve
+  | Error_TypeError
+  | Error_UncontrainedUnificationVar
+  | Error_UnexpectedGTotComputation
+  | Error_UnexpectedInstance
+  | Error_UnknownFatal_AssertionFailure
+  | Error_Z3InvocationError
+  | Error_IDEAssertionFailure
+  | Error_Z3SolverError
+  | Fatal_AbstractTypeDeclarationInInterface
+  | Fatal_ActionMustHaveFunctionType
+  | Fatal_AlreadyDefinedTopLevelDeclaration
+  | Fatal_ArgumentLengthMismatch
+  | Fatal_AssertionFailure
+  | Fatal_AssignToImmutableValues
+  | Fatal_AssumeValInInterface
+  | Fatal_BadlyInstantiatedSynthByTactic
+  | Fatal_BadSignatureShape
+  | Fatal_BinderAndArgsLengthMismatch
+  | Fatal_BothValAndLetInInterface
+  | Fatal_CardinalityConstraintViolated
+  | Fatal_ComputationNotTotal
+  | Fatal_ComputationTypeNotAllowed
+  | Fatal_ComputedTypeNotMatchAnnotation
+  | Fatal_ConstructorArgLengthMismatch
+  | Fatal_ConstructorFailedCheck
+  | Fatal_ConstructorNotFound
+  | Fatal_ConstsructorBuildWrongType
+  | Fatal_CycleInRecTypeAbbreviation
+  | Fatal_DataContructorNotFound
+  | Fatal_DefaultQualifierNotAllowedOnEffects
+  | Fatal_DefinitionNotFound
+  | Fatal_DisjuctivePatternVarsMismatch
+  | Fatal_DivergentComputationCannotBeIncludedInTotal
+  | Fatal_DuplicateInImplementation
+  | Fatal_DuplicateModuleOrInterface
+  | Fatal_DuplicateTopLevelNames
+  | Fatal_DuplicateTypeAnnotationAndValDecl
+  | Fatal_EffectCannotBeReified
+  | Fatal_EffectConstructorNotFullyApplied
+  | Fatal_EffectfulAndPureComputationMismatch
+  | Fatal_EffectNotFound
+  | Fatal_EffectsCannotBeComposed
+  | Fatal_ErrorInSolveDeferredConstraints
+  | Fatal_ErrorsReported
+  | Fatal_EscapedBoundVar
+  | Fatal_ExpectedArrowAnnotatedType
+  | Fatal_ExpectedGhostExpression
+  | Fatal_ExpectedPureExpression
+  | Fatal_ExpectNormalizedEffect
+  | Fatal_ExpectTermGotFunction
+  | Fatal_ExpectTrivialPreCondition
+  | Fatal_FailToCompileNativeTactic
+  | Fatal_FailToProcessPragma
+  | Fatal_FailToResolveImplicitArgument
+  | Fatal_FailToSolveUniverseInEquality
+  | Fatal_FieldsNotBelongToSameRecordType
+  | Fatal_ForbiddenReferenceToCurrentModule
+  | Fatal_FreeVariables
+  | Fatal_FunctionTypeExpected
+  | Fatal_IdentifierNotFound
+  | Fatal_IllAppliedConstant
+  | Fatal_IllegalCharInByteArray
+  | Fatal_IllegalCharInOperatorName
+  | Fatal_IllTyped
+  | Fatal_ImpossibleAbbrevLidBundle
+  | Fatal_ImpossibleAbbrevRenameBundle
+  | Fatal_ImpossibleInductiveWithAbbrev
+  | Fatal_ImpossiblePrePostAbs
+  | Fatal_ImpossiblePrePostArrow
+  | Fatal_ImpossibleToGenerateDMEffect
+  | Fatal_ImpossibleTypeAbbrevBundle
+  | Fatal_ImpossibleTypeAbbrevSigeltBundle
+  | Fatal_IncludeModuleNotPrepared
+  | Fatal_IncoherentInlineUniverse
+  | Fatal_IncompatibleKinds
+  | Fatal_IncompatibleNumberOfTypes
+  | Fatal_IncompatibleSetOfUniverse
+  | Fatal_IncompatibleUniverse
+  | Fatal_InconsistentImplicitArgumentAnnotation
+  | Fatal_InconsistentImplicitQualifier
+  | Fatal_InconsistentQualifierAnnotation
+  | Fatal_InferredTypeCauseVarEscape
+  | Fatal_InlineRenamedAsUnfold
+  | Fatal_InsufficientPatternArguments
+  | Fatal_InterfaceAlreadyProcessed
+  | Fatal_InterfaceNotImplementedByModule
+  | Fatal_InterfaceWithTypeImplementation
+  | Fatal_InvalidFloatingPointNumber
+  | Fatal_InvalidFSDocKeyword
+  | Fatal_InvalidIdentifier
+  | Fatal_InvalidLemmaArgument
+  | Fatal_InvalidNumericLiteral
+  | Fatal_InvalidRedefinitionOfLexT
+  | Fatal_InvalidUnicodeInStringLiteral
+  | Fatal_InvalidUTF8Encoding
+  | Fatal_InvalidWarnErrorSetting
+  | Fatal_LetBoundMonadicMismatch
+  | Fatal_LetMutableForVariablesOnly
+  | Fatal_LetOpenModuleOnly
+  | Fatal_LetRecArgumentMismatch
+  | Fatal_MalformedActionDeclaration
+  | Fatal_MismatchedPatternType
+  | Fatal_MismatchUniversePolymorphic
+  | Fatal_MissingDataConstructor
+  | Fatal_MissingExposeInterfacesOption
+  | Fatal_MissingFieldInRecord
+  | Fatal_MissingImplementation
+  | Fatal_MissingImplicitArguments
+  | Fatal_MissingInterface
+  | Fatal_MissingNameInBinder
+  | Fatal_MissingPrimsModule
+  | Fatal_MissingQuantifierBinder
+  | Fatal_ModuleExpected
+  | Fatal_ModuleFileNotFound
+  | Fatal_ModuleFirstStatement
+  | Fatal_ModuleNotFound
+  | Fatal_ModuleOrFileNotFound
+  | Fatal_MonadAlreadyDefined
+  | Fatal_MoreThanOneDeclaration
+  | Fatal_MultipleLetBinding
+  | Fatal_NameNotFound
+  | Fatal_NameSpaceNotFound
+  | Fatal_NegativeUniverseConstFatal_NotSupported
+  | Fatal_NoFileProvided
+  | Fatal_NonInductiveInMutuallyDefinedType
+  | Fatal_NonLinearPatternNotPermitted
+  | Fatal_NonLinearPatternVars
+  | Fatal_NonSingletonTopLevel
+  | Fatal_NonSingletonTopLevelModule
+  | Fatal_NonTopRecFunctionNotFullyEncoded
+  | Fatal_NonTrivialPreConditionInPrims
+  | Fatal_NonVariableInductiveTypeParameter
+  | Fatal_NotApplicationOrFv
+  | Fatal_NotEnoughArgsToEffect
+  | Fatal_NotEnoughArgumentsForEffect
+  | Fatal_NotFunctionType
+  | Fatal_NotSupported
+  | Fatal_NotTopLevelModule
+  | Fatal_NotValidFStarFile
+  | Fatal_NotValidIncludeDirectory
+  | Fatal_OneModulePerFile
+  | Fatal_OpenGoalsInSynthesis
+  | Fatal_OptionsNotCompatible
+  | Fatal_OutOfOrder
+  | Fatal_ParseErrors
+  | Fatal_ParseItError
+  | Fatal_PolyTypeExpected
+  | Fatal_PossibleInfiniteTyp
+  | Fatal_PreModuleMismatch
+  | Fatal_QulifierListNotPermitted
+  | Fatal_RecursiveFunctionLiteral
+  | Fatal_ReflectOnlySupportedOnEffects
+  | Fatal_ReservedPrefix
+  | Fatal_SMTOutputParseError
+  | Fatal_SMTSolverError
+  | Fatal_SyntaxError
+  | Fatal_SynthByTacticError
+  | Fatal_TacticGotStuck
+  | Fatal_TcOneFragmentFailed
+  | Fatal_TermOutsideOfDefLanguage
+  | Fatal_ToManyArgumentToFunction
+  | Fatal_TooManyOrTooFewFileMatch
+  | Fatal_TooManyPatternArguments
+  | Fatal_TooManyUniverse
+  | Fatal_TypeMismatch
+  | Fatal_TypeWithinPatternsAllowedOnVariablesOnly
+  | Fatal_UnableToReadFile
+  | Fatal_UnepxectedOrUnboundOperator
+  | Fatal_UnexpectedBinder
+  | Fatal_UnexpectedBindShape
+  | Fatal_UnexpectedChar
+  | Fatal_UnexpectedComputationTypeForLetRec
+  | Fatal_UnexpectedConstructorType
+  | Fatal_UnexpectedDataConstructor
+  | Fatal_UnexpectedEffect
+  | Fatal_UnexpectedEmptyRecord
+  | Fatal_UnexpectedExpressionType
+  | Fatal_UnexpectedFunctionParameterType
+  | Fatal_UnexpectedGeneralizedUniverse
+  | Fatal_UnexpectedGTotForLetRec
+  | Fatal_UnexpectedGuard
+  | Fatal_UnexpectedIdentifier
+  | Fatal_UnexpectedImplicitArgument
+  | Fatal_UnexpectedImplictArgument
+  | Fatal_UnexpectedInductivetype
+  | Fatal_UnexpectedLetBinding
+  | Fatal_UnexpectedModuleDeclaration
+  | Fatal_UnexpectedNumberOfUniverse
+  | Fatal_UnexpectedNumericLiteral
+  | Fatal_UnexpectedOperatorSymbol
+  | Fatal_UnexpectedPattern
+  | Fatal_UnexpectedPosition
+  | Fatal_UnExpectedPreCondition
+  | Fatal_UnexpectedReturnShape
+  | Fatal_UnexpectedSignatureForMonad
+  | Fatal_UnexpectedTerm
+  | Fatal_UnexpectedTermInUniverse
+  | Fatal_UnexpectedTermType
+  | Fatal_UnexpectedUniversePolymorphicReturn
+  | Fatal_UnexpectedUniverseVariable
+  | Fatal_UnfoldableDeprecated
+  | Fatal_UnificationNotWellFormed
+  | Fatal_Uninstantiated
+  | Fatal_UninstantiatedUnificationVarInTactic
+  | Fatal_UninstantiatedVarInTactic
+  | Fatal_UniverseMightContainSumOfTwoUnivVars
+  | Fatal_UniversePolymorphicInnerLetBound
+  | Fatal_UnknownAttribute
+  | Fatal_UnknownToolForDep
+  | Fatal_UnrecognizedExtension
+  | Fatal_UnresolvedPatternVar
+  | Fatal_UnsupportedConstant
+  | Fatal_UnsupportedDisjuctivePatterns
+  | Fatal_UnsupportedQualifier
+  | Fatal_UserTacticFailure
+  | Fatal_ValueRestriction
+  | Fatal_VariableNotFound
+  | Fatal_WrongBodyTypeForReturnWP
+  | Fatal_WrongDataAppHeadFormat
+  | Fatal_WrongDefinitionOrder
+  | Fatal_WrongResultTypeAfterConstrutor
+  | Fatal_WrongTerm
+  | Fatal_WhenClauseNotSupported
+  | Fatal_CallNotImplemented
+  | Warning_AddImplicitAssumeNewQualifier
+  | Warning_AdmitWithoutDefinition
+  | Warning_CachedFile
+  | Warning_DefinitionNotTranslated
+  | Warning_DependencyFound
+  | Warning_DeprecatedEqualityOnBinder
+  | Warning_DeprecatedOpaqueQualifier
+  | Warning_DocOverwrite
+  | Warning_FileNotWritten
+  | Warning_Filtered
+  | Warning_FunctionLiteralPrecisionLoss
+  | Warning_FunctionNotExtacted
+  | Warning_HintFailedToReplayProof
+  | Warning_HitReplayFailed
+  | Warning_IDEIgnoreCodeGen
+  | Warning_IllFormedGoal
+  | Warning_InaccessibleArgument
+  | Warning_IncoherentImplicitQualifier
+  | Warning_IrrelevantQualifierOnArgumentToReflect
+  | Warning_IrrelevantQualifierOnArgumentToReify
+  | Warning_MalformedWarnErrorList
+  | Warning_MetaAlienNotATmUnknown
+  | Warning_MultipleAscriptions
+  | Warning_NondependentUserDefinedDataType
+  | Warning_NonListLiteralSMTPattern
+  | Warning_NormalizationFailure
+  | Warning_NotDependentArrow
+  | Warning_NotEmbedded
+  | Warning_PatternMissingBoundVar
+  | Warning_RecursiveDependency
+  | Warning_RedundantExplicitCurrying
+  | Warning_SMTPatTDeprecated
+  | Warning_SMTPatternMissingBoundVar
+  | Warning_TopLevelEffect
+  | Warning_UnboundModuleReference
+  | Warning_UnexpectedFile
+  | Warning_UnexpectedFsTypApp
+  | Warning_UnexpectedZ3Output
+  | Warning_UnprotectedTerm
+  | Warning_UnrecognizedAttribute
+  | Warning_UpperBoundCandidateAlreadyVisited
+  | Warning_UseDefaultEffect
+  | Warning_WrongErrorLocation
+  | Warning_Z3InvocationWarning
+  | Warning_CallNotImplementedAsWarning
+  | Warning_MissingInterfaceOrImplementation
+  | Warning_ConstructorBuildsUnexpectedType
+  | Warning_ModuleOrFileNotFoundWarning
+  | Error_NoLetMutable
+  | Error_BadImplicit[@@deriving show]
+let uu___is_Error_DependencyAnalysisFailed: raw_error -> Prims.bool =
   fun projectee  ->
     match projectee with
     | Error_DependencyAnalysisFailed  -> true
     | uu____4 -> false
-  
-let (uu___is_Error_IDETooManyPops : raw_error -> Prims.bool) =
+let uu___is_Error_IDETooManyPops: raw_error -> Prims.bool =
   fun projectee  ->
     match projectee with | Error_IDETooManyPops  -> true | uu____8 -> false
-  
-let (uu___is_Error_IDEUnrecognized : raw_error -> Prims.bool) =
+let uu___is_Error_IDEUnrecognized: raw_error -> Prims.bool =
   fun projectee  ->
     match projectee with | Error_IDEUnrecognized  -> true | uu____12 -> false
-  
-let (uu___is_Error_InductiveTypeNotSatisfyPositivityCondition :
-  raw_error -> Prims.bool) =
+let uu___is_Error_InductiveTypeNotSatisfyPositivityCondition:
+  raw_error -> Prims.bool =
   fun projectee  ->
     match projectee with
     | Error_InductiveTypeNotSatisfyPositivityCondition  -> true
     | uu____16 -> false
-  
-let (uu___is_Error_InvalidUniverseVar : raw_error -> Prims.bool) =
+let uu___is_Error_InvalidUniverseVar: raw_error -> Prims.bool =
   fun projectee  ->
     match projectee with
     | Error_InvalidUniverseVar  -> true
     | uu____20 -> false
-  
-let (uu___is_Error_MissingFileName : raw_error -> Prims.bool) =
+let uu___is_Error_MissingFileName: raw_error -> Prims.bool =
   fun projectee  ->
     match projectee with | Error_MissingFileName  -> true | uu____24 -> false
-  
-let (uu___is_Error_ModuleFileNameMismatch : raw_error -> Prims.bool) =
+let uu___is_Error_ModuleFileNameMismatch: raw_error -> Prims.bool =
   fun projectee  ->
     match projectee with
     | Error_ModuleFileNameMismatch  -> true
     | uu____28 -> false
-  
-let (uu___is_Error_OpPlusInUniverse : raw_error -> Prims.bool) =
+let uu___is_Error_OpPlusInUniverse: raw_error -> Prims.bool =
   fun projectee  ->
     match projectee with
     | Error_OpPlusInUniverse  -> true
     | uu____32 -> false
-  
-let (uu___is_Error_OutOfRange : raw_error -> Prims.bool) =
+let uu___is_Error_OutOfRange: raw_error -> Prims.bool =
   fun projectee  ->
     match projectee with | Error_OutOfRange  -> true | uu____36 -> false
-  
-let (uu___is_Error_ProofObligationFailed : raw_error -> Prims.bool) =
+let uu___is_Error_ProofObligationFailed: raw_error -> Prims.bool =
   fun projectee  ->
     match projectee with
     | Error_ProofObligationFailed  -> true
     | uu____40 -> false
-  
-let (uu___is_Error_TooManyFiles : raw_error -> Prims.bool) =
+let uu___is_Error_TooManyFiles: raw_error -> Prims.bool =
   fun projectee  ->
     match projectee with | Error_TooManyFiles  -> true | uu____44 -> false
-  
-let (uu___is_Error_TypeCheckerFailToProve : raw_error -> Prims.bool) =
+let uu___is_Error_TypeCheckerFailToProve: raw_error -> Prims.bool =
   fun projectee  ->
     match projectee with
     | Error_TypeCheckerFailToProve  -> true
     | uu____48 -> false
-  
-let (uu___is_Error_TypeError : raw_error -> Prims.bool) =
+let uu___is_Error_TypeError: raw_error -> Prims.bool =
   fun projectee  ->
     match projectee with | Error_TypeError  -> true | uu____52 -> false
-  
-let (uu___is_Error_UncontrainedUnificationVar : raw_error -> Prims.bool) =
+let uu___is_Error_UncontrainedUnificationVar: raw_error -> Prims.bool =
   fun projectee  ->
     match projectee with
     | Error_UncontrainedUnificationVar  -> true
     | uu____56 -> false
-  
-let (uu___is_Error_UnexpectedGTotComputation : raw_error -> Prims.bool) =
+let uu___is_Error_UnexpectedGTotComputation: raw_error -> Prims.bool =
   fun projectee  ->
     match projectee with
     | Error_UnexpectedGTotComputation  -> true
     | uu____60 -> false
-  
-let (uu___is_Error_UnexpectedInstance : raw_error -> Prims.bool) =
+let uu___is_Error_UnexpectedInstance: raw_error -> Prims.bool =
   fun projectee  ->
     match projectee with
     | Error_UnexpectedInstance  -> true
     | uu____64 -> false
-  
-let (uu___is_Error_UnknownFatal_AssertionFailure : raw_error -> Prims.bool) =
+let uu___is_Error_UnknownFatal_AssertionFailure: raw_error -> Prims.bool =
   fun projectee  ->
     match projectee with
     | Error_UnknownFatal_AssertionFailure  -> true
     | uu____68 -> false
-  
-let (uu___is_Error_Z3InvocationError : raw_error -> Prims.bool) =
+let uu___is_Error_Z3InvocationError: raw_error -> Prims.bool =
   fun projectee  ->
     match projectee with
     | Error_Z3InvocationError  -> true
     | uu____72 -> false
-  
-let (uu___is_Error_IDEAssertionFailure : raw_error -> Prims.bool) =
+let uu___is_Error_IDEAssertionFailure: raw_error -> Prims.bool =
   fun projectee  ->
     match projectee with
     | Error_IDEAssertionFailure  -> true
     | uu____76 -> false
-  
-let (uu___is_Error_Z3SolverError : raw_error -> Prims.bool) =
+let uu___is_Error_Z3SolverError: raw_error -> Prims.bool =
   fun projectee  ->
     match projectee with | Error_Z3SolverError  -> true | uu____80 -> false
-  
-let (uu___is_Fatal_AbstractTypeDeclarationInInterface :
-  raw_error -> Prims.bool) =
+let uu___is_Fatal_AbstractTypeDeclarationInInterface: raw_error -> Prims.bool
+  =
   fun projectee  ->
     match projectee with
     | Fatal_AbstractTypeDeclarationInInterface  -> true
     | uu____84 -> false
-  
-let (uu___is_Fatal_ActionMustHaveFunctionType : raw_error -> Prims.bool) =
+let uu___is_Fatal_ActionMustHaveFunctionType: raw_error -> Prims.bool =
   fun projectee  ->
     match projectee with
     | Fatal_ActionMustHaveFunctionType  -> true
     | uu____88 -> false
-  
-let (uu___is_Fatal_AlreadyDefinedTopLevelDeclaration :
-  raw_error -> Prims.bool) =
+let uu___is_Fatal_AlreadyDefinedTopLevelDeclaration: raw_error -> Prims.bool
+  =
   fun projectee  ->
     match projectee with
     | Fatal_AlreadyDefinedTopLevelDeclaration  -> true
     | uu____92 -> false
-  
-let (uu___is_Fatal_ArgumentLengthMismatch : raw_error -> Prims.bool) =
+let uu___is_Fatal_ArgumentLengthMismatch: raw_error -> Prims.bool =
   fun projectee  ->
     match projectee with
     | Fatal_ArgumentLengthMismatch  -> true
     | uu____96 -> false
-  
-let (uu___is_Fatal_AssertionFailure : raw_error -> Prims.bool) =
+let uu___is_Fatal_AssertionFailure: raw_error -> Prims.bool =
   fun projectee  ->
     match projectee with
     | Fatal_AssertionFailure  -> true
     | uu____100 -> false
-  
-let (uu___is_Fatal_AssignToImmutableValues : raw_error -> Prims.bool) =
+let uu___is_Fatal_AssignToImmutableValues: raw_error -> Prims.bool =
   fun projectee  ->
     match projectee with
     | Fatal_AssignToImmutableValues  -> true
     | uu____104 -> false
-  
-let (uu___is_Fatal_AssumeValInInterface : raw_error -> Prims.bool) =
+let uu___is_Fatal_AssumeValInInterface: raw_error -> Prims.bool =
   fun projectee  ->
     match projectee with
     | Fatal_AssumeValInInterface  -> true
     | uu____108 -> false
-  
-let (uu___is_Fatal_BadlyInstantiatedSynthByTactic : raw_error -> Prims.bool)
-  =
+let uu___is_Fatal_BadlyInstantiatedSynthByTactic: raw_error -> Prims.bool =
   fun projectee  ->
     match projectee with
     | Fatal_BadlyInstantiatedSynthByTactic  -> true
     | uu____112 -> false
-  
-let (uu___is_Fatal_BadSignatureShape : raw_error -> Prims.bool) =
+let uu___is_Fatal_BadSignatureShape: raw_error -> Prims.bool =
   fun projectee  ->
     match projectee with
     | Fatal_BadSignatureShape  -> true
     | uu____116 -> false
-  
-let (uu___is_Fatal_BinderAndArgsLengthMismatch : raw_error -> Prims.bool) =
+let uu___is_Fatal_BinderAndArgsLengthMismatch: raw_error -> Prims.bool =
   fun projectee  ->
     match projectee with
     | Fatal_BinderAndArgsLengthMismatch  -> true
     | uu____120 -> false
-  
-let (uu___is_Fatal_BothValAndLetInInterface : raw_error -> Prims.bool) =
+let uu___is_Fatal_BothValAndLetInInterface: raw_error -> Prims.bool =
   fun projectee  ->
     match projectee with
     | Fatal_BothValAndLetInInterface  -> true
     | uu____124 -> false
-  
-let (uu___is_Fatal_CardinalityConstraintViolated : raw_error -> Prims.bool) =
+let uu___is_Fatal_CardinalityConstraintViolated: raw_error -> Prims.bool =
   fun projectee  ->
     match projectee with
     | Fatal_CardinalityConstraintViolated  -> true
     | uu____128 -> false
-  
-let (uu___is_Fatal_ComputationNotTotal : raw_error -> Prims.bool) =
+let uu___is_Fatal_ComputationNotTotal: raw_error -> Prims.bool =
   fun projectee  ->
     match projectee with
     | Fatal_ComputationNotTotal  -> true
     | uu____132 -> false
-  
-let (uu___is_Fatal_ComputationTypeNotAllowed : raw_error -> Prims.bool) =
+let uu___is_Fatal_ComputationTypeNotAllowed: raw_error -> Prims.bool =
   fun projectee  ->
     match projectee with
     | Fatal_ComputationTypeNotAllowed  -> true
     | uu____136 -> false
-  
-let (uu___is_Fatal_ComputedTypeNotMatchAnnotation : raw_error -> Prims.bool)
-  =
+let uu___is_Fatal_ComputedTypeNotMatchAnnotation: raw_error -> Prims.bool =
   fun projectee  ->
     match projectee with
     | Fatal_ComputedTypeNotMatchAnnotation  -> true
     | uu____140 -> false
-  
-let (uu___is_Fatal_ConstructorArgLengthMismatch : raw_error -> Prims.bool) =
+let uu___is_Fatal_ConstructorArgLengthMismatch: raw_error -> Prims.bool =
   fun projectee  ->
     match projectee with
     | Fatal_ConstructorArgLengthMismatch  -> true
     | uu____144 -> false
-  
-let (uu___is_Fatal_ConstructorFailedCheck : raw_error -> Prims.bool) =
+let uu___is_Fatal_ConstructorFailedCheck: raw_error -> Prims.bool =
   fun projectee  ->
     match projectee with
     | Fatal_ConstructorFailedCheck  -> true
     | uu____148 -> false
-  
-let (uu___is_Fatal_ConstructorNotFound : raw_error -> Prims.bool) =
+let uu___is_Fatal_ConstructorNotFound: raw_error -> Prims.bool =
   fun projectee  ->
     match projectee with
     | Fatal_ConstructorNotFound  -> true
     | uu____152 -> false
-  
-let (uu___is_Fatal_ConstsructorBuildWrongType : raw_error -> Prims.bool) =
+let uu___is_Fatal_ConstsructorBuildWrongType: raw_error -> Prims.bool =
   fun projectee  ->
     match projectee with
     | Fatal_ConstsructorBuildWrongType  -> true
     | uu____156 -> false
-  
-let (uu___is_Fatal_CycleInRecTypeAbbreviation : raw_error -> Prims.bool) =
+let uu___is_Fatal_CycleInRecTypeAbbreviation: raw_error -> Prims.bool =
   fun projectee  ->
     match projectee with
     | Fatal_CycleInRecTypeAbbreviation  -> true
     | uu____160 -> false
-  
-let (uu___is_Fatal_DataContructorNotFound : raw_error -> Prims.bool) =
+let uu___is_Fatal_DataContructorNotFound: raw_error -> Prims.bool =
   fun projectee  ->
     match projectee with
     | Fatal_DataContructorNotFound  -> true
     | uu____164 -> false
-  
-let (uu___is_Fatal_DefaultQualifierNotAllowedOnEffects :
-  raw_error -> Prims.bool) =
+let uu___is_Fatal_DefaultQualifierNotAllowedOnEffects:
+  raw_error -> Prims.bool =
   fun projectee  ->
     match projectee with
     | Fatal_DefaultQualifierNotAllowedOnEffects  -> true
     | uu____168 -> false
-  
-let (uu___is_Fatal_DefinitionNotFound : raw_error -> Prims.bool) =
+let uu___is_Fatal_DefinitionNotFound: raw_error -> Prims.bool =
   fun projectee  ->
     match projectee with
     | Fatal_DefinitionNotFound  -> true
     | uu____172 -> false
-  
-let (uu___is_Fatal_DisjuctivePatternVarsMismatch : raw_error -> Prims.bool) =
+let uu___is_Fatal_DisjuctivePatternVarsMismatch: raw_error -> Prims.bool =
   fun projectee  ->
     match projectee with
     | Fatal_DisjuctivePatternVarsMismatch  -> true
     | uu____176 -> false
-  
-let (uu___is_Fatal_DivergentComputationCannotBeIncludedInTotal :
-  raw_error -> Prims.bool) =
+let uu___is_Fatal_DivergentComputationCannotBeIncludedInTotal:
+  raw_error -> Prims.bool =
   fun projectee  ->
     match projectee with
     | Fatal_DivergentComputationCannotBeIncludedInTotal  -> true
     | uu____180 -> false
-  
-let (uu___is_Fatal_DuplicateInImplementation : raw_error -> Prims.bool) =
+let uu___is_Fatal_DuplicateInImplementation: raw_error -> Prims.bool =
   fun projectee  ->
     match projectee with
     | Fatal_DuplicateInImplementation  -> true
     | uu____184 -> false
-  
-let (uu___is_Fatal_DuplicateModuleOrInterface : raw_error -> Prims.bool) =
+let uu___is_Fatal_DuplicateModuleOrInterface: raw_error -> Prims.bool =
   fun projectee  ->
     match projectee with
     | Fatal_DuplicateModuleOrInterface  -> true
     | uu____188 -> false
-  
-let (uu___is_Fatal_DuplicateTopLevelNames : raw_error -> Prims.bool) =
+let uu___is_Fatal_DuplicateTopLevelNames: raw_error -> Prims.bool =
   fun projectee  ->
     match projectee with
     | Fatal_DuplicateTopLevelNames  -> true
     | uu____192 -> false
-  
-let (uu___is_Fatal_DuplicateTypeAnnotationAndValDecl :
-  raw_error -> Prims.bool) =
+let uu___is_Fatal_DuplicateTypeAnnotationAndValDecl: raw_error -> Prims.bool
+  =
   fun projectee  ->
     match projectee with
     | Fatal_DuplicateTypeAnnotationAndValDecl  -> true
     | uu____196 -> false
-  
-let (uu___is_Fatal_EffectCannotBeReified : raw_error -> Prims.bool) =
+let uu___is_Fatal_EffectCannotBeReified: raw_error -> Prims.bool =
   fun projectee  ->
     match projectee with
     | Fatal_EffectCannotBeReified  -> true
     | uu____200 -> false
-  
-let (uu___is_Fatal_EffectConstructorNotFullyApplied :
-  raw_error -> Prims.bool) =
+let uu___is_Fatal_EffectConstructorNotFullyApplied: raw_error -> Prims.bool =
   fun projectee  ->
     match projectee with
     | Fatal_EffectConstructorNotFullyApplied  -> true
     | uu____204 -> false
-  
-let (uu___is_Fatal_EffectfulAndPureComputationMismatch :
-  raw_error -> Prims.bool) =
+let uu___is_Fatal_EffectfulAndPureComputationMismatch:
+  raw_error -> Prims.bool =
   fun projectee  ->
     match projectee with
     | Fatal_EffectfulAndPureComputationMismatch  -> true
     | uu____208 -> false
-  
-let (uu___is_Fatal_EffectNotFound : raw_error -> Prims.bool) =
+let uu___is_Fatal_EffectNotFound: raw_error -> Prims.bool =
   fun projectee  ->
     match projectee with | Fatal_EffectNotFound  -> true | uu____212 -> false
-  
-let (uu___is_Fatal_EffectsCannotBeComposed : raw_error -> Prims.bool) =
+let uu___is_Fatal_EffectsCannotBeComposed: raw_error -> Prims.bool =
   fun projectee  ->
     match projectee with
     | Fatal_EffectsCannotBeComposed  -> true
     | uu____216 -> false
-  
-let (uu___is_Fatal_ErrorInSolveDeferredConstraints : raw_error -> Prims.bool)
-  =
+let uu___is_Fatal_ErrorInSolveDeferredConstraints: raw_error -> Prims.bool =
   fun projectee  ->
     match projectee with
     | Fatal_ErrorInSolveDeferredConstraints  -> true
     | uu____220 -> false
-  
-let (uu___is_Fatal_ErrorsReported : raw_error -> Prims.bool) =
+let uu___is_Fatal_ErrorsReported: raw_error -> Prims.bool =
   fun projectee  ->
     match projectee with | Fatal_ErrorsReported  -> true | uu____224 -> false
-  
-let (uu___is_Fatal_EscapedBoundVar : raw_error -> Prims.bool) =
+let uu___is_Fatal_EscapedBoundVar: raw_error -> Prims.bool =
   fun projectee  ->
     match projectee with
     | Fatal_EscapedBoundVar  -> true
     | uu____228 -> false
-  
-let (uu___is_Fatal_ExpectedArrowAnnotatedType : raw_error -> Prims.bool) =
+let uu___is_Fatal_ExpectedArrowAnnotatedType: raw_error -> Prims.bool =
   fun projectee  ->
     match projectee with
     | Fatal_ExpectedArrowAnnotatedType  -> true
     | uu____232 -> false
-  
-let (uu___is_Fatal_ExpectedGhostExpression : raw_error -> Prims.bool) =
+let uu___is_Fatal_ExpectedGhostExpression: raw_error -> Prims.bool =
   fun projectee  ->
     match projectee with
     | Fatal_ExpectedGhostExpression  -> true
     | uu____236 -> false
-  
-let (uu___is_Fatal_ExpectedPureExpression : raw_error -> Prims.bool) =
+let uu___is_Fatal_ExpectedPureExpression: raw_error -> Prims.bool =
   fun projectee  ->
     match projectee with
     | Fatal_ExpectedPureExpression  -> true
     | uu____240 -> false
-  
-let (uu___is_Fatal_ExpectNormalizedEffect : raw_error -> Prims.bool) =
+let uu___is_Fatal_ExpectNormalizedEffect: raw_error -> Prims.bool =
   fun projectee  ->
     match projectee with
     | Fatal_ExpectNormalizedEffect  -> true
     | uu____244 -> false
-  
-let (uu___is_Fatal_ExpectTermGotFunction : raw_error -> Prims.bool) =
+let uu___is_Fatal_ExpectTermGotFunction: raw_error -> Prims.bool =
   fun projectee  ->
     match projectee with
     | Fatal_ExpectTermGotFunction  -> true
     | uu____248 -> false
-  
-let (uu___is_Fatal_ExpectTrivialPreCondition : raw_error -> Prims.bool) =
+let uu___is_Fatal_ExpectTrivialPreCondition: raw_error -> Prims.bool =
   fun projectee  ->
     match projectee with
     | Fatal_ExpectTrivialPreCondition  -> true
     | uu____252 -> false
-  
-let (uu___is_Fatal_FailToCompileNativeTactic : raw_error -> Prims.bool) =
+let uu___is_Fatal_FailToCompileNativeTactic: raw_error -> Prims.bool =
   fun projectee  ->
     match projectee with
     | Fatal_FailToCompileNativeTactic  -> true
     | uu____256 -> false
-  
-let (uu___is_Fatal_FailToProcessPragma : raw_error -> Prims.bool) =
+let uu___is_Fatal_FailToProcessPragma: raw_error -> Prims.bool =
   fun projectee  ->
     match projectee with
     | Fatal_FailToProcessPragma  -> true
     | uu____260 -> false
-  
-let (uu___is_Fatal_FailToResolveImplicitArgument : raw_error -> Prims.bool) =
+let uu___is_Fatal_FailToResolveImplicitArgument: raw_error -> Prims.bool =
   fun projectee  ->
     match projectee with
     | Fatal_FailToResolveImplicitArgument  -> true
     | uu____264 -> false
-  
-let (uu___is_Fatal_FailToSolveUniverseInEquality : raw_error -> Prims.bool) =
+let uu___is_Fatal_FailToSolveUniverseInEquality: raw_error -> Prims.bool =
   fun projectee  ->
     match projectee with
     | Fatal_FailToSolveUniverseInEquality  -> true
     | uu____268 -> false
-  
-let (uu___is_Fatal_FieldsNotBelongToSameRecordType : raw_error -> Prims.bool)
-  =
+let uu___is_Fatal_FieldsNotBelongToSameRecordType: raw_error -> Prims.bool =
   fun projectee  ->
     match projectee with
     | Fatal_FieldsNotBelongToSameRecordType  -> true
     | uu____272 -> false
-  
-let (uu___is_Fatal_ForbiddenReferenceToCurrentModule :
-  raw_error -> Prims.bool) =
+let uu___is_Fatal_ForbiddenReferenceToCurrentModule: raw_error -> Prims.bool
+  =
   fun projectee  ->
     match projectee with
     | Fatal_ForbiddenReferenceToCurrentModule  -> true
     | uu____276 -> false
-  
-let (uu___is_Fatal_FreeVariables : raw_error -> Prims.bool) =
+let uu___is_Fatal_FreeVariables: raw_error -> Prims.bool =
   fun projectee  ->
     match projectee with | Fatal_FreeVariables  -> true | uu____280 -> false
-  
-let (uu___is_Fatal_FunctionTypeExpected : raw_error -> Prims.bool) =
+let uu___is_Fatal_FunctionTypeExpected: raw_error -> Prims.bool =
   fun projectee  ->
     match projectee with
     | Fatal_FunctionTypeExpected  -> true
     | uu____284 -> false
-  
-let (uu___is_Fatal_IdentifierNotFound : raw_error -> Prims.bool) =
+let uu___is_Fatal_IdentifierNotFound: raw_error -> Prims.bool =
   fun projectee  ->
     match projectee with
     | Fatal_IdentifierNotFound  -> true
     | uu____288 -> false
-  
-let (uu___is_Fatal_IllAppliedConstant : raw_error -> Prims.bool) =
+let uu___is_Fatal_IllAppliedConstant: raw_error -> Prims.bool =
   fun projectee  ->
     match projectee with
     | Fatal_IllAppliedConstant  -> true
     | uu____292 -> false
-  
-let (uu___is_Fatal_IllegalCharInByteArray : raw_error -> Prims.bool) =
+let uu___is_Fatal_IllegalCharInByteArray: raw_error -> Prims.bool =
   fun projectee  ->
     match projectee with
     | Fatal_IllegalCharInByteArray  -> true
     | uu____296 -> false
-  
-let (uu___is_Fatal_IllegalCharInOperatorName : raw_error -> Prims.bool) =
+let uu___is_Fatal_IllegalCharInOperatorName: raw_error -> Prims.bool =
   fun projectee  ->
     match projectee with
     | Fatal_IllegalCharInOperatorName  -> true
     | uu____300 -> false
-  
-let (uu___is_Fatal_IllTyped : raw_error -> Prims.bool) =
+let uu___is_Fatal_IllTyped: raw_error -> Prims.bool =
   fun projectee  ->
     match projectee with | Fatal_IllTyped  -> true | uu____304 -> false
-  
-let (uu___is_Fatal_ImpossibleAbbrevLidBundle : raw_error -> Prims.bool) =
+let uu___is_Fatal_ImpossibleAbbrevLidBundle: raw_error -> Prims.bool =
   fun projectee  ->
     match projectee with
     | Fatal_ImpossibleAbbrevLidBundle  -> true
     | uu____308 -> false
-  
-let (uu___is_Fatal_ImpossibleAbbrevRenameBundle : raw_error -> Prims.bool) =
+let uu___is_Fatal_ImpossibleAbbrevRenameBundle: raw_error -> Prims.bool =
   fun projectee  ->
     match projectee with
     | Fatal_ImpossibleAbbrevRenameBundle  -> true
     | uu____312 -> false
-  
-let (uu___is_Fatal_ImpossibleInductiveWithAbbrev : raw_error -> Prims.bool) =
+let uu___is_Fatal_ImpossibleInductiveWithAbbrev: raw_error -> Prims.bool =
   fun projectee  ->
     match projectee with
     | Fatal_ImpossibleInductiveWithAbbrev  -> true
     | uu____316 -> false
-  
-let (uu___is_Fatal_ImpossiblePrePostAbs : raw_error -> Prims.bool) =
+let uu___is_Fatal_ImpossiblePrePostAbs: raw_error -> Prims.bool =
   fun projectee  ->
     match projectee with
     | Fatal_ImpossiblePrePostAbs  -> true
     | uu____320 -> false
-  
-let (uu___is_Fatal_ImpossiblePrePostArrow : raw_error -> Prims.bool) =
+let uu___is_Fatal_ImpossiblePrePostArrow: raw_error -> Prims.bool =
   fun projectee  ->
     match projectee with
     | Fatal_ImpossiblePrePostArrow  -> true
     | uu____324 -> false
-  
-let (uu___is_Fatal_ImpossibleToGenerateDMEffect : raw_error -> Prims.bool) =
+let uu___is_Fatal_ImpossibleToGenerateDMEffect: raw_error -> Prims.bool =
   fun projectee  ->
     match projectee with
     | Fatal_ImpossibleToGenerateDMEffect  -> true
     | uu____328 -> false
-  
-let (uu___is_Fatal_ImpossibleTypeAbbrevBundle : raw_error -> Prims.bool) =
+let uu___is_Fatal_ImpossibleTypeAbbrevBundle: raw_error -> Prims.bool =
   fun projectee  ->
     match projectee with
     | Fatal_ImpossibleTypeAbbrevBundle  -> true
     | uu____332 -> false
-  
-let (uu___is_Fatal_ImpossibleTypeAbbrevSigeltBundle :
-  raw_error -> Prims.bool) =
+let uu___is_Fatal_ImpossibleTypeAbbrevSigeltBundle: raw_error -> Prims.bool =
   fun projectee  ->
     match projectee with
     | Fatal_ImpossibleTypeAbbrevSigeltBundle  -> true
     | uu____336 -> false
-  
-let (uu___is_Fatal_IncludeModuleNotPrepared : raw_error -> Prims.bool) =
+let uu___is_Fatal_IncludeModuleNotPrepared: raw_error -> Prims.bool =
   fun projectee  ->
     match projectee with
     | Fatal_IncludeModuleNotPrepared  -> true
     | uu____340 -> false
-  
-let (uu___is_Fatal_IncoherentInlineUniverse : raw_error -> Prims.bool) =
+let uu___is_Fatal_IncoherentInlineUniverse: raw_error -> Prims.bool =
   fun projectee  ->
     match projectee with
     | Fatal_IncoherentInlineUniverse  -> true
     | uu____344 -> false
-  
-let (uu___is_Fatal_IncompatibleKinds : raw_error -> Prims.bool) =
+let uu___is_Fatal_IncompatibleKinds: raw_error -> Prims.bool =
   fun projectee  ->
     match projectee with
     | Fatal_IncompatibleKinds  -> true
     | uu____348 -> false
-  
-let (uu___is_Fatal_IncompatibleNumberOfTypes : raw_error -> Prims.bool) =
+let uu___is_Fatal_IncompatibleNumberOfTypes: raw_error -> Prims.bool =
   fun projectee  ->
     match projectee with
     | Fatal_IncompatibleNumberOfTypes  -> true
     | uu____352 -> false
-  
-let (uu___is_Fatal_IncompatibleSetOfUniverse : raw_error -> Prims.bool) =
+let uu___is_Fatal_IncompatibleSetOfUniverse: raw_error -> Prims.bool =
   fun projectee  ->
     match projectee with
     | Fatal_IncompatibleSetOfUniverse  -> true
     | uu____356 -> false
-  
-let (uu___is_Fatal_IncompatibleUniverse : raw_error -> Prims.bool) =
+let uu___is_Fatal_IncompatibleUniverse: raw_error -> Prims.bool =
   fun projectee  ->
     match projectee with
     | Fatal_IncompatibleUniverse  -> true
     | uu____360 -> false
-  
-let (uu___is_Fatal_InconsistentImplicitArgumentAnnotation :
-  raw_error -> Prims.bool) =
+let uu___is_Fatal_InconsistentImplicitArgumentAnnotation:
+  raw_error -> Prims.bool =
   fun projectee  ->
     match projectee with
     | Fatal_InconsistentImplicitArgumentAnnotation  -> true
     | uu____364 -> false
-  
-let (uu___is_Fatal_InconsistentImplicitQualifier : raw_error -> Prims.bool) =
+let uu___is_Fatal_InconsistentImplicitQualifier: raw_error -> Prims.bool =
   fun projectee  ->
     match projectee with
     | Fatal_InconsistentImplicitQualifier  -> true
     | uu____368 -> false
-  
-let (uu___is_Fatal_InconsistentQualifierAnnotation : raw_error -> Prims.bool)
-  =
+let uu___is_Fatal_InconsistentQualifierAnnotation: raw_error -> Prims.bool =
   fun projectee  ->
     match projectee with
     | Fatal_InconsistentQualifierAnnotation  -> true
     | uu____372 -> false
-  
-let (uu___is_Fatal_InferredTypeCauseVarEscape : raw_error -> Prims.bool) =
+let uu___is_Fatal_InferredTypeCauseVarEscape: raw_error -> Prims.bool =
   fun projectee  ->
     match projectee with
     | Fatal_InferredTypeCauseVarEscape  -> true
     | uu____376 -> false
-  
-let (uu___is_Fatal_InlineRenamedAsUnfold : raw_error -> Prims.bool) =
+let uu___is_Fatal_InlineRenamedAsUnfold: raw_error -> Prims.bool =
   fun projectee  ->
     match projectee with
     | Fatal_InlineRenamedAsUnfold  -> true
     | uu____380 -> false
-  
-let (uu___is_Fatal_InsufficientPatternArguments : raw_error -> Prims.bool) =
+let uu___is_Fatal_InsufficientPatternArguments: raw_error -> Prims.bool =
   fun projectee  ->
     match projectee with
     | Fatal_InsufficientPatternArguments  -> true
     | uu____384 -> false
-  
-let (uu___is_Fatal_InterfaceAlreadyProcessed : raw_error -> Prims.bool) =
+let uu___is_Fatal_InterfaceAlreadyProcessed: raw_error -> Prims.bool =
   fun projectee  ->
     match projectee with
     | Fatal_InterfaceAlreadyProcessed  -> true
     | uu____388 -> false
-  
-let (uu___is_Fatal_InterfaceNotImplementedByModule : raw_error -> Prims.bool)
-  =
+let uu___is_Fatal_InterfaceNotImplementedByModule: raw_error -> Prims.bool =
   fun projectee  ->
     match projectee with
     | Fatal_InterfaceNotImplementedByModule  -> true
     | uu____392 -> false
-  
-let (uu___is_Fatal_InterfaceWithTypeImplementation : raw_error -> Prims.bool)
-  =
+let uu___is_Fatal_InterfaceWithTypeImplementation: raw_error -> Prims.bool =
   fun projectee  ->
     match projectee with
     | Fatal_InterfaceWithTypeImplementation  -> true
     | uu____396 -> false
-  
-let (uu___is_Fatal_InvalidFloatingPointNumber : raw_error -> Prims.bool) =
+let uu___is_Fatal_InvalidFloatingPointNumber: raw_error -> Prims.bool =
   fun projectee  ->
     match projectee with
     | Fatal_InvalidFloatingPointNumber  -> true
     | uu____400 -> false
-  
-let (uu___is_Fatal_InvalidFSDocKeyword : raw_error -> Prims.bool) =
+let uu___is_Fatal_InvalidFSDocKeyword: raw_error -> Prims.bool =
   fun projectee  ->
     match projectee with
     | Fatal_InvalidFSDocKeyword  -> true
     | uu____404 -> false
-  
-let (uu___is_Fatal_InvalidIdentifier : raw_error -> Prims.bool) =
+let uu___is_Fatal_InvalidIdentifier: raw_error -> Prims.bool =
   fun projectee  ->
     match projectee with
     | Fatal_InvalidIdentifier  -> true
     | uu____408 -> false
-  
-let (uu___is_Fatal_InvalidLemmaArgument : raw_error -> Prims.bool) =
+let uu___is_Fatal_InvalidLemmaArgument: raw_error -> Prims.bool =
   fun projectee  ->
     match projectee with
     | Fatal_InvalidLemmaArgument  -> true
     | uu____412 -> false
-  
-let (uu___is_Fatal_InvalidNumericLiteral : raw_error -> Prims.bool) =
+let uu___is_Fatal_InvalidNumericLiteral: raw_error -> Prims.bool =
   fun projectee  ->
     match projectee with
     | Fatal_InvalidNumericLiteral  -> true
     | uu____416 -> false
-  
-let (uu___is_Fatal_InvalidRedefinitionOfLexT : raw_error -> Prims.bool) =
+let uu___is_Fatal_InvalidRedefinitionOfLexT: raw_error -> Prims.bool =
   fun projectee  ->
     match projectee with
     | Fatal_InvalidRedefinitionOfLexT  -> true
     | uu____420 -> false
-  
-let (uu___is_Fatal_InvalidUnicodeInStringLiteral : raw_error -> Prims.bool) =
+let uu___is_Fatal_InvalidUnicodeInStringLiteral: raw_error -> Prims.bool =
   fun projectee  ->
     match projectee with
     | Fatal_InvalidUnicodeInStringLiteral  -> true
     | uu____424 -> false
-  
-let (uu___is_Fatal_InvalidUTF8Encoding : raw_error -> Prims.bool) =
+let uu___is_Fatal_InvalidUTF8Encoding: raw_error -> Prims.bool =
   fun projectee  ->
     match projectee with
     | Fatal_InvalidUTF8Encoding  -> true
     | uu____428 -> false
-  
-let (uu___is_Fatal_InvalidWarnErrorSetting : raw_error -> Prims.bool) =
+let uu___is_Fatal_InvalidWarnErrorSetting: raw_error -> Prims.bool =
   fun projectee  ->
     match projectee with
     | Fatal_InvalidWarnErrorSetting  -> true
     | uu____432 -> false
-  
-let (uu___is_Fatal_LetBoundMonadicMismatch : raw_error -> Prims.bool) =
+let uu___is_Fatal_LetBoundMonadicMismatch: raw_error -> Prims.bool =
   fun projectee  ->
     match projectee with
     | Fatal_LetBoundMonadicMismatch  -> true
     | uu____436 -> false
-  
-let (uu___is_Fatal_LetMutableForVariablesOnly : raw_error -> Prims.bool) =
+let uu___is_Fatal_LetMutableForVariablesOnly: raw_error -> Prims.bool =
   fun projectee  ->
     match projectee with
     | Fatal_LetMutableForVariablesOnly  -> true
     | uu____440 -> false
-  
-let (uu___is_Fatal_LetOpenModuleOnly : raw_error -> Prims.bool) =
+let uu___is_Fatal_LetOpenModuleOnly: raw_error -> Prims.bool =
   fun projectee  ->
     match projectee with
     | Fatal_LetOpenModuleOnly  -> true
     | uu____444 -> false
-  
-let (uu___is_Fatal_LetRecArgumentMismatch : raw_error -> Prims.bool) =
+let uu___is_Fatal_LetRecArgumentMismatch: raw_error -> Prims.bool =
   fun projectee  ->
     match projectee with
     | Fatal_LetRecArgumentMismatch  -> true
     | uu____448 -> false
-  
-let (uu___is_Fatal_MalformedActionDeclaration : raw_error -> Prims.bool) =
+let uu___is_Fatal_MalformedActionDeclaration: raw_error -> Prims.bool =
   fun projectee  ->
     match projectee with
     | Fatal_MalformedActionDeclaration  -> true
     | uu____452 -> false
-  
-let (uu___is_Fatal_MismatchedPatternType : raw_error -> Prims.bool) =
+let uu___is_Fatal_MismatchedPatternType: raw_error -> Prims.bool =
   fun projectee  ->
     match projectee with
     | Fatal_MismatchedPatternType  -> true
     | uu____456 -> false
-  
-let (uu___is_Fatal_MismatchUniversePolymorphic : raw_error -> Prims.bool) =
+let uu___is_Fatal_MismatchUniversePolymorphic: raw_error -> Prims.bool =
   fun projectee  ->
     match projectee with
     | Fatal_MismatchUniversePolymorphic  -> true
     | uu____460 -> false
-  
-let (uu___is_Fatal_MissingDataConstructor : raw_error -> Prims.bool) =
+let uu___is_Fatal_MissingDataConstructor: raw_error -> Prims.bool =
   fun projectee  ->
     match projectee with
     | Fatal_MissingDataConstructor  -> true
     | uu____464 -> false
-  
-let (uu___is_Fatal_MissingExposeInterfacesOption : raw_error -> Prims.bool) =
+let uu___is_Fatal_MissingExposeInterfacesOption: raw_error -> Prims.bool =
   fun projectee  ->
     match projectee with
     | Fatal_MissingExposeInterfacesOption  -> true
     | uu____468 -> false
-  
-let (uu___is_Fatal_MissingFieldInRecord : raw_error -> Prims.bool) =
+let uu___is_Fatal_MissingFieldInRecord: raw_error -> Prims.bool =
   fun projectee  ->
     match projectee with
     | Fatal_MissingFieldInRecord  -> true
     | uu____472 -> false
-  
-let (uu___is_Fatal_MissingImplementation : raw_error -> Prims.bool) =
+let uu___is_Fatal_MissingImplementation: raw_error -> Prims.bool =
   fun projectee  ->
     match projectee with
     | Fatal_MissingImplementation  -> true
     | uu____476 -> false
-  
-let (uu___is_Fatal_MissingImplicitArguments : raw_error -> Prims.bool) =
+let uu___is_Fatal_MissingImplicitArguments: raw_error -> Prims.bool =
   fun projectee  ->
     match projectee with
     | Fatal_MissingImplicitArguments  -> true
     | uu____480 -> false
-  
-let (uu___is_Fatal_MissingInterface : raw_error -> Prims.bool) =
+let uu___is_Fatal_MissingInterface: raw_error -> Prims.bool =
   fun projectee  ->
     match projectee with
     | Fatal_MissingInterface  -> true
     | uu____484 -> false
-  
-let (uu___is_Fatal_MissingNameInBinder : raw_error -> Prims.bool) =
+let uu___is_Fatal_MissingNameInBinder: raw_error -> Prims.bool =
   fun projectee  ->
     match projectee with
     | Fatal_MissingNameInBinder  -> true
     | uu____488 -> false
-  
-let (uu___is_Fatal_MissingPrimsModule : raw_error -> Prims.bool) =
+let uu___is_Fatal_MissingPrimsModule: raw_error -> Prims.bool =
   fun projectee  ->
     match projectee with
     | Fatal_MissingPrimsModule  -> true
     | uu____492 -> false
-  
-let (uu___is_Fatal_MissingQuantifierBinder : raw_error -> Prims.bool) =
+let uu___is_Fatal_MissingQuantifierBinder: raw_error -> Prims.bool =
   fun projectee  ->
     match projectee with
     | Fatal_MissingQuantifierBinder  -> true
     | uu____496 -> false
-  
-let (uu___is_Fatal_ModuleExpected : raw_error -> Prims.bool) =
+let uu___is_Fatal_ModuleExpected: raw_error -> Prims.bool =
   fun projectee  ->
     match projectee with | Fatal_ModuleExpected  -> true | uu____500 -> false
-  
-let (uu___is_Fatal_ModuleFileNotFound : raw_error -> Prims.bool) =
+let uu___is_Fatal_ModuleFileNotFound: raw_error -> Prims.bool =
   fun projectee  ->
     match projectee with
     | Fatal_ModuleFileNotFound  -> true
     | uu____504 -> false
-  
-let (uu___is_Fatal_ModuleFirstStatement : raw_error -> Prims.bool) =
+let uu___is_Fatal_ModuleFirstStatement: raw_error -> Prims.bool =
   fun projectee  ->
     match projectee with
     | Fatal_ModuleFirstStatement  -> true
     | uu____508 -> false
-  
-let (uu___is_Fatal_ModuleNotFound : raw_error -> Prims.bool) =
+let uu___is_Fatal_ModuleNotFound: raw_error -> Prims.bool =
   fun projectee  ->
     match projectee with | Fatal_ModuleNotFound  -> true | uu____512 -> false
-  
-let (uu___is_Fatal_ModuleOrFileNotFound : raw_error -> Prims.bool) =
+let uu___is_Fatal_ModuleOrFileNotFound: raw_error -> Prims.bool =
   fun projectee  ->
     match projectee with
     | Fatal_ModuleOrFileNotFound  -> true
     | uu____516 -> false
-  
-let (uu___is_Fatal_MonadAlreadyDefined : raw_error -> Prims.bool) =
+let uu___is_Fatal_MonadAlreadyDefined: raw_error -> Prims.bool =
   fun projectee  ->
     match projectee with
     | Fatal_MonadAlreadyDefined  -> true
     | uu____520 -> false
-  
-let (uu___is_Fatal_MoreThanOneDeclaration : raw_error -> Prims.bool) =
+let uu___is_Fatal_MoreThanOneDeclaration: raw_error -> Prims.bool =
   fun projectee  ->
     match projectee with
     | Fatal_MoreThanOneDeclaration  -> true
     | uu____524 -> false
-  
-let (uu___is_Fatal_MultipleLetBinding : raw_error -> Prims.bool) =
+let uu___is_Fatal_MultipleLetBinding: raw_error -> Prims.bool =
   fun projectee  ->
     match projectee with
     | Fatal_MultipleLetBinding  -> true
     | uu____528 -> false
-  
-let (uu___is_Fatal_NameNotFound : raw_error -> Prims.bool) =
+let uu___is_Fatal_NameNotFound: raw_error -> Prims.bool =
   fun projectee  ->
     match projectee with | Fatal_NameNotFound  -> true | uu____532 -> false
-  
-let (uu___is_Fatal_NameSpaceNotFound : raw_error -> Prims.bool) =
+let uu___is_Fatal_NameSpaceNotFound: raw_error -> Prims.bool =
   fun projectee  ->
     match projectee with
     | Fatal_NameSpaceNotFound  -> true
     | uu____536 -> false
-  
-let (uu___is_Fatal_NegativeUniverseConstFatal_NotSupported :
-  raw_error -> Prims.bool) =
+let uu___is_Fatal_NegativeUniverseConstFatal_NotSupported:
+  raw_error -> Prims.bool =
   fun projectee  ->
     match projectee with
     | Fatal_NegativeUniverseConstFatal_NotSupported  -> true
     | uu____540 -> false
-  
-let (uu___is_Fatal_NoFileProvided : raw_error -> Prims.bool) =
+let uu___is_Fatal_NoFileProvided: raw_error -> Prims.bool =
   fun projectee  ->
     match projectee with | Fatal_NoFileProvided  -> true | uu____544 -> false
-  
-let (uu___is_Fatal_NonInductiveInMutuallyDefinedType :
-  raw_error -> Prims.bool) =
+let uu___is_Fatal_NonInductiveInMutuallyDefinedType: raw_error -> Prims.bool
+  =
   fun projectee  ->
     match projectee with
     | Fatal_NonInductiveInMutuallyDefinedType  -> true
     | uu____548 -> false
-  
-let (uu___is_Fatal_NonLinearPatternNotPermitted : raw_error -> Prims.bool) =
+let uu___is_Fatal_NonLinearPatternNotPermitted: raw_error -> Prims.bool =
   fun projectee  ->
     match projectee with
     | Fatal_NonLinearPatternNotPermitted  -> true
     | uu____552 -> false
-  
-let (uu___is_Fatal_NonLinearPatternVars : raw_error -> Prims.bool) =
+let uu___is_Fatal_NonLinearPatternVars: raw_error -> Prims.bool =
   fun projectee  ->
     match projectee with
     | Fatal_NonLinearPatternVars  -> true
     | uu____556 -> false
-  
-let (uu___is_Fatal_NonSingletonTopLevel : raw_error -> Prims.bool) =
+let uu___is_Fatal_NonSingletonTopLevel: raw_error -> Prims.bool =
   fun projectee  ->
     match projectee with
     | Fatal_NonSingletonTopLevel  -> true
     | uu____560 -> false
-  
-let (uu___is_Fatal_NonSingletonTopLevelModule : raw_error -> Prims.bool) =
+let uu___is_Fatal_NonSingletonTopLevelModule: raw_error -> Prims.bool =
   fun projectee  ->
     match projectee with
     | Fatal_NonSingletonTopLevelModule  -> true
     | uu____564 -> false
-  
-let (uu___is_Fatal_NonTopRecFunctionNotFullyEncoded :
-  raw_error -> Prims.bool) =
+let uu___is_Fatal_NonTopRecFunctionNotFullyEncoded: raw_error -> Prims.bool =
   fun projectee  ->
     match projectee with
     | Fatal_NonTopRecFunctionNotFullyEncoded  -> true
     | uu____568 -> false
-  
-let (uu___is_Fatal_NonTrivialPreConditionInPrims : raw_error -> Prims.bool) =
+let uu___is_Fatal_NonTrivialPreConditionInPrims: raw_error -> Prims.bool =
   fun projectee  ->
     match projectee with
     | Fatal_NonTrivialPreConditionInPrims  -> true
     | uu____572 -> false
-  
-let (uu___is_Fatal_NonVariableInductiveTypeParameter :
-  raw_error -> Prims.bool) =
+let uu___is_Fatal_NonVariableInductiveTypeParameter: raw_error -> Prims.bool
+  =
   fun projectee  ->
     match projectee with
     | Fatal_NonVariableInductiveTypeParameter  -> true
     | uu____576 -> false
-  
-let (uu___is_Fatal_NotApplicationOrFv : raw_error -> Prims.bool) =
+let uu___is_Fatal_NotApplicationOrFv: raw_error -> Prims.bool =
   fun projectee  ->
     match projectee with
     | Fatal_NotApplicationOrFv  -> true
     | uu____580 -> false
-  
-let (uu___is_Fatal_NotEnoughArgsToEffect : raw_error -> Prims.bool) =
+let uu___is_Fatal_NotEnoughArgsToEffect: raw_error -> Prims.bool =
   fun projectee  ->
     match projectee with
     | Fatal_NotEnoughArgsToEffect  -> true
     | uu____584 -> false
-  
-let (uu___is_Fatal_NotEnoughArgumentsForEffect : raw_error -> Prims.bool) =
+let uu___is_Fatal_NotEnoughArgumentsForEffect: raw_error -> Prims.bool =
   fun projectee  ->
     match projectee with
     | Fatal_NotEnoughArgumentsForEffect  -> true
     | uu____588 -> false
-  
-let (uu___is_Fatal_NotFunctionType : raw_error -> Prims.bool) =
+let uu___is_Fatal_NotFunctionType: raw_error -> Prims.bool =
   fun projectee  ->
     match projectee with
     | Fatal_NotFunctionType  -> true
     | uu____592 -> false
-  
-let (uu___is_Fatal_NotSupported : raw_error -> Prims.bool) =
+let uu___is_Fatal_NotSupported: raw_error -> Prims.bool =
   fun projectee  ->
     match projectee with | Fatal_NotSupported  -> true | uu____596 -> false
-  
-let (uu___is_Fatal_NotTopLevelModule : raw_error -> Prims.bool) =
+let uu___is_Fatal_NotTopLevelModule: raw_error -> Prims.bool =
   fun projectee  ->
     match projectee with
     | Fatal_NotTopLevelModule  -> true
     | uu____600 -> false
-  
-let (uu___is_Fatal_NotValidFStarFile : raw_error -> Prims.bool) =
+let uu___is_Fatal_NotValidFStarFile: raw_error -> Prims.bool =
   fun projectee  ->
     match projectee with
     | Fatal_NotValidFStarFile  -> true
     | uu____604 -> false
-  
-let (uu___is_Fatal_NotValidIncludeDirectory : raw_error -> Prims.bool) =
+let uu___is_Fatal_NotValidIncludeDirectory: raw_error -> Prims.bool =
   fun projectee  ->
     match projectee with
     | Fatal_NotValidIncludeDirectory  -> true
     | uu____608 -> false
-  
-let (uu___is_Fatal_OneModulePerFile : raw_error -> Prims.bool) =
+let uu___is_Fatal_OneModulePerFile: raw_error -> Prims.bool =
   fun projectee  ->
     match projectee with
     | Fatal_OneModulePerFile  -> true
     | uu____612 -> false
-  
-let (uu___is_Fatal_OpenGoalsInSynthesis : raw_error -> Prims.bool) =
+let uu___is_Fatal_OpenGoalsInSynthesis: raw_error -> Prims.bool =
   fun projectee  ->
     match projectee with
     | Fatal_OpenGoalsInSynthesis  -> true
     | uu____616 -> false
-  
-let (uu___is_Fatal_OptionsNotCompatible : raw_error -> Prims.bool) =
+let uu___is_Fatal_OptionsNotCompatible: raw_error -> Prims.bool =
   fun projectee  ->
     match projectee with
     | Fatal_OptionsNotCompatible  -> true
     | uu____620 -> false
-  
-let (uu___is_Fatal_OutOfOrder : raw_error -> Prims.bool) =
+let uu___is_Fatal_OutOfOrder: raw_error -> Prims.bool =
   fun projectee  ->
     match projectee with | Fatal_OutOfOrder  -> true | uu____624 -> false
-  
-let (uu___is_Fatal_ParseErrors : raw_error -> Prims.bool) =
+let uu___is_Fatal_ParseErrors: raw_error -> Prims.bool =
   fun projectee  ->
     match projectee with | Fatal_ParseErrors  -> true | uu____628 -> false
-  
-let (uu___is_Fatal_ParseItError : raw_error -> Prims.bool) =
+let uu___is_Fatal_ParseItError: raw_error -> Prims.bool =
   fun projectee  ->
     match projectee with | Fatal_ParseItError  -> true | uu____632 -> false
-  
-let (uu___is_Fatal_PolyTypeExpected : raw_error -> Prims.bool) =
+let uu___is_Fatal_PolyTypeExpected: raw_error -> Prims.bool =
   fun projectee  ->
     match projectee with
     | Fatal_PolyTypeExpected  -> true
     | uu____636 -> false
-  
-let (uu___is_Fatal_PossibleInfiniteTyp : raw_error -> Prims.bool) =
+let uu___is_Fatal_PossibleInfiniteTyp: raw_error -> Prims.bool =
   fun projectee  ->
     match projectee with
     | Fatal_PossibleInfiniteTyp  -> true
     | uu____640 -> false
-  
-let (uu___is_Fatal_PreModuleMismatch : raw_error -> Prims.bool) =
+let uu___is_Fatal_PreModuleMismatch: raw_error -> Prims.bool =
   fun projectee  ->
     match projectee with
     | Fatal_PreModuleMismatch  -> true
     | uu____644 -> false
-  
-let (uu___is_Fatal_QulifierListNotPermitted : raw_error -> Prims.bool) =
+let uu___is_Fatal_QulifierListNotPermitted: raw_error -> Prims.bool =
   fun projectee  ->
     match projectee with
     | Fatal_QulifierListNotPermitted  -> true
     | uu____648 -> false
-  
-let (uu___is_Fatal_RecursiveFunctionLiteral : raw_error -> Prims.bool) =
+let uu___is_Fatal_RecursiveFunctionLiteral: raw_error -> Prims.bool =
   fun projectee  ->
     match projectee with
     | Fatal_RecursiveFunctionLiteral  -> true
     | uu____652 -> false
-  
-let (uu___is_Fatal_ReflectOnlySupportedOnEffects : raw_error -> Prims.bool) =
+let uu___is_Fatal_ReflectOnlySupportedOnEffects: raw_error -> Prims.bool =
   fun projectee  ->
     match projectee with
     | Fatal_ReflectOnlySupportedOnEffects  -> true
     | uu____656 -> false
-  
-let (uu___is_Fatal_ReservedPrefix : raw_error -> Prims.bool) =
+let uu___is_Fatal_ReservedPrefix: raw_error -> Prims.bool =
   fun projectee  ->
     match projectee with | Fatal_ReservedPrefix  -> true | uu____660 -> false
-  
-let (uu___is_Fatal_SMTOutputParseError : raw_error -> Prims.bool) =
+let uu___is_Fatal_SMTOutputParseError: raw_error -> Prims.bool =
   fun projectee  ->
     match projectee with
     | Fatal_SMTOutputParseError  -> true
     | uu____664 -> false
-  
-let (uu___is_Fatal_SMTSolverError : raw_error -> Prims.bool) =
+let uu___is_Fatal_SMTSolverError: raw_error -> Prims.bool =
   fun projectee  ->
     match projectee with | Fatal_SMTSolverError  -> true | uu____668 -> false
-  
-let (uu___is_Fatal_SyntaxError : raw_error -> Prims.bool) =
+let uu___is_Fatal_SyntaxError: raw_error -> Prims.bool =
   fun projectee  ->
     match projectee with | Fatal_SyntaxError  -> true | uu____672 -> false
-  
-let (uu___is_Fatal_SynthByTacticError : raw_error -> Prims.bool) =
+let uu___is_Fatal_SynthByTacticError: raw_error -> Prims.bool =
   fun projectee  ->
     match projectee with
     | Fatal_SynthByTacticError  -> true
     | uu____676 -> false
-  
-let (uu___is_Fatal_TacticGotStuck : raw_error -> Prims.bool) =
+let uu___is_Fatal_TacticGotStuck: raw_error -> Prims.bool =
   fun projectee  ->
     match projectee with | Fatal_TacticGotStuck  -> true | uu____680 -> false
-  
-let (uu___is_Fatal_TcOneFragmentFailed : raw_error -> Prims.bool) =
+let uu___is_Fatal_TcOneFragmentFailed: raw_error -> Prims.bool =
   fun projectee  ->
     match projectee with
     | Fatal_TcOneFragmentFailed  -> true
     | uu____684 -> false
-  
-let (uu___is_Fatal_TermOutsideOfDefLanguage : raw_error -> Prims.bool) =
+let uu___is_Fatal_TermOutsideOfDefLanguage: raw_error -> Prims.bool =
   fun projectee  ->
     match projectee with
     | Fatal_TermOutsideOfDefLanguage  -> true
     | uu____688 -> false
-  
-let (uu___is_Fatal_ToManyArgumentToFunction : raw_error -> Prims.bool) =
+let uu___is_Fatal_ToManyArgumentToFunction: raw_error -> Prims.bool =
   fun projectee  ->
     match projectee with
     | Fatal_ToManyArgumentToFunction  -> true
     | uu____692 -> false
-  
-let (uu___is_Fatal_TooManyOrTooFewFileMatch : raw_error -> Prims.bool) =
+let uu___is_Fatal_TooManyOrTooFewFileMatch: raw_error -> Prims.bool =
   fun projectee  ->
     match projectee with
     | Fatal_TooManyOrTooFewFileMatch  -> true
     | uu____696 -> false
-  
-let (uu___is_Fatal_TooManyPatternArguments : raw_error -> Prims.bool) =
+let uu___is_Fatal_TooManyPatternArguments: raw_error -> Prims.bool =
   fun projectee  ->
     match projectee with
     | Fatal_TooManyPatternArguments  -> true
     | uu____700 -> false
-  
-let (uu___is_Fatal_TooManyUniverse : raw_error -> Prims.bool) =
+let uu___is_Fatal_TooManyUniverse: raw_error -> Prims.bool =
   fun projectee  ->
     match projectee with
     | Fatal_TooManyUniverse  -> true
     | uu____704 -> false
-  
-let (uu___is_Fatal_TypeMismatch : raw_error -> Prims.bool) =
+let uu___is_Fatal_TypeMismatch: raw_error -> Prims.bool =
   fun projectee  ->
     match projectee with | Fatal_TypeMismatch  -> true | uu____708 -> false
-  
-let (uu___is_Fatal_TypeWithinPatternsAllowedOnVariablesOnly :
-  raw_error -> Prims.bool) =
+let uu___is_Fatal_TypeWithinPatternsAllowedOnVariablesOnly:
+  raw_error -> Prims.bool =
   fun projectee  ->
     match projectee with
     | Fatal_TypeWithinPatternsAllowedOnVariablesOnly  -> true
     | uu____712 -> false
-  
-let (uu___is_Fatal_UnableToReadFile : raw_error -> Prims.bool) =
+let uu___is_Fatal_UnableToReadFile: raw_error -> Prims.bool =
   fun projectee  ->
     match projectee with
     | Fatal_UnableToReadFile  -> true
     | uu____716 -> false
-  
-let (uu___is_Fatal_UnepxectedOrUnboundOperator : raw_error -> Prims.bool) =
+let uu___is_Fatal_UnepxectedOrUnboundOperator: raw_error -> Prims.bool =
   fun projectee  ->
     match projectee with
     | Fatal_UnepxectedOrUnboundOperator  -> true
     | uu____720 -> false
-  
-let (uu___is_Fatal_UnexpectedBinder : raw_error -> Prims.bool) =
+let uu___is_Fatal_UnexpectedBinder: raw_error -> Prims.bool =
   fun projectee  ->
     match projectee with
     | Fatal_UnexpectedBinder  -> true
     | uu____724 -> false
-  
-let (uu___is_Fatal_UnexpectedBindShape : raw_error -> Prims.bool) =
+let uu___is_Fatal_UnexpectedBindShape: raw_error -> Prims.bool =
   fun projectee  ->
     match projectee with
     | Fatal_UnexpectedBindShape  -> true
     | uu____728 -> false
-  
-let (uu___is_Fatal_UnexpectedChar : raw_error -> Prims.bool) =
+let uu___is_Fatal_UnexpectedChar: raw_error -> Prims.bool =
   fun projectee  ->
     match projectee with | Fatal_UnexpectedChar  -> true | uu____732 -> false
-  
-let (uu___is_Fatal_UnexpectedComputationTypeForLetRec :
-  raw_error -> Prims.bool) =
+let uu___is_Fatal_UnexpectedComputationTypeForLetRec: raw_error -> Prims.bool
+  =
   fun projectee  ->
     match projectee with
     | Fatal_UnexpectedComputationTypeForLetRec  -> true
     | uu____736 -> false
-  
-let (uu___is_Fatal_UnexpectedConstructorType : raw_error -> Prims.bool) =
+let uu___is_Fatal_UnexpectedConstructorType: raw_error -> Prims.bool =
   fun projectee  ->
     match projectee with
     | Fatal_UnexpectedConstructorType  -> true
     | uu____740 -> false
-  
-let (uu___is_Fatal_UnexpectedDataConstructor : raw_error -> Prims.bool) =
+let uu___is_Fatal_UnexpectedDataConstructor: raw_error -> Prims.bool =
   fun projectee  ->
     match projectee with
     | Fatal_UnexpectedDataConstructor  -> true
     | uu____744 -> false
-  
-let (uu___is_Fatal_UnexpectedEffect : raw_error -> Prims.bool) =
+let uu___is_Fatal_UnexpectedEffect: raw_error -> Prims.bool =
   fun projectee  ->
     match projectee with
     | Fatal_UnexpectedEffect  -> true
     | uu____748 -> false
-  
-let (uu___is_Fatal_UnexpectedEmptyRecord : raw_error -> Prims.bool) =
+let uu___is_Fatal_UnexpectedEmptyRecord: raw_error -> Prims.bool =
   fun projectee  ->
     match projectee with
     | Fatal_UnexpectedEmptyRecord  -> true
     | uu____752 -> false
-  
-let (uu___is_Fatal_UnexpectedExpressionType : raw_error -> Prims.bool) =
+let uu___is_Fatal_UnexpectedExpressionType: raw_error -> Prims.bool =
   fun projectee  ->
     match projectee with
     | Fatal_UnexpectedExpressionType  -> true
     | uu____756 -> false
-  
-let (uu___is_Fatal_UnexpectedFunctionParameterType : raw_error -> Prims.bool)
-  =
+let uu___is_Fatal_UnexpectedFunctionParameterType: raw_error -> Prims.bool =
   fun projectee  ->
     match projectee with
     | Fatal_UnexpectedFunctionParameterType  -> true
     | uu____760 -> false
-  
-let (uu___is_Fatal_UnexpectedGeneralizedUniverse : raw_error -> Prims.bool) =
+let uu___is_Fatal_UnexpectedGeneralizedUniverse: raw_error -> Prims.bool =
   fun projectee  ->
     match projectee with
     | Fatal_UnexpectedGeneralizedUniverse  -> true
     | uu____764 -> false
-  
-let (uu___is_Fatal_UnexpectedGTotForLetRec : raw_error -> Prims.bool) =
+let uu___is_Fatal_UnexpectedGTotForLetRec: raw_error -> Prims.bool =
   fun projectee  ->
     match projectee with
     | Fatal_UnexpectedGTotForLetRec  -> true
     | uu____768 -> false
-  
-let (uu___is_Fatal_UnexpectedGuard : raw_error -> Prims.bool) =
+let uu___is_Fatal_UnexpectedGuard: raw_error -> Prims.bool =
   fun projectee  ->
     match projectee with
     | Fatal_UnexpectedGuard  -> true
     | uu____772 -> false
-  
-let (uu___is_Fatal_UnexpectedIdentifier : raw_error -> Prims.bool) =
+let uu___is_Fatal_UnexpectedIdentifier: raw_error -> Prims.bool =
   fun projectee  ->
     match projectee with
     | Fatal_UnexpectedIdentifier  -> true
     | uu____776 -> false
-  
-let (uu___is_Fatal_UnexpectedImplicitArgument : raw_error -> Prims.bool) =
+let uu___is_Fatal_UnexpectedImplicitArgument: raw_error -> Prims.bool =
   fun projectee  ->
     match projectee with
     | Fatal_UnexpectedImplicitArgument  -> true
     | uu____780 -> false
-  
-let (uu___is_Fatal_UnexpectedImplictArgument : raw_error -> Prims.bool) =
+let uu___is_Fatal_UnexpectedImplictArgument: raw_error -> Prims.bool =
   fun projectee  ->
     match projectee with
     | Fatal_UnexpectedImplictArgument  -> true
     | uu____784 -> false
-  
-let (uu___is_Fatal_UnexpectedInductivetype : raw_error -> Prims.bool) =
+let uu___is_Fatal_UnexpectedInductivetype: raw_error -> Prims.bool =
   fun projectee  ->
     match projectee with
     | Fatal_UnexpectedInductivetype  -> true
     | uu____788 -> false
-  
-let (uu___is_Fatal_UnexpectedLetBinding : raw_error -> Prims.bool) =
+let uu___is_Fatal_UnexpectedLetBinding: raw_error -> Prims.bool =
   fun projectee  ->
     match projectee with
     | Fatal_UnexpectedLetBinding  -> true
     | uu____792 -> false
-  
-let (uu___is_Fatal_UnexpectedModuleDeclaration : raw_error -> Prims.bool) =
+let uu___is_Fatal_UnexpectedModuleDeclaration: raw_error -> Prims.bool =
   fun projectee  ->
     match projectee with
     | Fatal_UnexpectedModuleDeclaration  -> true
     | uu____796 -> false
-  
-let (uu___is_Fatal_UnexpectedNumberOfUniverse : raw_error -> Prims.bool) =
+let uu___is_Fatal_UnexpectedNumberOfUniverse: raw_error -> Prims.bool =
   fun projectee  ->
     match projectee with
     | Fatal_UnexpectedNumberOfUniverse  -> true
     | uu____800 -> false
-  
-let (uu___is_Fatal_UnexpectedNumericLiteral : raw_error -> Prims.bool) =
+let uu___is_Fatal_UnexpectedNumericLiteral: raw_error -> Prims.bool =
   fun projectee  ->
     match projectee with
     | Fatal_UnexpectedNumericLiteral  -> true
     | uu____804 -> false
-  
-let (uu___is_Fatal_UnexpectedOperatorSymbol : raw_error -> Prims.bool) =
+let uu___is_Fatal_UnexpectedOperatorSymbol: raw_error -> Prims.bool =
   fun projectee  ->
     match projectee with
     | Fatal_UnexpectedOperatorSymbol  -> true
     | uu____808 -> false
-  
-let (uu___is_Fatal_UnexpectedPattern : raw_error -> Prims.bool) =
+let uu___is_Fatal_UnexpectedPattern: raw_error -> Prims.bool =
   fun projectee  ->
     match projectee with
     | Fatal_UnexpectedPattern  -> true
     | uu____812 -> false
-  
-let (uu___is_Fatal_UnexpectedPosition : raw_error -> Prims.bool) =
+let uu___is_Fatal_UnexpectedPosition: raw_error -> Prims.bool =
   fun projectee  ->
     match projectee with
     | Fatal_UnexpectedPosition  -> true
     | uu____816 -> false
-  
-let (uu___is_Fatal_UnExpectedPreCondition : raw_error -> Prims.bool) =
+let uu___is_Fatal_UnExpectedPreCondition: raw_error -> Prims.bool =
   fun projectee  ->
     match projectee with
     | Fatal_UnExpectedPreCondition  -> true
     | uu____820 -> false
-  
-let (uu___is_Fatal_UnexpectedReturnShape : raw_error -> Prims.bool) =
+let uu___is_Fatal_UnexpectedReturnShape: raw_error -> Prims.bool =
   fun projectee  ->
     match projectee with
     | Fatal_UnexpectedReturnShape  -> true
     | uu____824 -> false
-  
-let (uu___is_Fatal_UnexpectedSignatureForMonad : raw_error -> Prims.bool) =
+let uu___is_Fatal_UnexpectedSignatureForMonad: raw_error -> Prims.bool =
   fun projectee  ->
     match projectee with
     | Fatal_UnexpectedSignatureForMonad  -> true
     | uu____828 -> false
-  
-let (uu___is_Fatal_UnexpectedTerm : raw_error -> Prims.bool) =
+let uu___is_Fatal_UnexpectedTerm: raw_error -> Prims.bool =
   fun projectee  ->
     match projectee with | Fatal_UnexpectedTerm  -> true | uu____832 -> false
-  
-let (uu___is_Fatal_UnexpectedTermInUniverse : raw_error -> Prims.bool) =
+let uu___is_Fatal_UnexpectedTermInUniverse: raw_error -> Prims.bool =
   fun projectee  ->
     match projectee with
     | Fatal_UnexpectedTermInUniverse  -> true
     | uu____836 -> false
-  
-let (uu___is_Fatal_UnexpectedTermType : raw_error -> Prims.bool) =
+let uu___is_Fatal_UnexpectedTermType: raw_error -> Prims.bool =
   fun projectee  ->
     match projectee with
     | Fatal_UnexpectedTermType  -> true
     | uu____840 -> false
-  
-let (uu___is_Fatal_UnexpectedUniversePolymorphicReturn :
-  raw_error -> Prims.bool) =
+let uu___is_Fatal_UnexpectedUniversePolymorphicReturn:
+  raw_error -> Prims.bool =
   fun projectee  ->
     match projectee with
     | Fatal_UnexpectedUniversePolymorphicReturn  -> true
     | uu____844 -> false
-  
-let (uu___is_Fatal_UnexpectedUniverseVariable : raw_error -> Prims.bool) =
+let uu___is_Fatal_UnexpectedUniverseVariable: raw_error -> Prims.bool =
   fun projectee  ->
     match projectee with
     | Fatal_UnexpectedUniverseVariable  -> true
     | uu____848 -> false
-  
-let (uu___is_Fatal_UnfoldableDeprecated : raw_error -> Prims.bool) =
+let uu___is_Fatal_UnfoldableDeprecated: raw_error -> Prims.bool =
   fun projectee  ->
     match projectee with
     | Fatal_UnfoldableDeprecated  -> true
     | uu____852 -> false
-  
-let (uu___is_Fatal_UnificationNotWellFormed : raw_error -> Prims.bool) =
+let uu___is_Fatal_UnificationNotWellFormed: raw_error -> Prims.bool =
   fun projectee  ->
     match projectee with
     | Fatal_UnificationNotWellFormed  -> true
     | uu____856 -> false
-  
-let (uu___is_Fatal_Uninstantiated : raw_error -> Prims.bool) =
+let uu___is_Fatal_Uninstantiated: raw_error -> Prims.bool =
   fun projectee  ->
     match projectee with | Fatal_Uninstantiated  -> true | uu____860 -> false
-  
-let (uu___is_Fatal_UninstantiatedUnificationVarInTactic :
-  raw_error -> Prims.bool) =
+let uu___is_Fatal_UninstantiatedUnificationVarInTactic:
+  raw_error -> Prims.bool =
   fun projectee  ->
     match projectee with
     | Fatal_UninstantiatedUnificationVarInTactic  -> true
     | uu____864 -> false
-  
-let (uu___is_Fatal_UninstantiatedVarInTactic : raw_error -> Prims.bool) =
+let uu___is_Fatal_UninstantiatedVarInTactic: raw_error -> Prims.bool =
   fun projectee  ->
     match projectee with
     | Fatal_UninstantiatedVarInTactic  -> true
     | uu____868 -> false
-  
-let (uu___is_Fatal_UniverseMightContainSumOfTwoUnivVars :
-  raw_error -> Prims.bool) =
+let uu___is_Fatal_UniverseMightContainSumOfTwoUnivVars:
+  raw_error -> Prims.bool =
   fun projectee  ->
     match projectee with
     | Fatal_UniverseMightContainSumOfTwoUnivVars  -> true
     | uu____872 -> false
-  
-let (uu___is_Fatal_UniversePolymorphicInnerLetBound :
-  raw_error -> Prims.bool) =
+let uu___is_Fatal_UniversePolymorphicInnerLetBound: raw_error -> Prims.bool =
   fun projectee  ->
     match projectee with
     | Fatal_UniversePolymorphicInnerLetBound  -> true
     | uu____876 -> false
-  
-let (uu___is_Fatal_UnknownAttribute : raw_error -> Prims.bool) =
+let uu___is_Fatal_UnknownAttribute: raw_error -> Prims.bool =
   fun projectee  ->
     match projectee with
     | Fatal_UnknownAttribute  -> true
     | uu____880 -> false
-  
-let (uu___is_Fatal_UnknownToolForDep : raw_error -> Prims.bool) =
+let uu___is_Fatal_UnknownToolForDep: raw_error -> Prims.bool =
   fun projectee  ->
     match projectee with
     | Fatal_UnknownToolForDep  -> true
     | uu____884 -> false
-  
-let (uu___is_Fatal_UnrecognizedExtension : raw_error -> Prims.bool) =
+let uu___is_Fatal_UnrecognizedExtension: raw_error -> Prims.bool =
   fun projectee  ->
     match projectee with
     | Fatal_UnrecognizedExtension  -> true
     | uu____888 -> false
-  
-let (uu___is_Fatal_UnresolvedPatternVar : raw_error -> Prims.bool) =
+let uu___is_Fatal_UnresolvedPatternVar: raw_error -> Prims.bool =
   fun projectee  ->
     match projectee with
     | Fatal_UnresolvedPatternVar  -> true
     | uu____892 -> false
-  
-let (uu___is_Fatal_UnsupportedConstant : raw_error -> Prims.bool) =
+let uu___is_Fatal_UnsupportedConstant: raw_error -> Prims.bool =
   fun projectee  ->
     match projectee with
     | Fatal_UnsupportedConstant  -> true
     | uu____896 -> false
-  
-let (uu___is_Fatal_UnsupportedDisjuctivePatterns : raw_error -> Prims.bool) =
+let uu___is_Fatal_UnsupportedDisjuctivePatterns: raw_error -> Prims.bool =
   fun projectee  ->
     match projectee with
     | Fatal_UnsupportedDisjuctivePatterns  -> true
     | uu____900 -> false
-  
-let (uu___is_Fatal_UnsupportedQualifier : raw_error -> Prims.bool) =
+let uu___is_Fatal_UnsupportedQualifier: raw_error -> Prims.bool =
   fun projectee  ->
     match projectee with
     | Fatal_UnsupportedQualifier  -> true
     | uu____904 -> false
-  
-let (uu___is_Fatal_UserTacticFailure : raw_error -> Prims.bool) =
+let uu___is_Fatal_UserTacticFailure: raw_error -> Prims.bool =
   fun projectee  ->
     match projectee with
     | Fatal_UserTacticFailure  -> true
     | uu____908 -> false
-  
-let (uu___is_Fatal_ValueRestriction : raw_error -> Prims.bool) =
+let uu___is_Fatal_ValueRestriction: raw_error -> Prims.bool =
   fun projectee  ->
     match projectee with
     | Fatal_ValueRestriction  -> true
     | uu____912 -> false
-  
-let (uu___is_Fatal_VariableNotFound : raw_error -> Prims.bool) =
+let uu___is_Fatal_VariableNotFound: raw_error -> Prims.bool =
   fun projectee  ->
     match projectee with
     | Fatal_VariableNotFound  -> true
     | uu____916 -> false
-  
-let (uu___is_Fatal_WrongBodyTypeForReturnWP : raw_error -> Prims.bool) =
+let uu___is_Fatal_WrongBodyTypeForReturnWP: raw_error -> Prims.bool =
   fun projectee  ->
     match projectee with
     | Fatal_WrongBodyTypeForReturnWP  -> true
     | uu____920 -> false
-  
-let (uu___is_Fatal_WrongDataAppHeadFormat : raw_error -> Prims.bool) =
+let uu___is_Fatal_WrongDataAppHeadFormat: raw_error -> Prims.bool =
   fun projectee  ->
     match projectee with
     | Fatal_WrongDataAppHeadFormat  -> true
     | uu____924 -> false
-  
-let (uu___is_Fatal_WrongDefinitionOrder : raw_error -> Prims.bool) =
+let uu___is_Fatal_WrongDefinitionOrder: raw_error -> Prims.bool =
   fun projectee  ->
     match projectee with
     | Fatal_WrongDefinitionOrder  -> true
     | uu____928 -> false
-  
-let (uu___is_Fatal_WrongResultTypeAfterConstrutor : raw_error -> Prims.bool)
-  =
+let uu___is_Fatal_WrongResultTypeAfterConstrutor: raw_error -> Prims.bool =
   fun projectee  ->
     match projectee with
     | Fatal_WrongResultTypeAfterConstrutor  -> true
     | uu____932 -> false
-  
-let (uu___is_Fatal_WrongTerm : raw_error -> Prims.bool) =
+let uu___is_Fatal_WrongTerm: raw_error -> Prims.bool =
   fun projectee  ->
     match projectee with | Fatal_WrongTerm  -> true | uu____936 -> false
-  
-let (uu___is_Fatal_WhenClauseNotSupported : raw_error -> Prims.bool) =
+let uu___is_Fatal_WhenClauseNotSupported: raw_error -> Prims.bool =
   fun projectee  ->
     match projectee with
     | Fatal_WhenClauseNotSupported  -> true
     | uu____940 -> false
-  
-let (uu___is_Fatal_CallNotImplemented : raw_error -> Prims.bool) =
+let uu___is_Fatal_CallNotImplemented: raw_error -> Prims.bool =
   fun projectee  ->
     match projectee with
     | Fatal_CallNotImplemented  -> true
     | uu____944 -> false
-  
-let (uu___is_Warning_AddImplicitAssumeNewQualifier : raw_error -> Prims.bool)
-  =
+let uu___is_Warning_AddImplicitAssumeNewQualifier: raw_error -> Prims.bool =
   fun projectee  ->
     match projectee with
     | Warning_AddImplicitAssumeNewQualifier  -> true
     | uu____948 -> false
-  
-let (uu___is_Warning_AdmitWithoutDefinition : raw_error -> Prims.bool) =
+let uu___is_Warning_AdmitWithoutDefinition: raw_error -> Prims.bool =
   fun projectee  ->
     match projectee with
     | Warning_AdmitWithoutDefinition  -> true
     | uu____952 -> false
-  
-let (uu___is_Warning_CachedFile : raw_error -> Prims.bool) =
+let uu___is_Warning_CachedFile: raw_error -> Prims.bool =
   fun projectee  ->
     match projectee with | Warning_CachedFile  -> true | uu____956 -> false
-  
-let (uu___is_Warning_DefinitionNotTranslated : raw_error -> Prims.bool) =
+let uu___is_Warning_DefinitionNotTranslated: raw_error -> Prims.bool =
   fun projectee  ->
     match projectee with
     | Warning_DefinitionNotTranslated  -> true
     | uu____960 -> false
-  
-let (uu___is_Warning_DependencyFound : raw_error -> Prims.bool) =
+let uu___is_Warning_DependencyFound: raw_error -> Prims.bool =
   fun projectee  ->
     match projectee with
     | Warning_DependencyFound  -> true
     | uu____964 -> false
-  
-let (uu___is_Warning_DeprecatedEqualityOnBinder : raw_error -> Prims.bool) =
+let uu___is_Warning_DeprecatedEqualityOnBinder: raw_error -> Prims.bool =
   fun projectee  ->
     match projectee with
     | Warning_DeprecatedEqualityOnBinder  -> true
     | uu____968 -> false
-  
-let (uu___is_Warning_DeprecatedOpaqueQualifier : raw_error -> Prims.bool) =
+let uu___is_Warning_DeprecatedOpaqueQualifier: raw_error -> Prims.bool =
   fun projectee  ->
     match projectee with
     | Warning_DeprecatedOpaqueQualifier  -> true
     | uu____972 -> false
-  
-let (uu___is_Warning_DocOverwrite : raw_error -> Prims.bool) =
+let uu___is_Warning_DocOverwrite: raw_error -> Prims.bool =
   fun projectee  ->
     match projectee with | Warning_DocOverwrite  -> true | uu____976 -> false
-  
-let (uu___is_Warning_FileNotWritten : raw_error -> Prims.bool) =
+let uu___is_Warning_FileNotWritten: raw_error -> Prims.bool =
   fun projectee  ->
     match projectee with
     | Warning_FileNotWritten  -> true
     | uu____980 -> false
-  
-let (uu___is_Warning_Filtered : raw_error -> Prims.bool) =
+let uu___is_Warning_Filtered: raw_error -> Prims.bool =
   fun projectee  ->
     match projectee with | Warning_Filtered  -> true | uu____984 -> false
-  
-let (uu___is_Warning_FunctionLiteralPrecisionLoss : raw_error -> Prims.bool)
-  =
+let uu___is_Warning_FunctionLiteralPrecisionLoss: raw_error -> Prims.bool =
   fun projectee  ->
     match projectee with
     | Warning_FunctionLiteralPrecisionLoss  -> true
     | uu____988 -> false
-  
-let (uu___is_Warning_FunctionNotExtacted : raw_error -> Prims.bool) =
+let uu___is_Warning_FunctionNotExtacted: raw_error -> Prims.bool =
   fun projectee  ->
     match projectee with
     | Warning_FunctionNotExtacted  -> true
     | uu____992 -> false
-  
-let (uu___is_Warning_HintFailedToReplayProof : raw_error -> Prims.bool) =
+let uu___is_Warning_HintFailedToReplayProof: raw_error -> Prims.bool =
   fun projectee  ->
     match projectee with
     | Warning_HintFailedToReplayProof  -> true
     | uu____996 -> false
-  
-let (uu___is_Warning_HitReplayFailed : raw_error -> Prims.bool) =
+let uu___is_Warning_HitReplayFailed: raw_error -> Prims.bool =
   fun projectee  ->
     match projectee with
     | Warning_HitReplayFailed  -> true
     | uu____1000 -> false
-  
-let (uu___is_Warning_IDEIgnoreCodeGen : raw_error -> Prims.bool) =
+let uu___is_Warning_IDEIgnoreCodeGen: raw_error -> Prims.bool =
   fun projectee  ->
     match projectee with
     | Warning_IDEIgnoreCodeGen  -> true
     | uu____1004 -> false
-  
-let (uu___is_Warning_IllFormedGoal : raw_error -> Prims.bool) =
+let uu___is_Warning_IllFormedGoal: raw_error -> Prims.bool =
   fun projectee  ->
     match projectee with
     | Warning_IllFormedGoal  -> true
     | uu____1008 -> false
-  
-let (uu___is_Warning_InaccessibleArgument : raw_error -> Prims.bool) =
+let uu___is_Warning_InaccessibleArgument: raw_error -> Prims.bool =
   fun projectee  ->
     match projectee with
     | Warning_InaccessibleArgument  -> true
     | uu____1012 -> false
-  
-let (uu___is_Warning_IncoherentImplicitQualifier : raw_error -> Prims.bool) =
+let uu___is_Warning_IncoherentImplicitQualifier: raw_error -> Prims.bool =
   fun projectee  ->
     match projectee with
     | Warning_IncoherentImplicitQualifier  -> true
     | uu____1016 -> false
-  
-let (uu___is_Warning_IrrelevantQualifierOnArgumentToReflect :
-  raw_error -> Prims.bool) =
+let uu___is_Warning_IrrelevantQualifierOnArgumentToReflect:
+  raw_error -> Prims.bool =
   fun projectee  ->
     match projectee with
     | Warning_IrrelevantQualifierOnArgumentToReflect  -> true
     | uu____1020 -> false
-  
-let (uu___is_Warning_IrrelevantQualifierOnArgumentToReify :
-  raw_error -> Prims.bool) =
+let uu___is_Warning_IrrelevantQualifierOnArgumentToReify:
+  raw_error -> Prims.bool =
   fun projectee  ->
     match projectee with
     | Warning_IrrelevantQualifierOnArgumentToReify  -> true
     | uu____1024 -> false
-  
-let (uu___is_Warning_MalformedWarnErrorList : raw_error -> Prims.bool) =
+let uu___is_Warning_MalformedWarnErrorList: raw_error -> Prims.bool =
   fun projectee  ->
     match projectee with
     | Warning_MalformedWarnErrorList  -> true
     | uu____1028 -> false
-  
-let (uu___is_Warning_MetaAlienNotATmUnknown : raw_error -> Prims.bool) =
+let uu___is_Warning_MetaAlienNotATmUnknown: raw_error -> Prims.bool =
   fun projectee  ->
     match projectee with
     | Warning_MetaAlienNotATmUnknown  -> true
     | uu____1032 -> false
-  
-let (uu___is_Warning_MultipleAscriptions : raw_error -> Prims.bool) =
+let uu___is_Warning_MultipleAscriptions: raw_error -> Prims.bool =
   fun projectee  ->
     match projectee with
     | Warning_MultipleAscriptions  -> true
     | uu____1036 -> false
-  
-let (uu___is_Warning_NondependentUserDefinedDataType :
-  raw_error -> Prims.bool) =
+let uu___is_Warning_NondependentUserDefinedDataType: raw_error -> Prims.bool
+  =
   fun projectee  ->
     match projectee with
     | Warning_NondependentUserDefinedDataType  -> true
     | uu____1040 -> false
-  
-let (uu___is_Warning_NonListLiteralSMTPattern : raw_error -> Prims.bool) =
+let uu___is_Warning_NonListLiteralSMTPattern: raw_error -> Prims.bool =
   fun projectee  ->
     match projectee with
     | Warning_NonListLiteralSMTPattern  -> true
     | uu____1044 -> false
-  
-let (uu___is_Warning_NormalizationFailure : raw_error -> Prims.bool) =
+let uu___is_Warning_NormalizationFailure: raw_error -> Prims.bool =
   fun projectee  ->
     match projectee with
     | Warning_NormalizationFailure  -> true
     | uu____1048 -> false
-  
-let (uu___is_Warning_NotDependentArrow : raw_error -> Prims.bool) =
+let uu___is_Warning_NotDependentArrow: raw_error -> Prims.bool =
   fun projectee  ->
     match projectee with
     | Warning_NotDependentArrow  -> true
     | uu____1052 -> false
-  
-let (uu___is_Warning_NotEmbedded : raw_error -> Prims.bool) =
+let uu___is_Warning_NotEmbedded: raw_error -> Prims.bool =
   fun projectee  ->
     match projectee with | Warning_NotEmbedded  -> true | uu____1056 -> false
-  
-let (uu___is_Warning_PatternMissingBoundVar : raw_error -> Prims.bool) =
+let uu___is_Warning_PatternMissingBoundVar: raw_error -> Prims.bool =
   fun projectee  ->
     match projectee with
     | Warning_PatternMissingBoundVar  -> true
     | uu____1060 -> false
-  
-let (uu___is_Warning_RecursiveDependency : raw_error -> Prims.bool) =
+let uu___is_Warning_RecursiveDependency: raw_error -> Prims.bool =
   fun projectee  ->
     match projectee with
     | Warning_RecursiveDependency  -> true
     | uu____1064 -> false
-  
-let (uu___is_Warning_RedundantExplicitCurrying : raw_error -> Prims.bool) =
+let uu___is_Warning_RedundantExplicitCurrying: raw_error -> Prims.bool =
   fun projectee  ->
     match projectee with
     | Warning_RedundantExplicitCurrying  -> true
     | uu____1068 -> false
-  
-let (uu___is_Warning_SMTPatTDeprecated : raw_error -> Prims.bool) =
+let uu___is_Warning_SMTPatTDeprecated: raw_error -> Prims.bool =
   fun projectee  ->
     match projectee with
     | Warning_SMTPatTDeprecated  -> true
     | uu____1072 -> false
-  
-let (uu___is_Warning_SMTPatternMissingBoundVar : raw_error -> Prims.bool) =
+let uu___is_Warning_SMTPatternMissingBoundVar: raw_error -> Prims.bool =
   fun projectee  ->
     match projectee with
     | Warning_SMTPatternMissingBoundVar  -> true
     | uu____1076 -> false
-  
-let (uu___is_Warning_TopLevelEffect : raw_error -> Prims.bool) =
+let uu___is_Warning_TopLevelEffect: raw_error -> Prims.bool =
   fun projectee  ->
     match projectee with
     | Warning_TopLevelEffect  -> true
     | uu____1080 -> false
-  
-let (uu___is_Warning_UnboundModuleReference : raw_error -> Prims.bool) =
+let uu___is_Warning_UnboundModuleReference: raw_error -> Prims.bool =
   fun projectee  ->
     match projectee with
     | Warning_UnboundModuleReference  -> true
     | uu____1084 -> false
-  
-let (uu___is_Warning_UnexpectedFile : raw_error -> Prims.bool) =
+let uu___is_Warning_UnexpectedFile: raw_error -> Prims.bool =
   fun projectee  ->
     match projectee with
     | Warning_UnexpectedFile  -> true
     | uu____1088 -> false
-  
-let (uu___is_Warning_UnexpectedFsTypApp : raw_error -> Prims.bool) =
+let uu___is_Warning_UnexpectedFsTypApp: raw_error -> Prims.bool =
   fun projectee  ->
     match projectee with
     | Warning_UnexpectedFsTypApp  -> true
     | uu____1092 -> false
-  
-let (uu___is_Warning_UnexpectedZ3Output : raw_error -> Prims.bool) =
+let uu___is_Warning_UnexpectedZ3Output: raw_error -> Prims.bool =
   fun projectee  ->
     match projectee with
     | Warning_UnexpectedZ3Output  -> true
     | uu____1096 -> false
-  
-let (uu___is_Warning_UnprotectedTerm : raw_error -> Prims.bool) =
+let uu___is_Warning_UnprotectedTerm: raw_error -> Prims.bool =
   fun projectee  ->
     match projectee with
     | Warning_UnprotectedTerm  -> true
     | uu____1100 -> false
-  
-let (uu___is_Warning_UnrecognizedAttribute : raw_error -> Prims.bool) =
+let uu___is_Warning_UnrecognizedAttribute: raw_error -> Prims.bool =
   fun projectee  ->
     match projectee with
     | Warning_UnrecognizedAttribute  -> true
     | uu____1104 -> false
-  
-let (uu___is_Warning_UpperBoundCandidateAlreadyVisited :
-  raw_error -> Prims.bool) =
+let uu___is_Warning_UpperBoundCandidateAlreadyVisited:
+  raw_error -> Prims.bool =
   fun projectee  ->
     match projectee with
     | Warning_UpperBoundCandidateAlreadyVisited  -> true
     | uu____1108 -> false
-  
-let (uu___is_Warning_UseDefaultEffect : raw_error -> Prims.bool) =
+let uu___is_Warning_UseDefaultEffect: raw_error -> Prims.bool =
   fun projectee  ->
     match projectee with
     | Warning_UseDefaultEffect  -> true
     | uu____1112 -> false
-  
-let (uu___is_Warning_WrongErrorLocation : raw_error -> Prims.bool) =
+let uu___is_Warning_WrongErrorLocation: raw_error -> Prims.bool =
   fun projectee  ->
     match projectee with
     | Warning_WrongErrorLocation  -> true
     | uu____1116 -> false
-  
-let (uu___is_Warning_Z3InvocationWarning : raw_error -> Prims.bool) =
+let uu___is_Warning_Z3InvocationWarning: raw_error -> Prims.bool =
   fun projectee  ->
     match projectee with
     | Warning_Z3InvocationWarning  -> true
     | uu____1120 -> false
-  
-let (uu___is_Warning_CallNotImplementedAsWarning : raw_error -> Prims.bool) =
+let uu___is_Warning_CallNotImplementedAsWarning: raw_error -> Prims.bool =
   fun projectee  ->
     match projectee with
     | Warning_CallNotImplementedAsWarning  -> true
     | uu____1124 -> false
-  
-let (uu___is_Warning_MissingInterfaceOrImplementation :
-  raw_error -> Prims.bool) =
+let uu___is_Warning_MissingInterfaceOrImplementation: raw_error -> Prims.bool
+  =
   fun projectee  ->
     match projectee with
     | Warning_MissingInterfaceOrImplementation  -> true
     | uu____1128 -> false
-  
-let (uu___is_Warning_ConstructorBuildsUnexpectedType :
-  raw_error -> Prims.bool) =
+let uu___is_Warning_ConstructorBuildsUnexpectedType: raw_error -> Prims.bool
+  =
   fun projectee  ->
     match projectee with
     | Warning_ConstructorBuildsUnexpectedType  -> true
     | uu____1132 -> false
-  
-let (uu___is_Warning_ModuleOrFileNotFoundWarning : raw_error -> Prims.bool) =
+let uu___is_Warning_ModuleOrFileNotFoundWarning: raw_error -> Prims.bool =
   fun projectee  ->
     match projectee with
     | Warning_ModuleOrFileNotFoundWarning  -> true
     | uu____1136 -> false
-  
-let (uu___is_Error_NoLetMutable : raw_error -> Prims.bool) =
+let uu___is_Error_NoLetMutable: raw_error -> Prims.bool =
   fun projectee  ->
     match projectee with | Error_NoLetMutable  -> true | uu____1140 -> false
-  
-let (uu___is_Error_BadImplicit : raw_error -> Prims.bool) =
+let uu___is_Error_BadImplicit: raw_error -> Prims.bool =
   fun projectee  ->
     match projectee with | Error_BadImplicit  -> true | uu____1144 -> false
-  
 type flag =
-  | CError 
-  | CFatal 
-  | CWarning 
-  | CSilent [@@deriving show]
-let (uu___is_CError : flag -> Prims.bool) =
+  | CError
+  | CFatal
+  | CWarning
+  | CSilent[@@deriving show]
+let uu___is_CError: flag -> Prims.bool =
   fun projectee  ->
     match projectee with | CError  -> true | uu____1148 -> false
-  
-let (uu___is_CFatal : flag -> Prims.bool) =
+let uu___is_CFatal: flag -> Prims.bool =
   fun projectee  ->
     match projectee with | CFatal  -> true | uu____1152 -> false
-  
-let (uu___is_CWarning : flag -> Prims.bool) =
+let uu___is_CWarning: flag -> Prims.bool =
   fun projectee  ->
     match projectee with | CWarning  -> true | uu____1156 -> false
-  
-let (uu___is_CSilent : flag -> Prims.bool) =
+let uu___is_CSilent: flag -> Prims.bool =
   fun projectee  ->
     match projectee with | CSilent  -> true | uu____1160 -> false
-  
-let (default_flags :
-  (raw_error,flag) FStar_Pervasives_Native.tuple2 Prims.list) =
+let default_flags: (raw_error,flag) FStar_Pervasives_Native.tuple2 Prims.list
+  =
   [(Error_DependencyAnalysisFailed, CError);
   (Error_IDETooManyPops, CError);
   (Error_IDEUnrecognized, CError);
@@ -2279,241 +1974,217 @@
   (Warning_MissingInterfaceOrImplementation, CWarning);
   (Warning_ConstructorBuildsUnexpectedType, CWarning);
   (Warning_ModuleOrFileNotFoundWarning, CWarning);
-  (Error_BadImplicit, CError)] 
-exception Err of (raw_error,Prims.string) FStar_Pervasives_Native.tuple2 
-let (uu___is_Err : Prims.exn -> Prims.bool) =
+  (Error_BadImplicit, CError)]
+exception Err of (raw_error,Prims.string) FStar_Pervasives_Native.tuple2
+let uu___is_Err: Prims.exn -> Prims.bool =
   fun projectee  ->
     match projectee with | Err uu____2321 -> true | uu____2326 -> false
-  
-let (__proj__Err__item__uu___ :
-  Prims.exn -> (raw_error,Prims.string) FStar_Pervasives_Native.tuple2) =
-  fun projectee  -> match projectee with | Err uu____2341 -> uu____2341 
+let __proj__Err__item__uu___:
+  Prims.exn -> (raw_error,Prims.string) FStar_Pervasives_Native.tuple2 =
+  fun projectee  -> match projectee with | Err uu____2341 -> uu____2341
 exception Error of (raw_error,Prims.string,FStar_Range.range)
-  FStar_Pervasives_Native.tuple3 
-let (uu___is_Error : Prims.exn -> Prims.bool) =
+  FStar_Pervasives_Native.tuple3
+let uu___is_Error: Prims.exn -> Prims.bool =
   fun projectee  ->
     match projectee with | Error uu____2358 -> true | uu____2365 -> false
-  
-let (__proj__Error__item__uu___ :
+let __proj__Error__item__uu___:
   Prims.exn ->
-    (raw_error,Prims.string,FStar_Range.range) FStar_Pervasives_Native.tuple3)
-  = fun projectee  -> match projectee with | Error uu____2384 -> uu____2384 
+    (raw_error,Prims.string,FStar_Range.range) FStar_Pervasives_Native.tuple3
+  = fun projectee  -> match projectee with | Error uu____2384 -> uu____2384
 exception Warning of (raw_error,Prims.string,FStar_Range.range)
-  FStar_Pervasives_Native.tuple3 
-let (uu___is_Warning : Prims.exn -> Prims.bool) =
+  FStar_Pervasives_Native.tuple3
+let uu___is_Warning: Prims.exn -> Prims.bool =
   fun projectee  ->
     match projectee with | Warning uu____2403 -> true | uu____2410 -> false
-  
-let (__proj__Warning__item__uu___ :
+let __proj__Warning__item__uu___:
   Prims.exn ->
-    (raw_error,Prims.string,FStar_Range.range) FStar_Pervasives_Native.tuple3)
-  = fun projectee  -> match projectee with | Warning uu____2429 -> uu____2429 
-exception Stop 
-let (uu___is_Stop : Prims.exn -> Prims.bool) =
+    (raw_error,Prims.string,FStar_Range.range) FStar_Pervasives_Native.tuple3
+  = fun projectee  -> match projectee with | Warning uu____2429 -> uu____2429
+exception Stop
+let uu___is_Stop: Prims.exn -> Prims.bool =
   fun projectee  ->
     match projectee with | Stop  -> true | uu____2439 -> false
-  
-exception Empty_frag 
-let (uu___is_Empty_frag : Prims.exn -> Prims.bool) =
+exception Empty_frag
+let uu___is_Empty_frag: Prims.exn -> Prims.bool =
   fun projectee  ->
     match projectee with | Empty_frag  -> true | uu____2443 -> false
-  
 type issue_level =
-  | ENotImplemented 
-  | EInfo 
-  | EWarning 
-  | EError [@@deriving show]
-let (uu___is_ENotImplemented : issue_level -> Prims.bool) =
+  | ENotImplemented
+  | EInfo
+  | EWarning
+  | EError[@@deriving show]
+let uu___is_ENotImplemented: issue_level -> Prims.bool =
   fun projectee  ->
     match projectee with | ENotImplemented  -> true | uu____2447 -> false
-  
-let (uu___is_EInfo : issue_level -> Prims.bool) =
+let uu___is_EInfo: issue_level -> Prims.bool =
   fun projectee  ->
     match projectee with | EInfo  -> true | uu____2451 -> false
-  
-let (uu___is_EWarning : issue_level -> Prims.bool) =
+let uu___is_EWarning: issue_level -> Prims.bool =
   fun projectee  ->
     match projectee with | EWarning  -> true | uu____2455 -> false
-  
-let (uu___is_EError : issue_level -> Prims.bool) =
+let uu___is_EError: issue_level -> Prims.bool =
   fun projectee  ->
     match projectee with | EError  -> true | uu____2459 -> false
-  
 type issue =
   {
-  issue_message: Prims.string ;
-  issue_level: issue_level ;
-  issue_range: FStar_Range.range FStar_Pervasives_Native.option ;
-  issue_number: Prims.int FStar_Pervasives_Native.option }[@@deriving show]
-let (__proj__Mkissue__item__issue_message : issue -> Prims.string) =
+  issue_message: Prims.string;
+  issue_level: issue_level;
+  issue_range: FStar_Range.range FStar_Pervasives_Native.option;
+  issue_number: Prims.int FStar_Pervasives_Native.option;}[@@deriving show]
+let __proj__Mkissue__item__issue_message: issue -> Prims.string =
   fun projectee  ->
     match projectee with
     | { issue_message = __fname__issue_message;
         issue_level = __fname__issue_level;
         issue_range = __fname__issue_range;
         issue_number = __fname__issue_number;_} -> __fname__issue_message
-  
-let (__proj__Mkissue__item__issue_level : issue -> issue_level) =
+let __proj__Mkissue__item__issue_level: issue -> issue_level =
   fun projectee  ->
     match projectee with
     | { issue_message = __fname__issue_message;
         issue_level = __fname__issue_level;
         issue_range = __fname__issue_range;
         issue_number = __fname__issue_number;_} -> __fname__issue_level
-  
-let (__proj__Mkissue__item__issue_range :
-  issue -> FStar_Range.range FStar_Pervasives_Native.option) =
+let __proj__Mkissue__item__issue_range:
+  issue -> FStar_Range.range FStar_Pervasives_Native.option =
   fun projectee  ->
     match projectee with
     | { issue_message = __fname__issue_message;
         issue_level = __fname__issue_level;
         issue_range = __fname__issue_range;
         issue_number = __fname__issue_number;_} -> __fname__issue_range
-  
-let (__proj__Mkissue__item__issue_number :
-  issue -> Prims.int FStar_Pervasives_Native.option) =
+let __proj__Mkissue__item__issue_number:
+  issue -> Prims.int FStar_Pervasives_Native.option =
   fun projectee  ->
     match projectee with
     | { issue_message = __fname__issue_message;
         issue_level = __fname__issue_level;
         issue_range = __fname__issue_range;
         issue_number = __fname__issue_number;_} -> __fname__issue_number
-  
 type error_handler =
   {
-  eh_add_one: issue -> Prims.unit ;
-  eh_count_errors: Prims.unit -> Prims.int ;
-  eh_report: Prims.unit -> issue Prims.list ;
-  eh_clear: Prims.unit -> Prims.unit }[@@deriving show]
-let (__proj__Mkerror_handler__item__eh_add_one :
-  error_handler -> issue -> Prims.unit) =
+  eh_add_one: issue -> Prims.unit;
+  eh_count_errors: Prims.unit -> Prims.int;
+  eh_report: Prims.unit -> issue Prims.list;
+  eh_clear: Prims.unit -> Prims.unit;}[@@deriving show]
+let __proj__Mkerror_handler__item__eh_add_one:
+  error_handler -> issue -> Prims.unit =
   fun projectee  ->
     match projectee with
     | { eh_add_one = __fname__eh_add_one;
         eh_count_errors = __fname__eh_count_errors;
         eh_report = __fname__eh_report; eh_clear = __fname__eh_clear;_} ->
         __fname__eh_add_one
-  
-let (__proj__Mkerror_handler__item__eh_count_errors :
-  error_handler -> Prims.unit -> Prims.int) =
+let __proj__Mkerror_handler__item__eh_count_errors:
+  error_handler -> Prims.unit -> Prims.int =
   fun projectee  ->
     match projectee with
     | { eh_add_one = __fname__eh_add_one;
         eh_count_errors = __fname__eh_count_errors;
         eh_report = __fname__eh_report; eh_clear = __fname__eh_clear;_} ->
         __fname__eh_count_errors
-  
-let (__proj__Mkerror_handler__item__eh_report :
-  error_handler -> Prims.unit -> issue Prims.list) =
+let __proj__Mkerror_handler__item__eh_report:
+  error_handler -> Prims.unit -> issue Prims.list =
   fun projectee  ->
     match projectee with
     | { eh_add_one = __fname__eh_add_one;
         eh_count_errors = __fname__eh_count_errors;
         eh_report = __fname__eh_report; eh_clear = __fname__eh_clear;_} ->
         __fname__eh_report
-  
-let (__proj__Mkerror_handler__item__eh_clear :
-  error_handler -> Prims.unit -> Prims.unit) =
+let __proj__Mkerror_handler__item__eh_clear:
+  error_handler -> Prims.unit -> Prims.unit =
   fun projectee  ->
     match projectee with
     | { eh_add_one = __fname__eh_add_one;
         eh_count_errors = __fname__eh_count_errors;
         eh_report = __fname__eh_report; eh_clear = __fname__eh_clear;_} ->
         __fname__eh_clear
-  
-let (format_issue : issue -> Prims.string) =
+let format_issue: issue -> Prims.string =
   fun issue  ->
     let level_header =
       match issue.issue_level with
       | EInfo  -> "Info"
       | EWarning  -> "Warning"
       | EError  -> "Error"
-      | ENotImplemented  -> "Feature not yet implemented: "  in
+      | ENotImplemented  -> "Feature not yet implemented: " in
     let uu____2658 =
       match issue.issue_range with
       | FStar_Pervasives_Native.None  -> ("", "")
       | FStar_Pervasives_Native.Some r ->
           let uu____2668 =
-            let uu____2669 = FStar_Range.string_of_use_range r  in
-            FStar_Util.format1 "%s: " uu____2669  in
+            let uu____2669 = FStar_Range.string_of_use_range r in
+            FStar_Util.format1 "%s: " uu____2669 in
           let uu____2670 =
             let uu____2671 =
-              let uu____2672 = FStar_Range.use_range r  in
-              let uu____2673 = FStar_Range.def_range r  in
-              uu____2672 = uu____2673  in
+              let uu____2672 = FStar_Range.use_range r in
+              let uu____2673 = FStar_Range.def_range r in
+              uu____2672 = uu____2673 in
             if uu____2671
             then ""
             else
-              (let uu____2675 = FStar_Range.string_of_range r  in
-               FStar_Util.format1 " (see also %s)" uu____2675)
-             in
-          (uu____2668, uu____2670)
-       in
+              (let uu____2675 = FStar_Range.string_of_range r in
+               FStar_Util.format1 " (see also %s)" uu____2675) in
+          (uu____2668, uu____2670) in
     match uu____2658 with
     | (range_str,see_also_str) ->
         let issue_number =
           match issue.issue_number with
           | FStar_Pervasives_Native.None  -> ""
           | FStar_Pervasives_Native.Some n1 ->
-              let uu____2680 = FStar_Util.string_of_int n1  in
-              FStar_Util.format1 " %s" uu____2680
-           in
+              let uu____2680 = FStar_Util.string_of_int n1 in
+              FStar_Util.format1 " %s" uu____2680 in
         FStar_Util.format5 "%s(%s%s) %s%s\n" range_str level_header
           issue_number issue.issue_message see_also_str
-  
-let (print_issue : issue -> Prims.unit) =
+let print_issue: issue -> Prims.unit =
   fun issue  ->
     let printer =
       match issue.issue_level with
       | EInfo  -> FStar_Util.print_string
       | EWarning  -> FStar_Util.print_warning
       | EError  -> FStar_Util.print_error
-      | ENotImplemented  -> FStar_Util.print_error  in
-    let uu____2689 = format_issue issue  in printer uu____2689
-  
-let (compare_issues : issue -> issue -> Prims.int) =
+      | ENotImplemented  -> FStar_Util.print_error in
+    let uu____2689 = format_issue issue in printer uu____2689
+let compare_issues: issue -> issue -> Prims.int =
   fun i1  ->
     fun i2  ->
       match ((i1.issue_range), (i2.issue_range)) with
       | (FStar_Pervasives_Native.None ,FStar_Pervasives_Native.None ) ->
-          (Prims.parse_int "0")
+          Prims.parse_int "0"
       | (FStar_Pervasives_Native.None ,FStar_Pervasives_Native.Some
-         uu____2704) -> ~- (Prims.parse_int "1")
+         uu____2704) -> - (Prims.parse_int "1")
       | (FStar_Pervasives_Native.Some uu____2709,FStar_Pervasives_Native.None
-         ) -> (Prims.parse_int "1")
+         ) -> Prims.parse_int "1"
       | (FStar_Pervasives_Native.Some r1,FStar_Pervasives_Native.Some r2) ->
           FStar_Range.compare_use_range r1 r2
-  
-let (default_handler : error_handler) =
-  let errs = FStar_Util.mk_ref []  in
+let default_handler: error_handler =
+  let errs = FStar_Util.mk_ref [] in
   let add_one e =
     match e.issue_level with
     | EError  ->
         let uu____2731 =
-          let uu____2734 = FStar_ST.op_Bang errs  in e :: uu____2734  in
+          let uu____2734 = FStar_ST.op_Bang errs in e :: uu____2734 in
         FStar_ST.op_Colon_Equals errs uu____2731
-    | uu____2827 -> print_issue e  in
+    | uu____2827 -> print_issue e in
   let count_errors uu____2831 =
-    let uu____2832 = FStar_ST.op_Bang errs  in FStar_List.length uu____2832
-     in
+    let uu____2832 = FStar_ST.op_Bang errs in FStar_List.length uu____2832 in
   let report uu____2885 =
     let sorted1 =
-      let uu____2889 = FStar_ST.op_Bang errs  in
-      FStar_List.sortWith compare_issues uu____2889  in
-    FStar_List.iter print_issue sorted1; sorted1  in
-  let clear1 uu____2941 = FStar_ST.op_Colon_Equals errs []  in
+      let uu____2889 = FStar_ST.op_Bang errs in
+      FStar_List.sortWith compare_issues uu____2889 in
+    FStar_List.iter print_issue sorted1; sorted1 in
+  let clear1 uu____2941 = FStar_ST.op_Colon_Equals errs [] in
   {
     eh_add_one = add_one;
     eh_count_errors = count_errors;
     eh_report = report;
     eh_clear = clear1
-  } 
-let (current_handler : error_handler FStar_ST.ref) =
-  FStar_Util.mk_ref default_handler 
-let (mk_issue :
+  }
+let current_handler: error_handler FStar_ST.ref =
+  FStar_Util.mk_ref default_handler
+let mk_issue:
   issue_level ->
     FStar_Range.range FStar_Pervasives_Native.option ->
-      Prims.string -> Prims.int FStar_Pervasives_Native.option -> issue)
+      Prims.string -> Prims.int FStar_Pervasives_Native.option -> issue
   =
   fun level  ->
     fun range  ->
@@ -2525,96 +2196,85 @@
             issue_range = range;
             issue_number = n1
           }
-  
-let (get_err_count : Prims.unit -> Prims.int) =
+let get_err_count: Prims.unit -> Prims.int =
   fun uu____3026  ->
     let uu____3027 =
-      let uu____3030 = FStar_ST.op_Bang current_handler  in
-      uu____3030.eh_count_errors  in
+      let uu____3030 = FStar_ST.op_Bang current_handler in
+      uu____3030.eh_count_errors in
     uu____3027 ()
-  
-let (add_one : issue -> Prims.unit) =
+let add_one: issue -> Prims.unit =
   fun issue  ->
     FStar_Util.atomically
       (fun uu____3055  ->
          let uu____3056 =
-           let uu____3059 = FStar_ST.op_Bang current_handler  in
-           uu____3059.eh_add_one  in
+           let uu____3059 = FStar_ST.op_Bang current_handler in
+           uu____3059.eh_add_one in
          uu____3056 issue)
-  
-let (add_many : issue Prims.list -> Prims.unit) =
+let add_many: issue Prims.list -> Prims.unit =
   fun issues  ->
     FStar_Util.atomically
       (fun uu____3088  ->
          let uu____3089 =
-           let uu____3092 = FStar_ST.op_Bang current_handler  in
-           uu____3092.eh_add_one  in
+           let uu____3092 = FStar_ST.op_Bang current_handler in
+           uu____3092.eh_add_one in
          FStar_List.iter uu____3089 issues)
-  
-let (report_all : Prims.unit -> issue Prims.list) =
+let report_all: Prims.unit -> issue Prims.list =
   fun uu____3116  ->
     let uu____3117 =
-      let uu____3122 = FStar_ST.op_Bang current_handler  in
-      uu____3122.eh_report  in
+      let uu____3122 = FStar_ST.op_Bang current_handler in
+      uu____3122.eh_report in
     uu____3117 ()
-  
-let (clear : Prims.unit -> Prims.unit) =
+let clear: Prims.unit -> Prims.unit =
   fun uu____3144  ->
     let uu____3145 =
-      let uu____3148 = FStar_ST.op_Bang current_handler  in
-      uu____3148.eh_clear  in
+      let uu____3148 = FStar_ST.op_Bang current_handler in
+      uu____3148.eh_clear in
     uu____3145 ()
-  
-let (set_handler : error_handler -> Prims.unit) =
+let set_handler: error_handler -> Prims.unit =
   fun handler  ->
-    let issues = report_all ()  in
+    let issues = report_all () in
     clear ();
     FStar_ST.op_Colon_Equals current_handler handler;
     add_many issues
-  
 type error_message_prefix =
   {
-  set_prefix: Prims.string -> Prims.unit ;
-  append_prefix: Prims.string -> Prims.string ;
-  clear_prefix: Prims.unit -> Prims.unit }[@@deriving show]
-let (__proj__Mkerror_message_prefix__item__set_prefix :
-  error_message_prefix -> Prims.string -> Prims.unit) =
+  set_prefix: Prims.string -> Prims.unit;
+  append_prefix: Prims.string -> Prims.string;
+  clear_prefix: Prims.unit -> Prims.unit;}[@@deriving show]
+let __proj__Mkerror_message_prefix__item__set_prefix:
+  error_message_prefix -> Prims.string -> Prims.unit =
   fun projectee  ->
     match projectee with
     | { set_prefix = __fname__set_prefix;
         append_prefix = __fname__append_prefix;
         clear_prefix = __fname__clear_prefix;_} -> __fname__set_prefix
-  
-let (__proj__Mkerror_message_prefix__item__append_prefix :
-  error_message_prefix -> Prims.string -> Prims.string) =
+let __proj__Mkerror_message_prefix__item__append_prefix:
+  error_message_prefix -> Prims.string -> Prims.string =
   fun projectee  ->
     match projectee with
     | { set_prefix = __fname__set_prefix;
         append_prefix = __fname__append_prefix;
         clear_prefix = __fname__clear_prefix;_} -> __fname__append_prefix
-  
-let (__proj__Mkerror_message_prefix__item__clear_prefix :
-  error_message_prefix -> Prims.unit -> Prims.unit) =
+let __proj__Mkerror_message_prefix__item__clear_prefix:
+  error_message_prefix -> Prims.unit -> Prims.unit =
   fun projectee  ->
     match projectee with
     | { set_prefix = __fname__set_prefix;
         append_prefix = __fname__append_prefix;
         clear_prefix = __fname__clear_prefix;_} -> __fname__clear_prefix
-  
-let (message_prefix : error_message_prefix) =
-  let pfx = FStar_Util.mk_ref FStar_Pervasives_Native.None  in
+let message_prefix: error_message_prefix =
+  let pfx = FStar_Util.mk_ref FStar_Pervasives_Native.None in
   let set_prefix s =
-    FStar_ST.op_Colon_Equals pfx (FStar_Pervasives_Native.Some s)  in
+    FStar_ST.op_Colon_Equals pfx (FStar_Pervasives_Native.Some s) in
   let clear_prefix uu____3326 =
-    FStar_ST.op_Colon_Equals pfx FStar_Pervasives_Native.None  in
+    FStar_ST.op_Colon_Equals pfx FStar_Pervasives_Native.None in
   let append_prefix s =
-    let uu____3376 = FStar_ST.op_Bang pfx  in
+    let uu____3376 = FStar_ST.op_Bang pfx in
     match uu____3376 with
     | FStar_Pervasives_Native.None  -> s
-    | FStar_Pervasives_Native.Some p -> Prims.strcat p (Prims.strcat ": " s)
-     in
-  { set_prefix; append_prefix; clear_prefix } 
-let findIndex :
+    | FStar_Pervasives_Native.Some p -> Prims.strcat p (Prims.strcat ": " s) in
+  { set_prefix; append_prefix; clear_prefix }
+let findIndex:
   'Auu____3429 'Auu____3430 .
     ('Auu____3430,'Auu____3429) FStar_Pervasives_Native.tuple2 Prims.list ->
       'Auu____3430 -> Prims.int
@@ -2627,39 +2287,36 @@
               match uu___26_3464 with
               | (e,uu____3470) when e = v1 -> true
               | uu____3471 -> false))
-  
-let (errno_of_error : raw_error -> Prims.int) =
-  fun e  -> findIndex default_flags e 
-let (flags : flag Prims.list FStar_ST.ref) = FStar_Util.mk_ref [] 
-let (init_warn_error_flags : Prims.unit) =
+let errno_of_error: raw_error -> Prims.int =
+  fun e  -> findIndex default_flags e
+let flags: flag Prims.list FStar_ST.ref = FStar_Util.mk_ref []
+let init_warn_error_flags: Prims.unit =
   let rec aux r l =
-    match l with | [] -> r | (e,f)::tl1 -> aux (FStar_List.append r [f]) tl1
-     in
-  let uu____3540 = aux [] default_flags  in
-  FStar_ST.op_Colon_Equals flags uu____3540 
-let (diag : FStar_Range.range -> Prims.string -> Prims.unit) =
+    match l with | [] -> r | (e,f)::tl1 -> aux (FStar_List.append r [f]) tl1 in
+  let uu____3540 = aux [] default_flags in
+  FStar_ST.op_Colon_Equals flags uu____3540
+let diag: FStar_Range.range -> Prims.string -> Prims.unit =
   fun r  ->
     fun msg  ->
-      let uu____3572 = FStar_Options.debug_any ()  in
+      let uu____3572 = FStar_Options.debug_any () in
       if uu____3572
       then
         add_one
           (mk_issue EInfo (FStar_Pervasives_Native.Some r) msg
              FStar_Pervasives_Native.None)
       else ()
-  
-let (log_issue :
+let log_issue:
   FStar_Range.range ->
-    (raw_error,Prims.string) FStar_Pervasives_Native.tuple2 -> Prims.unit)
+    (raw_error,Prims.string) FStar_Pervasives_Native.tuple2 -> Prims.unit
   =
   fun r  ->
     fun uu____3583  ->
       match uu____3583 with
       | (e,msg) ->
-          let errno = errno_of_error e  in
+          let errno = errno_of_error e in
           let uu____3591 =
-            let uu____3592 = FStar_ST.op_Bang flags  in
-            FStar_List.nth uu____3592 errno  in
+            let uu____3592 = FStar_ST.op_Bang flags in
+            FStar_List.nth uu____3592 errno in
           (match uu____3591 with
            | CError  ->
                add_one
@@ -2673,23 +2330,20 @@
            | CFatal  ->
                let i =
                  mk_issue EError (FStar_Pervasives_Native.Some r) msg
-                   (FStar_Pervasives_Native.Some errno)
-                  in
-               let uu____3619 = FStar_Options.ide ()  in
+                   (FStar_Pervasives_Native.Some errno) in
+               let uu____3619 = FStar_Options.ide () in
                if uu____3619
                then add_one i
                else
                  (let uu____3621 =
-                    let uu____3622 = format_issue i  in
+                    let uu____3622 = format_issue i in
                     Prims.strcat
                       "don't use log_issue to report fatal error, should use raise_error: "
-                      uu____3622
-                     in
+                      uu____3622 in
                   failwith uu____3621))
-  
-let (add_errors :
+let add_errors:
   (raw_error,Prims.string,FStar_Range.range) FStar_Pervasives_Native.tuple3
-    Prims.list -> Prims.unit)
+    Prims.list -> Prims.unit
   =
   fun errs  ->
     FStar_Util.atomically
@@ -2699,77 +2353,56 @@
               match uu____3655 with
               | (e,msg,r) ->
                   let uu____3665 =
-                    let uu____3670 = message_prefix.append_prefix msg  in
-                    (e, uu____3670)  in
+                    let uu____3670 = message_prefix.append_prefix msg in
+                    (e, uu____3670) in
                   log_issue r uu____3665) errs)
-<<<<<<< HEAD
-  
-let (issue_of_exn : Prims.exn -> issue FStar_Pervasives_Native.option) =
-  fun uu___26_3675  ->
-    match uu___26_3675 with
-=======
 let issue_of_exn: Prims.exn -> issue FStar_Pervasives_Native.option =
   fun uu___27_3675  ->
     match uu___27_3675 with
->>>>>>> 5b12fe7d
     | Error (e,msg,r) ->
-        let errno = errno_of_error e  in
+        let errno = errno_of_error e in
         let uu____3682 =
-          let uu____3683 = message_prefix.append_prefix msg  in
+          let uu____3683 = message_prefix.append_prefix msg in
           mk_issue EError (FStar_Pervasives_Native.Some r) uu____3683
-            (FStar_Pervasives_Native.Some errno)
-           in
+            (FStar_Pervasives_Native.Some errno) in
         FStar_Pervasives_Native.Some uu____3682
     | FStar_Util.NYI msg ->
         let uu____3685 =
-          let uu____3686 = message_prefix.append_prefix msg  in
+          let uu____3686 = message_prefix.append_prefix msg in
           mk_issue ENotImplemented FStar_Pervasives_Native.None uu____3686
-            FStar_Pervasives_Native.None
-           in
+            FStar_Pervasives_Native.None in
         FStar_Pervasives_Native.Some uu____3685
     | Err (e,msg) ->
-        let errno = errno_of_error e  in
+        let errno = errno_of_error e in
         let uu____3690 =
-          let uu____3691 = message_prefix.append_prefix msg  in
+          let uu____3691 = message_prefix.append_prefix msg in
           mk_issue EError FStar_Pervasives_Native.None uu____3691
-            (FStar_Pervasives_Native.Some errno)
-           in
+            (FStar_Pervasives_Native.Some errno) in
         FStar_Pervasives_Native.Some uu____3690
     | uu____3692 -> FStar_Pervasives_Native.None
-  
-let (err_exn : Prims.exn -> Prims.unit) =
+let err_exn: Prims.exn -> Prims.unit =
   fun exn  ->
     if exn = Stop
     then ()
     else
-      (let uu____3697 = issue_of_exn exn  in
+      (let uu____3697 = issue_of_exn exn in
        match uu____3697 with
        | FStar_Pervasives_Native.Some issue -> add_one issue
        | FStar_Pervasives_Native.None  -> FStar_Exn.raise exn)
-<<<<<<< HEAD
-  
-let (handleable : Prims.exn -> Prims.bool) =
-  fun uu___27_3703  ->
-    match uu___27_3703 with
-=======
 let handleable: Prims.exn -> Prims.bool =
   fun uu___28_3703  ->
     match uu___28_3703 with
->>>>>>> 5b12fe7d
     | Error uu____3704 -> true
     | FStar_Util.NYI uu____3711 -> true
     | Stop  -> true
     | Err uu____3712 -> true
     | uu____3717 -> false
-  
-let (stop_if_err : Prims.unit -> Prims.unit) =
+let stop_if_err: Prims.unit -> Prims.unit =
   fun uu____3720  ->
     let uu____3721 =
-      let uu____3722 = get_err_count ()  in
-      uu____3722 > (Prims.parse_int "0")  in
+      let uu____3722 = get_err_count () in uu____3722 > (Prims.parse_int "0") in
     if uu____3721 then FStar_Exn.raise Stop else ()
-  
-let raise_error :
+let raise_error:
   'Auu____3727 .
     (raw_error,Prims.string) FStar_Pervasives_Native.tuple2 ->
       FStar_Range.range -> 'Auu____3727
@@ -2777,26 +2410,22 @@
   fun uu____3738  ->
     fun r  ->
       match uu____3738 with | (e,msg) -> FStar_Exn.raise (Error (e, msg, r))
-  
-let raise_err :
+let raise_err:
   'Auu____3748 .
     (raw_error,Prims.string) FStar_Pervasives_Native.tuple2 -> 'Auu____3748
   =
   fun uu____3756  ->
     match uu____3756 with | (e,msg) -> FStar_Exn.raise (Err (e, msg))
-  
-let (update_flags :
-  (flag,Prims.string) FStar_Pervasives_Native.tuple2 Prims.list -> Prims.unit)
+let update_flags:
+  (flag,Prims.string) FStar_Pervasives_Native.tuple2 Prims.list -> Prims.unit
   =
   fun l  ->
     let compare1 uu____3799 uu____3800 =
       match (uu____3799, uu____3800) with
       | ((uu____3833,(a,uu____3835)),(uu____3836,(b,uu____3838))) ->
           if a > b
-          then (Prims.parse_int "1")
-          else
-            if a < b then ~- (Prims.parse_int "1") else (Prims.parse_int "0")
-       in
+          then Prims.parse_int "1"
+          else if a < b then - (Prims.parse_int "1") else Prims.parse_int "0" in
     let set_one_flag f d =
       match (f, d) with
       | (CWarning ,CError ) ->
@@ -2810,46 +2439,43 @@
           raise_err
             (Fatal_InvalidWarnErrorSetting,
               "cannot reset the error level of a fatal error")
-      | uu____3873 -> f  in
+      | uu____3873 -> f in
     let rec set_flag i l1 =
       let d =
-        let uu____3906 = FStar_ST.op_Bang flags  in
-        FStar_List.nth uu____3906 i  in
+        let uu____3906 = FStar_ST.op_Bang flags in
+        FStar_List.nth uu____3906 i in
       match l1 with
       | [] -> d
       | (f,(l2,h))::tl1 ->
           if (i >= l2) && (i <= h)
           then set_one_flag f d
-          else if i < l2 then d else set_flag i tl1
-       in
+          else if i < l2 then d else set_flag i tl1 in
     let rec aux f i l1 sorted1 =
       match l1 with
       | [] -> f
       | hd1::tl1 ->
           let uu____4017 =
             let uu____4020 =
-              let uu____4023 = set_flag i sorted1  in [uu____4023]  in
-            FStar_List.append f uu____4020  in
-          aux uu____4017 (i + (Prims.parse_int "1")) tl1 sorted1
-       in
+              let uu____4023 = set_flag i sorted1 in [uu____4023] in
+            FStar_List.append f uu____4020 in
+          aux uu____4017 (i + (Prims.parse_int "1")) tl1 sorted1 in
     let rec compute_range result l1 =
       match l1 with
       | [] -> result
       | (f,s)::tl1 ->
-          let r = FStar_Util.split s ".."  in
+          let r = FStar_Util.split s ".." in
           let uu____4103 =
             match r with
             | r1::r2::[] ->
-                let uu____4114 = FStar_Util.int_of_string r1  in
-                let uu____4115 = FStar_Util.int_of_string r2  in
+                let uu____4114 = FStar_Util.int_of_string r1 in
+                let uu____4115 = FStar_Util.int_of_string r2 in
                 (uu____4114, uu____4115)
             | uu____4116 ->
                 let uu____4119 =
                   let uu____4124 =
-                    FStar_Util.format1 "Malformed warn-error range %s" s  in
-                  (Fatal_InvalidWarnErrorSetting, uu____4124)  in
-                raise_err uu____4119
-             in
+                    FStar_Util.format1 "Malformed warn-error range %s" s in
+                  (Fatal_InvalidWarnErrorSetting, uu____4124) in
+                raise_err uu____4119 in
           (match uu____4103 with
            | (l2,h) ->
                (if
@@ -2858,20 +2484,17 @@
                 then
                   (let uu____4146 =
                      let uu____4151 =
-                       let uu____4152 = FStar_Util.string_of_int l2  in
-                       let uu____4153 = FStar_Util.string_of_int h  in
+                       let uu____4152 = FStar_Util.string_of_int l2 in
+                       let uu____4153 = FStar_Util.string_of_int h in
                        FStar_Util.format2 "No error for warn_error %s..%s"
-                         uu____4152 uu____4153
-                        in
-                     (Fatal_InvalidWarnErrorSetting, uu____4151)  in
+                         uu____4152 uu____4153 in
+                     (Fatal_InvalidWarnErrorSetting, uu____4151) in
                    raise_err uu____4146)
                 else ();
-                compute_range (FStar_List.append result [(f, (l2, h))]) tl1))
-       in
-    let range = compute_range [] l  in
-    let sorted1 = FStar_List.sortWith compare1 range  in
+                compute_range (FStar_List.append result [(f, (l2, h))]) tl1)) in
+    let range = compute_range [] l in
+    let sorted1 = FStar_List.sortWith compare1 range in
     let uu____4221 =
-      let uu____4224 = FStar_ST.op_Bang flags  in
-      aux [] (Prims.parse_int "0") uu____4224 sorted1  in
-    FStar_ST.op_Colon_Equals flags uu____4221
-  +      let uu____4224 = FStar_ST.op_Bang flags in
+      aux [] (Prims.parse_int "0") uu____4224 sorted1 in
+    FStar_ST.op_Colon_Equals flags uu____4221