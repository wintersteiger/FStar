--- conflicted
+++ resolved
@@ -1,146 +1,5 @@
 
 open Prims
-<<<<<<< HEAD
-exception Err of Prims.string
-let uu___is_Err: Prims.exn -> Prims.bool =
-  fun projectee  ->
-    match projectee with | Err uu____6 -> true | uu____7 -> false
-let __proj__Err__item__uu___: Prims.exn -> Prims.string =
-  fun projectee  -> match projectee with | Err uu____14 -> uu____14
-exception Error of (Prims.string* FStar_Range.range)
-let uu___is_Error: Prims.exn -> Prims.bool =
-  fun projectee  ->
-    match projectee with | Error uu____22 -> true | uu____25 -> false
-let __proj__Error__item__uu___:
-  Prims.exn -> (Prims.string* FStar_Range.range) =
-  fun projectee  -> match projectee with | Error uu____36 -> uu____36
-exception Warning of (Prims.string* FStar_Range.range)
-let uu___is_Warning: Prims.exn -> Prims.bool =
-  fun projectee  ->
-    match projectee with | Warning uu____46 -> true | uu____49 -> false
-let __proj__Warning__item__uu___:
-  Prims.exn -> (Prims.string* FStar_Range.range) =
-  fun projectee  -> match projectee with | Warning uu____60 -> uu____60
-let diag: FStar_Range.range -> Prims.string -> Prims.unit =
-  fun r  ->
-    fun msg  ->
-      let uu____69 = FStar_Options.debug_any () in
-      if uu____69
-      then
-        let uu____70 =
-          let uu____71 = FStar_Range.string_of_range r in
-          FStar_Util.format2 "%s : (Diagnostic) %s\n" uu____71 msg in
-        FStar_Util.print_string uu____70
-      else ()
-let warn: FStar_Range.range -> Prims.string -> Prims.unit =
-  fun r  ->
-    fun msg  ->
-      let uu____79 = FStar_Range.string_of_range r in
-      FStar_Util.print2_error "%s: (Warning) %s\n" uu____79 msg
-let num_errs: Prims.int FStar_ST.ref =
-  FStar_Util.mk_ref (Prims.parse_int "0")
-let verification_errs:
-  (FStar_Range.range* Prims.string) Prims.list FStar_ST.ref =
-  FStar_Util.mk_ref []
-type error_message_prefix =
-  {
-  set_prefix: Prims.string -> Prims.unit;
-  append_prefix: Prims.string -> Prims.string;
-  clear_prefix: Prims.unit -> Prims.unit;}
-let message_prefix: error_message_prefix =
-  let pfx = FStar_Util.mk_ref None in
-  let set_prefix s = FStar_ST.write pfx (Some s) in
-  let clear_prefix uu____151 = FStar_ST.write pfx None in
-  let append_prefix s =
-    let uu____159 = FStar_ST.read pfx in
-    match uu____159 with
-    | None  -> s
-    | Some p -> Prims.strcat p (Prims.strcat ": " s) in
-  { set_prefix; append_prefix; clear_prefix }
-let add_errors: (Prims.string* FStar_Range.range) Prims.list -> Prims.unit =
-  fun errs  ->
-    let errs1 =
-      FStar_All.pipe_right errs
-        (FStar_List.map
-           (fun uu____188  ->
-              match uu____188 with
-              | (msg,r) ->
-                  let uu____195 = message_prefix.append_prefix msg in
-                  (r, uu____195))) in
-    let n_errs = FStar_List.length errs1 in
-    FStar_Util.atomically
-      (fun uu____200  ->
-         (let uu____202 =
-            let uu____206 = FStar_ST.read verification_errs in
-            FStar_List.append errs1 uu____206 in
-          FStar_ST.write verification_errs uu____202);
-         (let uu____222 =
-            let uu____223 = FStar_ST.read num_errs in uu____223 + n_errs in
-          FStar_ST.write num_errs uu____222))
-let mk_error: Prims.string -> FStar_Range.range -> Prims.string =
-  fun msg  ->
-    fun r  ->
-      if r.FStar_Range.use_range <> r.FStar_Range.def_range
-      then
-        let uu____236 = FStar_Range.string_of_use_range r in
-        let uu____237 = FStar_Range.string_of_range r in
-        FStar_Util.format3 "%s: (Error) %s (see %s)\n" uu____236 msg
-          uu____237
-      else
-        (let uu____239 = FStar_Range.string_of_range r in
-         FStar_Util.format2 "%s: (Error) %s\n" uu____239 msg)
-let report_all: Prims.unit -> Prims.nat =
-  fun uu____243  ->
-    let all_errs =
-      FStar_Util.atomically
-        (fun uu____251  ->
-           let x = FStar_ST.read verification_errs in
-           FStar_ST.write verification_errs []; x) in
-    let all_errs1 =
-      FStar_List.sortWith
-        (fun uu____275  ->
-           fun uu____276  ->
-             match (uu____275, uu____276) with
-             | ((r1,uu____286),(r2,uu____288)) ->
-                 FStar_Range.compare_use_range r1 r2) all_errs in
-    FStar_All.pipe_right all_errs1
-      (FStar_List.iter
-         (fun uu____299  ->
-            match uu____299 with
-            | (r,msg) ->
-                let uu____304 = mk_error msg r in
-                FStar_Util.print_error uu____304));
-    FStar_List.length all_errs1
-let handle_err: Prims.bool -> Prims.exn -> Prims.unit =
-  fun warning  ->
-    fun e  ->
-      match e with
-      | Error (msg,r) ->
-          let msg1 = message_prefix.append_prefix msg in
-          let uu____317 = FStar_Range.string_of_range r in
-          FStar_Util.print3_error "%s : %s %s\n" uu____317
-            (if warning then "(Warning)" else "(Error)") msg1
-      | FStar_Util.NYI msg ->
-          let msg1 = message_prefix.append_prefix msg in
-          FStar_Util.print1_error "Feature not yet implemented: %s" msg1
-      | Err msg ->
-          let msg1 = message_prefix.append_prefix msg in
-          FStar_Util.print1_error "Error: %s" msg1
-      | uu____323 -> Prims.raise e
-let handleable: Prims.exn -> Prims.bool =
-  fun uu___54_326  ->
-    match uu___54_326 with
-    | Error _|FStar_Util.NYI _|Err _ -> true
-    | uu____330 -> false
-let report: FStar_Range.range -> Prims.string -> Prims.unit =
-  fun r  ->
-    fun msg  ->
-      FStar_Util.incr num_errs;
-      (let msg1 = message_prefix.append_prefix msg in
-       let uu____342 = mk_error msg1 r in FStar_Util.print_error uu____342)
-let get_err_count: Prims.unit -> Prims.int =
-  fun uu____345  -> FStar_ST.read num_errs
-=======
 exception Err of (Prims.string)
 
 
@@ -379,4 +238,3 @@
 
 
 
->>>>>>> 54787939
