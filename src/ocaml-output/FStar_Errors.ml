open Prims
exception Err of Prims.string
let uu___is_Err: Prims.exn -> Prims.bool =
  fun projectee  ->
    match projectee with | Err uu____6 -> true | uu____7 -> false
let __proj__Err__item__uu___: Prims.exn -> Prims.string =
  fun projectee  -> match projectee with | Err uu____14 -> uu____14
exception Error of (Prims.string* FStar_Range.range)
let uu___is_Error: Prims.exn -> Prims.bool =
  fun projectee  ->
    match projectee with | Error uu____22 -> true | uu____25 -> false
let __proj__Error__item__uu___:
  Prims.exn -> (Prims.string* FStar_Range.range) =
  fun projectee  -> match projectee with | Error uu____36 -> uu____36
exception Warning of (Prims.string* FStar_Range.range)
let uu___is_Warning: Prims.exn -> Prims.bool =
  fun projectee  ->
    match projectee with | Warning uu____46 -> true | uu____49 -> false
let __proj__Warning__item__uu___:
  Prims.exn -> (Prims.string* FStar_Range.range) =
  fun projectee  -> match projectee with | Warning uu____60 -> uu____60
let diag: FStar_Range.range -> Prims.string -> Prims.unit =
  fun r  ->
    fun msg  ->
      let uu____69 = FStar_Options.debug_any () in
      if uu____69
      then
        FStar_Util.print_string
<<<<<<< HEAD
          (let _0_127 = FStar_Range.string_of_range r in
           FStar_Util.format2 "%s : (Diagnostic) %s\n" _0_127 msg)
=======
          (let _0_131 = FStar_Range.string_of_range r  in
           FStar_Util.format2 "%s : (Diagnostic) %s\n" _0_131 msg)
>>>>>>> 31a25be5
      else ()
let warn: FStar_Range.range -> Prims.string -> Prims.unit =
  fun r  ->
    fun msg  ->
<<<<<<< HEAD
      let _0_128 = FStar_Range.string_of_range r in
      FStar_Util.print2_error "%s: (Warning) %s\n" _0_128 msg
let num_errs: Prims.int FStar_ST.ref =
  FStar_Util.mk_ref (Prims.parse_int "0")
let verification_errs:
  (FStar_Range.range* Prims.string) Prims.list FStar_ST.ref =
  FStar_Util.mk_ref []
=======
      let _0_132 = FStar_Range.string_of_range r  in
      FStar_Util.print2_error "%s: (Warning) %s\n" _0_132 msg
  
let num_errs : Prims.int FStar_ST.ref =
  FStar_Util.mk_ref (Prims.parse_int "0") 
let verification_errs :
  (FStar_Range.range * Prims.string) Prims.list FStar_ST.ref =
  FStar_Util.mk_ref [] 
>>>>>>> 31a25be5
type error_message_prefix =
  {
  set_prefix: Prims.string -> Prims.unit;
  append_prefix: Prims.string -> Prims.string;
  clear_prefix: Prims.unit -> Prims.unit;}
let message_prefix: error_message_prefix =
  let pfx = FStar_Util.mk_ref None in
  let set_prefix s = FStar_ST.write pfx (Some s) in
  let clear_prefix uu____148 = FStar_ST.write pfx None in
  let append_prefix s =
    let uu____156 = FStar_ST.read pfx in
    match uu____156 with
    | None  -> s
    | Some p -> Prims.strcat p (Prims.strcat ": " s) in
  { set_prefix; append_prefix; clear_prefix }
let add_errors: (Prims.string* FStar_Range.range) Prims.list -> Prims.unit =
  fun errs  ->
    let errs =
      FStar_All.pipe_right errs
        (FStar_List.map
           (fun uu____185  ->
              match uu____185 with
              | (msg,r) ->
<<<<<<< HEAD
                  let _0_129 = message_prefix.append_prefix msg in
                  (r, _0_129))) in
    let n_errs = FStar_List.length errs in
    FStar_Util.atomically
      (fun uu____196  ->
         (let _0_131 =
            let _0_130 = FStar_ST.read verification_errs in
            FStar_List.append errs _0_130 in
          FStar_ST.write verification_errs _0_131);
         (let _0_133 = let _0_132 = FStar_ST.read num_errs in _0_132 + n_errs in
          FStar_ST.write num_errs _0_133))
let mk_error: Prims.string -> FStar_Range.range -> Prims.string =
=======
                  let _0_133 = message_prefix.append_prefix msg  in
                  (r, _0_133)))
       in
    let n_errs = FStar_List.length errs  in
    FStar_Util.atomically
      (fun uu____196  ->
         (let _0_135 =
            let _0_134 = FStar_ST.read verification_errs  in
            FStar_List.append errs _0_134  in
          FStar_ST.write verification_errs _0_135);
         (let _0_137 =
            let _0_136 = FStar_ST.read num_errs  in _0_136 + n_errs  in
          FStar_ST.write num_errs _0_137))
  
let mk_error : Prims.string -> FStar_Range.range -> Prims.string =
>>>>>>> 31a25be5
  fun msg  ->
    fun r  ->
      if r.FStar_Range.use_range <> r.FStar_Range.def_range
      then
<<<<<<< HEAD
        let _0_135 = FStar_Range.string_of_use_range r in
        let _0_134 = FStar_Range.string_of_range r in
        FStar_Util.format3 "%s: (Error) %s (see %s)\n" _0_135 msg _0_134
      else
        (let _0_136 = FStar_Range.string_of_range r in
         FStar_Util.format2 "%s: (Error) %s\n" _0_136 msg)
let report_all: Prims.unit -> Prims.nat =
=======
        let _0_139 = FStar_Range.string_of_use_range r  in
        let _0_138 = FStar_Range.string_of_range r  in
        FStar_Util.format3 "%s: (Error) %s (see %s)\n" _0_139 msg _0_138
      else
        (let _0_140 = FStar_Range.string_of_range r  in
         FStar_Util.format2 "%s: (Error) %s\n" _0_140 msg)
  
let report_all : Prims.unit -> Prims.nat =
>>>>>>> 31a25be5
  fun uu____226  ->
    let all_errs =
      FStar_Util.atomically
        (fun uu____234  ->
           let x = FStar_ST.read verification_errs in
           FStar_ST.write verification_errs []; x) in
    let all_errs =
      FStar_List.sortWith
        (fun uu____258  ->
           fun uu____259  ->
             match (uu____258, uu____259) with
             | ((r1,uu____269),(r2,uu____271)) ->
                 FStar_Range.compare_use_range r1 r2) all_errs in
    FStar_All.pipe_right all_errs
      (FStar_List.iter
         (fun uu____282  ->
            match uu____282 with
            | (r,msg) -> FStar_Util.print_error (mk_error msg r)));
    FStar_List.length all_errs
let handle_err: Prims.bool -> Prims.exn -> Prims.unit =
  fun warning  ->
    fun e  ->
      match e with
      | Error (msg,r) ->
<<<<<<< HEAD
          let msg = message_prefix.append_prefix msg in
          let _0_137 = FStar_Range.string_of_range r in
          FStar_Util.print3_error "%s : %s %s\n" _0_137
=======
          let msg = message_prefix.append_prefix msg  in
          let _0_141 = FStar_Range.string_of_range r  in
          FStar_Util.print3_error "%s : %s %s\n" _0_141
>>>>>>> 31a25be5
            (if warning then "(Warning)" else "(Error)") msg
      | FStar_Util.NYI msg ->
          let msg = message_prefix.append_prefix msg in
          FStar_Util.print1_error "Feature not yet implemented: %s" msg
      | Err msg ->
          let msg = message_prefix.append_prefix msg in
          FStar_Util.print1_error "Error: %s" msg
      | uu____304 -> Prims.raise e
let handleable: Prims.exn -> Prims.bool =
  fun uu___52_307  ->
    match uu___52_307 with
    | Error _|FStar_Util.NYI _|Err _ -> true
    | uu____311 -> false
let report: FStar_Range.range -> Prims.string -> Prims.unit =
  fun r  ->
    fun msg  ->
      FStar_Util.incr num_errs;
      (let msg = message_prefix.append_prefix msg in
       FStar_Util.print_error (mk_error msg r))
let get_err_count: Prims.unit -> Prims.int =
  fun uu____325  -> FStar_ST.read num_errs<|MERGE_RESOLUTION|>--- conflicted
+++ resolved
@@ -1,51 +1,41 @@
 open Prims
-exception Err of Prims.string
-let uu___is_Err: Prims.exn -> Prims.bool =
+exception Err of Prims.string 
+let uu___is_Err : Prims.exn -> Prims.bool =
   fun projectee  ->
     match projectee with | Err uu____6 -> true | uu____7 -> false
-let __proj__Err__item__uu___: Prims.exn -> Prims.string =
-  fun projectee  -> match projectee with | Err uu____14 -> uu____14
-exception Error of (Prims.string* FStar_Range.range)
-let uu___is_Error: Prims.exn -> Prims.bool =
+  
+let __proj__Err__item__uu___ : Prims.exn -> Prims.string =
+  fun projectee  -> match projectee with | Err uu____14 -> uu____14 
+exception Error of (Prims.string * FStar_Range.range) 
+let uu___is_Error : Prims.exn -> Prims.bool =
   fun projectee  ->
     match projectee with | Error uu____22 -> true | uu____25 -> false
-let __proj__Error__item__uu___:
-  Prims.exn -> (Prims.string* FStar_Range.range) =
-  fun projectee  -> match projectee with | Error uu____36 -> uu____36
-exception Warning of (Prims.string* FStar_Range.range)
-let uu___is_Warning: Prims.exn -> Prims.bool =
+  
+let __proj__Error__item__uu___ :
+  Prims.exn -> (Prims.string * FStar_Range.range) =
+  fun projectee  -> match projectee with | Error uu____36 -> uu____36 
+exception Warning of (Prims.string * FStar_Range.range) 
+let uu___is_Warning : Prims.exn -> Prims.bool =
   fun projectee  ->
     match projectee with | Warning uu____46 -> true | uu____49 -> false
-let __proj__Warning__item__uu___:
-  Prims.exn -> (Prims.string* FStar_Range.range) =
-  fun projectee  -> match projectee with | Warning uu____60 -> uu____60
-let diag: FStar_Range.range -> Prims.string -> Prims.unit =
+  
+let __proj__Warning__item__uu___ :
+  Prims.exn -> (Prims.string * FStar_Range.range) =
+  fun projectee  -> match projectee with | Warning uu____60 -> uu____60 
+let diag : FStar_Range.range -> Prims.string -> Prims.unit =
   fun r  ->
     fun msg  ->
-      let uu____69 = FStar_Options.debug_any () in
+      let uu____69 = FStar_Options.debug_any ()  in
       if uu____69
       then
         FStar_Util.print_string
-<<<<<<< HEAD
-          (let _0_127 = FStar_Range.string_of_range r in
-           FStar_Util.format2 "%s : (Diagnostic) %s\n" _0_127 msg)
-=======
           (let _0_131 = FStar_Range.string_of_range r  in
            FStar_Util.format2 "%s : (Diagnostic) %s\n" _0_131 msg)
->>>>>>> 31a25be5
       else ()
-let warn: FStar_Range.range -> Prims.string -> Prims.unit =
+  
+let warn : FStar_Range.range -> Prims.string -> Prims.unit =
   fun r  ->
     fun msg  ->
-<<<<<<< HEAD
-      let _0_128 = FStar_Range.string_of_range r in
-      FStar_Util.print2_error "%s: (Warning) %s\n" _0_128 msg
-let num_errs: Prims.int FStar_ST.ref =
-  FStar_Util.mk_ref (Prims.parse_int "0")
-let verification_errs:
-  (FStar_Range.range* Prims.string) Prims.list FStar_ST.ref =
-  FStar_Util.mk_ref []
-=======
       let _0_132 = FStar_Range.string_of_range r  in
       FStar_Util.print2_error "%s: (Warning) %s\n" _0_132 msg
   
@@ -54,23 +44,23 @@
 let verification_errs :
   (FStar_Range.range * Prims.string) Prims.list FStar_ST.ref =
   FStar_Util.mk_ref [] 
->>>>>>> 31a25be5
 type error_message_prefix =
   {
-  set_prefix: Prims.string -> Prims.unit;
-  append_prefix: Prims.string -> Prims.string;
-  clear_prefix: Prims.unit -> Prims.unit;}
-let message_prefix: error_message_prefix =
-  let pfx = FStar_Util.mk_ref None in
-  let set_prefix s = FStar_ST.write pfx (Some s) in
-  let clear_prefix uu____148 = FStar_ST.write pfx None in
+  set_prefix: Prims.string -> Prims.unit ;
+  append_prefix: Prims.string -> Prims.string ;
+  clear_prefix: Prims.unit -> Prims.unit }
+let message_prefix : error_message_prefix =
+  let pfx = FStar_Util.mk_ref None  in
+  let set_prefix s = FStar_ST.write pfx (Some s)  in
+  let clear_prefix uu____148 = FStar_ST.write pfx None  in
   let append_prefix s =
-    let uu____156 = FStar_ST.read pfx in
+    let uu____156 = FStar_ST.read pfx  in
     match uu____156 with
     | None  -> s
-    | Some p -> Prims.strcat p (Prims.strcat ": " s) in
-  { set_prefix; append_prefix; clear_prefix }
-let add_errors: (Prims.string* FStar_Range.range) Prims.list -> Prims.unit =
+    | Some p -> Prims.strcat p (Prims.strcat ": " s)  in
+  { set_prefix; append_prefix; clear_prefix } 
+let add_errors : (Prims.string * FStar_Range.range) Prims.list -> Prims.unit
+  =
   fun errs  ->
     let errs =
       FStar_All.pipe_right errs
@@ -78,20 +68,6 @@
            (fun uu____185  ->
               match uu____185 with
               | (msg,r) ->
-<<<<<<< HEAD
-                  let _0_129 = message_prefix.append_prefix msg in
-                  (r, _0_129))) in
-    let n_errs = FStar_List.length errs in
-    FStar_Util.atomically
-      (fun uu____196  ->
-         (let _0_131 =
-            let _0_130 = FStar_ST.read verification_errs in
-            FStar_List.append errs _0_130 in
-          FStar_ST.write verification_errs _0_131);
-         (let _0_133 = let _0_132 = FStar_ST.read num_errs in _0_132 + n_errs in
-          FStar_ST.write num_errs _0_133))
-let mk_error: Prims.string -> FStar_Range.range -> Prims.string =
-=======
                   let _0_133 = message_prefix.append_prefix msg  in
                   (r, _0_133)))
        in
@@ -107,20 +83,10 @@
           FStar_ST.write num_errs _0_137))
   
 let mk_error : Prims.string -> FStar_Range.range -> Prims.string =
->>>>>>> 31a25be5
   fun msg  ->
     fun r  ->
       if r.FStar_Range.use_range <> r.FStar_Range.def_range
       then
-<<<<<<< HEAD
-        let _0_135 = FStar_Range.string_of_use_range r in
-        let _0_134 = FStar_Range.string_of_range r in
-        FStar_Util.format3 "%s: (Error) %s (see %s)\n" _0_135 msg _0_134
-      else
-        (let _0_136 = FStar_Range.string_of_range r in
-         FStar_Util.format2 "%s: (Error) %s\n" _0_136 msg)
-let report_all: Prims.unit -> Prims.nat =
-=======
         let _0_139 = FStar_Range.string_of_use_range r  in
         let _0_138 = FStar_Range.string_of_range r  in
         FStar_Util.format3 "%s: (Error) %s (see %s)\n" _0_139 msg _0_138
@@ -129,58 +95,57 @@
          FStar_Util.format2 "%s: (Error) %s\n" _0_140 msg)
   
 let report_all : Prims.unit -> Prims.nat =
->>>>>>> 31a25be5
   fun uu____226  ->
     let all_errs =
       FStar_Util.atomically
         (fun uu____234  ->
-           let x = FStar_ST.read verification_errs in
-           FStar_ST.write verification_errs []; x) in
+           let x = FStar_ST.read verification_errs  in
+           FStar_ST.write verification_errs []; x)
+       in
     let all_errs =
       FStar_List.sortWith
         (fun uu____258  ->
            fun uu____259  ->
              match (uu____258, uu____259) with
              | ((r1,uu____269),(r2,uu____271)) ->
-                 FStar_Range.compare_use_range r1 r2) all_errs in
+                 FStar_Range.compare_use_range r1 r2) all_errs
+       in
     FStar_All.pipe_right all_errs
       (FStar_List.iter
          (fun uu____282  ->
             match uu____282 with
             | (r,msg) -> FStar_Util.print_error (mk_error msg r)));
     FStar_List.length all_errs
-let handle_err: Prims.bool -> Prims.exn -> Prims.unit =
+  
+let handle_err : Prims.bool -> Prims.exn -> Prims.unit =
   fun warning  ->
     fun e  ->
       match e with
       | Error (msg,r) ->
-<<<<<<< HEAD
-          let msg = message_prefix.append_prefix msg in
-          let _0_137 = FStar_Range.string_of_range r in
-          FStar_Util.print3_error "%s : %s %s\n" _0_137
-=======
           let msg = message_prefix.append_prefix msg  in
           let _0_141 = FStar_Range.string_of_range r  in
           FStar_Util.print3_error "%s : %s %s\n" _0_141
->>>>>>> 31a25be5
             (if warning then "(Warning)" else "(Error)") msg
       | FStar_Util.NYI msg ->
-          let msg = message_prefix.append_prefix msg in
+          let msg = message_prefix.append_prefix msg  in
           FStar_Util.print1_error "Feature not yet implemented: %s" msg
       | Err msg ->
-          let msg = message_prefix.append_prefix msg in
+          let msg = message_prefix.append_prefix msg  in
           FStar_Util.print1_error "Error: %s" msg
       | uu____304 -> Prims.raise e
-let handleable: Prims.exn -> Prims.bool =
+  
+let handleable : Prims.exn -> Prims.bool =
   fun uu___52_307  ->
     match uu___52_307 with
     | Error _|FStar_Util.NYI _|Err _ -> true
     | uu____311 -> false
-let report: FStar_Range.range -> Prims.string -> Prims.unit =
+  
+let report : FStar_Range.range -> Prims.string -> Prims.unit =
   fun r  ->
     fun msg  ->
       FStar_Util.incr num_errs;
-      (let msg = message_prefix.append_prefix msg in
+      (let msg = message_prefix.append_prefix msg  in
        FStar_Util.print_error (mk_error msg r))
-let get_err_count: Prims.unit -> Prims.int =
-  fun uu____325  -> FStar_ST.read num_errs+  
+let get_err_count : Prims.unit -> Prims.int =
+  fun uu____325  -> FStar_ST.read num_errs 