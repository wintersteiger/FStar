
open Prims
<<<<<<< HEAD
open FStar_Pervasives

let tc_one_file : Prims.string Prims.list  ->  FStar_TypeChecker_Env.env  ->  ((Prims.string FStar_Pervasives_Native.option * Prims.string) * FStar_TypeChecker_Env.env * Prims.string Prims.list) = (fun remaining env -> (

let uu____27 = (match (remaining) with
| (intf)::(impl)::remaining1 when (FStar_Universal.needs_interleaving intf impl) -> begin
(

let uu____61 = (FStar_Universal.tc_one_file env (FStar_Pervasives_Native.Some (intf)) impl)
in (match (uu____61) with
| (uu____84, env1) -> begin
((((FStar_Pervasives_Native.Some (intf)), (impl))), (env1), (remaining1))
end))
end
| (intf_or_impl)::remaining1 -> begin
(

let uu____108 = (FStar_Universal.tc_one_file env FStar_Pervasives_Native.None intf_or_impl)
in (match (uu____108) with
| (uu____131, env1) -> begin
((((FStar_Pervasives_Native.None), (intf_or_impl))), (env1), (remaining1))
end))
end
| [] -> begin
(failwith "Impossible")
end)
in (match (uu____27) with
| ((intf, impl), env1, remaining1) -> begin
((((intf), (impl))), (env1), (remaining1))
end)))


let tc_prims : Prims.unit  ->  FStar_TypeChecker_Env.env = (fun uu____210 -> (

let uu____211 = (

let uu____220 = (FStar_Universal.init_env ())
in (FStar_Universal.tc_prims uu____220))
in (match (uu____211) with
| (uu____221, env) -> begin
env
end)))


type env_t =
FStar_TypeChecker_Env.env


type modul_t =
FStar_Syntax_Syntax.modul FStar_Pervasives_Native.option


type stack_t =
(env_t * modul_t) Prims.list


let pop : FStar_TypeChecker_Env.env  ->  Prims.string  ->  Prims.unit = (fun env msg -> ((FStar_Universal.pop_context env msg);
(FStar_Options.pop ());
))


let push_with_kind : FStar_TypeChecker_Env.env  ->  Prims.bool  ->  Prims.bool  ->  Prims.string  ->  FStar_TypeChecker_Env.env = (fun env lax1 restore_cmd_line_options1 msg -> (

let env1 = (

let uu___301_265 = env
in {FStar_TypeChecker_Env.solver = uu___301_265.FStar_TypeChecker_Env.solver; FStar_TypeChecker_Env.range = uu___301_265.FStar_TypeChecker_Env.range; FStar_TypeChecker_Env.curmodule = uu___301_265.FStar_TypeChecker_Env.curmodule; FStar_TypeChecker_Env.gamma = uu___301_265.FStar_TypeChecker_Env.gamma; FStar_TypeChecker_Env.gamma_cache = uu___301_265.FStar_TypeChecker_Env.gamma_cache; FStar_TypeChecker_Env.modules = uu___301_265.FStar_TypeChecker_Env.modules; FStar_TypeChecker_Env.expected_typ = uu___301_265.FStar_TypeChecker_Env.expected_typ; FStar_TypeChecker_Env.sigtab = uu___301_265.FStar_TypeChecker_Env.sigtab; FStar_TypeChecker_Env.is_pattern = uu___301_265.FStar_TypeChecker_Env.is_pattern; FStar_TypeChecker_Env.instantiate_imp = uu___301_265.FStar_TypeChecker_Env.instantiate_imp; FStar_TypeChecker_Env.effects = uu___301_265.FStar_TypeChecker_Env.effects; FStar_TypeChecker_Env.generalize = uu___301_265.FStar_TypeChecker_Env.generalize; FStar_TypeChecker_Env.letrecs = uu___301_265.FStar_TypeChecker_Env.letrecs; FStar_TypeChecker_Env.top_level = uu___301_265.FStar_TypeChecker_Env.top_level; FStar_TypeChecker_Env.check_uvars = uu___301_265.FStar_TypeChecker_Env.check_uvars; FStar_TypeChecker_Env.use_eq = uu___301_265.FStar_TypeChecker_Env.use_eq; FStar_TypeChecker_Env.is_iface = uu___301_265.FStar_TypeChecker_Env.is_iface; FStar_TypeChecker_Env.admit = uu___301_265.FStar_TypeChecker_Env.admit; FStar_TypeChecker_Env.lax = lax1; FStar_TypeChecker_Env.lax_universes = uu___301_265.FStar_TypeChecker_Env.lax_universes; FStar_TypeChecker_Env.failhard = uu___301_265.FStar_TypeChecker_Env.failhard; FStar_TypeChecker_Env.nosynth = uu___301_265.FStar_TypeChecker_Env.nosynth; FStar_TypeChecker_Env.tc_term = uu___301_265.FStar_TypeChecker_Env.tc_term; FStar_TypeChecker_Env.type_of = uu___301_265.FStar_TypeChecker_Env.type_of; FStar_TypeChecker_Env.universe_of = uu___301_265.FStar_TypeChecker_Env.universe_of; FStar_TypeChecker_Env.use_bv_sorts = uu___301_265.FStar_TypeChecker_Env.use_bv_sorts; FStar_TypeChecker_Env.qname_and_index = uu___301_265.FStar_TypeChecker_Env.qname_and_index; FStar_TypeChecker_Env.proof_ns = uu___301_265.FStar_TypeChecker_Env.proof_ns; FStar_TypeChecker_Env.synth = uu___301_265.FStar_TypeChecker_Env.synth; FStar_TypeChecker_Env.is_native_tactic = uu___301_265.FStar_TypeChecker_Env.is_native_tactic; FStar_TypeChecker_Env.identifier_info = uu___301_265.FStar_TypeChecker_Env.identifier_info; FStar_TypeChecker_Env.tc_hooks = uu___301_265.FStar_TypeChecker_Env.tc_hooks; FStar_TypeChecker_Env.dsenv = uu___301_265.FStar_TypeChecker_Env.dsenv})
in (

let res = (FStar_Universal.push_context env1 msg)
in ((FStar_Options.push ());
(match (restore_cmd_line_options1) with
| true -> begin
(

let uu____269 = (FStar_Options.restore_cmd_line_options false)
in (FStar_All.pipe_right uu____269 FStar_Pervasives.ignore))
end
| uu____270 -> begin
()
end);
res;
))))


let check_frag : FStar_TypeChecker_Env.env  ->  FStar_Syntax_Syntax.modul FStar_Pervasives_Native.option  ->  FStar_Parser_ParseIt.input_frag  ->  (FStar_Syntax_Syntax.modul FStar_Pervasives_Native.option * FStar_TypeChecker_Env.env * Prims.int) FStar_Pervasives_Native.option = (fun env curmod frag -> (FStar_All.try_with (fun uu___303_312 -> (match (()) with
| () -> begin
(

let uu____323 = (FStar_Universal.tc_one_fragment curmod env frag)
in (match (uu____323) with
| (m, env1) -> begin
(

let uu____346 = (

let uu____355 = (FStar_Errors.get_err_count ())
in ((m), (env1), (uu____355)))
in FStar_Pervasives_Native.Some (uu____346))
end))
end)) (fun uu___302_370 -> (match (uu___302_370) with
| FStar_Errors.Error (msg, r) when (

let uu____383 = (FStar_Options.trace_error ())
in (not (uu____383))) -> begin
((FStar_TypeChecker_Err.add_errors env ((((msg), (r)))::[]));
FStar_Pervasives_Native.None;
)
end
| FStar_Errors.Err (msg) when (

let uu____402 = (FStar_Options.trace_error ())
in (not (uu____402))) -> begin
((

let uu____404 = (

let uu____411 = (

let uu____416 = (FStar_TypeChecker_Env.get_range env)
in ((msg), (uu____416)))
in (uu____411)::[])
in (FStar_TypeChecker_Err.add_errors env uu____404));
FStar_Pervasives_Native.None;
)
end))))


let report_fail : Prims.unit  ->  Prims.unit = (fun uu____436 -> ((

let uu____438 = (FStar_Errors.report_all ())
in (FStar_All.pipe_right uu____438 FStar_Pervasives.ignore));
(FStar_Errors.clear ());
))

type input_chunks =
| Push of (Prims.bool * Prims.int * Prims.int)
| Pop of Prims.string
| Code of (Prims.string * (Prims.string * Prims.string))
| Info of (Prims.string * Prims.bool * (Prims.string * Prims.int * Prims.int) FStar_Pervasives_Native.option)
| Completions of Prims.string


let uu___is_Push : input_chunks  ->  Prims.bool = (fun projectee -> (match (projectee) with
| Push (_0) -> begin
true
end
| uu____504 -> begin
false
end))


let __proj__Push__item___0 : input_chunks  ->  (Prims.bool * Prims.int * Prims.int) = (fun projectee -> (match (projectee) with
| Push (_0) -> begin
_0
end))


let uu___is_Pop : input_chunks  ->  Prims.bool = (fun projectee -> (match (projectee) with
| Pop (_0) -> begin
true
end
| uu____536 -> begin
false
end))


let __proj__Pop__item___0 : input_chunks  ->  Prims.string = (fun projectee -> (match (projectee) with
| Pop (_0) -> begin
_0
end))


let uu___is_Code : input_chunks  ->  Prims.bool = (fun projectee -> (match (projectee) with
| Code (_0) -> begin
true
end
| uu____558 -> begin
false
end))


let __proj__Code__item___0 : input_chunks  ->  (Prims.string * (Prims.string * Prims.string)) = (fun projectee -> (match (projectee) with
| Code (_0) -> begin
_0
end))


let uu___is_Info : input_chunks  ->  Prims.bool = (fun projectee -> (match (projectee) with
| Info (_0) -> begin
true
end
| uu____610 -> begin
false
end))


let __proj__Info__item___0 : input_chunks  ->  (Prims.string * Prims.bool * (Prims.string * Prims.int * Prims.int) FStar_Pervasives_Native.option) = (fun projectee -> (match (projectee) with
| Info (_0) -> begin
_0
end))


let uu___is_Completions : input_chunks  ->  Prims.bool = (fun projectee -> (match (projectee) with
| Completions (_0) -> begin
true
end
| uu____666 -> begin
false
end))


let __proj__Completions__item___0 : input_chunks  ->  Prims.string = (fun projectee -> (match (projectee) with
| Completions (_0) -> begin
_0
end))

type interactive_state =
{chunk : FStar_Util.string_builder; stdin : FStar_Util.stream_reader FStar_Pervasives_Native.option FStar_ST.ref; buffer : input_chunks Prims.list FStar_ST.ref; log : FStar_Util.file_handle FStar_Pervasives_Native.option FStar_ST.ref}


let __proj__Mkinteractive_state__item__chunk : interactive_state  ->  FStar_Util.string_builder = (fun projectee -> (match (projectee) with
| {chunk = __fname__chunk; stdin = __fname__stdin; buffer = __fname__buffer; log = __fname__log} -> begin
__fname__chunk
end))


let __proj__Mkinteractive_state__item__stdin : interactive_state  ->  FStar_Util.stream_reader FStar_Pervasives_Native.option FStar_ST.ref = (fun projectee -> (match (projectee) with
| {chunk = __fname__chunk; stdin = __fname__stdin; buffer = __fname__buffer; log = __fname__log} -> begin
__fname__stdin
end))


let __proj__Mkinteractive_state__item__buffer : interactive_state  ->  input_chunks Prims.list FStar_ST.ref = (fun projectee -> (match (projectee) with
| {chunk = __fname__chunk; stdin = __fname__stdin; buffer = __fname__buffer; log = __fname__log} -> begin
__fname__buffer
end))


let __proj__Mkinteractive_state__item__log : interactive_state  ->  FStar_Util.file_handle FStar_Pervasives_Native.option FStar_ST.ref = (fun projectee -> (match (projectee) with
| {chunk = __fname__chunk; stdin = __fname__stdin; buffer = __fname__buffer; log = __fname__log} -> begin
__fname__log
end))


let the_interactive_state : interactive_state = (

let uu____909 = (FStar_Util.new_string_builder ())
in (

let uu____910 = (FStar_Util.mk_ref FStar_Pervasives_Native.None)
in (

let uu____917 = (FStar_Util.mk_ref [])
in (

let uu____924 = (FStar_Util.mk_ref FStar_Pervasives_Native.None)
in {chunk = uu____909; stdin = uu____910; buffer = uu____917; log = uu____924}))))


let rec read_chunk : Prims.unit  ->  input_chunks = (fun uu____976 -> (

let s = the_interactive_state
in (

let log1 = (

let uu____981 = (FStar_Options.debug_any ())
in (match (uu____981) with
| true -> begin
(

let transcript = (

let uu____985 = (FStar_ST.op_Bang s.log)
in (match (uu____985) with
| FStar_Pervasives_Native.Some (transcript) -> begin
transcript
end
| FStar_Pervasives_Native.None -> begin
(

let transcript = (FStar_Util.open_file_for_writing "transcript")
in ((FStar_ST.op_Colon_Equals s.log (FStar_Pervasives_Native.Some (transcript)));
transcript;
))
end))
in (fun line -> ((FStar_Util.append_to_file transcript line);
(FStar_Util.flush_file transcript);
)))
end
| uu____1093 -> begin
(fun uu____1094 -> ())
end))
in (

let stdin = (

let uu____1096 = (FStar_ST.op_Bang s.stdin)
in (match (uu____1096) with
| FStar_Pervasives_Native.Some (i) -> begin
i
end
| FStar_Pervasives_Native.None -> begin
(

let i = (FStar_Util.open_stdin ())
in ((FStar_ST.op_Colon_Equals s.stdin (FStar_Pervasives_Native.Some (i)));
i;
))
end))
in (

let line = (

let uu____1203 = (FStar_Util.read_line stdin)
in (match (uu____1203) with
| FStar_Pervasives_Native.None -> begin
(FStar_All.exit (Prims.parse_int "0"))
end
| FStar_Pervasives_Native.Some (l) -> begin
l
end))
in ((log1 line);
(

let l = (FStar_Util.trim_string line)
in (match ((FStar_Util.starts_with l "#end")) with
| true -> begin
(

let responses = (match ((FStar_Util.split l " ")) with
| (uu____1218)::(ok)::(fail4)::[] -> begin
((ok), (fail4))
end
| uu____1221 -> begin
(("ok"), ("fail"))
end)
in (

let str = (FStar_Util.string_of_string_builder s.chunk)
in ((FStar_Util.clear_string_builder s.chunk);
Code (((str), (responses)));
)))
end
| uu____1230 -> begin
(match ((FStar_Util.starts_with l "#pop")) with
| true -> begin
((FStar_Util.clear_string_builder s.chunk);
Pop (l);
)
end
| uu____1232 -> begin
(match ((FStar_Util.starts_with l "#push")) with
| true -> begin
((FStar_Util.clear_string_builder s.chunk);
(

let lc_lax = (

let uu____1235 = (FStar_Util.substring_from l (FStar_String.length "#push"))
in (FStar_Util.trim_string uu____1235))
in (

let lc = (match ((FStar_Util.split lc_lax " ")) with
| (l1)::(c)::("#lax")::[] -> begin
(

let uu____1251 = (FStar_Util.int_of_string l1)
in (

let uu____1252 = (FStar_Util.int_of_string c)
in ((true), (uu____1251), (uu____1252))))
end
| (l1)::(c)::[] -> begin
(

let uu____1255 = (FStar_Util.int_of_string l1)
in (

let uu____1256 = (FStar_Util.int_of_string c)
in ((false), (uu____1255), (uu____1256))))
end
| uu____1257 -> begin
((FStar_Util.print_warning (Prims.strcat "Error locations may be wrong, unrecognized string after #push: " lc_lax));
((false), ((Prims.parse_int "1")), ((Prims.parse_int "0")));
)
end)
in Push (lc)));
)
end
| uu____1261 -> begin
(match ((FStar_Util.starts_with l "#info ")) with
| true -> begin
(match ((FStar_Util.split l " ")) with
| (uu____1262)::(symbol)::[] -> begin
((FStar_Util.clear_string_builder s.chunk);
Info (((symbol), (true), (FStar_Pervasives_Native.None)));
)
end
| (uu____1279)::(symbol)::(file)::(row)::(col)::[] -> begin
((FStar_Util.clear_string_builder s.chunk);
(

let uu____1285 = (

let uu____1300 = (

let uu____1309 = (

let uu____1316 = (FStar_Util.int_of_string row)
in (

let uu____1317 = (FStar_Util.int_of_string col)
in ((file), (uu____1316), (uu____1317))))
in FStar_Pervasives_Native.Some (uu____1309))
in ((symbol), (false), (uu____1300)))
in Info (uu____1285));
)
end
| uu____1332 -> begin
((FStar_Util.print_error (Prims.strcat "Unrecognized \"#info\" request: " l));
(FStar_All.exit (Prims.parse_int "1"));
)
end)
end
| uu____1336 -> begin
(match ((FStar_Util.starts_with l "#completions ")) with
| true -> begin
(match ((FStar_Util.split l " ")) with
| (uu____1337)::(prefix1)::("#")::[] -> begin
((FStar_Util.clear_string_builder s.chunk);
Completions (prefix1);
)
end
| uu____1340 -> begin
((FStar_Util.print_error (Prims.strcat "Unrecognized \"#completions\" request: " l));
(FStar_All.exit (Prims.parse_int "1"));
)
end)
end
| uu____1344 -> begin
(match ((Prims.op_Equality l "#finish")) with
| true -> begin
(FStar_All.exit (Prims.parse_int "0"))
end
| uu____1345 -> begin
((FStar_Util.string_builder_append s.chunk line);
(FStar_Util.string_builder_append s.chunk "\n");
(read_chunk ());
)
end)
end)
end)
end)
end)
end));
))))))


let shift_chunk : Prims.unit  ->  input_chunks = (fun uu____1351 -> (

let s = the_interactive_state
in (

let uu____1353 = (FStar_ST.op_Bang s.buffer)
in (match (uu____1353) with
| [] -> begin
(read_chunk ())
end
| (chunk)::chunks -> begin
((FStar_ST.op_Colon_Equals s.buffer chunks);
chunk;
)
end))))


let fill_buffer : Prims.unit  ->  Prims.unit = (fun uu____1464 -> (

let s = the_interactive_state
in (

let uu____1466 = (

let uu____1469 = (FStar_ST.op_Bang s.buffer)
in (

let uu____1522 = (

let uu____1525 = (read_chunk ())
in (uu____1525)::[])
in (FStar_List.append uu____1469 uu____1522)))
in (FStar_ST.op_Colon_Equals s.buffer uu____1466))))


let deps_of_our_file : Prims.string  ->  (Prims.string Prims.list * Prims.string FStar_Pervasives_Native.option) = (fun filename -> (

let deps = (FStar_Dependencies.find_deps_if_needed FStar_Parser_Dep.VerifyFigureItOut ((filename)::[]))
in (

let uu____1591 = (FStar_List.partition (fun x -> (

let uu____1604 = (FStar_Parser_Dep.lowercase_module_name x)
in (

let uu____1605 = (FStar_Parser_Dep.lowercase_module_name filename)
in (Prims.op_disEquality uu____1604 uu____1605)))) deps)
in (match (uu____1591) with
| (deps1, same_name) -> begin
(

let maybe_intf = (match (same_name) with
| (intf)::(impl)::[] -> begin
((

let uu____1632 = ((

let uu____1635 = (FStar_Parser_Dep.is_interface intf)
in (not (uu____1635))) || (

let uu____1637 = (FStar_Parser_Dep.is_implementation impl)
in (not (uu____1637))))
in (match (uu____1632) with
| true -> begin
(

let uu____1638 = (FStar_Util.format2 "Found %s and %s but not an interface + implementation" intf impl)
in (FStar_Util.print_warning uu____1638))
end
| uu____1639 -> begin
()
end));
FStar_Pervasives_Native.Some (intf);
)
end
| (impl)::[] -> begin
FStar_Pervasives_Native.None
end
| uu____1641 -> begin
((

let uu____1645 = (FStar_Util.format1 "Unexpected: ended up with %s" (FStar_String.concat " " same_name))
in (FStar_Util.print_warning uu____1645));
FStar_Pervasives_Native.None;
)
end)
in ((deps1), (maybe_intf)))
end))))


type m_timestamps =
(Prims.string FStar_Pervasives_Native.option * Prims.string * FStar_Util.time FStar_Pervasives_Native.option * FStar_Util.time) Prims.list


let rec tc_deps : modul_t  ->  stack_t  ->  FStar_TypeChecker_Env.env  ->  Prims.string Prims.list  ->  m_timestamps  ->  (stack_t * FStar_TypeChecker_Env.env * m_timestamps) = (fun m stack env remaining ts -> (match (remaining) with
| [] -> begin
((stack), (env), (ts))
end
| uu____1700 -> begin
(

let stack1 = (((env), (m)))::stack
in (

let env1 = (

let uu____1715 = (FStar_Options.lax ())
in (push_with_kind env uu____1715 true "typecheck_modul"))
in (

let uu____1716 = (tc_one_file remaining env1)
in (match (uu____1716) with
| ((intf, impl), env2, remaining1) -> begin
(

let uu____1755 = (

let intf_t = (match (intf) with
| FStar_Pervasives_Native.Some (intf1) -> begin
(

let uu____1768 = (FStar_Parser_ParseIt.get_file_last_modification_time intf1)
in FStar_Pervasives_Native.Some (uu____1768))
end
| FStar_Pervasives_Native.None -> begin
FStar_Pervasives_Native.None
end)
in (

let impl_t = (FStar_Parser_ParseIt.get_file_last_modification_time impl)
in ((intf_t), (impl_t))))
in (match (uu____1755) with
| (intf_t, impl_t) -> begin
(tc_deps m stack1 env2 remaining1 ((((intf), (impl), (intf_t), (impl_t)))::ts))
end))
end))))
end))


let update_deps : Prims.string  ->  modul_t  ->  stack_t  ->  env_t  ->  m_timestamps  ->  (stack_t * env_t * m_timestamps) = (fun filename m stk env ts -> (

let is_stale = (fun intf impl intf_t impl_t -> (

let impl_mt = (FStar_Parser_ParseIt.get_file_last_modification_time impl)
in ((FStar_Util.is_before impl_t impl_mt) || (match (((intf), (intf_t))) with
| (FStar_Pervasives_Native.Some (intf1), FStar_Pervasives_Native.Some (intf_t1)) -> begin
(

let intf_mt = (FStar_Parser_ParseIt.get_file_last_modification_time intf1)
in (FStar_Util.is_before intf_t1 intf_mt))
end
| (FStar_Pervasives_Native.None, FStar_Pervasives_Native.None) -> begin
false
end
| (uu____1872, uu____1873) -> begin
(failwith "Impossible, if the interface is None, the timestamp entry should also be None")
end))))
in (

let rec iterate = (fun depnames st env' ts1 good_stack good_ts -> (

let match_dep = (fun depnames1 intf impl -> (match (intf) with
| FStar_Pervasives_Native.None -> begin
(match (depnames1) with
| (dep1)::depnames' -> begin
(match ((Prims.op_Equality dep1 impl)) with
| true -> begin
((true), (depnames'))
end
| uu____1965 -> begin
((false), (depnames1))
end)
end
| uu____1968 -> begin
((false), (depnames1))
end)
end
| FStar_Pervasives_Native.Some (intf1) -> begin
(match (depnames1) with
| (depintf)::(dep1)::depnames' -> begin
(match (((Prims.op_Equality depintf intf1) && (Prims.op_Equality dep1 impl))) with
| true -> begin
((true), (depnames'))
end
| uu____1993 -> begin
((false), (depnames1))
end)
end
| uu____1996 -> begin
((false), (depnames1))
end)
end))
in (

let rec pop_tc_and_stack = (fun env1 stack ts2 -> (match (ts2) with
| [] -> begin
env1
end
| (uu____2063)::ts3 -> begin
((pop env1 "");
(

let uu____2104 = (

let uu____2119 = (FStar_List.hd stack)
in (

let uu____2128 = (FStar_List.tl stack)
in ((uu____2119), (uu____2128))))
in (match (uu____2104) with
| ((env2, uu____2150), stack1) -> begin
(pop_tc_and_stack env2 stack1 ts3)
end));
)
end))
in (match (ts1) with
| (ts_elt)::ts' -> begin
(

let uu____2214 = ts_elt
in (match (uu____2214) with
| (intf, impl, intf_t, impl_t) -> begin
(

let uu____2245 = (match_dep depnames intf impl)
in (match (uu____2245) with
| (b, depnames') -> begin
(

let uu____2264 = ((not (b)) || (is_stale intf impl intf_t impl_t))
in (match (uu____2264) with
| true -> begin
(

let env1 = (pop_tc_and_stack env' (FStar_List.rev_append st []) ts1)
in (tc_deps m good_stack env1 depnames good_ts))
end
| uu____2280 -> begin
(

let uu____2281 = (

let uu____2296 = (FStar_List.hd st)
in (

let uu____2305 = (FStar_List.tl st)
in ((uu____2296), (uu____2305))))
in (match (uu____2281) with
| (stack_elt, st') -> begin
(iterate depnames' st' env' ts' ((stack_elt)::good_stack) ((ts_elt)::good_ts))
end))
end))
end))
end))
end
| [] -> begin
(tc_deps m good_stack env' depnames good_ts)
end))))
in (

let uu____2382 = (deps_of_our_file filename)
in (match (uu____2382) with
| (filenames, uu____2398) -> begin
(iterate filenames (FStar_List.rev_append stk []) env (FStar_List.rev_append ts []) [] [])
end)))))


let format_info : FStar_TypeChecker_Env.env  ->  Prims.string  ->  FStar_Syntax_Syntax.term  ->  FStar_Range.range  ->  Prims.string FStar_Pervasives_Native.option  ->  Prims.string = (fun env name typ range doc1 -> (

let uu____2479 = (FStar_Range.string_of_range range)
in (

let uu____2480 = (FStar_TypeChecker_Normalize.term_to_string env typ)
in (

let uu____2481 = (match (doc1) with
| FStar_Pervasives_Native.Some (docstring) -> begin
(FStar_Util.format1 "#doc %s" docstring)
end
| FStar_Pervasives_Native.None -> begin
""
end)
in (FStar_Util.format4 "(defined at %s) %s: %s%s" uu____2479 name uu____2480 uu____2481)))))


let rec go : (Prims.int * Prims.int)  ->  Prims.string  ->  stack_t  ->  modul_t  ->  env_t  ->  m_timestamps  ->  Prims.unit = (fun line_col filename stack curmod env ts -> (

let uu____2515 = (shift_chunk ())
in (match (uu____2515) with
| Info (symbol, fqn_only, pos_opt) -> begin
(

let info_at_pos_opt = (match (pos_opt) with
| FStar_Pervasives_Native.None -> begin
FStar_Pervasives_Native.None
end
| FStar_Pervasives_Native.Some (file, row, col) -> begin
(FStar_TypeChecker_Err.info_at_pos env file row col)
end)
in (

let info_opt = (match (info_at_pos_opt) with
| FStar_Pervasives_Native.Some (uu____2610) -> begin
info_at_pos_opt
end
| FStar_Pervasives_Native.None -> begin
(match ((Prims.op_Equality symbol "")) with
| true -> begin
FStar_Pervasives_Native.None
end
| uu____2663 -> begin
(

let lid = (

let uu____2665 = (FStar_List.map FStar_Ident.id_of_text (FStar_Util.split symbol "."))
in (FStar_Ident.lid_of_ids uu____2665))
in (

let lid1 = (match (fqn_only) with
| true -> begin
lid
end
| uu____2669 -> begin
(

let uu____2670 = (FStar_ToSyntax_Env.resolve_to_fully_qualified_name env.FStar_TypeChecker_Env.dsenv lid)
in (match (uu____2670) with
| FStar_Pervasives_Native.None -> begin
lid
end
| FStar_Pervasives_Native.Some (lid1) -> begin
lid1
end))
end)
in (

let uu____2674 = (FStar_TypeChecker_Env.try_lookup_lid env lid1)
in (FStar_All.pipe_right uu____2674 (FStar_Util.map_option (fun uu____2729 -> (match (uu____2729) with
| ((uu____2748, typ), r) -> begin
((FStar_Util.Inr (lid1)), (typ), (r))
end)))))))
end)
end)
in ((match (info_opt) with
| FStar_Pervasives_Native.None -> begin
(FStar_Util.print_string "\n#done-nok\n")
end
| FStar_Pervasives_Native.Some (name_or_lid, typ, rng) -> begin
(

let uu____2791 = (match (name_or_lid) with
| FStar_Util.Inl (name) -> begin
((name), (FStar_Pervasives_Native.None))
end
| FStar_Util.Inr (lid) -> begin
(

let uu____2808 = (FStar_Ident.string_of_lid lid)
in (

let uu____2809 = (

let uu____2812 = (FStar_ToSyntax_Env.try_lookup_doc env.FStar_TypeChecker_Env.dsenv lid)
in (FStar_All.pipe_right uu____2812 (FStar_Util.map_option FStar_Pervasives_Native.fst)))
in ((uu____2808), (uu____2809))))
end)
in (match (uu____2791) with
| (name, doc1) -> begin
(

let uu____2843 = (format_info env name typ rng doc1)
in (FStar_Util.print1 "%s\n#done-ok\n" uu____2843))
end))
end);
(go line_col filename stack curmod env ts);
)))
end
| Completions (search_term) -> begin
(

let rec measure_anchored_match = (fun search_term1 candidate -> (match (((search_term1), (candidate))) with
| ([], uu____2880) -> begin
FStar_Pervasives_Native.Some ((([]), ((Prims.parse_int "0"))))
end
| (uu____2895, []) -> begin
FStar_Pervasives_Native.None
end
| ((hs)::ts1, (hc)::tc1) -> begin
(

let hc_text = (FStar_Ident.text_of_id hc)
in (match ((FStar_Util.starts_with hc_text hs)) with
| true -> begin
(match (ts1) with
| [] -> begin
FStar_Pervasives_Native.Some (((candidate), ((FStar_String.length hs))))
end
| uu____2945 -> begin
(

let uu____2948 = (measure_anchored_match ts1 tc1)
in (FStar_All.pipe_right uu____2948 (FStar_Util.map_option (fun uu____2988 -> (match (uu____2988) with
| (matched, len) -> begin
(((hc)::matched), ((((FStar_String.length hc_text) + (Prims.parse_int "1")) + len)))
end)))))
end)
end
| uu____3009 -> begin
FStar_Pervasives_Native.None
end))
end))
in (

let rec locate_match = (fun needle candidate -> (

let uu____3043 = (measure_anchored_match needle candidate)
in (match (uu____3043) with
| FStar_Pervasives_Native.Some (matched, n1) -> begin
FStar_Pervasives_Native.Some ((([]), (matched), (n1)))
end
| FStar_Pervasives_Native.None -> begin
(match (candidate) with
| [] -> begin
FStar_Pervasives_Native.None
end
| (hc)::tc1 -> begin
(

let uu____3122 = (locate_match needle tc1)
in (FStar_All.pipe_right uu____3122 (FStar_Util.map_option (fun uu____3183 -> (match (uu____3183) with
| (prefix1, matched, len) -> begin
(((hc)::prefix1), (matched), (len))
end)))))
end)
end)))
in (

let str_of_ids = (fun ids -> (

let uu____3227 = (FStar_List.map FStar_Ident.text_of_id ids)
in (FStar_Util.concat_l "." uu____3227)))
in (

let match_lident_against = (fun needle lident -> (locate_match needle (FStar_List.append lident.FStar_Ident.ns ((lident.FStar_Ident.ident)::[]))))
in (

let shorten_namespace = (fun uu____3274 -> (match (uu____3274) with
| (prefix1, matched, match_len) -> begin
(

let naked_match = (match (matched) with
| (uu____3305)::[] -> begin
true
end
| uu____3306 -> begin
false
end)
in (

let uu____3309 = (FStar_ToSyntax_Env.shorten_module_path env.FStar_TypeChecker_Env.dsenv prefix1 naked_match)
in (match (uu____3309) with
| (stripped_ns, shortened) -> begin
(

let uu____3336 = (str_of_ids shortened)
in (

let uu____3337 = (str_of_ids matched)
in (

let uu____3338 = (str_of_ids stripped_ns)
in ((uu____3336), (uu____3337), (uu____3338), (match_len)))))
end)))
end))
in (

let prepare_candidate = (fun uu____3356 -> (match (uu____3356) with
| (prefix1, matched, stripped_ns, match_len) -> begin
(match ((Prims.op_Equality prefix1 "")) with
| true -> begin
((matched), (stripped_ns), (match_len))
end
| uu____3381 -> begin
(((Prims.strcat prefix1 (Prims.strcat "." matched))), (stripped_ns), ((((FStar_String.length prefix1) + match_len) + (Prims.parse_int "1"))))
end)
end))
in (

let needle = (FStar_Util.split search_term ".")
in (

let all_lidents_in_env = (FStar_TypeChecker_Env.lidents env)
in (

let matches = (

let case_a_find_transitive_includes = (fun orig_ns m id -> (

let exported_names = (FStar_ToSyntax_Env.transitive_exported_ids env.FStar_TypeChecker_Env.dsenv m)
in (

let matched_length = (FStar_List.fold_left (fun out s -> (((FStar_String.length s) + out) + (Prims.parse_int "1"))) (FStar_String.length id) orig_ns)
in (FStar_All.pipe_right exported_names (FStar_List.filter_map (fun n1 -> (match ((FStar_Util.starts_with n1 id)) with
| true -> begin
(

let lid = (FStar_Ident.lid_of_ns_and_id (FStar_Ident.ids_of_lid m) (FStar_Ident.id_of_text n1))
in (

let uu____3484 = (FStar_ToSyntax_Env.resolve_to_fully_qualified_name env.FStar_TypeChecker_Env.dsenv lid)
in (FStar_Option.map (fun fqn -> (

let uu____3500 = (

let uu____3503 = (FStar_List.map FStar_Ident.id_of_text orig_ns)
in (FStar_List.append uu____3503 ((fqn.FStar_Ident.ident)::[])))
in (([]), (uu____3500), (matched_length)))) uu____3484)))
end
| uu____3510 -> begin
FStar_Pervasives_Native.None
end)))))))
in (

let case_b_find_matches_in_env = (fun uu____3536 -> (

let matches = (FStar_List.filter_map (match_lident_against needle) all_lidents_in_env)
in (FStar_All.pipe_right matches (FStar_List.filter (fun uu____3611 -> (match (uu____3611) with
| (ns, id, uu____3624) -> begin
(

let uu____3633 = (

let uu____3636 = (FStar_Ident.lid_of_ids id)
in (FStar_ToSyntax_Env.resolve_to_fully_qualified_name env.FStar_TypeChecker_Env.dsenv uu____3636))
in (match (uu____3633) with
| FStar_Pervasives_Native.None -> begin
false
end
| FStar_Pervasives_Native.Some (l) -> begin
(

let uu____3638 = (FStar_Ident.lid_of_ids (FStar_List.append ns id))
in (FStar_Ident.lid_equals l uu____3638))
end))
end))))))
in (

let uu____3639 = (FStar_Util.prefix needle)
in (match (uu____3639) with
| (ns, id) -> begin
(

let matched_ids = (match (ns) with
| [] -> begin
(case_b_find_matches_in_env ())
end
| uu____3685 -> begin
(

let l = (FStar_Ident.lid_of_path ns FStar_Range.dummyRange)
in (

let uu____3689 = (FStar_ToSyntax_Env.resolve_module_name env.FStar_TypeChecker_Env.dsenv l true)
in (match (uu____3689) with
| FStar_Pervasives_Native.None -> begin
(case_b_find_matches_in_env ())
end
| FStar_Pervasives_Native.Some (m) -> begin
(case_a_find_transitive_includes ns m id)
end)))
end)
in (FStar_All.pipe_right matched_ids (FStar_List.map (fun x -> (

let uu____3754 = (shorten_namespace x)
in (prepare_candidate uu____3754))))))
end))))
in ((

let uu____3764 = (FStar_Util.sort_with (fun uu____3787 uu____3788 -> (match (((uu____3787), (uu____3788))) with
| ((cd1, ns1, uu____3815), (cd2, ns2, uu____3818)) -> begin
(match ((FStar_String.compare cd1 cd2)) with
| _0_79 when (_0_79 = (Prims.parse_int "0")) -> begin
(FStar_String.compare ns1 ns2)
end
| n1 -> begin
n1
end)
end)) matches)
in (FStar_List.iter (fun uu____3843 -> (match (uu____3843) with
| (candidate, ns, match_len) -> begin
(

let uu____3853 = (FStar_Util.string_of_int match_len)
in (FStar_Util.print3 "%s %s %s \n" uu____3853 ns candidate))
end)) uu____3764));
(FStar_Util.print_string "#done-ok\n");
(go line_col filename stack curmod env ts);
))))))))))
end
| Pop (msg) -> begin
((pop env msg);
(

let uu____3857 = (match (stack) with
| [] -> begin
((FStar_Util.print_error "too many pops");
(FStar_All.exit (Prims.parse_int "1"));
)
end
| (hd1)::tl1 -> begin
((hd1), (tl1))
end)
in (match (uu____3857) with
| ((env1, curmod1), stack1) -> begin
(go line_col filename stack1 curmod1 env1 ts)
end));
)
end
| Push (lax1, l, c) -> begin
(

let uu____3953 = (match ((Prims.op_Equality (FStar_List.length stack) (FStar_List.length ts))) with
| true -> begin
(

let uu____3990 = (update_deps filename curmod stack env ts)
in ((true), (uu____3990)))
end
| uu____4003 -> begin
((false), (((stack), (env), (ts))))
end)
in (match (uu____3953) with
| (restore_cmd_line_options1, (stack1, env1, ts1)) -> begin
(

let stack2 = (((env1), (curmod)))::stack1
in (

let env2 = (push_with_kind env1 lax1 restore_cmd_line_options1 "#push")
in (go ((l), (c)) filename stack2 curmod env2 ts1)))
end))
end
| Code (text1, (ok, fail4)) -> begin
(

let fail5 = (fun curmod1 tcenv -> ((report_fail ());
(FStar_Util.print1 "%s\n" fail4);
(go line_col filename stack curmod1 tcenv ts);
))
in (

let frag = {FStar_Parser_ParseIt.frag_text = text1; FStar_Parser_ParseIt.frag_line = (FStar_Pervasives_Native.fst line_col); FStar_Parser_ParseIt.frag_col = (FStar_Pervasives_Native.snd line_col)}
in (

let res = (check_frag env curmod frag)
in (match (res) with
| FStar_Pervasives_Native.Some (curmod1, env1, n_errs) -> begin
(match ((Prims.op_Equality n_errs (Prims.parse_int "0"))) with
| true -> begin
((FStar_Util.print1 "\n%s\n" ok);
(go line_col filename stack curmod1 env1 ts);
)
end
| uu____4076 -> begin
(fail5 curmod1 env1)
end)
end
| uu____4077 -> begin
(fail5 curmod env)
end))))
end)))


let interactive_mode : Prims.string  ->  Prims.unit = (fun filename -> ((

let uu____4093 = (

let uu____4094 = (FStar_Options.codegen ())
in (FStar_Option.isSome uu____4094))
in (match (uu____4093) with
| true -> begin
(FStar_Util.print_warning "code-generation is not supported in interactive mode, ignoring the codegen flag")
end
| uu____4097 -> begin
()
end));
(

let uu____4098 = (deps_of_our_file filename)
in (match (uu____4098) with
| (filenames, maybe_intf) -> begin
(

let env = (tc_prims ())
in (

let uu____4118 = (tc_deps FStar_Pervasives_Native.None [] env filenames [])
in (match (uu____4118) with
| (stack, env1, ts) -> begin
(

let initial_range1 = (

let uu____4145 = (FStar_Range.mk_pos (Prims.parse_int "1") (Prims.parse_int "0"))
in (

let uu____4146 = (FStar_Range.mk_pos (Prims.parse_int "1") (Prims.parse_int "0"))
in (FStar_Range.mk_range "<input>" uu____4145 uu____4146)))
in (

let env2 = (FStar_TypeChecker_Env.set_range env1 initial_range1)
in (

let env3 = (match (maybe_intf) with
| FStar_Pervasives_Native.Some (intf) -> begin
(FStar_Universal.load_interface_decls env2 intf)
end
| FStar_Pervasives_Native.None -> begin
env2
end)
in (

let uu____4150 = ((FStar_Options.record_hints ()) || (FStar_Options.use_hints ()))
in (match (uu____4150) with
| true -> begin
(

let uu____4151 = (

let uu____4152 = (FStar_Options.file_list ())
in (FStar_List.hd uu____4152))
in (FStar_SMTEncoding_Solver.with_hints_db uu____4151 (fun uu____4156 -> (go (((Prims.parse_int "1")), ((Prims.parse_int "0"))) filename stack FStar_Pervasives_Native.None env3 ts))))
end
| uu____4157 -> begin
(go (((Prims.parse_int "1")), ((Prims.parse_int "0"))) filename stack FStar_Pervasives_Native.None env3 ts)
end)))))
end)))
end));
))



=======
let tc_one_file:
  Prims.string Prims.list ->
    FStar_TypeChecker_Env.env ->
      ((Prims.string FStar_Pervasives_Native.option,Prims.string)
         FStar_Pervasives_Native.tuple2,FStar_TypeChecker_Env.env,Prims.string
                                                                    Prims.list)
        FStar_Pervasives_Native.tuple3
  =
  fun remaining  ->
    fun env  ->
      let uu____25 =
        match remaining with
        | intf::impl::remaining1 when
            FStar_Universal.needs_interleaving intf impl ->
            let uu____59 =
              FStar_Universal.tc_one_file env
                (FStar_Pervasives_Native.Some intf) impl in
            (match uu____59 with
             | (uu____82,env1) ->
                 (((FStar_Pervasives_Native.Some intf), impl), env1,
                   remaining1))
        | intf_or_impl::remaining1 ->
            let uu____106 =
              FStar_Universal.tc_one_file env FStar_Pervasives_Native.None
                intf_or_impl in
            (match uu____106 with
             | (uu____129,env1) ->
                 ((FStar_Pervasives_Native.None, intf_or_impl), env1,
                   remaining1))
        | [] -> failwith "Impossible" in
      match uu____25 with
      | ((intf,impl),env1,remaining1) -> ((intf, impl), env1, remaining1)
type env_t = FStar_TypeChecker_Env.env[@@deriving show]
type modul_t = FStar_Syntax_Syntax.modul FStar_Pervasives_Native.option
[@@deriving show]
type stack_t = (env_t,modul_t) FStar_Pervasives_Native.tuple2 Prims.list
[@@deriving show]
let pop: FStar_TypeChecker_Env.env -> Prims.string -> Prims.unit =
  fun env  ->
    fun msg  -> FStar_Universal.pop_context env msg; FStar_Options.pop ()
let push_with_kind:
  FStar_TypeChecker_Env.env ->
    Prims.bool -> Prims.bool -> Prims.string -> FStar_TypeChecker_Env.env
  =
  fun env  ->
    fun lax1  ->
      fun restore_cmd_line_options1  ->
        fun msg  ->
          let env1 =
            let uu___339_233 = env in
            {
              FStar_TypeChecker_Env.solver =
                (uu___339_233.FStar_TypeChecker_Env.solver);
              FStar_TypeChecker_Env.range =
                (uu___339_233.FStar_TypeChecker_Env.range);
              FStar_TypeChecker_Env.curmodule =
                (uu___339_233.FStar_TypeChecker_Env.curmodule);
              FStar_TypeChecker_Env.gamma =
                (uu___339_233.FStar_TypeChecker_Env.gamma);
              FStar_TypeChecker_Env.gamma_cache =
                (uu___339_233.FStar_TypeChecker_Env.gamma_cache);
              FStar_TypeChecker_Env.modules =
                (uu___339_233.FStar_TypeChecker_Env.modules);
              FStar_TypeChecker_Env.expected_typ =
                (uu___339_233.FStar_TypeChecker_Env.expected_typ);
              FStar_TypeChecker_Env.sigtab =
                (uu___339_233.FStar_TypeChecker_Env.sigtab);
              FStar_TypeChecker_Env.is_pattern =
                (uu___339_233.FStar_TypeChecker_Env.is_pattern);
              FStar_TypeChecker_Env.instantiate_imp =
                (uu___339_233.FStar_TypeChecker_Env.instantiate_imp);
              FStar_TypeChecker_Env.effects =
                (uu___339_233.FStar_TypeChecker_Env.effects);
              FStar_TypeChecker_Env.generalize =
                (uu___339_233.FStar_TypeChecker_Env.generalize);
              FStar_TypeChecker_Env.letrecs =
                (uu___339_233.FStar_TypeChecker_Env.letrecs);
              FStar_TypeChecker_Env.top_level =
                (uu___339_233.FStar_TypeChecker_Env.top_level);
              FStar_TypeChecker_Env.check_uvars =
                (uu___339_233.FStar_TypeChecker_Env.check_uvars);
              FStar_TypeChecker_Env.use_eq =
                (uu___339_233.FStar_TypeChecker_Env.use_eq);
              FStar_TypeChecker_Env.is_iface =
                (uu___339_233.FStar_TypeChecker_Env.is_iface);
              FStar_TypeChecker_Env.admit =
                (uu___339_233.FStar_TypeChecker_Env.admit);
              FStar_TypeChecker_Env.lax = lax1;
              FStar_TypeChecker_Env.lax_universes =
                (uu___339_233.FStar_TypeChecker_Env.lax_universes);
              FStar_TypeChecker_Env.failhard =
                (uu___339_233.FStar_TypeChecker_Env.failhard);
              FStar_TypeChecker_Env.nosynth =
                (uu___339_233.FStar_TypeChecker_Env.nosynth);
              FStar_TypeChecker_Env.tc_term =
                (uu___339_233.FStar_TypeChecker_Env.tc_term);
              FStar_TypeChecker_Env.type_of =
                (uu___339_233.FStar_TypeChecker_Env.type_of);
              FStar_TypeChecker_Env.universe_of =
                (uu___339_233.FStar_TypeChecker_Env.universe_of);
              FStar_TypeChecker_Env.use_bv_sorts =
                (uu___339_233.FStar_TypeChecker_Env.use_bv_sorts);
              FStar_TypeChecker_Env.qname_and_index =
                (uu___339_233.FStar_TypeChecker_Env.qname_and_index);
              FStar_TypeChecker_Env.proof_ns =
                (uu___339_233.FStar_TypeChecker_Env.proof_ns);
              FStar_TypeChecker_Env.synth =
                (uu___339_233.FStar_TypeChecker_Env.synth);
              FStar_TypeChecker_Env.is_native_tactic =
                (uu___339_233.FStar_TypeChecker_Env.is_native_tactic);
              FStar_TypeChecker_Env.identifier_info =
                (uu___339_233.FStar_TypeChecker_Env.identifier_info);
              FStar_TypeChecker_Env.tc_hooks =
                (uu___339_233.FStar_TypeChecker_Env.tc_hooks);
              FStar_TypeChecker_Env.dsenv =
                (uu___339_233.FStar_TypeChecker_Env.dsenv);
              FStar_TypeChecker_Env.dep_graph =
                (uu___339_233.FStar_TypeChecker_Env.dep_graph)
            } in
          let res = FStar_Universal.push_context env1 msg in
          FStar_Options.push ();
          if restore_cmd_line_options1
          then
            (let uu____237 = FStar_Options.restore_cmd_line_options false in
             FStar_All.pipe_right uu____237 FStar_Pervasives.ignore)
          else ();
          res
let check_frag:
  FStar_TypeChecker_Env.env ->
    FStar_Syntax_Syntax.modul FStar_Pervasives_Native.option ->
      FStar_Parser_ParseIt.input_frag ->
        (FStar_Syntax_Syntax.modul FStar_Pervasives_Native.option,FStar_TypeChecker_Env.env,
          Prims.int) FStar_Pervasives_Native.tuple3
          FStar_Pervasives_Native.option
  =
  fun env  ->
    fun curmod  ->
      fun frag  ->
        try
          let uu____288 = FStar_Universal.tc_one_fragment curmod env frag in
          match uu____288 with
          | (m,env1) ->
              let uu____311 =
                let uu____320 = FStar_Errors.get_err_count () in
                (m, env1, uu____320) in
              FStar_Pervasives_Native.Some uu____311
        with
        | FStar_Errors.Error (msg,r) when
            let uu____348 = FStar_Options.trace_error () in
            Prims.op_Negation uu____348 ->
            (FStar_TypeChecker_Err.add_errors env [(msg, r)];
             FStar_Pervasives_Native.None)
        | FStar_Errors.Err msg when
            let uu____367 = FStar_Options.trace_error () in
            Prims.op_Negation uu____367 ->
            ((let uu____369 =
                let uu____376 =
                  let uu____381 = FStar_TypeChecker_Env.get_range env in
                  (msg, uu____381) in
                [uu____376] in
              FStar_TypeChecker_Err.add_errors env uu____369);
             FStar_Pervasives_Native.None)
let report_fail: Prims.unit -> Prims.unit =
  fun uu____400  ->
    (let uu____402 = FStar_Errors.report_all () in
     FStar_All.pipe_right uu____402 FStar_Pervasives.ignore);
    FStar_Errors.clear ()
type input_chunks =
  | Push of (Prims.bool,Prims.int,Prims.int) FStar_Pervasives_Native.tuple3
  | Pop of Prims.string
  | Code of
  (Prims.string,(Prims.string,Prims.string) FStar_Pervasives_Native.tuple2)
  FStar_Pervasives_Native.tuple2
  | Info of
  (Prims.string,Prims.bool,(Prims.string,Prims.int,Prims.int)
                             FStar_Pervasives_Native.tuple3
                             FStar_Pervasives_Native.option)
  FStar_Pervasives_Native.tuple3
  | Completions of Prims.string[@@deriving show]
let uu___is_Push: input_chunks -> Prims.bool =
  fun projectee  ->
    match projectee with | Push _0 -> true | uu____467 -> false
let __proj__Push__item___0:
  input_chunks ->
    (Prims.bool,Prims.int,Prims.int) FStar_Pervasives_Native.tuple3
  = fun projectee  -> match projectee with | Push _0 -> _0
let uu___is_Pop: input_chunks -> Prims.bool =
  fun projectee  ->
    match projectee with | Pop _0 -> true | uu____497 -> false
let __proj__Pop__item___0: input_chunks -> Prims.string =
  fun projectee  -> match projectee with | Pop _0 -> _0
let uu___is_Code: input_chunks -> Prims.bool =
  fun projectee  ->
    match projectee with | Code _0 -> true | uu____517 -> false
let __proj__Code__item___0:
  input_chunks ->
    (Prims.string,(Prims.string,Prims.string) FStar_Pervasives_Native.tuple2)
      FStar_Pervasives_Native.tuple2
  = fun projectee  -> match projectee with | Code _0 -> _0
let uu___is_Info: input_chunks -> Prims.bool =
  fun projectee  ->
    match projectee with | Info _0 -> true | uu____567 -> false
let __proj__Info__item___0:
  input_chunks ->
    (Prims.string,Prims.bool,(Prims.string,Prims.int,Prims.int)
                               FStar_Pervasives_Native.tuple3
                               FStar_Pervasives_Native.option)
      FStar_Pervasives_Native.tuple3
  = fun projectee  -> match projectee with | Info _0 -> _0
let uu___is_Completions: input_chunks -> Prims.bool =
  fun projectee  ->
    match projectee with | Completions _0 -> true | uu____621 -> false
let __proj__Completions__item___0: input_chunks -> Prims.string =
  fun projectee  -> match projectee with | Completions _0 -> _0
type interactive_state =
  {
  chunk: FStar_Util.string_builder;
  stdin:
    FStar_Util.stream_reader FStar_Pervasives_Native.option FStar_ST.ref;
  buffer: input_chunks Prims.list FStar_ST.ref;
  log: FStar_Util.file_handle FStar_Pervasives_Native.option FStar_ST.ref;}
[@@deriving show]
let __proj__Mkinteractive_state__item__chunk:
  interactive_state -> FStar_Util.string_builder =
  fun projectee  ->
    match projectee with
    | { chunk = __fname__chunk; stdin = __fname__stdin;
        buffer = __fname__buffer; log = __fname__log;_} -> __fname__chunk
let __proj__Mkinteractive_state__item__stdin:
  interactive_state ->
    FStar_Util.stream_reader FStar_Pervasives_Native.option FStar_ST.ref
  =
  fun projectee  ->
    match projectee with
    | { chunk = __fname__chunk; stdin = __fname__stdin;
        buffer = __fname__buffer; log = __fname__log;_} -> __fname__stdin
let __proj__Mkinteractive_state__item__buffer:
  interactive_state -> input_chunks Prims.list FStar_ST.ref =
  fun projectee  ->
    match projectee with
    | { chunk = __fname__chunk; stdin = __fname__stdin;
        buffer = __fname__buffer; log = __fname__log;_} -> __fname__buffer
let __proj__Mkinteractive_state__item__log:
  interactive_state ->
    FStar_Util.file_handle FStar_Pervasives_Native.option FStar_ST.ref
  =
  fun projectee  ->
    match projectee with
    | { chunk = __fname__chunk; stdin = __fname__stdin;
        buffer = __fname__buffer; log = __fname__log;_} -> __fname__log
let the_interactive_state: interactive_state =
  let uu____859 = FStar_Util.new_string_builder () in
  let uu____860 = FStar_Util.mk_ref FStar_Pervasives_Native.None in
  let uu____867 = FStar_Util.mk_ref [] in
  let uu____874 = FStar_Util.mk_ref FStar_Pervasives_Native.None in
  { chunk = uu____859; stdin = uu____860; buffer = uu____867; log = uu____874
  }
let rec read_chunk: Prims.unit -> input_chunks =
  fun uu____925  ->
    let s = the_interactive_state in
    let log1 =
      let uu____930 = FStar_Options.debug_any () in
      if uu____930
      then
        let transcript =
          let uu____934 = FStar_ST.op_Bang s.log in
          match uu____934 with
          | FStar_Pervasives_Native.Some transcript -> transcript
          | FStar_Pervasives_Native.None  ->
              let transcript = FStar_Util.open_file_for_writing "transcript" in
              (FStar_ST.op_Colon_Equals s.log
                 (FStar_Pervasives_Native.Some transcript);
               transcript) in
        fun line  ->
          (FStar_Util.append_to_file transcript line;
           FStar_Util.flush_file transcript)
      else (fun uu____1043  -> ()) in
    let stdin =
      let uu____1045 = FStar_ST.op_Bang s.stdin in
      match uu____1045 with
      | FStar_Pervasives_Native.Some i -> i
      | FStar_Pervasives_Native.None  ->
          let i = FStar_Util.open_stdin () in
          (FStar_ST.op_Colon_Equals s.stdin (FStar_Pervasives_Native.Some i);
           i) in
    let line =
      let uu____1152 = FStar_Util.read_line stdin in
      match uu____1152 with
      | FStar_Pervasives_Native.None  -> FStar_All.exit (Prims.parse_int "0")
      | FStar_Pervasives_Native.Some l -> l in
    log1 line;
    (let l = FStar_Util.trim_string line in
     if FStar_Util.starts_with l "#end"
     then
       let responses =
         match FStar_Util.split l " " with
         | uu____1167::ok::fail4::[] -> (ok, fail4)
         | uu____1170 -> ("ok", "fail") in
       let str = FStar_Util.string_of_string_builder s.chunk in
       (FStar_Util.clear_string_builder s.chunk; Code (str, responses))
     else
       if FStar_Util.starts_with l "#pop"
       then (FStar_Util.clear_string_builder s.chunk; Pop l)
       else
         if FStar_Util.starts_with l "#push"
         then
           (FStar_Util.clear_string_builder s.chunk;
            (let lc_lax =
               let uu____1184 =
                 FStar_Util.substring_from l (FStar_String.length "#push") in
               FStar_Util.trim_string uu____1184 in
             let lc =
               match FStar_Util.split lc_lax " " with
               | l1::c::"#lax"::[] ->
                   let uu____1200 = FStar_Util.int_of_string l1 in
                   let uu____1201 = FStar_Util.int_of_string c in
                   (true, uu____1200, uu____1201)
               | l1::c::[] ->
                   let uu____1204 = FStar_Util.int_of_string l1 in
                   let uu____1205 = FStar_Util.int_of_string c in
                   (false, uu____1204, uu____1205)
               | uu____1206 ->
                   (FStar_Util.print_warning
                      (Prims.strcat
                         "Error locations may be wrong, unrecognized string after #push: "
                         lc_lax);
                    (false, (Prims.parse_int "1"), (Prims.parse_int "0"))) in
             Push lc))
         else
           if FStar_Util.starts_with l "#info "
           then
             (match FStar_Util.split l " " with
              | uu____1211::symbol::[] ->
                  (FStar_Util.clear_string_builder s.chunk;
                   Info (symbol, true, FStar_Pervasives_Native.None))
              | uu____1228::symbol::file::row::col::[] ->
                  (FStar_Util.clear_string_builder s.chunk;
                   (let uu____1234 =
                      let uu____1249 =
                        let uu____1258 =
                          let uu____1265 = FStar_Util.int_of_string row in
                          let uu____1266 = FStar_Util.int_of_string col in
                          (file, uu____1265, uu____1266) in
                        FStar_Pervasives_Native.Some uu____1258 in
                      (symbol, false, uu____1249) in
                    Info uu____1234))
              | uu____1281 ->
                  (FStar_Util.print_error
                     (Prims.strcat "Unrecognized \"#info\" request: " l);
                   FStar_All.exit (Prims.parse_int "1")))
           else
             if FStar_Util.starts_with l "#completions "
             then
               (match FStar_Util.split l " " with
                | uu____1286::prefix1::"#"::[] ->
                    (FStar_Util.clear_string_builder s.chunk;
                     Completions prefix1)
                | uu____1289 ->
                    (FStar_Util.print_error
                       (Prims.strcat
                          "Unrecognized \"#completions\" request: " l);
                     FStar_All.exit (Prims.parse_int "1")))
             else
               if l = "#finish"
               then FStar_All.exit (Prims.parse_int "0")
               else
                 (FStar_Util.string_builder_append s.chunk line;
                  FStar_Util.string_builder_append s.chunk "\n";
                  read_chunk ()))
let shift_chunk: Prims.unit -> input_chunks =
  fun uu____1299  ->
    let s = the_interactive_state in
    let uu____1301 = FStar_ST.op_Bang s.buffer in
    match uu____1301 with
    | [] -> read_chunk ()
    | chunk::chunks -> (FStar_ST.op_Colon_Equals s.buffer chunks; chunk)
let fill_buffer: Prims.unit -> Prims.unit =
  fun uu____1411  ->
    let s = the_interactive_state in
    let uu____1413 =
      let uu____1416 = FStar_ST.op_Bang s.buffer in
      let uu____1469 = let uu____1472 = read_chunk () in [uu____1472] in
      FStar_List.append uu____1416 uu____1469 in
    FStar_ST.op_Colon_Equals s.buffer uu____1413
let deps_of_our_file:
  Prims.string ->
    (Prims.string Prims.list,Prims.string FStar_Pervasives_Native.option,
      FStar_Parser_Dep.deps) FStar_Pervasives_Native.tuple3
  =
  fun filename  ->
    let uu____1536 = FStar_Dependencies.find_deps_if_needed [filename] in
    match uu____1536 with
    | (deps,dep_graph1) ->
        let uu____1559 =
          FStar_List.partition
            (fun x  ->
               let uu____1572 = FStar_Parser_Dep.lowercase_module_name x in
               let uu____1573 =
                 FStar_Parser_Dep.lowercase_module_name filename in
               uu____1572 <> uu____1573) deps in
        (match uu____1559 with
         | (deps1,same_name) ->
             let maybe_intf =
               match same_name with
               | intf::impl::[] ->
                   ((let uu____1602 =
                       (let uu____1605 = FStar_Parser_Dep.is_interface intf in
                        Prims.op_Negation uu____1605) ||
                         (let uu____1607 =
                            FStar_Parser_Dep.is_implementation impl in
                          Prims.op_Negation uu____1607) in
                     if uu____1602
                     then
                       let uu____1608 =
                         FStar_Util.format2
                           "Found %s and %s but not an interface + implementation"
                           intf impl in
                       FStar_Util.print_warning uu____1608
                     else ());
                    FStar_Pervasives_Native.Some intf)
               | impl::[] -> FStar_Pervasives_Native.None
               | uu____1611 ->
                   ((let uu____1615 =
                       FStar_Util.format1 "Unexpected: ended up with %s"
                         (FStar_String.concat " " same_name) in
                     FStar_Util.print_warning uu____1615);
                    FStar_Pervasives_Native.None) in
             (deps1, maybe_intf, dep_graph1))
type m_timestamps =
  (Prims.string FStar_Pervasives_Native.option,Prims.string,FStar_Util.time
                                                              FStar_Pervasives_Native.option,
    FStar_Util.time) FStar_Pervasives_Native.tuple4 Prims.list[@@deriving
                                                                show]
let rec tc_deps:
  modul_t ->
    stack_t ->
      FStar_TypeChecker_Env.env ->
        Prims.string Prims.list ->
          m_timestamps ->
            (stack_t,FStar_TypeChecker_Env.env,m_timestamps)
              FStar_Pervasives_Native.tuple3
  =
  fun m  ->
    fun stack  ->
      fun env  ->
        fun remaining  ->
          fun ts  ->
            match remaining with
            | [] -> (stack, env, ts)
            | uu____1665 ->
                let stack1 = (env, m) :: stack in
                let env1 =
                  let uu____1680 = FStar_Options.lax () in
                  push_with_kind env uu____1680 true "typecheck_modul" in
                let uu____1681 = tc_one_file remaining env1 in
                (match uu____1681 with
                 | ((intf,impl),env2,remaining1) ->
                     let uu____1720 =
                       let intf_t =
                         match intf with
                         | FStar_Pervasives_Native.Some intf1 ->
                             let uu____1733 =
                               FStar_Parser_ParseIt.get_file_last_modification_time
                                 intf1 in
                             FStar_Pervasives_Native.Some uu____1733
                         | FStar_Pervasives_Native.None  ->
                             FStar_Pervasives_Native.None in
                       let impl_t =
                         FStar_Parser_ParseIt.get_file_last_modification_time
                           impl in
                       (intf_t, impl_t) in
                     (match uu____1720 with
                      | (intf_t,impl_t) ->
                          tc_deps m stack1 env2 remaining1
                            ((intf, impl, intf_t, impl_t) :: ts)))
let update_deps:
  Prims.string ->
    modul_t ->
      stack_t ->
        env_t ->
          m_timestamps ->
            (stack_t,env_t,m_timestamps) FStar_Pervasives_Native.tuple3
  =
  fun filename  ->
    fun m  ->
      fun stk  ->
        fun env  ->
          fun ts  ->
            let is_stale intf impl intf_t impl_t =
              let impl_mt =
                FStar_Parser_ParseIt.get_file_last_modification_time impl in
              (FStar_Util.is_before impl_t impl_mt) ||
                (match (intf, intf_t) with
                 | (FStar_Pervasives_Native.Some
                    intf1,FStar_Pervasives_Native.Some intf_t1) ->
                     let intf_mt =
                       FStar_Parser_ParseIt.get_file_last_modification_time
                         intf1 in
                     FStar_Util.is_before intf_t1 intf_mt
                 | (FStar_Pervasives_Native.None
                    ,FStar_Pervasives_Native.None ) -> false
                 | (uu____1832,uu____1833) ->
                     failwith
                       "Impossible, if the interface is None, the timestamp entry should also be None") in
            let rec iterate depnames st env' ts1 good_stack good_ts =
              let match_dep depnames1 intf impl =
                match intf with
                | FStar_Pervasives_Native.None  ->
                    (match depnames1 with
                     | dep1::depnames' ->
                         if dep1 = impl
                         then (true, depnames')
                         else (false, depnames1)
                     | uu____1928 -> (false, depnames1))
                | FStar_Pervasives_Native.Some intf1 ->
                    (match depnames1 with
                     | depintf::dep1::depnames' ->
                         if (depintf = intf1) && (dep1 = impl)
                         then (true, depnames')
                         else (false, depnames1)
                     | uu____1956 -> (false, depnames1)) in
              let rec pop_tc_and_stack env1 stack ts2 =
                match ts2 with
                | [] -> env1
                | uu____2023::ts3 ->
                    (pop env1 "";
                     (let uu____2064 =
                        let uu____2079 = FStar_List.hd stack in
                        let uu____2088 = FStar_List.tl stack in
                        (uu____2079, uu____2088) in
                      match uu____2064 with
                      | ((env2,uu____2110),stack1) ->
                          pop_tc_and_stack env2 stack1 ts3)) in
              match ts1 with
              | ts_elt::ts' ->
                  let uu____2174 = ts_elt in
                  (match uu____2174 with
                   | (intf,impl,intf_t,impl_t) ->
                       let uu____2205 = match_dep depnames intf impl in
                       (match uu____2205 with
                        | (b,depnames') ->
                            let uu____2224 =
                              (Prims.op_Negation b) ||
                                (is_stale intf impl intf_t impl_t) in
                            if uu____2224
                            then
                              let env1 =
                                pop_tc_and_stack env'
                                  (FStar_List.rev_append st []) ts1 in
                              tc_deps m good_stack env1 depnames good_ts
                            else
                              (let uu____2241 =
                                 let uu____2256 = FStar_List.hd st in
                                 let uu____2265 = FStar_List.tl st in
                                 (uu____2256, uu____2265) in
                               match uu____2241 with
                               | (stack_elt,st') ->
                                   iterate depnames' st' env' ts' (stack_elt
                                     :: good_stack) (ts_elt :: good_ts))))
              | [] -> tc_deps m good_stack env' depnames good_ts in
            let uu____2342 = deps_of_our_file filename in
            match uu____2342 with
            | (filenames,uu____2360,dep_graph1) ->
                iterate filenames (FStar_List.rev_append stk []) env
                  (FStar_List.rev_append ts []) [] []
let format_info:
  FStar_TypeChecker_Env.env ->
    Prims.string ->
      FStar_Syntax_Syntax.term ->
        FStar_Range.range ->
          Prims.string FStar_Pervasives_Native.option -> Prims.string
  =
  fun env  ->
    fun name  ->
      fun typ  ->
        fun range  ->
          fun doc1  ->
            let uu____2437 = FStar_Range.string_of_range range in
            let uu____2438 =
              FStar_TypeChecker_Normalize.term_to_string env typ in
            let uu____2439 =
              match doc1 with
              | FStar_Pervasives_Native.Some docstring ->
                  FStar_Util.format1 "#doc %s" docstring
              | FStar_Pervasives_Native.None  -> "" in
            FStar_Util.format4 "(defined at %s) %s: %s%s" uu____2437 name
              uu____2438 uu____2439
let rec go:
  (Prims.int,Prims.int) FStar_Pervasives_Native.tuple2 ->
    Prims.string -> stack_t -> modul_t -> env_t -> m_timestamps -> Prims.unit
  =
  fun line_col  ->
    fun filename  ->
      fun stack  ->
        fun curmod  ->
          fun env  ->
            fun ts  ->
              let uu____2467 = shift_chunk () in
              match uu____2467 with
              | Info (symbol,fqn_only,pos_opt) ->
                  let info_at_pos_opt =
                    match pos_opt with
                    | FStar_Pervasives_Native.None  ->
                        FStar_Pervasives_Native.None
                    | FStar_Pervasives_Native.Some (file,row,col) ->
                        FStar_TypeChecker_Err.info_at_pos env file row col in
                  let info_opt =
                    match info_at_pos_opt with
                    | FStar_Pervasives_Native.Some uu____2562 ->
                        info_at_pos_opt
                    | FStar_Pervasives_Native.None  ->
                        if symbol = ""
                        then FStar_Pervasives_Native.None
                        else
                          (let lid =
                             let uu____2617 =
                               FStar_List.map FStar_Ident.id_of_text
                                 (FStar_Util.split symbol ".") in
                             FStar_Ident.lid_of_ids uu____2617 in
                           let lid1 =
                             if fqn_only
                             then lid
                             else
                               (let uu____2622 =
                                  FStar_ToSyntax_Env.resolve_to_fully_qualified_name
                                    env.FStar_TypeChecker_Env.dsenv lid in
                                match uu____2622 with
                                | FStar_Pervasives_Native.None  -> lid
                                | FStar_Pervasives_Native.Some lid1 -> lid1) in
                           let uu____2626 =
                             FStar_TypeChecker_Env.try_lookup_lid env lid1 in
                           FStar_All.pipe_right uu____2626
                             (FStar_Util.map_option
                                (fun uu____2681  ->
                                   match uu____2681 with
                                   | ((uu____2700,typ),r) ->
                                       ((FStar_Util.Inr lid1), typ, r)))) in
                  ((match info_opt with
                    | FStar_Pervasives_Native.None  ->
                        FStar_Util.print_string "\n#done-nok\n"
                    | FStar_Pervasives_Native.Some (name_or_lid,typ,rng) ->
                        let uu____2743 =
                          match name_or_lid with
                          | FStar_Util.Inl name ->
                              (name, FStar_Pervasives_Native.None)
                          | FStar_Util.Inr lid ->
                              let uu____2760 = FStar_Ident.string_of_lid lid in
                              let uu____2761 =
                                let uu____2764 =
                                  FStar_ToSyntax_Env.try_lookup_doc
                                    env.FStar_TypeChecker_Env.dsenv lid in
                                FStar_All.pipe_right uu____2764
                                  (FStar_Util.map_option
                                     FStar_Pervasives_Native.fst) in
                              (uu____2760, uu____2761) in
                        (match uu____2743 with
                         | (name,doc1) ->
                             let uu____2795 =
                               format_info env name typ rng doc1 in
                             FStar_Util.print1 "%s\n#done-ok\n" uu____2795));
                   go line_col filename stack curmod env ts)
              | Completions search_term ->
                  let rec measure_anchored_match search_term1 candidate =
                    match (search_term1, candidate) with
                    | ([],uu____2832) ->
                        FStar_Pervasives_Native.Some
                          ([], (Prims.parse_int "0"))
                    | (uu____2847,[]) -> FStar_Pervasives_Native.None
                    | (hs::ts1,hc::tc1) ->
                        let hc_text = FStar_Ident.text_of_id hc in
                        if FStar_Util.starts_with hc_text hs
                        then
                          (match ts1 with
                           | [] ->
                               FStar_Pervasives_Native.Some
                                 (candidate, (FStar_String.length hs))
                           | uu____2897 ->
                               let uu____2900 =
                                 measure_anchored_match ts1 tc1 in
                               FStar_All.pipe_right uu____2900
                                 (FStar_Util.map_option
                                    (fun uu____2940  ->
                                       match uu____2940 with
                                       | (matched,len) ->
                                           ((hc :: matched),
                                             (((FStar_String.length hc_text)
                                                 + (Prims.parse_int "1"))
                                                + len)))))
                        else FStar_Pervasives_Native.None in
                  let rec locate_match needle candidate =
                    let uu____2995 = measure_anchored_match needle candidate in
                    match uu____2995 with
                    | FStar_Pervasives_Native.Some (matched,n1) ->
                        FStar_Pervasives_Native.Some ([], matched, n1)
                    | FStar_Pervasives_Native.None  ->
                        (match candidate with
                         | [] -> FStar_Pervasives_Native.None
                         | hc::tc1 ->
                             let uu____3074 = locate_match needle tc1 in
                             FStar_All.pipe_right uu____3074
                               (FStar_Util.map_option
                                  (fun uu____3135  ->
                                     match uu____3135 with
                                     | (prefix1,matched,len) ->
                                         ((hc :: prefix1), matched, len)))) in
                  let str_of_ids ids =
                    let uu____3179 =
                      FStar_List.map FStar_Ident.text_of_id ids in
                    FStar_Util.concat_l "." uu____3179 in
                  let match_lident_against needle lident =
                    locate_match needle
                      (FStar_List.append lident.FStar_Ident.ns
                         [lident.FStar_Ident.ident]) in
                  let shorten_namespace uu____3226 =
                    match uu____3226 with
                    | (prefix1,matched,match_len) ->
                        let naked_match =
                          match matched with
                          | uu____3257::[] -> true
                          | uu____3258 -> false in
                        let uu____3261 =
                          FStar_ToSyntax_Env.shorten_module_path
                            env.FStar_TypeChecker_Env.dsenv prefix1
                            naked_match in
                        (match uu____3261 with
                         | (stripped_ns,shortened) ->
                             let uu____3288 = str_of_ids shortened in
                             let uu____3289 = str_of_ids matched in
                             let uu____3290 = str_of_ids stripped_ns in
                             (uu____3288, uu____3289, uu____3290, match_len)) in
                  let prepare_candidate uu____3308 =
                    match uu____3308 with
                    | (prefix1,matched,stripped_ns,match_len) ->
                        if prefix1 = ""
                        then (matched, stripped_ns, match_len)
                        else
                          ((Prims.strcat prefix1 (Prims.strcat "." matched)),
                            stripped_ns,
                            (((FStar_String.length prefix1) + match_len) +
                               (Prims.parse_int "1"))) in
                  let needle = FStar_Util.split search_term "." in
                  let all_lidents_in_env = FStar_TypeChecker_Env.lidents env in
                  let matches =
                    let case_a_find_transitive_includes orig_ns m id1 =
                      let exported_names =
                        FStar_ToSyntax_Env.transitive_exported_ids
                          env.FStar_TypeChecker_Env.dsenv m in
                      let matched_length =
                        FStar_List.fold_left
                          (fun out  ->
                             fun s  ->
                               ((FStar_String.length s) + out) +
                                 (Prims.parse_int "1"))
                          (FStar_String.length id1) orig_ns in
                      FStar_All.pipe_right exported_names
                        (FStar_List.filter_map
                           (fun n1  ->
                              if FStar_Util.starts_with n1 id1
                              then
                                let lid =
                                  FStar_Ident.lid_of_ns_and_id
                                    (FStar_Ident.ids_of_lid m)
                                    (FStar_Ident.id_of_text n1) in
                                let uu____3436 =
                                  FStar_ToSyntax_Env.resolve_to_fully_qualified_name
                                    env.FStar_TypeChecker_Env.dsenv lid in
                                FStar_Option.map
                                  (fun fqn  ->
                                     let uu____3452 =
                                       let uu____3455 =
                                         FStar_List.map
                                           FStar_Ident.id_of_text orig_ns in
                                       FStar_List.append uu____3455
                                         [fqn.FStar_Ident.ident] in
                                     ([], uu____3452, matched_length))
                                  uu____3436
                              else FStar_Pervasives_Native.None)) in
                    let case_b_find_matches_in_env uu____3488 =
                      let matches =
                        FStar_List.filter_map (match_lident_against needle)
                          all_lidents_in_env in
                      FStar_All.pipe_right matches
                        (FStar_List.filter
                           (fun uu____3563  ->
                              match uu____3563 with
                              | (ns,id1,uu____3576) ->
                                  let uu____3585 =
                                    let uu____3588 =
                                      FStar_Ident.lid_of_ids id1 in
                                    FStar_ToSyntax_Env.resolve_to_fully_qualified_name
                                      env.FStar_TypeChecker_Env.dsenv
                                      uu____3588 in
                                  (match uu____3585 with
                                   | FStar_Pervasives_Native.None  -> false
                                   | FStar_Pervasives_Native.Some l ->
                                       let uu____3590 =
                                         FStar_Ident.lid_of_ids
                                           (FStar_List.append ns id1) in
                                       FStar_Ident.lid_equals l uu____3590))) in
                    let uu____3591 = FStar_Util.prefix needle in
                    match uu____3591 with
                    | (ns,id1) ->
                        let matched_ids =
                          match ns with
                          | [] -> case_b_find_matches_in_env ()
                          | uu____3637 ->
                              let l =
                                FStar_Ident.lid_of_path ns
                                  FStar_Range.dummyRange in
                              let uu____3641 =
                                FStar_ToSyntax_Env.resolve_module_name
                                  env.FStar_TypeChecker_Env.dsenv l true in
                              (match uu____3641 with
                               | FStar_Pervasives_Native.None  ->
                                   case_b_find_matches_in_env ()
                               | FStar_Pervasives_Native.Some m ->
                                   case_a_find_transitive_includes ns m id1) in
                        FStar_All.pipe_right matched_ids
                          (FStar_List.map
                             (fun x  ->
                                let uu____3706 = shorten_namespace x in
                                prepare_candidate uu____3706)) in
                  ((let uu____3716 =
                      FStar_Util.sort_with
                        (fun uu____3739  ->
                           fun uu____3740  ->
                             match (uu____3739, uu____3740) with
                             | ((cd1,ns1,uu____3767),(cd2,ns2,uu____3770)) ->
                                 (match FStar_String.compare cd1 cd2 with
                                  | _0_64 when _0_64 = (Prims.parse_int "0")
                                      -> FStar_String.compare ns1 ns2
                                  | n1 -> n1)) matches in
                    FStar_List.iter
                      (fun uu____3795  ->
                         match uu____3795 with
                         | (candidate,ns,match_len) ->
                             let uu____3805 =
                               FStar_Util.string_of_int match_len in
                             FStar_Util.print3 "%s %s %s \n" uu____3805 ns
                               candidate) uu____3716);
                   FStar_Util.print_string "#done-ok\n";
                   go line_col filename stack curmod env ts)
              | Pop msg ->
                  (pop env msg;
                   (let uu____3809 =
                      match stack with
                      | [] ->
                          (FStar_Util.print_error "too many pops";
                           FStar_All.exit (Prims.parse_int "1"))
                      | hd1::tl1 -> (hd1, tl1) in
                    match uu____3809 with
                    | ((env1,curmod1),stack1) ->
                        go line_col filename stack1 curmod1 env1 ts))
              | Push (lax1,l,c) ->
                  let uu____3905 =
                    if (FStar_List.length stack) = (FStar_List.length ts)
                    then
                      let uu____3942 =
                        update_deps filename curmod stack env ts in
                      (true, uu____3942)
                    else (false, (stack, env, ts)) in
                  (match uu____3905 with
                   | (restore_cmd_line_options1,(stack1,env1,ts1)) ->
                       let stack2 = (env1, curmod) :: stack1 in
                       let env2 =
                         push_with_kind env1 lax1 restore_cmd_line_options1
                           "#push" in
                       go (l, c) filename stack2 curmod env2 ts1)
              | Code (text,(ok,fail4)) ->
                  let fail5 curmod1 tcenv =
                    report_fail ();
                    FStar_Util.print1 "%s\n" fail4;
                    go line_col filename stack curmod1 tcenv ts in
                  let frag =
                    {
                      FStar_Parser_ParseIt.frag_text = text;
                      FStar_Parser_ParseIt.frag_line =
                        (FStar_Pervasives_Native.fst line_col);
                      FStar_Parser_ParseIt.frag_col =
                        (FStar_Pervasives_Native.snd line_col)
                    } in
                  let res = check_frag env curmod frag in
                  (match res with
                   | FStar_Pervasives_Native.Some (curmod1,env1,n_errs) ->
                       if n_errs = (Prims.parse_int "0")
                       then
                         (FStar_Util.print1 "\n%s\n" ok;
                          go line_col filename stack curmod1 env1 ts)
                       else fail5 curmod1 env1
                   | uu____4029 -> fail5 curmod env)
let interactive_mode: Prims.string -> Prims.unit =
  fun filename  ->
    (let uu____4044 =
       let uu____4045 = FStar_Options.codegen () in
       FStar_Option.isSome uu____4045 in
     if uu____4044
     then
       FStar_Util.print_warning
         "code-generation is not supported in interactive mode, ignoring the codegen flag"
     else ());
    (let uu____4049 = deps_of_our_file filename in
     match uu____4049 with
     | (filenames,maybe_intf,dep_graph1) ->
         let env = FStar_Universal.init_env dep_graph1 in
         let uu____4072 =
           tc_deps FStar_Pervasives_Native.None [] env filenames [] in
         (match uu____4072 with
          | (stack,env1,ts) ->
              let initial_range =
                let uu____4099 =
                  FStar_Range.mk_pos (Prims.parse_int "1")
                    (Prims.parse_int "0") in
                let uu____4100 =
                  FStar_Range.mk_pos (Prims.parse_int "1")
                    (Prims.parse_int "0") in
                FStar_Range.mk_range "<input>" uu____4099 uu____4100 in
              let env2 = FStar_TypeChecker_Env.set_range env1 initial_range in
              let env3 =
                match maybe_intf with
                | FStar_Pervasives_Native.Some intf ->
                    FStar_Universal.load_interface_decls env2 intf
                | FStar_Pervasives_Native.None  -> env2 in
              let uu____4104 =
                (FStar_Options.record_hints ()) ||
                  (FStar_Options.use_hints ()) in
              if uu____4104
              then
                let uu____4105 =
                  let uu____4106 = FStar_Options.file_list () in
                  FStar_List.hd uu____4106 in
                FStar_SMTEncoding_Solver.with_hints_db uu____4105
                  (fun uu____4110  ->
                     go ((Prims.parse_int "1"), (Prims.parse_int "0"))
                       filename stack FStar_Pervasives_Native.None env3 ts)
              else
                go ((Prims.parse_int "1"), (Prims.parse_int "0")) filename
                  stack FStar_Pervasives_Native.None env3 ts))
>>>>>>> 484a43b6
<|MERGE_RESOLUTION|>--- conflicted
+++ resolved
@@ -1,1210 +1,5 @@
 
 open Prims
-<<<<<<< HEAD
-open FStar_Pervasives
-
-let tc_one_file : Prims.string Prims.list  ->  FStar_TypeChecker_Env.env  ->  ((Prims.string FStar_Pervasives_Native.option * Prims.string) * FStar_TypeChecker_Env.env * Prims.string Prims.list) = (fun remaining env -> (
-
-let uu____27 = (match (remaining) with
-| (intf)::(impl)::remaining1 when (FStar_Universal.needs_interleaving intf impl) -> begin
-(
-
-let uu____61 = (FStar_Universal.tc_one_file env (FStar_Pervasives_Native.Some (intf)) impl)
-in (match (uu____61) with
-| (uu____84, env1) -> begin
-((((FStar_Pervasives_Native.Some (intf)), (impl))), (env1), (remaining1))
-end))
-end
-| (intf_or_impl)::remaining1 -> begin
-(
-
-let uu____108 = (FStar_Universal.tc_one_file env FStar_Pervasives_Native.None intf_or_impl)
-in (match (uu____108) with
-| (uu____131, env1) -> begin
-((((FStar_Pervasives_Native.None), (intf_or_impl))), (env1), (remaining1))
-end))
-end
-| [] -> begin
-(failwith "Impossible")
-end)
-in (match (uu____27) with
-| ((intf, impl), env1, remaining1) -> begin
-((((intf), (impl))), (env1), (remaining1))
-end)))
-
-
-let tc_prims : Prims.unit  ->  FStar_TypeChecker_Env.env = (fun uu____210 -> (
-
-let uu____211 = (
-
-let uu____220 = (FStar_Universal.init_env ())
-in (FStar_Universal.tc_prims uu____220))
-in (match (uu____211) with
-| (uu____221, env) -> begin
-env
-end)))
-
-
-type env_t =
-FStar_TypeChecker_Env.env
-
-
-type modul_t =
-FStar_Syntax_Syntax.modul FStar_Pervasives_Native.option
-
-
-type stack_t =
-(env_t * modul_t) Prims.list
-
-
-let pop : FStar_TypeChecker_Env.env  ->  Prims.string  ->  Prims.unit = (fun env msg -> ((FStar_Universal.pop_context env msg);
-(FStar_Options.pop ());
-))
-
-
-let push_with_kind : FStar_TypeChecker_Env.env  ->  Prims.bool  ->  Prims.bool  ->  Prims.string  ->  FStar_TypeChecker_Env.env = (fun env lax1 restore_cmd_line_options1 msg -> (
-
-let env1 = (
-
-let uu___301_265 = env
-in {FStar_TypeChecker_Env.solver = uu___301_265.FStar_TypeChecker_Env.solver; FStar_TypeChecker_Env.range = uu___301_265.FStar_TypeChecker_Env.range; FStar_TypeChecker_Env.curmodule = uu___301_265.FStar_TypeChecker_Env.curmodule; FStar_TypeChecker_Env.gamma = uu___301_265.FStar_TypeChecker_Env.gamma; FStar_TypeChecker_Env.gamma_cache = uu___301_265.FStar_TypeChecker_Env.gamma_cache; FStar_TypeChecker_Env.modules = uu___301_265.FStar_TypeChecker_Env.modules; FStar_TypeChecker_Env.expected_typ = uu___301_265.FStar_TypeChecker_Env.expected_typ; FStar_TypeChecker_Env.sigtab = uu___301_265.FStar_TypeChecker_Env.sigtab; FStar_TypeChecker_Env.is_pattern = uu___301_265.FStar_TypeChecker_Env.is_pattern; FStar_TypeChecker_Env.instantiate_imp = uu___301_265.FStar_TypeChecker_Env.instantiate_imp; FStar_TypeChecker_Env.effects = uu___301_265.FStar_TypeChecker_Env.effects; FStar_TypeChecker_Env.generalize = uu___301_265.FStar_TypeChecker_Env.generalize; FStar_TypeChecker_Env.letrecs = uu___301_265.FStar_TypeChecker_Env.letrecs; FStar_TypeChecker_Env.top_level = uu___301_265.FStar_TypeChecker_Env.top_level; FStar_TypeChecker_Env.check_uvars = uu___301_265.FStar_TypeChecker_Env.check_uvars; FStar_TypeChecker_Env.use_eq = uu___301_265.FStar_TypeChecker_Env.use_eq; FStar_TypeChecker_Env.is_iface = uu___301_265.FStar_TypeChecker_Env.is_iface; FStar_TypeChecker_Env.admit = uu___301_265.FStar_TypeChecker_Env.admit; FStar_TypeChecker_Env.lax = lax1; FStar_TypeChecker_Env.lax_universes = uu___301_265.FStar_TypeChecker_Env.lax_universes; FStar_TypeChecker_Env.failhard = uu___301_265.FStar_TypeChecker_Env.failhard; FStar_TypeChecker_Env.nosynth = uu___301_265.FStar_TypeChecker_Env.nosynth; FStar_TypeChecker_Env.tc_term = uu___301_265.FStar_TypeChecker_Env.tc_term; FStar_TypeChecker_Env.type_of = uu___301_265.FStar_TypeChecker_Env.type_of; FStar_TypeChecker_Env.universe_of = uu___301_265.FStar_TypeChecker_Env.universe_of; FStar_TypeChecker_Env.use_bv_sorts = uu___301_265.FStar_TypeChecker_Env.use_bv_sorts; FStar_TypeChecker_Env.qname_and_index = uu___301_265.FStar_TypeChecker_Env.qname_and_index; FStar_TypeChecker_Env.proof_ns = uu___301_265.FStar_TypeChecker_Env.proof_ns; FStar_TypeChecker_Env.synth = uu___301_265.FStar_TypeChecker_Env.synth; FStar_TypeChecker_Env.is_native_tactic = uu___301_265.FStar_TypeChecker_Env.is_native_tactic; FStar_TypeChecker_Env.identifier_info = uu___301_265.FStar_TypeChecker_Env.identifier_info; FStar_TypeChecker_Env.tc_hooks = uu___301_265.FStar_TypeChecker_Env.tc_hooks; FStar_TypeChecker_Env.dsenv = uu___301_265.FStar_TypeChecker_Env.dsenv})
-in (
-
-let res = (FStar_Universal.push_context env1 msg)
-in ((FStar_Options.push ());
-(match (restore_cmd_line_options1) with
-| true -> begin
-(
-
-let uu____269 = (FStar_Options.restore_cmd_line_options false)
-in (FStar_All.pipe_right uu____269 FStar_Pervasives.ignore))
-end
-| uu____270 -> begin
-()
-end);
-res;
-))))
-
-
-let check_frag : FStar_TypeChecker_Env.env  ->  FStar_Syntax_Syntax.modul FStar_Pervasives_Native.option  ->  FStar_Parser_ParseIt.input_frag  ->  (FStar_Syntax_Syntax.modul FStar_Pervasives_Native.option * FStar_TypeChecker_Env.env * Prims.int) FStar_Pervasives_Native.option = (fun env curmod frag -> (FStar_All.try_with (fun uu___303_312 -> (match (()) with
-| () -> begin
-(
-
-let uu____323 = (FStar_Universal.tc_one_fragment curmod env frag)
-in (match (uu____323) with
-| (m, env1) -> begin
-(
-
-let uu____346 = (
-
-let uu____355 = (FStar_Errors.get_err_count ())
-in ((m), (env1), (uu____355)))
-in FStar_Pervasives_Native.Some (uu____346))
-end))
-end)) (fun uu___302_370 -> (match (uu___302_370) with
-| FStar_Errors.Error (msg, r) when (
-
-let uu____383 = (FStar_Options.trace_error ())
-in (not (uu____383))) -> begin
-((FStar_TypeChecker_Err.add_errors env ((((msg), (r)))::[]));
-FStar_Pervasives_Native.None;
-)
-end
-| FStar_Errors.Err (msg) when (
-
-let uu____402 = (FStar_Options.trace_error ())
-in (not (uu____402))) -> begin
-((
-
-let uu____404 = (
-
-let uu____411 = (
-
-let uu____416 = (FStar_TypeChecker_Env.get_range env)
-in ((msg), (uu____416)))
-in (uu____411)::[])
-in (FStar_TypeChecker_Err.add_errors env uu____404));
-FStar_Pervasives_Native.None;
-)
-end))))
-
-
-let report_fail : Prims.unit  ->  Prims.unit = (fun uu____436 -> ((
-
-let uu____438 = (FStar_Errors.report_all ())
-in (FStar_All.pipe_right uu____438 FStar_Pervasives.ignore));
-(FStar_Errors.clear ());
-))
-
-type input_chunks =
-| Push of (Prims.bool * Prims.int * Prims.int)
-| Pop of Prims.string
-| Code of (Prims.string * (Prims.string * Prims.string))
-| Info of (Prims.string * Prims.bool * (Prims.string * Prims.int * Prims.int) FStar_Pervasives_Native.option)
-| Completions of Prims.string
-
-
-let uu___is_Push : input_chunks  ->  Prims.bool = (fun projectee -> (match (projectee) with
-| Push (_0) -> begin
-true
-end
-| uu____504 -> begin
-false
-end))
-
-
-let __proj__Push__item___0 : input_chunks  ->  (Prims.bool * Prims.int * Prims.int) = (fun projectee -> (match (projectee) with
-| Push (_0) -> begin
-_0
-end))
-
-
-let uu___is_Pop : input_chunks  ->  Prims.bool = (fun projectee -> (match (projectee) with
-| Pop (_0) -> begin
-true
-end
-| uu____536 -> begin
-false
-end))
-
-
-let __proj__Pop__item___0 : input_chunks  ->  Prims.string = (fun projectee -> (match (projectee) with
-| Pop (_0) -> begin
-_0
-end))
-
-
-let uu___is_Code : input_chunks  ->  Prims.bool = (fun projectee -> (match (projectee) with
-| Code (_0) -> begin
-true
-end
-| uu____558 -> begin
-false
-end))
-
-
-let __proj__Code__item___0 : input_chunks  ->  (Prims.string * (Prims.string * Prims.string)) = (fun projectee -> (match (projectee) with
-| Code (_0) -> begin
-_0
-end))
-
-
-let uu___is_Info : input_chunks  ->  Prims.bool = (fun projectee -> (match (projectee) with
-| Info (_0) -> begin
-true
-end
-| uu____610 -> begin
-false
-end))
-
-
-let __proj__Info__item___0 : input_chunks  ->  (Prims.string * Prims.bool * (Prims.string * Prims.int * Prims.int) FStar_Pervasives_Native.option) = (fun projectee -> (match (projectee) with
-| Info (_0) -> begin
-_0
-end))
-
-
-let uu___is_Completions : input_chunks  ->  Prims.bool = (fun projectee -> (match (projectee) with
-| Completions (_0) -> begin
-true
-end
-| uu____666 -> begin
-false
-end))
-
-
-let __proj__Completions__item___0 : input_chunks  ->  Prims.string = (fun projectee -> (match (projectee) with
-| Completions (_0) -> begin
-_0
-end))
-
-type interactive_state =
-{chunk : FStar_Util.string_builder; stdin : FStar_Util.stream_reader FStar_Pervasives_Native.option FStar_ST.ref; buffer : input_chunks Prims.list FStar_ST.ref; log : FStar_Util.file_handle FStar_Pervasives_Native.option FStar_ST.ref}
-
-
-let __proj__Mkinteractive_state__item__chunk : interactive_state  ->  FStar_Util.string_builder = (fun projectee -> (match (projectee) with
-| {chunk = __fname__chunk; stdin = __fname__stdin; buffer = __fname__buffer; log = __fname__log} -> begin
-__fname__chunk
-end))
-
-
-let __proj__Mkinteractive_state__item__stdin : interactive_state  ->  FStar_Util.stream_reader FStar_Pervasives_Native.option FStar_ST.ref = (fun projectee -> (match (projectee) with
-| {chunk = __fname__chunk; stdin = __fname__stdin; buffer = __fname__buffer; log = __fname__log} -> begin
-__fname__stdin
-end))
-
-
-let __proj__Mkinteractive_state__item__buffer : interactive_state  ->  input_chunks Prims.list FStar_ST.ref = (fun projectee -> (match (projectee) with
-| {chunk = __fname__chunk; stdin = __fname__stdin; buffer = __fname__buffer; log = __fname__log} -> begin
-__fname__buffer
-end))
-
-
-let __proj__Mkinteractive_state__item__log : interactive_state  ->  FStar_Util.file_handle FStar_Pervasives_Native.option FStar_ST.ref = (fun projectee -> (match (projectee) with
-| {chunk = __fname__chunk; stdin = __fname__stdin; buffer = __fname__buffer; log = __fname__log} -> begin
-__fname__log
-end))
-
-
-let the_interactive_state : interactive_state = (
-
-let uu____909 = (FStar_Util.new_string_builder ())
-in (
-
-let uu____910 = (FStar_Util.mk_ref FStar_Pervasives_Native.None)
-in (
-
-let uu____917 = (FStar_Util.mk_ref [])
-in (
-
-let uu____924 = (FStar_Util.mk_ref FStar_Pervasives_Native.None)
-in {chunk = uu____909; stdin = uu____910; buffer = uu____917; log = uu____924}))))
-
-
-let rec read_chunk : Prims.unit  ->  input_chunks = (fun uu____976 -> (
-
-let s = the_interactive_state
-in (
-
-let log1 = (
-
-let uu____981 = (FStar_Options.debug_any ())
-in (match (uu____981) with
-| true -> begin
-(
-
-let transcript = (
-
-let uu____985 = (FStar_ST.op_Bang s.log)
-in (match (uu____985) with
-| FStar_Pervasives_Native.Some (transcript) -> begin
-transcript
-end
-| FStar_Pervasives_Native.None -> begin
-(
-
-let transcript = (FStar_Util.open_file_for_writing "transcript")
-in ((FStar_ST.op_Colon_Equals s.log (FStar_Pervasives_Native.Some (transcript)));
-transcript;
-))
-end))
-in (fun line -> ((FStar_Util.append_to_file transcript line);
-(FStar_Util.flush_file transcript);
-)))
-end
-| uu____1093 -> begin
-(fun uu____1094 -> ())
-end))
-in (
-
-let stdin = (
-
-let uu____1096 = (FStar_ST.op_Bang s.stdin)
-in (match (uu____1096) with
-| FStar_Pervasives_Native.Some (i) -> begin
-i
-end
-| FStar_Pervasives_Native.None -> begin
-(
-
-let i = (FStar_Util.open_stdin ())
-in ((FStar_ST.op_Colon_Equals s.stdin (FStar_Pervasives_Native.Some (i)));
-i;
-))
-end))
-in (
-
-let line = (
-
-let uu____1203 = (FStar_Util.read_line stdin)
-in (match (uu____1203) with
-| FStar_Pervasives_Native.None -> begin
-(FStar_All.exit (Prims.parse_int "0"))
-end
-| FStar_Pervasives_Native.Some (l) -> begin
-l
-end))
-in ((log1 line);
-(
-
-let l = (FStar_Util.trim_string line)
-in (match ((FStar_Util.starts_with l "#end")) with
-| true -> begin
-(
-
-let responses = (match ((FStar_Util.split l " ")) with
-| (uu____1218)::(ok)::(fail4)::[] -> begin
-((ok), (fail4))
-end
-| uu____1221 -> begin
-(("ok"), ("fail"))
-end)
-in (
-
-let str = (FStar_Util.string_of_string_builder s.chunk)
-in ((FStar_Util.clear_string_builder s.chunk);
-Code (((str), (responses)));
-)))
-end
-| uu____1230 -> begin
-(match ((FStar_Util.starts_with l "#pop")) with
-| true -> begin
-((FStar_Util.clear_string_builder s.chunk);
-Pop (l);
-)
-end
-| uu____1232 -> begin
-(match ((FStar_Util.starts_with l "#push")) with
-| true -> begin
-((FStar_Util.clear_string_builder s.chunk);
-(
-
-let lc_lax = (
-
-let uu____1235 = (FStar_Util.substring_from l (FStar_String.length "#push"))
-in (FStar_Util.trim_string uu____1235))
-in (
-
-let lc = (match ((FStar_Util.split lc_lax " ")) with
-| (l1)::(c)::("#lax")::[] -> begin
-(
-
-let uu____1251 = (FStar_Util.int_of_string l1)
-in (
-
-let uu____1252 = (FStar_Util.int_of_string c)
-in ((true), (uu____1251), (uu____1252))))
-end
-| (l1)::(c)::[] -> begin
-(
-
-let uu____1255 = (FStar_Util.int_of_string l1)
-in (
-
-let uu____1256 = (FStar_Util.int_of_string c)
-in ((false), (uu____1255), (uu____1256))))
-end
-| uu____1257 -> begin
-((FStar_Util.print_warning (Prims.strcat "Error locations may be wrong, unrecognized string after #push: " lc_lax));
-((false), ((Prims.parse_int "1")), ((Prims.parse_int "0")));
-)
-end)
-in Push (lc)));
-)
-end
-| uu____1261 -> begin
-(match ((FStar_Util.starts_with l "#info ")) with
-| true -> begin
-(match ((FStar_Util.split l " ")) with
-| (uu____1262)::(symbol)::[] -> begin
-((FStar_Util.clear_string_builder s.chunk);
-Info (((symbol), (true), (FStar_Pervasives_Native.None)));
-)
-end
-| (uu____1279)::(symbol)::(file)::(row)::(col)::[] -> begin
-((FStar_Util.clear_string_builder s.chunk);
-(
-
-let uu____1285 = (
-
-let uu____1300 = (
-
-let uu____1309 = (
-
-let uu____1316 = (FStar_Util.int_of_string row)
-in (
-
-let uu____1317 = (FStar_Util.int_of_string col)
-in ((file), (uu____1316), (uu____1317))))
-in FStar_Pervasives_Native.Some (uu____1309))
-in ((symbol), (false), (uu____1300)))
-in Info (uu____1285));
-)
-end
-| uu____1332 -> begin
-((FStar_Util.print_error (Prims.strcat "Unrecognized \"#info\" request: " l));
-(FStar_All.exit (Prims.parse_int "1"));
-)
-end)
-end
-| uu____1336 -> begin
-(match ((FStar_Util.starts_with l "#completions ")) with
-| true -> begin
-(match ((FStar_Util.split l " ")) with
-| (uu____1337)::(prefix1)::("#")::[] -> begin
-((FStar_Util.clear_string_builder s.chunk);
-Completions (prefix1);
-)
-end
-| uu____1340 -> begin
-((FStar_Util.print_error (Prims.strcat "Unrecognized \"#completions\" request: " l));
-(FStar_All.exit (Prims.parse_int "1"));
-)
-end)
-end
-| uu____1344 -> begin
-(match ((Prims.op_Equality l "#finish")) with
-| true -> begin
-(FStar_All.exit (Prims.parse_int "0"))
-end
-| uu____1345 -> begin
-((FStar_Util.string_builder_append s.chunk line);
-(FStar_Util.string_builder_append s.chunk "\n");
-(read_chunk ());
-)
-end)
-end)
-end)
-end)
-end)
-end));
-))))))
-
-
-let shift_chunk : Prims.unit  ->  input_chunks = (fun uu____1351 -> (
-
-let s = the_interactive_state
-in (
-
-let uu____1353 = (FStar_ST.op_Bang s.buffer)
-in (match (uu____1353) with
-| [] -> begin
-(read_chunk ())
-end
-| (chunk)::chunks -> begin
-((FStar_ST.op_Colon_Equals s.buffer chunks);
-chunk;
-)
-end))))
-
-
-let fill_buffer : Prims.unit  ->  Prims.unit = (fun uu____1464 -> (
-
-let s = the_interactive_state
-in (
-
-let uu____1466 = (
-
-let uu____1469 = (FStar_ST.op_Bang s.buffer)
-in (
-
-let uu____1522 = (
-
-let uu____1525 = (read_chunk ())
-in (uu____1525)::[])
-in (FStar_List.append uu____1469 uu____1522)))
-in (FStar_ST.op_Colon_Equals s.buffer uu____1466))))
-
-
-let deps_of_our_file : Prims.string  ->  (Prims.string Prims.list * Prims.string FStar_Pervasives_Native.option) = (fun filename -> (
-
-let deps = (FStar_Dependencies.find_deps_if_needed FStar_Parser_Dep.VerifyFigureItOut ((filename)::[]))
-in (
-
-let uu____1591 = (FStar_List.partition (fun x -> (
-
-let uu____1604 = (FStar_Parser_Dep.lowercase_module_name x)
-in (
-
-let uu____1605 = (FStar_Parser_Dep.lowercase_module_name filename)
-in (Prims.op_disEquality uu____1604 uu____1605)))) deps)
-in (match (uu____1591) with
-| (deps1, same_name) -> begin
-(
-
-let maybe_intf = (match (same_name) with
-| (intf)::(impl)::[] -> begin
-((
-
-let uu____1632 = ((
-
-let uu____1635 = (FStar_Parser_Dep.is_interface intf)
-in (not (uu____1635))) || (
-
-let uu____1637 = (FStar_Parser_Dep.is_implementation impl)
-in (not (uu____1637))))
-in (match (uu____1632) with
-| true -> begin
-(
-
-let uu____1638 = (FStar_Util.format2 "Found %s and %s but not an interface + implementation" intf impl)
-in (FStar_Util.print_warning uu____1638))
-end
-| uu____1639 -> begin
-()
-end));
-FStar_Pervasives_Native.Some (intf);
-)
-end
-| (impl)::[] -> begin
-FStar_Pervasives_Native.None
-end
-| uu____1641 -> begin
-((
-
-let uu____1645 = (FStar_Util.format1 "Unexpected: ended up with %s" (FStar_String.concat " " same_name))
-in (FStar_Util.print_warning uu____1645));
-FStar_Pervasives_Native.None;
-)
-end)
-in ((deps1), (maybe_intf)))
-end))))
-
-
-type m_timestamps =
-(Prims.string FStar_Pervasives_Native.option * Prims.string * FStar_Util.time FStar_Pervasives_Native.option * FStar_Util.time) Prims.list
-
-
-let rec tc_deps : modul_t  ->  stack_t  ->  FStar_TypeChecker_Env.env  ->  Prims.string Prims.list  ->  m_timestamps  ->  (stack_t * FStar_TypeChecker_Env.env * m_timestamps) = (fun m stack env remaining ts -> (match (remaining) with
-| [] -> begin
-((stack), (env), (ts))
-end
-| uu____1700 -> begin
-(
-
-let stack1 = (((env), (m)))::stack
-in (
-
-let env1 = (
-
-let uu____1715 = (FStar_Options.lax ())
-in (push_with_kind env uu____1715 true "typecheck_modul"))
-in (
-
-let uu____1716 = (tc_one_file remaining env1)
-in (match (uu____1716) with
-| ((intf, impl), env2, remaining1) -> begin
-(
-
-let uu____1755 = (
-
-let intf_t = (match (intf) with
-| FStar_Pervasives_Native.Some (intf1) -> begin
-(
-
-let uu____1768 = (FStar_Parser_ParseIt.get_file_last_modification_time intf1)
-in FStar_Pervasives_Native.Some (uu____1768))
-end
-| FStar_Pervasives_Native.None -> begin
-FStar_Pervasives_Native.None
-end)
-in (
-
-let impl_t = (FStar_Parser_ParseIt.get_file_last_modification_time impl)
-in ((intf_t), (impl_t))))
-in (match (uu____1755) with
-| (intf_t, impl_t) -> begin
-(tc_deps m stack1 env2 remaining1 ((((intf), (impl), (intf_t), (impl_t)))::ts))
-end))
-end))))
-end))
-
-
-let update_deps : Prims.string  ->  modul_t  ->  stack_t  ->  env_t  ->  m_timestamps  ->  (stack_t * env_t * m_timestamps) = (fun filename m stk env ts -> (
-
-let is_stale = (fun intf impl intf_t impl_t -> (
-
-let impl_mt = (FStar_Parser_ParseIt.get_file_last_modification_time impl)
-in ((FStar_Util.is_before impl_t impl_mt) || (match (((intf), (intf_t))) with
-| (FStar_Pervasives_Native.Some (intf1), FStar_Pervasives_Native.Some (intf_t1)) -> begin
-(
-
-let intf_mt = (FStar_Parser_ParseIt.get_file_last_modification_time intf1)
-in (FStar_Util.is_before intf_t1 intf_mt))
-end
-| (FStar_Pervasives_Native.None, FStar_Pervasives_Native.None) -> begin
-false
-end
-| (uu____1872, uu____1873) -> begin
-(failwith "Impossible, if the interface is None, the timestamp entry should also be None")
-end))))
-in (
-
-let rec iterate = (fun depnames st env' ts1 good_stack good_ts -> (
-
-let match_dep = (fun depnames1 intf impl -> (match (intf) with
-| FStar_Pervasives_Native.None -> begin
-(match (depnames1) with
-| (dep1)::depnames' -> begin
-(match ((Prims.op_Equality dep1 impl)) with
-| true -> begin
-((true), (depnames'))
-end
-| uu____1965 -> begin
-((false), (depnames1))
-end)
-end
-| uu____1968 -> begin
-((false), (depnames1))
-end)
-end
-| FStar_Pervasives_Native.Some (intf1) -> begin
-(match (depnames1) with
-| (depintf)::(dep1)::depnames' -> begin
-(match (((Prims.op_Equality depintf intf1) && (Prims.op_Equality dep1 impl))) with
-| true -> begin
-((true), (depnames'))
-end
-| uu____1993 -> begin
-((false), (depnames1))
-end)
-end
-| uu____1996 -> begin
-((false), (depnames1))
-end)
-end))
-in (
-
-let rec pop_tc_and_stack = (fun env1 stack ts2 -> (match (ts2) with
-| [] -> begin
-env1
-end
-| (uu____2063)::ts3 -> begin
-((pop env1 "");
-(
-
-let uu____2104 = (
-
-let uu____2119 = (FStar_List.hd stack)
-in (
-
-let uu____2128 = (FStar_List.tl stack)
-in ((uu____2119), (uu____2128))))
-in (match (uu____2104) with
-| ((env2, uu____2150), stack1) -> begin
-(pop_tc_and_stack env2 stack1 ts3)
-end));
-)
-end))
-in (match (ts1) with
-| (ts_elt)::ts' -> begin
-(
-
-let uu____2214 = ts_elt
-in (match (uu____2214) with
-| (intf, impl, intf_t, impl_t) -> begin
-(
-
-let uu____2245 = (match_dep depnames intf impl)
-in (match (uu____2245) with
-| (b, depnames') -> begin
-(
-
-let uu____2264 = ((not (b)) || (is_stale intf impl intf_t impl_t))
-in (match (uu____2264) with
-| true -> begin
-(
-
-let env1 = (pop_tc_and_stack env' (FStar_List.rev_append st []) ts1)
-in (tc_deps m good_stack env1 depnames good_ts))
-end
-| uu____2280 -> begin
-(
-
-let uu____2281 = (
-
-let uu____2296 = (FStar_List.hd st)
-in (
-
-let uu____2305 = (FStar_List.tl st)
-in ((uu____2296), (uu____2305))))
-in (match (uu____2281) with
-| (stack_elt, st') -> begin
-(iterate depnames' st' env' ts' ((stack_elt)::good_stack) ((ts_elt)::good_ts))
-end))
-end))
-end))
-end))
-end
-| [] -> begin
-(tc_deps m good_stack env' depnames good_ts)
-end))))
-in (
-
-let uu____2382 = (deps_of_our_file filename)
-in (match (uu____2382) with
-| (filenames, uu____2398) -> begin
-(iterate filenames (FStar_List.rev_append stk []) env (FStar_List.rev_append ts []) [] [])
-end)))))
-
-
-let format_info : FStar_TypeChecker_Env.env  ->  Prims.string  ->  FStar_Syntax_Syntax.term  ->  FStar_Range.range  ->  Prims.string FStar_Pervasives_Native.option  ->  Prims.string = (fun env name typ range doc1 -> (
-
-let uu____2479 = (FStar_Range.string_of_range range)
-in (
-
-let uu____2480 = (FStar_TypeChecker_Normalize.term_to_string env typ)
-in (
-
-let uu____2481 = (match (doc1) with
-| FStar_Pervasives_Native.Some (docstring) -> begin
-(FStar_Util.format1 "#doc %s" docstring)
-end
-| FStar_Pervasives_Native.None -> begin
-""
-end)
-in (FStar_Util.format4 "(defined at %s) %s: %s%s" uu____2479 name uu____2480 uu____2481)))))
-
-
-let rec go : (Prims.int * Prims.int)  ->  Prims.string  ->  stack_t  ->  modul_t  ->  env_t  ->  m_timestamps  ->  Prims.unit = (fun line_col filename stack curmod env ts -> (
-
-let uu____2515 = (shift_chunk ())
-in (match (uu____2515) with
-| Info (symbol, fqn_only, pos_opt) -> begin
-(
-
-let info_at_pos_opt = (match (pos_opt) with
-| FStar_Pervasives_Native.None -> begin
-FStar_Pervasives_Native.None
-end
-| FStar_Pervasives_Native.Some (file, row, col) -> begin
-(FStar_TypeChecker_Err.info_at_pos env file row col)
-end)
-in (
-
-let info_opt = (match (info_at_pos_opt) with
-| FStar_Pervasives_Native.Some (uu____2610) -> begin
-info_at_pos_opt
-end
-| FStar_Pervasives_Native.None -> begin
-(match ((Prims.op_Equality symbol "")) with
-| true -> begin
-FStar_Pervasives_Native.None
-end
-| uu____2663 -> begin
-(
-
-let lid = (
-
-let uu____2665 = (FStar_List.map FStar_Ident.id_of_text (FStar_Util.split symbol "."))
-in (FStar_Ident.lid_of_ids uu____2665))
-in (
-
-let lid1 = (match (fqn_only) with
-| true -> begin
-lid
-end
-| uu____2669 -> begin
-(
-
-let uu____2670 = (FStar_ToSyntax_Env.resolve_to_fully_qualified_name env.FStar_TypeChecker_Env.dsenv lid)
-in (match (uu____2670) with
-| FStar_Pervasives_Native.None -> begin
-lid
-end
-| FStar_Pervasives_Native.Some (lid1) -> begin
-lid1
-end))
-end)
-in (
-
-let uu____2674 = (FStar_TypeChecker_Env.try_lookup_lid env lid1)
-in (FStar_All.pipe_right uu____2674 (FStar_Util.map_option (fun uu____2729 -> (match (uu____2729) with
-| ((uu____2748, typ), r) -> begin
-((FStar_Util.Inr (lid1)), (typ), (r))
-end)))))))
-end)
-end)
-in ((match (info_opt) with
-| FStar_Pervasives_Native.None -> begin
-(FStar_Util.print_string "\n#done-nok\n")
-end
-| FStar_Pervasives_Native.Some (name_or_lid, typ, rng) -> begin
-(
-
-let uu____2791 = (match (name_or_lid) with
-| FStar_Util.Inl (name) -> begin
-((name), (FStar_Pervasives_Native.None))
-end
-| FStar_Util.Inr (lid) -> begin
-(
-
-let uu____2808 = (FStar_Ident.string_of_lid lid)
-in (
-
-let uu____2809 = (
-
-let uu____2812 = (FStar_ToSyntax_Env.try_lookup_doc env.FStar_TypeChecker_Env.dsenv lid)
-in (FStar_All.pipe_right uu____2812 (FStar_Util.map_option FStar_Pervasives_Native.fst)))
-in ((uu____2808), (uu____2809))))
-end)
-in (match (uu____2791) with
-| (name, doc1) -> begin
-(
-
-let uu____2843 = (format_info env name typ rng doc1)
-in (FStar_Util.print1 "%s\n#done-ok\n" uu____2843))
-end))
-end);
-(go line_col filename stack curmod env ts);
-)))
-end
-| Completions (search_term) -> begin
-(
-
-let rec measure_anchored_match = (fun search_term1 candidate -> (match (((search_term1), (candidate))) with
-| ([], uu____2880) -> begin
-FStar_Pervasives_Native.Some ((([]), ((Prims.parse_int "0"))))
-end
-| (uu____2895, []) -> begin
-FStar_Pervasives_Native.None
-end
-| ((hs)::ts1, (hc)::tc1) -> begin
-(
-
-let hc_text = (FStar_Ident.text_of_id hc)
-in (match ((FStar_Util.starts_with hc_text hs)) with
-| true -> begin
-(match (ts1) with
-| [] -> begin
-FStar_Pervasives_Native.Some (((candidate), ((FStar_String.length hs))))
-end
-| uu____2945 -> begin
-(
-
-let uu____2948 = (measure_anchored_match ts1 tc1)
-in (FStar_All.pipe_right uu____2948 (FStar_Util.map_option (fun uu____2988 -> (match (uu____2988) with
-| (matched, len) -> begin
-(((hc)::matched), ((((FStar_String.length hc_text) + (Prims.parse_int "1")) + len)))
-end)))))
-end)
-end
-| uu____3009 -> begin
-FStar_Pervasives_Native.None
-end))
-end))
-in (
-
-let rec locate_match = (fun needle candidate -> (
-
-let uu____3043 = (measure_anchored_match needle candidate)
-in (match (uu____3043) with
-| FStar_Pervasives_Native.Some (matched, n1) -> begin
-FStar_Pervasives_Native.Some ((([]), (matched), (n1)))
-end
-| FStar_Pervasives_Native.None -> begin
-(match (candidate) with
-| [] -> begin
-FStar_Pervasives_Native.None
-end
-| (hc)::tc1 -> begin
-(
-
-let uu____3122 = (locate_match needle tc1)
-in (FStar_All.pipe_right uu____3122 (FStar_Util.map_option (fun uu____3183 -> (match (uu____3183) with
-| (prefix1, matched, len) -> begin
-(((hc)::prefix1), (matched), (len))
-end)))))
-end)
-end)))
-in (
-
-let str_of_ids = (fun ids -> (
-
-let uu____3227 = (FStar_List.map FStar_Ident.text_of_id ids)
-in (FStar_Util.concat_l "." uu____3227)))
-in (
-
-let match_lident_against = (fun needle lident -> (locate_match needle (FStar_List.append lident.FStar_Ident.ns ((lident.FStar_Ident.ident)::[]))))
-in (
-
-let shorten_namespace = (fun uu____3274 -> (match (uu____3274) with
-| (prefix1, matched, match_len) -> begin
-(
-
-let naked_match = (match (matched) with
-| (uu____3305)::[] -> begin
-true
-end
-| uu____3306 -> begin
-false
-end)
-in (
-
-let uu____3309 = (FStar_ToSyntax_Env.shorten_module_path env.FStar_TypeChecker_Env.dsenv prefix1 naked_match)
-in (match (uu____3309) with
-| (stripped_ns, shortened) -> begin
-(
-
-let uu____3336 = (str_of_ids shortened)
-in (
-
-let uu____3337 = (str_of_ids matched)
-in (
-
-let uu____3338 = (str_of_ids stripped_ns)
-in ((uu____3336), (uu____3337), (uu____3338), (match_len)))))
-end)))
-end))
-in (
-
-let prepare_candidate = (fun uu____3356 -> (match (uu____3356) with
-| (prefix1, matched, stripped_ns, match_len) -> begin
-(match ((Prims.op_Equality prefix1 "")) with
-| true -> begin
-((matched), (stripped_ns), (match_len))
-end
-| uu____3381 -> begin
-(((Prims.strcat prefix1 (Prims.strcat "." matched))), (stripped_ns), ((((FStar_String.length prefix1) + match_len) + (Prims.parse_int "1"))))
-end)
-end))
-in (
-
-let needle = (FStar_Util.split search_term ".")
-in (
-
-let all_lidents_in_env = (FStar_TypeChecker_Env.lidents env)
-in (
-
-let matches = (
-
-let case_a_find_transitive_includes = (fun orig_ns m id -> (
-
-let exported_names = (FStar_ToSyntax_Env.transitive_exported_ids env.FStar_TypeChecker_Env.dsenv m)
-in (
-
-let matched_length = (FStar_List.fold_left (fun out s -> (((FStar_String.length s) + out) + (Prims.parse_int "1"))) (FStar_String.length id) orig_ns)
-in (FStar_All.pipe_right exported_names (FStar_List.filter_map (fun n1 -> (match ((FStar_Util.starts_with n1 id)) with
-| true -> begin
-(
-
-let lid = (FStar_Ident.lid_of_ns_and_id (FStar_Ident.ids_of_lid m) (FStar_Ident.id_of_text n1))
-in (
-
-let uu____3484 = (FStar_ToSyntax_Env.resolve_to_fully_qualified_name env.FStar_TypeChecker_Env.dsenv lid)
-in (FStar_Option.map (fun fqn -> (
-
-let uu____3500 = (
-
-let uu____3503 = (FStar_List.map FStar_Ident.id_of_text orig_ns)
-in (FStar_List.append uu____3503 ((fqn.FStar_Ident.ident)::[])))
-in (([]), (uu____3500), (matched_length)))) uu____3484)))
-end
-| uu____3510 -> begin
-FStar_Pervasives_Native.None
-end)))))))
-in (
-
-let case_b_find_matches_in_env = (fun uu____3536 -> (
-
-let matches = (FStar_List.filter_map (match_lident_against needle) all_lidents_in_env)
-in (FStar_All.pipe_right matches (FStar_List.filter (fun uu____3611 -> (match (uu____3611) with
-| (ns, id, uu____3624) -> begin
-(
-
-let uu____3633 = (
-
-let uu____3636 = (FStar_Ident.lid_of_ids id)
-in (FStar_ToSyntax_Env.resolve_to_fully_qualified_name env.FStar_TypeChecker_Env.dsenv uu____3636))
-in (match (uu____3633) with
-| FStar_Pervasives_Native.None -> begin
-false
-end
-| FStar_Pervasives_Native.Some (l) -> begin
-(
-
-let uu____3638 = (FStar_Ident.lid_of_ids (FStar_List.append ns id))
-in (FStar_Ident.lid_equals l uu____3638))
-end))
-end))))))
-in (
-
-let uu____3639 = (FStar_Util.prefix needle)
-in (match (uu____3639) with
-| (ns, id) -> begin
-(
-
-let matched_ids = (match (ns) with
-| [] -> begin
-(case_b_find_matches_in_env ())
-end
-| uu____3685 -> begin
-(
-
-let l = (FStar_Ident.lid_of_path ns FStar_Range.dummyRange)
-in (
-
-let uu____3689 = (FStar_ToSyntax_Env.resolve_module_name env.FStar_TypeChecker_Env.dsenv l true)
-in (match (uu____3689) with
-| FStar_Pervasives_Native.None -> begin
-(case_b_find_matches_in_env ())
-end
-| FStar_Pervasives_Native.Some (m) -> begin
-(case_a_find_transitive_includes ns m id)
-end)))
-end)
-in (FStar_All.pipe_right matched_ids (FStar_List.map (fun x -> (
-
-let uu____3754 = (shorten_namespace x)
-in (prepare_candidate uu____3754))))))
-end))))
-in ((
-
-let uu____3764 = (FStar_Util.sort_with (fun uu____3787 uu____3788 -> (match (((uu____3787), (uu____3788))) with
-| ((cd1, ns1, uu____3815), (cd2, ns2, uu____3818)) -> begin
-(match ((FStar_String.compare cd1 cd2)) with
-| _0_79 when (_0_79 = (Prims.parse_int "0")) -> begin
-(FStar_String.compare ns1 ns2)
-end
-| n1 -> begin
-n1
-end)
-end)) matches)
-in (FStar_List.iter (fun uu____3843 -> (match (uu____3843) with
-| (candidate, ns, match_len) -> begin
-(
-
-let uu____3853 = (FStar_Util.string_of_int match_len)
-in (FStar_Util.print3 "%s %s %s \n" uu____3853 ns candidate))
-end)) uu____3764));
-(FStar_Util.print_string "#done-ok\n");
-(go line_col filename stack curmod env ts);
-))))))))))
-end
-| Pop (msg) -> begin
-((pop env msg);
-(
-
-let uu____3857 = (match (stack) with
-| [] -> begin
-((FStar_Util.print_error "too many pops");
-(FStar_All.exit (Prims.parse_int "1"));
-)
-end
-| (hd1)::tl1 -> begin
-((hd1), (tl1))
-end)
-in (match (uu____3857) with
-| ((env1, curmod1), stack1) -> begin
-(go line_col filename stack1 curmod1 env1 ts)
-end));
-)
-end
-| Push (lax1, l, c) -> begin
-(
-
-let uu____3953 = (match ((Prims.op_Equality (FStar_List.length stack) (FStar_List.length ts))) with
-| true -> begin
-(
-
-let uu____3990 = (update_deps filename curmod stack env ts)
-in ((true), (uu____3990)))
-end
-| uu____4003 -> begin
-((false), (((stack), (env), (ts))))
-end)
-in (match (uu____3953) with
-| (restore_cmd_line_options1, (stack1, env1, ts1)) -> begin
-(
-
-let stack2 = (((env1), (curmod)))::stack1
-in (
-
-let env2 = (push_with_kind env1 lax1 restore_cmd_line_options1 "#push")
-in (go ((l), (c)) filename stack2 curmod env2 ts1)))
-end))
-end
-| Code (text1, (ok, fail4)) -> begin
-(
-
-let fail5 = (fun curmod1 tcenv -> ((report_fail ());
-(FStar_Util.print1 "%s\n" fail4);
-(go line_col filename stack curmod1 tcenv ts);
-))
-in (
-
-let frag = {FStar_Parser_ParseIt.frag_text = text1; FStar_Parser_ParseIt.frag_line = (FStar_Pervasives_Native.fst line_col); FStar_Parser_ParseIt.frag_col = (FStar_Pervasives_Native.snd line_col)}
-in (
-
-let res = (check_frag env curmod frag)
-in (match (res) with
-| FStar_Pervasives_Native.Some (curmod1, env1, n_errs) -> begin
-(match ((Prims.op_Equality n_errs (Prims.parse_int "0"))) with
-| true -> begin
-((FStar_Util.print1 "\n%s\n" ok);
-(go line_col filename stack curmod1 env1 ts);
-)
-end
-| uu____4076 -> begin
-(fail5 curmod1 env1)
-end)
-end
-| uu____4077 -> begin
-(fail5 curmod env)
-end))))
-end)))
-
-
-let interactive_mode : Prims.string  ->  Prims.unit = (fun filename -> ((
-
-let uu____4093 = (
-
-let uu____4094 = (FStar_Options.codegen ())
-in (FStar_Option.isSome uu____4094))
-in (match (uu____4093) with
-| true -> begin
-(FStar_Util.print_warning "code-generation is not supported in interactive mode, ignoring the codegen flag")
-end
-| uu____4097 -> begin
-()
-end));
-(
-
-let uu____4098 = (deps_of_our_file filename)
-in (match (uu____4098) with
-| (filenames, maybe_intf) -> begin
-(
-
-let env = (tc_prims ())
-in (
-
-let uu____4118 = (tc_deps FStar_Pervasives_Native.None [] env filenames [])
-in (match (uu____4118) with
-| (stack, env1, ts) -> begin
-(
-
-let initial_range1 = (
-
-let uu____4145 = (FStar_Range.mk_pos (Prims.parse_int "1") (Prims.parse_int "0"))
-in (
-
-let uu____4146 = (FStar_Range.mk_pos (Prims.parse_int "1") (Prims.parse_int "0"))
-in (FStar_Range.mk_range "<input>" uu____4145 uu____4146)))
-in (
-
-let env2 = (FStar_TypeChecker_Env.set_range env1 initial_range1)
-in (
-
-let env3 = (match (maybe_intf) with
-| FStar_Pervasives_Native.Some (intf) -> begin
-(FStar_Universal.load_interface_decls env2 intf)
-end
-| FStar_Pervasives_Native.None -> begin
-env2
-end)
-in (
-
-let uu____4150 = ((FStar_Options.record_hints ()) || (FStar_Options.use_hints ()))
-in (match (uu____4150) with
-| true -> begin
-(
-
-let uu____4151 = (
-
-let uu____4152 = (FStar_Options.file_list ())
-in (FStar_List.hd uu____4152))
-in (FStar_SMTEncoding_Solver.with_hints_db uu____4151 (fun uu____4156 -> (go (((Prims.parse_int "1")), ((Prims.parse_int "0"))) filename stack FStar_Pervasives_Native.None env3 ts))))
-end
-| uu____4157 -> begin
-(go (((Prims.parse_int "1")), ((Prims.parse_int "0"))) filename stack FStar_Pervasives_Native.None env3 ts)
-end)))))
-end)))
-end));
-))
-
-
-
-=======
 let tc_one_file:
   Prims.string Prims.list ->
     FStar_TypeChecker_Env.env ->
@@ -2141,5 +936,4 @@
                        filename stack FStar_Pervasives_Native.None env3 ts)
               else
                 go ((Prims.parse_int "1"), (Prims.parse_int "0")) filename
-                  stack FStar_Pervasives_Native.None env3 ts))
->>>>>>> 484a43b6
+                  stack FStar_Pervasives_Native.None env3 ts))