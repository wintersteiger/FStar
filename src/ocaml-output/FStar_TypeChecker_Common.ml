--- conflicted
+++ resolved
@@ -316,39 +316,17 @@
             else aux (FStar_Pervasives_Native.Some i) rest
          in
       aux FStar_Pervasives_Native.None col_infos
-<<<<<<< HEAD
-  
-type col_info =
-  (Prims.int,identifier_info) FStar_Pervasives_Native.tuple2 Prims.list
-type row_info = col_info FStar_ST.ref FStar_Util.imap
-type file_info = row_info FStar_Util.smap
-let mk_info :
-  (FStar_Syntax_Syntax.bv,FStar_Syntax_Syntax.fv) FStar_Util.either ->
-    FStar_Syntax_Syntax.typ -> FStar_Range.range -> identifier_info
-  =
-  fun id  ->
-    fun ty  ->
-      fun range  ->
-        { identifier = id; identifier_ty = ty; identifier_range = range }
-  
-let file_info_table : row_info FStar_Util.smap =
-  FStar_Util.smap_create (Prims.parse_int "50") 
-let insert_identifier_info :
-  (FStar_Syntax_Syntax.bv,FStar_Syntax_Syntax.fv) FStar_Util.either ->
-    FStar_Syntax_Syntax.typ ->
-      FStar_Range.range ->
-        (Prims.string,Prims.int,Prims.int) FStar_Pervasives_Native.tuple3
-=======
+  
 type id_info_by_col =
   (Prims.int,identifier_info) FStar_Pervasives_Native.tuple2 Prims.list
 type col_info_by_row = id_info_by_col FStar_Util.pimap
 type row_info_by_file = col_info_by_row FStar_Util.psmap
 type id_info_table =
   {
-  id_info_enabled: Prims.bool;
-  id_info_db: row_info_by_file;
-  id_info_buffer: identifier_info Prims.list;}
-let __proj__Mkid_info_table__item__id_info_enabled:
+  id_info_enabled: Prims.bool ;
+  id_info_db: row_info_by_file ;
+  id_info_buffer: identifier_info Prims.list }
+let __proj__Mkid_info_table__item__id_info_enabled :
   id_info_table -> Prims.bool =
   fun projectee  ->
     match projectee with
@@ -356,14 +334,16 @@
         id_info_db = __fname__id_info_db;
         id_info_buffer = __fname__id_info_buffer;_} ->
         __fname__id_info_enabled
-let __proj__Mkid_info_table__item__id_info_db:
+  
+let __proj__Mkid_info_table__item__id_info_db :
   id_info_table -> row_info_by_file =
   fun projectee  ->
     match projectee with
     | { id_info_enabled = __fname__id_info_enabled;
         id_info_db = __fname__id_info_db;
         id_info_buffer = __fname__id_info_buffer;_} -> __fname__id_info_db
-let __proj__Mkid_info_table__item__id_info_buffer:
+  
+let __proj__Mkid_info_table__item__id_info_buffer :
   id_info_table -> identifier_info Prims.list =
   fun projectee  ->
     match projectee with
@@ -371,222 +351,55 @@
         id_info_db = __fname__id_info_db;
         id_info_buffer = __fname__id_info_buffer;_} ->
         __fname__id_info_buffer
-let id_info_table_empty: id_info_table =
-  let uu____1087 = FStar_Util.psmap_empty () in
-  { id_info_enabled = false; id_info_db = uu____1087; id_info_buffer = [] }
-let id_info__insert:
+  
+let id_info_table_empty : id_info_table =
+  let uu____1087 = FStar_Util.psmap_empty ()  in
+  { id_info_enabled = false; id_info_db = uu____1087; id_info_buffer = [] } 
+let id_info__insert :
   (FStar_Syntax_Syntax.typ -> FStar_Syntax_Syntax.typ) ->
     (Prims.int,identifier_info) FStar_Pervasives_Native.tuple2 Prims.list
       FStar_Util.pimap FStar_Util.psmap ->
       identifier_info ->
         (Prims.int,identifier_info) FStar_Pervasives_Native.tuple2 Prims.list
           FStar_Util.pimap FStar_Util.psmap
->>>>>>> 207b6569
   =
   fun ty_map  ->
     fun db  ->
       fun info  ->
-        let range = info.identifier_range in
+        let range = info.identifier_range  in
         let use_range =
-<<<<<<< HEAD
-          let uu___104_1093 = range  in
-          {
-            FStar_Range.def_range = (range.FStar_Range.use_range);
-            FStar_Range.use_range = (uu___104_1093.FStar_Range.use_range)
-          }  in
-        let info = mk_info id ty use_range  in
-        let fn = FStar_Range.file_of_range use_range  in
-        let start = FStar_Range.start_of_range use_range  in
-        let uu____1097 =
-          let uu____1102 = FStar_Range.line_of_pos start  in
-          let uu____1103 = FStar_Range.col_of_pos start  in
-          (uu____1102, uu____1103)  in
-        match uu____1097 with
-        | (row,col) ->
-            ((let uu____1113 = FStar_Util.smap_try_find file_info_table fn
-                 in
-              match uu____1113 with
-              | FStar_Pervasives_Native.None  ->
-                  let col_info =
-                    let uu____1125 = insert_col_info col info []  in
-                    FStar_Util.mk_ref uu____1125  in
-                  let rows = FStar_Util.imap_create (Prims.parse_int "1000")
-                     in
-                  (FStar_Util.imap_add rows row col_info;
-                   FStar_Util.smap_add file_info_table fn rows)
-              | FStar_Pervasives_Native.Some file_rows ->
-                  let uu____1185 = FStar_Util.imap_try_find file_rows row  in
-                  (match uu____1185 with
-                   | FStar_Pervasives_Native.None  ->
-                       let col_info =
-                         let uu____1215 = insert_col_info col info []  in
-                         FStar_Util.mk_ref uu____1215  in
-                       FStar_Util.imap_add file_rows row col_info
-                   | FStar_Pervasives_Native.Some col_infos ->
-                       let uu____1265 =
-                         let uu____1266 = FStar_ST.op_Bang col_infos  in
-                         insert_col_info col info uu____1266  in
-                       FStar_ST.op_Colon_Equals col_infos uu____1265));
-             (fn, row, col))
-  
-let info_at_pos :
-  Prims.string ->
-    Prims.int -> Prims.int -> identifier_info FStar_Pervasives_Native.option
-  =
-  fun fn  ->
-    fun row  ->
-      fun col  ->
-        let uu____1337 = FStar_Util.smap_try_find file_info_table fn  in
-        match uu____1337 with
-        | FStar_Pervasives_Native.None  -> FStar_Pervasives_Native.None
-        | FStar_Pervasives_Native.Some rows ->
-            let uu____1343 = FStar_Util.imap_try_find rows row  in
-            (match uu____1343 with
-             | FStar_Pervasives_Native.None  -> FStar_Pervasives_Native.None
-             | FStar_Pervasives_Native.Some cols ->
-                 let uu____1371 =
-                   let uu____1374 = FStar_ST.op_Bang cols  in
-                   find_nearest_preceding_col_info col uu____1374  in
-                 (match uu____1371 with
-                  | FStar_Pervasives_Native.None  ->
-                      FStar_Pervasives_Native.None
-                  | FStar_Pervasives_Native.Some ci ->
-                      let last_col =
-                        let uu____1409 =
-                          FStar_Range.end_of_range ci.identifier_range  in
-                        FStar_Range.col_of_pos uu____1409  in
-                      if col <= last_col
-                      then FStar_Pervasives_Native.Some ci
-                      else FStar_Pervasives_Native.None))
-  
-type insert_id_info_ops =
-  {
-  enable: Prims.bool -> Prims.unit ;
-  bv: FStar_Syntax_Syntax.bv -> FStar_Syntax_Syntax.typ -> Prims.unit ;
-  fv: FStar_Syntax_Syntax.fv -> FStar_Syntax_Syntax.typ -> Prims.unit ;
-  promote: (FStar_Syntax_Syntax.typ -> FStar_Syntax_Syntax.typ) -> Prims.unit ;
-  clear: Prims.unit -> Prims.unit }
-let __proj__Mkinsert_id_info_ops__item__enable :
-  insert_id_info_ops -> Prims.bool -> Prims.unit =
-  fun projectee  ->
-    match projectee with
-    | { enable = __fname__enable; bv = __fname__bv; fv = __fname__fv;
-        promote = __fname__promote; clear = __fname__clear;_} ->
-        __fname__enable
-  
-let __proj__Mkinsert_id_info_ops__item__bv :
-  insert_id_info_ops ->
-    FStar_Syntax_Syntax.bv -> FStar_Syntax_Syntax.typ -> Prims.unit
-  =
-  fun projectee  ->
-    match projectee with
-    | { enable = __fname__enable; bv = __fname__bv; fv = __fname__fv;
-        promote = __fname__promote; clear = __fname__clear;_} -> __fname__bv
-  
-let __proj__Mkinsert_id_info_ops__item__fv :
-  insert_id_info_ops ->
-    FStar_Syntax_Syntax.fv -> FStar_Syntax_Syntax.typ -> Prims.unit
-  =
-  fun projectee  ->
-    match projectee with
-    | { enable = __fname__enable; bv = __fname__bv; fv = __fname__fv;
-        promote = __fname__promote; clear = __fname__clear;_} -> __fname__fv
-  
-let __proj__Mkinsert_id_info_ops__item__promote :
-  insert_id_info_ops ->
-    (FStar_Syntax_Syntax.typ -> FStar_Syntax_Syntax.typ) -> Prims.unit
-  =
-  fun projectee  ->
-    match projectee with
-    | { enable = __fname__enable; bv = __fname__bv; fv = __fname__fv;
-        promote = __fname__promote; clear = __fname__clear;_} ->
-        __fname__promote
-  
-let __proj__Mkinsert_id_info_ops__item__clear :
-  insert_id_info_ops -> Prims.unit -> Prims.unit =
-  fun projectee  ->
-    match projectee with
-    | { enable = __fname__enable; bv = __fname__bv; fv = __fname__fv;
-        promote = __fname__promote; clear = __fname__clear;_} ->
-        __fname__clear
-  
-let insert_id_info : insert_id_info_ops =
-  let enabled = FStar_Util.mk_ref false  in
-  let id_info_buffer = FStar_Util.mk_ref []  in
-  let enable b =
-    let uu____1681 = (FStar_Options.ide ()) && b  in
-    FStar_ST.op_Colon_Equals enabled uu____1681  in
-  let bv x t =
-    let uu____1713 = FStar_ST.op_Bang enabled  in
-    if uu____1713
-    then
-      let uu____1738 =
-        let uu____1751 =
-          let uu____1762 = FStar_Syntax_Syntax.range_of_bv x  in
-          ((FStar_Util.Inl x), t, uu____1762)  in
-        let uu____1767 = FStar_ST.op_Bang id_info_buffer  in uu____1751 ::
-          uu____1767
-         in
-      FStar_ST.op_Colon_Equals id_info_buffer uu____1738
-    else ()  in
-  let fv x t =
-    let uu____1942 = FStar_ST.op_Bang enabled  in
-    if uu____1942
-    then
-      let uu____1967 =
-        let uu____1980 =
-          let uu____1991 = FStar_Syntax_Syntax.range_of_fv x  in
-          ((FStar_Util.Inr x), t, uu____1991)  in
-        let uu____1996 = FStar_ST.op_Bang id_info_buffer  in uu____1980 ::
-          uu____1996
-         in
-      FStar_ST.op_Colon_Equals id_info_buffer uu____1967
-    else ()  in
-  let promote cb =
-    (let uu____2174 = FStar_ST.op_Bang id_info_buffer  in
-     FStar_All.pipe_right uu____2174
-       (FStar_List.iter
-          (fun uu____2286  ->
-             match uu____2286 with
-             | (i,t,r) ->
-                 let uu____2308 =
-                   let uu____2315 = cb t  in
-                   insert_identifier_info i uu____2315 r  in
-                 FStar_All.pipe_left FStar_Pervasives.ignore uu____2308)));
-    FStar_ST.op_Colon_Equals id_info_buffer []  in
-  let clear1 uu____2413 = FStar_ST.op_Colon_Equals id_info_buffer []  in
-  { enable; bv; fv; promote; clear = clear1 } 
-=======
-          let uu___104_1137 = range in
+          let uu___104_1137 = range  in
           {
             FStar_Range.def_range = (range.FStar_Range.use_range);
             FStar_Range.use_range = (uu___104_1137.FStar_Range.use_range)
-          } in
+          }  in
         let info1 =
-          let uu___105_1139 = info in
-          let uu____1140 = ty_map info.identifier_ty in
+          let uu___105_1139 = info  in
+          let uu____1140 = ty_map info.identifier_ty  in
           {
             identifier = (uu___105_1139.identifier);
             identifier_ty = uu____1140;
             identifier_range = use_range
-          } in
-        let fn = FStar_Range.file_of_range use_range in
-        let start = FStar_Range.start_of_range use_range in
+          }  in
+        let fn = FStar_Range.file_of_range use_range  in
+        let start = FStar_Range.start_of_range use_range  in
         let uu____1143 =
-          let uu____1148 = FStar_Range.line_of_pos start in
-          let uu____1149 = FStar_Range.col_of_pos start in
-          (uu____1148, uu____1149) in
+          let uu____1148 = FStar_Range.line_of_pos start  in
+          let uu____1149 = FStar_Range.col_of_pos start  in
+          (uu____1148, uu____1149)  in
         match uu____1143 with
         | (row,col) ->
             let rows =
-              let uu____1171 = FStar_Util.pimap_empty () in
-              FStar_Util.psmap_find_default db fn uu____1171 in
-            let cols = FStar_Util.pimap_find_default rows row [] in
+              let uu____1171 = FStar_Util.pimap_empty ()  in
+              FStar_Util.psmap_find_default db fn uu____1171  in
+            let cols = FStar_Util.pimap_find_default rows row []  in
             let uu____1211 =
-              let uu____1220 = insert_col_info col info1 cols in
-              FStar_All.pipe_right uu____1220 (FStar_Util.pimap_add rows row) in
+              let uu____1220 = insert_col_info col info1 cols  in
+              FStar_All.pipe_right uu____1220 (FStar_Util.pimap_add rows row)
+               in
             FStar_All.pipe_right uu____1211 (FStar_Util.psmap_add db fn)
-let id_info_insert:
+  
+let id_info_insert :
   id_info_table ->
     (FStar_Syntax_Syntax.bv,FStar_Syntax_Syntax.fv) FStar_Util.either ->
       FStar_Syntax_Syntax.typ -> FStar_Range.range -> id_info_table
@@ -596,14 +409,16 @@
       fun ty  ->
         fun range  ->
           let info =
-            { identifier = id; identifier_ty = ty; identifier_range = range } in
-          let uu___106_1298 = table in
+            { identifier = id; identifier_ty = ty; identifier_range = range }
+             in
+          let uu___106_1298 = table  in
           {
             id_info_enabled = (uu___106_1298.id_info_enabled);
             id_info_db = (uu___106_1298.id_info_db);
             id_info_buffer = (info :: (table.id_info_buffer))
           }
-let id_info_insert_bv:
+  
+let id_info_insert_bv :
   id_info_table ->
     FStar_Syntax_Syntax.bv -> FStar_Syntax_Syntax.typ -> id_info_table
   =
@@ -612,10 +427,11 @@
       fun ty  ->
         if table.id_info_enabled
         then
-          let uu____1311 = FStar_Syntax_Syntax.range_of_bv bv in
+          let uu____1311 = FStar_Syntax_Syntax.range_of_bv bv  in
           id_info_insert table (FStar_Util.Inl bv) ty uu____1311
         else table
-let id_info_insert_fv:
+  
+let id_info_insert_fv :
   id_info_table ->
     FStar_Syntax_Syntax.fv -> FStar_Syntax_Syntax.typ -> id_info_table
   =
@@ -624,35 +440,39 @@
       fun ty  ->
         if table.id_info_enabled
         then
-          let uu____1325 = FStar_Syntax_Syntax.range_of_fv fv in
+          let uu____1325 = FStar_Syntax_Syntax.range_of_fv fv  in
           id_info_insert table (FStar_Util.Inr fv) ty uu____1325
         else table
-let id_info_toggle: id_info_table -> Prims.bool -> id_info_table =
+  
+let id_info_toggle : id_info_table -> Prims.bool -> id_info_table =
   fun table  ->
     fun enabled  ->
-      let uu___107_1335 = table in
-      let uu____1336 = enabled && (FStar_Options.ide ()) in
+      let uu___107_1335 = table  in
+      let uu____1336 = enabled && (FStar_Options.ide ())  in
       {
         id_info_enabled = uu____1336;
         id_info_db = (uu___107_1335.id_info_db);
         id_info_buffer = (uu___107_1335.id_info_buffer)
       }
-let id_info_promote:
+  
+let id_info_promote :
   id_info_table ->
     (FStar_Syntax_Syntax.typ -> FStar_Syntax_Syntax.typ) -> id_info_table
   =
   fun table  ->
     fun ty_map  ->
-      let uu___108_1350 = table in
+      let uu___108_1350 = table  in
       let uu____1351 =
         FStar_List.fold_left (id_info__insert ty_map) table.id_info_db
-          table.id_info_buffer in
+          table.id_info_buffer
+         in
       {
         id_info_enabled = (uu___108_1350.id_info_enabled);
         id_info_db = uu____1351;
         id_info_buffer = []
       }
-let id_info_at_pos:
+  
+let id_info_at_pos :
   id_info_table ->
     Prims.string ->
       Prims.int ->
@@ -663,18 +483,18 @@
       fun row  ->
         fun col  ->
           let rows =
-            let uu____1383 = FStar_Util.pimap_empty () in
-            FStar_Util.psmap_find_default table.id_info_db fn uu____1383 in
-          let cols = FStar_Util.pimap_find_default rows row [] in
-          let uu____1389 = find_nearest_preceding_col_info col cols in
+            let uu____1383 = FStar_Util.pimap_empty ()  in
+            FStar_Util.psmap_find_default table.id_info_db fn uu____1383  in
+          let cols = FStar_Util.pimap_find_default rows row []  in
+          let uu____1389 = find_nearest_preceding_col_info col cols  in
           match uu____1389 with
           | FStar_Pervasives_Native.None  -> FStar_Pervasives_Native.None
           | FStar_Pervasives_Native.Some info ->
               let last_col =
                 let uu____1396 =
-                  FStar_Range.end_of_range info.identifier_range in
-                FStar_Range.col_of_pos uu____1396 in
+                  FStar_Range.end_of_range info.identifier_range  in
+                FStar_Range.col_of_pos uu____1396  in
               if col <= last_col
               then FStar_Pervasives_Native.Some info
               else FStar_Pervasives_Native.None
->>>>>>> 207b6569
+  