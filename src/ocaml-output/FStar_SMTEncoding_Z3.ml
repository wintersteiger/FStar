--- conflicted
+++ resolved
@@ -200,17 +200,11 @@
     let uu____538 = FStar_Util.current_tid () in
     FStar_All.pipe_right uu____538 FStar_Util.string_of_int
 let new_z3proc: Prims.string -> FStar_Util.proc =
-  fun id1  ->
+  fun id  ->
     let cond pid s = let x = (FStar_Util.trim_string s) = "Done!" in x in
-<<<<<<< HEAD
-    let uu____565 = FStar_Options.z3_exe () in
-    let uu____566 = ini_params () in
-    FStar_Util.start_process false id1 uu____565 uu____566 cond
-=======
     let uu____550 = FStar_Options.z3_exe () in
     let uu____551 = ini_params () in
     FStar_Util.start_process false id uu____550 uu____551 cond
->>>>>>> 58829485
 type bgproc =
   {
   grab: Prims.unit -> FStar_Util.proc;
