--- conflicted
+++ resolved
@@ -1,22 +1,4 @@
 open Prims
-<<<<<<< HEAD
-let intern_string: Prims.string -> Prims.string =
-  let strings = FStar_Util.smap_create (Prims.parse_int "100") in
-  fun s  ->
-    let uu____6 = FStar_Util.smap_try_find strings s in
-    match uu____6 with
-    | Some res -> res
-    | None  -> (FStar_Util.smap_add strings s s; s)
-let default_string_finish endm b s = FStar_Parser_Parse.STRING s
-let call_string_finish fin buf endm b =
-  let _0_27 = FStar_Bytes.close buf in fin endm b _0_27
-let add_string: FStar_Bytes.bytebuf -> Prims.string -> Prims.unit =
-  fun buf  ->
-    fun x  ->
-      let uu____76 = FStar_Bytes.string_as_unicode_bytes x in
-      FStar_Bytes.emit_bytes buf uu____76
-let add_int_char: FStar_Bytes.bytebuf -> Prims.int -> Prims.unit =
-=======
 let intern_string : Prims.string -> Prims.string =
   let strings = FStar_Util.smap_create (Prims.parse_int "100")  in
   fun s  ->
@@ -35,34 +17,19 @@
       FStar_Bytes.emit_bytes buf uu____76
   
 let add_int_char : FStar_Bytes.bytebuf -> Prims.int -> Prims.unit =
->>>>>>> dff96af3
   fun buf  ->
     fun c  ->
       FStar_Bytes.emit_int_as_byte buf (c mod (Prims.parse_int "256"));
       FStar_Bytes.emit_int_as_byte buf (c / (Prims.parse_int "256"))
-<<<<<<< HEAD
-let add_unichar: FStar_Bytes.bytebuf -> Prims.int -> Prims.unit =
-  fun buf  -> fun c  -> add_int_char buf c
-let add_byte_char: FStar_Bytes.bytebuf -> FStar_BaseTypes.char -> Prims.unit
-=======
   
 let add_unichar : FStar_Bytes.bytebuf -> Prims.int -> Prims.unit =
   fun buf  -> fun c  -> add_int_char buf c 
 let add_byte_char : FStar_Bytes.bytebuf -> FStar_BaseTypes.char -> Prims.unit
->>>>>>> dff96af3
   =
   fun buf  ->
     fun c  ->
       add_int_char buf
         ((FStar_Util.int_of_char c) mod (Prims.parse_int "256"))
-<<<<<<< HEAD
-let stringbuf_as_bytes: FStar_Bytes.bytebuf -> FStar_Bytes.bytes =
-  fun buf  ->
-    let bytes = FStar_Bytes.close buf in
-    let uu____100 =
-      let uu____101 = FStar_Bytes.length bytes in
-      uu____101 / (Prims.parse_int "2") in
-=======
   
 let stringbuf_as_bytes : FStar_Bytes.bytebuf -> FStar_Bytes.bytes =
   fun buf  ->
@@ -70,22 +37,10 @@
     let uu____100 =
       let uu____101 = FStar_Bytes.length bytes  in
       uu____101 / (Prims.parse_int "2")  in
->>>>>>> dff96af3
     FStar_Bytes.make
       (fun i  ->
          FStar_Bytes.get bytes (FStar_Mul.op_Star i (Prims.parse_int "2")))
       uu____100
-<<<<<<< HEAD
-let stringbuf_is_bytes: FStar_Bytes.bytebuf -> Prims.bool =
-  fun buf  ->
-    let bytes = FStar_Bytes.close buf in
-    let ok = FStar_Util.mk_ref true in
-    (let uu____114 =
-       let uu____115 =
-         let uu____116 = FStar_Bytes.length bytes in
-         uu____116 / (Prims.parse_int "2") in
-       uu____115 - (Prims.parse_int "1") in
-=======
   
 let stringbuf_is_bytes : FStar_Bytes.bytebuf -> Prims.bool =
   fun buf  ->
@@ -96,20 +51,12 @@
          let uu____116 = FStar_Bytes.length bytes  in
          uu____116 / (Prims.parse_int "2")  in
        uu____115 - (Prims.parse_int "1")  in
->>>>>>> dff96af3
      FStar_Util.for_range (Prims.parse_int "0") uu____114
        (fun i  ->
           let uu____121 =
             let uu____122 =
               FStar_Bytes.get bytes
                 ((FStar_Mul.op_Star i (Prims.parse_int "2")) +
-<<<<<<< HEAD
-                   (Prims.parse_int "1")) in
-            uu____122 <> (Prims.parse_int "0") in
-          if uu____121 then FStar_ST.write ok false else ()));
-    FStar_ST.read ok
-let trigraph:
-=======
                    (Prims.parse_int "1"))
                in
             uu____122 <> (Prims.parse_int "0")  in
@@ -117,7 +64,6 @@
     FStar_ST.read ok
   
 let trigraph :
->>>>>>> dff96af3
   FStar_BaseTypes.char ->
     FStar_BaseTypes.char -> FStar_BaseTypes.char -> FStar_BaseTypes.char
   =
@@ -125,40 +71,24 @@
     fun c2  ->
       fun c3  ->
         let digit c =
-<<<<<<< HEAD
-          (FStar_Util.int_of_char c) - (FStar_Util.int_of_char '0') in
-=======
           (FStar_Util.int_of_char c) - (FStar_Util.int_of_char '0')  in
->>>>>>> dff96af3
         FStar_Util.char_of_int
           (((FStar_Mul.op_Star (digit c1) (Prims.parse_int "100")) +
               (FStar_Mul.op_Star (digit c2) (Prims.parse_int "10")))
              + (digit c3))
-<<<<<<< HEAD
-let digit: FStar_BaseTypes.char -> Prims.int =
-  fun d  ->
-    let dd = FStar_Util.int_of_char d in
-=======
   
 let digit : FStar_BaseTypes.char -> Prims.int =
   fun d  ->
     let dd = FStar_Util.int_of_char d  in
->>>>>>> dff96af3
     if
       (dd >= (FStar_Util.int_of_char '0')) &&
         (dd <= (FStar_Util.int_of_char '9'))
     then (FStar_Util.int_of_char d) - (FStar_Util.int_of_char '0')
     else failwith "digit"
-<<<<<<< HEAD
-let hexdigit: FStar_BaseTypes.char -> Prims.int =
-  fun d  ->
-    let dd = FStar_Util.int_of_char d in
-=======
   
 let hexdigit : FStar_BaseTypes.char -> Prims.int =
   fun d  ->
     let dd = FStar_Util.int_of_char d  in
->>>>>>> dff96af3
     if
       (dd >= (FStar_Util.int_of_char '0')) &&
         (dd <= (FStar_Util.int_of_char '9'))
@@ -174,12 +104,8 @@
             (dd <= (FStar_Util.int_of_char 'F'))
         then (dd - (FStar_Util.int_of_char 'A')) + (Prims.parse_int "10")
         else failwith "hexdigit"
-<<<<<<< HEAD
-let unicodegraph_short: Prims.string -> FStar_BaseTypes.uint16 =
-=======
   
 let unicodegraph_short : Prims.string -> FStar_BaseTypes.uint16 =
->>>>>>> dff96af3
   fun s  ->
     if (FStar_String.length s) <> (Prims.parse_int "4")
     then failwith "unicodegraph"
@@ -189,29 +115,6 @@
            let uu____161 =
              let uu____162 =
                let uu____163 =
-<<<<<<< HEAD
-                 let uu____164 = FStar_Util.char_at s (Prims.parse_int "0") in
-                 hexdigit uu____164 in
-               FStar_Mul.op_Star uu____163 (Prims.parse_int "4096") in
-             let uu____165 =
-               let uu____166 =
-                 let uu____167 = FStar_Util.char_at s (Prims.parse_int "1") in
-                 hexdigit uu____167 in
-               FStar_Mul.op_Star uu____166 (Prims.parse_int "256") in
-             uu____162 + uu____165 in
-           let uu____168 =
-             let uu____169 =
-               let uu____170 = FStar_Util.char_at s (Prims.parse_int "2") in
-               hexdigit uu____170 in
-             FStar_Mul.op_Star uu____169 (Prims.parse_int "16") in
-           uu____161 + uu____168 in
-         let uu____171 =
-           let uu____172 = FStar_Util.char_at s (Prims.parse_int "3") in
-           hexdigit uu____172 in
-         uu____160 + uu____171 in
-       FStar_Util.uint16_of_int uu____159)
-let hexgraph_short: Prims.string -> FStar_BaseTypes.uint16 =
-=======
                  let uu____164 = FStar_Util.char_at s (Prims.parse_int "0")
                     in
                  hexdigit uu____164  in
@@ -236,7 +139,6 @@
        FStar_Util.uint16_of_int uu____159)
   
 let hexgraph_short : Prims.string -> FStar_BaseTypes.uint16 =
->>>>>>> dff96af3
   fun s  ->
     if (FStar_String.length s) <> (Prims.parse_int "2")
     then failwith "hexgraph"
@@ -244,19 +146,6 @@
       (let uu____179 =
          let uu____180 =
            let uu____181 =
-<<<<<<< HEAD
-             let uu____182 = FStar_Util.char_at s (Prims.parse_int "0") in
-             hexdigit uu____182 in
-           FStar_Mul.op_Star uu____181 (Prims.parse_int "16") in
-         let uu____183 =
-           let uu____184 = FStar_Util.char_at s (Prims.parse_int "1") in
-           hexdigit uu____184 in
-         uu____180 + uu____183 in
-       FStar_Util.uint16_of_int uu____179)
-let unicodegraph_long:
-  Prims.string ->
-    (FStar_BaseTypes.uint16 Prims.option* FStar_BaseTypes.uint16)
-=======
              let uu____182 = FStar_Util.char_at s (Prims.parse_int "0")  in
              hexdigit uu____182  in
            FStar_Mul.op_Star uu____181 (Prims.parse_int "16")  in
@@ -269,7 +158,6 @@
 let unicodegraph_long :
   Prims.string ->
     (FStar_BaseTypes.uint16 Prims.option * FStar_BaseTypes.uint16)
->>>>>>> dff96af3
   =
   fun s  ->
     if (FStar_String.length s) <> (Prims.parse_int "8")
@@ -280,27 +168,6 @@
            let uu____202 =
              let uu____203 =
                let uu____204 =
-<<<<<<< HEAD
-                 let uu____205 = FStar_Util.char_at s (Prims.parse_int "0") in
-                 hexdigit uu____205 in
-               FStar_Mul.op_Star uu____204 (Prims.parse_int "4096") in
-             let uu____206 =
-               let uu____207 =
-                 let uu____208 = FStar_Util.char_at s (Prims.parse_int "1") in
-                 hexdigit uu____208 in
-               FStar_Mul.op_Star uu____207 (Prims.parse_int "256") in
-             uu____203 + uu____206 in
-           let uu____209 =
-             let uu____210 =
-               let uu____211 = FStar_Util.char_at s (Prims.parse_int "2") in
-               hexdigit uu____211 in
-             FStar_Mul.op_Star uu____210 (Prims.parse_int "16") in
-           uu____202 + uu____209 in
-         let uu____212 =
-           let uu____213 = FStar_Util.char_at s (Prims.parse_int "3") in
-           hexdigit uu____213 in
-         uu____201 + uu____212 in
-=======
                  let uu____205 = FStar_Util.char_at s (Prims.parse_int "0")
                     in
                  hexdigit uu____205  in
@@ -322,33 +189,11 @@
            let uu____213 = FStar_Util.char_at s (Prims.parse_int "3")  in
            hexdigit uu____213  in
          uu____201 + uu____212  in
->>>>>>> dff96af3
        let low =
          let uu____215 =
            let uu____216 =
              let uu____217 =
                let uu____218 =
-<<<<<<< HEAD
-                 let uu____219 = FStar_Util.char_at s (Prims.parse_int "4") in
-                 hexdigit uu____219 in
-               FStar_Mul.op_Star uu____218 (Prims.parse_int "4096") in
-             let uu____220 =
-               let uu____221 =
-                 let uu____222 = FStar_Util.char_at s (Prims.parse_int "5") in
-                 hexdigit uu____222 in
-               FStar_Mul.op_Star uu____221 (Prims.parse_int "256") in
-             uu____217 + uu____220 in
-           let uu____223 =
-             let uu____224 =
-               let uu____225 = FStar_Util.char_at s (Prims.parse_int "6") in
-               hexdigit uu____225 in
-             FStar_Mul.op_Star uu____224 (Prims.parse_int "16") in
-           uu____216 + uu____223 in
-         let uu____226 =
-           let uu____227 = FStar_Util.char_at s (Prims.parse_int "7") in
-           hexdigit uu____227 in
-         uu____215 + uu____226 in
-=======
                  let uu____219 = FStar_Util.char_at s (Prims.parse_int "4")
                     in
                  hexdigit uu____219  in
@@ -370,7 +215,6 @@
            let uu____227 = FStar_Util.char_at s (Prims.parse_int "7")  in
            hexdigit uu____227  in
          uu____215 + uu____226  in
->>>>>>> dff96af3
        if high = (Prims.parse_int "0")
        then (None, (FStar_Util.uint16_of_int low))
        else
@@ -385,12 +229,8 @@
                  (((FStar_Mul.op_Star high (Prims.parse_int "0x10000")) +
                      (low - (Prims.parse_int "0x10000")))
                     mod (Prims.parse_int "0x400"))))))
-<<<<<<< HEAD
-let escape: FStar_Char.char -> FStar_Char.char =
-=======
   
 let escape : FStar_Char.char -> FStar_Char.char =
->>>>>>> dff96af3
   fun c  ->
     match c with
     | '\\' -> '\\'
@@ -400,19 +240,6 @@
     | 'b' -> '\b'
     | 'r' -> '\r'
     | c1 -> c1
-<<<<<<< HEAD
-type compatibilityMode =
-  | ALWAYS
-  | FSHARP
-let uu___is_ALWAYS: compatibilityMode -> Prims.bool =
-  fun projectee  ->
-    match projectee with | ALWAYS  -> true | uu____241 -> false
-let uu___is_FSHARP: compatibilityMode -> Prims.bool =
-  fun projectee  ->
-    match projectee with | FSHARP  -> true | uu____245 -> false
-let keywords:
-  (compatibilityMode* Prims.string* FStar_Parser_Parse.token) Prims.list =
-=======
   
 type compatibilityMode =
   | ALWAYS 
@@ -427,7 +254,6 @@
   
 let keywords :
   (compatibilityMode * Prims.string * FStar_Parser_Parse.token) Prims.list =
->>>>>>> dff96af3
   [(ALWAYS, "abstract", FStar_Parser_Parse.ABSTRACT);
   (ALWAYS, "attributes", FStar_Parser_Parse.ATTRIBUTES);
   (ALWAYS, "noeq", FStar_Parser_Parse.NOEQUALITY);
@@ -484,14 +310,6 @@
   (ALWAYS, "val", FStar_Parser_Parse.VAL);
   (ALWAYS, "when", FStar_Parser_Parse.WHEN);
   (ALWAYS, "with", FStar_Parser_Parse.WITH);
-<<<<<<< HEAD
-  (ALWAYS, "_", FStar_Parser_Parse.UNDERSCORE)]
-let stringKeywords: Prims.string Prims.list =
-  FStar_List.map
-    (fun uu____428  -> match uu____428 with | (uu____432,w,uu____434) -> w)
-    keywords
-let unreserve_words: Prims.string Prims.list =
-=======
   (ALWAYS, "_", FStar_Parser_Parse.UNDERSCORE)] 
 let stringKeywords : Prims.string Prims.list =
   FStar_List.map
@@ -499,37 +317,19 @@
     keywords
   
 let unreserve_words : Prims.string Prims.list =
->>>>>>> dff96af3
   FStar_List.choose
     (fun uu____439  ->
        match uu____439 with
        | (mode,keyword,uu____446) ->
            if mode = FSHARP then Some keyword else None) keywords
-<<<<<<< HEAD
-let kwd_table: FStar_Parser_Parse.token FStar_Util.smap =
-  let tab = FStar_Util.smap_create (Prims.parse_int "1000") in
-=======
   
 let kwd_table : FStar_Parser_Parse.token FStar_Util.smap =
   let tab = FStar_Util.smap_create (Prims.parse_int "1000")  in
->>>>>>> dff96af3
   FStar_List.iter
     (fun uu____456  ->
        match uu____456 with
        | (mode,keyword,token) -> FStar_Util.smap_add tab keyword token)
     keywords;
-<<<<<<< HEAD
-  tab
-let kwd: Prims.string -> FStar_Parser_Parse.token Prims.option =
-  fun s  -> FStar_Util.smap_try_find kwd_table s
-type lexargs =
-  {
-  getSourceDirectory: Prims.unit -> Prims.string;
-  filename: Prims.string;
-  contents: Prims.string;}
-let mkLexargs:
-  ((Prims.unit -> Prims.string)* Prims.string* Prims.string) -> lexargs =
-=======
   tab 
 let kwd : Prims.string -> FStar_Parser_Parse.token Prims.option =
   fun s  -> FStar_Util.smap_try_find kwd_table s 
@@ -540,41 +340,23 @@
   contents: Prims.string }
 let mkLexargs :
   ((Prims.unit -> Prims.string) * Prims.string * Prims.string) -> lexargs =
->>>>>>> dff96af3
   fun uu____503  ->
     match uu____503 with
     | (srcdir,filename,contents) ->
         { getSourceDirectory = srcdir; filename; contents }
-<<<<<<< HEAD
-let kwd_or_id:
-=======
   
 let kwd_or_id :
->>>>>>> dff96af3
   lexargs -> FStar_Range.range -> Prims.string -> FStar_Parser_Parse.token =
   fun args  ->
     fun r  ->
       fun s  ->
-<<<<<<< HEAD
-        let uu____525 = kwd s in
-=======
         let uu____525 = kwd s  in
->>>>>>> dff96af3
         match uu____525 with
         | Some v1 -> v1
         | None  ->
             (match s with
              | "__SOURCE_DIRECTORY__" ->
                  let uu____528 =
-<<<<<<< HEAD
-                   let uu____529 = args.getSourceDirectory () in
-                   FStar_Bytes.string_as_unicode_bytes uu____529 in
-                 FStar_Parser_Parse.STRING uu____528
-             | "__SOURCE_FILE__" ->
-                 let uu____530 =
-                   let uu____531 = FStar_Range.file_of_range r in
-                   FStar_Bytes.string_as_unicode_bytes uu____531 in
-=======
                    let uu____529 = args.getSourceDirectory ()  in
                    FStar_Bytes.string_as_unicode_bytes uu____529  in
                  FStar_Parser_Parse.STRING uu____528
@@ -582,24 +364,16 @@
                  let uu____530 =
                    let uu____531 = FStar_Range.file_of_range r  in
                    FStar_Bytes.string_as_unicode_bytes uu____531  in
->>>>>>> dff96af3
                  FStar_Parser_Parse.STRING uu____530
              | "__LINE__" ->
                  let uu____532 =
                    let uu____535 =
                      let uu____536 =
-<<<<<<< HEAD
-                       let uu____537 = FStar_Range.start_of_range r in
-                       FStar_Range.line_of_pos uu____537 in
-                     FStar_All.pipe_left FStar_Util.string_of_int uu____536 in
-                   (uu____535, false) in
-=======
                        let uu____537 = FStar_Range.start_of_range r  in
                        FStar_Range.line_of_pos uu____537  in
                      FStar_All.pipe_left FStar_Util.string_of_int uu____536
                       in
                    (uu____535, false)  in
->>>>>>> dff96af3
                  FStar_Parser_Parse.INT uu____532
              | uu____538 ->
                  if FStar_Util.starts_with s FStar_Ident.reserved_prefix
@@ -609,11 +383,6 @@
                         ((Prims.strcat FStar_Ident.reserved_prefix
                             " is a reserved prefix for an identifier"), r))
                  else
-<<<<<<< HEAD
-                   (let uu____540 = intern_string s in
-                    FStar_Parser_Parse.IDENT uu____540))
-=======
                    (let uu____540 = intern_string s  in
                     FStar_Parser_Parse.IDENT uu____540))
-  
->>>>>>> dff96af3
+  