--- conflicted
+++ resolved
@@ -9,15 +9,6 @@
   
 let default_string_finish endm b s = FStar_Parser_Parse.STRING s 
 let call_string_finish fin buf endm b =
-<<<<<<< HEAD
-  let _0_337 = FStar_Bytes.close buf in fin endm b _0_337
-let add_string: FStar_Bytes.bytebuf -> Prims.string -> Prims.unit =
-  fun buf  ->
-    fun x  ->
-      let _0_338 = FStar_Bytes.string_as_unicode_bytes x in
-      FStar_Bytes.emit_bytes buf _0_338
-let add_int_char: FStar_Bytes.bytebuf -> Prims.int -> Prims.unit =
-=======
   let _0_337 = FStar_Bytes.close buf  in fin endm b _0_337 
 let add_string : FStar_Bytes.bytebuf -> Prims.string -> Prims.unit =
   fun buf  ->
@@ -26,7 +17,6 @@
       FStar_Bytes.emit_bytes buf _0_338
   
 let add_int_char : FStar_Bytes.bytebuf -> Prims.int -> Prims.unit =
->>>>>>> 3e2e4220
   fun buf  ->
     fun c  ->
       FStar_Bytes.emit_int_as_byte buf (c mod (Prims.parse_int "256"));
@@ -43,31 +33,14 @@
   
 let stringbuf_as_bytes : FStar_Bytes.bytebuf -> FStar_Bytes.bytes =
   fun buf  ->
-<<<<<<< HEAD
-    let bytes = FStar_Bytes.close buf in
-    let _0_340 =
-      let _0_339 = FStar_Bytes.length bytes in _0_339 / (Prims.parse_int "2") in
-=======
     let bytes = FStar_Bytes.close buf  in
     let _0_340 =
       let _0_339 = FStar_Bytes.length bytes  in
       _0_339 / (Prims.parse_int "2")  in
->>>>>>> 3e2e4220
     FStar_Bytes.make
       (fun i  ->
          FStar_Bytes.get bytes (FStar_Mul.op_Star i (Prims.parse_int "2")))
       _0_340
-<<<<<<< HEAD
-let stringbuf_is_bytes: FStar_Bytes.bytebuf -> Prims.bool =
-  fun buf  ->
-    let bytes = FStar_Bytes.close buf in
-    let ok = FStar_Util.mk_ref true in
-    (let _0_344 =
-       let _0_342 =
-         let _0_341 = FStar_Bytes.length bytes in
-         _0_341 / (Prims.parse_int "2") in
-       _0_342 - (Prims.parse_int "1") in
-=======
   
 let stringbuf_is_bytes : FStar_Bytes.bytebuf -> Prims.bool =
   fun buf  ->
@@ -78,21 +51,15 @@
          let _0_341 = FStar_Bytes.length bytes  in
          _0_341 / (Prims.parse_int "2")  in
        _0_342 - (Prims.parse_int "1")  in
->>>>>>> 3e2e4220
      FStar_Util.for_range (Prims.parse_int "0") _0_344
        (fun i  ->
           let uu____109 =
             let _0_343 =
               FStar_Bytes.get bytes
                 ((FStar_Mul.op_Star i (Prims.parse_int "2")) +
-<<<<<<< HEAD
-                   (Prims.parse_int "1")) in
-            _0_343 <> (Prims.parse_int "0") in
-=======
                    (Prims.parse_int "1"))
                in
             _0_343 <> (Prims.parse_int "0")  in
->>>>>>> 3e2e4220
           if uu____109 then FStar_ST.write ok false else ()));
     FStar_ST.read ok
   
@@ -112,26 +79,16 @@
   
 let digit : FStar_BaseTypes.char -> Prims.int =
   fun d  ->
-<<<<<<< HEAD
-    let dd = FStar_Util.int_of_char d in
-=======
     let dd = FStar_Util.int_of_char d  in
->>>>>>> 3e2e4220
     if
       (dd >= (FStar_Util.int_of_char '0')) &&
         (dd <= (FStar_Util.int_of_char '9'))
     then (FStar_Util.int_of_char d) - (FStar_Util.int_of_char '0')
     else failwith "digit"
-<<<<<<< HEAD
-let hexdigit: FStar_BaseTypes.char -> Prims.int =
-  fun d  ->
-    let dd = FStar_Util.int_of_char d in
-=======
   
 let hexdigit : FStar_BaseTypes.char -> Prims.int =
   fun d  ->
     let dd = FStar_Util.int_of_char d  in
->>>>>>> 3e2e4220
     if
       (dd >= (FStar_Util.int_of_char '0')) &&
         (dd <= (FStar_Util.int_of_char '9'))
@@ -147,12 +104,8 @@
             (dd <= (FStar_Util.int_of_char 'F'))
         then (dd - (FStar_Util.int_of_char 'A')) + (Prims.parse_int "10")
         else failwith "hexdigit"
-<<<<<<< HEAD
-let unicodegraph_short: Prims.string -> FStar_BaseTypes.uint16 =
-=======
   
 let unicodegraph_short : Prims.string -> FStar_BaseTypes.uint16 =
->>>>>>> 3e2e4220
   fun s  ->
     if (FStar_String.length s) <> (Prims.parse_int "4")
     then failwith "unicodegraph"
@@ -162,23 +115,6 @@
            let _0_351 =
              let _0_348 =
                let _0_345 =
-<<<<<<< HEAD
-                 hexdigit (FStar_Util.char_at s (Prims.parse_int "0")) in
-               FStar_Mul.op_Star _0_345 (Prims.parse_int "4096") in
-             let _0_347 =
-               let _0_346 =
-                 hexdigit (FStar_Util.char_at s (Prims.parse_int "1")) in
-               FStar_Mul.op_Star _0_346 (Prims.parse_int "256") in
-             _0_348 + _0_347 in
-           let _0_350 =
-             let _0_349 =
-               hexdigit (FStar_Util.char_at s (Prims.parse_int "2")) in
-             FStar_Mul.op_Star _0_349 (Prims.parse_int "16") in
-           _0_351 + _0_350 in
-         let _0_352 = hexdigit (FStar_Util.char_at s (Prims.parse_int "3")) in
-         _0_353 + _0_352)
-let hexgraph_short: Prims.string -> FStar_BaseTypes.uint16 =
-=======
                  hexdigit (FStar_Util.char_at s (Prims.parse_int "0"))  in
                FStar_Mul.op_Star _0_345 (Prims.parse_int "4096")  in
              let _0_347 =
@@ -196,20 +132,12 @@
          _0_353 + _0_352)
   
 let hexgraph_short : Prims.string -> FStar_BaseTypes.uint16 =
->>>>>>> 3e2e4220
   fun s  ->
     if (FStar_String.length s) <> (Prims.parse_int "2")
     then failwith "hexgraph"
     else
       FStar_Util.uint16_of_int
         (let _0_356 =
-<<<<<<< HEAD
-           let _0_354 = hexdigit (FStar_Util.char_at s (Prims.parse_int "0")) in
-           FStar_Mul.op_Star _0_354 (Prims.parse_int "16") in
-         let _0_355 = hexdigit (FStar_Util.char_at s (Prims.parse_int "1")) in
-         _0_356 + _0_355)
-let unicodegraph_long:
-=======
            let _0_354 = hexdigit (FStar_Util.char_at s (Prims.parse_int "0"))
               in
            FStar_Mul.op_Star _0_354 (Prims.parse_int "16")  in
@@ -218,7 +146,6 @@
          _0_356 + _0_355)
   
 let unicodegraph_long :
->>>>>>> 3e2e4220
   Prims.string ->
     (FStar_BaseTypes.uint16 Prims.option * FStar_BaseTypes.uint16)
   =
@@ -231,22 +158,6 @@
            let _0_363 =
              let _0_360 =
                let _0_357 =
-<<<<<<< HEAD
-                 hexdigit (FStar_Util.char_at s (Prims.parse_int "0")) in
-               FStar_Mul.op_Star _0_357 (Prims.parse_int "4096") in
-             let _0_359 =
-               let _0_358 =
-                 hexdigit (FStar_Util.char_at s (Prims.parse_int "1")) in
-               FStar_Mul.op_Star _0_358 (Prims.parse_int "256") in
-             _0_360 + _0_359 in
-           let _0_362 =
-             let _0_361 =
-               hexdigit (FStar_Util.char_at s (Prims.parse_int "2")) in
-             FStar_Mul.op_Star _0_361 (Prims.parse_int "16") in
-           _0_363 + _0_362 in
-         let _0_364 = hexdigit (FStar_Util.char_at s (Prims.parse_int "3")) in
-         _0_365 + _0_364 in
-=======
                  hexdigit (FStar_Util.char_at s (Prims.parse_int "0"))  in
                FStar_Mul.op_Star _0_357 (Prims.parse_int "4096")  in
              let _0_359 =
@@ -262,28 +173,11 @@
          let _0_364 = hexdigit (FStar_Util.char_at s (Prims.parse_int "3"))
             in
          _0_365 + _0_364  in
->>>>>>> 3e2e4220
        let low =
          let _0_374 =
            let _0_372 =
              let _0_369 =
                let _0_366 =
-<<<<<<< HEAD
-                 hexdigit (FStar_Util.char_at s (Prims.parse_int "4")) in
-               FStar_Mul.op_Star _0_366 (Prims.parse_int "4096") in
-             let _0_368 =
-               let _0_367 =
-                 hexdigit (FStar_Util.char_at s (Prims.parse_int "5")) in
-               FStar_Mul.op_Star _0_367 (Prims.parse_int "256") in
-             _0_369 + _0_368 in
-           let _0_371 =
-             let _0_370 =
-               hexdigit (FStar_Util.char_at s (Prims.parse_int "6")) in
-             FStar_Mul.op_Star _0_370 (Prims.parse_int "16") in
-           _0_372 + _0_371 in
-         let _0_373 = hexdigit (FStar_Util.char_at s (Prims.parse_int "7")) in
-         _0_374 + _0_373 in
-=======
                  hexdigit (FStar_Util.char_at s (Prims.parse_int "4"))  in
                FStar_Mul.op_Star _0_366 (Prims.parse_int "4096")  in
              let _0_368 =
@@ -299,7 +193,6 @@
          let _0_373 = hexdigit (FStar_Util.char_at s (Prims.parse_int "7"))
             in
          _0_374 + _0_373  in
->>>>>>> 3e2e4220
        if high = (Prims.parse_int "0")
        then (None, (FStar_Util.uint16_of_int low))
        else
@@ -314,12 +207,8 @@
                  (((FStar_Mul.op_Star high (Prims.parse_int "0x10000")) +
                      (low - (Prims.parse_int "0x10000")))
                     mod (Prims.parse_int "0x400"))))))
-<<<<<<< HEAD
-let escape: FStar_Char.char -> FStar_Char.char =
-=======
   
 let escape : FStar_Char.char -> FStar_Char.char =
->>>>>>> 3e2e4220
   fun c  ->
     match c with
     | '\\' -> '\\'
@@ -336,13 +225,6 @@
 let uu___is_ALWAYS : compatibilityMode -> Prims.bool =
   fun projectee  ->
     match projectee with | ALWAYS  -> true | uu____182 -> false
-<<<<<<< HEAD
-let uu___is_FSHARP: compatibilityMode -> Prims.bool =
-  fun projectee  ->
-    match projectee with | FSHARP  -> true | uu____186 -> false
-let keywords:
-  (compatibilityMode* Prims.string* FStar_Parser_Parse.token) Prims.list =
-=======
   
 let uu___is_FSHARP : compatibilityMode -> Prims.bool =
   fun projectee  ->
@@ -350,7 +232,6 @@
   
 let keywords :
   (compatibilityMode * Prims.string * FStar_Parser_Parse.token) Prims.list =
->>>>>>> 3e2e4220
   [(ALWAYS, "abstract", FStar_Parser_Parse.ABSTRACT);
   (ALWAYS, "attributes", FStar_Parser_Parse.ATTRIBUTES);
   (ALWAYS, "noeq", FStar_Parser_Parse.NOEQUALITY);
@@ -420,14 +301,9 @@
        match uu____383 with
        | (mode,keyword,uu____390) ->
            if mode = FSHARP then Some keyword else None) keywords
-<<<<<<< HEAD
-let kwd_table: FStar_Parser_Parse.token FStar_Util.smap =
-  let tab = FStar_Util.smap_create (Prims.parse_int "1000") in
-=======
   
 let kwd_table : FStar_Parser_Parse.token FStar_Util.smap =
   let tab = FStar_Util.smap_create (Prims.parse_int "1000")  in
->>>>>>> 3e2e4220
   FStar_List.iter
     (fun uu____400  ->
        match uu____400 with
@@ -438,19 +314,11 @@
   fun s  -> FStar_Util.smap_try_find kwd_table s 
 type lexargs =
   {
-<<<<<<< HEAD
-  getSourceDirectory: Prims.unit -> Prims.string;
-  filename: Prims.string;
-  contents: Prims.string;}
-let mkLexargs:
-  ((Prims.unit -> Prims.string)* Prims.string* Prims.string) -> lexargs =
-=======
   getSourceDirectory: Prims.unit -> Prims.string ;
   filename: Prims.string ;
   contents: Prims.string }
 let mkLexargs :
   ((Prims.unit -> Prims.string) * Prims.string * Prims.string) -> lexargs =
->>>>>>> 3e2e4220
   fun uu____447  ->
     match uu____447 with
     | (srcdir,filename,contents) ->
@@ -461,11 +329,7 @@
   fun args  ->
     fun r  ->
       fun s  ->
-<<<<<<< HEAD
-        let uu____469 = kwd s in
-=======
         let uu____469 = kwd s  in
->>>>>>> 3e2e4220
         match uu____469 with
         | Some v -> v
         | None  ->
@@ -483,14 +347,9 @@
                    (let _0_376 =
                       let _0_375 =
                         FStar_Range.line_of_pos
-<<<<<<< HEAD
-                          (FStar_Range.start_of_range r) in
-                      FStar_All.pipe_left FStar_Util.string_of_int _0_375 in
-=======
                           (FStar_Range.start_of_range r)
                          in
                       FStar_All.pipe_left FStar_Util.string_of_int _0_375  in
->>>>>>> 3e2e4220
                     (_0_376, false))
              | uu____472 ->
                  if FStar_Util.starts_with s FStar_Ident.reserved_prefix
@@ -499,9 +358,5 @@
                      (FStar_Errors.Error
                         ((Prims.strcat FStar_Ident.reserved_prefix
                             " is a reserved prefix for an identifier"), r))
-<<<<<<< HEAD
                  else FStar_Parser_Parse.IDENT (intern_string s))
-=======
-                 else FStar_Parser_Parse.IDENT (intern_string s))
-  
->>>>>>> 3e2e4220
+  