--- conflicted
+++ resolved
@@ -19,21 +19,12 @@
 let default_string_finish = (fun endm b s -> FStar_Parser_Parse.STRING (s))
 
 
-<<<<<<< HEAD
-let call_string_finish = (fun fin buf endm b -> (let _168_19 = (FStar_Bytes.close buf)
-in (fin endm b _168_19)))
-
-
-let add_string : FStar_Bytes.bytebuf  ->  Prims.string  ->  Prims.unit = (fun buf x -> (let _168_24 = (FStar_Bytes.string_as_unicode_bytes x)
-in (FStar_Bytes.emit_bytes buf _168_24)))
-=======
-let call_string_finish = (fun fin buf endm b -> (let _167_19 = (FStar_Bytes.close buf)
-in (fin endm b _167_19)))
-
-
-let add_string : FStar_Bytes.bytebuf  ->  Prims.string  ->  Prims.unit = (fun buf x -> (let _167_24 = (FStar_Bytes.string_as_unicode_bytes x)
-in (FStar_Bytes.emit_bytes buf _167_24)))
->>>>>>> 325d5cd9
+let call_string_finish = (fun fin buf endm b -> (let _169_19 = (FStar_Bytes.close buf)
+in (fin endm b _169_19)))
+
+
+let add_string : FStar_Bytes.bytebuf  ->  Prims.string  ->  Prims.unit = (fun buf x -> (let _169_24 = (FStar_Bytes.string_as_unicode_bytes x)
+in (FStar_Bytes.emit_bytes buf _169_24)))
 
 
 let add_int_char : FStar_Bytes.bytebuf  ->  Prims.int  ->  Prims.unit = (fun buf c -> (
@@ -51,13 +42,8 @@
 let stringbuf_as_bytes : FStar_Bytes.bytebuf  ->  FStar_Bytes.bytes = (fun buf -> (
 
 let bytes = (FStar_Bytes.close buf)
-<<<<<<< HEAD
-in (let _168_40 = ((FStar_Bytes.length bytes) / (Prims.parse_int "2"))
-in (FStar_Bytes.make (fun i -> (FStar_Bytes.get bytes (i * (Prims.parse_int "2")))) _168_40))))
-=======
-in (let _167_40 = ((FStar_Bytes.length bytes) / (Prims.parse_int "2"))
-in (FStar_Bytes.make (fun i -> (FStar_Bytes.get bytes (i * (Prims.parse_int "2")))) _167_40))))
->>>>>>> 325d5cd9
+in (let _169_40 = ((FStar_Bytes.length bytes) / (Prims.parse_int "2"))
+in (FStar_Bytes.make (fun i -> (FStar_Bytes.get bytes (i * (Prims.parse_int "2")))) _169_40))))
 
 
 let stringbuf_is_bytes : FStar_Bytes.bytebuf  ->  Prims.bool = (fun buf -> (
@@ -68,13 +54,8 @@
 let ok = (FStar_Util.mk_ref true)
 in (
 
-<<<<<<< HEAD
-let _70_32 = (let _168_44 = (((FStar_Bytes.length bytes) / (Prims.parse_int "2")) - (Prims.parse_int "1"))
-in (FStar_Util.for_range (Prims.parse_int "0") _168_44 (fun i -> if ((FStar_Bytes.get bytes ((i * (Prims.parse_int "2")) + (Prims.parse_int "1"))) <> (Prims.parse_int "0")) then begin
-=======
-let _69_32 = (let _167_44 = (((FStar_Bytes.length bytes) / (Prims.parse_int "2")) - (Prims.parse_int "1"))
-in (FStar_Util.for_range (Prims.parse_int "0") _167_44 (fun i -> if ((FStar_Bytes.get bytes ((i * (Prims.parse_int "2")) + (Prims.parse_int "1"))) <> (Prims.parse_int "0")) then begin
->>>>>>> 325d5cd9
+let _70_32 = (let _169_44 = (((FStar_Bytes.length bytes) / (Prims.parse_int "2")) - (Prims.parse_int "1"))
+in (FStar_Util.for_range (Prims.parse_int "0") _169_44 (fun i -> if ((FStar_Bytes.get bytes ((i * (Prims.parse_int "2")) + (Prims.parse_int "1"))) <> (Prims.parse_int "0")) then begin
 (FStar_ST.op_Colon_Equals ok false)
 end else begin
 ()
@@ -119,38 +100,22 @@
 let unicodegraph_short : Prims.string  ->  FStar_BaseTypes.uint16 = (fun s -> if ((FStar_String.length s) <> (Prims.parse_int "4")) then begin
 (failwith "unicodegraph")
 end else begin
-<<<<<<< HEAD
-(let _168_63 = (((((let _168_59 = (FStar_Util.char_at s (Prims.parse_int "0"))
-in (hexdigit _168_59)) * (Prims.parse_int "4096")) + ((let _168_60 = (FStar_Util.char_at s (Prims.parse_int "1"))
-in (hexdigit _168_60)) * (Prims.parse_int "256"))) + ((let _168_61 = (FStar_Util.char_at s (Prims.parse_int "2"))
-in (hexdigit _168_61)) * (Prims.parse_int "16"))) + (let _168_62 = (FStar_Util.char_at s (Prims.parse_int "3"))
-in (hexdigit _168_62)))
-in (FStar_Util.uint16_of_int _168_63))
-=======
-(let _167_63 = (((((let _167_59 = (FStar_Util.char_at s (Prims.parse_int "0"))
-in (hexdigit _167_59)) * (Prims.parse_int "4096")) + ((let _167_60 = (FStar_Util.char_at s (Prims.parse_int "1"))
-in (hexdigit _167_60)) * (Prims.parse_int "256"))) + ((let _167_61 = (FStar_Util.char_at s (Prims.parse_int "2"))
-in (hexdigit _167_61)) * (Prims.parse_int "16"))) + (let _167_62 = (FStar_Util.char_at s (Prims.parse_int "3"))
-in (hexdigit _167_62)))
-in (FStar_Util.uint16_of_int _167_63))
->>>>>>> 325d5cd9
+(let _169_63 = (((((let _169_59 = (FStar_Util.char_at s (Prims.parse_int "0"))
+in (hexdigit _169_59)) * (Prims.parse_int "4096")) + ((let _169_60 = (FStar_Util.char_at s (Prims.parse_int "1"))
+in (hexdigit _169_60)) * (Prims.parse_int "256"))) + ((let _169_61 = (FStar_Util.char_at s (Prims.parse_int "2"))
+in (hexdigit _169_61)) * (Prims.parse_int "16"))) + (let _169_62 = (FStar_Util.char_at s (Prims.parse_int "3"))
+in (hexdigit _169_62)))
+in (FStar_Util.uint16_of_int _169_63))
 end)
 
 
 let hexgraph_short : Prims.string  ->  FStar_BaseTypes.uint16 = (fun s -> if ((FStar_String.length s) <> (Prims.parse_int "2")) then begin
 (failwith "hexgraph")
 end else begin
-<<<<<<< HEAD
-(let _168_68 = (((let _168_66 = (FStar_Util.char_at s (Prims.parse_int "0"))
-in (hexdigit _168_66)) * (Prims.parse_int "16")) + (let _168_67 = (FStar_Util.char_at s (Prims.parse_int "1"))
-in (hexdigit _168_67)))
-in (FStar_Util.uint16_of_int _168_68))
-=======
-(let _167_68 = (((let _167_66 = (FStar_Util.char_at s (Prims.parse_int "0"))
-in (hexdigit _167_66)) * (Prims.parse_int "16")) + (let _167_67 = (FStar_Util.char_at s (Prims.parse_int "1"))
-in (hexdigit _167_67)))
-in (FStar_Util.uint16_of_int _167_68))
->>>>>>> 325d5cd9
+(let _169_68 = (((let _169_66 = (FStar_Util.char_at s (Prims.parse_int "0"))
+in (hexdigit _169_66)) * (Prims.parse_int "16")) + (let _169_67 = (FStar_Util.char_at s (Prims.parse_int "1"))
+in (hexdigit _169_67)))
+in (FStar_Util.uint16_of_int _169_68))
 end)
 
 
@@ -159,33 +124,18 @@
 end else begin
 (
 
-<<<<<<< HEAD
-let high = (((((let _168_71 = (FStar_Util.char_at s (Prims.parse_int "0"))
-in (hexdigit _168_71)) * (Prims.parse_int "4096")) + ((let _168_72 = (FStar_Util.char_at s (Prims.parse_int "1"))
-in (hexdigit _168_72)) * (Prims.parse_int "256"))) + ((let _168_73 = (FStar_Util.char_at s (Prims.parse_int "2"))
-in (hexdigit _168_73)) * (Prims.parse_int "16"))) + (let _168_74 = (FStar_Util.char_at s (Prims.parse_int "3"))
-in (hexdigit _168_74)))
-in (
-
-let low = (((((let _168_75 = (FStar_Util.char_at s (Prims.parse_int "4"))
-in (hexdigit _168_75)) * (Prims.parse_int "4096")) + ((let _168_76 = (FStar_Util.char_at s (Prims.parse_int "5"))
-in (hexdigit _168_76)) * (Prims.parse_int "256"))) + ((let _168_77 = (FStar_Util.char_at s (Prims.parse_int "6"))
-in (hexdigit _168_77)) * (Prims.parse_int "16"))) + (let _168_78 = (FStar_Util.char_at s (Prims.parse_int "7"))
-in (hexdigit _168_78)))
-=======
-let high = (((((let _167_71 = (FStar_Util.char_at s (Prims.parse_int "0"))
-in (hexdigit _167_71)) * (Prims.parse_int "4096")) + ((let _167_72 = (FStar_Util.char_at s (Prims.parse_int "1"))
-in (hexdigit _167_72)) * (Prims.parse_int "256"))) + ((let _167_73 = (FStar_Util.char_at s (Prims.parse_int "2"))
-in (hexdigit _167_73)) * (Prims.parse_int "16"))) + (let _167_74 = (FStar_Util.char_at s (Prims.parse_int "3"))
-in (hexdigit _167_74)))
-in (
-
-let low = (((((let _167_75 = (FStar_Util.char_at s (Prims.parse_int "4"))
-in (hexdigit _167_75)) * (Prims.parse_int "4096")) + ((let _167_76 = (FStar_Util.char_at s (Prims.parse_int "5"))
-in (hexdigit _167_76)) * (Prims.parse_int "256"))) + ((let _167_77 = (FStar_Util.char_at s (Prims.parse_int "6"))
-in (hexdigit _167_77)) * (Prims.parse_int "16"))) + (let _167_78 = (FStar_Util.char_at s (Prims.parse_int "7"))
-in (hexdigit _167_78)))
->>>>>>> 325d5cd9
+let high = (((((let _169_71 = (FStar_Util.char_at s (Prims.parse_int "0"))
+in (hexdigit _169_71)) * (Prims.parse_int "4096")) + ((let _169_72 = (FStar_Util.char_at s (Prims.parse_int "1"))
+in (hexdigit _169_72)) * (Prims.parse_int "256"))) + ((let _169_73 = (FStar_Util.char_at s (Prims.parse_int "2"))
+in (hexdigit _169_73)) * (Prims.parse_int "16"))) + (let _169_74 = (FStar_Util.char_at s (Prims.parse_int "3"))
+in (hexdigit _169_74)))
+in (
+
+let low = (((((let _169_75 = (FStar_Util.char_at s (Prims.parse_int "4"))
+in (hexdigit _169_75)) * (Prims.parse_int "4096")) + ((let _169_76 = (FStar_Util.char_at s (Prims.parse_int "5"))
+in (hexdigit _169_76)) * (Prims.parse_int "256"))) + ((let _169_77 = (FStar_Util.char_at s (Prims.parse_int "6"))
+in (hexdigit _169_77)) * (Prims.parse_int "16"))) + (let _169_78 = (FStar_Util.char_at s (Prims.parse_int "7"))
+in (hexdigit _169_78)))
 in if (high = (Prims.parse_int "0")) then begin
 ((None), ((FStar_Util.uint16_of_int low)))
 end else begin
@@ -295,54 +245,31 @@
 | None -> begin
 (match (s) with
 | "__SOURCE_DIRECTORY__" -> begin
-<<<<<<< HEAD
-(let _168_115 = (let _168_114 = (args.getSourceDirectory ())
-in (FStar_Bytes.string_as_unicode_bytes _168_114))
-in FStar_Parser_Parse.STRING (_168_115))
+(let _169_115 = (let _169_114 = (args.getSourceDirectory ())
+in (FStar_Bytes.string_as_unicode_bytes _169_114))
+in FStar_Parser_Parse.STRING (_169_115))
 end
 | "__SOURCE_FILE__" -> begin
-(let _168_117 = (let _168_116 = (FStar_Range.file_of_range r)
-in (FStar_Bytes.string_as_unicode_bytes _168_116))
-in FStar_Parser_Parse.STRING (_168_117))
+(let _169_117 = (let _169_116 = (FStar_Range.file_of_range r)
+in (FStar_Bytes.string_as_unicode_bytes _169_116))
+in FStar_Parser_Parse.STRING (_169_117))
 end
 | "__LINE__" -> begin
-(let _168_121 = (let _168_120 = (let _168_119 = (let _168_118 = (FStar_Range.start_of_range r)
-in (FStar_Range.line_of_pos _168_118))
-in (FStar_All.pipe_left FStar_Util.string_of_int _168_119))
-in ((_168_120), (false)))
-in FStar_Parser_Parse.INT (_168_121))
-=======
-(let _167_115 = (let _167_114 = (args.getSourceDirectory ())
-in (FStar_Bytes.string_as_unicode_bytes _167_114))
-in FStar_Parser_Parse.STRING (_167_115))
-end
-| "__SOURCE_FILE__" -> begin
-(let _167_117 = (let _167_116 = (FStar_Range.file_of_range r)
-in (FStar_Bytes.string_as_unicode_bytes _167_116))
-in FStar_Parser_Parse.STRING (_167_117))
-end
-| "__LINE__" -> begin
-(let _167_121 = (let _167_120 = (let _167_119 = (let _167_118 = (FStar_Range.start_of_range r)
-in (FStar_Range.line_of_pos _167_118))
-in (FStar_All.pipe_left FStar_Util.string_of_int _167_119))
-in ((_167_120), (false)))
-in FStar_Parser_Parse.INT (_167_121))
->>>>>>> 325d5cd9
+(let _169_121 = (let _169_120 = (let _169_119 = (let _169_118 = (FStar_Range.start_of_range r)
+in (FStar_Range.line_of_pos _169_118))
+in (FStar_All.pipe_left FStar_Util.string_of_int _169_119))
+in ((_169_120), (false)))
+in FStar_Parser_Parse.INT (_169_121))
 end
 | _70_92 -> begin
 if (FStar_Util.starts_with s FStar_Ident.reserved_prefix) then begin
 (Prims.raise (FStar_Syntax_Syntax.Error ((((Prims.strcat FStar_Ident.reserved_prefix " is a reserved prefix for an identifier")), (r)))))
 end else begin
-<<<<<<< HEAD
-(let _168_122 = (intern_string s)
-in FStar_Parser_Parse.IDENT (_168_122))
-=======
-(let _167_122 = (intern_string s)
-in FStar_Parser_Parse.IDENT (_167_122))
->>>>>>> 325d5cd9
-end
-end)
-end))
-
-
-
+(let _169_122 = (intern_string s)
+in FStar_Parser_Parse.IDENT (_169_122))
+end
+end)
+end))
+
+
+
