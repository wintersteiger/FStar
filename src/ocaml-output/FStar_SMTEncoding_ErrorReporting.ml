open Prims
exception Not_a_wp_implication of Prims.string
let uu___is_Not_a_wp_implication: Prims.exn -> Prims.bool =
  fun projectee  ->
    match projectee with
    | Not_a_wp_implication uu____7 -> true
    | uu____8 -> false
let __proj__Not_a_wp_implication__item__uu___: Prims.exn -> Prims.string =
  fun projectee  ->
    match projectee with | Not_a_wp_implication uu____15 -> uu____15
type label = FStar_SMTEncoding_Term.error_label
type labels = FStar_SMTEncoding_Term.error_labels
let sort_labels:
  (FStar_SMTEncoding_Term.error_label,Prims.bool)
    FStar_Pervasives_Native.tuple2 Prims.list ->
    ((FStar_SMTEncoding_Term.fv,Prims.string,FStar_Range.range)
       FStar_Pervasives_Native.tuple3,Prims.bool)
      FStar_Pervasives_Native.tuple2 Prims.list
  =
  fun l  ->
    FStar_List.sortWith
      (fun uu____36  ->
         fun uu____37  ->
           match (uu____36, uu____37) with
           | (((uu____58,uu____59,r1),uu____61),((uu____62,uu____63,r2),uu____65))
               -> FStar_Range.compare r1 r2) l
let remove_dups:
  labels ->
    (FStar_SMTEncoding_Term.fv,Prims.string,FStar_Range.range)
      FStar_Pervasives_Native.tuple3 Prims.list
  =
  fun l  ->
    FStar_Util.remove_dups
      (fun uu____92  ->
         fun uu____93  ->
           match (uu____92, uu____93) with
           | ((uu____106,m1,r1),(uu____109,m2,r2)) -> (r1 = r2) && (m1 = m2))
      l
type msg = (Prims.string,FStar_Range.range) FStar_Pervasives_Native.tuple2
type ranges =
  (Prims.string FStar_Pervasives_Native.option,FStar_Range.range)
    FStar_Pervasives_Native.tuple2 Prims.list
let fresh_label:
  Prims.string ->
    FStar_Range.range ->
      FStar_SMTEncoding_Term.term ->
        (((Prims.string,FStar_SMTEncoding_Term.sort)
            FStar_Pervasives_Native.tuple2,Prims.string,FStar_Range.range)
           FStar_Pervasives_Native.tuple3,FStar_SMTEncoding_Term.term)
          FStar_Pervasives_Native.tuple2
  =
  let ctr = FStar_Util.mk_ref (Prims.parse_int "0") in
  fun message  ->
    fun range  ->
      fun t  ->
        let l =
          FStar_Util.incr ctr;
<<<<<<< HEAD
          (let uu____143 =
             let uu____144 = FStar_ST.read ctr in
             FStar_Util.string_of_int uu____144 in
           FStar_Util.format1 "label_%s" uu____143) in
=======
          (let uu____272 =
             let uu____273 = FStar_ST.op_Bang ctr in
             FStar_Util.string_of_int uu____273 in
           FStar_Util.format1 "label_%s" uu____272) in
>>>>>>> c7d62a0b
        let lvar = (l, FStar_SMTEncoding_Term.Bool_sort) in
        let label = (lvar, message, range) in
        let lterm = FStar_SMTEncoding_Util.mkFreeV lvar in
        let lt1 = FStar_SMTEncoding_Term.mkOr (lterm, t) range in
        (label, lt1)
let label_goals:
  (Prims.unit -> Prims.string) FStar_Pervasives_Native.option ->
    FStar_Range.range ->
      FStar_SMTEncoding_Term.term ->
        (labels,FStar_SMTEncoding_Term.term) FStar_Pervasives_Native.tuple2
  =
  fun use_env_msg  ->
    fun r  ->
      fun q  ->
        let rec is_a_post_condition post_name_opt tm =
          match (post_name_opt, (tm.FStar_SMTEncoding_Term.tm)) with
<<<<<<< HEAD
          | (FStar_Pervasives_Native.None ,uu____195) -> false
          | (FStar_Pervasives_Native.Some nm,FStar_SMTEncoding_Term.FreeV
             (nm',uu____199)) -> nm = nm'
          | (uu____201,FStar_SMTEncoding_Term.App
             (FStar_SMTEncoding_Term.Var "Valid",tm1::[])) ->
              is_a_post_condition post_name_opt tm1
          | (uu____206,FStar_SMTEncoding_Term.App
             (FStar_SMTEncoding_Term.Var "ApplyTT",tm1::uu____208)) ->
              is_a_post_condition post_name_opt tm1
          | uu____213 -> false in
        let conjuncts t =
          match t.FStar_SMTEncoding_Term.tm with
          | FStar_SMTEncoding_Term.App (FStar_SMTEncoding_Term.And ,cs) -> cs
          | uu____226 -> [t] in
=======
          | (FStar_Pervasives_Native.None ,uu____372) -> false
          | (FStar_Pervasives_Native.Some nm,FStar_SMTEncoding_Term.FreeV
             (nm',uu____377)) -> nm = nm'
          | (uu____380,FStar_SMTEncoding_Term.App
             (FStar_SMTEncoding_Term.Var "Valid",tm1::[])) ->
              is_a_post_condition post_name_opt tm1
          | (uu____388,FStar_SMTEncoding_Term.App
             (FStar_SMTEncoding_Term.Var "ApplyTT",tm1::uu____390)) ->
              is_a_post_condition post_name_opt tm1
          | uu____399 -> false in
        let conjuncts t =
          match t.FStar_SMTEncoding_Term.tm with
          | FStar_SMTEncoding_Term.App (FStar_SMTEncoding_Term.And ,cs) -> cs
          | uu____419 -> [t] in
>>>>>>> c7d62a0b
        let is_guard_free tm =
          match tm.FStar_SMTEncoding_Term.tm with
          | FStar_SMTEncoding_Term.Quant
              (FStar_SMTEncoding_Term.Forall
               ,({
                   FStar_SMTEncoding_Term.tm = FStar_SMTEncoding_Term.App
                     (FStar_SMTEncoding_Term.Var "Prims.guard_free",p::[]);
<<<<<<< HEAD
                   FStar_SMTEncoding_Term.freevars = uu____232;
                   FStar_SMTEncoding_Term.rng = uu____233;_}::[])::[],iopt,uu____235,
               {
                 FStar_SMTEncoding_Term.tm = FStar_SMTEncoding_Term.App
                   (FStar_SMTEncoding_Term.Iff ,l::r1::[]);
                 FStar_SMTEncoding_Term.freevars = uu____238;
                 FStar_SMTEncoding_Term.rng = uu____239;_})
              -> true
          | uu____258 -> false in
        let is_a_named_continuation lhs =
          FStar_All.pipe_right (conjuncts lhs)
            (FStar_Util.for_some is_guard_free) in
        let uu____264 =
          match use_env_msg with
          | FStar_Pervasives_Native.None  -> (false, "")
          | FStar_Pervasives_Native.Some f ->
              let uu____276 = f () in (true, uu____276) in
        match uu____264 with
=======
                   FStar_SMTEncoding_Term.freevars = uu____425;
                   FStar_SMTEncoding_Term.rng = uu____426;_}::[])::[],iopt,uu____428,
               {
                 FStar_SMTEncoding_Term.tm = FStar_SMTEncoding_Term.App
                   (FStar_SMTEncoding_Term.Iff ,l::r1::[]);
                 FStar_SMTEncoding_Term.freevars = uu____431;
                 FStar_SMTEncoding_Term.rng = uu____432;_})
              -> true
          | uu____469 -> false in
        let is_a_named_continuation lhs =
          FStar_All.pipe_right (conjuncts lhs)
            (FStar_Util.for_some is_guard_free) in
        let uu____476 =
          match use_env_msg with
          | FStar_Pervasives_Native.None  -> (false, "")
          | FStar_Pervasives_Native.Some f ->
              let uu____492 = f () in (true, uu____492) in
        match uu____476 with
>>>>>>> c7d62a0b
        | (flag,msg_prefix) ->
            let fresh_label1 msg ropt rng t =
              let msg1 =
                if flag
                then Prims.strcat "Failed to verify implicit argument: " msg
                else msg in
              let rng1 =
                match ropt with
                | FStar_Pervasives_Native.None  -> rng
                | FStar_Pervasives_Native.Some r1 ->
<<<<<<< HEAD
                    let uu___103_302 = r1 in
                    {
                      FStar_Range.def_range = (rng.FStar_Range.def_range);
                      FStar_Range.use_range =
                        (uu___103_302.FStar_Range.use_range)
=======
                    let uu___109_524 = r1 in
                    {
                      FStar_Range.def_range = (rng.FStar_Range.def_range);
                      FStar_Range.use_range =
                        (uu___109_524.FStar_Range.use_range)
>>>>>>> c7d62a0b
                    } in
              fresh_label msg1 rng1 t in
            let rec aux default_msg ropt post_name_opt labels q1 =
              match q1.FStar_SMTEncoding_Term.tm with
<<<<<<< HEAD
              | FStar_SMTEncoding_Term.BoundV uu____331 -> (labels, q1)
              | FStar_SMTEncoding_Term.Integer uu____333 -> (labels, q1)
              | FStar_SMTEncoding_Term.LblPos uu____335 ->
                  failwith "Impossible"
              | FStar_SMTEncoding_Term.Labeled
                  (arg,"could not prove post-condition",uu____342) ->
=======
              | FStar_SMTEncoding_Term.BoundV uu____565 -> (labels, q1)
              | FStar_SMTEncoding_Term.Integer uu____568 -> (labels, q1)
              | FStar_SMTEncoding_Term.LblPos uu____571 ->
                  failwith "Impossible"
              | FStar_SMTEncoding_Term.Labeled
                  (arg,"could not prove post-condition",uu____583) ->
>>>>>>> c7d62a0b
                  let fallback msg =
                    aux default_msg ropt post_name_opt labels arg in
                  (try
                     match arg.FStar_SMTEncoding_Term.tm with
                     | FStar_SMTEncoding_Term.Quant
                         (FStar_SMTEncoding_Term.Forall
                          ,pats,iopt,post::sorts,{
                                                   FStar_SMTEncoding_Term.tm
                                                     =
                                                     FStar_SMTEncoding_Term.App
                                                     (FStar_SMTEncoding_Term.Imp
                                                      ,lhs::rhs::[]);
                                                   FStar_SMTEncoding_Term.freevars
<<<<<<< HEAD
                                                     = uu____366;
=======
                                                     = uu____642;
>>>>>>> c7d62a0b
                                                   FStar_SMTEncoding_Term.rng
                                                     = rng;_})
                         ->
                         let post_name =
<<<<<<< HEAD
                           let uu____382 =
                             let uu____383 = FStar_Syntax_Syntax.next_id () in
                             FStar_All.pipe_left FStar_Util.string_of_int
                               uu____383 in
                           Prims.strcat "^^post_condition_" uu____382 in
                         let names =
                           let uu____388 =
                             FStar_List.mapi
                               (fun i  ->
                                  fun s  ->
                                    let uu____396 =
                                      let uu____397 =
                                        FStar_Util.string_of_int i in
                                      Prims.strcat "^^" uu____397 in
                                    (uu____396, s)) sorts in
                           (post_name, post) :: uu____388 in
                         let instantiation =
                           FStar_List.map FStar_SMTEncoding_Util.mkFreeV
                             names in
                         let uu____404 =
                           let uu____407 =
                             FStar_SMTEncoding_Term.inst instantiation lhs in
                           let uu____408 =
                             FStar_SMTEncoding_Term.inst instantiation rhs in
                           (uu____407, uu____408) in
                         (match uu____404 with
                          | (lhs1,rhs1) ->
                              let uu____414 =
=======
                           let uu____671 =
                             let uu____672 = FStar_Syntax_Syntax.next_id () in
                             FStar_All.pipe_left FStar_Util.string_of_int
                               uu____672 in
                           Prims.strcat "^^post_condition_" uu____671 in
                         let names1 =
                           let uu____680 =
                             FStar_List.mapi
                               (fun i  ->
                                  fun s  ->
                                    let uu____696 =
                                      let uu____697 =
                                        FStar_Util.string_of_int i in
                                      Prims.strcat "^^" uu____697 in
                                    (uu____696, s)) sorts in
                           (post_name, post) :: uu____680 in
                         let instantiation =
                           FStar_List.map FStar_SMTEncoding_Util.mkFreeV
                             names1 in
                         let uu____709 =
                           let uu____714 =
                             FStar_SMTEncoding_Term.inst instantiation lhs in
                           let uu____715 =
                             FStar_SMTEncoding_Term.inst instantiation rhs in
                           (uu____714, uu____715) in
                         (match uu____709 with
                          | (lhs1,rhs1) ->
                              let uu____724 =
>>>>>>> c7d62a0b
                                match lhs1.FStar_SMTEncoding_Term.tm with
                                | FStar_SMTEncoding_Term.App
                                    (FStar_SMTEncoding_Term.And ,clauses_lhs)
                                    ->
<<<<<<< HEAD
                                    let uu____424 =
                                      FStar_Util.prefix clauses_lhs in
                                    (match uu____424 with
=======
                                    let uu____742 =
                                      FStar_Util.prefix clauses_lhs in
                                    (match uu____742 with
>>>>>>> c7d62a0b
                                     | (req,ens) ->
                                         (match ens.FStar_SMTEncoding_Term.tm
                                          with
                                          | FStar_SMTEncoding_Term.Quant
                                              (FStar_SMTEncoding_Term.Forall
                                               ,pats_ens,iopt_ens,sorts_ens,
                                               {
                                                 FStar_SMTEncoding_Term.tm =
                                                   FStar_SMTEncoding_Term.App
                                                   (FStar_SMTEncoding_Term.Imp
                                                    ,ensures_conjuncts::post1::[]);
                                                 FStar_SMTEncoding_Term.freevars
<<<<<<< HEAD
                                                   = uu____443;
=======
                                                   = uu____772;
>>>>>>> c7d62a0b
                                                 FStar_SMTEncoding_Term.rng =
                                                   rng_ens;_})
                                              when
                                              is_a_post_condition
                                                (FStar_Pervasives_Native.Some
                                                   post_name) post1
                                              ->
<<<<<<< HEAD
                                              let uu____458 =
=======
                                              let uu____800 =
>>>>>>> c7d62a0b
                                                aux
                                                  "could not prove post-condition"
                                                  FStar_Pervasives_Native.None
                                                  (FStar_Pervasives_Native.Some
                                                     post_name) labels
                                                  ensures_conjuncts in
<<<<<<< HEAD
                                              (match uu____458 with
=======
                                              (match uu____800 with
>>>>>>> c7d62a0b
                                               | (labels1,ensures_conjuncts1)
                                                   ->
                                                   let pats_ens1 =
                                                     match pats_ens with
                                                     | [] -> [[post1]]
                                                     | []::[] -> [[post1]]
<<<<<<< HEAD
                                                     | uu____481 -> pats_ens in
                                                   let ens1 =
                                                     let uu____485 =
                                                       let uu____486 =
                                                         let uu____496 =
=======
                                                     | uu____842 -> pats_ens in
                                                   let ens1 =
                                                     let uu____848 =
                                                       let uu____849 =
                                                         let uu____868 =
>>>>>>> c7d62a0b
                                                           FStar_SMTEncoding_Term.mk
                                                             (FStar_SMTEncoding_Term.App
                                                                (FStar_SMTEncoding_Term.Imp,
                                                                  [ensures_conjuncts1;
                                                                  post1]))
                                                             rng_ens in
                                                         (FStar_SMTEncoding_Term.Forall,
                                                           pats_ens1,
                                                           iopt_ens,
                                                           sorts_ens,
<<<<<<< HEAD
                                                           uu____496) in
                                                       FStar_SMTEncoding_Term.Quant
                                                         uu____486 in
                                                     FStar_SMTEncoding_Term.mk
                                                       uu____485
=======
                                                           uu____868) in
                                                       FStar_SMTEncoding_Term.Quant
                                                         uu____849 in
                                                     FStar_SMTEncoding_Term.mk
                                                       uu____848
>>>>>>> c7d62a0b
                                                       ens.FStar_SMTEncoding_Term.rng in
                                                   let lhs2 =
                                                     FStar_SMTEncoding_Term.mk
                                                       (FStar_SMTEncoding_Term.App
                                                          (FStar_SMTEncoding_Term.And,
                                                            (FStar_List.append
                                                               req [ens1])))
                                                       lhs1.FStar_SMTEncoding_Term.rng in
<<<<<<< HEAD
                                                   let uu____504 =
                                                     FStar_SMTEncoding_Term.abstr
                                                       names lhs2 in
                                                   (labels1, uu____504))
                                          | uu____506 ->
                                              let uu____507 =
                                                let uu____508 =
                                                  let uu____509 =
                                                    let uu____510 =
                                                      let uu____511 =
                                                        FStar_SMTEncoding_Term.print_smt_term
                                                          ens in
                                                      Prims.strcat "  ... "
                                                        uu____511 in
                                                    Prims.strcat post_name
                                                      uu____510 in
                                                  Prims.strcat
                                                    "Ensures clause doesn't match post name:  "
                                                    uu____509 in
                                                Not_a_wp_implication
                                                  uu____508 in
                                              raise uu____507))
                                | uu____515 ->
                                    let uu____516 =
                                      let uu____517 =
                                        let uu____518 =
                                          FStar_SMTEncoding_Term.print_smt_term
                                            lhs1 in
                                        Prims.strcat "LHS not a conjunct: "
                                          uu____518 in
                                      Not_a_wp_implication uu____517 in
                                    raise uu____516 in
                              (match uu____414 with
                               | (labels1,lhs2) ->
                                   let uu____529 =
                                     let uu____533 =
=======
                                                   let uu____882 =
                                                     FStar_SMTEncoding_Term.abstr
                                                       names1 lhs2 in
                                                   (labels1, uu____882))
                                          | uu____885 ->
                                              let uu____886 =
                                                let uu____887 =
                                                  let uu____888 =
                                                    let uu____889 =
                                                      let uu____890 =
                                                        FStar_SMTEncoding_Term.print_smt_term
                                                          ens in
                                                      Prims.strcat "  ... "
                                                        uu____890 in
                                                    Prims.strcat post_name
                                                      uu____889 in
                                                  Prims.strcat
                                                    "Ensures clause doesn't match post name:  "
                                                    uu____888 in
                                                Not_a_wp_implication
                                                  uu____887 in
                                              FStar_Exn.raise uu____886))
                                | uu____897 ->
                                    let uu____898 =
                                      let uu____899 =
                                        let uu____900 =
                                          FStar_SMTEncoding_Term.print_smt_term
                                            lhs1 in
                                        Prims.strcat "LHS not a conjunct: "
                                          uu____900 in
                                      Not_a_wp_implication uu____899 in
                                    FStar_Exn.raise uu____898 in
                              (match uu____724 with
                               | (labels1,lhs2) ->
                                   let uu____919 =
                                     let uu____926 =
>>>>>>> c7d62a0b
                                       aux default_msg
                                         FStar_Pervasives_Native.None
                                         (FStar_Pervasives_Native.Some
                                            post_name) labels1 rhs1 in
<<<<<<< HEAD
                                     match uu____533 with
                                     | (labels2,rhs2) ->
                                         let uu____544 =
                                           FStar_SMTEncoding_Term.abstr names
                                             rhs2 in
                                         (labels2, uu____544) in
                                   (match uu____529 with
=======
                                     match uu____926 with
                                     | (labels2,rhs2) ->
                                         let uu____945 =
                                           FStar_SMTEncoding_Term.abstr
                                             names1 rhs2 in
                                         (labels2, uu____945) in
                                   (match uu____919 with
>>>>>>> c7d62a0b
                                    | (labels2,rhs2) ->
                                        let body =
                                          FStar_SMTEncoding_Term.mkImp
                                            (lhs2, rhs2) rng in
<<<<<<< HEAD
                                        let uu____554 =
=======
                                        let uu____961 =
>>>>>>> c7d62a0b
                                          FStar_SMTEncoding_Term.mk
                                            (FStar_SMTEncoding_Term.Quant
                                               (FStar_SMTEncoding_Term.Forall,
                                                 pats, iopt, (post :: sorts),
                                                 body))
                                            q1.FStar_SMTEncoding_Term.rng in
<<<<<<< HEAD
                                        (labels2, uu____554))))
                     | uu____560 ->
                         let uu____561 =
                           let uu____562 =
                             FStar_SMTEncoding_Term.print_smt_term arg in
                           Prims.strcat "arg not a quant: " uu____562 in
                         fallback uu____561
=======
                                        (labels2, uu____961))))
                     | uu____972 ->
                         let uu____973 =
                           let uu____974 =
                             FStar_SMTEncoding_Term.print_smt_term arg in
                           Prims.strcat "arg not a quant: " uu____974 in
                         fallback uu____973
>>>>>>> c7d62a0b
                   with | Not_a_wp_implication msg -> fallback msg)
              | FStar_SMTEncoding_Term.Labeled (arg,reason,r1) ->
                  aux reason (FStar_Pervasives_Native.Some r1) post_name_opt
                    labels arg
              | FStar_SMTEncoding_Term.Quant
                  (FStar_SMTEncoding_Term.Forall
                   ,[],FStar_Pervasives_Native.None
                   ,post::[],{
                               FStar_SMTEncoding_Term.tm =
                                 FStar_SMTEncoding_Term.App
                                 (FStar_SMTEncoding_Term.Imp ,lhs::rhs::[]);
<<<<<<< HEAD
                               FStar_SMTEncoding_Term.freevars = uu____574;
                               FStar_SMTEncoding_Term.rng = rng;_})
                  when is_a_named_continuation lhs ->
                  let post_name =
                    let uu____587 =
                      let uu____588 = FStar_Syntax_Syntax.next_id () in
                      FStar_All.pipe_left FStar_Util.string_of_int uu____588 in
                    Prims.strcat "^^post_condition_" uu____587 in
                  let names = (post_name, post) in
                  let instantiation =
                    let uu____594 = FStar_SMTEncoding_Util.mkFreeV names in
                    [uu____594] in
                  let uu____595 =
                    let uu____598 =
                      FStar_SMTEncoding_Term.inst instantiation lhs in
                    let uu____599 =
                      FStar_SMTEncoding_Term.inst instantiation rhs in
                    (uu____598, uu____599) in
                  (match uu____595 with
                   | (lhs1,rhs1) ->
                       let uu____605 =
=======
                               FStar_SMTEncoding_Term.freevars = uu____991;
                               FStar_SMTEncoding_Term.rng = rng;_})
                  when is_a_named_continuation lhs ->
                  let post_name =
                    let uu____1014 =
                      let uu____1015 = FStar_Syntax_Syntax.next_id () in
                      FStar_All.pipe_left FStar_Util.string_of_int uu____1015 in
                    Prims.strcat "^^post_condition_" uu____1014 in
                  let names1 = (post_name, post) in
                  let instantiation =
                    let uu____1024 = FStar_SMTEncoding_Util.mkFreeV names1 in
                    [uu____1024] in
                  let uu____1025 =
                    let uu____1030 =
                      FStar_SMTEncoding_Term.inst instantiation lhs in
                    let uu____1031 =
                      FStar_SMTEncoding_Term.inst instantiation rhs in
                    (uu____1030, uu____1031) in
                  (match uu____1025 with
                   | (lhs1,rhs1) ->
                       let uu____1040 =
>>>>>>> c7d62a0b
                         FStar_Util.fold_map
                           (fun labels1  ->
                              fun tm  ->
                                match tm.FStar_SMTEncoding_Term.tm with
                                | FStar_SMTEncoding_Term.Quant
                                    (FStar_SMTEncoding_Term.Forall
                                     ,({
                                         FStar_SMTEncoding_Term.tm =
                                           FStar_SMTEncoding_Term.App
                                           (FStar_SMTEncoding_Term.Var
                                            "Prims.guard_free",p::[]);
                                         FStar_SMTEncoding_Term.freevars =
<<<<<<< HEAD
                                           uu____618;
                                         FStar_SMTEncoding_Term.rng =
                                           uu____619;_}::[])::[],iopt,sorts,
=======
                                           uu____1077;
                                         FStar_SMTEncoding_Term.rng =
                                           uu____1078;_}::[])::[],iopt,sorts,
>>>>>>> c7d62a0b
                                     {
                                       FStar_SMTEncoding_Term.tm =
                                         FStar_SMTEncoding_Term.App
                                         (FStar_SMTEncoding_Term.Iff
                                          ,l::r1::[]);
                                       FStar_SMTEncoding_Term.freevars =
<<<<<<< HEAD
                                         uu____624;
                                       FStar_SMTEncoding_Term.rng = uu____625;_})
                                    ->
                                    let uu____644 =
                                      aux default_msg
                                        FStar_Pervasives_Native.None
                                        post_name_opt labels1 r1 in
                                    (match uu____644 with
                                     | (labels2,r2) ->
                                         let uu____655 =
                                           let uu____656 =
                                             let uu____657 =
                                               let uu____667 =
=======
                                         uu____1083;
                                       FStar_SMTEncoding_Term.rng =
                                         uu____1084;_})
                                    ->
                                    let uu____1121 =
                                      aux default_msg
                                        FStar_Pervasives_Native.None
                                        post_name_opt labels1 r1 in
                                    (match uu____1121 with
                                     | (labels2,r2) ->
                                         let uu____1140 =
                                           let uu____1141 =
                                             let uu____1142 =
                                               let uu____1161 =
>>>>>>> c7d62a0b
                                                 FStar_SMTEncoding_Util.norng
                                                   FStar_SMTEncoding_Term.mk
                                                   (FStar_SMTEncoding_Term.App
                                                      (FStar_SMTEncoding_Term.Iff,
                                                        [l; r2])) in
                                               (FStar_SMTEncoding_Term.Forall,
                                                 [[p]],
                                                 (FStar_Pervasives_Native.Some
                                                    (Prims.parse_int "0")),
<<<<<<< HEAD
                                                 sorts, uu____667) in
                                             FStar_SMTEncoding_Term.Quant
                                               uu____657 in
                                           FStar_SMTEncoding_Term.mk
                                             uu____656
                                             q1.FStar_SMTEncoding_Term.rng in
                                         (labels2, uu____655))
                                | uu____676 -> (labels1, tm)) labels
                           (conjuncts lhs1) in
                       (match uu____605 with
                        | (labels1,lhs_conjs) ->
                            let uu____687 =
                              aux default_msg FStar_Pervasives_Native.None
                                (FStar_Pervasives_Native.Some post_name)
                                labels1 rhs1 in
                            (match uu____687 with
                             | (labels2,rhs2) ->
                                 let body =
                                   let uu____699 =
                                     let uu____700 =
                                       let uu____703 =
                                         FStar_SMTEncoding_Term.mk_and_l
                                           lhs_conjs
                                           lhs1.FStar_SMTEncoding_Term.rng in
                                       (uu____703, rhs2) in
                                     FStar_SMTEncoding_Term.mkImp uu____700
                                       rng in
                                   FStar_All.pipe_right uu____699
                                     (FStar_SMTEncoding_Term.abstr [names]) in
=======
                                                 sorts, uu____1161) in
                                             FStar_SMTEncoding_Term.Quant
                                               uu____1142 in
                                           FStar_SMTEncoding_Term.mk
                                             uu____1141
                                             q1.FStar_SMTEncoding_Term.rng in
                                         (labels2, uu____1140))
                                | uu____1178 -> (labels1, tm)) labels
                           (conjuncts lhs1) in
                       (match uu____1040 with
                        | (labels1,lhs_conjs) ->
                            let uu____1197 =
                              aux default_msg FStar_Pervasives_Native.None
                                (FStar_Pervasives_Native.Some post_name)
                                labels1 rhs1 in
                            (match uu____1197 with
                             | (labels2,rhs2) ->
                                 let body =
                                   let uu____1217 =
                                     let uu____1218 =
                                       let uu____1223 =
                                         FStar_SMTEncoding_Term.mk_and_l
                                           lhs_conjs
                                           lhs1.FStar_SMTEncoding_Term.rng in
                                       (uu____1223, rhs2) in
                                     FStar_SMTEncoding_Term.mkImp uu____1218
                                       rng in
                                   FStar_All.pipe_right uu____1217
                                     (FStar_SMTEncoding_Term.abstr [names1]) in
>>>>>>> c7d62a0b
                                 let q2 =
                                   FStar_SMTEncoding_Term.mk
                                     (FStar_SMTEncoding_Term.Quant
                                        (FStar_SMTEncoding_Term.Forall, [],
                                          FStar_Pervasives_Native.None,
                                          [post], body))
                                     q1.FStar_SMTEncoding_Term.rng in
                                 (labels2, q2))))
              | FStar_SMTEncoding_Term.App
                  (FStar_SMTEncoding_Term.Imp ,lhs::rhs::[]) ->
<<<<<<< HEAD
                  let uu____718 =
                    aux default_msg ropt post_name_opt labels rhs in
                  (match uu____718 with
                   | (labels1,rhs1) ->
                       let uu____729 =
                         FStar_SMTEncoding_Util.mkImp (lhs, rhs1) in
                       (labels1, uu____729))
              | FStar_SMTEncoding_Term.App
                  (FStar_SMTEncoding_Term.And ,conjuncts1) ->
                  let uu____734 =
                    FStar_Util.fold_map (aux default_msg ropt post_name_opt)
                      labels conjuncts1 in
                  (match uu____734 with
                   | (labels1,conjuncts2) ->
                       let uu____749 =
                         FStar_SMTEncoding_Term.mk_and_l conjuncts2
                           q1.FStar_SMTEncoding_Term.rng in
                       (labels1, uu____749))
              | FStar_SMTEncoding_Term.App
                  (FStar_SMTEncoding_Term.ITE ,hd1::q11::q2::[]) ->
                  let uu____755 =
                    aux default_msg ropt post_name_opt labels q11 in
                  (match uu____755 with
                   | (labels1,q12) ->
                       let uu____766 =
                         aux default_msg ropt post_name_opt labels1 q2 in
                       (match uu____766 with
                        | (labels2,q21) ->
                            let uu____777 =
                              FStar_SMTEncoding_Term.mkITE (hd1, q12, q21)
                                q1.FStar_SMTEncoding_Term.rng in
                            (labels2, uu____777)))
              | FStar_SMTEncoding_Term.Quant
                  (FStar_SMTEncoding_Term.Exists
                   ,uu____779,uu____780,uu____781,uu____782)
                  ->
                  let uu____791 =
                    fresh_label1 default_msg ropt
                      q1.FStar_SMTEncoding_Term.rng q1 in
                  (match uu____791 with | (lab,q2) -> ((lab :: labels), q2))
              | FStar_SMTEncoding_Term.App
                  (FStar_SMTEncoding_Term.Iff ,uu____800) ->
                  let uu____803 =
                    fresh_label1 default_msg ropt
                      q1.FStar_SMTEncoding_Term.rng q1 in
                  (match uu____803 with | (lab,q2) -> ((lab :: labels), q2))
              | FStar_SMTEncoding_Term.App
                  (FStar_SMTEncoding_Term.Or ,uu____812) ->
                  let uu____815 =
=======
                  let uu____1249 =
                    aux default_msg ropt post_name_opt labels rhs in
                  (match uu____1249 with
                   | (labels1,rhs1) ->
                       let uu____1268 =
                         FStar_SMTEncoding_Util.mkImp (lhs, rhs1) in
                       (labels1, uu____1268))
              | FStar_SMTEncoding_Term.App
                  (FStar_SMTEncoding_Term.And ,conjuncts1) ->
                  let uu____1276 =
                    FStar_Util.fold_map (aux default_msg ropt post_name_opt)
                      labels conjuncts1 in
                  (match uu____1276 with
                   | (labels1,conjuncts2) ->
                       let uu____1303 =
                         FStar_SMTEncoding_Term.mk_and_l conjuncts2
                           q1.FStar_SMTEncoding_Term.rng in
                       (labels1, uu____1303))
              | FStar_SMTEncoding_Term.App
                  (FStar_SMTEncoding_Term.ITE ,hd1::q11::q2::[]) ->
                  let uu____1311 =
                    aux default_msg ropt post_name_opt labels q11 in
                  (match uu____1311 with
                   | (labels1,q12) ->
                       let uu____1330 =
                         aux default_msg ropt post_name_opt labels1 q2 in
                       (match uu____1330 with
                        | (labels2,q21) ->
                            let uu____1349 =
                              FStar_SMTEncoding_Term.mkITE (hd1, q12, q21)
                                q1.FStar_SMTEncoding_Term.rng in
                            (labels2, uu____1349)))
              | FStar_SMTEncoding_Term.Quant
                  (FStar_SMTEncoding_Term.Exists
                   ,uu____1352,uu____1353,uu____1354,uu____1355)
                  ->
                  let uu____1372 =
>>>>>>> c7d62a0b
                    fresh_label1 default_msg ropt
                      q1.FStar_SMTEncoding_Term.rng q1 in
                  (match uu____815 with | (lab,q2) -> ((lab :: labels), q2))
              | FStar_SMTEncoding_Term.App
<<<<<<< HEAD
                  (FStar_SMTEncoding_Term.Var uu____824,uu____825) when
                  is_a_post_condition post_name_opt q1 -> (labels, q1)
              | FStar_SMTEncoding_Term.FreeV uu____829 ->
                  let uu____832 =
                    fresh_label1 default_msg ropt
                      q1.FStar_SMTEncoding_Term.rng q1 in
                  (match uu____832 with | (lab,q2) -> ((lab :: labels), q2))
              | FStar_SMTEncoding_Term.App
                  (FStar_SMTEncoding_Term.TrueOp ,uu____841) ->
                  let uu____844 =
                    fresh_label1 default_msg ropt
                      q1.FStar_SMTEncoding_Term.rng q1 in
                  (match uu____844 with | (lab,q2) -> ((lab :: labels), q2))
              | FStar_SMTEncoding_Term.App
                  (FStar_SMTEncoding_Term.FalseOp ,uu____853) ->
                  let uu____856 =
=======
                  (FStar_SMTEncoding_Term.Iff ,uu____1387) ->
                  let uu____1392 =
                    fresh_label1 default_msg ropt
                      q1.FStar_SMTEncoding_Term.rng q1 in
                  (match uu____1392 with | (lab,q2) -> ((lab :: labels), q2))
              | FStar_SMTEncoding_Term.App
                  (FStar_SMTEncoding_Term.Or ,uu____1407) ->
                  let uu____1412 =
                    fresh_label1 default_msg ropt
                      q1.FStar_SMTEncoding_Term.rng q1 in
                  (match uu____1412 with | (lab,q2) -> ((lab :: labels), q2))
              | FStar_SMTEncoding_Term.App
                  (FStar_SMTEncoding_Term.Var uu____1427,uu____1428) when
                  is_a_post_condition post_name_opt q1 -> (labels, q1)
              | FStar_SMTEncoding_Term.FreeV uu____1435 ->
                  let uu____1440 =
>>>>>>> c7d62a0b
                    fresh_label1 default_msg ropt
                      q1.FStar_SMTEncoding_Term.rng q1 in
                  (match uu____856 with | (lab,q2) -> ((lab :: labels), q2))
              | FStar_SMTEncoding_Term.App
<<<<<<< HEAD
                  (FStar_SMTEncoding_Term.Not ,uu____865) ->
                  let uu____868 =
=======
                  (FStar_SMTEncoding_Term.TrueOp ,uu____1455) ->
                  let uu____1460 =
>>>>>>> c7d62a0b
                    fresh_label1 default_msg ropt
                      q1.FStar_SMTEncoding_Term.rng q1 in
                  (match uu____868 with | (lab,q2) -> ((lab :: labels), q2))
              | FStar_SMTEncoding_Term.App
<<<<<<< HEAD
                  (FStar_SMTEncoding_Term.Eq ,uu____877) ->
                  let uu____880 =
=======
                  (FStar_SMTEncoding_Term.FalseOp ,uu____1475) ->
                  let uu____1480 =
>>>>>>> c7d62a0b
                    fresh_label1 default_msg ropt
                      q1.FStar_SMTEncoding_Term.rng q1 in
                  (match uu____880 with | (lab,q2) -> ((lab :: labels), q2))
              | FStar_SMTEncoding_Term.App
<<<<<<< HEAD
                  (FStar_SMTEncoding_Term.LT ,uu____889) ->
                  let uu____892 =
=======
                  (FStar_SMTEncoding_Term.Not ,uu____1495) ->
                  let uu____1500 =
>>>>>>> c7d62a0b
                    fresh_label1 default_msg ropt
                      q1.FStar_SMTEncoding_Term.rng q1 in
                  (match uu____892 with | (lab,q2) -> ((lab :: labels), q2))
              | FStar_SMTEncoding_Term.App
<<<<<<< HEAD
                  (FStar_SMTEncoding_Term.LTE ,uu____901) ->
                  let uu____904 =
=======
                  (FStar_SMTEncoding_Term.Eq ,uu____1515) ->
                  let uu____1520 =
>>>>>>> c7d62a0b
                    fresh_label1 default_msg ropt
                      q1.FStar_SMTEncoding_Term.rng q1 in
                  (match uu____904 with | (lab,q2) -> ((lab :: labels), q2))
              | FStar_SMTEncoding_Term.App
<<<<<<< HEAD
                  (FStar_SMTEncoding_Term.GT ,uu____913) ->
                  let uu____916 =
=======
                  (FStar_SMTEncoding_Term.LT ,uu____1535) ->
                  let uu____1540 =
>>>>>>> c7d62a0b
                    fresh_label1 default_msg ropt
                      q1.FStar_SMTEncoding_Term.rng q1 in
                  (match uu____916 with | (lab,q2) -> ((lab :: labels), q2))
              | FStar_SMTEncoding_Term.App
<<<<<<< HEAD
                  (FStar_SMTEncoding_Term.GTE ,uu____925) ->
                  let uu____928 =
=======
                  (FStar_SMTEncoding_Term.LTE ,uu____1555) ->
                  let uu____1560 =
>>>>>>> c7d62a0b
                    fresh_label1 default_msg ropt
                      q1.FStar_SMTEncoding_Term.rng q1 in
                  (match uu____928 with | (lab,q2) -> ((lab :: labels), q2))
              | FStar_SMTEncoding_Term.App
<<<<<<< HEAD
                  (FStar_SMTEncoding_Term.Var uu____937,uu____938) ->
                  let uu____941 =
=======
                  (FStar_SMTEncoding_Term.GT ,uu____1575) ->
                  let uu____1580 =
>>>>>>> c7d62a0b
                    fresh_label1 default_msg ropt
                      q1.FStar_SMTEncoding_Term.rng q1 in
                  (match uu____941 with | (lab,q2) -> ((lab :: labels), q2))
              | FStar_SMTEncoding_Term.App
<<<<<<< HEAD
                  (FStar_SMTEncoding_Term.Add ,uu____950) ->
                  failwith "Impossible: non-propositional term"
              | FStar_SMTEncoding_Term.App
                  (FStar_SMTEncoding_Term.Sub ,uu____956) ->
                  failwith "Impossible: non-propositional term"
              | FStar_SMTEncoding_Term.App
                  (FStar_SMTEncoding_Term.Div ,uu____962) ->
                  failwith "Impossible: non-propositional term"
              | FStar_SMTEncoding_Term.App
                  (FStar_SMTEncoding_Term.Mul ,uu____968) ->
                  failwith "Impossible: non-propositional term"
              | FStar_SMTEncoding_Term.App
                  (FStar_SMTEncoding_Term.Minus ,uu____974) ->
                  failwith "Impossible: non-propositional term"
              | FStar_SMTEncoding_Term.App
                  (FStar_SMTEncoding_Term.Mod ,uu____980) ->
                  failwith "Impossible: non-propositional term"
              | FStar_SMTEncoding_Term.App
                  (FStar_SMTEncoding_Term.ITE ,uu____986) ->
                  failwith "Impossible: arity mismatch"
              | FStar_SMTEncoding_Term.App
                  (FStar_SMTEncoding_Term.Imp ,uu____992) ->
                  failwith "Impossible: arity mismatch"
              | FStar_SMTEncoding_Term.Quant
                  (FStar_SMTEncoding_Term.Forall ,pats,iopt,sorts,body) ->
                  let uu____1010 =
                    aux default_msg ropt post_name_opt labels body in
                  (match uu____1010 with
                   | (labels1,body1) ->
                       let uu____1021 =
=======
                  (FStar_SMTEncoding_Term.GTE ,uu____1595) ->
                  let uu____1600 =
                    fresh_label1 default_msg ropt
                      q1.FStar_SMTEncoding_Term.rng q1 in
                  (match uu____1600 with | (lab,q2) -> ((lab :: labels), q2))
              | FStar_SMTEncoding_Term.App
                  (FStar_SMTEncoding_Term.BvUlt ,uu____1615) ->
                  let uu____1620 =
                    fresh_label1 default_msg ropt
                      q1.FStar_SMTEncoding_Term.rng q1 in
                  (match uu____1620 with | (lab,q2) -> ((lab :: labels), q2))
              | FStar_SMTEncoding_Term.App
                  (FStar_SMTEncoding_Term.Var uu____1635,uu____1636) ->
                  let uu____1641 =
                    fresh_label1 default_msg ropt
                      q1.FStar_SMTEncoding_Term.rng q1 in
                  (match uu____1641 with | (lab,q2) -> ((lab :: labels), q2))
              | FStar_SMTEncoding_Term.App
                  (FStar_SMTEncoding_Term.Add ,uu____1656) ->
                  failwith "Impossible: non-propositional term"
              | FStar_SMTEncoding_Term.App
                  (FStar_SMTEncoding_Term.Sub ,uu____1667) ->
                  failwith "Impossible: non-propositional term"
              | FStar_SMTEncoding_Term.App
                  (FStar_SMTEncoding_Term.Div ,uu____1678) ->
                  failwith "Impossible: non-propositional term"
              | FStar_SMTEncoding_Term.App
                  (FStar_SMTEncoding_Term.Mul ,uu____1689) ->
                  failwith "Impossible: non-propositional term"
              | FStar_SMTEncoding_Term.App
                  (FStar_SMTEncoding_Term.Minus ,uu____1700) ->
                  failwith "Impossible: non-propositional term"
              | FStar_SMTEncoding_Term.App
                  (FStar_SMTEncoding_Term.Mod ,uu____1711) ->
                  failwith "Impossible: non-propositional term"
              | FStar_SMTEncoding_Term.App
                  (FStar_SMTEncoding_Term.BvAnd ,uu____1722) ->
                  failwith "Impossible: non-propositional term"
              | FStar_SMTEncoding_Term.App
                  (FStar_SMTEncoding_Term.BvXor ,uu____1733) ->
                  failwith "Impossible: non-propositional term"
              | FStar_SMTEncoding_Term.App
                  (FStar_SMTEncoding_Term.BvOr ,uu____1744) ->
                  failwith "Impossible: non-propositional term"
              | FStar_SMTEncoding_Term.App
                  (FStar_SMTEncoding_Term.BvShl ,uu____1755) ->
                  failwith "Impossible: non-propositional term"
              | FStar_SMTEncoding_Term.App
                  (FStar_SMTEncoding_Term.BvShr ,uu____1766) ->
                  failwith "Impossible: non-propositional term"
              | FStar_SMTEncoding_Term.App
                  (FStar_SMTEncoding_Term.BvUdiv ,uu____1777) ->
                  failwith "Impossible: non-propositional term"
              | FStar_SMTEncoding_Term.App
                  (FStar_SMTEncoding_Term.BvMod ,uu____1788) ->
                  failwith "Impossible: non-propositional term"
              | FStar_SMTEncoding_Term.App
                  (FStar_SMTEncoding_Term.BvMul ,uu____1799) ->
                  failwith "Impossible: non-propositional term"
              | FStar_SMTEncoding_Term.App
                  (FStar_SMTEncoding_Term.BvUext uu____1810,uu____1811) ->
                  failwith "Impossible: non-propositional term"
              | FStar_SMTEncoding_Term.App
                  (FStar_SMTEncoding_Term.BvToNat ,uu____1822) ->
                  failwith "Impossible: non-propositional term"
              | FStar_SMTEncoding_Term.App
                  (FStar_SMTEncoding_Term.NatToBv uu____1833,uu____1834) ->
                  failwith "Impossible: non-propositional term"
              | FStar_SMTEncoding_Term.App
                  (FStar_SMTEncoding_Term.ITE ,uu____1845) ->
                  failwith "Impossible: arity mismatch"
              | FStar_SMTEncoding_Term.App
                  (FStar_SMTEncoding_Term.Imp ,uu____1856) ->
                  failwith "Impossible: arity mismatch"
              | FStar_SMTEncoding_Term.Quant
                  (FStar_SMTEncoding_Term.Forall ,pats,iopt,sorts,body) ->
                  let uu____1887 =
                    aux default_msg ropt post_name_opt labels body in
                  (match uu____1887 with
                   | (labels1,body1) ->
                       let uu____1906 =
>>>>>>> c7d62a0b
                         FStar_SMTEncoding_Term.mk
                           (FStar_SMTEncoding_Term.Quant
                              (FStar_SMTEncoding_Term.Forall, pats, iopt,
                                sorts, body1)) q1.FStar_SMTEncoding_Term.rng in
<<<<<<< HEAD
                       (labels1, uu____1021))
              | FStar_SMTEncoding_Term.Let (es,body) ->
                  let uu____1031 =
                    aux default_msg ropt post_name_opt labels body in
                  (match uu____1031 with
                   | (labels1,body1) ->
                       let uu____1042 =
                         FStar_SMTEncoding_Term.mkLet (es, body1)
                           q1.FStar_SMTEncoding_Term.rng in
                       (labels1, uu____1042)) in
=======
                       (labels1, uu____1906))
              | FStar_SMTEncoding_Term.Let (es,body) ->
                  let uu____1923 =
                    aux default_msg ropt post_name_opt labels body in
                  (match uu____1923 with
                   | (labels1,body1) ->
                       let uu____1942 =
                         FStar_SMTEncoding_Term.mkLet (es, body1)
                           q1.FStar_SMTEncoding_Term.rng in
                       (labels1, uu____1942)) in
>>>>>>> c7d62a0b
            aux "assertion failed" FStar_Pervasives_Native.None
              FStar_Pervasives_Native.None [] q
let detail_errors:
  FStar_TypeChecker_Env.env ->
    labels ->
      (FStar_SMTEncoding_Term.decls_t ->
         ((FStar_SMTEncoding_Z3.unsat_core,(FStar_SMTEncoding_Term.error_labels,
                                             FStar_SMTEncoding_Z3.error_kind)
                                             FStar_Pervasives_Native.tuple2)
            FStar_Util.either,Prims.int,FStar_SMTEncoding_Z3.z3statistics)
           FStar_Pervasives_Native.tuple3)
        -> FStar_SMTEncoding_Term.error_label Prims.list
  =
<<<<<<< HEAD
  fun env  ->
    fun all_labels  ->
      fun askZ3  ->
        let print_banner uu____1076 =
          let uu____1077 =
            let uu____1078 = FStar_TypeChecker_Env.get_range env in
            FStar_Range.string_of_range uu____1078 in
          let uu____1079 = FStar_Util.string_of_int (Prims.parse_int "5") in
          let uu____1080 =
            FStar_Util.string_of_int (FStar_List.length all_labels) in
          FStar_Util.print3_error
            "Detailed error report follows for %s\nTaking %s seconds per proof obligation (%s proofs in total)\n"
            uu____1077 uu____1079 uu____1080 in
        let print_result uu____1092 =
          match uu____1092 with
          | ((uu____1098,msg,r),success) ->
              if success
              then
                let uu____1105 = FStar_Range.string_of_range r in
                FStar_Util.print1_error
                  "OK: proof obligation at %s was proven\n" uu____1105
              else FStar_Errors.err r msg in
        let elim labs =
          FStar_All.pipe_right labs
            (FStar_List.map
               (fun uu____1136  ->
                  match uu____1136 with
                  | (l,uu____1143,uu____1144) ->
                      let a =
                        let uu____1150 =
                          let uu____1151 =
                            let uu____1154 = FStar_SMTEncoding_Util.mkFreeV l in
                            (uu____1154, FStar_SMTEncoding_Util.mkTrue) in
                          FStar_SMTEncoding_Util.mkEq uu____1151 in
                        {
                          FStar_SMTEncoding_Term.assumption_term = uu____1150;
                          FStar_SMTEncoding_Term.assumption_caption =
                            (FStar_Pervasives_Native.Some "Disabling label");
                          FStar_SMTEncoding_Term.assumption_name =
                            (Prims.strcat "disable_label_"
                               (FStar_Pervasives_Native.fst l));
                          FStar_SMTEncoding_Term.assumption_fact_ids = []
                        } in
                      FStar_SMTEncoding_Term.Assume a)) in
        let rec linear_check eliminated errors active =
          match active with
          | [] ->
              let results =
                let uu____1187 =
                  FStar_List.map (fun x  -> (x, true)) eliminated in
                let uu____1194 = FStar_List.map (fun x  -> (x, false)) errors in
                FStar_List.append uu____1187 uu____1194 in
              sort_labels results
          | hd1::tl1 ->
              ((let uu____1207 =
                  FStar_Util.string_of_int (FStar_List.length active) in
                FStar_Util.print1 "%s, " uu____1207);
               FStar_SMTEncoding_Z3.refresh ();
               (let uu____1212 =
                  let uu____1220 =
                    FStar_All.pipe_left elim
                      (FStar_List.append eliminated
                         (FStar_List.append errors tl1)) in
                  askZ3 uu____1220 in
                match uu____1212 with
                | (result,uu____1235,uu____1236) ->
                    let uu____1245 = FStar_Util.is_left result in
                    if uu____1245
                    then linear_check (hd1 :: eliminated) errors tl1
                    else linear_check eliminated (hd1 :: errors) tl1)) in
        print_banner ();
        FStar_Options.set_option "z3rlimit"
          (FStar_Options.Int (Prims.parse_int "5"));
        (let res = linear_check [] [] all_labels in
         FStar_Util.print_string "\n";
         FStar_All.pipe_right res (FStar_List.iter print_result);
         [])
=======
  fun hint_replay  ->
    fun env  ->
      fun all_labels  ->
        fun askZ3  ->
          let print_banner uu____1999 =
            let msg =
              let uu____2001 =
                let uu____2002 = FStar_TypeChecker_Env.get_range env in
                FStar_Range.string_of_range uu____2002 in
              let uu____2003 = FStar_Util.string_of_int (Prims.parse_int "5") in
              let uu____2004 =
                FStar_Util.string_of_int (FStar_List.length all_labels) in
              FStar_Util.format4
                "Detailed %s report follows for %s\nTaking %s seconds per proof obligation (%s proofs in total)\n"
                (if hint_replay then "hint replay" else "error") uu____2001
                uu____2003 uu____2004 in
            FStar_Util.print_error msg in
          let print_result uu____2019 =
            match uu____2019 with
            | ((uu____2030,msg,r),success) ->
                if success
                then
                  let uu____2040 = FStar_Range.string_of_range r in
                  FStar_Util.print1_error
                    "OK: proof obligation at %s was proven\n" uu____2040
                else
                  if hint_replay
                  then
                    FStar_Errors.warn r
                      (Prims.strcat "Hint failed to replay this sub-proof: "
                         msg)
                  else FStar_Errors.err r msg in
          let elim labs =
            FStar_All.pipe_right labs
              (FStar_List.map
                 (fun uu____2102  ->
                    match uu____2102 with
                    | (l,uu____2114,uu____2115) ->
                        let a =
                          let uu____2125 =
                            let uu____2126 =
                              let uu____2131 =
                                FStar_SMTEncoding_Util.mkFreeV l in
                              (uu____2131, FStar_SMTEncoding_Util.mkTrue) in
                            FStar_SMTEncoding_Util.mkEq uu____2126 in
                          {
                            FStar_SMTEncoding_Term.assumption_term =
                              uu____2125;
                            FStar_SMTEncoding_Term.assumption_caption =
                              (FStar_Pervasives_Native.Some "Disabling label");
                            FStar_SMTEncoding_Term.assumption_name =
                              (Prims.strcat "@disable_label_"
                                 (FStar_Pervasives_Native.fst l));
                            FStar_SMTEncoding_Term.assumption_fact_ids = []
                          } in
                        FStar_SMTEncoding_Term.Assume a)) in
          let rec linear_check eliminated errors active =
            FStar_SMTEncoding_Z3.refresh ();
            (match active with
             | [] ->
                 let results =
                   let uu____2186 =
                     FStar_List.map (fun x  -> (x, true)) eliminated in
                   let uu____2199 =
                     FStar_List.map (fun x  -> (x, false)) errors in
                   FStar_List.append uu____2186 uu____2199 in
                 sort_labels results
             | hd1::tl1 ->
                 ((let uu____2221 =
                     FStar_Util.string_of_int (FStar_List.length active) in
                   FStar_Util.print1 "%s, " uu____2221);
                  (let decls =
                     FStar_All.pipe_left elim
                       (FStar_List.append eliminated
                          (FStar_List.append errors tl1)) in
                   let uu____2239 = askZ3 decls in
                   match uu____2239 with
                   | (result,uu____2267,uu____2268) ->
                       let uu____2285 = FStar_Util.is_left result in
                       if uu____2285
                       then linear_check (hd1 :: eliminated) errors tl1
                       else linear_check eliminated (hd1 :: errors) tl1))) in
          print_banner ();
          FStar_Options.set_option "z3rlimit"
            (FStar_Options.Int (Prims.parse_int "5"));
          (let res = linear_check [] [] all_labels in
           FStar_Util.print_string "\n";
           FStar_All.pipe_right res (FStar_List.iter print_result))
>>>>>>> c7d62a0b
<|MERGE_RESOLUTION|>--- conflicted
+++ resolved
@@ -3,11 +3,11 @@
 let uu___is_Not_a_wp_implication: Prims.exn -> Prims.bool =
   fun projectee  ->
     match projectee with
-    | Not_a_wp_implication uu____7 -> true
-    | uu____8 -> false
+    | Not_a_wp_implication uu____8 -> true
+    | uu____9 -> false
 let __proj__Not_a_wp_implication__item__uu___: Prims.exn -> Prims.string =
   fun projectee  ->
-    match projectee with | Not_a_wp_implication uu____15 -> uu____15
+    match projectee with | Not_a_wp_implication uu____17 -> uu____17
 type label = FStar_SMTEncoding_Term.error_label
 type labels = FStar_SMTEncoding_Term.error_labels
 let sort_labels:
@@ -19,10 +19,10 @@
   =
   fun l  ->
     FStar_List.sortWith
-      (fun uu____36  ->
-         fun uu____37  ->
-           match (uu____36, uu____37) with
-           | (((uu____58,uu____59,r1),uu____61),((uu____62,uu____63,r2),uu____65))
+      (fun uu____66  ->
+         fun uu____67  ->
+           match (uu____66, uu____67) with
+           | (((uu____108,uu____109,r1),uu____111),((uu____112,uu____113,r2),uu____115))
                -> FStar_Range.compare r1 r2) l
 let remove_dups:
   labels ->
@@ -31,10 +31,10 @@
   =
   fun l  ->
     FStar_Util.remove_dups
-      (fun uu____92  ->
-         fun uu____93  ->
-           match (uu____92, uu____93) with
-           | ((uu____106,m1,r1),(uu____109,m2,r2)) -> (r1 = r2) && (m1 = m2))
+      (fun uu____174  ->
+         fun uu____175  ->
+           match (uu____174, uu____175) with
+           | ((uu____200,m1,r1),(uu____203,m2,r2)) -> (r1 = r2) && (m1 = m2))
       l
 type msg = (Prims.string,FStar_Range.range) FStar_Pervasives_Native.tuple2
 type ranges =
@@ -44,10 +44,7 @@
   Prims.string ->
     FStar_Range.range ->
       FStar_SMTEncoding_Term.term ->
-        (((Prims.string,FStar_SMTEncoding_Term.sort)
-            FStar_Pervasives_Native.tuple2,Prims.string,FStar_Range.range)
-           FStar_Pervasives_Native.tuple3,FStar_SMTEncoding_Term.term)
-          FStar_Pervasives_Native.tuple2
+        (label,FStar_SMTEncoding_Term.term) FStar_Pervasives_Native.tuple2
   =
   let ctr = FStar_Util.mk_ref (Prims.parse_int "0") in
   fun message  ->
@@ -55,17 +52,10 @@
       fun t  ->
         let l =
           FStar_Util.incr ctr;
-<<<<<<< HEAD
-          (let uu____143 =
-             let uu____144 = FStar_ST.read ctr in
-             FStar_Util.string_of_int uu____144 in
-           FStar_Util.format1 "label_%s" uu____143) in
-=======
           (let uu____272 =
              let uu____273 = FStar_ST.op_Bang ctr in
              FStar_Util.string_of_int uu____273 in
            FStar_Util.format1 "label_%s" uu____272) in
->>>>>>> c7d62a0b
         let lvar = (l, FStar_SMTEncoding_Term.Bool_sort) in
         let label = (lvar, message, range) in
         let lterm = FStar_SMTEncoding_Util.mkFreeV lvar in
@@ -82,22 +72,6 @@
       fun q  ->
         let rec is_a_post_condition post_name_opt tm =
           match (post_name_opt, (tm.FStar_SMTEncoding_Term.tm)) with
-<<<<<<< HEAD
-          | (FStar_Pervasives_Native.None ,uu____195) -> false
-          | (FStar_Pervasives_Native.Some nm,FStar_SMTEncoding_Term.FreeV
-             (nm',uu____199)) -> nm = nm'
-          | (uu____201,FStar_SMTEncoding_Term.App
-             (FStar_SMTEncoding_Term.Var "Valid",tm1::[])) ->
-              is_a_post_condition post_name_opt tm1
-          | (uu____206,FStar_SMTEncoding_Term.App
-             (FStar_SMTEncoding_Term.Var "ApplyTT",tm1::uu____208)) ->
-              is_a_post_condition post_name_opt tm1
-          | uu____213 -> false in
-        let conjuncts t =
-          match t.FStar_SMTEncoding_Term.tm with
-          | FStar_SMTEncoding_Term.App (FStar_SMTEncoding_Term.And ,cs) -> cs
-          | uu____226 -> [t] in
-=======
           | (FStar_Pervasives_Native.None ,uu____372) -> false
           | (FStar_Pervasives_Native.Some nm,FStar_SMTEncoding_Term.FreeV
              (nm',uu____377)) -> nm = nm'
@@ -112,7 +86,6 @@
           match t.FStar_SMTEncoding_Term.tm with
           | FStar_SMTEncoding_Term.App (FStar_SMTEncoding_Term.And ,cs) -> cs
           | uu____419 -> [t] in
->>>>>>> c7d62a0b
         let is_guard_free tm =
           match tm.FStar_SMTEncoding_Term.tm with
           | FStar_SMTEncoding_Term.Quant
@@ -120,26 +93,6 @@
                ,({
                    FStar_SMTEncoding_Term.tm = FStar_SMTEncoding_Term.App
                      (FStar_SMTEncoding_Term.Var "Prims.guard_free",p::[]);
-<<<<<<< HEAD
-                   FStar_SMTEncoding_Term.freevars = uu____232;
-                   FStar_SMTEncoding_Term.rng = uu____233;_}::[])::[],iopt,uu____235,
-               {
-                 FStar_SMTEncoding_Term.tm = FStar_SMTEncoding_Term.App
-                   (FStar_SMTEncoding_Term.Iff ,l::r1::[]);
-                 FStar_SMTEncoding_Term.freevars = uu____238;
-                 FStar_SMTEncoding_Term.rng = uu____239;_})
-              -> true
-          | uu____258 -> false in
-        let is_a_named_continuation lhs =
-          FStar_All.pipe_right (conjuncts lhs)
-            (FStar_Util.for_some is_guard_free) in
-        let uu____264 =
-          match use_env_msg with
-          | FStar_Pervasives_Native.None  -> (false, "")
-          | FStar_Pervasives_Native.Some f ->
-              let uu____276 = f () in (true, uu____276) in
-        match uu____264 with
-=======
                    FStar_SMTEncoding_Term.freevars = uu____425;
                    FStar_SMTEncoding_Term.rng = uu____426;_}::[])::[],iopt,uu____428,
                {
@@ -158,7 +111,6 @@
           | FStar_Pervasives_Native.Some f ->
               let uu____492 = f () in (true, uu____492) in
         match uu____476 with
->>>>>>> c7d62a0b
         | (flag,msg_prefix) ->
             let fresh_label1 msg ropt rng t =
               let msg1 =
@@ -169,38 +121,21 @@
                 match ropt with
                 | FStar_Pervasives_Native.None  -> rng
                 | FStar_Pervasives_Native.Some r1 ->
-<<<<<<< HEAD
-                    let uu___103_302 = r1 in
-                    {
-                      FStar_Range.def_range = (rng.FStar_Range.def_range);
-                      FStar_Range.use_range =
-                        (uu___103_302.FStar_Range.use_range)
-=======
                     let uu___109_524 = r1 in
                     {
                       FStar_Range.def_range = (rng.FStar_Range.def_range);
                       FStar_Range.use_range =
                         (uu___109_524.FStar_Range.use_range)
->>>>>>> c7d62a0b
                     } in
               fresh_label msg1 rng1 t in
             let rec aux default_msg ropt post_name_opt labels q1 =
               match q1.FStar_SMTEncoding_Term.tm with
-<<<<<<< HEAD
-              | FStar_SMTEncoding_Term.BoundV uu____331 -> (labels, q1)
-              | FStar_SMTEncoding_Term.Integer uu____333 -> (labels, q1)
-              | FStar_SMTEncoding_Term.LblPos uu____335 ->
-                  failwith "Impossible"
-              | FStar_SMTEncoding_Term.Labeled
-                  (arg,"could not prove post-condition",uu____342) ->
-=======
               | FStar_SMTEncoding_Term.BoundV uu____565 -> (labels, q1)
               | FStar_SMTEncoding_Term.Integer uu____568 -> (labels, q1)
               | FStar_SMTEncoding_Term.LblPos uu____571 ->
                   failwith "Impossible"
               | FStar_SMTEncoding_Term.Labeled
                   (arg,"could not prove post-condition",uu____583) ->
->>>>>>> c7d62a0b
                   let fallback msg =
                     aux default_msg ropt post_name_opt labels arg in
                   (try
@@ -214,45 +149,11 @@
                                                      (FStar_SMTEncoding_Term.Imp
                                                       ,lhs::rhs::[]);
                                                    FStar_SMTEncoding_Term.freevars
-<<<<<<< HEAD
-                                                     = uu____366;
-=======
                                                      = uu____642;
->>>>>>> c7d62a0b
                                                    FStar_SMTEncoding_Term.rng
                                                      = rng;_})
                          ->
                          let post_name =
-<<<<<<< HEAD
-                           let uu____382 =
-                             let uu____383 = FStar_Syntax_Syntax.next_id () in
-                             FStar_All.pipe_left FStar_Util.string_of_int
-                               uu____383 in
-                           Prims.strcat "^^post_condition_" uu____382 in
-                         let names =
-                           let uu____388 =
-                             FStar_List.mapi
-                               (fun i  ->
-                                  fun s  ->
-                                    let uu____396 =
-                                      let uu____397 =
-                                        FStar_Util.string_of_int i in
-                                      Prims.strcat "^^" uu____397 in
-                                    (uu____396, s)) sorts in
-                           (post_name, post) :: uu____388 in
-                         let instantiation =
-                           FStar_List.map FStar_SMTEncoding_Util.mkFreeV
-                             names in
-                         let uu____404 =
-                           let uu____407 =
-                             FStar_SMTEncoding_Term.inst instantiation lhs in
-                           let uu____408 =
-                             FStar_SMTEncoding_Term.inst instantiation rhs in
-                           (uu____407, uu____408) in
-                         (match uu____404 with
-                          | (lhs1,rhs1) ->
-                              let uu____414 =
-=======
                            let uu____671 =
                              let uu____672 = FStar_Syntax_Syntax.next_id () in
                              FStar_All.pipe_left FStar_Util.string_of_int
@@ -281,20 +182,13 @@
                          (match uu____709 with
                           | (lhs1,rhs1) ->
                               let uu____724 =
->>>>>>> c7d62a0b
                                 match lhs1.FStar_SMTEncoding_Term.tm with
                                 | FStar_SMTEncoding_Term.App
                                     (FStar_SMTEncoding_Term.And ,clauses_lhs)
                                     ->
-<<<<<<< HEAD
-                                    let uu____424 =
-                                      FStar_Util.prefix clauses_lhs in
-                                    (match uu____424 with
-=======
                                     let uu____742 =
                                       FStar_Util.prefix clauses_lhs in
                                     (match uu____742 with
->>>>>>> c7d62a0b
                                      | (req,ens) ->
                                          (match ens.FStar_SMTEncoding_Term.tm
                                           with
@@ -307,11 +201,7 @@
                                                    (FStar_SMTEncoding_Term.Imp
                                                     ,ensures_conjuncts::post1::[]);
                                                  FStar_SMTEncoding_Term.freevars
-<<<<<<< HEAD
-                                                   = uu____443;
-=======
                                                    = uu____772;
->>>>>>> c7d62a0b
                                                  FStar_SMTEncoding_Term.rng =
                                                    rng_ens;_})
                                               when
@@ -319,41 +209,25 @@
                                                 (FStar_Pervasives_Native.Some
                                                    post_name) post1
                                               ->
-<<<<<<< HEAD
-                                              let uu____458 =
-=======
                                               let uu____800 =
->>>>>>> c7d62a0b
                                                 aux
                                                   "could not prove post-condition"
                                                   FStar_Pervasives_Native.None
                                                   (FStar_Pervasives_Native.Some
                                                      post_name) labels
                                                   ensures_conjuncts in
-<<<<<<< HEAD
-                                              (match uu____458 with
-=======
                                               (match uu____800 with
->>>>>>> c7d62a0b
                                                | (labels1,ensures_conjuncts1)
                                                    ->
                                                    let pats_ens1 =
                                                      match pats_ens with
                                                      | [] -> [[post1]]
                                                      | []::[] -> [[post1]]
-<<<<<<< HEAD
-                                                     | uu____481 -> pats_ens in
-                                                   let ens1 =
-                                                     let uu____485 =
-                                                       let uu____486 =
-                                                         let uu____496 =
-=======
                                                      | uu____842 -> pats_ens in
                                                    let ens1 =
                                                      let uu____848 =
                                                        let uu____849 =
                                                          let uu____868 =
->>>>>>> c7d62a0b
                                                            FStar_SMTEncoding_Term.mk
                                                              (FStar_SMTEncoding_Term.App
                                                                 (FStar_SMTEncoding_Term.Imp,
@@ -364,19 +238,11 @@
                                                            pats_ens1,
                                                            iopt_ens,
                                                            sorts_ens,
-<<<<<<< HEAD
-                                                           uu____496) in
-                                                       FStar_SMTEncoding_Term.Quant
-                                                         uu____486 in
-                                                     FStar_SMTEncoding_Term.mk
-                                                       uu____485
-=======
                                                            uu____868) in
                                                        FStar_SMTEncoding_Term.Quant
                                                          uu____849 in
                                                      FStar_SMTEncoding_Term.mk
                                                        uu____848
->>>>>>> c7d62a0b
                                                        ens.FStar_SMTEncoding_Term.rng in
                                                    let lhs2 =
                                                      FStar_SMTEncoding_Term.mk
@@ -385,44 +251,6 @@
                                                             (FStar_List.append
                                                                req [ens1])))
                                                        lhs1.FStar_SMTEncoding_Term.rng in
-<<<<<<< HEAD
-                                                   let uu____504 =
-                                                     FStar_SMTEncoding_Term.abstr
-                                                       names lhs2 in
-                                                   (labels1, uu____504))
-                                          | uu____506 ->
-                                              let uu____507 =
-                                                let uu____508 =
-                                                  let uu____509 =
-                                                    let uu____510 =
-                                                      let uu____511 =
-                                                        FStar_SMTEncoding_Term.print_smt_term
-                                                          ens in
-                                                      Prims.strcat "  ... "
-                                                        uu____511 in
-                                                    Prims.strcat post_name
-                                                      uu____510 in
-                                                  Prims.strcat
-                                                    "Ensures clause doesn't match post name:  "
-                                                    uu____509 in
-                                                Not_a_wp_implication
-                                                  uu____508 in
-                                              raise uu____507))
-                                | uu____515 ->
-                                    let uu____516 =
-                                      let uu____517 =
-                                        let uu____518 =
-                                          FStar_SMTEncoding_Term.print_smt_term
-                                            lhs1 in
-                                        Prims.strcat "LHS not a conjunct: "
-                                          uu____518 in
-                                      Not_a_wp_implication uu____517 in
-                                    raise uu____516 in
-                              (match uu____414 with
-                               | (labels1,lhs2) ->
-                                   let uu____529 =
-                                     let uu____533 =
-=======
                                                    let uu____882 =
                                                      FStar_SMTEncoding_Term.abstr
                                                        names1 lhs2 in
@@ -459,20 +287,10 @@
                                | (labels1,lhs2) ->
                                    let uu____919 =
                                      let uu____926 =
->>>>>>> c7d62a0b
                                        aux default_msg
                                          FStar_Pervasives_Native.None
                                          (FStar_Pervasives_Native.Some
                                             post_name) labels1 rhs1 in
-<<<<<<< HEAD
-                                     match uu____533 with
-                                     | (labels2,rhs2) ->
-                                         let uu____544 =
-                                           FStar_SMTEncoding_Term.abstr names
-                                             rhs2 in
-                                         (labels2, uu____544) in
-                                   (match uu____529 with
-=======
                                      match uu____926 with
                                      | (labels2,rhs2) ->
                                          let uu____945 =
@@ -480,31 +298,17 @@
                                              names1 rhs2 in
                                          (labels2, uu____945) in
                                    (match uu____919 with
->>>>>>> c7d62a0b
                                     | (labels2,rhs2) ->
                                         let body =
                                           FStar_SMTEncoding_Term.mkImp
                                             (lhs2, rhs2) rng in
-<<<<<<< HEAD
-                                        let uu____554 =
-=======
                                         let uu____961 =
->>>>>>> c7d62a0b
                                           FStar_SMTEncoding_Term.mk
                                             (FStar_SMTEncoding_Term.Quant
                                                (FStar_SMTEncoding_Term.Forall,
                                                  pats, iopt, (post :: sorts),
                                                  body))
                                             q1.FStar_SMTEncoding_Term.rng in
-<<<<<<< HEAD
-                                        (labels2, uu____554))))
-                     | uu____560 ->
-                         let uu____561 =
-                           let uu____562 =
-                             FStar_SMTEncoding_Term.print_smt_term arg in
-                           Prims.strcat "arg not a quant: " uu____562 in
-                         fallback uu____561
-=======
                                         (labels2, uu____961))))
                      | uu____972 ->
                          let uu____973 =
@@ -512,7 +316,6 @@
                              FStar_SMTEncoding_Term.print_smt_term arg in
                            Prims.strcat "arg not a quant: " uu____974 in
                          fallback uu____973
->>>>>>> c7d62a0b
                    with | Not_a_wp_implication msg -> fallback msg)
               | FStar_SMTEncoding_Term.Labeled (arg,reason,r1) ->
                   aux reason (FStar_Pervasives_Native.Some r1) post_name_opt
@@ -524,29 +327,6 @@
                                FStar_SMTEncoding_Term.tm =
                                  FStar_SMTEncoding_Term.App
                                  (FStar_SMTEncoding_Term.Imp ,lhs::rhs::[]);
-<<<<<<< HEAD
-                               FStar_SMTEncoding_Term.freevars = uu____574;
-                               FStar_SMTEncoding_Term.rng = rng;_})
-                  when is_a_named_continuation lhs ->
-                  let post_name =
-                    let uu____587 =
-                      let uu____588 = FStar_Syntax_Syntax.next_id () in
-                      FStar_All.pipe_left FStar_Util.string_of_int uu____588 in
-                    Prims.strcat "^^post_condition_" uu____587 in
-                  let names = (post_name, post) in
-                  let instantiation =
-                    let uu____594 = FStar_SMTEncoding_Util.mkFreeV names in
-                    [uu____594] in
-                  let uu____595 =
-                    let uu____598 =
-                      FStar_SMTEncoding_Term.inst instantiation lhs in
-                    let uu____599 =
-                      FStar_SMTEncoding_Term.inst instantiation rhs in
-                    (uu____598, uu____599) in
-                  (match uu____595 with
-                   | (lhs1,rhs1) ->
-                       let uu____605 =
-=======
                                FStar_SMTEncoding_Term.freevars = uu____991;
                                FStar_SMTEncoding_Term.rng = rng;_})
                   when is_a_named_continuation lhs ->
@@ -568,7 +348,6 @@
                   (match uu____1025 with
                    | (lhs1,rhs1) ->
                        let uu____1040 =
->>>>>>> c7d62a0b
                          FStar_Util.fold_map
                            (fun labels1  ->
                               fun tm  ->
@@ -581,36 +360,15 @@
                                            (FStar_SMTEncoding_Term.Var
                                             "Prims.guard_free",p::[]);
                                          FStar_SMTEncoding_Term.freevars =
-<<<<<<< HEAD
-                                           uu____618;
-                                         FStar_SMTEncoding_Term.rng =
-                                           uu____619;_}::[])::[],iopt,sorts,
-=======
                                            uu____1077;
                                          FStar_SMTEncoding_Term.rng =
                                            uu____1078;_}::[])::[],iopt,sorts,
->>>>>>> c7d62a0b
                                      {
                                        FStar_SMTEncoding_Term.tm =
                                          FStar_SMTEncoding_Term.App
                                          (FStar_SMTEncoding_Term.Iff
                                           ,l::r1::[]);
                                        FStar_SMTEncoding_Term.freevars =
-<<<<<<< HEAD
-                                         uu____624;
-                                       FStar_SMTEncoding_Term.rng = uu____625;_})
-                                    ->
-                                    let uu____644 =
-                                      aux default_msg
-                                        FStar_Pervasives_Native.None
-                                        post_name_opt labels1 r1 in
-                                    (match uu____644 with
-                                     | (labels2,r2) ->
-                                         let uu____655 =
-                                           let uu____656 =
-                                             let uu____657 =
-                                               let uu____667 =
-=======
                                          uu____1083;
                                        FStar_SMTEncoding_Term.rng =
                                          uu____1084;_})
@@ -625,7 +383,6 @@
                                            let uu____1141 =
                                              let uu____1142 =
                                                let uu____1161 =
->>>>>>> c7d62a0b
                                                  FStar_SMTEncoding_Util.norng
                                                    FStar_SMTEncoding_Term.mk
                                                    (FStar_SMTEncoding_Term.App
@@ -635,37 +392,6 @@
                                                  [[p]],
                                                  (FStar_Pervasives_Native.Some
                                                     (Prims.parse_int "0")),
-<<<<<<< HEAD
-                                                 sorts, uu____667) in
-                                             FStar_SMTEncoding_Term.Quant
-                                               uu____657 in
-                                           FStar_SMTEncoding_Term.mk
-                                             uu____656
-                                             q1.FStar_SMTEncoding_Term.rng in
-                                         (labels2, uu____655))
-                                | uu____676 -> (labels1, tm)) labels
-                           (conjuncts lhs1) in
-                       (match uu____605 with
-                        | (labels1,lhs_conjs) ->
-                            let uu____687 =
-                              aux default_msg FStar_Pervasives_Native.None
-                                (FStar_Pervasives_Native.Some post_name)
-                                labels1 rhs1 in
-                            (match uu____687 with
-                             | (labels2,rhs2) ->
-                                 let body =
-                                   let uu____699 =
-                                     let uu____700 =
-                                       let uu____703 =
-                                         FStar_SMTEncoding_Term.mk_and_l
-                                           lhs_conjs
-                                           lhs1.FStar_SMTEncoding_Term.rng in
-                                       (uu____703, rhs2) in
-                                     FStar_SMTEncoding_Term.mkImp uu____700
-                                       rng in
-                                   FStar_All.pipe_right uu____699
-                                     (FStar_SMTEncoding_Term.abstr [names]) in
-=======
                                                  sorts, uu____1161) in
                                              FStar_SMTEncoding_Term.Quant
                                                uu____1142 in
@@ -695,7 +421,6 @@
                                        rng in
                                    FStar_All.pipe_right uu____1217
                                      (FStar_SMTEncoding_Term.abstr [names1]) in
->>>>>>> c7d62a0b
                                  let q2 =
                                    FStar_SMTEncoding_Term.mk
                                      (FStar_SMTEncoding_Term.Quant
@@ -706,57 +431,6 @@
                                  (labels2, q2))))
               | FStar_SMTEncoding_Term.App
                   (FStar_SMTEncoding_Term.Imp ,lhs::rhs::[]) ->
-<<<<<<< HEAD
-                  let uu____718 =
-                    aux default_msg ropt post_name_opt labels rhs in
-                  (match uu____718 with
-                   | (labels1,rhs1) ->
-                       let uu____729 =
-                         FStar_SMTEncoding_Util.mkImp (lhs, rhs1) in
-                       (labels1, uu____729))
-              | FStar_SMTEncoding_Term.App
-                  (FStar_SMTEncoding_Term.And ,conjuncts1) ->
-                  let uu____734 =
-                    FStar_Util.fold_map (aux default_msg ropt post_name_opt)
-                      labels conjuncts1 in
-                  (match uu____734 with
-                   | (labels1,conjuncts2) ->
-                       let uu____749 =
-                         FStar_SMTEncoding_Term.mk_and_l conjuncts2
-                           q1.FStar_SMTEncoding_Term.rng in
-                       (labels1, uu____749))
-              | FStar_SMTEncoding_Term.App
-                  (FStar_SMTEncoding_Term.ITE ,hd1::q11::q2::[]) ->
-                  let uu____755 =
-                    aux default_msg ropt post_name_opt labels q11 in
-                  (match uu____755 with
-                   | (labels1,q12) ->
-                       let uu____766 =
-                         aux default_msg ropt post_name_opt labels1 q2 in
-                       (match uu____766 with
-                        | (labels2,q21) ->
-                            let uu____777 =
-                              FStar_SMTEncoding_Term.mkITE (hd1, q12, q21)
-                                q1.FStar_SMTEncoding_Term.rng in
-                            (labels2, uu____777)))
-              | FStar_SMTEncoding_Term.Quant
-                  (FStar_SMTEncoding_Term.Exists
-                   ,uu____779,uu____780,uu____781,uu____782)
-                  ->
-                  let uu____791 =
-                    fresh_label1 default_msg ropt
-                      q1.FStar_SMTEncoding_Term.rng q1 in
-                  (match uu____791 with | (lab,q2) -> ((lab :: labels), q2))
-              | FStar_SMTEncoding_Term.App
-                  (FStar_SMTEncoding_Term.Iff ,uu____800) ->
-                  let uu____803 =
-                    fresh_label1 default_msg ropt
-                      q1.FStar_SMTEncoding_Term.rng q1 in
-                  (match uu____803 with | (lab,q2) -> ((lab :: labels), q2))
-              | FStar_SMTEncoding_Term.App
-                  (FStar_SMTEncoding_Term.Or ,uu____812) ->
-                  let uu____815 =
-=======
                   let uu____1249 =
                     aux default_msg ropt post_name_opt labels rhs in
                   (match uu____1249 with
@@ -794,29 +468,10 @@
                    ,uu____1352,uu____1353,uu____1354,uu____1355)
                   ->
                   let uu____1372 =
->>>>>>> c7d62a0b
-                    fresh_label1 default_msg ropt
-                      q1.FStar_SMTEncoding_Term.rng q1 in
-                  (match uu____815 with | (lab,q2) -> ((lab :: labels), q2))
-              | FStar_SMTEncoding_Term.App
-<<<<<<< HEAD
-                  (FStar_SMTEncoding_Term.Var uu____824,uu____825) when
-                  is_a_post_condition post_name_opt q1 -> (labels, q1)
-              | FStar_SMTEncoding_Term.FreeV uu____829 ->
-                  let uu____832 =
-                    fresh_label1 default_msg ropt
-                      q1.FStar_SMTEncoding_Term.rng q1 in
-                  (match uu____832 with | (lab,q2) -> ((lab :: labels), q2))
-              | FStar_SMTEncoding_Term.App
-                  (FStar_SMTEncoding_Term.TrueOp ,uu____841) ->
-                  let uu____844 =
-                    fresh_label1 default_msg ropt
-                      q1.FStar_SMTEncoding_Term.rng q1 in
-                  (match uu____844 with | (lab,q2) -> ((lab :: labels), q2))
-              | FStar_SMTEncoding_Term.App
-                  (FStar_SMTEncoding_Term.FalseOp ,uu____853) ->
-                  let uu____856 =
-=======
+                    fresh_label1 default_msg ropt
+                      q1.FStar_SMTEncoding_Term.rng q1 in
+                  (match uu____1372 with | (lab,q2) -> ((lab :: labels), q2))
+              | FStar_SMTEncoding_Term.App
                   (FStar_SMTEncoding_Term.Iff ,uu____1387) ->
                   let uu____1392 =
                     fresh_label1 default_msg ropt
@@ -833,120 +488,52 @@
                   is_a_post_condition post_name_opt q1 -> (labels, q1)
               | FStar_SMTEncoding_Term.FreeV uu____1435 ->
                   let uu____1440 =
->>>>>>> c7d62a0b
-                    fresh_label1 default_msg ropt
-                      q1.FStar_SMTEncoding_Term.rng q1 in
-                  (match uu____856 with | (lab,q2) -> ((lab :: labels), q2))
-              | FStar_SMTEncoding_Term.App
-<<<<<<< HEAD
-                  (FStar_SMTEncoding_Term.Not ,uu____865) ->
-                  let uu____868 =
-=======
+                    fresh_label1 default_msg ropt
+                      q1.FStar_SMTEncoding_Term.rng q1 in
+                  (match uu____1440 with | (lab,q2) -> ((lab :: labels), q2))
+              | FStar_SMTEncoding_Term.App
                   (FStar_SMTEncoding_Term.TrueOp ,uu____1455) ->
                   let uu____1460 =
->>>>>>> c7d62a0b
-                    fresh_label1 default_msg ropt
-                      q1.FStar_SMTEncoding_Term.rng q1 in
-                  (match uu____868 with | (lab,q2) -> ((lab :: labels), q2))
-              | FStar_SMTEncoding_Term.App
-<<<<<<< HEAD
-                  (FStar_SMTEncoding_Term.Eq ,uu____877) ->
-                  let uu____880 =
-=======
+                    fresh_label1 default_msg ropt
+                      q1.FStar_SMTEncoding_Term.rng q1 in
+                  (match uu____1460 with | (lab,q2) -> ((lab :: labels), q2))
+              | FStar_SMTEncoding_Term.App
                   (FStar_SMTEncoding_Term.FalseOp ,uu____1475) ->
                   let uu____1480 =
->>>>>>> c7d62a0b
-                    fresh_label1 default_msg ropt
-                      q1.FStar_SMTEncoding_Term.rng q1 in
-                  (match uu____880 with | (lab,q2) -> ((lab :: labels), q2))
-              | FStar_SMTEncoding_Term.App
-<<<<<<< HEAD
-                  (FStar_SMTEncoding_Term.LT ,uu____889) ->
-                  let uu____892 =
-=======
+                    fresh_label1 default_msg ropt
+                      q1.FStar_SMTEncoding_Term.rng q1 in
+                  (match uu____1480 with | (lab,q2) -> ((lab :: labels), q2))
+              | FStar_SMTEncoding_Term.App
                   (FStar_SMTEncoding_Term.Not ,uu____1495) ->
                   let uu____1500 =
->>>>>>> c7d62a0b
-                    fresh_label1 default_msg ropt
-                      q1.FStar_SMTEncoding_Term.rng q1 in
-                  (match uu____892 with | (lab,q2) -> ((lab :: labels), q2))
-              | FStar_SMTEncoding_Term.App
-<<<<<<< HEAD
-                  (FStar_SMTEncoding_Term.LTE ,uu____901) ->
-                  let uu____904 =
-=======
+                    fresh_label1 default_msg ropt
+                      q1.FStar_SMTEncoding_Term.rng q1 in
+                  (match uu____1500 with | (lab,q2) -> ((lab :: labels), q2))
+              | FStar_SMTEncoding_Term.App
                   (FStar_SMTEncoding_Term.Eq ,uu____1515) ->
                   let uu____1520 =
->>>>>>> c7d62a0b
-                    fresh_label1 default_msg ropt
-                      q1.FStar_SMTEncoding_Term.rng q1 in
-                  (match uu____904 with | (lab,q2) -> ((lab :: labels), q2))
-              | FStar_SMTEncoding_Term.App
-<<<<<<< HEAD
-                  (FStar_SMTEncoding_Term.GT ,uu____913) ->
-                  let uu____916 =
-=======
+                    fresh_label1 default_msg ropt
+                      q1.FStar_SMTEncoding_Term.rng q1 in
+                  (match uu____1520 with | (lab,q2) -> ((lab :: labels), q2))
+              | FStar_SMTEncoding_Term.App
                   (FStar_SMTEncoding_Term.LT ,uu____1535) ->
                   let uu____1540 =
->>>>>>> c7d62a0b
-                    fresh_label1 default_msg ropt
-                      q1.FStar_SMTEncoding_Term.rng q1 in
-                  (match uu____916 with | (lab,q2) -> ((lab :: labels), q2))
-              | FStar_SMTEncoding_Term.App
-<<<<<<< HEAD
-                  (FStar_SMTEncoding_Term.GTE ,uu____925) ->
-                  let uu____928 =
-=======
+                    fresh_label1 default_msg ropt
+                      q1.FStar_SMTEncoding_Term.rng q1 in
+                  (match uu____1540 with | (lab,q2) -> ((lab :: labels), q2))
+              | FStar_SMTEncoding_Term.App
                   (FStar_SMTEncoding_Term.LTE ,uu____1555) ->
                   let uu____1560 =
->>>>>>> c7d62a0b
-                    fresh_label1 default_msg ropt
-                      q1.FStar_SMTEncoding_Term.rng q1 in
-                  (match uu____928 with | (lab,q2) -> ((lab :: labels), q2))
-              | FStar_SMTEncoding_Term.App
-<<<<<<< HEAD
-                  (FStar_SMTEncoding_Term.Var uu____937,uu____938) ->
-                  let uu____941 =
-=======
+                    fresh_label1 default_msg ropt
+                      q1.FStar_SMTEncoding_Term.rng q1 in
+                  (match uu____1560 with | (lab,q2) -> ((lab :: labels), q2))
+              | FStar_SMTEncoding_Term.App
                   (FStar_SMTEncoding_Term.GT ,uu____1575) ->
                   let uu____1580 =
->>>>>>> c7d62a0b
-                    fresh_label1 default_msg ropt
-                      q1.FStar_SMTEncoding_Term.rng q1 in
-                  (match uu____941 with | (lab,q2) -> ((lab :: labels), q2))
-              | FStar_SMTEncoding_Term.App
-<<<<<<< HEAD
-                  (FStar_SMTEncoding_Term.Add ,uu____950) ->
-                  failwith "Impossible: non-propositional term"
-              | FStar_SMTEncoding_Term.App
-                  (FStar_SMTEncoding_Term.Sub ,uu____956) ->
-                  failwith "Impossible: non-propositional term"
-              | FStar_SMTEncoding_Term.App
-                  (FStar_SMTEncoding_Term.Div ,uu____962) ->
-                  failwith "Impossible: non-propositional term"
-              | FStar_SMTEncoding_Term.App
-                  (FStar_SMTEncoding_Term.Mul ,uu____968) ->
-                  failwith "Impossible: non-propositional term"
-              | FStar_SMTEncoding_Term.App
-                  (FStar_SMTEncoding_Term.Minus ,uu____974) ->
-                  failwith "Impossible: non-propositional term"
-              | FStar_SMTEncoding_Term.App
-                  (FStar_SMTEncoding_Term.Mod ,uu____980) ->
-                  failwith "Impossible: non-propositional term"
-              | FStar_SMTEncoding_Term.App
-                  (FStar_SMTEncoding_Term.ITE ,uu____986) ->
-                  failwith "Impossible: arity mismatch"
-              | FStar_SMTEncoding_Term.App
-                  (FStar_SMTEncoding_Term.Imp ,uu____992) ->
-                  failwith "Impossible: arity mismatch"
-              | FStar_SMTEncoding_Term.Quant
-                  (FStar_SMTEncoding_Term.Forall ,pats,iopt,sorts,body) ->
-                  let uu____1010 =
-                    aux default_msg ropt post_name_opt labels body in
-                  (match uu____1010 with
-                   | (labels1,body1) ->
-                       let uu____1021 =
-=======
+                    fresh_label1 default_msg ropt
+                      q1.FStar_SMTEncoding_Term.rng q1 in
+                  (match uu____1580 with | (lab,q2) -> ((lab :: labels), q2))
+              | FStar_SMTEncoding_Term.App
                   (FStar_SMTEncoding_Term.GTE ,uu____1595) ->
                   let uu____1600 =
                     fresh_label1 default_msg ropt
@@ -1028,23 +615,10 @@
                   (match uu____1887 with
                    | (labels1,body1) ->
                        let uu____1906 =
->>>>>>> c7d62a0b
                          FStar_SMTEncoding_Term.mk
                            (FStar_SMTEncoding_Term.Quant
                               (FStar_SMTEncoding_Term.Forall, pats, iopt,
                                 sorts, body1)) q1.FStar_SMTEncoding_Term.rng in
-<<<<<<< HEAD
-                       (labels1, uu____1021))
-              | FStar_SMTEncoding_Term.Let (es,body) ->
-                  let uu____1031 =
-                    aux default_msg ropt post_name_opt labels body in
-                  (match uu____1031 with
-                   | (labels1,body1) ->
-                       let uu____1042 =
-                         FStar_SMTEncoding_Term.mkLet (es, body1)
-                           q1.FStar_SMTEncoding_Term.rng in
-                       (labels1, uu____1042)) in
-=======
                        (labels1, uu____1906))
               | FStar_SMTEncoding_Term.Let (es,body) ->
                   let uu____1923 =
@@ -1055,99 +629,19 @@
                          FStar_SMTEncoding_Term.mkLet (es, body1)
                            q1.FStar_SMTEncoding_Term.rng in
                        (labels1, uu____1942)) in
->>>>>>> c7d62a0b
             aux "assertion failed" FStar_Pervasives_Native.None
               FStar_Pervasives_Native.None [] q
 let detail_errors:
-  FStar_TypeChecker_Env.env ->
-    labels ->
-      (FStar_SMTEncoding_Term.decls_t ->
-         ((FStar_SMTEncoding_Z3.unsat_core,(FStar_SMTEncoding_Term.error_labels,
-                                             FStar_SMTEncoding_Z3.error_kind)
-                                             FStar_Pervasives_Native.tuple2)
-            FStar_Util.either,Prims.int,FStar_SMTEncoding_Z3.z3statistics)
-           FStar_Pervasives_Native.tuple3)
-        -> FStar_SMTEncoding_Term.error_label Prims.list
+  Prims.bool ->
+    FStar_TypeChecker_Env.env ->
+      labels ->
+        (FStar_SMTEncoding_Term.decls_t ->
+           ((FStar_SMTEncoding_Z3.unsat_core,(labels,FStar_SMTEncoding_Z3.error_kind)
+                                               FStar_Pervasives_Native.tuple2)
+              FStar_Util.either,Prims.int,FStar_SMTEncoding_Z3.z3statistics)
+             FStar_Pervasives_Native.tuple3)
+          -> Prims.unit
   =
-<<<<<<< HEAD
-  fun env  ->
-    fun all_labels  ->
-      fun askZ3  ->
-        let print_banner uu____1076 =
-          let uu____1077 =
-            let uu____1078 = FStar_TypeChecker_Env.get_range env in
-            FStar_Range.string_of_range uu____1078 in
-          let uu____1079 = FStar_Util.string_of_int (Prims.parse_int "5") in
-          let uu____1080 =
-            FStar_Util.string_of_int (FStar_List.length all_labels) in
-          FStar_Util.print3_error
-            "Detailed error report follows for %s\nTaking %s seconds per proof obligation (%s proofs in total)\n"
-            uu____1077 uu____1079 uu____1080 in
-        let print_result uu____1092 =
-          match uu____1092 with
-          | ((uu____1098,msg,r),success) ->
-              if success
-              then
-                let uu____1105 = FStar_Range.string_of_range r in
-                FStar_Util.print1_error
-                  "OK: proof obligation at %s was proven\n" uu____1105
-              else FStar_Errors.err r msg in
-        let elim labs =
-          FStar_All.pipe_right labs
-            (FStar_List.map
-               (fun uu____1136  ->
-                  match uu____1136 with
-                  | (l,uu____1143,uu____1144) ->
-                      let a =
-                        let uu____1150 =
-                          let uu____1151 =
-                            let uu____1154 = FStar_SMTEncoding_Util.mkFreeV l in
-                            (uu____1154, FStar_SMTEncoding_Util.mkTrue) in
-                          FStar_SMTEncoding_Util.mkEq uu____1151 in
-                        {
-                          FStar_SMTEncoding_Term.assumption_term = uu____1150;
-                          FStar_SMTEncoding_Term.assumption_caption =
-                            (FStar_Pervasives_Native.Some "Disabling label");
-                          FStar_SMTEncoding_Term.assumption_name =
-                            (Prims.strcat "disable_label_"
-                               (FStar_Pervasives_Native.fst l));
-                          FStar_SMTEncoding_Term.assumption_fact_ids = []
-                        } in
-                      FStar_SMTEncoding_Term.Assume a)) in
-        let rec linear_check eliminated errors active =
-          match active with
-          | [] ->
-              let results =
-                let uu____1187 =
-                  FStar_List.map (fun x  -> (x, true)) eliminated in
-                let uu____1194 = FStar_List.map (fun x  -> (x, false)) errors in
-                FStar_List.append uu____1187 uu____1194 in
-              sort_labels results
-          | hd1::tl1 ->
-              ((let uu____1207 =
-                  FStar_Util.string_of_int (FStar_List.length active) in
-                FStar_Util.print1 "%s, " uu____1207);
-               FStar_SMTEncoding_Z3.refresh ();
-               (let uu____1212 =
-                  let uu____1220 =
-                    FStar_All.pipe_left elim
-                      (FStar_List.append eliminated
-                         (FStar_List.append errors tl1)) in
-                  askZ3 uu____1220 in
-                match uu____1212 with
-                | (result,uu____1235,uu____1236) ->
-                    let uu____1245 = FStar_Util.is_left result in
-                    if uu____1245
-                    then linear_check (hd1 :: eliminated) errors tl1
-                    else linear_check eliminated (hd1 :: errors) tl1)) in
-        print_banner ();
-        FStar_Options.set_option "z3rlimit"
-          (FStar_Options.Int (Prims.parse_int "5"));
-        (let res = linear_check [] [] all_labels in
-         FStar_Util.print_string "\n";
-         FStar_All.pipe_right res (FStar_List.iter print_result);
-         [])
-=======
   fun hint_replay  ->
     fun env  ->
       fun all_labels  ->
@@ -1235,5 +729,4 @@
             (FStar_Options.Int (Prims.parse_int "5"));
           (let res = linear_check [] [] all_labels in
            FStar_Util.print_string "\n";
-           FStar_All.pipe_right res (FStar_List.iter print_result))
->>>>>>> c7d62a0b
+           FStar_All.pipe_right res (FStar_List.iter print_result))