--- conflicted
+++ resolved
@@ -1,27 +1,10 @@
 open Prims
-<<<<<<< HEAD
-exception Not_a_wp_implication of Prims.string 
-let uu___is_Not_a_wp_implication : Prims.exn -> Prims.bool =
-=======
 exception Not_a_wp_implication of Prims.string
 let uu___is_Not_a_wp_implication: Prims.exn -> Prims.bool =
->>>>>>> 2be3721a
   fun projectee  ->
     match projectee with
     | Not_a_wp_implication uu____6 -> true
     | uu____7 -> false
-<<<<<<< HEAD
-  
-let __proj__Not_a_wp_implication__item__uu___ : Prims.exn -> Prims.string =
-  fun projectee  ->
-    match projectee with | Not_a_wp_implication uu____14 -> uu____14
-  
-type label = FStar_SMTEncoding_Term.error_label
-type labels = FStar_SMTEncoding_Term.error_labels
-let sort_labels :
-  (FStar_SMTEncoding_Term.error_label * Prims.bool) Prims.list ->
-    ((FStar_SMTEncoding_Term.fv * Prims.string * FStar_Range.range) *
-=======
 let __proj__Not_a_wp_implication__item__uu___: Prims.exn -> Prims.string =
   fun projectee  ->
     match projectee with | Not_a_wp_implication uu____14 -> uu____14
@@ -30,7 +13,6 @@
 let sort_labels:
   (FStar_SMTEncoding_Term.error_label* Prims.bool) Prims.list ->
     ((FStar_SMTEncoding_Term.fv* Prims.string* FStar_Range.range)*
->>>>>>> 2be3721a
       Prims.bool) Prims.list
   =
   fun l  ->
@@ -40,16 +22,9 @@
            match (uu____35, uu____36) with
            | (((uu____57,uu____58,r1),uu____60),((uu____61,uu____62,r2),uu____64))
                -> FStar_Range.compare r1 r2) l
-<<<<<<< HEAD
-  
-let remove_dups :
-  labels ->
-    (FStar_SMTEncoding_Term.fv * Prims.string * FStar_Range.range) Prims.list
-=======
 let remove_dups:
   labels ->
     (FStar_SMTEncoding_Term.fv* Prims.string* FStar_Range.range) Prims.list
->>>>>>> 2be3721a
   =
   fun l  ->
     FStar_Util.remove_dups
@@ -58,19 +33,6 @@
            match (uu____91, uu____92) with
            | ((uu____105,m1,r1),(uu____108,m2,r2)) -> (r1 = r2) && (m1 = m2))
       l
-<<<<<<< HEAD
-  
-type msg = (Prims.string * FStar_Range.range)
-type ranges = (Prims.string Prims.option * FStar_Range.range) Prims.list
-let fresh_label :
-  Prims.string ->
-    FStar_Range.range ->
-      FStar_SMTEncoding_Term.term ->
-        (((Prims.string * FStar_SMTEncoding_Term.sort) * Prims.string *
-          FStar_Range.range) * FStar_SMTEncoding_Term.term)
-  =
-  let ctr = FStar_Util.mk_ref (Prims.parse_int "0")  in
-=======
 type msg = (Prims.string* FStar_Range.range)
 type ranges = (Prims.string Prims.option* FStar_Range.range) Prims.list
 let fresh_label:
@@ -81,29 +43,12 @@
           FStar_Range.range)* FStar_SMTEncoding_Term.term)
   =
   let ctr = FStar_Util.mk_ref (Prims.parse_int "0") in
->>>>>>> 2be3721a
   fun message  ->
     fun range  ->
       fun t  ->
         let l =
           FStar_Util.incr ctr;
           (let uu____142 =
-<<<<<<< HEAD
-             let uu____143 = FStar_ST.read ctr  in
-             FStar_Util.string_of_int uu____143  in
-           FStar_Util.format1 "label_%s" uu____142)
-           in
-        let lvar = (l, FStar_SMTEncoding_Term.Bool_sort)  in
-        let label = (lvar, message, range)  in
-        let lterm = FStar_SMTEncoding_Util.mkFreeV lvar  in
-        let lt1 = FStar_SMTEncoding_Term.mkOr (lterm, t) range  in
-        (label, lt1)
-  
-let label_goals :
-  (Prims.unit -> Prims.string) Prims.option ->
-    FStar_Range.range ->
-      FStar_SMTEncoding_Term.term -> (labels * FStar_SMTEncoding_Term.term)
-=======
              let uu____143 = FStar_ST.read ctr in
              FStar_Util.string_of_int uu____143 in
            FStar_Util.format1 "label_%s" uu____142) in
@@ -116,7 +61,6 @@
   (Prims.unit -> Prims.string) Prims.option ->
     FStar_Range.range ->
       FStar_SMTEncoding_Term.term -> (labels* FStar_SMTEncoding_Term.term)
->>>>>>> 2be3721a
   =
   fun use_env_msg  ->
     fun r  ->
@@ -131,19 +75,11 @@
             |(_,FStar_SMTEncoding_Term.App
               (FStar_SMTEncoding_Term.Var "ApplyTT",tm1::_)) ->
               is_a_post_condition post_name_opt tm1
-<<<<<<< HEAD
-          | uu____208 -> false  in
-        let conjuncts t =
-          match t.FStar_SMTEncoding_Term.tm with
-          | FStar_SMTEncoding_Term.App (FStar_SMTEncoding_Term.And ,cs) -> cs
-          | uu____221 -> [t]  in
-=======
           | uu____208 -> false in
         let conjuncts t =
           match t.FStar_SMTEncoding_Term.tm with
           | FStar_SMTEncoding_Term.App (FStar_SMTEncoding_Term.And ,cs) -> cs
           | uu____221 -> [t] in
->>>>>>> 2be3721a
         let is_guard_free tm =
           match tm.FStar_SMTEncoding_Term.tm with
           | FStar_SMTEncoding_Term.Quant
@@ -159,17 +95,6 @@
                  FStar_SMTEncoding_Term.freevars = uu____233;
                  FStar_SMTEncoding_Term.rng = uu____234;_})
               -> true
-<<<<<<< HEAD
-          | uu____253 -> false  in
-        let is_a_named_continuation lhs =
-          FStar_All.pipe_right (conjuncts lhs)
-            (FStar_Util.for_some is_guard_free)
-           in
-        let uu____259 =
-          match use_env_msg with
-          | None  -> (false, "")
-          | Some f -> let uu____271 = f ()  in (true, uu____271)  in
-=======
           | uu____253 -> false in
         let is_a_named_continuation lhs =
           FStar_All.pipe_right (conjuncts lhs)
@@ -178,39 +103,24 @@
           match use_env_msg with
           | None  -> (false, "")
           | Some f -> let uu____271 = f () in (true, uu____271) in
->>>>>>> 2be3721a
         match uu____259 with
         | (flag,msg_prefix) ->
             let fresh_label1 msg ropt rng t =
               let msg1 =
                 if flag
                 then Prims.strcat "Failed to verify implicit argument: " msg
-<<<<<<< HEAD
-                else msg  in
-=======
                 else msg in
->>>>>>> 2be3721a
               let rng1 =
                 match ropt with
                 | None  -> rng
                 | Some r1 ->
-<<<<<<< HEAD
-                    let uu___102_297 = r1  in
-=======
                     let uu___102_297 = r1 in
->>>>>>> 2be3721a
                     {
                       FStar_Range.def_range = (rng.FStar_Range.def_range);
                       FStar_Range.use_range =
                         (uu___102_297.FStar_Range.use_range)
-<<<<<<< HEAD
-                    }
-                 in
-              fresh_label msg1 rng1 t  in
-=======
                     } in
               fresh_label msg1 rng1 t in
->>>>>>> 2be3721a
             let rec aux default_msg ropt post_name_opt labels q1 =
               match q1.FStar_SMTEncoding_Term.tm with
               | FStar_SMTEncoding_Term.BoundV _
@@ -220,11 +130,7 @@
               | FStar_SMTEncoding_Term.Labeled
                   (arg,"could not prove post-condition",uu____336) ->
                   let fallback msg =
-<<<<<<< HEAD
-                    aux default_msg ropt post_name_opt labels arg  in
-=======
                     aux default_msg ropt post_name_opt labels arg in
->>>>>>> 2be3721a
                   (try
                      match arg.FStar_SMTEncoding_Term.tm with
                      | FStar_SMTEncoding_Term.Quant
@@ -242,19 +148,10 @@
                          ->
                          let post_name =
                            let uu____376 =
-<<<<<<< HEAD
-                             let uu____377 = FStar_Syntax_Syntax.next_id ()
-                                in
-                             FStar_All.pipe_left FStar_Util.string_of_int
-                               uu____377
-                              in
-                           Prims.strcat "^^post_condition_" uu____376  in
-=======
                              let uu____377 = FStar_Syntax_Syntax.next_id () in
                              FStar_All.pipe_left FStar_Util.string_of_int
                                uu____377 in
                            Prims.strcat "^^post_condition_" uu____376 in
->>>>>>> 2be3721a
                          let names =
                            let uu____382 =
                              FStar_List.mapi
@@ -262,25 +159,6 @@
                                   fun s  ->
                                     let uu____390 =
                                       let uu____391 =
-<<<<<<< HEAD
-                                        FStar_Util.string_of_int i  in
-                                      Prims.strcat "^^" uu____391  in
-                                    (uu____390, s)) sorts
-                              in
-                           (post_name, post) :: uu____382  in
-                         let instantiation =
-                           FStar_List.map FStar_SMTEncoding_Util.mkFreeV
-                             names
-                            in
-                         let uu____398 =
-                           let uu____401 =
-                             FStar_SMTEncoding_Term.inst instantiation lhs
-                              in
-                           let uu____402 =
-                             FStar_SMTEncoding_Term.inst instantiation rhs
-                              in
-                           (uu____401, uu____402)  in
-=======
                                         FStar_Util.string_of_int i in
                                       Prims.strcat "^^" uu____391 in
                                     (uu____390, s)) sorts in
@@ -294,7 +172,6 @@
                            let uu____402 =
                              FStar_SMTEncoding_Term.inst instantiation rhs in
                            (uu____401, uu____402) in
->>>>>>> 2be3721a
                          (match uu____398 with
                           | (lhs1,rhs1) ->
                               let uu____408 =
@@ -303,11 +180,7 @@
                                     (FStar_SMTEncoding_Term.And ,clauses_lhs)
                                     ->
                                     let uu____418 =
-<<<<<<< HEAD
-                                      FStar_Util.prefix clauses_lhs  in
-=======
                                       FStar_Util.prefix clauses_lhs in
->>>>>>> 2be3721a
                                     (match uu____418 with
                                      | (req,ens) ->
                                          (match ens.FStar_SMTEncoding_Term.tm
@@ -332,24 +205,14 @@
                                                 aux
                                                   "could not prove post-condition"
                                                   None (Some post_name)
-<<<<<<< HEAD
-                                                  labels ensures_conjuncts
-                                                 in
-=======
                                                   labels ensures_conjuncts in
->>>>>>> 2be3721a
                                               (match uu____452 with
                                                | (labels1,ensures_conjuncts1)
                                                    ->
                                                    let pats_ens1 =
                                                      match pats_ens with
                                                      | []|[]::[] -> [[post1]]
-<<<<<<< HEAD
-                                                     | uu____473 -> pats_ens
-                                                      in
-=======
                                                      | uu____473 -> pats_ens in
->>>>>>> 2be3721a
                                                    let ens1 =
                                                      let uu____477 =
                                                        let uu____478 =
@@ -359,53 +222,27 @@
                                                                 (FStar_SMTEncoding_Term.Imp,
                                                                   [ensures_conjuncts1;
                                                                   post1]))
-<<<<<<< HEAD
-                                                             rng_ens
-                                                            in
-=======
                                                              rng_ens in
->>>>>>> 2be3721a
                                                          (FStar_SMTEncoding_Term.Forall,
                                                            pats_ens1,
                                                            iopt_ens,
                                                            sorts_ens,
-<<<<<<< HEAD
-                                                           uu____488)
-                                                          in
-                                                       FStar_SMTEncoding_Term.Quant
-                                                         uu____478
-                                                        in
-                                                     FStar_SMTEncoding_Term.mk
-                                                       uu____477
-                                                       ens.FStar_SMTEncoding_Term.rng
-                                                      in
-=======
                                                            uu____488) in
                                                        FStar_SMTEncoding_Term.Quant
                                                          uu____478 in
                                                      FStar_SMTEncoding_Term.mk
                                                        uu____477
                                                        ens.FStar_SMTEncoding_Term.rng in
->>>>>>> 2be3721a
                                                    let lhs2 =
                                                      FStar_SMTEncoding_Term.mk
                                                        (FStar_SMTEncoding_Term.App
                                                           (FStar_SMTEncoding_Term.And,
                                                             (FStar_List.append
                                                                req [ens1])))
-<<<<<<< HEAD
-                                                       lhs1.FStar_SMTEncoding_Term.rng
-                                                      in
-                                                   let uu____496 =
-                                                     FStar_SMTEncoding_Term.abstr
-                                                       names lhs2
-                                                      in
-=======
                                                        lhs1.FStar_SMTEncoding_Term.rng in
                                                    let uu____496 =
                                                      FStar_SMTEncoding_Term.abstr
                                                        names lhs2 in
->>>>>>> 2be3721a
                                                    (labels1, uu____496))
                                           | uu____498 ->
                                               let uu____499 =
@@ -414,23 +251,6 @@
                                                     let uu____502 =
                                                       let uu____503 =
                                                         FStar_SMTEncoding_Term.print_smt_term
-<<<<<<< HEAD
-                                                          ens
-                                                         in
-                                                      Prims.strcat "  ... "
-                                                        uu____503
-                                                       in
-                                                    Prims.strcat post_name
-                                                      uu____502
-                                                     in
-                                                  Prims.strcat
-                                                    "Ensures clause doesn't match post name:  "
-                                                    uu____501
-                                                   in
-                                                Not_a_wp_implication
-                                                  uu____500
-                                                 in
-=======
                                                           ens in
                                                       Prims.strcat "  ... "
                                                         uu____503 in
@@ -441,86 +261,47 @@
                                                     uu____501 in
                                                 Not_a_wp_implication
                                                   uu____500 in
->>>>>>> 2be3721a
                                               Prims.raise uu____499))
                                 | uu____507 ->
                                     let uu____508 =
                                       let uu____509 =
                                         let uu____510 =
                                           FStar_SMTEncoding_Term.print_smt_term
-<<<<<<< HEAD
-                                            lhs1
-                                           in
-                                        Prims.strcat "LHS not a conjunct: "
-                                          uu____510
-                                         in
-                                      Not_a_wp_implication uu____509  in
-                                    Prims.raise uu____508
-                                 in
-=======
                                             lhs1 in
                                         Prims.strcat "LHS not a conjunct: "
                                           uu____510 in
                                       Not_a_wp_implication uu____509 in
                                     Prims.raise uu____508 in
->>>>>>> 2be3721a
                               (match uu____408 with
                                | (labels1,lhs2) ->
                                    let uu____521 =
                                      let uu____525 =
                                        aux default_msg None (Some post_name)
-<<<<<<< HEAD
-                                         labels1 rhs1
-                                        in
-=======
                                          labels1 rhs1 in
->>>>>>> 2be3721a
                                      match uu____525 with
                                      | (labels2,rhs2) ->
                                          let uu____536 =
                                            FStar_SMTEncoding_Term.abstr names
-<<<<<<< HEAD
-                                             rhs2
-                                            in
-                                         (labels2, uu____536)
-                                      in
-=======
                                              rhs2 in
                                          (labels2, uu____536) in
->>>>>>> 2be3721a
                                    (match uu____521 with
                                     | (labels2,rhs2) ->
                                         let body =
                                           FStar_SMTEncoding_Term.mkImp
-<<<<<<< HEAD
-                                            (lhs2, rhs2) rng
-                                           in
-=======
                                             (lhs2, rhs2) rng in
->>>>>>> 2be3721a
                                         let uu____546 =
                                           FStar_SMTEncoding_Term.mk
                                             (FStar_SMTEncoding_Term.Quant
                                                (FStar_SMTEncoding_Term.Forall,
                                                  pats, iopt, (post :: sorts),
                                                  body))
-<<<<<<< HEAD
-                                            q1.FStar_SMTEncoding_Term.rng
-                                           in
-=======
                                             q1.FStar_SMTEncoding_Term.rng in
->>>>>>> 2be3721a
                                         (labels2, uu____546))))
                      | uu____552 ->
                          let uu____553 =
                            let uu____554 =
-<<<<<<< HEAD
-                             FStar_SMTEncoding_Term.print_smt_term arg  in
-                           Prims.strcat "arg not a quant: " uu____554  in
-=======
                              FStar_SMTEncoding_Term.print_smt_term arg in
                            Prims.strcat "arg not a quant: " uu____554 in
->>>>>>> 2be3721a
                          fallback uu____553
                    with | Not_a_wp_implication msg -> fallback msg)
               | FStar_SMTEncoding_Term.Labeled (arg,reason,r1) ->
@@ -536,22 +317,6 @@
                   when is_a_named_continuation lhs ->
                   let post_name =
                     let uu____579 =
-<<<<<<< HEAD
-                      let uu____580 = FStar_Syntax_Syntax.next_id ()  in
-                      FStar_All.pipe_left FStar_Util.string_of_int uu____580
-                       in
-                    Prims.strcat "^^post_condition_" uu____579  in
-                  let names = (post_name, post)  in
-                  let instantiation =
-                    let uu____586 = FStar_SMTEncoding_Util.mkFreeV names  in
-                    [uu____586]  in
-                  let uu____587 =
-                    let uu____590 =
-                      FStar_SMTEncoding_Term.inst instantiation lhs  in
-                    let uu____591 =
-                      FStar_SMTEncoding_Term.inst instantiation rhs  in
-                    (uu____590, uu____591)  in
-=======
                       let uu____580 = FStar_Syntax_Syntax.next_id () in
                       FStar_All.pipe_left FStar_Util.string_of_int uu____580 in
                     Prims.strcat "^^post_condition_" uu____579 in
@@ -565,7 +330,6 @@
                     let uu____591 =
                       FStar_SMTEncoding_Term.inst instantiation rhs in
                     (uu____590, uu____591) in
->>>>>>> 2be3721a
                   (match uu____587 with
                    | (lhs1,rhs1) ->
                        let uu____597 =
@@ -595,12 +359,7 @@
                                     ->
                                     let uu____636 =
                                       aux default_msg None post_name_opt
-<<<<<<< HEAD
-                                        labels1 r1
-                                       in
-=======
                                         labels1 r1 in
->>>>>>> 2be3721a
                                     (match uu____636 with
                                      | (labels2,r2) ->
                                          let uu____647 =
@@ -611,26 +370,6 @@
                                                    FStar_SMTEncoding_Term.mk
                                                    (FStar_SMTEncoding_Term.App
                                                       (FStar_SMTEncoding_Term.Iff,
-<<<<<<< HEAD
-                                                        [l; r2]))
-                                                  in
-                                               (FStar_SMTEncoding_Term.Forall,
-                                                 [[p]],
-                                                 (Some (Prims.parse_int "0")),
-                                                 sorts, uu____659)
-                                                in
-                                             FStar_SMTEncoding_Term.Quant
-                                               uu____649
-                                              in
-                                           FStar_SMTEncoding_Term.mk
-                                             uu____648
-                                             q1.FStar_SMTEncoding_Term.rng
-                                            in
-                                         (labels2, uu____647))
-                                | uu____668 -> (labels1, tm)) labels
-                           (conjuncts lhs1)
-                          in
-=======
                                                         [l; r2])) in
                                                (FStar_SMTEncoding_Term.Forall,
                                                  [[p]],
@@ -644,17 +383,11 @@
                                          (labels2, uu____647))
                                 | uu____668 -> (labels1, tm)) labels
                            (conjuncts lhs1) in
->>>>>>> 2be3721a
                        (match uu____597 with
                         | (labels1,lhs_conjs) ->
                             let uu____679 =
                               aux default_msg None (Some post_name) labels1
-<<<<<<< HEAD
-                                rhs1
-                               in
-=======
                                 rhs1 in
->>>>>>> 2be3721a
                             (match uu____679 with
                              | (labels2,rhs2) ->
                                  let body =
@@ -663,100 +396,52 @@
                                        let uu____695 =
                                          FStar_SMTEncoding_Term.mk_and_l
                                            lhs_conjs
-<<<<<<< HEAD
-                                           lhs1.FStar_SMTEncoding_Term.rng
-                                          in
-                                       (uu____695, rhs2)  in
-                                     FStar_SMTEncoding_Term.mkImp uu____692
-                                       rng
-                                      in
-                                   FStar_All.pipe_right uu____691
-                                     (FStar_SMTEncoding_Term.abstr [names])
-                                    in
-=======
                                            lhs1.FStar_SMTEncoding_Term.rng in
                                        (uu____695, rhs2) in
                                      FStar_SMTEncoding_Term.mkImp uu____692
                                        rng in
                                    FStar_All.pipe_right uu____691
                                      (FStar_SMTEncoding_Term.abstr [names]) in
->>>>>>> 2be3721a
                                  let q2 =
                                    FStar_SMTEncoding_Term.mk
                                      (FStar_SMTEncoding_Term.Quant
                                         (FStar_SMTEncoding_Term.Forall, [],
                                           None, [post], body))
-<<<<<<< HEAD
-                                     q1.FStar_SMTEncoding_Term.rng
-                                    in
-=======
                                      q1.FStar_SMTEncoding_Term.rng in
->>>>>>> 2be3721a
                                  (labels2, q2))))
               | FStar_SMTEncoding_Term.App
                   (FStar_SMTEncoding_Term.Imp ,lhs::rhs::[]) ->
                   let uu____710 =
-<<<<<<< HEAD
-                    aux default_msg ropt post_name_opt labels rhs  in
-                  (match uu____710 with
-                   | (labels1,rhs1) ->
-                       let uu____721 =
-                         FStar_SMTEncoding_Util.mkImp (lhs, rhs1)  in
-=======
                     aux default_msg ropt post_name_opt labels rhs in
                   (match uu____710 with
                    | (labels1,rhs1) ->
                        let uu____721 =
                          FStar_SMTEncoding_Util.mkImp (lhs, rhs1) in
->>>>>>> 2be3721a
                        (labels1, uu____721))
               | FStar_SMTEncoding_Term.App
                   (FStar_SMTEncoding_Term.And ,conjuncts1) ->
                   let uu____726 =
                     FStar_Util.fold_map (aux default_msg ropt post_name_opt)
-<<<<<<< HEAD
-                      labels conjuncts1
-                     in
-=======
                       labels conjuncts1 in
->>>>>>> 2be3721a
                   (match uu____726 with
                    | (labels1,conjuncts2) ->
                        let uu____741 =
                          FStar_SMTEncoding_Term.mk_and_l conjuncts2
-<<<<<<< HEAD
-                           q1.FStar_SMTEncoding_Term.rng
-                          in
-=======
                            q1.FStar_SMTEncoding_Term.rng in
->>>>>>> 2be3721a
                        (labels1, uu____741))
               | FStar_SMTEncoding_Term.App
                   (FStar_SMTEncoding_Term.ITE ,hd1::q11::q2::[]) ->
                   let uu____747 =
-<<<<<<< HEAD
-                    aux default_msg ropt post_name_opt labels q11  in
-                  (match uu____747 with
-                   | (labels1,q12) ->
-                       let uu____758 =
-                         aux default_msg ropt post_name_opt labels1 q2  in
-=======
                     aux default_msg ropt post_name_opt labels q11 in
                   (match uu____747 with
                    | (labels1,q12) ->
                        let uu____758 =
                          aux default_msg ropt post_name_opt labels1 q2 in
->>>>>>> 2be3721a
                        (match uu____758 with
                         | (labels2,q21) ->
                             let uu____769 =
                               FStar_SMTEncoding_Term.mkITE (hd1, q12, q21)
-<<<<<<< HEAD
-                                q1.FStar_SMTEncoding_Term.rng
-                               in
-=======
                                 q1.FStar_SMTEncoding_Term.rng in
->>>>>>> 2be3721a
                             (labels2, uu____769)))
               | FStar_SMTEncoding_Term.Quant
                 (FStar_SMTEncoding_Term.Exists ,_,_,_,_)
@@ -765,12 +450,7 @@
                   ->
                   let uu____783 =
                     fresh_label1 default_msg ropt
-<<<<<<< HEAD
-                      q1.FStar_SMTEncoding_Term.rng q1
-                     in
-=======
                       q1.FStar_SMTEncoding_Term.rng q1 in
->>>>>>> 2be3721a
                   (match uu____783 with | (lab,q2) -> ((lab :: labels), q2))
               | FStar_SMTEncoding_Term.App
                   (FStar_SMTEncoding_Term.Var uu____792,uu____793) when
@@ -795,12 +475,7 @@
                   ->
                   let uu____817 =
                     fresh_label1 default_msg ropt
-<<<<<<< HEAD
-                      q1.FStar_SMTEncoding_Term.rng q1
-                     in
-=======
                       q1.FStar_SMTEncoding_Term.rng q1 in
->>>>>>> 2be3721a
                   (match uu____817 with | (lab,q2) -> ((lab :: labels), q2))
               | FStar_SMTEncoding_Term.App (FStar_SMTEncoding_Term.Add ,_)
                 |FStar_SMTEncoding_Term.App (FStar_SMTEncoding_Term.Sub ,_)
@@ -817,51 +492,22 @@
               | FStar_SMTEncoding_Term.Quant
                   (FStar_SMTEncoding_Term.Forall ,pats,iopt,sorts,body) ->
                   let uu____860 =
-<<<<<<< HEAD
-                    aux default_msg ropt post_name_opt labels body  in
-=======
                     aux default_msg ropt post_name_opt labels body in
->>>>>>> 2be3721a
                   (match uu____860 with
                    | (labels1,body1) ->
                        let uu____871 =
                          FStar_SMTEncoding_Term.mk
                            (FStar_SMTEncoding_Term.Quant
                               (FStar_SMTEncoding_Term.Forall, pats, iopt,
-<<<<<<< HEAD
-                                sorts, body1)) q1.FStar_SMTEncoding_Term.rng
-                          in
-                       (labels1, uu____871))
-              | FStar_SMTEncoding_Term.Let (es,body) ->
-                  let uu____881 =
-                    aux default_msg ropt post_name_opt labels body  in
-=======
                                 sorts, body1)) q1.FStar_SMTEncoding_Term.rng in
                        (labels1, uu____871))
               | FStar_SMTEncoding_Term.Let (es,body) ->
                   let uu____881 =
                     aux default_msg ropt post_name_opt labels body in
->>>>>>> 2be3721a
                   (match uu____881 with
                    | (labels1,body1) ->
                        let uu____892 =
                          FStar_SMTEncoding_Term.mkLet (es, body1)
-<<<<<<< HEAD
-                           q1.FStar_SMTEncoding_Term.rng
-                          in
-                       (labels1, uu____892))
-               in
-            aux "assertion failed" None None [] q
-  
-let detail_errors :
-  FStar_TypeChecker_Env.env ->
-    labels ->
-      (FStar_SMTEncoding_Term.decls_t ->
-         ((FStar_SMTEncoding_Z3.unsat_core,(FStar_SMTEncoding_Term.error_labels
-                                             *
-                                             FStar_SMTEncoding_Z3.error_kind))
-           FStar_Util.either * Prims.int))
-=======
                            q1.FStar_SMTEncoding_Term.rng in
                        (labels1, uu____892)) in
             aux "assertion failed" None None [] q
@@ -872,7 +518,6 @@
          ((FStar_SMTEncoding_Z3.unsat_core,(FStar_SMTEncoding_Term.error_labels*
                                              FStar_SMTEncoding_Z3.error_kind))
            FStar_Util.either* Prims.int))
->>>>>>> 2be3721a
         -> FStar_SMTEncoding_Term.error_label Prims.list
   =
   fun env  ->
@@ -880,17 +525,6 @@
       fun askZ3  ->
         let print_banner uu____924 =
           let uu____925 =
-<<<<<<< HEAD
-            let uu____926 = FStar_TypeChecker_Env.get_range env  in
-            FStar_Range.string_of_range uu____926  in
-          let uu____927 = FStar_Util.string_of_int (Prims.parse_int "5")  in
-          let uu____928 =
-            FStar_Util.string_of_int (FStar_List.length all_labels)  in
-          FStar_Util.print3_error
-            "Detailed error report follows for %s\nTaking %s seconds per proof obligation (%s proofs in total)\n"
-            uu____925 uu____927 uu____928
-           in
-=======
             let uu____926 = FStar_TypeChecker_Env.get_range env in
             FStar_Range.string_of_range uu____926 in
           let uu____927 = FStar_Util.string_of_int (Prims.parse_int "5") in
@@ -899,24 +533,15 @@
           FStar_Util.print3_error
             "Detailed error report follows for %s\nTaking %s seconds per proof obligation (%s proofs in total)\n"
             uu____925 uu____927 uu____928 in
->>>>>>> 2be3721a
         let print_result uu____940 =
           match uu____940 with
           | ((uu____946,msg,r),success) ->
               if success
               then
-<<<<<<< HEAD
-                let uu____953 = FStar_Range.string_of_range r  in
-                FStar_Util.print1_error
-                  "OK: proof obligation at %s was proven\n" uu____953
-              else FStar_Errors.report r msg
-           in
-=======
                 let uu____953 = FStar_Range.string_of_range r in
                 FStar_Util.print1_error
                   "OK: proof obligation at %s was proven\n" uu____953
               else FStar_Errors.report r msg in
->>>>>>> 2be3721a
         let elim labs =
           FStar_All.pipe_right labs
             (FStar_List.map
@@ -926,39 +551,17 @@
                       let uu____997 =
                         let uu____1001 =
                           let uu____1002 =
-<<<<<<< HEAD
-                            let uu____1005 = FStar_SMTEncoding_Util.mkFreeV l
-                               in
-                            (uu____1005, FStar_SMTEncoding_Util.mkTrue)  in
-                          FStar_SMTEncoding_Util.mkEq uu____1002  in
-                        (uu____1001, (Some "Disabling label"),
-                          (Prims.strcat "disable_label_" (Prims.fst l)))
-                         in
-                      FStar_SMTEncoding_Term.Assume uu____997))
-           in
-=======
                             let uu____1005 = FStar_SMTEncoding_Util.mkFreeV l in
                             (uu____1005, FStar_SMTEncoding_Util.mkTrue) in
                           FStar_SMTEncoding_Util.mkEq uu____1002 in
                         (uu____1001, (Some "Disabling label"),
                           (Prims.strcat "disable_label_" (Prims.fst l))) in
                       FStar_SMTEncoding_Term.Assume uu____997)) in
->>>>>>> 2be3721a
         let rec linear_check eliminated errors active =
           match active with
           | [] ->
               let results =
                 let uu____1039 =
-<<<<<<< HEAD
-                  FStar_List.map (fun x  -> (x, true)) eliminated  in
-                let uu____1046 = FStar_List.map (fun x  -> (x, false)) errors
-                   in
-                FStar_List.append uu____1039 uu____1046  in
-              sort_labels results
-          | hd1::tl1 ->
-              ((let uu____1059 =
-                  FStar_Util.string_of_int (FStar_List.length active)  in
-=======
                   FStar_List.map (fun x  -> (x, true)) eliminated in
                 let uu____1046 = FStar_List.map (fun x  -> (x, false)) errors in
                 FStar_List.append uu____1039 uu____1046 in
@@ -966,33 +569,12 @@
           | hd1::tl1 ->
               ((let uu____1059 =
                   FStar_Util.string_of_int (FStar_List.length active) in
->>>>>>> 2be3721a
                 FStar_Util.print1 "%s, " uu____1059);
                FStar_SMTEncoding_Z3.refresh ();
                (let uu____1064 =
                   let uu____1071 =
                     FStar_All.pipe_left elim
                       (FStar_List.append eliminated
-<<<<<<< HEAD
-                         (FStar_List.append errors tl1))
-                     in
-                  askZ3 uu____1071  in
-                match uu____1064 with
-                | (result,uu____1086) ->
-                    let uu____1095 = FStar_Util.is_left result  in
-                    if uu____1095
-                    then linear_check (hd1 :: eliminated) errors tl1
-                    else linear_check eliminated (hd1 :: errors) tl1))
-           in
-        print_banner ();
-        FStar_Options.set_option "z3rlimit"
-          (FStar_Options.Int (Prims.parse_int "5"));
-        (let res = linear_check [] [] all_labels  in
-         FStar_Util.print_string "\n";
-         FStar_All.pipe_right res (FStar_List.iter print_result);
-         [])
-  
-=======
                          (FStar_List.append errors tl1)) in
                   askZ3 uu____1071 in
                 match uu____1064 with
@@ -1007,5 +589,4 @@
         (let res = linear_check [] [] all_labels in
          FStar_Util.print_string "\n";
          FStar_All.pipe_right res (FStar_List.iter print_result);
-         [])
->>>>>>> 2be3721a
+         [])