open Prims
let guard_of_guard_formula:
  FStar_TypeChecker_Common.guard_formula -> FStar_TypeChecker_Env.guard_t =
  fun g  ->
    {
      FStar_TypeChecker_Env.guard_f = g;
      FStar_TypeChecker_Env.deferred = [];
      FStar_TypeChecker_Env.univ_ineqs = ([], []);
      FStar_TypeChecker_Env.implicits = []
    }
let guard_form:
  FStar_TypeChecker_Env.guard_t -> FStar_TypeChecker_Common.guard_formula =
  fun g  -> g.FStar_TypeChecker_Env.guard_f
let is_trivial: FStar_TypeChecker_Env.guard_t -> Prims.bool =
  fun g  ->
    match g with
    | { FStar_TypeChecker_Env.guard_f = FStar_TypeChecker_Common.Trivial ;
        FStar_TypeChecker_Env.deferred = [];
        FStar_TypeChecker_Env.univ_ineqs = uu____33;
        FStar_TypeChecker_Env.implicits = uu____34;_} -> true
    | uu____61 -> false
let trivial_guard: FStar_TypeChecker_Env.guard_t =
  {
    FStar_TypeChecker_Env.guard_f = FStar_TypeChecker_Common.Trivial;
    FStar_TypeChecker_Env.deferred = [];
    FStar_TypeChecker_Env.univ_ineqs = ([], []);
    FStar_TypeChecker_Env.implicits = []
  }
let abstract_guard:
  FStar_Syntax_Syntax.bv ->
    FStar_TypeChecker_Env.guard_t FStar_Pervasives_Native.option ->
      FStar_TypeChecker_Env.guard_t FStar_Pervasives_Native.option
  =
  fun x  ->
    fun g  ->
      match g with
      | FStar_Pervasives_Native.None  -> g
      | FStar_Pervasives_Native.Some
          {
            FStar_TypeChecker_Env.guard_f = FStar_TypeChecker_Common.Trivial ;
            FStar_TypeChecker_Env.deferred = uu____98;
            FStar_TypeChecker_Env.univ_ineqs = uu____99;
            FStar_TypeChecker_Env.implicits = uu____100;_}
          -> g
      | FStar_Pervasives_Native.Some g1 ->
          let f =
            match g1.FStar_TypeChecker_Env.guard_f with
            | FStar_TypeChecker_Common.NonTrivial f -> f
            | uu____126 -> failwith "impossible" in
          let uu____127 =
            let uu___157_128 = g1 in
            let uu____129 =
              let uu____130 =
                let uu____131 =
                  let uu____132 = FStar_Syntax_Syntax.mk_binder x in
                  [uu____132] in
                FStar_Syntax_Util.abs uu____131 f
                  (FStar_Pervasives_Native.Some
                     (FStar_Syntax_Util.residual_tot FStar_Syntax_Util.ktype0)) in
              FStar_All.pipe_left
                (fun _0_41  -> FStar_TypeChecker_Common.NonTrivial _0_41)
                uu____130 in
            {
              FStar_TypeChecker_Env.guard_f = uu____129;
              FStar_TypeChecker_Env.deferred =
                (uu___157_128.FStar_TypeChecker_Env.deferred);
              FStar_TypeChecker_Env.univ_ineqs =
                (uu___157_128.FStar_TypeChecker_Env.univ_ineqs);
              FStar_TypeChecker_Env.implicits =
                (uu___157_128.FStar_TypeChecker_Env.implicits)
            } in
          FStar_Pervasives_Native.Some uu____127
let apply_guard:
  FStar_TypeChecker_Env.guard_t ->
    FStar_Syntax_Syntax.term -> FStar_TypeChecker_Env.guard_t
  =
  fun g  ->
    fun e  ->
      match g.FStar_TypeChecker_Env.guard_f with
      | FStar_TypeChecker_Common.Trivial  -> g
      | FStar_TypeChecker_Common.NonTrivial f ->
          let uu___158_142 = g in
          let uu____143 =
            let uu____144 =
              let uu____145 =
                let uu____148 =
                  let uu____149 =
                    let uu____164 =
                      let uu____167 = FStar_Syntax_Syntax.as_arg e in
                      [uu____167] in
                    (f, uu____164) in
                  FStar_Syntax_Syntax.Tm_app uu____149 in
                FStar_Syntax_Syntax.mk uu____148 in
              uu____145 FStar_Pervasives_Native.None
                f.FStar_Syntax_Syntax.pos in
            FStar_All.pipe_left
              (fun _0_42  -> FStar_TypeChecker_Common.NonTrivial _0_42)
              uu____144 in
          {
            FStar_TypeChecker_Env.guard_f = uu____143;
            FStar_TypeChecker_Env.deferred =
              (uu___158_142.FStar_TypeChecker_Env.deferred);
            FStar_TypeChecker_Env.univ_ineqs =
              (uu___158_142.FStar_TypeChecker_Env.univ_ineqs);
            FStar_TypeChecker_Env.implicits =
              (uu___158_142.FStar_TypeChecker_Env.implicits)
          }
let map_guard:
  FStar_TypeChecker_Env.guard_t ->
    (FStar_Syntax_Syntax.term -> FStar_Syntax_Syntax.term) ->
      FStar_TypeChecker_Env.guard_t
  =
  fun g  ->
    fun map1  ->
      match g.FStar_TypeChecker_Env.guard_f with
      | FStar_TypeChecker_Common.Trivial  -> g
      | FStar_TypeChecker_Common.NonTrivial f ->
          let uu___159_187 = g in
          let uu____188 =
            let uu____189 = map1 f in
            FStar_TypeChecker_Common.NonTrivial uu____189 in
          {
            FStar_TypeChecker_Env.guard_f = uu____188;
            FStar_TypeChecker_Env.deferred =
              (uu___159_187.FStar_TypeChecker_Env.deferred);
            FStar_TypeChecker_Env.univ_ineqs =
              (uu___159_187.FStar_TypeChecker_Env.univ_ineqs);
            FStar_TypeChecker_Env.implicits =
              (uu___159_187.FStar_TypeChecker_Env.implicits)
          }
let trivial: FStar_TypeChecker_Common.guard_formula -> Prims.unit =
  fun t  ->
    match t with
    | FStar_TypeChecker_Common.Trivial  -> ()
    | FStar_TypeChecker_Common.NonTrivial uu____194 -> failwith "impossible"
let conj_guard_f:
  FStar_TypeChecker_Common.guard_formula ->
    FStar_TypeChecker_Common.guard_formula ->
      FStar_TypeChecker_Common.guard_formula
  =
  fun g1  ->
    fun g2  ->
      match (g1, g2) with
      | (FStar_TypeChecker_Common.Trivial ,g) -> g
      | (g,FStar_TypeChecker_Common.Trivial ) -> g
      | (FStar_TypeChecker_Common.NonTrivial
         f1,FStar_TypeChecker_Common.NonTrivial f2) ->
          let uu____207 = FStar_Syntax_Util.mk_conj f1 f2 in
          FStar_TypeChecker_Common.NonTrivial uu____207
let check_trivial:
  FStar_Syntax_Syntax.term -> FStar_TypeChecker_Common.guard_formula =
  fun t  ->
    let uu____212 =
      let uu____213 = FStar_Syntax_Util.unmeta t in
      uu____213.FStar_Syntax_Syntax.n in
    match uu____212 with
    | FStar_Syntax_Syntax.Tm_fvar tc when
        FStar_Syntax_Syntax.fv_eq_lid tc FStar_Parser_Const.true_lid ->
        FStar_TypeChecker_Common.Trivial
    | uu____217 -> FStar_TypeChecker_Common.NonTrivial t
let imp_guard_f:
  FStar_TypeChecker_Common.guard_formula ->
    FStar_TypeChecker_Common.guard_formula ->
      FStar_TypeChecker_Common.guard_formula
  =
  fun g1  ->
    fun g2  ->
      match (g1, g2) with
      | (FStar_TypeChecker_Common.Trivial ,g) -> g
      | (g,FStar_TypeChecker_Common.Trivial ) ->
          FStar_TypeChecker_Common.Trivial
      | (FStar_TypeChecker_Common.NonTrivial
         f1,FStar_TypeChecker_Common.NonTrivial f2) ->
          let imp = FStar_Syntax_Util.mk_imp f1 f2 in check_trivial imp
let binop_guard:
  (FStar_TypeChecker_Common.guard_formula ->
     FStar_TypeChecker_Common.guard_formula ->
       FStar_TypeChecker_Common.guard_formula)
    ->
    FStar_TypeChecker_Env.guard_t ->
      FStar_TypeChecker_Env.guard_t -> FStar_TypeChecker_Env.guard_t
  =
  fun f  ->
    fun g1  ->
      fun g2  ->
        let uu____253 =
          f g1.FStar_TypeChecker_Env.guard_f g2.FStar_TypeChecker_Env.guard_f in
        {
          FStar_TypeChecker_Env.guard_f = uu____253;
          FStar_TypeChecker_Env.deferred =
            (FStar_List.append g1.FStar_TypeChecker_Env.deferred
               g2.FStar_TypeChecker_Env.deferred);
          FStar_TypeChecker_Env.univ_ineqs =
            ((FStar_List.append
                (FStar_Pervasives_Native.fst
                   g1.FStar_TypeChecker_Env.univ_ineqs)
                (FStar_Pervasives_Native.fst
                   g2.FStar_TypeChecker_Env.univ_ineqs)),
              (FStar_List.append
                 (FStar_Pervasives_Native.snd
                    g1.FStar_TypeChecker_Env.univ_ineqs)
                 (FStar_Pervasives_Native.snd
                    g2.FStar_TypeChecker_Env.univ_ineqs)));
          FStar_TypeChecker_Env.implicits =
            (FStar_List.append g1.FStar_TypeChecker_Env.implicits
               g2.FStar_TypeChecker_Env.implicits)
        }
let conj_guard:
  FStar_TypeChecker_Env.guard_t ->
    FStar_TypeChecker_Env.guard_t -> FStar_TypeChecker_Env.guard_t
  = fun g1  -> fun g2  -> binop_guard conj_guard_f g1 g2
let imp_guard:
  FStar_TypeChecker_Env.guard_t ->
    FStar_TypeChecker_Env.guard_t -> FStar_TypeChecker_Env.guard_t
  = fun g1  -> fun g2  -> binop_guard imp_guard_f g1 g2
let close_guard_univs:
  FStar_Syntax_Syntax.universes ->
    FStar_Syntax_Syntax.binders ->
      FStar_TypeChecker_Env.guard_t -> FStar_TypeChecker_Env.guard_t
  =
  fun us  ->
    fun bs  ->
      fun g  ->
        match g.FStar_TypeChecker_Env.guard_f with
        | FStar_TypeChecker_Common.Trivial  -> g
        | FStar_TypeChecker_Common.NonTrivial f ->
            let f1 =
              FStar_List.fold_right2
                (fun u  ->
                   fun b  ->
                     fun f1  ->
                       let uu____327 = FStar_Syntax_Syntax.is_null_binder b in
                       if uu____327
                       then f1
                       else
                         FStar_Syntax_Util.mk_forall u
                           (FStar_Pervasives_Native.fst b) f1) us bs f in
            let uu___160_329 = g in
            {
              FStar_TypeChecker_Env.guard_f =
                (FStar_TypeChecker_Common.NonTrivial f1);
              FStar_TypeChecker_Env.deferred =
                (uu___160_329.FStar_TypeChecker_Env.deferred);
              FStar_TypeChecker_Env.univ_ineqs =
                (uu___160_329.FStar_TypeChecker_Env.univ_ineqs);
              FStar_TypeChecker_Env.implicits =
                (uu___160_329.FStar_TypeChecker_Env.implicits)
            }
let close_forall:
  FStar_TypeChecker_Env.env ->
    FStar_Syntax_Syntax.binder Prims.list ->
      FStar_Syntax_Syntax.typ -> FStar_Syntax_Syntax.typ
  =
  fun env  ->
    fun bs  ->
      fun f  ->
        FStar_List.fold_right
          (fun b  ->
             fun f1  ->
               let uu____351 = FStar_Syntax_Syntax.is_null_binder b in
               if uu____351
               then f1
               else
                 (let u =
                    env.FStar_TypeChecker_Env.universe_of env
                      (FStar_Pervasives_Native.fst b).FStar_Syntax_Syntax.sort in
                  FStar_Syntax_Util.mk_forall u
                    (FStar_Pervasives_Native.fst b) f1)) bs f
let close_guard:
  FStar_TypeChecker_Env.env ->
    FStar_Syntax_Syntax.binders ->
      FStar_TypeChecker_Env.guard_t -> FStar_TypeChecker_Env.guard_t
  =
  fun env  ->
    fun binders  ->
      fun g  ->
        match g.FStar_TypeChecker_Env.guard_f with
        | FStar_TypeChecker_Common.Trivial  -> g
        | FStar_TypeChecker_Common.NonTrivial f ->
            let uu___161_367 = g in
            let uu____368 =
              let uu____369 = close_forall env binders f in
              FStar_TypeChecker_Common.NonTrivial uu____369 in
            {
              FStar_TypeChecker_Env.guard_f = uu____368;
              FStar_TypeChecker_Env.deferred =
                (uu___161_367.FStar_TypeChecker_Env.deferred);
              FStar_TypeChecker_Env.univ_ineqs =
                (uu___161_367.FStar_TypeChecker_Env.univ_ineqs);
              FStar_TypeChecker_Env.implicits =
                (uu___161_367.FStar_TypeChecker_Env.implicits)
            }
let new_uvar:
  FStar_Range.range ->
    FStar_Syntax_Syntax.binders ->
      FStar_Syntax_Syntax.typ ->
        (FStar_Syntax_Syntax.typ,FStar_Syntax_Syntax.typ)
          FStar_Pervasives_Native.tuple2
  =
  fun r  ->
    fun binders  ->
      fun k  ->
        let uv = FStar_Syntax_Unionfind.fresh () in
        match binders with
        | [] ->
            let uv1 =
              FStar_Syntax_Syntax.mk (FStar_Syntax_Syntax.Tm_uvar (uv, k))
                FStar_Pervasives_Native.None r in
            (uv1, uv1)
        | uu____402 ->
            let args =
              FStar_All.pipe_right binders
                (FStar_List.map FStar_Syntax_Util.arg_of_non_null_binder) in
            let k' =
              let uu____427 = FStar_Syntax_Syntax.mk_Total k in
              FStar_Syntax_Util.arrow binders uu____427 in
            let uv1 =
              FStar_Syntax_Syntax.mk (FStar_Syntax_Syntax.Tm_uvar (uv, k'))
                FStar_Pervasives_Native.None r in
            let uu____435 =
              FStar_Syntax_Syntax.mk (FStar_Syntax_Syntax.Tm_app (uv1, args))
                FStar_Pervasives_Native.None r in
            (uu____435, uv1)
let mk_eq2:
  FStar_TypeChecker_Env.env ->
    FStar_Syntax_Syntax.term' FStar_Syntax_Syntax.syntax ->
      FStar_Syntax_Syntax.term -> FStar_Syntax_Syntax.term
  =
  fun env  ->
    fun t1  ->
      fun t2  ->
        let uu____466 = FStar_Syntax_Util.type_u () in
        match uu____466 with
        | (t_type,u) ->
            let uu____473 =
              let uu____478 = FStar_TypeChecker_Env.all_binders env in
              new_uvar t1.FStar_Syntax_Syntax.pos uu____478 t_type in
            (match uu____473 with
             | (tt,uu____480) -> FStar_Syntax_Util.mk_eq2 u tt t1 t2)
type uvi =
  | TERM of
  ((FStar_Syntax_Syntax.uvar,FStar_Syntax_Syntax.typ)
     FStar_Pervasives_Native.tuple2,FStar_Syntax_Syntax.term)
  FStar_Pervasives_Native.tuple2
  | UNIV of (FStar_Syntax_Syntax.universe_uvar,FStar_Syntax_Syntax.universe)
  FStar_Pervasives_Native.tuple2[@@deriving show]
let uu___is_TERM: uvi -> Prims.bool =
  fun projectee  ->
    match projectee with | TERM _0 -> true | uu____514 -> false
let __proj__TERM__item___0:
  uvi ->
    ((FStar_Syntax_Syntax.uvar,FStar_Syntax_Syntax.typ)
       FStar_Pervasives_Native.tuple2,FStar_Syntax_Syntax.term)
      FStar_Pervasives_Native.tuple2
  = fun projectee  -> match projectee with | TERM _0 -> _0
let uu___is_UNIV: uvi -> Prims.bool =
  fun projectee  ->
    match projectee with | UNIV _0 -> true | uu____556 -> false
let __proj__UNIV__item___0:
  uvi ->
    (FStar_Syntax_Syntax.universe_uvar,FStar_Syntax_Syntax.universe)
      FStar_Pervasives_Native.tuple2
  = fun projectee  -> match projectee with | UNIV _0 -> _0
type worklist =
  {
  attempting: FStar_TypeChecker_Common.probs;
  wl_deferred:
    (Prims.int,Prims.string,FStar_TypeChecker_Common.prob)
      FStar_Pervasives_Native.tuple3 Prims.list;
  ctr: Prims.int;
  defer_ok: Prims.bool;
  smt_ok: Prims.bool;
  tcenv: FStar_TypeChecker_Env.env;}[@@deriving show]
let __proj__Mkworklist__item__attempting:
  worklist -> FStar_TypeChecker_Common.probs =
  fun projectee  ->
    match projectee with
    | { attempting = __fname__attempting; wl_deferred = __fname__wl_deferred;
        ctr = __fname__ctr; defer_ok = __fname__defer_ok;
        smt_ok = __fname__smt_ok; tcenv = __fname__tcenv;_} ->
        __fname__attempting
let __proj__Mkworklist__item__wl_deferred:
  worklist ->
    (Prims.int,Prims.string,FStar_TypeChecker_Common.prob)
      FStar_Pervasives_Native.tuple3 Prims.list
  =
  fun projectee  ->
    match projectee with
    | { attempting = __fname__attempting; wl_deferred = __fname__wl_deferred;
        ctr = __fname__ctr; defer_ok = __fname__defer_ok;
        smt_ok = __fname__smt_ok; tcenv = __fname__tcenv;_} ->
        __fname__wl_deferred
let __proj__Mkworklist__item__ctr: worklist -> Prims.int =
  fun projectee  ->
    match projectee with
    | { attempting = __fname__attempting; wl_deferred = __fname__wl_deferred;
        ctr = __fname__ctr; defer_ok = __fname__defer_ok;
        smt_ok = __fname__smt_ok; tcenv = __fname__tcenv;_} -> __fname__ctr
let __proj__Mkworklist__item__defer_ok: worklist -> Prims.bool =
  fun projectee  ->
    match projectee with
    | { attempting = __fname__attempting; wl_deferred = __fname__wl_deferred;
        ctr = __fname__ctr; defer_ok = __fname__defer_ok;
        smt_ok = __fname__smt_ok; tcenv = __fname__tcenv;_} ->
        __fname__defer_ok
let __proj__Mkworklist__item__smt_ok: worklist -> Prims.bool =
  fun projectee  ->
    match projectee with
    | { attempting = __fname__attempting; wl_deferred = __fname__wl_deferred;
        ctr = __fname__ctr; defer_ok = __fname__defer_ok;
        smt_ok = __fname__smt_ok; tcenv = __fname__tcenv;_} ->
        __fname__smt_ok
let __proj__Mkworklist__item__tcenv: worklist -> FStar_TypeChecker_Env.env =
  fun projectee  ->
    match projectee with
    | { attempting = __fname__attempting; wl_deferred = __fname__wl_deferred;
        ctr = __fname__ctr; defer_ok = __fname__defer_ok;
        smt_ok = __fname__smt_ok; tcenv = __fname__tcenv;_} -> __fname__tcenv
type solution =
  | Success of FStar_TypeChecker_Common.deferred
  | Failed of (FStar_TypeChecker_Common.prob,Prims.string)
  FStar_Pervasives_Native.tuple2[@@deriving show]
let uu___is_Success: solution -> Prims.bool =
  fun projectee  ->
    match projectee with | Success _0 -> true | uu____750 -> false
let __proj__Success__item___0: solution -> FStar_TypeChecker_Common.deferred
  = fun projectee  -> match projectee with | Success _0 -> _0
let uu___is_Failed: solution -> Prims.bool =
  fun projectee  ->
    match projectee with | Failed _0 -> true | uu____768 -> false
let __proj__Failed__item___0:
  solution ->
    (FStar_TypeChecker_Common.prob,Prims.string)
      FStar_Pervasives_Native.tuple2
  = fun projectee  -> match projectee with | Failed _0 -> _0
type variance =
  | COVARIANT
  | CONTRAVARIANT
  | INVARIANT[@@deriving show]
let uu___is_COVARIANT: variance -> Prims.bool =
  fun projectee  ->
    match projectee with | COVARIANT  -> true | uu____793 -> false
let uu___is_CONTRAVARIANT: variance -> Prims.bool =
  fun projectee  ->
    match projectee with | CONTRAVARIANT  -> true | uu____798 -> false
let uu___is_INVARIANT: variance -> Prims.bool =
  fun projectee  ->
    match projectee with | INVARIANT  -> true | uu____803 -> false
type tprob =
  (FStar_Syntax_Syntax.typ,FStar_Syntax_Syntax.term)
    FStar_TypeChecker_Common.problem[@@deriving show]
type cprob =
  (FStar_Syntax_Syntax.comp,Prims.unit) FStar_TypeChecker_Common.problem
[@@deriving show]
type ('a,'b) problem_t = ('a,'b) FStar_TypeChecker_Common.problem[@@deriving
                                                                   show]
let rel_to_string: FStar_TypeChecker_Common.rel -> Prims.string =
  fun uu___129_827  ->
    match uu___129_827 with
    | FStar_TypeChecker_Common.EQ  -> "="
    | FStar_TypeChecker_Common.SUB  -> "<:"
    | FStar_TypeChecker_Common.SUBINV  -> ":>"
let term_to_string: FStar_Syntax_Syntax.term -> Prims.string =
  fun t  ->
    let compact = FStar_Syntax_Print.term_to_string t in
    let detail =
      let uu____834 =
        let uu____835 = FStar_Syntax_Subst.compress t in
        uu____835.FStar_Syntax_Syntax.n in
      match uu____834 with
      | FStar_Syntax_Syntax.Tm_uvar (u,t1) ->
          let uu____864 = FStar_Syntax_Print.uvar_to_string u in
          let uu____865 = FStar_Syntax_Print.term_to_string t1 in
          FStar_Util.format2 "%s : %s" uu____864 uu____865
      | FStar_Syntax_Syntax.Tm_app
          ({ FStar_Syntax_Syntax.n = FStar_Syntax_Syntax.Tm_uvar (u,ty);
             FStar_Syntax_Syntax.pos = uu____868;
             FStar_Syntax_Syntax.vars = uu____869;_},args)
          ->
          let uu____915 = FStar_Syntax_Print.uvar_to_string u in
          let uu____916 = FStar_Syntax_Print.term_to_string ty in
          let uu____917 = FStar_Syntax_Print.args_to_string args in
          FStar_Util.format3 "(%s : %s) %s" uu____915 uu____916 uu____917
      | uu____918 -> "--" in
    let uu____919 = FStar_Syntax_Print.tag_of_term t in
    FStar_Util.format3 "%s (%s)\t%s" compact uu____919 detail
let prob_to_string:
  FStar_TypeChecker_Env.env -> FStar_TypeChecker_Common.prob -> Prims.string
  =
  fun env  ->
    fun uu___130_927  ->
      match uu___130_927 with
      | FStar_TypeChecker_Common.TProb p ->
          let uu____933 =
            let uu____936 =
              FStar_Util.string_of_int p.FStar_TypeChecker_Common.pid in
            let uu____937 =
              let uu____940 = term_to_string p.FStar_TypeChecker_Common.lhs in
              let uu____941 =
                let uu____944 =
                  let uu____947 =
                    term_to_string p.FStar_TypeChecker_Common.rhs in
                  [uu____947] in
                (rel_to_string p.FStar_TypeChecker_Common.relation) ::
                  uu____944 in
              uu____940 :: uu____941 in
            uu____936 :: uu____937 in
          FStar_Util.format "\n%s:\t%s \n\t\t%s\n\t%s" uu____933
      | FStar_TypeChecker_Common.CProb p ->
          let uu____953 =
            FStar_TypeChecker_Normalize.comp_to_string env
              p.FStar_TypeChecker_Common.lhs in
          let uu____954 =
            FStar_TypeChecker_Normalize.comp_to_string env
              p.FStar_TypeChecker_Common.rhs in
          FStar_Util.format3 "\n\t%s \n\t\t%s\n\t%s" uu____953
            (rel_to_string p.FStar_TypeChecker_Common.relation) uu____954
let uvi_to_string: FStar_TypeChecker_Env.env -> uvi -> Prims.string =
  fun env  ->
    fun uu___131_962  ->
      match uu___131_962 with
      | UNIV (u,t) ->
          let x =
            let uu____966 = FStar_Options.hide_uvar_nums () in
            if uu____966
            then "?"
            else
              (let uu____968 = FStar_Syntax_Unionfind.univ_uvar_id u in
               FStar_All.pipe_right uu____968 FStar_Util.string_of_int) in
          let uu____969 = FStar_Syntax_Print.univ_to_string t in
          FStar_Util.format2 "UNIV %s %s" x uu____969
      | TERM ((u,uu____971),t) ->
          let x =
            let uu____978 = FStar_Options.hide_uvar_nums () in
            if uu____978
            then "?"
            else
              (let uu____980 = FStar_Syntax_Unionfind.uvar_id u in
               FStar_All.pipe_right uu____980 FStar_Util.string_of_int) in
          let uu____981 = FStar_TypeChecker_Normalize.term_to_string env t in
          FStar_Util.format2 "TERM %s %s" x uu____981
let uvis_to_string:
  FStar_TypeChecker_Env.env -> uvi Prims.list -> Prims.string =
  fun env  ->
    fun uvis  ->
      let uu____994 = FStar_List.map (uvi_to_string env) uvis in
      FStar_All.pipe_right uu____994 (FStar_String.concat ", ")
let names_to_string: FStar_Syntax_Syntax.bv FStar_Util.set -> Prims.string =
  fun nms  ->
    let uu____1007 =
      let uu____1010 = FStar_Util.set_elements nms in
      FStar_All.pipe_right uu____1010
        (FStar_List.map FStar_Syntax_Print.bv_to_string) in
    FStar_All.pipe_right uu____1007 (FStar_String.concat ", ")
let args_to_string:
  'Auu____1023 .
    (FStar_Syntax_Syntax.term,'Auu____1023) FStar_Pervasives_Native.tuple2
      Prims.list -> Prims.string
  =
  fun args  ->
    let uu____1040 =
      FStar_All.pipe_right args
        (FStar_List.map
           (fun uu____1058  ->
              match uu____1058 with
              | (x,uu____1064) -> FStar_Syntax_Print.term_to_string x)) in
    FStar_All.pipe_right uu____1040 (FStar_String.concat " ")
let empty_worklist: FStar_TypeChecker_Env.env -> worklist =
  fun env  ->
    let uu____1071 =
      let uu____1072 = FStar_Options.eager_inference () in
      Prims.op_Negation uu____1072 in
    {
      attempting = [];
      wl_deferred = [];
      ctr = (Prims.parse_int "0");
      defer_ok = uu____1071;
      smt_ok = true;
      tcenv = env
    }
let singleton':
  FStar_TypeChecker_Env.env ->
    FStar_TypeChecker_Common.prob -> Prims.bool -> worklist
  =
  fun env  ->
    fun prob  ->
      fun smt_ok  ->
        let uu___162_1091 = empty_worklist env in
        {
          attempting = [prob];
          wl_deferred = (uu___162_1091.wl_deferred);
          ctr = (uu___162_1091.ctr);
          defer_ok = (uu___162_1091.defer_ok);
          smt_ok;
          tcenv = (uu___162_1091.tcenv)
        }
let singleton:
  FStar_TypeChecker_Env.env -> FStar_TypeChecker_Common.prob -> worklist =
  fun env  -> fun prob  -> singleton' env prob true
let wl_of_guard:
  'Auu____1106 .
    FStar_TypeChecker_Env.env ->
      ('Auu____1106,FStar_TypeChecker_Common.prob)
        FStar_Pervasives_Native.tuple2 Prims.list -> worklist
  =
  fun env  ->
    fun g  ->
      let uu___163_1127 = empty_worklist env in
      let uu____1128 = FStar_List.map FStar_Pervasives_Native.snd g in
      {
        attempting = uu____1128;
        wl_deferred = (uu___163_1127.wl_deferred);
        ctr = (uu___163_1127.ctr);
        defer_ok = false;
        smt_ok = (uu___163_1127.smt_ok);
        tcenv = (uu___163_1127.tcenv)
      }
let defer:
  Prims.string -> FStar_TypeChecker_Common.prob -> worklist -> worklist =
  fun reason  ->
    fun prob  ->
      fun wl  ->
        let uu___164_1145 = wl in
        {
          attempting = (uu___164_1145.attempting);
          wl_deferred = (((wl.ctr), reason, prob) :: (wl.wl_deferred));
          ctr = (uu___164_1145.ctr);
          defer_ok = (uu___164_1145.defer_ok);
          smt_ok = (uu___164_1145.smt_ok);
          tcenv = (uu___164_1145.tcenv)
        }
let attempt: FStar_TypeChecker_Common.prob Prims.list -> worklist -> worklist
  =
  fun probs  ->
    fun wl  ->
      let uu___165_1164 = wl in
      {
        attempting = (FStar_List.append probs wl.attempting);
        wl_deferred = (uu___165_1164.wl_deferred);
        ctr = (uu___165_1164.ctr);
        defer_ok = (uu___165_1164.defer_ok);
        smt_ok = (uu___165_1164.smt_ok);
        tcenv = (uu___165_1164.tcenv)
      }
let giveup:
  FStar_TypeChecker_Env.env ->
    Prims.string -> FStar_TypeChecker_Common.prob -> solution
  =
  fun env  ->
    fun reason  ->
      fun prob  ->
        (let uu____1178 =
           FStar_All.pipe_left (FStar_TypeChecker_Env.debug env)
             (FStar_Options.Other "Rel") in
         if uu____1178
         then
           let uu____1179 = prob_to_string env prob in
           FStar_Util.print2 "Failed %s:\n%s\n" reason uu____1179
         else ());
        Failed (prob, reason)
let invert_rel: FStar_TypeChecker_Common.rel -> FStar_TypeChecker_Common.rel
  =
  fun uu___132_1184  ->
    match uu___132_1184 with
    | FStar_TypeChecker_Common.EQ  -> FStar_TypeChecker_Common.EQ
    | FStar_TypeChecker_Common.SUB  -> FStar_TypeChecker_Common.SUBINV
    | FStar_TypeChecker_Common.SUBINV  -> FStar_TypeChecker_Common.SUB
let invert:
  'Auu____1191 'Auu____1192 .
    ('Auu____1192,'Auu____1191) FStar_TypeChecker_Common.problem ->
      ('Auu____1192,'Auu____1191) FStar_TypeChecker_Common.problem
  =
  fun p  ->
    let uu___166_1209 = p in
    {
      FStar_TypeChecker_Common.pid =
        (uu___166_1209.FStar_TypeChecker_Common.pid);
      FStar_TypeChecker_Common.lhs = (p.FStar_TypeChecker_Common.rhs);
      FStar_TypeChecker_Common.relation =
        (invert_rel p.FStar_TypeChecker_Common.relation);
      FStar_TypeChecker_Common.rhs = (p.FStar_TypeChecker_Common.lhs);
      FStar_TypeChecker_Common.element =
        (uu___166_1209.FStar_TypeChecker_Common.element);
      FStar_TypeChecker_Common.logical_guard =
        (uu___166_1209.FStar_TypeChecker_Common.logical_guard);
      FStar_TypeChecker_Common.scope =
        (uu___166_1209.FStar_TypeChecker_Common.scope);
      FStar_TypeChecker_Common.reason =
        (uu___166_1209.FStar_TypeChecker_Common.reason);
      FStar_TypeChecker_Common.loc =
        (uu___166_1209.FStar_TypeChecker_Common.loc);
      FStar_TypeChecker_Common.rank =
        (uu___166_1209.FStar_TypeChecker_Common.rank)
    }
let maybe_invert:
  'Auu____1220 'Auu____1221 .
    ('Auu____1221,'Auu____1220) FStar_TypeChecker_Common.problem ->
      ('Auu____1221,'Auu____1220) FStar_TypeChecker_Common.problem
  =
  fun p  ->
    if p.FStar_TypeChecker_Common.relation = FStar_TypeChecker_Common.SUBINV
    then invert p
    else p
let maybe_invert_p:
  FStar_TypeChecker_Common.prob -> FStar_TypeChecker_Common.prob =
  fun uu___133_1242  ->
    match uu___133_1242 with
    | FStar_TypeChecker_Common.TProb p ->
        FStar_All.pipe_right (maybe_invert p)
          (fun _0_43  -> FStar_TypeChecker_Common.TProb _0_43)
    | FStar_TypeChecker_Common.CProb p ->
        FStar_All.pipe_right (maybe_invert p)
          (fun _0_44  -> FStar_TypeChecker_Common.CProb _0_44)
let vary_rel:
  FStar_TypeChecker_Common.rel -> variance -> FStar_TypeChecker_Common.rel =
  fun rel  ->
    fun uu___134_1268  ->
      match uu___134_1268 with
      | INVARIANT  -> FStar_TypeChecker_Common.EQ
      | CONTRAVARIANT  -> invert_rel rel
      | COVARIANT  -> rel
let p_pid: FStar_TypeChecker_Common.prob -> Prims.int =
  fun uu___135_1272  ->
    match uu___135_1272 with
    | FStar_TypeChecker_Common.TProb p -> p.FStar_TypeChecker_Common.pid
    | FStar_TypeChecker_Common.CProb p -> p.FStar_TypeChecker_Common.pid
let p_rel: FStar_TypeChecker_Common.prob -> FStar_TypeChecker_Common.rel =
  fun uu___136_1286  ->
    match uu___136_1286 with
    | FStar_TypeChecker_Common.TProb p -> p.FStar_TypeChecker_Common.relation
    | FStar_TypeChecker_Common.CProb p -> p.FStar_TypeChecker_Common.relation
let p_reason: FStar_TypeChecker_Common.prob -> Prims.string Prims.list =
  fun uu___137_1302  ->
    match uu___137_1302 with
    | FStar_TypeChecker_Common.TProb p -> p.FStar_TypeChecker_Common.reason
    | FStar_TypeChecker_Common.CProb p -> p.FStar_TypeChecker_Common.reason
let p_loc: FStar_TypeChecker_Common.prob -> FStar_Range.range =
  fun uu___138_1318  ->
    match uu___138_1318 with
    | FStar_TypeChecker_Common.TProb p -> p.FStar_TypeChecker_Common.loc
    | FStar_TypeChecker_Common.CProb p -> p.FStar_TypeChecker_Common.loc
let p_guard:
  FStar_TypeChecker_Common.prob ->
    (FStar_Syntax_Syntax.term,FStar_Syntax_Syntax.term)
      FStar_Pervasives_Native.tuple2
  =
  fun uu___139_1336  ->
    match uu___139_1336 with
    | FStar_TypeChecker_Common.TProb p ->
        p.FStar_TypeChecker_Common.logical_guard
    | FStar_TypeChecker_Common.CProb p ->
        p.FStar_TypeChecker_Common.logical_guard
let p_scope: FStar_TypeChecker_Common.prob -> FStar_Syntax_Syntax.binders =
  fun uu___140_1354  ->
    match uu___140_1354 with
    | FStar_TypeChecker_Common.TProb p -> p.FStar_TypeChecker_Common.scope
    | FStar_TypeChecker_Common.CProb p -> p.FStar_TypeChecker_Common.scope
let p_invert: FStar_TypeChecker_Common.prob -> FStar_TypeChecker_Common.prob
  =
  fun uu___141_1368  ->
    match uu___141_1368 with
    | FStar_TypeChecker_Common.TProb p ->
        FStar_All.pipe_left
          (fun _0_45  -> FStar_TypeChecker_Common.TProb _0_45) (invert p)
    | FStar_TypeChecker_Common.CProb p ->
        FStar_All.pipe_left
          (fun _0_46  -> FStar_TypeChecker_Common.CProb _0_46) (invert p)
let is_top_level_prob: FStar_TypeChecker_Common.prob -> Prims.bool =
  fun p  ->
    let uu____1391 = FStar_All.pipe_right (p_reason p) FStar_List.length in
    uu____1391 = (Prims.parse_int "1")
let next_pid: Prims.unit -> Prims.int =
  let ctr = FStar_Util.mk_ref (Prims.parse_int "0") in
  fun uu____1404  -> FStar_Util.incr ctr; FStar_ST.op_Bang ctr
let mk_problem:
  'Auu____1505 'Auu____1506 .
    FStar_Syntax_Syntax.binders ->
      FStar_TypeChecker_Common.prob ->
        'Auu____1506 ->
          FStar_TypeChecker_Common.rel ->
            'Auu____1506 ->
              'Auu____1505 FStar_Pervasives_Native.option ->
                Prims.string ->
                  ('Auu____1506,'Auu____1505)
                    FStar_TypeChecker_Common.problem
  =
  fun scope  ->
    fun orig  ->
      fun lhs  ->
        fun rel  ->
          fun rhs  ->
            fun elt  ->
              fun reason  ->
                let uu____1543 = next_pid () in
                let uu____1544 =
                  new_uvar FStar_Range.dummyRange scope
                    FStar_Syntax_Util.ktype0 in
                {
                  FStar_TypeChecker_Common.pid = uu____1543;
                  FStar_TypeChecker_Common.lhs = lhs;
                  FStar_TypeChecker_Common.relation = rel;
                  FStar_TypeChecker_Common.rhs = rhs;
                  FStar_TypeChecker_Common.element = elt;
                  FStar_TypeChecker_Common.logical_guard = uu____1544;
                  FStar_TypeChecker_Common.scope = scope;
                  FStar_TypeChecker_Common.reason = (reason ::
                    (p_reason orig));
                  FStar_TypeChecker_Common.loc = (p_loc orig);
                  FStar_TypeChecker_Common.rank =
                    FStar_Pervasives_Native.None
                }
let new_problem:
  'Auu____1567 'Auu____1568 .
    FStar_TypeChecker_Env.env ->
      'Auu____1568 ->
        FStar_TypeChecker_Common.rel ->
          'Auu____1568 ->
            'Auu____1567 FStar_Pervasives_Native.option ->
              FStar_Range.range ->
                Prims.string ->
                  ('Auu____1568,'Auu____1567)
                    FStar_TypeChecker_Common.problem
  =
  fun env  ->
    fun lhs  ->
      fun rel  ->
        fun rhs  ->
          fun elt  ->
            fun loc  ->
              fun reason  ->
                let scope = FStar_TypeChecker_Env.all_binders env in
                let uu____1606 = next_pid () in
                let uu____1607 =
                  new_uvar FStar_Range.dummyRange scope
                    FStar_Syntax_Util.ktype0 in
                {
                  FStar_TypeChecker_Common.pid = uu____1606;
                  FStar_TypeChecker_Common.lhs = lhs;
                  FStar_TypeChecker_Common.relation = rel;
                  FStar_TypeChecker_Common.rhs = rhs;
                  FStar_TypeChecker_Common.element = elt;
                  FStar_TypeChecker_Common.logical_guard = uu____1607;
                  FStar_TypeChecker_Common.scope = scope;
                  FStar_TypeChecker_Common.reason = [reason];
                  FStar_TypeChecker_Common.loc = loc;
                  FStar_TypeChecker_Common.rank =
                    FStar_Pervasives_Native.None
                }
let problem_using_guard:
  'Auu____1628 'Auu____1629 .
    FStar_TypeChecker_Common.prob ->
      'Auu____1629 ->
        FStar_TypeChecker_Common.rel ->
          'Auu____1629 ->
            'Auu____1628 FStar_Pervasives_Native.option ->
              Prims.string ->
                ('Auu____1629,'Auu____1628) FStar_TypeChecker_Common.problem
  =
  fun orig  ->
    fun lhs  ->
      fun rel  ->
        fun rhs  ->
          fun elt  ->
            fun reason  ->
              let uu____1662 = next_pid () in
              {
                FStar_TypeChecker_Common.pid = uu____1662;
                FStar_TypeChecker_Common.lhs = lhs;
                FStar_TypeChecker_Common.relation = rel;
                FStar_TypeChecker_Common.rhs = rhs;
                FStar_TypeChecker_Common.element = elt;
                FStar_TypeChecker_Common.logical_guard = (p_guard orig);
                FStar_TypeChecker_Common.scope = (p_scope orig);
                FStar_TypeChecker_Common.reason = (reason :: (p_reason orig));
                FStar_TypeChecker_Common.loc = (p_loc orig);
                FStar_TypeChecker_Common.rank = FStar_Pervasives_Native.None
              }
let guard_on_element:
  'Auu____1673 .
    worklist ->
      ('Auu____1673,FStar_Syntax_Syntax.term' FStar_Syntax_Syntax.syntax)
        FStar_TypeChecker_Common.problem ->
        FStar_Syntax_Syntax.bv ->
          FStar_Syntax_Syntax.typ -> FStar_Syntax_Syntax.typ
  =
  fun wl  ->
    fun problem  ->
      fun x  ->
        fun phi  ->
          match problem.FStar_TypeChecker_Common.element with
          | FStar_Pervasives_Native.None  ->
              let u =
                (wl.tcenv).FStar_TypeChecker_Env.universe_of wl.tcenv
                  x.FStar_Syntax_Syntax.sort in
              FStar_Syntax_Util.mk_forall u x phi
          | FStar_Pervasives_Native.Some e ->
              FStar_Syntax_Subst.subst [FStar_Syntax_Syntax.NT (x, e)] phi
let explain:
  FStar_TypeChecker_Env.env ->
    FStar_TypeChecker_Common.prob -> Prims.string -> Prims.string
  =
  fun env  ->
    fun d  ->
      fun s  ->
        let uu____1726 =
          FStar_All.pipe_left (FStar_TypeChecker_Env.debug env)
            (FStar_Options.Other "ExplainRel") in
        if uu____1726
        then
          let uu____1727 =
            FStar_All.pipe_left FStar_Range.string_of_range (p_loc d) in
          let uu____1728 = prob_to_string env d in
          let uu____1729 =
            FStar_All.pipe_right (p_reason d) (FStar_String.concat "\n\t>") in
          FStar_Util.format4
            "(%s) Failed to solve the sub-problem\n%s\nWhich arose because:\n\t%s\nFailed because:%s\n"
            uu____1727 uu____1728 uu____1729 s
        else
          (let d1 = maybe_invert_p d in
           let rel =
             match p_rel d1 with
             | FStar_TypeChecker_Common.EQ  -> "equal to"
             | FStar_TypeChecker_Common.SUB  -> "a subtype of"
             | uu____1735 -> failwith "impossible" in
           let uu____1736 =
             match d1 with
             | FStar_TypeChecker_Common.TProb tp ->
                 let uu____1750 =
                   FStar_TypeChecker_Normalize.term_to_string env
                     tp.FStar_TypeChecker_Common.lhs in
                 let uu____1751 =
                   FStar_TypeChecker_Normalize.term_to_string env
                     tp.FStar_TypeChecker_Common.rhs in
                 (uu____1750, uu____1751)
             | FStar_TypeChecker_Common.CProb cp ->
                 let uu____1757 =
                   FStar_TypeChecker_Normalize.comp_to_string env
                     cp.FStar_TypeChecker_Common.lhs in
                 let uu____1758 =
                   FStar_TypeChecker_Normalize.comp_to_string env
                     cp.FStar_TypeChecker_Common.rhs in
                 (uu____1757, uu____1758) in
           match uu____1736 with
           | (lhs,rhs) ->
               FStar_Util.format3 "%s is not %s the expected type %s" lhs rel
                 rhs)
let commit: uvi Prims.list -> Prims.unit =
  fun uvis  ->
    FStar_All.pipe_right uvis
      (FStar_List.iter
         (fun uu___142_1775  ->
            match uu___142_1775 with
            | UNIV (u,t) ->
                (match t with
                 | FStar_Syntax_Syntax.U_unif u' ->
                     FStar_Syntax_Unionfind.univ_union u u'
                 | uu____1787 -> FStar_Syntax_Unionfind.univ_change u t)
            | TERM ((u,uu____1789),t) -> FStar_Syntax_Util.set_uvar u t))
let find_term_uvar:
  FStar_Syntax_Syntax.uvar ->
    uvi Prims.list -> FStar_Syntax_Syntax.term FStar_Pervasives_Native.option
  =
  fun uv  ->
    fun s  ->
      FStar_Util.find_map s
        (fun uu___143_1811  ->
           match uu___143_1811 with
           | UNIV uu____1814 -> FStar_Pervasives_Native.None
           | TERM ((u,uu____1820),t) ->
               let uu____1826 = FStar_Syntax_Unionfind.equiv uv u in
               if uu____1826
               then FStar_Pervasives_Native.Some t
               else FStar_Pervasives_Native.None)
let find_univ_uvar:
  FStar_Syntax_Syntax.universe_uvar ->
    uvi Prims.list ->
      FStar_Syntax_Syntax.universe FStar_Pervasives_Native.option
  =
  fun u  ->
    fun s  ->
      FStar_Util.find_map s
        (fun uu___144_1848  ->
           match uu___144_1848 with
           | UNIV (u',t) ->
               let uu____1853 = FStar_Syntax_Unionfind.univ_equiv u u' in
               if uu____1853
               then FStar_Pervasives_Native.Some t
               else FStar_Pervasives_Native.None
           | uu____1857 -> FStar_Pervasives_Native.None)
let whnf:
  FStar_TypeChecker_Env.env ->
    FStar_Syntax_Syntax.term -> FStar_Syntax_Syntax.term
  =
  fun env  ->
    fun t  ->
      let uu____1866 =
        let uu____1867 = FStar_Syntax_Util.unmeta t in
        FStar_TypeChecker_Normalize.normalize
          [FStar_TypeChecker_Normalize.Beta;
          FStar_TypeChecker_Normalize.WHNF] env uu____1867 in
      FStar_Syntax_Subst.compress uu____1866
let sn:
  FStar_TypeChecker_Env.env ->
    FStar_Syntax_Syntax.term -> FStar_Syntax_Syntax.term
  =
  fun env  ->
    fun t  ->
      let uu____1876 =
        FStar_TypeChecker_Normalize.normalize
          [FStar_TypeChecker_Normalize.Beta] env t in
      FStar_Syntax_Subst.compress uu____1876
let norm_arg:
  'Auu____1883 .
    FStar_TypeChecker_Env.env ->
      (FStar_Syntax_Syntax.term,'Auu____1883) FStar_Pervasives_Native.tuple2
        ->
        (FStar_Syntax_Syntax.term,'Auu____1883)
          FStar_Pervasives_Native.tuple2
  =
  fun env  ->
    fun t  ->
      let uu____1904 = sn env (FStar_Pervasives_Native.fst t) in
      (uu____1904, (FStar_Pervasives_Native.snd t))
let sn_binders:
  FStar_TypeChecker_Env.env ->
    FStar_Syntax_Syntax.binders ->
      (FStar_Syntax_Syntax.bv,FStar_Syntax_Syntax.aqual)
        FStar_Pervasives_Native.tuple2 Prims.list
  =
  fun env  ->
    fun binders  ->
      FStar_All.pipe_right binders
        (FStar_List.map
           (fun uu____1937  ->
              match uu____1937 with
              | (x,imp) ->
                  let uu____1948 =
                    let uu___167_1949 = x in
                    let uu____1950 = sn env x.FStar_Syntax_Syntax.sort in
                    {
                      FStar_Syntax_Syntax.ppname =
                        (uu___167_1949.FStar_Syntax_Syntax.ppname);
                      FStar_Syntax_Syntax.index =
                        (uu___167_1949.FStar_Syntax_Syntax.index);
                      FStar_Syntax_Syntax.sort = uu____1950
                    } in
                  (uu____1948, imp)))
let norm_univ:
  worklist -> FStar_Syntax_Syntax.universe -> FStar_Syntax_Syntax.universe =
  fun wl  ->
    fun u  ->
      let rec aux u1 =
        let u2 = FStar_Syntax_Subst.compress_univ u1 in
        match u2 with
        | FStar_Syntax_Syntax.U_succ u3 ->
            let uu____1967 = aux u3 in FStar_Syntax_Syntax.U_succ uu____1967
        | FStar_Syntax_Syntax.U_max us ->
            let uu____1971 = FStar_List.map aux us in
            FStar_Syntax_Syntax.U_max uu____1971
        | uu____1974 -> u2 in
      let uu____1975 = aux u in
      FStar_TypeChecker_Normalize.normalize_universe wl.tcenv uu____1975
let normalize_refinement:
  'Auu____1986 .
    FStar_TypeChecker_Normalize.steps ->
      FStar_TypeChecker_Env.env ->
        'Auu____1986 -> FStar_Syntax_Syntax.typ -> FStar_Syntax_Syntax.typ
  =
  fun steps  ->
    fun env  ->
      fun wl  ->
        fun t0  ->
          FStar_TypeChecker_Normalize.normalize_refinement steps env t0
let base_and_refinement:
  'Auu____2011 .
    FStar_TypeChecker_Env.env ->
      'Auu____2011 ->
        FStar_Syntax_Syntax.term ->
          (FStar_Syntax_Syntax.term' FStar_Syntax_Syntax.syntax,(FStar_Syntax_Syntax.bv,
                                                                  FStar_Syntax_Syntax.term'
                                                                    FStar_Syntax_Syntax.syntax)
                                                                  FStar_Pervasives_Native.tuple2
                                                                  FStar_Pervasives_Native.option)
            FStar_Pervasives_Native.tuple2
  =
  fun env  ->
    fun wl  ->
      fun t1  ->
        let rec aux norm1 t11 =
          let t12 = FStar_Syntax_Util.unmeta t11 in
          match t12.FStar_Syntax_Syntax.n with
          | FStar_Syntax_Syntax.Tm_refine (x,phi) ->
              if norm1
              then
                ((x.FStar_Syntax_Syntax.sort),
                  (FStar_Pervasives_Native.Some (x, phi)))
              else
                (let uu____2113 =
                   normalize_refinement [FStar_TypeChecker_Normalize.WHNF]
                     env wl t12 in
                 match uu____2113 with
                 | {
                     FStar_Syntax_Syntax.n = FStar_Syntax_Syntax.Tm_refine
                       (x1,phi1);
                     FStar_Syntax_Syntax.pos = uu____2130;
                     FStar_Syntax_Syntax.vars = uu____2131;_} ->
                     ((x1.FStar_Syntax_Syntax.sort),
                       (FStar_Pervasives_Native.Some (x1, phi1)))
                 | tt ->
                     let uu____2157 =
                       let uu____2158 = FStar_Syntax_Print.term_to_string tt in
                       let uu____2159 = FStar_Syntax_Print.tag_of_term tt in
                       FStar_Util.format2 "impossible: Got %s ... %s\n"
                         uu____2158 uu____2159 in
                     failwith uu____2157)
          | FStar_Syntax_Syntax.Tm_uinst uu____2174 ->
              if norm1
              then (t12, FStar_Pervasives_Native.None)
              else
                (let t1' =
                   normalize_refinement [FStar_TypeChecker_Normalize.WHNF]
                     env wl t12 in
                 let uu____2211 =
                   let uu____2212 = FStar_Syntax_Subst.compress t1' in
                   uu____2212.FStar_Syntax_Syntax.n in
                 match uu____2211 with
                 | FStar_Syntax_Syntax.Tm_refine uu____2229 -> aux true t1'
                 | uu____2236 -> (t12, FStar_Pervasives_Native.None))
          | FStar_Syntax_Syntax.Tm_fvar uu____2251 ->
              if norm1
              then (t12, FStar_Pervasives_Native.None)
              else
                (let t1' =
                   normalize_refinement [FStar_TypeChecker_Normalize.WHNF]
                     env wl t12 in
                 let uu____2282 =
                   let uu____2283 = FStar_Syntax_Subst.compress t1' in
                   uu____2283.FStar_Syntax_Syntax.n in
                 match uu____2282 with
                 | FStar_Syntax_Syntax.Tm_refine uu____2300 -> aux true t1'
                 | uu____2307 -> (t12, FStar_Pervasives_Native.None))
          | FStar_Syntax_Syntax.Tm_app uu____2322 ->
              if norm1
              then (t12, FStar_Pervasives_Native.None)
              else
                (let t1' =
                   normalize_refinement [FStar_TypeChecker_Normalize.WHNF]
                     env wl t12 in
                 let uu____2367 =
                   let uu____2368 = FStar_Syntax_Subst.compress t1' in
                   uu____2368.FStar_Syntax_Syntax.n in
                 match uu____2367 with
                 | FStar_Syntax_Syntax.Tm_refine uu____2385 -> aux true t1'
                 | uu____2392 -> (t12, FStar_Pervasives_Native.None))
          | FStar_Syntax_Syntax.Tm_type uu____2407 ->
              (t12, FStar_Pervasives_Native.None)
          | FStar_Syntax_Syntax.Tm_constant uu____2422 ->
              (t12, FStar_Pervasives_Native.None)
          | FStar_Syntax_Syntax.Tm_name uu____2437 ->
              (t12, FStar_Pervasives_Native.None)
          | FStar_Syntax_Syntax.Tm_bvar uu____2452 ->
              (t12, FStar_Pervasives_Native.None)
          | FStar_Syntax_Syntax.Tm_arrow uu____2467 ->
              (t12, FStar_Pervasives_Native.None)
          | FStar_Syntax_Syntax.Tm_abs uu____2494 ->
              (t12, FStar_Pervasives_Native.None)
          | FStar_Syntax_Syntax.Tm_uvar uu____2525 ->
              (t12, FStar_Pervasives_Native.None)
          | FStar_Syntax_Syntax.Tm_let uu____2556 ->
              (t12, FStar_Pervasives_Native.None)
          | FStar_Syntax_Syntax.Tm_match uu____2583 ->
              (t12, FStar_Pervasives_Native.None)
          | FStar_Syntax_Syntax.Tm_meta uu____2620 ->
              let uu____2627 =
                let uu____2628 = FStar_Syntax_Print.term_to_string t12 in
                let uu____2629 = FStar_Syntax_Print.tag_of_term t12 in
                FStar_Util.format2 "impossible (outer): Got %s ... %s\n"
                  uu____2628 uu____2629 in
              failwith uu____2627
          | FStar_Syntax_Syntax.Tm_ascribed uu____2644 ->
              let uu____2671 =
                let uu____2672 = FStar_Syntax_Print.term_to_string t12 in
                let uu____2673 = FStar_Syntax_Print.tag_of_term t12 in
                FStar_Util.format2 "impossible (outer): Got %s ... %s\n"
                  uu____2672 uu____2673 in
              failwith uu____2671
          | FStar_Syntax_Syntax.Tm_delayed uu____2688 ->
              let uu____2713 =
                let uu____2714 = FStar_Syntax_Print.term_to_string t12 in
                let uu____2715 = FStar_Syntax_Print.tag_of_term t12 in
                FStar_Util.format2 "impossible (outer): Got %s ... %s\n"
                  uu____2714 uu____2715 in
              failwith uu____2713
          | FStar_Syntax_Syntax.Tm_unknown  ->
              let uu____2730 =
                let uu____2731 = FStar_Syntax_Print.term_to_string t12 in
                let uu____2732 = FStar_Syntax_Print.tag_of_term t12 in
                FStar_Util.format2 "impossible (outer): Got %s ... %s\n"
                  uu____2731 uu____2732 in
              failwith uu____2730 in
        let uu____2747 = whnf env t1 in aux false uu____2747
let unrefine:
  FStar_TypeChecker_Env.env ->
    FStar_Syntax_Syntax.typ -> FStar_Syntax_Syntax.typ
  =
  fun env  ->
    fun t  ->
      let uu____2756 =
        let uu____2771 = empty_worklist env in
        base_and_refinement env uu____2771 t in
      FStar_All.pipe_right uu____2756 FStar_Pervasives_Native.fst
let trivial_refinement:
  FStar_Syntax_Syntax.term ->
    (FStar_Syntax_Syntax.bv,FStar_Syntax_Syntax.term)
      FStar_Pervasives_Native.tuple2
  =
  fun t  ->
    let uu____2806 = FStar_Syntax_Syntax.null_bv t in
    (uu____2806, FStar_Syntax_Util.t_true)
let as_refinement:
  'Auu____2815 .
    FStar_TypeChecker_Env.env ->
      'Auu____2815 ->
        FStar_Syntax_Syntax.term ->
          (FStar_Syntax_Syntax.bv,FStar_Syntax_Syntax.term)
            FStar_Pervasives_Native.tuple2
  =
  fun env  ->
    fun wl  ->
      fun t  ->
        let uu____2832 = base_and_refinement env wl t in
        match uu____2832 with
        | (t_base,refinement) ->
            (match refinement with
             | FStar_Pervasives_Native.None  -> trivial_refinement t_base
             | FStar_Pervasives_Native.Some (x,phi) -> (x, phi))
let force_refinement:
  (FStar_Syntax_Syntax.term,(FStar_Syntax_Syntax.bv,FStar_Syntax_Syntax.term)
                              FStar_Pervasives_Native.tuple2
                              FStar_Pervasives_Native.option)
    FStar_Pervasives_Native.tuple2 ->
    FStar_Syntax_Syntax.term' FStar_Syntax_Syntax.syntax
  =
  fun uu____2912  ->
    match uu____2912 with
    | (t_base,refopt) ->
        let uu____2939 =
          match refopt with
          | FStar_Pervasives_Native.Some (y,phi) -> (y, phi)
          | FStar_Pervasives_Native.None  -> trivial_refinement t_base in
        (match uu____2939 with
         | (y,phi) ->
             FStar_Syntax_Syntax.mk (FStar_Syntax_Syntax.Tm_refine (y, phi))
               FStar_Pervasives_Native.None t_base.FStar_Syntax_Syntax.pos)
let wl_prob_to_string:
  worklist -> FStar_TypeChecker_Common.prob -> Prims.string =
  fun wl  -> fun prob  -> prob_to_string wl.tcenv prob
let wl_to_string: worklist -> Prims.string =
  fun wl  ->
    let uu____2974 =
      let uu____2977 =
        let uu____2980 =
          FStar_All.pipe_right wl.wl_deferred
            (FStar_List.map
               (fun uu____3003  ->
                  match uu____3003 with | (uu____3010,uu____3011,x) -> x)) in
        FStar_List.append wl.attempting uu____2980 in
      FStar_List.map (wl_prob_to_string wl) uu____2977 in
    FStar_All.pipe_right uu____2974 (FStar_String.concat "\n\t")
let u_abs:
  FStar_Syntax_Syntax.term ->
    (FStar_Syntax_Syntax.bv,FStar_Syntax_Syntax.aqual)
      FStar_Pervasives_Native.tuple2 Prims.list ->
      FStar_Syntax_Syntax.term -> FStar_Syntax_Syntax.term
  =
  fun k  ->
    fun ys  ->
      fun t  ->
        let uu____3039 =
          let uu____3058 =
            let uu____3059 = FStar_Syntax_Subst.compress k in
            uu____3059.FStar_Syntax_Syntax.n in
          match uu____3058 with
          | FStar_Syntax_Syntax.Tm_arrow (bs,c) ->
              if (FStar_List.length bs) = (FStar_List.length ys)
              then
                let uu____3124 = FStar_Syntax_Subst.open_comp bs c in
                ((ys, t), uu____3124)
              else
                (let uu____3150 = FStar_Syntax_Util.abs_formals t in
                 match uu____3150 with
                 | (ys',t1,uu____3179) ->
                     let uu____3184 = FStar_Syntax_Util.arrow_formals_comp k in
                     (((FStar_List.append ys ys'), t1), uu____3184))
          | uu____3225 ->
              let uu____3226 =
                let uu____3237 = FStar_Syntax_Syntax.mk_Total k in
                ([], uu____3237) in
              ((ys, t), uu____3226) in
        match uu____3039 with
        | ((ys1,t1),(xs,c)) ->
            if (FStar_List.length xs) <> (FStar_List.length ys1)
            then
              FStar_Syntax_Util.abs ys1 t1
                (FStar_Pervasives_Native.Some
                   (FStar_Syntax_Util.mk_residual_comp
                      FStar_Parser_Const.effect_Tot_lid
                      FStar_Pervasives_Native.None []))
            else
              (let c1 =
                 let uu____3316 = FStar_Syntax_Util.rename_binders xs ys1 in
                 FStar_Syntax_Subst.subst_comp uu____3316 c in
               FStar_Syntax_Util.abs ys1 t1
                 (FStar_Pervasives_Native.Some
                    (FStar_Syntax_Util.residual_comp_of_comp c1)))
let solve_prob':
  Prims.bool ->
    FStar_TypeChecker_Common.prob ->
      FStar_Syntax_Syntax.term FStar_Pervasives_Native.option ->
        uvi Prims.list -> worklist -> worklist
  =
  fun resolve_ok  ->
    fun prob  ->
      fun logical_guard  ->
        fun uvis  ->
          fun wl  ->
            let phi =
              match logical_guard with
              | FStar_Pervasives_Native.None  -> FStar_Syntax_Util.t_true
              | FStar_Pervasives_Native.Some phi -> phi in
            let uu____3349 = p_guard prob in
            match uu____3349 with
            | (uu____3354,uv) ->
                ((let uu____3357 =
                    let uu____3358 = FStar_Syntax_Subst.compress uv in
                    uu____3358.FStar_Syntax_Syntax.n in
                  match uu____3357 with
                  | FStar_Syntax_Syntax.Tm_uvar (uvar,k) ->
                      let bs = p_scope prob in
                      let phi1 = u_abs k bs phi in
                      ((let uu____3390 =
                          FStar_All.pipe_left
                            (FStar_TypeChecker_Env.debug wl.tcenv)
                            (FStar_Options.Other "Rel") in
                        if uu____3390
                        then
                          let uu____3391 =
                            FStar_Util.string_of_int (p_pid prob) in
                          let uu____3392 =
                            FStar_Syntax_Print.term_to_string uv in
                          let uu____3393 =
                            FStar_Syntax_Print.term_to_string phi1 in
                          FStar_Util.print3
                            "Solving %s (%s) with formula %s\n" uu____3391
                            uu____3392 uu____3393
                        else ());
                       FStar_Syntax_Util.set_uvar uvar phi1)
                  | uu____3395 ->
                      if Prims.op_Negation resolve_ok
                      then
                        failwith
                          "Impossible: this instance has already been assigned a solution"
                      else ());
                 commit uvis;
                 (let uu___168_3398 = wl in
                  {
                    attempting = (uu___168_3398.attempting);
                    wl_deferred = (uu___168_3398.wl_deferred);
                    ctr = (wl.ctr + (Prims.parse_int "1"));
                    defer_ok = (uu___168_3398.defer_ok);
                    smt_ok = (uu___168_3398.smt_ok);
                    tcenv = (uu___168_3398.tcenv)
                  }))
let extend_solution: Prims.int -> uvi Prims.list -> worklist -> worklist =
  fun pid  ->
    fun sol  ->
      fun wl  ->
        (let uu____3416 =
           FStar_All.pipe_left (FStar_TypeChecker_Env.debug wl.tcenv)
             (FStar_Options.Other "RelCheck") in
         if uu____3416
         then
           let uu____3417 = FStar_Util.string_of_int pid in
           let uu____3418 =
             let uu____3419 = FStar_List.map (uvi_to_string wl.tcenv) sol in
             FStar_All.pipe_right uu____3419 (FStar_String.concat ", ") in
           FStar_Util.print2 "Solving %s: with %s\n" uu____3417 uu____3418
         else ());
        commit sol;
        (let uu___169_3426 = wl in
         {
           attempting = (uu___169_3426.attempting);
           wl_deferred = (uu___169_3426.wl_deferred);
           ctr = (wl.ctr + (Prims.parse_int "1"));
           defer_ok = (uu___169_3426.defer_ok);
           smt_ok = (uu___169_3426.smt_ok);
           tcenv = (uu___169_3426.tcenv)
         })
let solve_prob:
  FStar_TypeChecker_Common.prob ->
    FStar_Syntax_Syntax.term FStar_Pervasives_Native.option ->
      uvi Prims.list -> worklist -> worklist
  =
  fun prob  ->
    fun logical_guard  ->
      fun uvis  ->
        fun wl  ->
          let conj_guard1 t g =
            match (t, g) with
            | (uu____3468,FStar_TypeChecker_Common.Trivial ) -> t
            | (FStar_Pervasives_Native.None
               ,FStar_TypeChecker_Common.NonTrivial f) ->
                FStar_Pervasives_Native.Some f
            | (FStar_Pervasives_Native.Some
               t1,FStar_TypeChecker_Common.NonTrivial f) ->
                let uu____3480 = FStar_Syntax_Util.mk_conj t1 f in
                FStar_Pervasives_Native.Some uu____3480 in
          (let uu____3486 =
             FStar_All.pipe_left (FStar_TypeChecker_Env.debug wl.tcenv)
               (FStar_Options.Other "RelCheck") in
           if uu____3486
           then
             let uu____3487 =
               FStar_All.pipe_left FStar_Util.string_of_int (p_pid prob) in
             let uu____3488 =
               let uu____3489 = FStar_List.map (uvi_to_string wl.tcenv) uvis in
               FStar_All.pipe_right uu____3489 (FStar_String.concat ", ") in
             FStar_Util.print2 "Solving %s: with %s\n" uu____3487 uu____3488
           else ());
          solve_prob' false prob logical_guard uvis wl
let rec occurs:
  'b .
    worklist ->
      (FStar_Syntax_Syntax.uvar,'b) FStar_Pervasives_Native.tuple2 ->
        FStar_Syntax_Syntax.typ -> Prims.bool
  =
  fun wl  ->
    fun uk  ->
      fun t  ->
        let uu____3524 =
          let uu____3531 = FStar_Syntax_Free.uvars t in
          FStar_All.pipe_right uu____3531 FStar_Util.set_elements in
        FStar_All.pipe_right uu____3524
          (FStar_Util.for_some
             (fun uu____3567  ->
                match uu____3567 with
                | (uv,uu____3573) ->
                    FStar_Syntax_Unionfind.equiv uv
                      (FStar_Pervasives_Native.fst uk)))
let occurs_check:
  'Auu____3586 'Auu____3587 .
    'Auu____3587 ->
      worklist ->
        (FStar_Syntax_Syntax.uvar,'Auu____3586)
          FStar_Pervasives_Native.tuple2 ->
          FStar_Syntax_Syntax.typ ->
            (Prims.bool,Prims.string FStar_Pervasives_Native.option)
              FStar_Pervasives_Native.tuple2
  =
  fun env  ->
    fun wl  ->
      fun uk  ->
        fun t  ->
          let occurs_ok =
            let uu____3619 = occurs wl uk t in Prims.op_Negation uu____3619 in
          let msg =
            if occurs_ok
            then FStar_Pervasives_Native.None
            else
              (let uu____3626 =
                 let uu____3627 =
                   FStar_Syntax_Print.uvar_to_string
                     (FStar_Pervasives_Native.fst uk) in
                 let uu____3628 = FStar_Syntax_Print.term_to_string t in
                 FStar_Util.format2 "occurs-check failed (%s occurs in %s)"
                   uu____3627 uu____3628 in
               FStar_Pervasives_Native.Some uu____3626) in
          (occurs_ok, msg)
let occurs_and_freevars_check:
  'Auu____3645 'Auu____3646 .
    'Auu____3646 ->
      worklist ->
        (FStar_Syntax_Syntax.uvar,'Auu____3645)
          FStar_Pervasives_Native.tuple2 ->
          FStar_Syntax_Syntax.bv FStar_Util.set ->
            FStar_Syntax_Syntax.term ->
              (Prims.bool,Prims.bool,(Prims.string
                                        FStar_Pervasives_Native.option,
                                       FStar_Syntax_Syntax.bv FStar_Util.set,
                                       FStar_Syntax_Syntax.bv FStar_Util.set)
                                       FStar_Pervasives_Native.tuple3)
                FStar_Pervasives_Native.tuple3
  =
  fun env  ->
    fun wl  ->
      fun uk  ->
        fun fvs  ->
          fun t  ->
            let fvs_t = FStar_Syntax_Free.names t in
            let uu____3700 = occurs_check env wl uk t in
            match uu____3700 with
            | (occurs_ok,msg) ->
                let uu____3731 = FStar_Util.set_is_subset_of fvs_t fvs in
                (occurs_ok, uu____3731, (msg, fvs, fvs_t))
let intersect_vars:
  'Auu____3758 'Auu____3759 .
    (FStar_Syntax_Syntax.bv,'Auu____3759) FStar_Pervasives_Native.tuple2
      Prims.list ->
      (FStar_Syntax_Syntax.bv,'Auu____3758) FStar_Pervasives_Native.tuple2
        Prims.list ->
        (FStar_Syntax_Syntax.bv,'Auu____3758) FStar_Pervasives_Native.tuple2
          Prims.list
  =
  fun v1  ->
    fun v2  ->
      let as_set1 v3 =
        FStar_All.pipe_right v3
          (FStar_List.fold_left
             (fun out  ->
                fun x  ->
                  FStar_Util.set_add (FStar_Pervasives_Native.fst x) out)
             FStar_Syntax_Syntax.no_names) in
      let v1_set = as_set1 v1 in
      let uu____3843 =
        FStar_All.pipe_right v2
          (FStar_List.fold_left
             (fun uu____3897  ->
                fun uu____3898  ->
                  match (uu____3897, uu____3898) with
                  | ((isect,isect_set),(x,imp)) ->
                      let uu____3979 =
                        let uu____3980 = FStar_Util.set_mem x v1_set in
                        FStar_All.pipe_left Prims.op_Negation uu____3980 in
                      if uu____3979
                      then (isect, isect_set)
                      else
                        (let fvs =
                           FStar_Syntax_Free.names x.FStar_Syntax_Syntax.sort in
                         let uu____4005 =
                           FStar_Util.set_is_subset_of fvs isect_set in
                         if uu____4005
                         then
                           let uu____4018 = FStar_Util.set_add x isect_set in
                           (((x, imp) :: isect), uu____4018)
                         else (isect, isect_set)))
             ([], FStar_Syntax_Syntax.no_names)) in
      match uu____3843 with | (isect,uu____4059) -> FStar_List.rev isect
let binders_eq:
  'Auu____4088 'Auu____4089 .
    (FStar_Syntax_Syntax.bv,'Auu____4089) FStar_Pervasives_Native.tuple2
      Prims.list ->
      (FStar_Syntax_Syntax.bv,'Auu____4088) FStar_Pervasives_Native.tuple2
        Prims.list -> Prims.bool
  =
  fun v1  ->
    fun v2  ->
      ((FStar_List.length v1) = (FStar_List.length v2)) &&
        (FStar_List.forall2
           (fun uu____4144  ->
              fun uu____4145  ->
                match (uu____4144, uu____4145) with
                | ((a,uu____4163),(b,uu____4165)) ->
                    FStar_Syntax_Syntax.bv_eq a b) v1 v2)
let pat_var_opt:
  'Auu____4184 'Auu____4185 .
    FStar_TypeChecker_Env.env ->
      (FStar_Syntax_Syntax.bv,'Auu____4185) FStar_Pervasives_Native.tuple2
        Prims.list ->
        (FStar_Syntax_Syntax.term,'Auu____4184)
          FStar_Pervasives_Native.tuple2 ->
          (FStar_Syntax_Syntax.bv,'Auu____4184)
            FStar_Pervasives_Native.tuple2 FStar_Pervasives_Native.option
  =
  fun env  ->
    fun seen  ->
      fun arg  ->
        let hd1 = norm_arg env arg in
        match (FStar_Pervasives_Native.fst hd1).FStar_Syntax_Syntax.n with
        | FStar_Syntax_Syntax.Tm_name a ->
            let uu____4236 =
              FStar_All.pipe_right seen
                (FStar_Util.for_some
                   (fun uu____4250  ->
                      match uu____4250 with
                      | (b,uu____4256) -> FStar_Syntax_Syntax.bv_eq a b)) in
            if uu____4236
            then FStar_Pervasives_Native.None
            else
              FStar_Pervasives_Native.Some
                (a, (FStar_Pervasives_Native.snd hd1))
        | uu____4272 -> FStar_Pervasives_Native.None
let rec pat_vars:
  FStar_TypeChecker_Env.env ->
    (FStar_Syntax_Syntax.bv,FStar_Syntax_Syntax.aqual)
      FStar_Pervasives_Native.tuple2 Prims.list ->
      (FStar_Syntax_Syntax.term,FStar_Syntax_Syntax.aqual)
        FStar_Pervasives_Native.tuple2 Prims.list ->
        FStar_Syntax_Syntax.binders FStar_Pervasives_Native.option
  =
  fun env  ->
    fun seen  ->
      fun args  ->
        match args with
        | [] -> FStar_Pervasives_Native.Some (FStar_List.rev seen)
        | hd1::rest ->
            let uu____4347 = pat_var_opt env seen hd1 in
            (match uu____4347 with
             | FStar_Pervasives_Native.None  ->
                 ((let uu____4361 =
                     FStar_All.pipe_left (FStar_TypeChecker_Env.debug env)
                       (FStar_Options.Other "Rel") in
                   if uu____4361
                   then
                     let uu____4362 =
                       FStar_All.pipe_left FStar_Syntax_Print.term_to_string
                         (FStar_Pervasives_Native.fst hd1) in
                     FStar_Util.print1 "Not a pattern: %s\n" uu____4362
                   else ());
                  FStar_Pervasives_Native.None)
             | FStar_Pervasives_Native.Some x ->
                 pat_vars env (x :: seen) rest)
let is_flex: FStar_Syntax_Syntax.term -> Prims.bool =
  fun t  ->
    let uu____4381 =
      let uu____4382 = FStar_Syntax_Subst.compress t in
      uu____4382.FStar_Syntax_Syntax.n in
    match uu____4381 with
    | FStar_Syntax_Syntax.Tm_uvar uu____4385 -> true
    | FStar_Syntax_Syntax.Tm_app
        ({ FStar_Syntax_Syntax.n = FStar_Syntax_Syntax.Tm_uvar uu____4402;
           FStar_Syntax_Syntax.pos = uu____4403;
           FStar_Syntax_Syntax.vars = uu____4404;_},uu____4405)
        -> true
    | uu____4442 -> false
let destruct_flex_t:
  FStar_Syntax_Syntax.term' FStar_Syntax_Syntax.syntax ->
    (FStar_Syntax_Syntax.term' FStar_Syntax_Syntax.syntax,(FStar_Syntax_Syntax.term'
                                                             FStar_Syntax_Syntax.syntax
                                                             FStar_Pervasives_Native.option
                                                             FStar_Unionfind.p_uvar,
                                                            FStar_Syntax_Syntax.version)
                                                            FStar_Pervasives_Native.tuple2,
      FStar_Syntax_Syntax.term' FStar_Syntax_Syntax.syntax,(FStar_Syntax_Syntax.term'
                                                              FStar_Syntax_Syntax.syntax,
                                                             FStar_Syntax_Syntax.aqual)
                                                             FStar_Pervasives_Native.tuple2
                                                             Prims.list)
      FStar_Pervasives_Native.tuple4
  =
  fun t  ->
    match t.FStar_Syntax_Syntax.n with
    | FStar_Syntax_Syntax.Tm_uvar (uv,k) -> (t, uv, k, [])
    | FStar_Syntax_Syntax.Tm_app
        ({ FStar_Syntax_Syntax.n = FStar_Syntax_Syntax.Tm_uvar (uv,k);
           FStar_Syntax_Syntax.pos = uu____4567;
           FStar_Syntax_Syntax.vars = uu____4568;_},args)
        -> (t, uv, k, args)
    | uu____4636 -> failwith "Not a flex-uvar"
let destruct_flex_pattern:
  FStar_TypeChecker_Env.env ->
    FStar_Syntax_Syntax.term' FStar_Syntax_Syntax.syntax ->
      ((FStar_Syntax_Syntax.term' FStar_Syntax_Syntax.syntax,(FStar_Syntax_Syntax.term'
                                                                FStar_Syntax_Syntax.syntax
                                                                FStar_Pervasives_Native.option
                                                                FStar_Unionfind.p_uvar,
                                                               FStar_Syntax_Syntax.version)
                                                               FStar_Pervasives_Native.tuple2,
         FStar_Syntax_Syntax.term' FStar_Syntax_Syntax.syntax,(FStar_Syntax_Syntax.term'
                                                                 FStar_Syntax_Syntax.syntax,
                                                                FStar_Syntax_Syntax.aqual)
                                                                FStar_Pervasives_Native.tuple2
                                                                Prims.list)
         FStar_Pervasives_Native.tuple4,FStar_Syntax_Syntax.binders
                                          FStar_Pervasives_Native.option)
        FStar_Pervasives_Native.tuple2
  =
  fun env  ->
    fun t  ->
      let uu____4715 = destruct_flex_t t in
      match uu____4715 with
      | (t1,uv,k,args) ->
          let uu____4830 = pat_vars env [] args in
          (match uu____4830 with
           | FStar_Pervasives_Native.Some vars ->
               ((t1, uv, k, args), (FStar_Pervasives_Native.Some vars))
           | uu____4928 -> ((t1, uv, k, args), FStar_Pervasives_Native.None))
type match_result =
  | MisMatch of
  (FStar_Syntax_Syntax.delta_depth FStar_Pervasives_Native.option,FStar_Syntax_Syntax.delta_depth
                                                                    FStar_Pervasives_Native.option)
  FStar_Pervasives_Native.tuple2
  | HeadMatch
  | FullMatch[@@deriving show]
let uu___is_MisMatch: match_result -> Prims.bool =
  fun projectee  ->
    match projectee with | MisMatch _0 -> true | uu____5010 -> false
let __proj__MisMatch__item___0:
  match_result ->
    (FStar_Syntax_Syntax.delta_depth FStar_Pervasives_Native.option,FStar_Syntax_Syntax.delta_depth
                                                                    FStar_Pervasives_Native.option)
      FStar_Pervasives_Native.tuple2
  = fun projectee  -> match projectee with | MisMatch _0 -> _0
let uu___is_HeadMatch: match_result -> Prims.bool =
  fun projectee  ->
    match projectee with | HeadMatch  -> true | uu____5047 -> false
let uu___is_FullMatch: match_result -> Prims.bool =
  fun projectee  ->
    match projectee with | FullMatch  -> true | uu____5052 -> false
let head_match: match_result -> match_result =
  fun uu___145_5056  ->
    match uu___145_5056 with
    | MisMatch (i,j) -> MisMatch (i, j)
    | uu____5071 -> HeadMatch
let fv_delta_depth:
  FStar_TypeChecker_Env.env ->
    FStar_Syntax_Syntax.fv -> FStar_Syntax_Syntax.delta_depth
  =
  fun env  ->
    fun fv  ->
      match fv.FStar_Syntax_Syntax.fv_delta with
      | FStar_Syntax_Syntax.Delta_abstract d ->
          if
            (env.FStar_TypeChecker_Env.curmodule).FStar_Ident.str =
              ((fv.FStar_Syntax_Syntax.fv_name).FStar_Syntax_Syntax.v).FStar_Ident.nsstr
          then d
          else FStar_Syntax_Syntax.Delta_constant
      | FStar_Syntax_Syntax.Delta_defined_at_level uu____5082 ->
          let uu____5083 =
            FStar_TypeChecker_Env.lookup_definition
              [FStar_TypeChecker_Env.Unfold
                 FStar_Syntax_Syntax.Delta_constant] env
              (fv.FStar_Syntax_Syntax.fv_name).FStar_Syntax_Syntax.v in
          (match uu____5083 with
           | FStar_Pervasives_Native.None  ->
               FStar_Syntax_Syntax.Delta_constant
           | uu____5094 -> fv.FStar_Syntax_Syntax.fv_delta)
      | d -> d
let rec delta_depth_of_term:
  FStar_TypeChecker_Env.env ->
    FStar_Syntax_Syntax.term ->
      FStar_Syntax_Syntax.delta_depth FStar_Pervasives_Native.option
  =
  fun env  ->
    fun t  ->
      let t1 = FStar_Syntax_Util.unmeta t in
      match t1.FStar_Syntax_Syntax.n with
      | FStar_Syntax_Syntax.Tm_meta uu____5115 -> failwith "Impossible"
      | FStar_Syntax_Syntax.Tm_delayed uu____5124 -> failwith "Impossible"
      | FStar_Syntax_Syntax.Tm_unknown  -> FStar_Pervasives_Native.None
      | FStar_Syntax_Syntax.Tm_bvar uu____5151 ->
          FStar_Pervasives_Native.None
      | FStar_Syntax_Syntax.Tm_name uu____5152 ->
          FStar_Pervasives_Native.None
      | FStar_Syntax_Syntax.Tm_uvar uu____5153 ->
          FStar_Pervasives_Native.None
      | FStar_Syntax_Syntax.Tm_let uu____5170 -> FStar_Pervasives_Native.None
      | FStar_Syntax_Syntax.Tm_match uu____5183 ->
          FStar_Pervasives_Native.None
      | FStar_Syntax_Syntax.Tm_uinst (t2,uu____5207) ->
          delta_depth_of_term env t2
      | FStar_Syntax_Syntax.Tm_ascribed (t2,uu____5213,uu____5214) ->
          delta_depth_of_term env t2
      | FStar_Syntax_Syntax.Tm_app (t2,uu____5256) ->
          delta_depth_of_term env t2
      | FStar_Syntax_Syntax.Tm_refine
          ({ FStar_Syntax_Syntax.ppname = uu____5277;
             FStar_Syntax_Syntax.index = uu____5278;
             FStar_Syntax_Syntax.sort = t2;_},uu____5280)
          -> delta_depth_of_term env t2
      | FStar_Syntax_Syntax.Tm_constant uu____5287 ->
          FStar_Pervasives_Native.Some FStar_Syntax_Syntax.Delta_constant
      | FStar_Syntax_Syntax.Tm_type uu____5288 ->
          FStar_Pervasives_Native.Some FStar_Syntax_Syntax.Delta_constant
      | FStar_Syntax_Syntax.Tm_arrow uu____5289 ->
          FStar_Pervasives_Native.Some FStar_Syntax_Syntax.Delta_constant
      | FStar_Syntax_Syntax.Tm_abs uu____5302 ->
          FStar_Pervasives_Native.Some FStar_Syntax_Syntax.Delta_constant
      | FStar_Syntax_Syntax.Tm_fvar fv ->
          let uu____5320 = fv_delta_depth env fv in
          FStar_Pervasives_Native.Some uu____5320
let rec head_matches:
  FStar_TypeChecker_Env.env ->
    FStar_Syntax_Syntax.term -> FStar_Syntax_Syntax.term -> match_result
  =
  fun env  ->
    fun t1  ->
      fun t2  ->
        let t11 = FStar_Syntax_Util.unmeta t1 in
        let t21 = FStar_Syntax_Util.unmeta t2 in
        match ((t11.FStar_Syntax_Syntax.n), (t21.FStar_Syntax_Syntax.n)) with
        | (FStar_Syntax_Syntax.Tm_name x,FStar_Syntax_Syntax.Tm_name y) ->
            if FStar_Syntax_Syntax.bv_eq x y
            then FullMatch
            else
              MisMatch
                (FStar_Pervasives_Native.None, FStar_Pervasives_Native.None)
        | (FStar_Syntax_Syntax.Tm_fvar f,FStar_Syntax_Syntax.Tm_fvar g) ->
            let uu____5344 = FStar_Syntax_Syntax.fv_eq f g in
            if uu____5344
            then FullMatch
            else
              (let uu____5346 =
                 let uu____5355 =
                   let uu____5358 = fv_delta_depth env f in
                   FStar_Pervasives_Native.Some uu____5358 in
                 let uu____5359 =
                   let uu____5362 = fv_delta_depth env g in
                   FStar_Pervasives_Native.Some uu____5362 in
                 (uu____5355, uu____5359) in
               MisMatch uu____5346)
        | (FStar_Syntax_Syntax.Tm_uinst
           (f,uu____5368),FStar_Syntax_Syntax.Tm_uinst (g,uu____5370)) ->
            let uu____5379 = head_matches env f g in
            FStar_All.pipe_right uu____5379 head_match
        | (FStar_Syntax_Syntax.Tm_constant c,FStar_Syntax_Syntax.Tm_constant
           d) ->
            if c = d
            then FullMatch
            else
              MisMatch
                (FStar_Pervasives_Native.None, FStar_Pervasives_Native.None)
        | (FStar_Syntax_Syntax.Tm_uvar
           (uv,uu____5388),FStar_Syntax_Syntax.Tm_uvar (uv',uu____5390)) ->
            let uu____5439 = FStar_Syntax_Unionfind.equiv uv uv' in
            if uu____5439
            then FullMatch
            else
              MisMatch
                (FStar_Pervasives_Native.None, FStar_Pervasives_Native.None)
        | (FStar_Syntax_Syntax.Tm_refine
           (x,uu____5446),FStar_Syntax_Syntax.Tm_refine (y,uu____5448)) ->
            let uu____5457 =
              head_matches env x.FStar_Syntax_Syntax.sort
                y.FStar_Syntax_Syntax.sort in
            FStar_All.pipe_right uu____5457 head_match
        | (FStar_Syntax_Syntax.Tm_refine (x,uu____5459),uu____5460) ->
            let uu____5465 = head_matches env x.FStar_Syntax_Syntax.sort t21 in
            FStar_All.pipe_right uu____5465 head_match
        | (uu____5466,FStar_Syntax_Syntax.Tm_refine (x,uu____5468)) ->
            let uu____5473 = head_matches env t11 x.FStar_Syntax_Syntax.sort in
            FStar_All.pipe_right uu____5473 head_match
        | (FStar_Syntax_Syntax.Tm_type uu____5474,FStar_Syntax_Syntax.Tm_type
           uu____5475) -> HeadMatch
        | (FStar_Syntax_Syntax.Tm_arrow
           uu____5476,FStar_Syntax_Syntax.Tm_arrow uu____5477) -> HeadMatch
        | (FStar_Syntax_Syntax.Tm_app
           (head1,uu____5503),FStar_Syntax_Syntax.Tm_app (head',uu____5505))
            ->
            let uu____5546 = head_matches env head1 head' in
            FStar_All.pipe_right uu____5546 head_match
        | (FStar_Syntax_Syntax.Tm_app (head1,uu____5548),uu____5549) ->
            let uu____5570 = head_matches env head1 t21 in
            FStar_All.pipe_right uu____5570 head_match
        | (uu____5571,FStar_Syntax_Syntax.Tm_app (head1,uu____5573)) ->
            let uu____5594 = head_matches env t11 head1 in
            FStar_All.pipe_right uu____5594 head_match
        | uu____5595 ->
            let uu____5600 =
              let uu____5609 = delta_depth_of_term env t11 in
              let uu____5612 = delta_depth_of_term env t21 in
              (uu____5609, uu____5612) in
            MisMatch uu____5600
let head_matches_delta:
  'Auu____5629 .
    FStar_TypeChecker_Env.env ->
      'Auu____5629 ->
        FStar_Syntax_Syntax.term ->
          FStar_Syntax_Syntax.term ->
            (match_result,(FStar_Syntax_Syntax.typ,FStar_Syntax_Syntax.typ)
                            FStar_Pervasives_Native.tuple2
                            FStar_Pervasives_Native.option)
              FStar_Pervasives_Native.tuple2
  =
  fun env  ->
    fun wl  ->
      fun t1  ->
        fun t2  ->
          let maybe_inline t =
            let uu____5662 = FStar_Syntax_Util.head_and_args t in
            match uu____5662 with
            | (head1,uu____5680) ->
                let uu____5701 =
                  let uu____5702 = FStar_Syntax_Util.un_uinst head1 in
                  uu____5702.FStar_Syntax_Syntax.n in
                (match uu____5701 with
                 | FStar_Syntax_Syntax.Tm_fvar fv ->
                     let uu____5708 =
                       let uu____5709 =
                         FStar_TypeChecker_Env.lookup_definition
                           [FStar_TypeChecker_Env.Eager_unfolding_only] env
                           (fv.FStar_Syntax_Syntax.fv_name).FStar_Syntax_Syntax.v in
                       FStar_All.pipe_right uu____5709 FStar_Option.isSome in
                     if uu____5708
                     then
                       let uu____5728 =
                         FStar_TypeChecker_Normalize.normalize
                           [FStar_TypeChecker_Normalize.Beta;
                           FStar_TypeChecker_Normalize.Eager_unfolding] env t in
                       FStar_All.pipe_right uu____5728
                         (fun _0_47  -> FStar_Pervasives_Native.Some _0_47)
                     else FStar_Pervasives_Native.None
                 | uu____5732 -> FStar_Pervasives_Native.None) in
          let success d r t11 t21 =
            (r,
              (if d > (Prims.parse_int "0")
               then FStar_Pervasives_Native.Some (t11, t21)
               else FStar_Pervasives_Native.None)) in
          let fail r = (r, FStar_Pervasives_Native.None) in
          let rec aux retry n_delta t11 t21 =
            let r = head_matches env t11 t21 in
            match r with
            | MisMatch
                (FStar_Pervasives_Native.Some
                 (FStar_Syntax_Syntax.Delta_equational ),uu____5835)
                ->
                if Prims.op_Negation retry
                then fail r
                else
                  (let uu____5853 =
                     let uu____5862 = maybe_inline t11 in
                     let uu____5865 = maybe_inline t21 in
                     (uu____5862, uu____5865) in
                   match uu____5853 with
                   | (FStar_Pervasives_Native.None
                      ,FStar_Pervasives_Native.None ) -> fail r
                   | (FStar_Pervasives_Native.Some
                      t12,FStar_Pervasives_Native.None ) ->
                       aux false (n_delta + (Prims.parse_int "1")) t12 t21
                   | (FStar_Pervasives_Native.None
                      ,FStar_Pervasives_Native.Some t22) ->
                       aux false (n_delta + (Prims.parse_int "1")) t11 t22
                   | (FStar_Pervasives_Native.Some
                      t12,FStar_Pervasives_Native.Some t22) ->
                       aux false (n_delta + (Prims.parse_int "1")) t12 t22)
            | MisMatch
                (uu____5902,FStar_Pervasives_Native.Some
                 (FStar_Syntax_Syntax.Delta_equational ))
                ->
                if Prims.op_Negation retry
                then fail r
                else
                  (let uu____5920 =
                     let uu____5929 = maybe_inline t11 in
                     let uu____5932 = maybe_inline t21 in
                     (uu____5929, uu____5932) in
                   match uu____5920 with
                   | (FStar_Pervasives_Native.None
                      ,FStar_Pervasives_Native.None ) -> fail r
                   | (FStar_Pervasives_Native.Some
                      t12,FStar_Pervasives_Native.None ) ->
                       aux false (n_delta + (Prims.parse_int "1")) t12 t21
                   | (FStar_Pervasives_Native.None
                      ,FStar_Pervasives_Native.Some t22) ->
                       aux false (n_delta + (Prims.parse_int "1")) t11 t22
                   | (FStar_Pervasives_Native.Some
                      t12,FStar_Pervasives_Native.Some t22) ->
                       aux false (n_delta + (Prims.parse_int "1")) t12 t22)
            | MisMatch
                (FStar_Pervasives_Native.Some d1,FStar_Pervasives_Native.Some
                 d2)
                when d1 = d2 ->
                let uu____5975 = FStar_TypeChecker_Common.decr_delta_depth d1 in
                (match uu____5975 with
                 | FStar_Pervasives_Native.None  -> fail r
                 | FStar_Pervasives_Native.Some d ->
                     let t12 =
                       normalize_refinement
                         [FStar_TypeChecker_Normalize.UnfoldUntil d;
                         FStar_TypeChecker_Normalize.WHNF] env wl t11 in
                     let t22 =
                       normalize_refinement
                         [FStar_TypeChecker_Normalize.UnfoldUntil d;
                         FStar_TypeChecker_Normalize.WHNF] env wl t21 in
                     aux retry (n_delta + (Prims.parse_int "1")) t12 t22)
            | MisMatch
                (FStar_Pervasives_Native.Some d1,FStar_Pervasives_Native.Some
                 d2)
                ->
                let d1_greater_than_d2 =
                  FStar_TypeChecker_Common.delta_depth_greater_than d1 d2 in
                let uu____5998 =
                  if d1_greater_than_d2
                  then
                    let t1' =
                      normalize_refinement
                        [FStar_TypeChecker_Normalize.UnfoldUntil d2;
                        FStar_TypeChecker_Normalize.WHNF] env wl t11 in
                    (t1', t21)
                  else
                    (let t2' =
                       normalize_refinement
                         [FStar_TypeChecker_Normalize.UnfoldUntil d1;
                         FStar_TypeChecker_Normalize.WHNF] env wl t21 in
                     (t11, t2')) in
                (match uu____5998 with
                 | (t12,t22) ->
                     aux retry (n_delta + (Prims.parse_int "1")) t12 t22)
            | MisMatch uu____6022 -> fail r
            | uu____6031 -> success n_delta r t11 t21 in
          aux true (Prims.parse_int "0") t1 t2
type tc =
  | T of
  (FStar_Syntax_Syntax.term,FStar_Syntax_Syntax.binders ->
                              FStar_Range.range -> FStar_Syntax_Syntax.term)
  FStar_Pervasives_Native.tuple2
  | C of FStar_Syntax_Syntax.comp[@@deriving show]
let uu___is_T: tc -> Prims.bool =
  fun projectee  -> match projectee with | T _0 -> true | uu____6065 -> false
let __proj__T__item___0:
  tc ->
    (FStar_Syntax_Syntax.term,FStar_Syntax_Syntax.binders ->
                                FStar_Range.range -> FStar_Syntax_Syntax.term)
      FStar_Pervasives_Native.tuple2
  = fun projectee  -> match projectee with | T _0 -> _0
let uu___is_C: tc -> Prims.bool =
  fun projectee  -> match projectee with | C _0 -> true | uu____6103 -> false
let __proj__C__item___0: tc -> FStar_Syntax_Syntax.comp =
  fun projectee  -> match projectee with | C _0 -> _0
type tcs = tc Prims.list[@@deriving show]
let tc_to_string: tc -> Prims.string =
  fun uu___146_6117  ->
    match uu___146_6117 with
    | T (t,uu____6119) -> term_to_string t
    | C c -> FStar_Syntax_Print.comp_to_string c
let generic_kind:
  FStar_Syntax_Syntax.binders -> FStar_Range.range -> FStar_Syntax_Syntax.typ
  =
  fun binders  ->
    fun r  ->
      let uu____6137 = FStar_Syntax_Util.type_u () in
      match uu____6137 with
      | (t,uu____6143) ->
          let uu____6144 = new_uvar r binders t in
          FStar_Pervasives_Native.fst uu____6144
let kind_type:
  FStar_Syntax_Syntax.binders -> FStar_Range.range -> FStar_Syntax_Syntax.typ
  =
  fun binders  ->
    fun r  ->
      let uu____6157 = FStar_Syntax_Util.type_u () in
      FStar_All.pipe_right uu____6157 FStar_Pervasives_Native.fst
let rec decompose:
  FStar_TypeChecker_Env.env ->
    FStar_Syntax_Syntax.term ->
      (tc Prims.list -> FStar_Syntax_Syntax.term,FStar_Syntax_Syntax.term ->
                                                   Prims.bool,(FStar_Syntax_Syntax.binder
                                                                 FStar_Pervasives_Native.option,
                                                                variance,
                                                                tc)
                                                                FStar_Pervasives_Native.tuple3
                                                                Prims.list)
        FStar_Pervasives_Native.tuple3
  =
  fun env  ->
    fun t  ->
      let t1 = FStar_Syntax_Util.unmeta t in
      let matches t' =
        let uu____6223 = head_matches env t1 t' in
        match uu____6223 with
        | MisMatch uu____6224 -> false
        | uu____6233 -> true in
      match t1.FStar_Syntax_Syntax.n with
      | FStar_Syntax_Syntax.Tm_app (hd1,args) ->
          let rebuild args' =
            let args1 =
              FStar_List.map2
                (fun x  ->
                   fun y  ->
                     match (x, y) with
                     | ((uu____6329,imp),T (t2,uu____6332)) -> (t2, imp)
                     | uu____6351 -> failwith "Bad reconstruction") args
                args' in
            FStar_Syntax_Syntax.mk (FStar_Syntax_Syntax.Tm_app (hd1, args1))
              FStar_Pervasives_Native.None t1.FStar_Syntax_Syntax.pos in
          let tcs =
            FStar_All.pipe_right args
              (FStar_List.map
                 (fun uu____6418  ->
                    match uu____6418 with
                    | (t2,uu____6432) ->
                        (FStar_Pervasives_Native.None, INVARIANT,
                          (T (t2, generic_kind))))) in
          (rebuild, matches, tcs)
      | FStar_Syntax_Syntax.Tm_arrow (bs,c) ->
          let uu____6475 = FStar_Syntax_Subst.open_comp bs c in
          (match uu____6475 with
           | (bs1,c1) ->
               let rebuild tcs =
                 let rec aux out bs2 tcs1 =
                   match (bs2, tcs1) with
                   | ((x,imp)::bs3,(T (t2,uu____6550))::tcs2) ->
                       aux
                         (((let uu___170_6585 = x in
                            {
                              FStar_Syntax_Syntax.ppname =
                                (uu___170_6585.FStar_Syntax_Syntax.ppname);
                              FStar_Syntax_Syntax.index =
                                (uu___170_6585.FStar_Syntax_Syntax.index);
                              FStar_Syntax_Syntax.sort = t2
                            }), imp) :: out) bs3 tcs2
                   | ([],(C c2)::[]) ->
                       FStar_Syntax_Util.arrow (FStar_List.rev out) c2
                   | uu____6603 -> failwith "Bad reconstruction" in
                 aux [] bs1 tcs in
               let rec decompose1 out uu___147_6656 =
                 match uu___147_6656 with
                 | [] ->
                     FStar_List.rev
                       ((FStar_Pervasives_Native.None, COVARIANT, (C c1)) ::
                       out)
                 | hd1::rest ->
                     decompose1
                       (((FStar_Pervasives_Native.Some hd1), CONTRAVARIANT,
                          (T
                             (((FStar_Pervasives_Native.fst hd1).FStar_Syntax_Syntax.sort),
                               kind_type))) :: out) rest in
               let uu____6773 = decompose1 [] bs1 in
               (rebuild, matches, uu____6773))
      | uu____6822 ->
          let rebuild uu___148_6828 =
            match uu___148_6828 with
            | [] -> t1
            | uu____6831 -> failwith "Bad reconstruction" in
          (rebuild, ((fun t2  -> FStar_Util.return_all true)), [])
let un_T: tc -> FStar_Syntax_Syntax.term =
  fun uu___149_6863  ->
    match uu___149_6863 with
    | T (t,uu____6865) -> t
    | uu____6874 -> failwith "Impossible"
let arg_of_tc: tc -> FStar_Syntax_Syntax.arg =
  fun uu___150_6878  ->
    match uu___150_6878 with
    | T (t,uu____6880) -> FStar_Syntax_Syntax.as_arg t
    | uu____6889 -> failwith "Impossible"
let imitation_sub_probs:
  FStar_TypeChecker_Common.prob ->
    FStar_TypeChecker_Env.env ->
      FStar_Syntax_Syntax.binders ->
        FStar_Syntax_Syntax.args ->
          (FStar_Syntax_Syntax.binder FStar_Pervasives_Native.option,
            variance,tc) FStar_Pervasives_Native.tuple3 Prims.list ->
            (FStar_TypeChecker_Common.prob Prims.list,tc Prims.list,FStar_Syntax_Syntax.formula)
              FStar_Pervasives_Native.tuple3
  =
  fun orig  ->
    fun env  ->
      fun scope  ->
        fun ps  ->
          fun qs  ->
            let r = p_loc orig in
            let rel = p_rel orig in
            let sub_prob scope1 args q =
              match q with
              | (uu____7000,variance,T (ti,mk_kind)) ->
                  let k = mk_kind scope1 r in
                  let uu____7025 = new_uvar r scope1 k in
                  (match uu____7025 with
                   | (gi_xs,gi) ->
                       let gi_ps =
                         match args with
                         | [] -> gi
                         | uu____7043 ->
                             FStar_Syntax_Syntax.mk
                               (FStar_Syntax_Syntax.Tm_app (gi, args))
                               FStar_Pervasives_Native.None r in
                       let uu____7060 =
                         let uu____7061 =
                           mk_problem scope1 orig gi_ps
                             (vary_rel rel variance) ti
                             FStar_Pervasives_Native.None "type subterm" in
                         FStar_All.pipe_left
                           (fun _0_48  ->
                              FStar_TypeChecker_Common.TProb _0_48)
                           uu____7061 in
                       ((T (gi_xs, mk_kind)), uu____7060))
              | (uu____7074,uu____7075,C uu____7076) -> failwith "impos" in
            let rec aux scope1 args qs1 =
              match qs1 with
              | [] -> ([], [], FStar_Syntax_Util.t_true)
              | q::qs2 ->
                  let uu____7223 =
                    match q with
                    | (bopt,variance,C
                       {
                         FStar_Syntax_Syntax.n = FStar_Syntax_Syntax.Total
                           (ti,uopt);
                         FStar_Syntax_Syntax.pos = uu____7240;
                         FStar_Syntax_Syntax.vars = uu____7241;_})
                        ->
                        let uu____7264 =
                          sub_prob scope1 args
                            (bopt, variance, (T (ti, kind_type))) in
                        (match uu____7264 with
                         | (T (gi_xs,uu____7288),prob) ->
                             let uu____7298 =
                               let uu____7299 =
                                 FStar_Syntax_Syntax.mk_Total' gi_xs uopt in
                               FStar_All.pipe_left (fun _0_49  -> C _0_49)
                                 uu____7299 in
                             (uu____7298, [prob])
                         | uu____7302 -> failwith "impossible")
                    | (bopt,variance,C
                       {
                         FStar_Syntax_Syntax.n = FStar_Syntax_Syntax.GTotal
                           (ti,uopt);
                         FStar_Syntax_Syntax.pos = uu____7317;
                         FStar_Syntax_Syntax.vars = uu____7318;_})
                        ->
                        let uu____7341 =
                          sub_prob scope1 args
                            (bopt, variance, (T (ti, kind_type))) in
                        (match uu____7341 with
                         | (T (gi_xs,uu____7365),prob) ->
                             let uu____7375 =
                               let uu____7376 =
                                 FStar_Syntax_Syntax.mk_GTotal' gi_xs uopt in
                               FStar_All.pipe_left (fun _0_50  -> C _0_50)
                                 uu____7376 in
                             (uu____7375, [prob])
                         | uu____7379 -> failwith "impossible")
                    | (uu____7390,uu____7391,C
                       { FStar_Syntax_Syntax.n = FStar_Syntax_Syntax.Comp c;
                         FStar_Syntax_Syntax.pos = uu____7393;
                         FStar_Syntax_Syntax.vars = uu____7394;_})
                        ->
                        let components =
                          FStar_All.pipe_right
                            c.FStar_Syntax_Syntax.effect_args
                            (FStar_List.map
                               (fun t  ->
                                  (FStar_Pervasives_Native.None, INVARIANT,
                                    (T
                                       ((FStar_Pervasives_Native.fst t),
                                         generic_kind))))) in
                        let components1 =
                          (FStar_Pervasives_Native.None, COVARIANT,
                            (T
                               ((c.FStar_Syntax_Syntax.result_typ),
                                 kind_type)))
                          :: components in
                        let uu____7525 =
                          let uu____7534 =
                            FStar_List.map (sub_prob scope1 args) components1 in
                          FStar_All.pipe_right uu____7534 FStar_List.unzip in
                        (match uu____7525 with
                         | (tcs,sub_probs) ->
                             let gi_xs =
                               let uu____7588 =
                                 let uu____7589 =
                                   let uu____7592 = FStar_List.hd tcs in
                                   FStar_All.pipe_right uu____7592 un_T in
                                 let uu____7593 =
                                   let uu____7602 = FStar_List.tl tcs in
                                   FStar_All.pipe_right uu____7602
                                     (FStar_List.map arg_of_tc) in
                                 {
                                   FStar_Syntax_Syntax.comp_univs =
                                     (c.FStar_Syntax_Syntax.comp_univs);
                                   FStar_Syntax_Syntax.effect_name =
                                     (c.FStar_Syntax_Syntax.effect_name);
                                   FStar_Syntax_Syntax.result_typ =
                                     uu____7589;
                                   FStar_Syntax_Syntax.effect_args =
                                     uu____7593;
                                   FStar_Syntax_Syntax.flags =
                                     (c.FStar_Syntax_Syntax.flags)
                                 } in
                               FStar_All.pipe_left
                                 FStar_Syntax_Syntax.mk_Comp uu____7588 in
                             ((C gi_xs), sub_probs))
                    | uu____7611 ->
                        let uu____7624 = sub_prob scope1 args q in
                        (match uu____7624 with
                         | (ktec,prob) -> (ktec, [prob])) in
                  (match uu____7223 with
                   | (tc,probs) ->
                       let uu____7655 =
                         match (q, tc) with
                         | ((FStar_Pervasives_Native.Some
                             (b,imp),uu____7718,uu____7719),T
                            (t,uu____7721)) ->
                             let b1 =
                               ((let uu___171_7758 = b in
                                 {
                                   FStar_Syntax_Syntax.ppname =
                                     (uu___171_7758.FStar_Syntax_Syntax.ppname);
                                   FStar_Syntax_Syntax.index =
                                     (uu___171_7758.FStar_Syntax_Syntax.index);
                                   FStar_Syntax_Syntax.sort = t
                                 }), imp) in
                             let uu____7759 =
                               let uu____7766 =
                                 FStar_Syntax_Util.arg_of_non_null_binder b1 in
                               uu____7766 :: args in
                             ((FStar_Pervasives_Native.Some b1), (b1 ::
                               scope1), uu____7759)
                         | uu____7801 ->
                             (FStar_Pervasives_Native.None, scope1, args) in
                       (match uu____7655 with
                        | (bopt,scope2,args1) ->
                            let uu____7885 = aux scope2 args1 qs2 in
                            (match uu____7885 with
                             | (sub_probs,tcs,f) ->
                                 let f1 =
                                   match bopt with
                                   | FStar_Pervasives_Native.None  ->
                                       let uu____7922 =
                                         let uu____7925 =
                                           FStar_All.pipe_right probs
                                             (FStar_List.map
                                                (fun prob  ->
                                                   FStar_All.pipe_right
                                                     (p_guard prob)
                                                     FStar_Pervasives_Native.fst)) in
                                         f :: uu____7925 in
                                       FStar_Syntax_Util.mk_conj_l uu____7922
                                   | FStar_Pervasives_Native.Some b ->
                                       let u_b =
                                         env.FStar_TypeChecker_Env.universe_of
                                           env
                                           (FStar_Pervasives_Native.fst b).FStar_Syntax_Syntax.sort in
                                       let uu____7948 =
                                         let uu____7951 =
                                           FStar_Syntax_Util.mk_forall u_b
                                             (FStar_Pervasives_Native.fst b)
                                             f in
                                         let uu____7952 =
                                           FStar_All.pipe_right probs
                                             (FStar_List.map
                                                (fun prob  ->
                                                   FStar_All.pipe_right
                                                     (p_guard prob)
                                                     FStar_Pervasives_Native.fst)) in
                                         uu____7951 :: uu____7952 in
                                       FStar_Syntax_Util.mk_conj_l uu____7948 in
                                 ((FStar_List.append probs sub_probs), (tc ::
                                   tcs), f1)))) in
            aux scope ps qs
type flex_t =
  (FStar_Syntax_Syntax.term,FStar_Syntax_Syntax.uvar,FStar_Syntax_Syntax.typ,
    FStar_Syntax_Syntax.args) FStar_Pervasives_Native.tuple4[@@deriving show]
type im_or_proj_t =
  (((FStar_Syntax_Syntax.uvar,FStar_Syntax_Syntax.typ)
      FStar_Pervasives_Native.tuple2,FStar_Syntax_Syntax.binders,FStar_Syntax_Syntax.comp)
     FStar_Pervasives_Native.tuple3,FStar_Syntax_Syntax.arg Prims.list,
    (tc Prims.list -> FStar_Syntax_Syntax.typ,FStar_Syntax_Syntax.typ ->
                                                Prims.bool,(FStar_Syntax_Syntax.binder
                                                              FStar_Pervasives_Native.option,
                                                             variance,
                                                             tc)
                                                             FStar_Pervasives_Native.tuple3
                                                             Prims.list)
      FStar_Pervasives_Native.tuple3)
    FStar_Pervasives_Native.tuple3[@@deriving show]
let rigid_rigid: Prims.int = Prims.parse_int "0"
let flex_rigid_eq: Prims.int = Prims.parse_int "1"
let flex_refine_inner: Prims.int = Prims.parse_int "2"
let flex_refine: Prims.int = Prims.parse_int "3"
let flex_rigid: Prims.int = Prims.parse_int "4"
let rigid_flex: Prims.int = Prims.parse_int "5"
let refine_flex: Prims.int = Prims.parse_int "6"
let flex_flex: Prims.int = Prims.parse_int "7"
let compress_tprob:
  'Auu____8023 .
    worklist ->
      (FStar_Syntax_Syntax.term,'Auu____8023)
        FStar_TypeChecker_Common.problem ->
        (FStar_Syntax_Syntax.term,'Auu____8023)
          FStar_TypeChecker_Common.problem
  =
  fun wl  ->
    fun p  ->
      let uu___172_8044 = p in
      let uu____8049 = whnf wl.tcenv p.FStar_TypeChecker_Common.lhs in
      let uu____8050 = whnf wl.tcenv p.FStar_TypeChecker_Common.rhs in
      {
        FStar_TypeChecker_Common.pid =
          (uu___172_8044.FStar_TypeChecker_Common.pid);
        FStar_TypeChecker_Common.lhs = uu____8049;
        FStar_TypeChecker_Common.relation =
          (uu___172_8044.FStar_TypeChecker_Common.relation);
        FStar_TypeChecker_Common.rhs = uu____8050;
        FStar_TypeChecker_Common.element =
          (uu___172_8044.FStar_TypeChecker_Common.element);
        FStar_TypeChecker_Common.logical_guard =
          (uu___172_8044.FStar_TypeChecker_Common.logical_guard);
        FStar_TypeChecker_Common.scope =
          (uu___172_8044.FStar_TypeChecker_Common.scope);
        FStar_TypeChecker_Common.reason =
          (uu___172_8044.FStar_TypeChecker_Common.reason);
        FStar_TypeChecker_Common.loc =
          (uu___172_8044.FStar_TypeChecker_Common.loc);
        FStar_TypeChecker_Common.rank =
          (uu___172_8044.FStar_TypeChecker_Common.rank)
      }
let compress_prob:
  worklist -> FStar_TypeChecker_Common.prob -> FStar_TypeChecker_Common.prob
  =
  fun wl  ->
    fun p  ->
      match p with
      | FStar_TypeChecker_Common.TProb p1 ->
          let uu____8064 = compress_tprob wl p1 in
          FStar_All.pipe_right uu____8064
            (fun _0_51  -> FStar_TypeChecker_Common.TProb _0_51)
      | FStar_TypeChecker_Common.CProb uu____8073 -> p
let rank:
  worklist ->
    FStar_TypeChecker_Common.prob ->
      (Prims.int,FStar_TypeChecker_Common.prob)
        FStar_Pervasives_Native.tuple2
  =
  fun wl  ->
    fun pr  ->
      let prob =
        let uu____8095 = compress_prob wl pr in
        FStar_All.pipe_right uu____8095 maybe_invert_p in
      match prob with
      | FStar_TypeChecker_Common.TProb tp ->
          let uu____8105 =
            FStar_Syntax_Util.head_and_args tp.FStar_TypeChecker_Common.lhs in
          (match uu____8105 with
           | (lh,uu____8125) ->
               let uu____8146 =
                 FStar_Syntax_Util.head_and_args
                   tp.FStar_TypeChecker_Common.rhs in
               (match uu____8146 with
                | (rh,uu____8166) ->
                    let uu____8187 =
                      match ((lh.FStar_Syntax_Syntax.n),
                              (rh.FStar_Syntax_Syntax.n))
                      with
                      | (FStar_Syntax_Syntax.Tm_uvar
                         uu____8204,FStar_Syntax_Syntax.Tm_uvar uu____8205)
                          -> (flex_flex, tp)
                      | (FStar_Syntax_Syntax.Tm_uvar uu____8242,uu____8243)
                          when
                          (tp.FStar_TypeChecker_Common.relation =
                             FStar_TypeChecker_Common.EQ)
                            || (FStar_Options.eager_inference ())
                          -> (flex_rigid_eq, tp)
                      | (uu____8264,FStar_Syntax_Syntax.Tm_uvar uu____8265)
                          when
                          (tp.FStar_TypeChecker_Common.relation =
                             FStar_TypeChecker_Common.EQ)
                            || (FStar_Options.eager_inference ())
                          -> (flex_rigid_eq, tp)
                      | (FStar_Syntax_Syntax.Tm_uvar uu____8286,uu____8287)
                          ->
                          let uu____8304 =
                            base_and_refinement wl.tcenv wl
                              tp.FStar_TypeChecker_Common.rhs in
                          (match uu____8304 with
                           | (b,ref_opt) ->
                               (match ref_opt with
                                | FStar_Pervasives_Native.None  ->
                                    (flex_rigid, tp)
                                | uu____8367 ->
                                    let rank =
                                      let uu____8377 = is_top_level_prob prob in
                                      if uu____8377
                                      then flex_refine
                                      else flex_refine_inner in
                                    let uu____8379 =
                                      let uu___173_8384 = tp in
                                      let uu____8389 =
                                        force_refinement (b, ref_opt) in
                                      {
                                        FStar_TypeChecker_Common.pid =
                                          (uu___173_8384.FStar_TypeChecker_Common.pid);
                                        FStar_TypeChecker_Common.lhs =
                                          (uu___173_8384.FStar_TypeChecker_Common.lhs);
                                        FStar_TypeChecker_Common.relation =
                                          (uu___173_8384.FStar_TypeChecker_Common.relation);
                                        FStar_TypeChecker_Common.rhs =
                                          uu____8389;
                                        FStar_TypeChecker_Common.element =
                                          (uu___173_8384.FStar_TypeChecker_Common.element);
                                        FStar_TypeChecker_Common.logical_guard
                                          =
                                          (uu___173_8384.FStar_TypeChecker_Common.logical_guard);
                                        FStar_TypeChecker_Common.scope =
                                          (uu___173_8384.FStar_TypeChecker_Common.scope);
                                        FStar_TypeChecker_Common.reason =
                                          (uu___173_8384.FStar_TypeChecker_Common.reason);
                                        FStar_TypeChecker_Common.loc =
                                          (uu___173_8384.FStar_TypeChecker_Common.loc);
                                        FStar_TypeChecker_Common.rank =
                                          (uu___173_8384.FStar_TypeChecker_Common.rank)
                                      } in
                                    (rank, uu____8379)))
                      | (uu____8404,FStar_Syntax_Syntax.Tm_uvar uu____8405)
                          ->
                          let uu____8422 =
                            base_and_refinement wl.tcenv wl
                              tp.FStar_TypeChecker_Common.lhs in
                          (match uu____8422 with
                           | (b,ref_opt) ->
                               (match ref_opt with
                                | FStar_Pervasives_Native.None  ->
                                    (rigid_flex, tp)
                                | uu____8485 ->
                                    let uu____8494 =
                                      let uu___174_8501 = tp in
                                      let uu____8506 =
                                        force_refinement (b, ref_opt) in
                                      {
                                        FStar_TypeChecker_Common.pid =
                                          (uu___174_8501.FStar_TypeChecker_Common.pid);
                                        FStar_TypeChecker_Common.lhs =
                                          uu____8506;
                                        FStar_TypeChecker_Common.relation =
                                          (uu___174_8501.FStar_TypeChecker_Common.relation);
                                        FStar_TypeChecker_Common.rhs =
                                          (uu___174_8501.FStar_TypeChecker_Common.rhs);
                                        FStar_TypeChecker_Common.element =
                                          (uu___174_8501.FStar_TypeChecker_Common.element);
                                        FStar_TypeChecker_Common.logical_guard
                                          =
                                          (uu___174_8501.FStar_TypeChecker_Common.logical_guard);
                                        FStar_TypeChecker_Common.scope =
                                          (uu___174_8501.FStar_TypeChecker_Common.scope);
                                        FStar_TypeChecker_Common.reason =
                                          (uu___174_8501.FStar_TypeChecker_Common.reason);
                                        FStar_TypeChecker_Common.loc =
                                          (uu___174_8501.FStar_TypeChecker_Common.loc);
                                        FStar_TypeChecker_Common.rank =
                                          (uu___174_8501.FStar_TypeChecker_Common.rank)
                                      } in
                                    (refine_flex, uu____8494)))
                      | (uu____8527,uu____8528) -> (rigid_rigid, tp) in
                    (match uu____8187 with
                     | (rank,tp1) ->
                         let uu____8547 =
                           FStar_All.pipe_right
                             (let uu___175_8553 = tp1 in
                              {
                                FStar_TypeChecker_Common.pid =
                                  (uu___175_8553.FStar_TypeChecker_Common.pid);
                                FStar_TypeChecker_Common.lhs =
                                  (uu___175_8553.FStar_TypeChecker_Common.lhs);
                                FStar_TypeChecker_Common.relation =
                                  (uu___175_8553.FStar_TypeChecker_Common.relation);
                                FStar_TypeChecker_Common.rhs =
                                  (uu___175_8553.FStar_TypeChecker_Common.rhs);
                                FStar_TypeChecker_Common.element =
                                  (uu___175_8553.FStar_TypeChecker_Common.element);
                                FStar_TypeChecker_Common.logical_guard =
                                  (uu___175_8553.FStar_TypeChecker_Common.logical_guard);
                                FStar_TypeChecker_Common.scope =
                                  (uu___175_8553.FStar_TypeChecker_Common.scope);
                                FStar_TypeChecker_Common.reason =
                                  (uu___175_8553.FStar_TypeChecker_Common.reason);
                                FStar_TypeChecker_Common.loc =
                                  (uu___175_8553.FStar_TypeChecker_Common.loc);
                                FStar_TypeChecker_Common.rank =
                                  (FStar_Pervasives_Native.Some rank)
                              })
                             (fun _0_52  ->
                                FStar_TypeChecker_Common.TProb _0_52) in
                         (rank, uu____8547))))
      | FStar_TypeChecker_Common.CProb cp ->
          let uu____8563 =
            FStar_All.pipe_right
              (let uu___176_8569 = cp in
               {
                 FStar_TypeChecker_Common.pid =
                   (uu___176_8569.FStar_TypeChecker_Common.pid);
                 FStar_TypeChecker_Common.lhs =
                   (uu___176_8569.FStar_TypeChecker_Common.lhs);
                 FStar_TypeChecker_Common.relation =
                   (uu___176_8569.FStar_TypeChecker_Common.relation);
                 FStar_TypeChecker_Common.rhs =
                   (uu___176_8569.FStar_TypeChecker_Common.rhs);
                 FStar_TypeChecker_Common.element =
                   (uu___176_8569.FStar_TypeChecker_Common.element);
                 FStar_TypeChecker_Common.logical_guard =
                   (uu___176_8569.FStar_TypeChecker_Common.logical_guard);
                 FStar_TypeChecker_Common.scope =
                   (uu___176_8569.FStar_TypeChecker_Common.scope);
                 FStar_TypeChecker_Common.reason =
                   (uu___176_8569.FStar_TypeChecker_Common.reason);
                 FStar_TypeChecker_Common.loc =
                   (uu___176_8569.FStar_TypeChecker_Common.loc);
                 FStar_TypeChecker_Common.rank =
                   (FStar_Pervasives_Native.Some rigid_rigid)
               }) (fun _0_53  -> FStar_TypeChecker_Common.CProb _0_53) in
          (rigid_rigid, uu____8563)
let next_prob:
  worklist ->
    (FStar_TypeChecker_Common.prob FStar_Pervasives_Native.option,FStar_TypeChecker_Common.prob
                                                                    Prims.list,
      Prims.int) FStar_Pervasives_Native.tuple3
  =
  fun wl  ->
    let rec aux uu____8625 probs =
      match uu____8625 with
      | (min_rank,min1,out) ->
          (match probs with
           | [] -> (min1, out, min_rank)
           | hd1::tl1 ->
               let uu____8678 = rank wl hd1 in
               (match uu____8678 with
                | (rank1,hd2) ->
                    if rank1 <= flex_rigid_eq
                    then
                      (match min1 with
                       | FStar_Pervasives_Native.None  ->
                           ((FStar_Pervasives_Native.Some hd2),
                             (FStar_List.append out tl1), rank1)
                       | FStar_Pervasives_Native.Some m ->
                           ((FStar_Pervasives_Native.Some hd2),
                             (FStar_List.append out (m :: tl1)), rank1))
                    else
                      if rank1 < min_rank
                      then
                        (match min1 with
                         | FStar_Pervasives_Native.None  ->
                             aux
                               (rank1, (FStar_Pervasives_Native.Some hd2),
                                 out) tl1
                         | FStar_Pervasives_Native.Some m ->
                             aux
                               (rank1, (FStar_Pervasives_Native.Some hd2), (m
                                 :: out)) tl1)
                      else aux (min_rank, min1, (hd2 :: out)) tl1)) in
    aux
      ((flex_flex + (Prims.parse_int "1")), FStar_Pervasives_Native.None, [])
      wl.attempting
let is_flex_rigid: Prims.int -> Prims.bool =
  fun rank1  -> (flex_refine_inner <= rank1) && (rank1 <= flex_rigid)
let is_rigid_flex: Prims.int -> Prims.bool =
  fun rank1  -> (rigid_flex <= rank1) && (rank1 <= refine_flex)
type univ_eq_sol =
  | UDeferred of worklist
  | USolved of worklist
  | UFailed of Prims.string[@@deriving show]
let uu___is_UDeferred: univ_eq_sol -> Prims.bool =
  fun projectee  ->
    match projectee with | UDeferred _0 -> true | uu____8788 -> false
let __proj__UDeferred__item___0: univ_eq_sol -> worklist =
  fun projectee  -> match projectee with | UDeferred _0 -> _0
let uu___is_USolved: univ_eq_sol -> Prims.bool =
  fun projectee  ->
    match projectee with | USolved _0 -> true | uu____8802 -> false
let __proj__USolved__item___0: univ_eq_sol -> worklist =
  fun projectee  -> match projectee with | USolved _0 -> _0
let uu___is_UFailed: univ_eq_sol -> Prims.bool =
  fun projectee  ->
    match projectee with | UFailed _0 -> true | uu____8816 -> false
let __proj__UFailed__item___0: univ_eq_sol -> Prims.string =
  fun projectee  -> match projectee with | UFailed _0 -> _0
let rec really_solve_universe_eq:
  Prims.int ->
    worklist ->
      FStar_Syntax_Syntax.universe ->
        FStar_Syntax_Syntax.universe -> univ_eq_sol
  =
  fun pid_orig  ->
    fun wl  ->
      fun u1  ->
        fun u2  ->
          let u11 =
            FStar_TypeChecker_Normalize.normalize_universe wl.tcenv u1 in
          let u21 =
            FStar_TypeChecker_Normalize.normalize_universe wl.tcenv u2 in
          let rec occurs_univ v1 u =
            match u with
            | FStar_Syntax_Syntax.U_max us ->
                FStar_All.pipe_right us
                  (FStar_Util.for_some
                     (fun u3  ->
                        let uu____8861 = FStar_Syntax_Util.univ_kernel u3 in
                        match uu____8861 with
                        | (k,uu____8867) ->
                            (match k with
                             | FStar_Syntax_Syntax.U_unif v2 ->
                                 FStar_Syntax_Unionfind.univ_equiv v1 v2
                             | uu____8877 -> false)))
            | uu____8878 -> occurs_univ v1 (FStar_Syntax_Syntax.U_max [u]) in
          let try_umax_components u12 u22 msg =
            match (u12, u22) with
            | (FStar_Syntax_Syntax.U_max us1,FStar_Syntax_Syntax.U_max us2)
                ->
                if (FStar_List.length us1) = (FStar_List.length us2)
                then
                  let rec aux wl1 us11 us21 =
                    match (us11, us21) with
                    | (u13::us12,u23::us22) ->
                        let uu____8929 =
                          really_solve_universe_eq pid_orig wl1 u13 u23 in
                        (match uu____8929 with
                         | USolved wl2 -> aux wl2 us12 us22
                         | failed -> failed)
                    | uu____8932 -> USolved wl1 in
                  aux wl us1 us2
                else
                  (let uu____8942 =
                     let uu____8943 = FStar_Syntax_Print.univ_to_string u12 in
                     let uu____8944 = FStar_Syntax_Print.univ_to_string u22 in
                     FStar_Util.format2
                       "Unable to unify universes: %s and %s" uu____8943
                       uu____8944 in
                   UFailed uu____8942)
            | (FStar_Syntax_Syntax.U_max us,u') ->
                let rec aux wl1 us1 =
                  match us1 with
                  | [] -> USolved wl1
                  | u::us2 ->
                      let uu____8964 =
                        really_solve_universe_eq pid_orig wl1 u u' in
                      (match uu____8964 with
                       | USolved wl2 -> aux wl2 us2
                       | failed -> failed) in
                aux wl us
            | (u',FStar_Syntax_Syntax.U_max us) ->
                let rec aux wl1 us1 =
                  match us1 with
                  | [] -> USolved wl1
                  | u::us2 ->
                      let uu____8986 =
                        really_solve_universe_eq pid_orig wl1 u u' in
                      (match uu____8986 with
                       | USolved wl2 -> aux wl2 us2
                       | failed -> failed) in
                aux wl us
            | uu____8989 ->
                let uu____8994 =
                  let uu____8995 = FStar_Syntax_Print.univ_to_string u12 in
                  let uu____8996 = FStar_Syntax_Print.univ_to_string u22 in
                  FStar_Util.format3
                    "Unable to unify universes: %s and %s (%s)" uu____8995
                    uu____8996 msg in
                UFailed uu____8994 in
          match (u11, u21) with
          | (FStar_Syntax_Syntax.U_bvar uu____8997,uu____8998) ->
              let uu____8999 =
                let uu____9000 = FStar_Syntax_Print.univ_to_string u11 in
                let uu____9001 = FStar_Syntax_Print.univ_to_string u21 in
                FStar_Util.format2
                  "Impossible: found an de Bruijn universe variable or unknown universe: %s, %s"
                  uu____9000 uu____9001 in
              failwith uu____8999
          | (FStar_Syntax_Syntax.U_unknown ,uu____9002) ->
              let uu____9003 =
                let uu____9004 = FStar_Syntax_Print.univ_to_string u11 in
                let uu____9005 = FStar_Syntax_Print.univ_to_string u21 in
                FStar_Util.format2
                  "Impossible: found an de Bruijn universe variable or unknown universe: %s, %s"
                  uu____9004 uu____9005 in
              failwith uu____9003
          | (uu____9006,FStar_Syntax_Syntax.U_bvar uu____9007) ->
              let uu____9008 =
                let uu____9009 = FStar_Syntax_Print.univ_to_string u11 in
                let uu____9010 = FStar_Syntax_Print.univ_to_string u21 in
                FStar_Util.format2
                  "Impossible: found an de Bruijn universe variable or unknown universe: %s, %s"
                  uu____9009 uu____9010 in
              failwith uu____9008
          | (uu____9011,FStar_Syntax_Syntax.U_unknown ) ->
              let uu____9012 =
                let uu____9013 = FStar_Syntax_Print.univ_to_string u11 in
                let uu____9014 = FStar_Syntax_Print.univ_to_string u21 in
                FStar_Util.format2
                  "Impossible: found an de Bruijn universe variable or unknown universe: %s, %s"
                  uu____9013 uu____9014 in
              failwith uu____9012
          | (FStar_Syntax_Syntax.U_name x,FStar_Syntax_Syntax.U_name y) ->
              if x.FStar_Ident.idText = y.FStar_Ident.idText
              then USolved wl
              else UFailed "Incompatible universes"
          | (FStar_Syntax_Syntax.U_zero ,FStar_Syntax_Syntax.U_zero ) ->
              USolved wl
          | (FStar_Syntax_Syntax.U_succ u12,FStar_Syntax_Syntax.U_succ u22)
              -> really_solve_universe_eq pid_orig wl u12 u22
          | (FStar_Syntax_Syntax.U_unif v1,FStar_Syntax_Syntax.U_unif v2) ->
              let uu____9038 = FStar_Syntax_Unionfind.univ_equiv v1 v2 in
              if uu____9038
              then USolved wl
              else
                (let wl1 = extend_solution pid_orig [UNIV (v1, u21)] wl in
                 USolved wl1)
          | (FStar_Syntax_Syntax.U_unif v1,u) ->
              let u3 = norm_univ wl u in
              let uu____9060 = occurs_univ v1 u3 in
              if uu____9060
              then
                let uu____9061 =
                  let uu____9062 =
                    FStar_Syntax_Print.univ_to_string
                      (FStar_Syntax_Syntax.U_unif v1) in
                  let uu____9063 = FStar_Syntax_Print.univ_to_string u3 in
                  FStar_Util.format2 "Failed occurs check: %s occurs in %s"
                    uu____9062 uu____9063 in
                try_umax_components u11 u21 uu____9061
              else
                (let uu____9065 = extend_solution pid_orig [UNIV (v1, u3)] wl in
                 USolved uu____9065)
          | (u,FStar_Syntax_Syntax.U_unif v1) ->
              let u3 = norm_univ wl u in
              let uu____9085 = occurs_univ v1 u3 in
              if uu____9085
              then
                let uu____9086 =
                  let uu____9087 =
                    FStar_Syntax_Print.univ_to_string
                      (FStar_Syntax_Syntax.U_unif v1) in
                  let uu____9088 = FStar_Syntax_Print.univ_to_string u3 in
                  FStar_Util.format2 "Failed occurs check: %s occurs in %s"
                    uu____9087 uu____9088 in
                try_umax_components u11 u21 uu____9086
              else
                (let uu____9090 = extend_solution pid_orig [UNIV (v1, u3)] wl in
                 USolved uu____9090)
          | (FStar_Syntax_Syntax.U_max uu____9099,uu____9100) ->
              if wl.defer_ok
              then UDeferred wl
              else
                (let u12 = norm_univ wl u11 in
                 let u22 = norm_univ wl u21 in
                 let uu____9106 = FStar_Syntax_Util.eq_univs u12 u22 in
                 if uu____9106
                 then USolved wl
                 else try_umax_components u12 u22 "")
          | (uu____9108,FStar_Syntax_Syntax.U_max uu____9109) ->
              if wl.defer_ok
              then UDeferred wl
              else
                (let u12 = norm_univ wl u11 in
                 let u22 = norm_univ wl u21 in
                 let uu____9115 = FStar_Syntax_Util.eq_univs u12 u22 in
                 if uu____9115
                 then USolved wl
                 else try_umax_components u12 u22 "")
          | (FStar_Syntax_Syntax.U_succ uu____9117,FStar_Syntax_Syntax.U_zero
             ) -> UFailed "Incompatible universes"
          | (FStar_Syntax_Syntax.U_succ uu____9118,FStar_Syntax_Syntax.U_name
             uu____9119) -> UFailed "Incompatible universes"
          | (FStar_Syntax_Syntax.U_zero ,FStar_Syntax_Syntax.U_succ
             uu____9120) -> UFailed "Incompatible universes"
          | (FStar_Syntax_Syntax.U_zero ,FStar_Syntax_Syntax.U_name
             uu____9121) -> UFailed "Incompatible universes"
          | (FStar_Syntax_Syntax.U_name uu____9122,FStar_Syntax_Syntax.U_succ
             uu____9123) -> UFailed "Incompatible universes"
          | (FStar_Syntax_Syntax.U_name uu____9124,FStar_Syntax_Syntax.U_zero
             ) -> UFailed "Incompatible universes"
let solve_universe_eq:
  Prims.int ->
    worklist ->
      FStar_Syntax_Syntax.universe ->
        FStar_Syntax_Syntax.universe -> univ_eq_sol
  =
  fun orig  ->
    fun wl  ->
      fun u1  ->
        fun u2  ->
          if (wl.tcenv).FStar_TypeChecker_Env.lax_universes
          then USolved wl
          else really_solve_universe_eq orig wl u1 u2
let match_num_binders:
  'a 'b .
    ('a Prims.list,'a Prims.list -> 'b) FStar_Pervasives_Native.tuple2 ->
      ('a Prims.list,'a Prims.list -> 'b) FStar_Pervasives_Native.tuple2 ->
        (('a Prims.list,'b) FStar_Pervasives_Native.tuple2,('a Prims.list,
                                                             'b)
                                                             FStar_Pervasives_Native.tuple2)
          FStar_Pervasives_Native.tuple2
  =
  fun bc1  ->
    fun bc2  ->
      let uu____9218 = bc1 in
      match uu____9218 with
      | (bs1,mk_cod1) ->
          let uu____9259 = bc2 in
          (match uu____9259 with
           | (bs2,mk_cod2) ->
               let curry n1 bs mk_cod =
                 let uu____9329 = FStar_Util.first_N n1 bs in
                 match uu____9329 with
                 | (bs3,rest) ->
                     let uu____9354 = mk_cod rest in (bs3, uu____9354) in
               let l1 = FStar_List.length bs1 in
               let l2 = FStar_List.length bs2 in
               if l1 = l2
               then
                 let uu____9383 =
                   let uu____9390 = mk_cod1 [] in (bs1, uu____9390) in
                 let uu____9393 =
                   let uu____9400 = mk_cod2 [] in (bs2, uu____9400) in
                 (uu____9383, uu____9393)
               else
                 if l1 > l2
                 then
                   (let uu____9442 = curry l2 bs1 mk_cod1 in
                    let uu____9455 =
                      let uu____9462 = mk_cod2 [] in (bs2, uu____9462) in
                    (uu____9442, uu____9455))
                 else
                   (let uu____9478 =
                      let uu____9485 = mk_cod1 [] in (bs1, uu____9485) in
                    let uu____9488 = curry l1 bs2 mk_cod2 in
                    (uu____9478, uu____9488)))
let rec solve: FStar_TypeChecker_Env.env -> worklist -> solution =
  fun env  ->
    fun probs  ->
      (let uu____9609 =
         FStar_All.pipe_left (FStar_TypeChecker_Env.debug env)
           (FStar_Options.Other "RelCheck") in
       if uu____9609
       then
         let uu____9610 = wl_to_string probs in
         FStar_Util.print1 "solve:\n\t%s\n" uu____9610
       else ());
      (let uu____9612 = next_prob probs in
       match uu____9612 with
       | (FStar_Pervasives_Native.Some hd1,tl1,rank1) ->
           let probs1 =
             let uu___177_9633 = probs in
             {
               attempting = tl1;
               wl_deferred = (uu___177_9633.wl_deferred);
               ctr = (uu___177_9633.ctr);
               defer_ok = (uu___177_9633.defer_ok);
               smt_ok = (uu___177_9633.smt_ok);
               tcenv = (uu___177_9633.tcenv)
             } in
           (match hd1 with
            | FStar_TypeChecker_Common.CProb cp ->
                solve_c env (maybe_invert cp) probs1
            | FStar_TypeChecker_Common.TProb tp ->
                if
                  ((Prims.op_Negation probs1.defer_ok) &&
                     (flex_refine_inner <= rank1))
                    && (rank1 <= flex_rigid)
                then
                  let uu____9644 = solve_flex_rigid_join env tp probs1 in
                  (match uu____9644 with
                   | FStar_Pervasives_Native.None  ->
                       solve_t' env (maybe_invert tp) probs1
                   | FStar_Pervasives_Native.Some wl -> solve env wl)
                else
                  if
                    ((Prims.op_Negation probs1.defer_ok) &&
                       (rigid_flex <= rank1))
                      && (rank1 <= refine_flex)
                  then
                    (let uu____9649 = solve_rigid_flex_meet env tp probs1 in
                     match uu____9649 with
                     | FStar_Pervasives_Native.None  ->
                         solve_t' env (maybe_invert tp) probs1
                     | FStar_Pervasives_Native.Some wl -> solve env wl)
                  else solve_t' env (maybe_invert tp) probs1)
       | (FStar_Pervasives_Native.None ,uu____9654,uu____9655) ->
           (match probs.wl_deferred with
            | [] -> Success []
            | uu____9672 ->
                let uu____9681 =
                  FStar_All.pipe_right probs.wl_deferred
                    (FStar_List.partition
                       (fun uu____9740  ->
                          match uu____9740 with
                          | (c,uu____9748,uu____9749) -> c < probs.ctr)) in
                (match uu____9681 with
                 | (attempt1,rest) ->
                     (match attempt1 with
                      | [] ->
                          let uu____9790 =
                            FStar_List.map
                              (fun uu____9805  ->
                                 match uu____9805 with
                                 | (uu____9816,x,y) -> (x, y))
                              probs.wl_deferred in
                          Success uu____9790
                      | uu____9819 ->
                          let uu____9828 =
                            let uu___178_9829 = probs in
                            let uu____9830 =
                              FStar_All.pipe_right attempt1
                                (FStar_List.map
                                   (fun uu____9851  ->
                                      match uu____9851 with
                                      | (uu____9858,uu____9859,y) -> y)) in
                            {
                              attempting = uu____9830;
                              wl_deferred = rest;
                              ctr = (uu___178_9829.ctr);
                              defer_ok = (uu___178_9829.defer_ok);
                              smt_ok = (uu___178_9829.smt_ok);
                              tcenv = (uu___178_9829.tcenv)
                            } in
                          solve env uu____9828))))
and solve_one_universe_eq:
  FStar_TypeChecker_Env.env ->
    FStar_TypeChecker_Common.prob ->
      FStar_Syntax_Syntax.universe ->
        FStar_Syntax_Syntax.universe -> worklist -> solution
  =
  fun env  ->
    fun orig  ->
      fun u1  ->
        fun u2  ->
          fun wl  ->
            let uu____9866 = solve_universe_eq (p_pid orig) wl u1 u2 in
            match uu____9866 with
            | USolved wl1 ->
                let uu____9868 =
                  solve_prob orig FStar_Pervasives_Native.None [] wl1 in
                solve env uu____9868
            | UFailed msg -> giveup env msg orig
            | UDeferred wl1 -> solve env (defer "" orig wl1)
and solve_maybe_uinsts:
  FStar_TypeChecker_Env.env ->
    FStar_TypeChecker_Common.prob ->
      FStar_Syntax_Syntax.term ->
        FStar_Syntax_Syntax.term -> worklist -> univ_eq_sol
  =
  fun env  ->
    fun orig  ->
      fun t1  ->
        fun t2  ->
          fun wl  ->
            let rec aux wl1 us1 us2 =
              match (us1, us2) with
              | ([],[]) -> USolved wl1
              | (u1::us11,u2::us21) ->
                  let uu____9914 = solve_universe_eq (p_pid orig) wl1 u1 u2 in
                  (match uu____9914 with
                   | USolved wl2 -> aux wl2 us11 us21
                   | failed_or_deferred -> failed_or_deferred)
              | uu____9917 -> UFailed "Unequal number of universes" in
            let t11 = whnf env t1 in
            let t21 = whnf env t2 in
            match ((t11.FStar_Syntax_Syntax.n), (t21.FStar_Syntax_Syntax.n))
            with
            | (FStar_Syntax_Syntax.Tm_uinst
               ({ FStar_Syntax_Syntax.n = FStar_Syntax_Syntax.Tm_fvar f;
                  FStar_Syntax_Syntax.pos = uu____9929;
                  FStar_Syntax_Syntax.vars = uu____9930;_},us1),FStar_Syntax_Syntax.Tm_uinst
               ({ FStar_Syntax_Syntax.n = FStar_Syntax_Syntax.Tm_fvar g;
                  FStar_Syntax_Syntax.pos = uu____9933;
                  FStar_Syntax_Syntax.vars = uu____9934;_},us2))
                -> let b = FStar_Syntax_Syntax.fv_eq f g in aux wl us1 us2
            | (FStar_Syntax_Syntax.Tm_uinst uu____9948,uu____9949) ->
                failwith "Impossible: expect head symbols to match"
            | (uu____9956,FStar_Syntax_Syntax.Tm_uinst uu____9957) ->
                failwith "Impossible: expect head symbols to match"
            | uu____9964 -> USolved wl
and giveup_or_defer:
  FStar_TypeChecker_Env.env ->
    FStar_TypeChecker_Common.prob -> worklist -> Prims.string -> solution
  =
  fun env  ->
    fun orig  ->
      fun wl  ->
        fun msg  ->
          if wl.defer_ok
          then
            ((let uu____9974 =
                FStar_All.pipe_left (FStar_TypeChecker_Env.debug env)
                  (FStar_Options.Other "Rel") in
              if uu____9974
              then
                let uu____9975 = prob_to_string env orig in
                FStar_Util.print2 "\n\t\tDeferring %s\n\t\tBecause %s\n"
                  uu____9975 msg
              else ());
             solve env (defer msg orig wl))
          else giveup env msg orig
and solve_rigid_flex_meet:
  FStar_TypeChecker_Env.env ->
    tprob -> worklist -> worklist FStar_Pervasives_Native.option
  =
  fun env  ->
    fun tp  ->
      fun wl  ->
        (let uu____9984 =
           FStar_All.pipe_left (FStar_TypeChecker_Env.debug env)
             (FStar_Options.Other "RelCheck") in
         if uu____9984
         then
           let uu____9985 =
             FStar_Util.string_of_int tp.FStar_TypeChecker_Common.pid in
           FStar_Util.print1 "Trying to solve by meeting refinements:%s\n"
             uu____9985
         else ());
        (let uu____9987 =
           FStar_Syntax_Util.head_and_args tp.FStar_TypeChecker_Common.rhs in
         match uu____9987 with
         | (u,args) ->
             let rec disjoin t1 t2 =
               let uu____10049 = head_matches_delta env () t1 t2 in
               match uu____10049 with
               | (mr,ts) ->
                   (match mr with
                    | MisMatch uu____10090 -> FStar_Pervasives_Native.None
                    | FullMatch  ->
                        (match ts with
                         | FStar_Pervasives_Native.None  ->
                             FStar_Pervasives_Native.Some (t1, [])
                         | FStar_Pervasives_Native.Some (t11,t21) ->
                             FStar_Pervasives_Native.Some (t11, []))
                    | HeadMatch  ->
                        let uu____10139 =
                          match ts with
                          | FStar_Pervasives_Native.Some (t11,t21) ->
                              let uu____10154 =
                                FStar_Syntax_Subst.compress t11 in
                              let uu____10155 =
                                FStar_Syntax_Subst.compress t21 in
                              (uu____10154, uu____10155)
                          | FStar_Pervasives_Native.None  ->
                              let uu____10160 =
                                FStar_Syntax_Subst.compress t1 in
                              let uu____10161 =
                                FStar_Syntax_Subst.compress t2 in
                              (uu____10160, uu____10161) in
                        (match uu____10139 with
                         | (t11,t21) ->
                             let eq_prob t12 t22 =
                               let uu____10187 =
                                 new_problem env t12
                                   FStar_TypeChecker_Common.EQ t22
                                   FStar_Pervasives_Native.None
                                   t12.FStar_Syntax_Syntax.pos
                                   "meeting refinements" in
                               FStar_All.pipe_left
                                 (fun _0_54  ->
                                    FStar_TypeChecker_Common.TProb _0_54)
                                 uu____10187 in
                             (match ((t11.FStar_Syntax_Syntax.n),
                                      (t21.FStar_Syntax_Syntax.n))
                              with
                              | (FStar_Syntax_Syntax.Tm_refine
                                 (x,phi1),FStar_Syntax_Syntax.Tm_refine
                                 (y,phi2)) ->
                                  let uu____10218 =
                                    let uu____10227 =
                                      let uu____10230 =
                                        let uu____10233 =
                                          let uu____10234 =
                                            let uu____10241 =
                                              FStar_Syntax_Util.mk_disj phi1
                                                phi2 in
                                            (x, uu____10241) in
                                          FStar_Syntax_Syntax.Tm_refine
                                            uu____10234 in
                                        FStar_Syntax_Syntax.mk uu____10233 in
                                      uu____10230
                                        FStar_Pervasives_Native.None
                                        t11.FStar_Syntax_Syntax.pos in
                                    let uu____10249 =
                                      let uu____10252 =
                                        eq_prob x.FStar_Syntax_Syntax.sort
                                          y.FStar_Syntax_Syntax.sort in
                                      [uu____10252] in
                                    (uu____10227, uu____10249) in
                                  FStar_Pervasives_Native.Some uu____10218
                              | (uu____10265,FStar_Syntax_Syntax.Tm_refine
                                 (x,uu____10267)) ->
                                  let uu____10272 =
                                    let uu____10279 =
                                      let uu____10282 =
                                        eq_prob x.FStar_Syntax_Syntax.sort
                                          t11 in
                                      [uu____10282] in
                                    (t11, uu____10279) in
                                  FStar_Pervasives_Native.Some uu____10272
                              | (FStar_Syntax_Syntax.Tm_refine
                                 (x,uu____10292),uu____10293) ->
                                  let uu____10298 =
                                    let uu____10305 =
                                      let uu____10308 =
                                        eq_prob x.FStar_Syntax_Syntax.sort
                                          t21 in
                                      [uu____10308] in
                                    (t21, uu____10305) in
                                  FStar_Pervasives_Native.Some uu____10298
                              | uu____10317 ->
                                  let uu____10322 =
                                    FStar_Syntax_Util.head_and_args t11 in
                                  (match uu____10322 with
                                   | (head1,uu____10346) ->
                                       let uu____10367 =
                                         let uu____10368 =
                                           FStar_Syntax_Util.un_uinst head1 in
                                         uu____10368.FStar_Syntax_Syntax.n in
                                       (match uu____10367 with
                                        | FStar_Syntax_Syntax.Tm_fvar
                                            {
                                              FStar_Syntax_Syntax.fv_name =
                                                uu____10379;
                                              FStar_Syntax_Syntax.fv_delta =
                                                FStar_Syntax_Syntax.Delta_defined_at_level
                                                i;
                                              FStar_Syntax_Syntax.fv_qual =
                                                uu____10381;_}
                                            ->
                                            let prev =
                                              if i > (Prims.parse_int "1")
                                              then
                                                FStar_Syntax_Syntax.Delta_defined_at_level
                                                  (i - (Prims.parse_int "1"))
                                              else
                                                FStar_Syntax_Syntax.Delta_constant in
                                            let t12 =
                                              FStar_TypeChecker_Normalize.normalize
                                                [FStar_TypeChecker_Normalize.WHNF;
                                                FStar_TypeChecker_Normalize.UnfoldUntil
                                                  prev] env t11 in
                                            let t22 =
                                              FStar_TypeChecker_Normalize.normalize
                                                [FStar_TypeChecker_Normalize.WHNF;
                                                FStar_TypeChecker_Normalize.UnfoldUntil
                                                  prev] env t21 in
                                            disjoin t12 t22
                                        | uu____10388 ->
                                            FStar_Pervasives_Native.None))))) in
             let tt = u in
             (match tt.FStar_Syntax_Syntax.n with
              | FStar_Syntax_Syntax.Tm_uvar (uv,uu____10401) ->
                  let uu____10426 =
                    FStar_All.pipe_right wl.attempting
                      (FStar_List.partition
                         (fun uu___151_10452  ->
                            match uu___151_10452 with
                            | FStar_TypeChecker_Common.TProb tp1 ->
                                (match tp1.FStar_TypeChecker_Common.rank with
                                 | FStar_Pervasives_Native.Some rank1 when
                                     is_rigid_flex rank1 ->
                                     let uu____10459 =
                                       FStar_Syntax_Util.head_and_args
                                         tp1.FStar_TypeChecker_Common.rhs in
                                     (match uu____10459 with
                                      | (u',uu____10475) ->
                                          let uu____10496 =
                                            let uu____10497 = whnf env u' in
                                            uu____10497.FStar_Syntax_Syntax.n in
                                          (match uu____10496 with
                                           | FStar_Syntax_Syntax.Tm_uvar
                                               (uv',uu____10501) ->
                                               FStar_Syntax_Unionfind.equiv
                                                 uv uv'
                                           | uu____10526 -> false))
                                 | uu____10527 -> false)
                            | uu____10530 -> false)) in
                  (match uu____10426 with
                   | (lower_bounds,rest) ->
                       let rec make_lower_bound uu____10564 tps =
                         match uu____10564 with
                         | (bound,sub_probs) ->
                             (match tps with
                              | [] ->
                                  FStar_Pervasives_Native.Some
                                    (bound, sub_probs)
                              | (FStar_TypeChecker_Common.TProb hd1)::tl1 ->
                                  let uu____10612 =
                                    let uu____10621 =
                                      whnf env
                                        hd1.FStar_TypeChecker_Common.lhs in
                                    disjoin bound uu____10621 in
                                  (match uu____10612 with
                                   | FStar_Pervasives_Native.Some
                                       (bound1,sub1) ->
                                       make_lower_bound
                                         (bound1,
                                           (FStar_List.append sub1 sub_probs))
                                         tl1
                                   | FStar_Pervasives_Native.None  ->
                                       FStar_Pervasives_Native.None)
                              | uu____10656 -> FStar_Pervasives_Native.None) in
                       let uu____10665 =
                         let uu____10674 =
                           let uu____10681 =
                             whnf env tp.FStar_TypeChecker_Common.lhs in
                           (uu____10681, []) in
                         make_lower_bound uu____10674 lower_bounds in
                       (match uu____10665 with
                        | FStar_Pervasives_Native.None  ->
                            ((let uu____10693 =
                                FStar_All.pipe_left
                                  (FStar_TypeChecker_Env.debug env)
                                  (FStar_Options.Other "RelCheck") in
                              if uu____10693
                              then
                                FStar_Util.print_string "No lower bounds\n"
                              else ());
                             FStar_Pervasives_Native.None)
                        | FStar_Pervasives_Native.Some (lhs_bound,sub_probs)
                            ->
                            let eq_prob =
                              new_problem env lhs_bound
                                FStar_TypeChecker_Common.EQ
                                tp.FStar_TypeChecker_Common.rhs
                                FStar_Pervasives_Native.None
                                tp.FStar_TypeChecker_Common.loc
                                "meeting refinements" in
                            ((let uu____10713 =
                                FStar_All.pipe_left
                                  (FStar_TypeChecker_Env.debug env)
                                  (FStar_Options.Other "RelCheck") in
                              if uu____10713
                              then
                                let wl' =
                                  let uu___179_10715 = wl in
                                  {
                                    attempting =
                                      ((FStar_TypeChecker_Common.TProb
                                          eq_prob) :: sub_probs);
                                    wl_deferred =
                                      (uu___179_10715.wl_deferred);
                                    ctr = (uu___179_10715.ctr);
                                    defer_ok = (uu___179_10715.defer_ok);
                                    smt_ok = (uu___179_10715.smt_ok);
                                    tcenv = (uu___179_10715.tcenv)
                                  } in
                                let uu____10716 = wl_to_string wl' in
                                FStar_Util.print1
                                  "After meeting refinements: %s\n"
                                  uu____10716
                              else ());
                             (let uu____10718 =
                                solve_t env eq_prob
                                  (let uu___180_10720 = wl in
                                   {
                                     attempting = sub_probs;
                                     wl_deferred =
                                       (uu___180_10720.wl_deferred);
                                     ctr = (uu___180_10720.ctr);
                                     defer_ok = (uu___180_10720.defer_ok);
                                     smt_ok = (uu___180_10720.smt_ok);
                                     tcenv = (uu___180_10720.tcenv)
                                   }) in
                              match uu____10718 with
                              | Success uu____10723 ->
                                  let wl1 =
                                    let uu___181_10725 = wl in
                                    {
                                      attempting = rest;
                                      wl_deferred =
                                        (uu___181_10725.wl_deferred);
                                      ctr = (uu___181_10725.ctr);
                                      defer_ok = (uu___181_10725.defer_ok);
                                      smt_ok = (uu___181_10725.smt_ok);
                                      tcenv = (uu___181_10725.tcenv)
                                    } in
                                  let wl2 =
                                    solve_prob' false
                                      (FStar_TypeChecker_Common.TProb tp)
                                      FStar_Pervasives_Native.None [] wl1 in
                                  let uu____10727 =
                                    FStar_List.fold_left
                                      (fun wl3  ->
                                         fun p  ->
                                           solve_prob' true p
                                             FStar_Pervasives_Native.None []
                                             wl3) wl2 lower_bounds in
                                  FStar_Pervasives_Native.Some wl2
                              | uu____10732 -> FStar_Pervasives_Native.None))))
              | uu____10733 -> failwith "Impossible: Not a rigid-flex"))
and solve_flex_rigid_join:
  FStar_TypeChecker_Env.env ->
    tprob -> worklist -> worklist FStar_Pervasives_Native.option
  =
  fun env  ->
    fun tp  ->
      fun wl  ->
        (let uu____10742 =
           FStar_All.pipe_left (FStar_TypeChecker_Env.debug env)
             (FStar_Options.Other "RelCheck") in
         if uu____10742
         then
           let uu____10743 =
             FStar_Util.string_of_int tp.FStar_TypeChecker_Common.pid in
           FStar_Util.print1 "Trying to solve by joining refinements:%s\n"
             uu____10743
         else ());
        (let uu____10745 =
           FStar_Syntax_Util.head_and_args tp.FStar_TypeChecker_Common.lhs in
         match uu____10745 with
         | (u,args) ->
             let uu____10784 =
               ((Prims.parse_int "0"), (Prims.parse_int "1"),
                 (Prims.parse_int "2"), (Prims.parse_int "3"),
                 (Prims.parse_int "4")) in
             (match uu____10784 with
              | (ok,head_match1,partial_match,fallback,failed_match) ->
                  let max1 i j = if i < j then j else i in
                  let base_types_match t1 t2 =
                    let uu____10825 = FStar_Syntax_Util.head_and_args t1 in
                    match uu____10825 with
                    | (h1,args1) ->
                        let uu____10866 = FStar_Syntax_Util.head_and_args t2 in
                        (match uu____10866 with
                         | (h2,uu____10886) ->
                             (match ((h1.FStar_Syntax_Syntax.n),
                                      (h2.FStar_Syntax_Syntax.n))
                              with
                              | (FStar_Syntax_Syntax.Tm_fvar
                                 tc1,FStar_Syntax_Syntax.Tm_fvar tc2) ->
                                  let uu____10913 =
                                    FStar_Syntax_Syntax.fv_eq tc1 tc2 in
                                  if uu____10913
                                  then
                                    (if
                                       (FStar_List.length args1) =
                                         (Prims.parse_int "0")
                                     then FStar_Pervasives_Native.Some []
                                     else
                                       (let uu____10931 =
                                          let uu____10934 =
                                            let uu____10935 =
                                              new_problem env t1
                                                FStar_TypeChecker_Common.EQ
                                                t2
                                                FStar_Pervasives_Native.None
                                                t1.FStar_Syntax_Syntax.pos
                                                "joining refinements" in
                                            FStar_All.pipe_left
                                              (fun _0_55  ->
                                                 FStar_TypeChecker_Common.TProb
                                                   _0_55) uu____10935 in
                                          [uu____10934] in
                                        FStar_Pervasives_Native.Some
                                          uu____10931))
                                  else FStar_Pervasives_Native.None
                              | (FStar_Syntax_Syntax.Tm_name
                                 a,FStar_Syntax_Syntax.Tm_name b) ->
                                  if FStar_Syntax_Syntax.bv_eq a b
                                  then
                                    (if
                                       (FStar_List.length args1) =
                                         (Prims.parse_int "0")
                                     then FStar_Pervasives_Native.Some []
                                     else
                                       (let uu____10968 =
                                          let uu____10971 =
                                            let uu____10972 =
                                              new_problem env t1
                                                FStar_TypeChecker_Common.EQ
                                                t2
                                                FStar_Pervasives_Native.None
                                                t1.FStar_Syntax_Syntax.pos
                                                "joining refinements" in
                                            FStar_All.pipe_left
                                              (fun _0_56  ->
                                                 FStar_TypeChecker_Common.TProb
                                                   _0_56) uu____10972 in
                                          [uu____10971] in
                                        FStar_Pervasives_Native.Some
                                          uu____10968))
                                  else FStar_Pervasives_Native.None
                              | uu____10986 -> FStar_Pervasives_Native.None)) in
                  let conjoin t1 t2 =
                    match ((t1.FStar_Syntax_Syntax.n),
                            (t2.FStar_Syntax_Syntax.n))
                    with
                    | (FStar_Syntax_Syntax.Tm_refine
                       (x,phi1),FStar_Syntax_Syntax.Tm_refine (y,phi2)) ->
                        let m =
                          base_types_match x.FStar_Syntax_Syntax.sort
                            y.FStar_Syntax_Syntax.sort in
                        (match m with
                         | FStar_Pervasives_Native.None  ->
                             FStar_Pervasives_Native.None
                         | FStar_Pervasives_Native.Some m1 ->
                             let x1 = FStar_Syntax_Syntax.freshen_bv x in
                             let subst1 =
                               [FStar_Syntax_Syntax.DB
                                  ((Prims.parse_int "0"), x1)] in
                             let phi11 = FStar_Syntax_Subst.subst subst1 phi1 in
                             let phi21 = FStar_Syntax_Subst.subst subst1 phi2 in
                             let uu____11076 =
                               let uu____11085 =
                                 let uu____11088 =
                                   FStar_Syntax_Util.mk_conj phi11 phi21 in
                                 FStar_Syntax_Util.refine x1 uu____11088 in
                               (uu____11085, m1) in
                             FStar_Pervasives_Native.Some uu____11076)
                    | (uu____11101,FStar_Syntax_Syntax.Tm_refine
                       (y,uu____11103)) ->
                        let m =
                          base_types_match t1 y.FStar_Syntax_Syntax.sort in
                        (match m with
                         | FStar_Pervasives_Native.None  ->
                             FStar_Pervasives_Native.None
                         | FStar_Pervasives_Native.Some m1 ->
                             FStar_Pervasives_Native.Some (t2, m1))
                    | (FStar_Syntax_Syntax.Tm_refine
                       (x,uu____11151),uu____11152) ->
                        let m =
                          base_types_match x.FStar_Syntax_Syntax.sort t2 in
                        (match m with
                         | FStar_Pervasives_Native.None  ->
                             FStar_Pervasives_Native.None
                         | FStar_Pervasives_Native.Some m1 ->
                             FStar_Pervasives_Native.Some (t1, m1))
                    | uu____11199 ->
                        let m = base_types_match t1 t2 in
                        (match m with
                         | FStar_Pervasives_Native.None  ->
                             FStar_Pervasives_Native.None
                         | FStar_Pervasives_Native.Some m1 ->
                             FStar_Pervasives_Native.Some (t1, m1)) in
                  let tt = u in
                  (match tt.FStar_Syntax_Syntax.n with
                   | FStar_Syntax_Syntax.Tm_uvar (uv,uu____11252) ->
                       let uu____11277 =
                         FStar_All.pipe_right wl.attempting
                           (FStar_List.partition
                              (fun uu___152_11303  ->
                                 match uu___152_11303 with
                                 | FStar_TypeChecker_Common.TProb tp1 ->
                                     (match tp1.FStar_TypeChecker_Common.rank
                                      with
                                      | FStar_Pervasives_Native.Some rank1
                                          when is_flex_rigid rank1 ->
                                          let uu____11310 =
                                            FStar_Syntax_Util.head_and_args
                                              tp1.FStar_TypeChecker_Common.lhs in
                                          (match uu____11310 with
                                           | (u',uu____11326) ->
                                               let uu____11347 =
                                                 let uu____11348 =
                                                   whnf env u' in
                                                 uu____11348.FStar_Syntax_Syntax.n in
                                               (match uu____11347 with
                                                | FStar_Syntax_Syntax.Tm_uvar
                                                    (uv',uu____11352) ->
                                                    FStar_Syntax_Unionfind.equiv
                                                      uv uv'
                                                | uu____11377 -> false))
                                      | uu____11378 -> false)
                                 | uu____11381 -> false)) in
                       (match uu____11277 with
                        | (upper_bounds,rest) ->
                            let rec make_upper_bound uu____11419 tps =
                              match uu____11419 with
                              | (bound,sub_probs) ->
                                  (match tps with
                                   | [] ->
                                       FStar_Pervasives_Native.Some
                                         (bound, sub_probs)
                                   | (FStar_TypeChecker_Common.TProb
                                       hd1)::tl1 ->
                                       let uu____11481 =
                                         let uu____11492 =
                                           whnf env
                                             hd1.FStar_TypeChecker_Common.rhs in
                                         conjoin bound uu____11492 in
                                       (match uu____11481 with
                                        | FStar_Pervasives_Native.Some
                                            (bound1,sub1) ->
                                            make_upper_bound
                                              (bound1,
                                                (FStar_List.append sub1
                                                   sub_probs)) tl1
                                        | FStar_Pervasives_Native.None  ->
                                            FStar_Pervasives_Native.None)
                                   | uu____11543 ->
                                       FStar_Pervasives_Native.None) in
                            let uu____11554 =
                              let uu____11565 =
                                let uu____11574 =
                                  whnf env tp.FStar_TypeChecker_Common.rhs in
                                (uu____11574, []) in
                              make_upper_bound uu____11565 upper_bounds in
                            (match uu____11554 with
                             | FStar_Pervasives_Native.None  ->
                                 ((let uu____11588 =
                                     FStar_All.pipe_left
                                       (FStar_TypeChecker_Env.debug env)
                                       (FStar_Options.Other "RelCheck") in
                                   if uu____11588
                                   then
                                     FStar_Util.print_string
                                       "No upper bounds\n"
                                   else ());
                                  FStar_Pervasives_Native.None)
                             | FStar_Pervasives_Native.Some
                                 (rhs_bound,sub_probs) ->
                                 let eq_prob =
                                   new_problem env
                                     tp.FStar_TypeChecker_Common.lhs
                                     FStar_TypeChecker_Common.EQ rhs_bound
                                     FStar_Pervasives_Native.None
                                     tp.FStar_TypeChecker_Common.loc
                                     "joining refinements" in
                                 ((let uu____11614 =
                                     FStar_All.pipe_left
                                       (FStar_TypeChecker_Env.debug env)
                                       (FStar_Options.Other "RelCheck") in
                                   if uu____11614
                                   then
                                     let wl' =
                                       let uu___182_11616 = wl in
                                       {
                                         attempting =
                                           ((FStar_TypeChecker_Common.TProb
                                               eq_prob) :: sub_probs);
                                         wl_deferred =
                                           (uu___182_11616.wl_deferred);
                                         ctr = (uu___182_11616.ctr);
                                         defer_ok = (uu___182_11616.defer_ok);
                                         smt_ok = (uu___182_11616.smt_ok);
                                         tcenv = (uu___182_11616.tcenv)
                                       } in
                                     let uu____11617 = wl_to_string wl' in
                                     FStar_Util.print1
                                       "After joining refinements: %s\n"
                                       uu____11617
                                   else ());
                                  (let uu____11619 =
                                     solve_t env eq_prob
                                       (let uu___183_11621 = wl in
                                        {
                                          attempting = sub_probs;
                                          wl_deferred =
                                            (uu___183_11621.wl_deferred);
                                          ctr = (uu___183_11621.ctr);
                                          defer_ok =
                                            (uu___183_11621.defer_ok);
                                          smt_ok = (uu___183_11621.smt_ok);
                                          tcenv = (uu___183_11621.tcenv)
                                        }) in
                                   match uu____11619 with
                                   | Success uu____11624 ->
                                       let wl1 =
                                         let uu___184_11626 = wl in
                                         {
                                           attempting = rest;
                                           wl_deferred =
                                             (uu___184_11626.wl_deferred);
                                           ctr = (uu___184_11626.ctr);
                                           defer_ok =
                                             (uu___184_11626.defer_ok);
                                           smt_ok = (uu___184_11626.smt_ok);
                                           tcenv = (uu___184_11626.tcenv)
                                         } in
                                       let wl2 =
                                         solve_prob' false
                                           (FStar_TypeChecker_Common.TProb tp)
                                           FStar_Pervasives_Native.None []
                                           wl1 in
                                       let uu____11628 =
                                         FStar_List.fold_left
                                           (fun wl3  ->
                                              fun p  ->
                                                solve_prob' true p
                                                  FStar_Pervasives_Native.None
                                                  [] wl3) wl2 upper_bounds in
                                       FStar_Pervasives_Native.Some wl2
                                   | uu____11633 ->
                                       FStar_Pervasives_Native.None))))
                   | uu____11634 -> failwith "Impossible: Not a flex-rigid")))
and solve_binders:
  FStar_TypeChecker_Env.env ->
    FStar_Syntax_Syntax.binders ->
      FStar_Syntax_Syntax.binders ->
        FStar_TypeChecker_Common.prob ->
          worklist ->
            (FStar_Syntax_Syntax.binders ->
               FStar_TypeChecker_Env.env ->
                 FStar_Syntax_Syntax.subst_elt Prims.list ->
                   FStar_TypeChecker_Common.prob)
              -> solution
  =
  fun env  ->
    fun bs1  ->
      fun bs2  ->
        fun orig  ->
          fun wl  ->
            fun rhs  ->
              let rec aux scope env1 subst1 xs ys =
                match (xs, ys) with
                | ([],[]) ->
                    let rhs_prob = rhs (FStar_List.rev scope) env1 subst1 in
                    ((let uu____11725 =
                        FStar_All.pipe_left
                          (FStar_TypeChecker_Env.debug env1)
                          (FStar_Options.Other "Rel") in
                      if uu____11725
                      then
                        let uu____11726 = prob_to_string env1 rhs_prob in
                        FStar_Util.print1 "rhs_prob = %s\n" uu____11726
                      else ());
                     (let formula =
                        FStar_All.pipe_right (p_guard rhs_prob)
                          FStar_Pervasives_Native.fst in
                      FStar_Util.Inl ([rhs_prob], formula)))
                | ((hd1,imp)::xs1,(hd2,imp')::ys1) when imp = imp' ->
                    let hd11 =
                      let uu___185_11780 = hd1 in
                      let uu____11781 =
                        FStar_Syntax_Subst.subst subst1
                          hd1.FStar_Syntax_Syntax.sort in
                      {
                        FStar_Syntax_Syntax.ppname =
                          (uu___185_11780.FStar_Syntax_Syntax.ppname);
                        FStar_Syntax_Syntax.index =
                          (uu___185_11780.FStar_Syntax_Syntax.index);
                        FStar_Syntax_Syntax.sort = uu____11781
                      } in
                    let hd21 =
                      let uu___186_11785 = hd2 in
                      let uu____11786 =
                        FStar_Syntax_Subst.subst subst1
                          hd2.FStar_Syntax_Syntax.sort in
                      {
                        FStar_Syntax_Syntax.ppname =
                          (uu___186_11785.FStar_Syntax_Syntax.ppname);
                        FStar_Syntax_Syntax.index =
                          (uu___186_11785.FStar_Syntax_Syntax.index);
                        FStar_Syntax_Syntax.sort = uu____11786
                      } in
                    let prob =
                      let uu____11790 =
                        let uu____11795 =
                          FStar_All.pipe_left invert_rel (p_rel orig) in
                        mk_problem scope orig hd11.FStar_Syntax_Syntax.sort
                          uu____11795 hd21.FStar_Syntax_Syntax.sort
                          FStar_Pervasives_Native.None "Formal parameter" in
                      FStar_All.pipe_left
                        (fun _0_57  -> FStar_TypeChecker_Common.TProb _0_57)
                        uu____11790 in
                    let hd12 = FStar_Syntax_Syntax.freshen_bv hd11 in
                    let subst2 =
                      let uu____11806 =
                        FStar_Syntax_Subst.shift_subst (Prims.parse_int "1")
                          subst1 in
                      (FStar_Syntax_Syntax.DB ((Prims.parse_int "0"), hd12))
                        :: uu____11806 in
                    let env2 = FStar_TypeChecker_Env.push_bv env1 hd12 in
                    let uu____11810 =
                      aux ((hd12, imp) :: scope) env2 subst2 xs1 ys1 in
                    (match uu____11810 with
                     | FStar_Util.Inl (sub_probs,phi) ->
                         let phi1 =
                           let uu____11840 =
                             FStar_All.pipe_right (p_guard prob)
                               FStar_Pervasives_Native.fst in
                           let uu____11845 =
                             close_forall env2 [(hd12, imp)] phi in
                           FStar_Syntax_Util.mk_conj uu____11840 uu____11845 in
                         ((let uu____11855 =
                             FStar_All.pipe_left
                               (FStar_TypeChecker_Env.debug env2)
                               (FStar_Options.Other "Rel") in
                           if uu____11855
                           then
                             let uu____11856 =
                               FStar_Syntax_Print.term_to_string phi1 in
                             let uu____11857 =
                               FStar_Syntax_Print.bv_to_string hd12 in
                             FStar_Util.print2 "Formula is %s\n\thd1=%s\n"
                               uu____11856 uu____11857
                           else ());
                          FStar_Util.Inl ((prob :: sub_probs), phi1))
                     | fail -> fail)
                | uu____11880 ->
                    FStar_Util.Inr "arity or argument-qualifier mismatch" in
              let scope = p_scope orig in
              let uu____11890 = aux scope env [] bs1 bs2 in
              match uu____11890 with
              | FStar_Util.Inr msg -> giveup env msg orig
              | FStar_Util.Inl (sub_probs,phi) ->
                  let wl1 =
                    solve_prob orig (FStar_Pervasives_Native.Some phi) [] wl in
                  solve env (attempt sub_probs wl1)
and solve_t: FStar_TypeChecker_Env.env -> tprob -> worklist -> solution =
  fun env  ->
    fun problem  ->
      fun wl  ->
        let uu____11914 = compress_tprob wl problem in
        solve_t' env uu____11914 wl
and solve_t': FStar_TypeChecker_Env.env -> tprob -> worklist -> solution =
  fun env  ->
    fun problem  ->
      fun wl  ->
        let giveup_or_defer1 orig msg = giveup_or_defer env orig wl msg in
        let rigid_rigid_delta env1 orig wl1 head1 head2 t1 t2 =
          let uu____11947 = head_matches_delta env1 wl1 t1 t2 in
          match uu____11947 with
          | (m,o) ->
              (match (m, o) with
               | (MisMatch uu____11978,uu____11979) ->
                   let rec may_relate head3 =
                     let uu____12004 =
                       let uu____12005 = FStar_Syntax_Subst.compress head3 in
                       uu____12005.FStar_Syntax_Syntax.n in
                     match uu____12004 with
                     | FStar_Syntax_Syntax.Tm_name uu____12008 -> true
                     | FStar_Syntax_Syntax.Tm_match uu____12009 -> true
                     | FStar_Syntax_Syntax.Tm_fvar tc ->
                         tc.FStar_Syntax_Syntax.fv_delta =
                           FStar_Syntax_Syntax.Delta_equational
                     | FStar_Syntax_Syntax.Tm_ascribed
                         (t,uu____12034,uu____12035) -> may_relate t
                     | FStar_Syntax_Syntax.Tm_uinst (t,uu____12077) ->
                         may_relate t
                     | FStar_Syntax_Syntax.Tm_meta (t,uu____12083) ->
                         may_relate t
                     | uu____12088 -> false in
                   let uu____12089 =
                     ((may_relate head1) || (may_relate head2)) && wl1.smt_ok in
                   if uu____12089
                   then
                     let guard =
                       if
                         problem.FStar_TypeChecker_Common.relation =
                           FStar_TypeChecker_Common.EQ
                       then mk_eq2 env1 t1 t2
                       else
                         (let has_type_guard t11 t21 =
                            match problem.FStar_TypeChecker_Common.element
                            with
                            | FStar_Pervasives_Native.Some t ->
                                FStar_Syntax_Util.mk_has_type t11 t t21
                            | FStar_Pervasives_Native.None  ->
                                let x =
                                  FStar_Syntax_Syntax.new_bv
                                    FStar_Pervasives_Native.None t11 in
                                let u_x =
                                  env1.FStar_TypeChecker_Env.universe_of env1
                                    t11 in
                                let uu____12106 =
                                  let uu____12107 =
                                    FStar_Syntax_Syntax.bv_to_name x in
                                  FStar_Syntax_Util.mk_has_type t11
                                    uu____12107 t21 in
                                FStar_Syntax_Util.mk_forall u_x x uu____12106 in
                          if
                            problem.FStar_TypeChecker_Common.relation =
                              FStar_TypeChecker_Common.SUB
                          then has_type_guard t1 t2
                          else has_type_guard t2 t1) in
                     let uu____12109 =
                       solve_prob orig (FStar_Pervasives_Native.Some guard)
                         [] wl1 in
                     solve env1 uu____12109
                   else
                     (let uu____12111 =
                        let uu____12112 =
                          FStar_Syntax_Print.term_to_string head1 in
                        let uu____12113 =
                          FStar_Syntax_Print.term_to_string head2 in
                        FStar_Util.format2 "head mismatch (%s vs %s)"
                          uu____12112 uu____12113 in
                      giveup env1 uu____12111 orig)
               | (uu____12114,FStar_Pervasives_Native.Some (t11,t21)) ->
                   solve_t env1
                     (let uu___187_12128 = problem in
                      {
                        FStar_TypeChecker_Common.pid =
                          (uu___187_12128.FStar_TypeChecker_Common.pid);
                        FStar_TypeChecker_Common.lhs = t11;
                        FStar_TypeChecker_Common.relation =
                          (uu___187_12128.FStar_TypeChecker_Common.relation);
                        FStar_TypeChecker_Common.rhs = t21;
                        FStar_TypeChecker_Common.element =
                          (uu___187_12128.FStar_TypeChecker_Common.element);
                        FStar_TypeChecker_Common.logical_guard =
                          (uu___187_12128.FStar_TypeChecker_Common.logical_guard);
                        FStar_TypeChecker_Common.scope =
                          (uu___187_12128.FStar_TypeChecker_Common.scope);
                        FStar_TypeChecker_Common.reason =
                          (uu___187_12128.FStar_TypeChecker_Common.reason);
                        FStar_TypeChecker_Common.loc =
                          (uu___187_12128.FStar_TypeChecker_Common.loc);
                        FStar_TypeChecker_Common.rank =
                          (uu___187_12128.FStar_TypeChecker_Common.rank)
                      }) wl1
               | (uu____12129,FStar_Pervasives_Native.None ) ->
                   ((let uu____12141 =
                       FStar_All.pipe_left (FStar_TypeChecker_Env.debug env1)
                         (FStar_Options.Other "Rel") in
                     if uu____12141
                     then
                       let uu____12142 = FStar_Syntax_Print.term_to_string t1 in
                       let uu____12143 = FStar_Syntax_Print.tag_of_term t1 in
                       let uu____12144 = FStar_Syntax_Print.term_to_string t2 in
                       let uu____12145 = FStar_Syntax_Print.tag_of_term t2 in
                       FStar_Util.print4
                         "Head matches: %s (%s) and %s (%s)\n" uu____12142
                         uu____12143 uu____12144 uu____12145
                     else ());
                    (let uu____12147 = FStar_Syntax_Util.head_and_args t1 in
                     match uu____12147 with
                     | (head11,args1) ->
                         let uu____12184 = FStar_Syntax_Util.head_and_args t2 in
                         (match uu____12184 with
                          | (head21,args2) ->
                              let nargs = FStar_List.length args1 in
                              if nargs <> (FStar_List.length args2)
                              then
                                let uu____12238 =
                                  let uu____12239 =
                                    FStar_Syntax_Print.term_to_string head11 in
                                  let uu____12240 = args_to_string args1 in
                                  let uu____12241 =
                                    FStar_Syntax_Print.term_to_string head21 in
                                  let uu____12242 = args_to_string args2 in
                                  FStar_Util.format4
                                    "unequal number of arguments: %s[%s] and %s[%s]"
                                    uu____12239 uu____12240 uu____12241
                                    uu____12242 in
                                giveup env1 uu____12238 orig
                              else
                                (let uu____12244 =
                                   (nargs = (Prims.parse_int "0")) ||
                                     (let uu____12250 =
                                        FStar_Syntax_Util.eq_args args1 args2 in
                                      uu____12250 = FStar_Syntax_Util.Equal) in
                                 if uu____12244
                                 then
                                   let uu____12251 =
                                     solve_maybe_uinsts env1 orig head11
                                       head21 wl1 in
                                   match uu____12251 with
                                   | USolved wl2 ->
                                       let uu____12253 =
                                         solve_prob orig
                                           FStar_Pervasives_Native.None []
                                           wl2 in
                                       solve env1 uu____12253
                                   | UFailed msg -> giveup env1 msg orig
                                   | UDeferred wl2 ->
                                       solve env1
                                         (defer "universe constraints" orig
                                            wl2)
                                 else
                                   (let uu____12257 =
                                      base_and_refinement env1 wl1 t1 in
                                    match uu____12257 with
                                    | (base1,refinement1) ->
                                        let uu____12294 =
                                          base_and_refinement env1 wl1 t2 in
                                        (match uu____12294 with
                                         | (base2,refinement2) ->
                                             (match (refinement1,
                                                      refinement2)
                                              with
                                              | (FStar_Pervasives_Native.None
                                                 ,FStar_Pervasives_Native.None
                                                 ) ->
                                                  let uu____12375 =
                                                    solve_maybe_uinsts env1
                                                      orig head11 head21 wl1 in
                                                  (match uu____12375 with
                                                   | UFailed msg ->
                                                       giveup env1 msg orig
                                                   | UDeferred wl2 ->
                                                       solve env1
                                                         (defer
                                                            "universe constraints"
                                                            orig wl2)
                                                   | USolved wl2 ->
                                                       let subprobs =
                                                         FStar_List.map2
                                                           (fun uu____12397 
                                                              ->
                                                              fun uu____12398
                                                                 ->
                                                                match 
                                                                  (uu____12397,
                                                                    uu____12398)
                                                                with
                                                                | ((a,uu____12416),
                                                                   (a',uu____12418))
                                                                    ->
                                                                    let uu____12427
                                                                    =
                                                                    mk_problem
                                                                    (p_scope
                                                                    orig)
                                                                    orig a
                                                                    FStar_TypeChecker_Common.EQ
                                                                    a'
                                                                    FStar_Pervasives_Native.None
                                                                    "index" in
                                                                    FStar_All.pipe_left
                                                                    (fun
                                                                    _0_58  ->
                                                                    FStar_TypeChecker_Common.TProb
                                                                    _0_58)
                                                                    uu____12427)
                                                           args1 args2 in
                                                       let formula =
                                                         let uu____12437 =
                                                           FStar_List.map
                                                             (fun p  ->
                                                                FStar_Pervasives_Native.fst
                                                                  (p_guard p))
                                                             subprobs in
                                                         FStar_Syntax_Util.mk_conj_l
                                                           uu____12437 in
                                                       let wl3 =
                                                         solve_prob orig
                                                           (FStar_Pervasives_Native.Some
                                                              formula) [] wl2 in
                                                       solve env1
                                                         (attempt subprobs
                                                            wl3))
                                              | uu____12443 ->
                                                  let lhs =
                                                    force_refinement
                                                      (base1, refinement1) in
                                                  let rhs =
                                                    force_refinement
                                                      (base2, refinement2) in
                                                  solve_t env1
                                                    (let uu___188_12491 =
                                                       problem in
                                                     {
                                                       FStar_TypeChecker_Common.pid
                                                         =
                                                         (uu___188_12491.FStar_TypeChecker_Common.pid);
                                                       FStar_TypeChecker_Common.lhs
                                                         = lhs;
                                                       FStar_TypeChecker_Common.relation
                                                         =
                                                         (uu___188_12491.FStar_TypeChecker_Common.relation);
                                                       FStar_TypeChecker_Common.rhs
                                                         = rhs;
                                                       FStar_TypeChecker_Common.element
                                                         =
                                                         (uu___188_12491.FStar_TypeChecker_Common.element);
                                                       FStar_TypeChecker_Common.logical_guard
                                                         =
                                                         (uu___188_12491.FStar_TypeChecker_Common.logical_guard);
                                                       FStar_TypeChecker_Common.scope
                                                         =
                                                         (uu___188_12491.FStar_TypeChecker_Common.scope);
                                                       FStar_TypeChecker_Common.reason
                                                         =
                                                         (uu___188_12491.FStar_TypeChecker_Common.reason);
                                                       FStar_TypeChecker_Common.loc
                                                         =
                                                         (uu___188_12491.FStar_TypeChecker_Common.loc);
                                                       FStar_TypeChecker_Common.rank
                                                         =
                                                         (uu___188_12491.FStar_TypeChecker_Common.rank)
                                                     }) wl1)))))))) in
        let force_quasi_pattern xs_opt uu____12530 =
          match uu____12530 with
          | (t,u,k,args) ->
              let rec aux pat_args pattern_vars pattern_var_set seen_formals
                formals res_t args1 =
                match (formals, args1) with
                | ([],[]) ->
                    let pat_args1 =
                      FStar_All.pipe_right (FStar_List.rev pat_args)
                        (FStar_List.map
                           (fun uu____12746  ->
                              match uu____12746 with
                              | (x,imp) ->
                                  let uu____12757 =
                                    FStar_Syntax_Syntax.bv_to_name x in
                                  (uu____12757, imp))) in
                    let pattern_vars1 = FStar_List.rev pattern_vars in
                    let kk =
                      let uu____12770 = FStar_Syntax_Util.type_u () in
                      match uu____12770 with
                      | (t1,uu____12776) ->
                          let uu____12777 =
                            new_uvar t1.FStar_Syntax_Syntax.pos pattern_vars1
                              t1 in
                          FStar_Pervasives_Native.fst uu____12777 in
                    let uu____12782 =
                      new_uvar t.FStar_Syntax_Syntax.pos pattern_vars1 kk in
                    (match uu____12782 with
                     | (t',tm_u1) ->
                         let uu____12795 = destruct_flex_t t' in
                         (match uu____12795 with
                          | (uu____12832,u1,k1,uu____12835) ->
                              let all_formals = FStar_List.rev seen_formals in
                              let k2 =
                                let uu____12894 =
                                  FStar_Syntax_Syntax.mk_Total res_t in
                                FStar_Syntax_Util.arrow all_formals
                                  uu____12894 in
                              let sol =
                                let uu____12898 =
                                  let uu____12907 = u_abs k2 all_formals t' in
                                  ((u, k2), uu____12907) in
                                TERM uu____12898 in
                              let t_app =
                                FStar_Syntax_Syntax.mk_Tm_app tm_u1 pat_args1
                                  FStar_Pervasives_Native.None
                                  t.FStar_Syntax_Syntax.pos in
                              FStar_Pervasives_Native.Some
                                (sol, (t_app, u1, k1, pat_args1))))
                | (formal::formals1,hd1::tl1) ->
                    let uu____13043 = pat_var_opt env pat_args hd1 in
                    (match uu____13043 with
                     | FStar_Pervasives_Native.None  ->
                         aux pat_args pattern_vars pattern_var_set (formal ::
                           seen_formals) formals1 res_t tl1
                     | FStar_Pervasives_Native.Some y ->
                         let maybe_pat =
                           match xs_opt with
                           | FStar_Pervasives_Native.None  -> true
                           | FStar_Pervasives_Native.Some xs ->
                               FStar_All.pipe_right xs
                                 (FStar_Util.for_some
                                    (fun uu____13106  ->
                                       match uu____13106 with
                                       | (x,uu____13112) ->
                                           FStar_Syntax_Syntax.bv_eq x
                                             (FStar_Pervasives_Native.fst y))) in
                         if Prims.op_Negation maybe_pat
                         then
                           aux pat_args pattern_vars pattern_var_set (formal
                             :: seen_formals) formals1 res_t tl1
                         else
                           (let fvs =
                              FStar_Syntax_Free.names
                                (FStar_Pervasives_Native.fst y).FStar_Syntax_Syntax.sort in
                            let uu____13127 =
                              let uu____13128 =
                                FStar_Util.set_is_subset_of fvs
                                  pattern_var_set in
                              Prims.op_Negation uu____13128 in
                            if uu____13127
                            then
                              aux pat_args pattern_vars pattern_var_set
                                (formal :: seen_formals) formals1 res_t tl1
                            else
                              (let uu____13140 =
                                 FStar_Util.set_add
                                   (FStar_Pervasives_Native.fst formal)
                                   pattern_var_set in
                               aux (y :: pat_args) (formal :: pattern_vars)
                                 uu____13140 (formal :: seen_formals)
                                 formals1 res_t tl1)))
                | ([],uu____13155::uu____13156) ->
                    let uu____13187 =
                      let uu____13200 =
                        FStar_TypeChecker_Normalize.unfold_whnf env res_t in
                      FStar_Syntax_Util.arrow_formals uu____13200 in
                    (match uu____13187 with
                     | (more_formals,res_t1) ->
                         (match more_formals with
                          | [] -> FStar_Pervasives_Native.None
                          | uu____13239 ->
                              aux pat_args pattern_vars pattern_var_set
                                seen_formals more_formals res_t1 args1))
                | (uu____13246::uu____13247,[]) ->
                    FStar_Pervasives_Native.None in
              let uu____13282 =
                let uu____13295 =
                  FStar_TypeChecker_Normalize.unfold_whnf env k in
                FStar_Syntax_Util.arrow_formals uu____13295 in
              (match uu____13282 with
               | (all_formals,res_t) ->
                   let uu____13320 = FStar_Syntax_Syntax.new_bv_set () in
                   aux [] [] uu____13320 [] all_formals res_t args) in
        let use_pattern_equality orig env1 wl1 lhs pat_vars1 rhs =
          let uu____13354 = lhs in
          match uu____13354 with
          | (t1,uv,k_uv,args_lhs) ->
              let sol =
                match pat_vars1 with
                | [] -> rhs
                | uu____13364 ->
                    let uu____13365 = sn_binders env1 pat_vars1 in
                    u_abs k_uv uu____13365 rhs in
              let wl2 =
                solve_prob orig FStar_Pervasives_Native.None
                  [TERM ((uv, k_uv), sol)] wl1 in
              solve env1 wl2 in
        let imitate orig env1 wl1 p =
          let uu____13394 = p in
          match uu____13394 with
          | (((u,k),xs,c),ps,(h,uu____13405,qs)) ->
              let xs1 = sn_binders env1 xs in
              let r = FStar_TypeChecker_Env.get_range env1 in
              let uu____13487 = imitation_sub_probs orig env1 xs1 ps qs in
              (match uu____13487 with
               | (sub_probs,gs_xs,formula) ->
                   let im =
                     let uu____13510 = h gs_xs in
                     let uu____13511 =
                       FStar_All.pipe_right
                         (FStar_Syntax_Util.residual_comp_of_comp c)
                         (fun _0_59  -> FStar_Pervasives_Native.Some _0_59) in
                     FStar_Syntax_Util.abs xs1 uu____13510 uu____13511 in
                   ((let uu____13517 =
                       FStar_All.pipe_left (FStar_TypeChecker_Env.debug env1)
                         (FStar_Options.Other "Rel") in
                     if uu____13517
                     then
                       let uu____13518 =
                         let uu____13521 =
                           let uu____13522 =
                             FStar_List.map tc_to_string gs_xs in
                           FStar_All.pipe_right uu____13522
                             (FStar_String.concat "\n\t") in
                         let uu____13527 =
                           let uu____13530 =
                             FStar_Syntax_Print.binders_to_string ", " xs1 in
                           let uu____13531 =
                             let uu____13534 =
                               FStar_Syntax_Print.comp_to_string c in
                             let uu____13535 =
                               let uu____13538 =
                                 FStar_Syntax_Print.term_to_string im in
                               let uu____13539 =
                                 let uu____13542 =
                                   FStar_Syntax_Print.tag_of_term im in
                                 let uu____13543 =
                                   let uu____13546 =
                                     let uu____13547 =
                                       FStar_List.map (prob_to_string env1)
                                         sub_probs in
                                     FStar_All.pipe_right uu____13547
                                       (FStar_String.concat ", ") in
                                   let uu____13552 =
                                     let uu____13555 =
                                       FStar_TypeChecker_Normalize.term_to_string
                                         env1 formula in
                                     [uu____13555] in
                                   uu____13546 :: uu____13552 in
                                 uu____13542 :: uu____13543 in
                               uu____13538 :: uu____13539 in
                             uu____13534 :: uu____13535 in
                           uu____13530 :: uu____13531 in
                         uu____13521 :: uu____13527 in
                       FStar_Util.print
                         "Imitating gs_xs=%s\n\t binders are {%s}, comp=%s\n\t%s (%s)\nsub_probs = %s\nformula=%s\n"
                         uu____13518
                     else ());
                    (let wl2 =
                       solve_prob orig (FStar_Pervasives_Native.Some formula)
                         [TERM ((u, k), im)] wl1 in
                     solve env1 (attempt sub_probs wl2)))) in
        let imitate' orig env1 wl1 uu___153_13576 =
          match uu___153_13576 with
          | FStar_Pervasives_Native.None  ->
              giveup env1 "unable to compute subterms" orig
          | FStar_Pervasives_Native.Some p -> imitate orig env1 wl1 p in
        let project orig env1 wl1 i p =
          let uu____13608 = p in
          match uu____13608 with
          | ((u,xs,c),ps,(h,matches,qs)) ->
              let r = FStar_TypeChecker_Env.get_range env1 in
              let uu____13699 = FStar_List.nth ps i in
              (match uu____13699 with
               | (pi,uu____13703) ->
                   let uu____13708 = FStar_List.nth xs i in
                   (match uu____13708 with
                    | (xi,uu____13720) ->
                        let rec gs k =
                          let uu____13733 =
                            let uu____13746 =
                              FStar_TypeChecker_Normalize.unfold_whnf env1 k in
                            FStar_Syntax_Util.arrow_formals uu____13746 in
                          match uu____13733 with
                          | (bs,k1) ->
                              let rec aux subst1 bs1 =
                                match bs1 with
                                | [] -> ([], [])
                                | (a,uu____13821)::tl1 ->
                                    let k_a =
                                      FStar_Syntax_Subst.subst subst1
                                        a.FStar_Syntax_Syntax.sort in
                                    let uu____13834 = new_uvar r xs k_a in
                                    (match uu____13834 with
                                     | (gi_xs,gi) ->
                                         let gi_xs1 =
                                           FStar_TypeChecker_Normalize.eta_expand
                                             env1 gi_xs in
                                         let gi_ps =
                                           FStar_Syntax_Syntax.mk_Tm_app gi
                                             ps FStar_Pervasives_Native.None
                                             r in
                                         let subst2 =
                                           (FStar_Syntax_Syntax.NT
                                              (a, gi_xs1))
                                           :: subst1 in
                                         let uu____13856 = aux subst2 tl1 in
                                         (match uu____13856 with
                                          | (gi_xs',gi_ps') ->
                                              let uu____13883 =
                                                let uu____13886 =
                                                  FStar_Syntax_Syntax.as_arg
                                                    gi_xs1 in
                                                uu____13886 :: gi_xs' in
                                              let uu____13887 =
                                                let uu____13890 =
                                                  FStar_Syntax_Syntax.as_arg
                                                    gi_ps in
                                                uu____13890 :: gi_ps' in
                                              (uu____13883, uu____13887))) in
                              aux [] bs in
                        let uu____13895 =
                          let uu____13896 = matches pi in
                          FStar_All.pipe_left Prims.op_Negation uu____13896 in
                        if uu____13895
                        then FStar_Pervasives_Native.None
                        else
                          (let uu____13900 = gs xi.FStar_Syntax_Syntax.sort in
                           match uu____13900 with
                           | (g_xs,uu____13912) ->
                               let xi1 = FStar_Syntax_Syntax.bv_to_name xi in
                               let proj =
                                 let uu____13923 =
                                   FStar_Syntax_Syntax.mk_Tm_app xi1 g_xs
                                     FStar_Pervasives_Native.None r in
                                 let uu____13924 =
                                   FStar_All.pipe_right
                                     (FStar_Syntax_Util.residual_comp_of_comp
                                        c)
                                     (fun _0_60  ->
                                        FStar_Pervasives_Native.Some _0_60) in
                                 FStar_Syntax_Util.abs xs uu____13923
                                   uu____13924 in
                               let sub1 =
                                 let uu____13930 =
                                   let uu____13935 =
                                     FStar_Syntax_Syntax.mk_Tm_app proj ps
                                       FStar_Pervasives_Native.None r in
                                   let uu____13938 =
                                     let uu____13941 =
                                       FStar_List.map
                                         (fun uu____13956  ->
                                            match uu____13956 with
                                            | (uu____13965,uu____13966,y) ->
                                                y) qs in
                                     FStar_All.pipe_left h uu____13941 in
                                   mk_problem (p_scope orig) orig uu____13935
                                     (p_rel orig) uu____13938
                                     FStar_Pervasives_Native.None
                                     "projection" in
                                 FStar_All.pipe_left
                                   (fun _0_61  ->
                                      FStar_TypeChecker_Common.TProb _0_61)
                                   uu____13930 in
                               ((let uu____13981 =
                                   FStar_All.pipe_left
                                     (FStar_TypeChecker_Env.debug env1)
                                     (FStar_Options.Other "Rel") in
                                 if uu____13981
                                 then
                                   let uu____13982 =
                                     FStar_Syntax_Print.term_to_string proj in
                                   let uu____13983 = prob_to_string env1 sub1 in
                                   FStar_Util.print2
                                     "Projecting %s\n\tsubprob=%s\n"
                                     uu____13982 uu____13983
                                 else ());
                                (let wl2 =
                                   let uu____13986 =
                                     let uu____13989 =
                                       FStar_All.pipe_left
                                         FStar_Pervasives_Native.fst
                                         (p_guard sub1) in
                                     FStar_Pervasives_Native.Some uu____13989 in
                                   solve_prob orig uu____13986
                                     [TERM (u, proj)] wl1 in
                                 let uu____13998 =
                                   solve env1 (attempt [sub1] wl2) in
                                 FStar_All.pipe_left
                                   (fun _0_62  ->
                                      FStar_Pervasives_Native.Some _0_62)
                                   uu____13998))))) in
        let solve_t_flex_rigid patterns_only orig lhs t2 wl1 =
          let uu____14029 = lhs in
          match uu____14029 with
          | ((t1,uv,k_uv,args_lhs),maybe_pat_vars) ->
              let subterms ps =
                let uu____14065 = FStar_Syntax_Util.arrow_formals_comp k_uv in
                match uu____14065 with
                | (xs,c) ->
                    if (FStar_List.length xs) = (FStar_List.length ps)
                    then
                      let uu____14098 =
                        let uu____14145 = decompose env t2 in
                        (((uv, k_uv), xs, c), ps, uu____14145) in
                      FStar_Pervasives_Native.Some uu____14098
                    else
                      (let rec elim k args =
                         let k1 =
                           FStar_TypeChecker_Normalize.unfold_whnf env k in
                         let uu____14289 =
                           let uu____14296 =
                             let uu____14297 = FStar_Syntax_Subst.compress k1 in
                             uu____14297.FStar_Syntax_Syntax.n in
                           (uu____14296, args) in
                         match uu____14289 with
                         | (uu____14308,[]) ->
                             let uu____14311 =
                               let uu____14322 =
                                 FStar_Syntax_Syntax.mk_Total k1 in
                               ([], uu____14322) in
                             FStar_Pervasives_Native.Some uu____14311
                         | (FStar_Syntax_Syntax.Tm_uvar
                            uu____14343,uu____14344) ->
                             let uu____14365 =
                               FStar_Syntax_Util.head_and_args k1 in
                             (match uu____14365 with
                              | (uv1,uv_args) ->
                                  let uu____14408 =
                                    let uu____14409 =
                                      FStar_Syntax_Subst.compress uv1 in
                                    uu____14409.FStar_Syntax_Syntax.n in
                                  (match uu____14408 with
                                   | FStar_Syntax_Syntax.Tm_uvar
                                       (uvar,uu____14419) ->
                                       let uu____14444 =
                                         pat_vars env [] uv_args in
                                       (match uu____14444 with
                                        | FStar_Pervasives_Native.None  ->
                                            FStar_Pervasives_Native.None
                                        | FStar_Pervasives_Native.Some scope
                                            ->
                                            let xs1 =
                                              FStar_All.pipe_right args
                                                (FStar_List.map
                                                   (fun uu____14471  ->
                                                      let uu____14472 =
                                                        let uu____14473 =
                                                          let uu____14474 =
                                                            let uu____14479 =
                                                              let uu____14480
                                                                =
                                                                FStar_Syntax_Util.type_u
                                                                  () in
                                                              FStar_All.pipe_right
                                                                uu____14480
                                                                FStar_Pervasives_Native.fst in
                                                            new_uvar
                                                              k1.FStar_Syntax_Syntax.pos
                                                              scope
                                                              uu____14479 in
                                                          FStar_Pervasives_Native.fst
                                                            uu____14474 in
                                                        FStar_Syntax_Syntax.new_bv
                                                          (FStar_Pervasives_Native.Some
                                                             (k1.FStar_Syntax_Syntax.pos))
                                                          uu____14473 in
                                                      FStar_All.pipe_left
                                                        FStar_Syntax_Syntax.mk_binder
                                                        uu____14472)) in
                                            let c1 =
                                              let uu____14490 =
                                                let uu____14491 =
                                                  let uu____14496 =
                                                    let uu____14497 =
                                                      FStar_Syntax_Util.type_u
                                                        () in
                                                    FStar_All.pipe_right
                                                      uu____14497
                                                      FStar_Pervasives_Native.fst in
                                                  new_uvar
                                                    k1.FStar_Syntax_Syntax.pos
                                                    scope uu____14496 in
                                                FStar_Pervasives_Native.fst
                                                  uu____14491 in
                                              FStar_Syntax_Syntax.mk_Total
                                                uu____14490 in
                                            let k' =
                                              FStar_Syntax_Util.arrow xs1 c1 in
                                            let uv_sol =
                                              let uu____14510 =
                                                let uu____14513 =
                                                  let uu____14514 =
                                                    let uu____14517 =
                                                      FStar_Syntax_Util.type_u
                                                        () in
                                                    FStar_All.pipe_right
                                                      uu____14517
                                                      FStar_Pervasives_Native.fst in
                                                  FStar_Syntax_Util.residual_tot
                                                    uu____14514 in
                                                FStar_Pervasives_Native.Some
                                                  uu____14513 in
                                              FStar_Syntax_Util.abs scope k'
                                                uu____14510 in
                                            (FStar_Syntax_Unionfind.change
                                               uvar uv_sol;
                                             FStar_Pervasives_Native.Some
                                               (xs1, c1)))
                                   | uu____14535 ->
                                       FStar_Pervasives_Native.None))
                         | (FStar_Syntax_Syntax.Tm_app
                            uu____14540,uu____14541) ->
                             let uu____14560 =
                               FStar_Syntax_Util.head_and_args k1 in
                             (match uu____14560 with
                              | (uv1,uv_args) ->
                                  let uu____14603 =
                                    let uu____14604 =
                                      FStar_Syntax_Subst.compress uv1 in
                                    uu____14604.FStar_Syntax_Syntax.n in
                                  (match uu____14603 with
                                   | FStar_Syntax_Syntax.Tm_uvar
                                       (uvar,uu____14614) ->
                                       let uu____14639 =
                                         pat_vars env [] uv_args in
                                       (match uu____14639 with
                                        | FStar_Pervasives_Native.None  ->
                                            FStar_Pervasives_Native.None
                                        | FStar_Pervasives_Native.Some scope
                                            ->
                                            let xs1 =
                                              FStar_All.pipe_right args
                                                (FStar_List.map
                                                   (fun uu____14666  ->
                                                      let uu____14667 =
                                                        let uu____14668 =
                                                          let uu____14669 =
                                                            let uu____14674 =
                                                              let uu____14675
                                                                =
                                                                FStar_Syntax_Util.type_u
                                                                  () in
                                                              FStar_All.pipe_right
                                                                uu____14675
                                                                FStar_Pervasives_Native.fst in
                                                            new_uvar
                                                              k1.FStar_Syntax_Syntax.pos
                                                              scope
                                                              uu____14674 in
                                                          FStar_Pervasives_Native.fst
                                                            uu____14669 in
                                                        FStar_Syntax_Syntax.new_bv
                                                          (FStar_Pervasives_Native.Some
                                                             (k1.FStar_Syntax_Syntax.pos))
                                                          uu____14668 in
                                                      FStar_All.pipe_left
                                                        FStar_Syntax_Syntax.mk_binder
                                                        uu____14667)) in
                                            let c1 =
                                              let uu____14685 =
                                                let uu____14686 =
                                                  let uu____14691 =
                                                    let uu____14692 =
                                                      FStar_Syntax_Util.type_u
                                                        () in
                                                    FStar_All.pipe_right
                                                      uu____14692
                                                      FStar_Pervasives_Native.fst in
                                                  new_uvar
                                                    k1.FStar_Syntax_Syntax.pos
                                                    scope uu____14691 in
                                                FStar_Pervasives_Native.fst
                                                  uu____14686 in
                                              FStar_Syntax_Syntax.mk_Total
                                                uu____14685 in
                                            let k' =
                                              FStar_Syntax_Util.arrow xs1 c1 in
                                            let uv_sol =
                                              let uu____14705 =
                                                let uu____14708 =
                                                  let uu____14709 =
                                                    let uu____14712 =
                                                      FStar_Syntax_Util.type_u
                                                        () in
                                                    FStar_All.pipe_right
                                                      uu____14712
                                                      FStar_Pervasives_Native.fst in
                                                  FStar_Syntax_Util.residual_tot
                                                    uu____14709 in
                                                FStar_Pervasives_Native.Some
                                                  uu____14708 in
                                              FStar_Syntax_Util.abs scope k'
                                                uu____14705 in
                                            (FStar_Syntax_Unionfind.change
                                               uvar uv_sol;
                                             FStar_Pervasives_Native.Some
                                               (xs1, c1)))
                                   | uu____14730 ->
                                       FStar_Pervasives_Native.None))
                         | (FStar_Syntax_Syntax.Tm_arrow
                            (xs1,c1),uu____14737) ->
                             let n_args = FStar_List.length args in
                             let n_xs = FStar_List.length xs1 in
                             if n_xs = n_args
                             then
                               let uu____14778 =
                                 FStar_Syntax_Subst.open_comp xs1 c1 in
                               FStar_All.pipe_right uu____14778
                                 (fun _0_63  ->
                                    FStar_Pervasives_Native.Some _0_63)
                             else
                               if n_xs < n_args
                               then
                                 (let uu____14814 =
                                    FStar_Util.first_N n_xs args in
                                  match uu____14814 with
                                  | (args1,rest) ->
                                      let uu____14843 =
                                        FStar_Syntax_Subst.open_comp xs1 c1 in
                                      (match uu____14843 with
                                       | (xs2,c2) ->
                                           let uu____14856 =
                                             elim
                                               (FStar_Syntax_Util.comp_result
                                                  c2) rest in
                                           FStar_Util.bind_opt uu____14856
                                             (fun uu____14880  ->
                                                match uu____14880 with
                                                | (xs',c3) ->
                                                    FStar_Pervasives_Native.Some
                                                      ((FStar_List.append xs2
                                                          xs'), c3))))
                               else
                                 (let uu____14920 =
                                    FStar_Util.first_N n_args xs1 in
                                  match uu____14920 with
                                  | (xs2,rest) ->
                                      let t =
                                        FStar_Syntax_Syntax.mk
                                          (FStar_Syntax_Syntax.Tm_arrow
                                             (rest, c1))
                                          FStar_Pervasives_Native.None
                                          k1.FStar_Syntax_Syntax.pos in
                                      let uu____14988 =
                                        let uu____14993 =
                                          FStar_Syntax_Syntax.mk_Total t in
                                        FStar_Syntax_Subst.open_comp xs2
                                          uu____14993 in
                                      FStar_All.pipe_right uu____14988
                                        (fun _0_64  ->
                                           FStar_Pervasives_Native.Some _0_64))
                         | uu____15008 ->
                             let uu____15015 =
                               let uu____15016 =
                                 let uu____15021 =
                                   let uu____15022 =
                                     FStar_Syntax_Print.uvar_to_string uv in
                                   let uu____15023 =
                                     FStar_Syntax_Print.term_to_string k1 in
                                   let uu____15024 =
                                     FStar_Syntax_Print.term_to_string k_uv in
                                   FStar_Util.format3
                                     "Impossible: ill-typed application %s : %s\n\t%s"
                                     uu____15022 uu____15023 uu____15024 in
                                 (uu____15021, (t1.FStar_Syntax_Syntax.pos)) in
                               FStar_Errors.Error uu____15016 in
                             FStar_Exn.raise uu____15015 in
                       let uu____15031 = elim k_uv ps in
                       FStar_Util.bind_opt uu____15031
                         (fun uu____15086  ->
                            match uu____15086 with
                            | (xs1,c1) ->
                                let uu____15135 =
                                  let uu____15176 = decompose env t2 in
                                  (((uv, k_uv), xs1, c1), ps, uu____15176) in
                                FStar_Pervasives_Native.Some uu____15135)) in
              let imitate_or_project n1 lhs1 rhs stopt =
                let fail uu____15297 =
                  giveup env
                    "flex-rigid case failed all backtracking attempts" orig in
                let rec try_project st i =
                  if i >= n1
                  then fail ()
                  else
                    (let tx = FStar_Syntax_Unionfind.new_transaction () in
                     let uu____15313 = project orig env wl1 i st in
                     match uu____15313 with
                     | FStar_Pervasives_Native.None  ->
                         (FStar_Syntax_Unionfind.rollback tx;
                          try_project st (i + (Prims.parse_int "1")))
                     | FStar_Pervasives_Native.Some (Failed uu____15327) ->
                         (FStar_Syntax_Unionfind.rollback tx;
                          try_project st (i + (Prims.parse_int "1")))
                     | FStar_Pervasives_Native.Some sol -> sol) in
                if FStar_Option.isSome stopt
                then
                  let st = FStar_Util.must stopt in
                  let tx = FStar_Syntax_Unionfind.new_transaction () in
                  let uu____15342 = imitate orig env wl1 st in
                  match uu____15342 with
                  | Failed uu____15347 ->
                      (FStar_Syntax_Unionfind.rollback tx;
                       try_project st (Prims.parse_int "0"))
                  | sol -> sol
                else fail () in
              let pattern_eq_imitate_or_project n1 lhs1 rhs stopt =
                let uu____15378 =
                  force_quasi_pattern FStar_Pervasives_Native.None lhs1 in
                match uu____15378 with
                | FStar_Pervasives_Native.None  ->
                    imitate_or_project n1 lhs1 rhs stopt
                | FStar_Pervasives_Native.Some (sol,forced_lhs_pattern) ->
                    let tx = FStar_Syntax_Unionfind.new_transaction () in
                    let wl2 = extend_solution (p_pid orig) [sol] wl1 in
                    let uu____15403 =
                      let uu____15404 =
                        FStar_TypeChecker_Common.as_tprob orig in
                      solve_t env uu____15404 wl2 in
                    (match uu____15403 with
                     | Failed uu____15405 ->
                         (FStar_Syntax_Unionfind.rollback tx;
                          imitate_or_project n1 lhs1 rhs stopt)
                     | sol1 -> sol1) in
              let check_head fvs1 t21 =
                let uu____15423 = FStar_Syntax_Util.head_and_args t21 in
                match uu____15423 with
                | (hd1,uu____15439) ->
                    (match hd1.FStar_Syntax_Syntax.n with
                     | FStar_Syntax_Syntax.Tm_arrow uu____15460 -> true
                     | FStar_Syntax_Syntax.Tm_constant uu____15473 -> true
                     | FStar_Syntax_Syntax.Tm_abs uu____15474 -> true
                     | uu____15491 ->
                         let fvs_hd = FStar_Syntax_Free.names hd1 in
                         let uu____15495 =
                           FStar_Util.set_is_subset_of fvs_hd fvs1 in
                         if uu____15495
                         then true
                         else
                           ((let uu____15498 =
                               FStar_All.pipe_left
                                 (FStar_TypeChecker_Env.debug env)
                                 (FStar_Options.Other "Rel") in
                             if uu____15498
                             then
<<<<<<< HEAD
                               let uu____15534 = names_to_string fvs_hd in
                               FStar_Util.print1 "Free variables are %s\n"
                                 uu____15534
=======
                               let uu____15499 = names_to_string fvs_hd in
                               FStar_Util.print1 "Free variables are %s\n"
                                 uu____15499
>>>>>>> ccdfeca0
                             else ());
                            false)) in
              (match maybe_pat_vars with
               | FStar_Pervasives_Native.Some vars ->
                   let t11 = sn env t1 in
                   let t21 = sn env t2 in
                   let lhs1 = (t11, uv, k_uv, args_lhs) in
                   let fvs1 = FStar_Syntax_Free.names t11 in
                   let fvs2 = FStar_Syntax_Free.names t21 in
                   let uu____15519 = occurs_check env wl1 (uv, k_uv) t21 in
                   (match uu____15519 with
                    | (occurs_ok,msg) ->
                        if Prims.op_Negation occurs_ok
                        then
                          let uu____15532 =
                            let uu____15533 = FStar_Option.get msg in
                            Prims.strcat "occurs-check failed: " uu____15533 in
                          giveup_or_defer1 orig uu____15532
                        else
                          (let uu____15535 =
                             FStar_Util.set_is_subset_of fvs2 fvs1 in
                           if uu____15535
                           then
                             let uu____15536 =
                               ((Prims.op_Negation patterns_only) &&
                                  (FStar_Syntax_Util.is_function_typ t21))
                                 &&
                                 ((p_rel orig) <> FStar_TypeChecker_Common.EQ) in
                             (if uu____15536
                              then
                                let uu____15537 = subterms args_lhs in
                                imitate' orig env wl1 uu____15537
                              else
                                ((let uu____15542 =
                                    FStar_All.pipe_left
                                      (FStar_TypeChecker_Env.debug env)
                                      (FStar_Options.Other "Rel") in
                                  if uu____15542
                                  then
                                    let uu____15543 =
                                      FStar_Syntax_Print.term_to_string t11 in
                                    let uu____15544 = names_to_string fvs1 in
                                    let uu____15545 = names_to_string fvs2 in
                                    FStar_Util.print3
                                      "Pattern %s with fvars=%s succeeded fvar check: %s\n"
                                      uu____15543 uu____15544 uu____15545
                                  else ());
                                 use_pattern_equality orig env wl1 lhs1 vars
                                   t21))
                           else
                             if
                               ((Prims.op_Negation patterns_only) &&
                                  wl1.defer_ok)
                                 &&
                                 ((p_rel orig) <> FStar_TypeChecker_Common.EQ)
                             then
                               solve env
                                 (defer
                                    "flex pattern/rigid: occurs or freevar check"
                                    orig wl1)
                             else
                               (let uu____15549 =
                                  (Prims.op_Negation patterns_only) &&
                                    (check_head fvs1 t21) in
                                if uu____15549
                                then
                                  ((let uu____15551 =
                                      FStar_All.pipe_left
                                        (FStar_TypeChecker_Env.debug env)
                                        (FStar_Options.Other "Rel") in
                                    if uu____15551
                                    then
                                      let uu____15552 =
                                        FStar_Syntax_Print.term_to_string t11 in
                                      let uu____15553 = names_to_string fvs1 in
                                      let uu____15554 = names_to_string fvs2 in
                                      FStar_Util.print3
                                        "Pattern %s with fvars=%s failed fvar check: %s ... imitate_or_project\n"
                                        uu____15552 uu____15553 uu____15554
                                    else ());
                                   (let uu____15556 = subterms args_lhs in
                                    imitate_or_project
                                      (FStar_List.length args_lhs) lhs1 t21
                                      uu____15556))
                                else
                                  giveup env
                                    "free-variable check failed on a non-redex"
                                    orig)))
               | FStar_Pervasives_Native.None  when patterns_only ->
                   giveup env "not a pattern" orig
               | FStar_Pervasives_Native.None  ->
                   if wl1.defer_ok
                   then solve env (defer "not a pattern" orig wl1)
                   else
                     (let uu____15567 =
                        let uu____15568 = FStar_Syntax_Free.names t1 in
                        check_head uu____15568 t2 in
                      if uu____15567
                      then
                        let n_args_lhs = FStar_List.length args_lhs in
                        ((let uu____15579 =
                            FStar_All.pipe_left
                              (FStar_TypeChecker_Env.debug env)
                              (FStar_Options.Other "Rel") in
                          if uu____15579
                          then
                            let uu____15580 =
                              FStar_Syntax_Print.term_to_string t1 in
                            let uu____15581 =
                              FStar_Util.string_of_int n_args_lhs in
                            FStar_Util.print2
                              "Not a pattern (%s) ... (lhs has %s args)\n"
                              uu____15580 uu____15581
                          else ());
                         (let uu____15589 = subterms args_lhs in
                          pattern_eq_imitate_or_project n_args_lhs
                            (FStar_Pervasives_Native.fst lhs) t2 uu____15589))
                      else giveup env "head-symbol is free" orig)) in
        let flex_flex1 orig lhs rhs =
          if wl.defer_ok && ((p_rel orig) <> FStar_TypeChecker_Common.EQ)
          then solve env (defer "flex-flex deferred" orig wl)
          else
            (let solve_both_pats wl1 uu____15666 uu____15667 r =
               match (uu____15666, uu____15667) with
               | ((u1,k1,xs,args1),(u2,k2,ys,args2)) ->
                   let uu____15865 =
                     (FStar_Syntax_Unionfind.equiv u1 u2) &&
                       (binders_eq xs ys) in
                   if uu____15865
                   then
                     let uu____15866 =
                       solve_prob orig FStar_Pervasives_Native.None [] wl1 in
                     solve env uu____15866
                   else
                     (let xs1 = sn_binders env xs in
                      let ys1 = sn_binders env ys in
                      let zs = intersect_vars xs1 ys1 in
                      (let uu____15890 =
                         FStar_All.pipe_left
                           (FStar_TypeChecker_Env.debug env)
                           (FStar_Options.Other "Rel") in
                       if uu____15890
                       then
                         let uu____15891 =
                           FStar_Syntax_Print.binders_to_string ", " xs1 in
                         let uu____15892 =
                           FStar_Syntax_Print.binders_to_string ", " ys1 in
                         let uu____15893 =
                           FStar_Syntax_Print.binders_to_string ", " zs in
                         let uu____15894 =
                           FStar_Syntax_Print.term_to_string k1 in
                         let uu____15895 =
                           FStar_Syntax_Print.term_to_string k2 in
                         FStar_Util.print5
                           "Flex-flex patterns: intersected %s and %s; got %s\n\tk1=%s\n\tk2=%s\n"
                           uu____15891 uu____15892 uu____15893 uu____15894
                           uu____15895
                       else ());
                      (let subst_k k xs2 args =
                         let xs_len = FStar_List.length xs2 in
                         let args_len = FStar_List.length args in
                         if xs_len = args_len
                         then
                           let uu____15955 =
                             FStar_Syntax_Util.subst_of_list xs2 args in
                           FStar_Syntax_Subst.subst uu____15955 k
                         else
                           if args_len < xs_len
                           then
                             (let uu____15969 =
                                FStar_Util.first_N args_len xs2 in
                              match uu____15969 with
                              | (xs3,xs_rest) ->
                                  let k3 =
                                    let uu____16023 =
                                      FStar_Syntax_Syntax.mk_GTotal k in
                                    FStar_Syntax_Util.arrow xs_rest
                                      uu____16023 in
                                  let uu____16026 =
                                    FStar_Syntax_Util.subst_of_list xs3 args in
                                  FStar_Syntax_Subst.subst uu____16026 k3)
                           else
                             (let uu____16030 =
                                let uu____16031 =
                                  FStar_Syntax_Print.term_to_string k in
                                let uu____16032 =
                                  FStar_Syntax_Print.binders_to_string ", "
                                    xs2 in
                                let uu____16033 =
                                  FStar_Syntax_Print.args_to_string args in
                                FStar_Util.format3
                                  "k=%s\nxs=%s\nargs=%s\nIll-formed substitutution"
                                  uu____16031 uu____16032 uu____16033 in
                              failwith uu____16030) in
                       let uu____16034 =
                         let uu____16041 =
                           let uu____16054 =
                             FStar_TypeChecker_Normalize.normalize
                               [FStar_TypeChecker_Normalize.Beta] env k1 in
                           FStar_Syntax_Util.arrow_formals uu____16054 in
                         match uu____16041 with
                         | (bs,k1') ->
                             let uu____16079 =
                               let uu____16092 =
                                 FStar_TypeChecker_Normalize.normalize
                                   [FStar_TypeChecker_Normalize.Beta] env k2 in
                               FStar_Syntax_Util.arrow_formals uu____16092 in
                             (match uu____16079 with
                              | (cs,k2') ->
                                  let k1'_xs = subst_k k1' bs args1 in
                                  let k2'_ys = subst_k k2' cs args2 in
                                  let sub_prob =
                                    let uu____16120 =
                                      mk_problem (p_scope orig) orig k1'_xs
                                        FStar_TypeChecker_Common.EQ k2'_ys
                                        FStar_Pervasives_Native.None
                                        "flex-flex kinding" in
                                    FStar_All.pipe_left
                                      (fun _0_65  ->
                                         FStar_TypeChecker_Common.TProb _0_65)
                                      uu____16120 in
                                  let uu____16129 =
                                    let uu____16134 =
                                      let uu____16135 =
                                        FStar_Syntax_Subst.compress k1' in
                                      uu____16135.FStar_Syntax_Syntax.n in
                                    let uu____16138 =
                                      let uu____16139 =
                                        FStar_Syntax_Subst.compress k2' in
                                      uu____16139.FStar_Syntax_Syntax.n in
                                    (uu____16134, uu____16138) in
                                  (match uu____16129 with
                                   | (FStar_Syntax_Syntax.Tm_type
                                      uu____16148,uu____16149) ->
                                       (k1'_xs, [sub_prob])
                                   | (uu____16152,FStar_Syntax_Syntax.Tm_type
                                      uu____16153) -> (k2'_ys, [sub_prob])
                                   | uu____16156 ->
                                       let uu____16161 =
                                         FStar_Syntax_Util.type_u () in
                                       (match uu____16161 with
                                        | (t,uu____16173) ->
                                            let uu____16174 = new_uvar r zs t in
                                            (match uu____16174 with
                                             | (k_zs,uu____16186) ->
                                                 let kprob =
                                                   let uu____16188 =
                                                     mk_problem
                                                       (p_scope orig) orig
                                                       k1'_xs
                                                       FStar_TypeChecker_Common.EQ
                                                       k_zs
                                                       FStar_Pervasives_Native.None
                                                       "flex-flex kinding" in
                                                   FStar_All.pipe_left
                                                     (fun _0_66  ->
                                                        FStar_TypeChecker_Common.TProb
                                                          _0_66) uu____16188 in
                                                 (k_zs, [sub_prob; kprob]))))) in
                       match uu____16034 with
                       | (k_u',sub_probs) ->
                           let uu____16205 =
                             let uu____16216 =
                               let uu____16217 = new_uvar r zs k_u' in
                               FStar_All.pipe_left
                                 FStar_Pervasives_Native.fst uu____16217 in
                             let uu____16226 =
                               let uu____16229 =
                                 FStar_Syntax_Syntax.mk_Total k_u' in
                               FStar_Syntax_Util.arrow xs1 uu____16229 in
                             let uu____16232 =
                               let uu____16235 =
                                 FStar_Syntax_Syntax.mk_Total k_u' in
                               FStar_Syntax_Util.arrow ys1 uu____16235 in
                             (uu____16216, uu____16226, uu____16232) in
                           (match uu____16205 with
                            | (u_zs,knew1,knew2) ->
                                let sub1 = u_abs knew1 xs1 u_zs in
                                let uu____16254 =
                                  occurs_check env wl1 (u1, k1) sub1 in
                                (match uu____16254 with
                                 | (occurs_ok,msg) ->
                                     if Prims.op_Negation occurs_ok
                                     then
                                       giveup_or_defer1 orig
                                         "flex-flex: failed occcurs check"
                                     else
                                       (let sol1 = TERM ((u1, k1), sub1) in
                                        let uu____16273 =
                                          FStar_Syntax_Unionfind.equiv u1 u2 in
                                        if uu____16273
                                        then
                                          let wl2 =
                                            solve_prob orig
                                              FStar_Pervasives_Native.None
                                              [sol1] wl1 in
                                          solve env wl2
                                        else
                                          (let sub2 = u_abs knew2 ys1 u_zs in
                                           let uu____16277 =
                                             occurs_check env wl1 (u2, k2)
                                               sub2 in
                                           match uu____16277 with
                                           | (occurs_ok1,msg1) ->
                                               if
                                                 Prims.op_Negation occurs_ok1
                                               then
                                                 giveup_or_defer1 orig
                                                   "flex-flex: failed occurs check"
                                               else
                                                 (let sol2 =
                                                    TERM ((u2, k2), sub2) in
                                                  let wl2 =
                                                    solve_prob orig
                                                      FStar_Pervasives_Native.None
                                                      [sol1; sol2] wl1 in
                                                  solve env
                                                    (attempt sub_probs wl2)))))))) in
             let solve_one_pat uu____16330 uu____16331 =
               match (uu____16330, uu____16331) with
               | ((t1,u1,k1,xs),(t2,u2,k2,args2)) ->
                   ((let uu____16449 =
                       FStar_All.pipe_left (FStar_TypeChecker_Env.debug env)
                         (FStar_Options.Other "Rel") in
                     if uu____16449
                     then
                       let uu____16450 = FStar_Syntax_Print.term_to_string t1 in
                       let uu____16451 = FStar_Syntax_Print.term_to_string t2 in
                       FStar_Util.print2
                         "Trying flex-flex one pattern (%s) with %s\n"
                         uu____16450 uu____16451
                     else ());
                    (let uu____16453 = FStar_Syntax_Unionfind.equiv u1 u2 in
                     if uu____16453
                     then
                       let sub_probs =
                         FStar_List.map2
                           (fun uu____16472  ->
                              fun uu____16473  ->
                                match (uu____16472, uu____16473) with
                                | ((a,uu____16491),(t21,uu____16493)) ->
                                    let uu____16502 =
                                      let uu____16507 =
                                        FStar_Syntax_Syntax.bv_to_name a in
                                      mk_problem (p_scope orig) orig
                                        uu____16507
                                        FStar_TypeChecker_Common.EQ t21
                                        FStar_Pervasives_Native.None
                                        "flex-flex index" in
                                    FStar_All.pipe_right uu____16502
                                      (fun _0_67  ->
                                         FStar_TypeChecker_Common.TProb _0_67))
                           xs args2 in
                       let guard =
                         let uu____16513 =
                           FStar_List.map
                             (fun p  ->
                                FStar_All.pipe_right (p_guard p)
                                  FStar_Pervasives_Native.fst) sub_probs in
                         FStar_Syntax_Util.mk_conj_l uu____16513 in
                       let wl1 =
                         solve_prob orig (FStar_Pervasives_Native.Some guard)
                           [] wl in
                       solve env (attempt sub_probs wl1)
                     else
                       (let t21 = sn env t2 in
                        let rhs_vars = FStar_Syntax_Free.names t21 in
                        let uu____16528 = occurs_check env wl (u1, k1) t21 in
                        match uu____16528 with
                        | (occurs_ok,uu____16536) ->
                            let lhs_vars =
                              FStar_Syntax_Free.names_of_binders xs in
                            let uu____16544 =
                              occurs_ok &&
                                (FStar_Util.set_is_subset_of rhs_vars
                                   lhs_vars) in
                            if uu____16544
                            then
                              let sol =
                                let uu____16546 =
                                  let uu____16555 = u_abs k1 xs t21 in
                                  ((u1, k1), uu____16555) in
                                TERM uu____16546 in
                              let wl1 =
                                solve_prob orig FStar_Pervasives_Native.None
                                  [sol] wl in
                              solve env wl1
                            else
                              (let uu____16562 =
                                 occurs_ok &&
                                   (FStar_All.pipe_left Prims.op_Negation
                                      wl.defer_ok) in
                               if uu____16562
                               then
                                 let uu____16563 =
                                   force_quasi_pattern
                                     (FStar_Pervasives_Native.Some xs)
                                     (t21, u2, k2, args2) in
                                 match uu____16563 with
                                 | FStar_Pervasives_Native.None  ->
                                     giveup_or_defer1 orig
                                       "flex-flex constraint"
                                 | FStar_Pervasives_Native.Some
                                     (sol,(uu____16587,u21,k21,ys)) ->
                                     let wl1 =
                                       extend_solution (p_pid orig) [sol] wl in
                                     ((let uu____16613 =
                                         FStar_All.pipe_left
                                           (FStar_TypeChecker_Env.debug env)
                                           (FStar_Options.Other
                                              "QuasiPattern") in
                                       if uu____16613
                                       then
                                         let uu____16614 =
                                           uvi_to_string env sol in
                                         FStar_Util.print1
                                           "flex-flex quasi pattern (2): %s\n"
                                           uu____16614
                                       else ());
                                      (match orig with
                                       | FStar_TypeChecker_Common.TProb p ->
                                           solve_t env p wl1
                                       | uu____16621 ->
                                           giveup env "impossible" orig))
                               else
                                 giveup_or_defer1 orig "flex-flex constraint")))) in
             let uu____16623 = lhs in
             match uu____16623 with
             | (t1,u1,k1,args1) ->
                 let uu____16628 = rhs in
                 (match uu____16628 with
                  | (t2,u2,k2,args2) ->
                      let maybe_pat_vars1 = pat_vars env [] args1 in
                      let maybe_pat_vars2 = pat_vars env [] args2 in
                      let r = t2.FStar_Syntax_Syntax.pos in
                      (match (maybe_pat_vars1, maybe_pat_vars2) with
                       | (FStar_Pervasives_Native.Some
                          xs,FStar_Pervasives_Native.Some ys) ->
                           solve_both_pats wl (u1, k1, xs, args1)
                             (u2, k2, ys, args2) t2.FStar_Syntax_Syntax.pos
                       | (FStar_Pervasives_Native.Some
                          xs,FStar_Pervasives_Native.None ) ->
                           solve_one_pat (t1, u1, k1, xs) rhs
                       | (FStar_Pervasives_Native.None
                          ,FStar_Pervasives_Native.Some ys) ->
                           solve_one_pat (t2, u2, k2, ys) lhs
                       | uu____16668 ->
                           if wl.defer_ok
                           then
                             giveup_or_defer1 orig
                               "flex-flex: neither side is a pattern"
                           else
                             (let uu____16678 =
                                force_quasi_pattern
                                  FStar_Pervasives_Native.None
                                  (t1, u1, k1, args1) in
                              match uu____16678 with
                              | FStar_Pervasives_Native.None  ->
                                  giveup env
                                    "flex-flex: neither side is a pattern, nor is coercible to a pattern"
                                    orig
                              | FStar_Pervasives_Native.Some
                                  (sol,uu____16696) ->
                                  let wl1 =
                                    extend_solution (p_pid orig) [sol] wl in
                                  ((let uu____16703 =
                                      FStar_All.pipe_left
                                        (FStar_TypeChecker_Env.debug env)
                                        (FStar_Options.Other "QuasiPattern") in
                                    if uu____16703
                                    then
                                      let uu____16704 = uvi_to_string env sol in
                                      FStar_Util.print1
                                        "flex-flex quasi pattern (1): %s\n"
                                        uu____16704
                                    else ());
                                   (match orig with
                                    | FStar_TypeChecker_Common.TProb p ->
                                        solve_t env p wl1
                                    | uu____16711 ->
                                        giveup env "impossible" orig)))))) in
        let orig = FStar_TypeChecker_Common.TProb problem in
        let uu____16713 =
          FStar_Util.physical_equality problem.FStar_TypeChecker_Common.lhs
            problem.FStar_TypeChecker_Common.rhs in
        if uu____16713
        then
          let uu____16714 =
            solve_prob orig FStar_Pervasives_Native.None [] wl in
          solve env uu____16714
        else
          (let t1 = problem.FStar_TypeChecker_Common.lhs in
           let t2 = problem.FStar_TypeChecker_Common.rhs in
           let uu____16718 = FStar_Util.physical_equality t1 t2 in
           if uu____16718
           then
             let uu____16719 =
               solve_prob orig FStar_Pervasives_Native.None [] wl in
             solve env uu____16719
           else
             ((let uu____16722 =
                 FStar_TypeChecker_Env.debug env
                   (FStar_Options.Other "RelCheck") in
               if uu____16722
               then
                 let uu____16723 =
                   FStar_Util.string_of_int
                     problem.FStar_TypeChecker_Common.pid in
                 FStar_Util.print1 "Attempting %s\n" uu____16723
               else ());
              (let r = FStar_TypeChecker_Env.get_range env in
               match ((t1.FStar_Syntax_Syntax.n), (t2.FStar_Syntax_Syntax.n))
               with
               | (FStar_Syntax_Syntax.Tm_ascribed uu____16726,uu____16727) ->
                   let uu____16754 =
                     let uu___189_16755 = problem in
                     let uu____16756 = FStar_Syntax_Util.unmeta t1 in
                     {
                       FStar_TypeChecker_Common.pid =
                         (uu___189_16755.FStar_TypeChecker_Common.pid);
                       FStar_TypeChecker_Common.lhs = uu____16756;
                       FStar_TypeChecker_Common.relation =
                         (uu___189_16755.FStar_TypeChecker_Common.relation);
                       FStar_TypeChecker_Common.rhs =
                         (uu___189_16755.FStar_TypeChecker_Common.rhs);
                       FStar_TypeChecker_Common.element =
                         (uu___189_16755.FStar_TypeChecker_Common.element);
                       FStar_TypeChecker_Common.logical_guard =
                         (uu___189_16755.FStar_TypeChecker_Common.logical_guard);
                       FStar_TypeChecker_Common.scope =
                         (uu___189_16755.FStar_TypeChecker_Common.scope);
                       FStar_TypeChecker_Common.reason =
                         (uu___189_16755.FStar_TypeChecker_Common.reason);
                       FStar_TypeChecker_Common.loc =
                         (uu___189_16755.FStar_TypeChecker_Common.loc);
                       FStar_TypeChecker_Common.rank =
                         (uu___189_16755.FStar_TypeChecker_Common.rank)
                     } in
                   solve_t' env uu____16754 wl
               | (FStar_Syntax_Syntax.Tm_meta uu____16757,uu____16758) ->
                   let uu____16765 =
                     let uu___189_16766 = problem in
                     let uu____16767 = FStar_Syntax_Util.unmeta t1 in
                     {
                       FStar_TypeChecker_Common.pid =
                         (uu___189_16766.FStar_TypeChecker_Common.pid);
                       FStar_TypeChecker_Common.lhs = uu____16767;
                       FStar_TypeChecker_Common.relation =
                         (uu___189_16766.FStar_TypeChecker_Common.relation);
                       FStar_TypeChecker_Common.rhs =
                         (uu___189_16766.FStar_TypeChecker_Common.rhs);
                       FStar_TypeChecker_Common.element =
                         (uu___189_16766.FStar_TypeChecker_Common.element);
                       FStar_TypeChecker_Common.logical_guard =
                         (uu___189_16766.FStar_TypeChecker_Common.logical_guard);
                       FStar_TypeChecker_Common.scope =
                         (uu___189_16766.FStar_TypeChecker_Common.scope);
                       FStar_TypeChecker_Common.reason =
                         (uu___189_16766.FStar_TypeChecker_Common.reason);
                       FStar_TypeChecker_Common.loc =
                         (uu___189_16766.FStar_TypeChecker_Common.loc);
                       FStar_TypeChecker_Common.rank =
                         (uu___189_16766.FStar_TypeChecker_Common.rank)
                     } in
                   solve_t' env uu____16765 wl
               | (uu____16768,FStar_Syntax_Syntax.Tm_ascribed uu____16769) ->
                   let uu____16796 =
                     let uu___190_16797 = problem in
                     let uu____16798 = FStar_Syntax_Util.unmeta t2 in
                     {
                       FStar_TypeChecker_Common.pid =
                         (uu___190_16797.FStar_TypeChecker_Common.pid);
                       FStar_TypeChecker_Common.lhs =
                         (uu___190_16797.FStar_TypeChecker_Common.lhs);
                       FStar_TypeChecker_Common.relation =
                         (uu___190_16797.FStar_TypeChecker_Common.relation);
                       FStar_TypeChecker_Common.rhs = uu____16798;
                       FStar_TypeChecker_Common.element =
                         (uu___190_16797.FStar_TypeChecker_Common.element);
                       FStar_TypeChecker_Common.logical_guard =
                         (uu___190_16797.FStar_TypeChecker_Common.logical_guard);
                       FStar_TypeChecker_Common.scope =
                         (uu___190_16797.FStar_TypeChecker_Common.scope);
                       FStar_TypeChecker_Common.reason =
                         (uu___190_16797.FStar_TypeChecker_Common.reason);
                       FStar_TypeChecker_Common.loc =
                         (uu___190_16797.FStar_TypeChecker_Common.loc);
                       FStar_TypeChecker_Common.rank =
                         (uu___190_16797.FStar_TypeChecker_Common.rank)
                     } in
                   solve_t' env uu____16796 wl
               | (uu____16799,FStar_Syntax_Syntax.Tm_meta uu____16800) ->
                   let uu____16807 =
                     let uu___190_16808 = problem in
                     let uu____16809 = FStar_Syntax_Util.unmeta t2 in
                     {
                       FStar_TypeChecker_Common.pid =
                         (uu___190_16808.FStar_TypeChecker_Common.pid);
                       FStar_TypeChecker_Common.lhs =
                         (uu___190_16808.FStar_TypeChecker_Common.lhs);
                       FStar_TypeChecker_Common.relation =
                         (uu___190_16808.FStar_TypeChecker_Common.relation);
                       FStar_TypeChecker_Common.rhs = uu____16809;
                       FStar_TypeChecker_Common.element =
                         (uu___190_16808.FStar_TypeChecker_Common.element);
                       FStar_TypeChecker_Common.logical_guard =
                         (uu___190_16808.FStar_TypeChecker_Common.logical_guard);
                       FStar_TypeChecker_Common.scope =
                         (uu___190_16808.FStar_TypeChecker_Common.scope);
                       FStar_TypeChecker_Common.reason =
                         (uu___190_16808.FStar_TypeChecker_Common.reason);
                       FStar_TypeChecker_Common.loc =
                         (uu___190_16808.FStar_TypeChecker_Common.loc);
                       FStar_TypeChecker_Common.rank =
                         (uu___190_16808.FStar_TypeChecker_Common.rank)
                     } in
                   solve_t' env uu____16807 wl
               | (FStar_Syntax_Syntax.Tm_bvar uu____16810,uu____16811) ->
                   failwith
                     "Only locally nameless! We should never see a de Bruijn variable"
               | (uu____16812,FStar_Syntax_Syntax.Tm_bvar uu____16813) ->
                   failwith
                     "Only locally nameless! We should never see a de Bruijn variable"
               | (FStar_Syntax_Syntax.Tm_type u1,FStar_Syntax_Syntax.Tm_type
                  u2) -> solve_one_universe_eq env orig u1 u2 wl
               | (FStar_Syntax_Syntax.Tm_arrow
                  (bs1,c1),FStar_Syntax_Syntax.Tm_arrow (bs2,c2)) ->
                   let mk_c c uu___154_16868 =
                     match uu___154_16868 with
                     | [] -> c
                     | bs ->
                         let uu____16890 =
                           FStar_Syntax_Syntax.mk
                             (FStar_Syntax_Syntax.Tm_arrow (bs, c))
                             FStar_Pervasives_Native.None
                             c.FStar_Syntax_Syntax.pos in
                         FStar_Syntax_Syntax.mk_Total uu____16890 in
                   let uu____16899 =
                     match_num_binders (bs1, (mk_c c1)) (bs2, (mk_c c2)) in
                   (match uu____16899 with
                    | ((bs11,c11),(bs21,c21)) ->
                        solve_binders env bs11 bs21 orig wl
                          (fun scope  ->
                             fun env1  ->
                               fun subst1  ->
                                 let c12 =
                                   FStar_Syntax_Subst.subst_comp subst1 c11 in
                                 let c22 =
                                   FStar_Syntax_Subst.subst_comp subst1 c21 in
                                 let rel =
                                   let uu____17041 =
                                     FStar_Options.use_eq_at_higher_order () in
                                   if uu____17041
                                   then FStar_TypeChecker_Common.EQ
                                   else
                                     problem.FStar_TypeChecker_Common.relation in
                                 let uu____17043 =
                                   mk_problem scope orig c12 rel c22
                                     FStar_Pervasives_Native.None
                                     "function co-domain" in
                                 FStar_All.pipe_left
                                   (fun _0_68  ->
                                      FStar_TypeChecker_Common.CProb _0_68)
                                   uu____17043))
               | (FStar_Syntax_Syntax.Tm_abs
                  (bs1,tbody1,lopt1),FStar_Syntax_Syntax.Tm_abs
                  (bs2,tbody2,lopt2)) ->
                   let mk_t t l uu___155_17119 =
                     match uu___155_17119 with
                     | [] -> t
                     | bs ->
                         FStar_Syntax_Syntax.mk
                           (FStar_Syntax_Syntax.Tm_abs (bs, t, l))
                           FStar_Pervasives_Native.None
                           t.FStar_Syntax_Syntax.pos in
                   let uu____17153 =
                     match_num_binders (bs1, (mk_t tbody1 lopt1))
                       (bs2, (mk_t tbody2 lopt2)) in
                   (match uu____17153 with
                    | ((bs11,tbody11),(bs21,tbody21)) ->
                        solve_binders env bs11 bs21 orig wl
                          (fun scope  ->
                             fun env1  ->
                               fun subst1  ->
                                 let uu____17289 =
                                   let uu____17294 =
                                     FStar_Syntax_Subst.subst subst1 tbody11 in
                                   let uu____17295 =
                                     FStar_Syntax_Subst.subst subst1 tbody21 in
                                   mk_problem scope orig uu____17294
                                     problem.FStar_TypeChecker_Common.relation
                                     uu____17295 FStar_Pervasives_Native.None
                                     "lambda co-domain" in
                                 FStar_All.pipe_left
                                   (fun _0_69  ->
                                      FStar_TypeChecker_Common.TProb _0_69)
                                   uu____17289))
               | (FStar_Syntax_Syntax.Tm_abs uu____17300,uu____17301) ->
                   let is_abs t =
                     match t.FStar_Syntax_Syntax.n with
                     | FStar_Syntax_Syntax.Tm_abs uu____17326 -> true
                     | uu____17343 -> false in
                   let maybe_eta t =
                     if is_abs t
                     then FStar_Util.Inl t
                     else
                       (let t3 =
                          FStar_TypeChecker_Normalize.eta_expand wl.tcenv t in
                        if is_abs t3
                        then FStar_Util.Inl t3
                        else FStar_Util.Inr t3) in
                   let uu____17377 =
                     let uu____17394 = maybe_eta t1 in
                     let uu____17401 = maybe_eta t2 in
                     (uu____17394, uu____17401) in
                   (match uu____17377 with
                    | (FStar_Util.Inl t11,FStar_Util.Inl t21) ->
                        solve_t env
                          (let uu___191_17443 = problem in
                           {
                             FStar_TypeChecker_Common.pid =
                               (uu___191_17443.FStar_TypeChecker_Common.pid);
                             FStar_TypeChecker_Common.lhs = t11;
                             FStar_TypeChecker_Common.relation =
                               (uu___191_17443.FStar_TypeChecker_Common.relation);
                             FStar_TypeChecker_Common.rhs = t21;
                             FStar_TypeChecker_Common.element =
                               (uu___191_17443.FStar_TypeChecker_Common.element);
                             FStar_TypeChecker_Common.logical_guard =
                               (uu___191_17443.FStar_TypeChecker_Common.logical_guard);
                             FStar_TypeChecker_Common.scope =
                               (uu___191_17443.FStar_TypeChecker_Common.scope);
                             FStar_TypeChecker_Common.reason =
                               (uu___191_17443.FStar_TypeChecker_Common.reason);
                             FStar_TypeChecker_Common.loc =
                               (uu___191_17443.FStar_TypeChecker_Common.loc);
                             FStar_TypeChecker_Common.rank =
                               (uu___191_17443.FStar_TypeChecker_Common.rank)
                           }) wl
                    | (FStar_Util.Inl t_abs,FStar_Util.Inr not_abs) ->
                        let uu____17466 =
                          (is_flex not_abs) &&
                            ((p_rel orig) = FStar_TypeChecker_Common.EQ) in
                        if uu____17466
                        then
                          let uu____17467 = destruct_flex_pattern env not_abs in
                          solve_t_flex_rigid true orig uu____17467 t_abs wl
                        else
                          giveup env
                            "head tag mismatch: RHS is an abstraction" orig
                    | (FStar_Util.Inr not_abs,FStar_Util.Inl t_abs) ->
                        let uu____17495 =
                          (is_flex not_abs) &&
                            ((p_rel orig) = FStar_TypeChecker_Common.EQ) in
                        if uu____17495
                        then
                          let uu____17496 = destruct_flex_pattern env not_abs in
                          solve_t_flex_rigid true orig uu____17496 t_abs wl
                        else
                          giveup env
                            "head tag mismatch: RHS is an abstraction" orig
                    | uu____17504 ->
                        failwith
                          "Impossible: at least one side is an abstraction")
               | (uu____17521,FStar_Syntax_Syntax.Tm_abs uu____17522) ->
                   let is_abs t =
                     match t.FStar_Syntax_Syntax.n with
                     | FStar_Syntax_Syntax.Tm_abs uu____17547 -> true
                     | uu____17564 -> false in
                   let maybe_eta t =
                     if is_abs t
                     then FStar_Util.Inl t
                     else
                       (let t3 =
                          FStar_TypeChecker_Normalize.eta_expand wl.tcenv t in
                        if is_abs t3
                        then FStar_Util.Inl t3
                        else FStar_Util.Inr t3) in
                   let uu____17598 =
                     let uu____17615 = maybe_eta t1 in
                     let uu____17622 = maybe_eta t2 in
                     (uu____17615, uu____17622) in
                   (match uu____17598 with
                    | (FStar_Util.Inl t11,FStar_Util.Inl t21) ->
                        solve_t env
                          (let uu___191_17664 = problem in
                           {
                             FStar_TypeChecker_Common.pid =
                               (uu___191_17664.FStar_TypeChecker_Common.pid);
                             FStar_TypeChecker_Common.lhs = t11;
                             FStar_TypeChecker_Common.relation =
                               (uu___191_17664.FStar_TypeChecker_Common.relation);
                             FStar_TypeChecker_Common.rhs = t21;
                             FStar_TypeChecker_Common.element =
                               (uu___191_17664.FStar_TypeChecker_Common.element);
                             FStar_TypeChecker_Common.logical_guard =
                               (uu___191_17664.FStar_TypeChecker_Common.logical_guard);
                             FStar_TypeChecker_Common.scope =
                               (uu___191_17664.FStar_TypeChecker_Common.scope);
                             FStar_TypeChecker_Common.reason =
                               (uu___191_17664.FStar_TypeChecker_Common.reason);
                             FStar_TypeChecker_Common.loc =
                               (uu___191_17664.FStar_TypeChecker_Common.loc);
                             FStar_TypeChecker_Common.rank =
                               (uu___191_17664.FStar_TypeChecker_Common.rank)
                           }) wl
                    | (FStar_Util.Inl t_abs,FStar_Util.Inr not_abs) ->
                        let uu____17687 =
                          (is_flex not_abs) &&
                            ((p_rel orig) = FStar_TypeChecker_Common.EQ) in
                        if uu____17687
                        then
                          let uu____17688 = destruct_flex_pattern env not_abs in
                          solve_t_flex_rigid true orig uu____17688 t_abs wl
                        else
                          giveup env
                            "head tag mismatch: RHS is an abstraction" orig
                    | (FStar_Util.Inr not_abs,FStar_Util.Inl t_abs) ->
                        let uu____17716 =
                          (is_flex not_abs) &&
                            ((p_rel orig) = FStar_TypeChecker_Common.EQ) in
                        if uu____17716
                        then
                          let uu____17717 = destruct_flex_pattern env not_abs in
                          solve_t_flex_rigid true orig uu____17717 t_abs wl
                        else
                          giveup env
                            "head tag mismatch: RHS is an abstraction" orig
                    | uu____17725 ->
                        failwith
                          "Impossible: at least one side is an abstraction")
               | (FStar_Syntax_Syntax.Tm_refine
                  uu____17742,FStar_Syntax_Syntax.Tm_refine uu____17743) ->
                   let uu____17756 = as_refinement env wl t1 in
                   (match uu____17756 with
                    | (x1,phi1) ->
                        let uu____17763 = as_refinement env wl t2 in
                        (match uu____17763 with
                         | (x2,phi2) ->
                             let base_prob =
                               let uu____17771 =
                                 mk_problem (p_scope orig) orig
                                   x1.FStar_Syntax_Syntax.sort
                                   problem.FStar_TypeChecker_Common.relation
                                   x2.FStar_Syntax_Syntax.sort
                                   problem.FStar_TypeChecker_Common.element
                                   "refinement base type" in
                               FStar_All.pipe_left
                                 (fun _0_70  ->
                                    FStar_TypeChecker_Common.TProb _0_70)
                                 uu____17771 in
                             let x11 = FStar_Syntax_Syntax.freshen_bv x1 in
                             let subst1 =
                               [FStar_Syntax_Syntax.DB
                                  ((Prims.parse_int "0"), x11)] in
                             let phi11 = FStar_Syntax_Subst.subst subst1 phi1 in
                             let phi21 = FStar_Syntax_Subst.subst subst1 phi2 in
                             let env1 = FStar_TypeChecker_Env.push_bv env x11 in
                             let mk_imp1 imp phi12 phi22 =
                               let uu____17809 = imp phi12 phi22 in
                               FStar_All.pipe_right uu____17809
                                 (guard_on_element wl problem x11) in
                             let fallback uu____17813 =
                               let impl =
                                 if
                                   problem.FStar_TypeChecker_Common.relation
                                     = FStar_TypeChecker_Common.EQ
                                 then
                                   mk_imp1 FStar_Syntax_Util.mk_iff phi11
                                     phi21
                                 else
                                   mk_imp1 FStar_Syntax_Util.mk_imp phi11
                                     phi21 in
                               let guard =
                                 let uu____17819 =
                                   FStar_All.pipe_right (p_guard base_prob)
                                     FStar_Pervasives_Native.fst in
                                 FStar_Syntax_Util.mk_conj uu____17819 impl in
                               let wl1 =
                                 solve_prob orig
                                   (FStar_Pervasives_Native.Some guard) [] wl in
                               solve env1 (attempt [base_prob] wl1) in
                             if
                               problem.FStar_TypeChecker_Common.relation =
                                 FStar_TypeChecker_Common.EQ
                             then
                               let ref_prob =
                                 let uu____17828 =
                                   let uu____17833 =
                                     let uu____17834 =
                                       FStar_Syntax_Syntax.mk_binder x11 in
                                     uu____17834 :: (p_scope orig) in
                                   mk_problem uu____17833 orig phi11
                                     FStar_TypeChecker_Common.EQ phi21
                                     FStar_Pervasives_Native.None
                                     "refinement formula" in
                                 FStar_All.pipe_left
                                   (fun _0_71  ->
                                      FStar_TypeChecker_Common.TProb _0_71)
                                   uu____17828 in
                               let uu____17839 =
                                 solve env1
                                   (let uu___192_17841 = wl in
                                    {
                                      attempting = [ref_prob];
                                      wl_deferred = [];
                                      ctr = (uu___192_17841.ctr);
                                      defer_ok = false;
                                      smt_ok = (uu___192_17841.smt_ok);
                                      tcenv = (uu___192_17841.tcenv)
                                    }) in
                               (match uu____17839 with
                                | Failed uu____17848 -> fallback ()
                                | Success uu____17853 ->
                                    let guard =
                                      let uu____17857 =
                                        FStar_All.pipe_right
                                          (p_guard base_prob)
                                          FStar_Pervasives_Native.fst in
                                      let uu____17862 =
                                        let uu____17863 =
                                          FStar_All.pipe_right
                                            (p_guard ref_prob)
                                            FStar_Pervasives_Native.fst in
                                        FStar_All.pipe_right uu____17863
                                          (guard_on_element wl problem x11) in
                                      FStar_Syntax_Util.mk_conj uu____17857
                                        uu____17862 in
                                    let wl1 =
                                      solve_prob orig
                                        (FStar_Pervasives_Native.Some guard)
                                        [] wl in
                                    let wl2 =
                                      let uu___193_17872 = wl1 in
                                      {
                                        attempting =
                                          (uu___193_17872.attempting);
                                        wl_deferred =
                                          (uu___193_17872.wl_deferred);
                                        ctr =
                                          (wl1.ctr + (Prims.parse_int "1"));
                                        defer_ok = (uu___193_17872.defer_ok);
                                        smt_ok = (uu___193_17872.smt_ok);
                                        tcenv = (uu___193_17872.tcenv)
                                      } in
                                    solve env1 (attempt [base_prob] wl2))
                             else fallback ()))
               | (FStar_Syntax_Syntax.Tm_uvar
                  uu____17874,FStar_Syntax_Syntax.Tm_uvar uu____17875) ->
                   let uu____17908 = destruct_flex_t t1 in
                   let uu____17909 = destruct_flex_t t2 in
                   flex_flex1 orig uu____17908 uu____17909
               | (FStar_Syntax_Syntax.Tm_app
                  ({
                     FStar_Syntax_Syntax.n = FStar_Syntax_Syntax.Tm_uvar
                       uu____17910;
                     FStar_Syntax_Syntax.pos = uu____17911;
                     FStar_Syntax_Syntax.vars = uu____17912;_},uu____17913),FStar_Syntax_Syntax.Tm_uvar
                  uu____17914) ->
                   let uu____17967 = destruct_flex_t t1 in
                   let uu____17968 = destruct_flex_t t2 in
                   flex_flex1 orig uu____17967 uu____17968
               | (FStar_Syntax_Syntax.Tm_uvar
                  uu____17969,FStar_Syntax_Syntax.Tm_app
                  ({
                     FStar_Syntax_Syntax.n = FStar_Syntax_Syntax.Tm_uvar
                       uu____17970;
                     FStar_Syntax_Syntax.pos = uu____17971;
                     FStar_Syntax_Syntax.vars = uu____17972;_},uu____17973))
                   ->
                   let uu____18026 = destruct_flex_t t1 in
                   let uu____18027 = destruct_flex_t t2 in
                   flex_flex1 orig uu____18026 uu____18027
               | (FStar_Syntax_Syntax.Tm_app
                  ({
                     FStar_Syntax_Syntax.n = FStar_Syntax_Syntax.Tm_uvar
                       uu____18028;
                     FStar_Syntax_Syntax.pos = uu____18029;
                     FStar_Syntax_Syntax.vars = uu____18030;_},uu____18031),FStar_Syntax_Syntax.Tm_app
                  ({
                     FStar_Syntax_Syntax.n = FStar_Syntax_Syntax.Tm_uvar
                       uu____18032;
                     FStar_Syntax_Syntax.pos = uu____18033;
                     FStar_Syntax_Syntax.vars = uu____18034;_},uu____18035))
                   ->
                   let uu____18108 = destruct_flex_t t1 in
                   let uu____18109 = destruct_flex_t t2 in
                   flex_flex1 orig uu____18108 uu____18109
               | (FStar_Syntax_Syntax.Tm_uvar uu____18110,uu____18111) when
                   problem.FStar_TypeChecker_Common.relation =
                     FStar_TypeChecker_Common.EQ
                   ->
                   let uu____18128 = destruct_flex_pattern env t1 in
                   solve_t_flex_rigid false orig uu____18128 t2 wl
               | (FStar_Syntax_Syntax.Tm_app
                  ({
                     FStar_Syntax_Syntax.n = FStar_Syntax_Syntax.Tm_uvar
                       uu____18135;
                     FStar_Syntax_Syntax.pos = uu____18136;
                     FStar_Syntax_Syntax.vars = uu____18137;_},uu____18138),uu____18139)
                   when
                   problem.FStar_TypeChecker_Common.relation =
                     FStar_TypeChecker_Common.EQ
                   ->
                   let uu____18176 = destruct_flex_pattern env t1 in
                   solve_t_flex_rigid false orig uu____18176 t2 wl
               | (uu____18183,FStar_Syntax_Syntax.Tm_uvar uu____18184) when
                   problem.FStar_TypeChecker_Common.relation =
                     FStar_TypeChecker_Common.EQ
                   -> solve_t env (invert problem) wl
               | (uu____18201,FStar_Syntax_Syntax.Tm_app
                  ({
                     FStar_Syntax_Syntax.n = FStar_Syntax_Syntax.Tm_uvar
                       uu____18202;
                     FStar_Syntax_Syntax.pos = uu____18203;
                     FStar_Syntax_Syntax.vars = uu____18204;_},uu____18205))
                   when
                   problem.FStar_TypeChecker_Common.relation =
                     FStar_TypeChecker_Common.EQ
                   -> solve_t env (invert problem) wl
               | (FStar_Syntax_Syntax.Tm_uvar
                  uu____18242,FStar_Syntax_Syntax.Tm_type uu____18243) ->
                   solve_t' env
                     (let uu___194_18261 = problem in
                      {
                        FStar_TypeChecker_Common.pid =
                          (uu___194_18261.FStar_TypeChecker_Common.pid);
                        FStar_TypeChecker_Common.lhs =
                          (uu___194_18261.FStar_TypeChecker_Common.lhs);
                        FStar_TypeChecker_Common.relation =
                          FStar_TypeChecker_Common.EQ;
                        FStar_TypeChecker_Common.rhs =
                          (uu___194_18261.FStar_TypeChecker_Common.rhs);
                        FStar_TypeChecker_Common.element =
                          (uu___194_18261.FStar_TypeChecker_Common.element);
                        FStar_TypeChecker_Common.logical_guard =
                          (uu___194_18261.FStar_TypeChecker_Common.logical_guard);
                        FStar_TypeChecker_Common.scope =
                          (uu___194_18261.FStar_TypeChecker_Common.scope);
                        FStar_TypeChecker_Common.reason =
                          (uu___194_18261.FStar_TypeChecker_Common.reason);
                        FStar_TypeChecker_Common.loc =
                          (uu___194_18261.FStar_TypeChecker_Common.loc);
                        FStar_TypeChecker_Common.rank =
                          (uu___194_18261.FStar_TypeChecker_Common.rank)
                      }) wl
               | (FStar_Syntax_Syntax.Tm_app
                  ({
                     FStar_Syntax_Syntax.n = FStar_Syntax_Syntax.Tm_uvar
                       uu____18262;
                     FStar_Syntax_Syntax.pos = uu____18263;
                     FStar_Syntax_Syntax.vars = uu____18264;_},uu____18265),FStar_Syntax_Syntax.Tm_type
                  uu____18266) ->
                   solve_t' env
                     (let uu___194_18304 = problem in
                      {
                        FStar_TypeChecker_Common.pid =
                          (uu___194_18304.FStar_TypeChecker_Common.pid);
                        FStar_TypeChecker_Common.lhs =
                          (uu___194_18304.FStar_TypeChecker_Common.lhs);
                        FStar_TypeChecker_Common.relation =
                          FStar_TypeChecker_Common.EQ;
                        FStar_TypeChecker_Common.rhs =
                          (uu___194_18304.FStar_TypeChecker_Common.rhs);
                        FStar_TypeChecker_Common.element =
                          (uu___194_18304.FStar_TypeChecker_Common.element);
                        FStar_TypeChecker_Common.logical_guard =
                          (uu___194_18304.FStar_TypeChecker_Common.logical_guard);
                        FStar_TypeChecker_Common.scope =
                          (uu___194_18304.FStar_TypeChecker_Common.scope);
                        FStar_TypeChecker_Common.reason =
                          (uu___194_18304.FStar_TypeChecker_Common.reason);
                        FStar_TypeChecker_Common.loc =
                          (uu___194_18304.FStar_TypeChecker_Common.loc);
                        FStar_TypeChecker_Common.rank =
                          (uu___194_18304.FStar_TypeChecker_Common.rank)
                      }) wl
               | (FStar_Syntax_Syntax.Tm_uvar
                  uu____18305,FStar_Syntax_Syntax.Tm_arrow uu____18306) ->
                   solve_t' env
                     (let uu___194_18336 = problem in
                      {
                        FStar_TypeChecker_Common.pid =
                          (uu___194_18336.FStar_TypeChecker_Common.pid);
                        FStar_TypeChecker_Common.lhs =
                          (uu___194_18336.FStar_TypeChecker_Common.lhs);
                        FStar_TypeChecker_Common.relation =
                          FStar_TypeChecker_Common.EQ;
                        FStar_TypeChecker_Common.rhs =
                          (uu___194_18336.FStar_TypeChecker_Common.rhs);
                        FStar_TypeChecker_Common.element =
                          (uu___194_18336.FStar_TypeChecker_Common.element);
                        FStar_TypeChecker_Common.logical_guard =
                          (uu___194_18336.FStar_TypeChecker_Common.logical_guard);
                        FStar_TypeChecker_Common.scope =
                          (uu___194_18336.FStar_TypeChecker_Common.scope);
                        FStar_TypeChecker_Common.reason =
                          (uu___194_18336.FStar_TypeChecker_Common.reason);
                        FStar_TypeChecker_Common.loc =
                          (uu___194_18336.FStar_TypeChecker_Common.loc);
                        FStar_TypeChecker_Common.rank =
                          (uu___194_18336.FStar_TypeChecker_Common.rank)
                      }) wl
               | (FStar_Syntax_Syntax.Tm_app
                  ({
                     FStar_Syntax_Syntax.n = FStar_Syntax_Syntax.Tm_uvar
                       uu____18337;
                     FStar_Syntax_Syntax.pos = uu____18338;
                     FStar_Syntax_Syntax.vars = uu____18339;_},uu____18340),FStar_Syntax_Syntax.Tm_arrow
                  uu____18341) ->
                   solve_t' env
                     (let uu___194_18391 = problem in
                      {
                        FStar_TypeChecker_Common.pid =
                          (uu___194_18391.FStar_TypeChecker_Common.pid);
                        FStar_TypeChecker_Common.lhs =
                          (uu___194_18391.FStar_TypeChecker_Common.lhs);
                        FStar_TypeChecker_Common.relation =
                          FStar_TypeChecker_Common.EQ;
                        FStar_TypeChecker_Common.rhs =
                          (uu___194_18391.FStar_TypeChecker_Common.rhs);
                        FStar_TypeChecker_Common.element =
                          (uu___194_18391.FStar_TypeChecker_Common.element);
                        FStar_TypeChecker_Common.logical_guard =
                          (uu___194_18391.FStar_TypeChecker_Common.logical_guard);
                        FStar_TypeChecker_Common.scope =
                          (uu___194_18391.FStar_TypeChecker_Common.scope);
                        FStar_TypeChecker_Common.reason =
                          (uu___194_18391.FStar_TypeChecker_Common.reason);
                        FStar_TypeChecker_Common.loc =
                          (uu___194_18391.FStar_TypeChecker_Common.loc);
                        FStar_TypeChecker_Common.rank =
                          (uu___194_18391.FStar_TypeChecker_Common.rank)
                      }) wl
               | (FStar_Syntax_Syntax.Tm_uvar uu____18392,uu____18393) ->
                   if wl.defer_ok
                   then
                     solve env
                       (defer "flex-rigid subtyping deferred" orig wl)
                   else
                     (let new_rel = problem.FStar_TypeChecker_Common.relation in
                      let uu____18412 =
                        let uu____18413 = is_top_level_prob orig in
                        FStar_All.pipe_left Prims.op_Negation uu____18413 in
                      if uu____18412
                      then
                        let uu____18414 =
                          FStar_All.pipe_left
                            (fun _0_72  ->
                               FStar_TypeChecker_Common.TProb _0_72)
                            (let uu___195_18420 = problem in
                             {
                               FStar_TypeChecker_Common.pid =
                                 (uu___195_18420.FStar_TypeChecker_Common.pid);
                               FStar_TypeChecker_Common.lhs =
                                 (uu___195_18420.FStar_TypeChecker_Common.lhs);
                               FStar_TypeChecker_Common.relation = new_rel;
                               FStar_TypeChecker_Common.rhs =
                                 (uu___195_18420.FStar_TypeChecker_Common.rhs);
                               FStar_TypeChecker_Common.element =
                                 (uu___195_18420.FStar_TypeChecker_Common.element);
                               FStar_TypeChecker_Common.logical_guard =
                                 (uu___195_18420.FStar_TypeChecker_Common.logical_guard);
                               FStar_TypeChecker_Common.scope =
                                 (uu___195_18420.FStar_TypeChecker_Common.scope);
                               FStar_TypeChecker_Common.reason =
                                 (uu___195_18420.FStar_TypeChecker_Common.reason);
                               FStar_TypeChecker_Common.loc =
                                 (uu___195_18420.FStar_TypeChecker_Common.loc);
                               FStar_TypeChecker_Common.rank =
                                 (uu___195_18420.FStar_TypeChecker_Common.rank)
                             }) in
                        let uu____18421 = destruct_flex_pattern env t1 in
                        solve_t_flex_rigid false uu____18414 uu____18421 t2
                          wl
                      else
                        (let uu____18429 = base_and_refinement env wl t2 in
                         match uu____18429 with
                         | (t_base,ref_opt) ->
                             (match ref_opt with
                              | FStar_Pervasives_Native.None  ->
                                  let uu____18472 =
                                    FStar_All.pipe_left
                                      (fun _0_73  ->
                                         FStar_TypeChecker_Common.TProb _0_73)
                                      (let uu___196_18478 = problem in
                                       {
                                         FStar_TypeChecker_Common.pid =
                                           (uu___196_18478.FStar_TypeChecker_Common.pid);
                                         FStar_TypeChecker_Common.lhs =
                                           (uu___196_18478.FStar_TypeChecker_Common.lhs);
                                         FStar_TypeChecker_Common.relation =
                                           new_rel;
                                         FStar_TypeChecker_Common.rhs =
                                           (uu___196_18478.FStar_TypeChecker_Common.rhs);
                                         FStar_TypeChecker_Common.element =
                                           (uu___196_18478.FStar_TypeChecker_Common.element);
                                         FStar_TypeChecker_Common.logical_guard
                                           =
                                           (uu___196_18478.FStar_TypeChecker_Common.logical_guard);
                                         FStar_TypeChecker_Common.scope =
                                           (uu___196_18478.FStar_TypeChecker_Common.scope);
                                         FStar_TypeChecker_Common.reason =
                                           (uu___196_18478.FStar_TypeChecker_Common.reason);
                                         FStar_TypeChecker_Common.loc =
                                           (uu___196_18478.FStar_TypeChecker_Common.loc);
                                         FStar_TypeChecker_Common.rank =
                                           (uu___196_18478.FStar_TypeChecker_Common.rank)
                                       }) in
                                  let uu____18479 =
                                    destruct_flex_pattern env t1 in
                                  solve_t_flex_rigid false uu____18472
                                    uu____18479 t_base wl
                              | FStar_Pervasives_Native.Some (y,phi) ->
                                  let y' =
                                    let uu___197_18499 = y in
                                    {
                                      FStar_Syntax_Syntax.ppname =
                                        (uu___197_18499.FStar_Syntax_Syntax.ppname);
                                      FStar_Syntax_Syntax.index =
                                        (uu___197_18499.FStar_Syntax_Syntax.index);
                                      FStar_Syntax_Syntax.sort = t1
                                    } in
                                  let impl =
                                    guard_on_element wl problem y' phi in
                                  let base_prob =
                                    let uu____18502 =
                                      mk_problem
                                        problem.FStar_TypeChecker_Common.scope
                                        orig t1 new_rel
                                        y.FStar_Syntax_Syntax.sort
                                        problem.FStar_TypeChecker_Common.element
                                        "flex-rigid: base type" in
                                    FStar_All.pipe_left
                                      (fun _0_74  ->
                                         FStar_TypeChecker_Common.TProb _0_74)
                                      uu____18502 in
                                  let guard =
                                    let uu____18514 =
                                      FStar_All.pipe_right
                                        (p_guard base_prob)
                                        FStar_Pervasives_Native.fst in
                                    FStar_Syntax_Util.mk_conj uu____18514
                                      impl in
                                  let wl1 =
                                    solve_prob orig
                                      (FStar_Pervasives_Native.Some guard) []
                                      wl in
                                  solve env (attempt [base_prob] wl1))))
               | (FStar_Syntax_Syntax.Tm_app
                  ({
                     FStar_Syntax_Syntax.n = FStar_Syntax_Syntax.Tm_uvar
                       uu____18522;
                     FStar_Syntax_Syntax.pos = uu____18523;
                     FStar_Syntax_Syntax.vars = uu____18524;_},uu____18525),uu____18526)
                   ->
                   if wl.defer_ok
                   then
                     solve env
                       (defer "flex-rigid subtyping deferred" orig wl)
                   else
                     (let new_rel = problem.FStar_TypeChecker_Common.relation in
                      let uu____18565 =
                        let uu____18566 = is_top_level_prob orig in
                        FStar_All.pipe_left Prims.op_Negation uu____18566 in
                      if uu____18565
                      then
                        let uu____18567 =
                          FStar_All.pipe_left
                            (fun _0_75  ->
                               FStar_TypeChecker_Common.TProb _0_75)
                            (let uu___195_18573 = problem in
                             {
                               FStar_TypeChecker_Common.pid =
                                 (uu___195_18573.FStar_TypeChecker_Common.pid);
                               FStar_TypeChecker_Common.lhs =
                                 (uu___195_18573.FStar_TypeChecker_Common.lhs);
                               FStar_TypeChecker_Common.relation = new_rel;
                               FStar_TypeChecker_Common.rhs =
                                 (uu___195_18573.FStar_TypeChecker_Common.rhs);
                               FStar_TypeChecker_Common.element =
                                 (uu___195_18573.FStar_TypeChecker_Common.element);
                               FStar_TypeChecker_Common.logical_guard =
                                 (uu___195_18573.FStar_TypeChecker_Common.logical_guard);
                               FStar_TypeChecker_Common.scope =
                                 (uu___195_18573.FStar_TypeChecker_Common.scope);
                               FStar_TypeChecker_Common.reason =
                                 (uu___195_18573.FStar_TypeChecker_Common.reason);
                               FStar_TypeChecker_Common.loc =
                                 (uu___195_18573.FStar_TypeChecker_Common.loc);
                               FStar_TypeChecker_Common.rank =
                                 (uu___195_18573.FStar_TypeChecker_Common.rank)
                             }) in
                        let uu____18574 = destruct_flex_pattern env t1 in
                        solve_t_flex_rigid false uu____18567 uu____18574 t2
                          wl
                      else
                        (let uu____18582 = base_and_refinement env wl t2 in
                         match uu____18582 with
                         | (t_base,ref_opt) ->
                             (match ref_opt with
                              | FStar_Pervasives_Native.None  ->
                                  let uu____18625 =
                                    FStar_All.pipe_left
                                      (fun _0_76  ->
                                         FStar_TypeChecker_Common.TProb _0_76)
                                      (let uu___196_18631 = problem in
                                       {
                                         FStar_TypeChecker_Common.pid =
                                           (uu___196_18631.FStar_TypeChecker_Common.pid);
                                         FStar_TypeChecker_Common.lhs =
                                           (uu___196_18631.FStar_TypeChecker_Common.lhs);
                                         FStar_TypeChecker_Common.relation =
                                           new_rel;
                                         FStar_TypeChecker_Common.rhs =
                                           (uu___196_18631.FStar_TypeChecker_Common.rhs);
                                         FStar_TypeChecker_Common.element =
                                           (uu___196_18631.FStar_TypeChecker_Common.element);
                                         FStar_TypeChecker_Common.logical_guard
                                           =
                                           (uu___196_18631.FStar_TypeChecker_Common.logical_guard);
                                         FStar_TypeChecker_Common.scope =
                                           (uu___196_18631.FStar_TypeChecker_Common.scope);
                                         FStar_TypeChecker_Common.reason =
                                           (uu___196_18631.FStar_TypeChecker_Common.reason);
                                         FStar_TypeChecker_Common.loc =
                                           (uu___196_18631.FStar_TypeChecker_Common.loc);
                                         FStar_TypeChecker_Common.rank =
                                           (uu___196_18631.FStar_TypeChecker_Common.rank)
                                       }) in
                                  let uu____18632 =
                                    destruct_flex_pattern env t1 in
                                  solve_t_flex_rigid false uu____18625
                                    uu____18632 t_base wl
                              | FStar_Pervasives_Native.Some (y,phi) ->
                                  let y' =
                                    let uu___197_18652 = y in
                                    {
                                      FStar_Syntax_Syntax.ppname =
                                        (uu___197_18652.FStar_Syntax_Syntax.ppname);
                                      FStar_Syntax_Syntax.index =
                                        (uu___197_18652.FStar_Syntax_Syntax.index);
                                      FStar_Syntax_Syntax.sort = t1
                                    } in
                                  let impl =
                                    guard_on_element wl problem y' phi in
                                  let base_prob =
                                    let uu____18655 =
                                      mk_problem
                                        problem.FStar_TypeChecker_Common.scope
                                        orig t1 new_rel
                                        y.FStar_Syntax_Syntax.sort
                                        problem.FStar_TypeChecker_Common.element
                                        "flex-rigid: base type" in
                                    FStar_All.pipe_left
                                      (fun _0_77  ->
                                         FStar_TypeChecker_Common.TProb _0_77)
                                      uu____18655 in
                                  let guard =
                                    let uu____18667 =
                                      FStar_All.pipe_right
                                        (p_guard base_prob)
                                        FStar_Pervasives_Native.fst in
                                    FStar_Syntax_Util.mk_conj uu____18667
                                      impl in
                                  let wl1 =
                                    solve_prob orig
                                      (FStar_Pervasives_Native.Some guard) []
                                      wl in
                                  solve env (attempt [base_prob] wl1))))
               | (uu____18675,FStar_Syntax_Syntax.Tm_uvar uu____18676) ->
                   if wl.defer_ok
                   then
                     solve env
                       (defer "rigid-flex subtyping deferred" orig wl)
                   else
                     (let uu____18694 = base_and_refinement env wl t1 in
                      match uu____18694 with
                      | (t_base,uu____18710) ->
                          solve_t env
                            (let uu___198_18732 = problem in
                             {
                               FStar_TypeChecker_Common.pid =
                                 (uu___198_18732.FStar_TypeChecker_Common.pid);
                               FStar_TypeChecker_Common.lhs = t_base;
                               FStar_TypeChecker_Common.relation =
                                 FStar_TypeChecker_Common.EQ;
                               FStar_TypeChecker_Common.rhs =
                                 (uu___198_18732.FStar_TypeChecker_Common.rhs);
                               FStar_TypeChecker_Common.element =
                                 (uu___198_18732.FStar_TypeChecker_Common.element);
                               FStar_TypeChecker_Common.logical_guard =
                                 (uu___198_18732.FStar_TypeChecker_Common.logical_guard);
                               FStar_TypeChecker_Common.scope =
                                 (uu___198_18732.FStar_TypeChecker_Common.scope);
                               FStar_TypeChecker_Common.reason =
                                 (uu___198_18732.FStar_TypeChecker_Common.reason);
                               FStar_TypeChecker_Common.loc =
                                 (uu___198_18732.FStar_TypeChecker_Common.loc);
                               FStar_TypeChecker_Common.rank =
                                 (uu___198_18732.FStar_TypeChecker_Common.rank)
                             }) wl)
               | (uu____18735,FStar_Syntax_Syntax.Tm_app
                  ({
                     FStar_Syntax_Syntax.n = FStar_Syntax_Syntax.Tm_uvar
                       uu____18736;
                     FStar_Syntax_Syntax.pos = uu____18737;
                     FStar_Syntax_Syntax.vars = uu____18738;_},uu____18739))
                   ->
                   if wl.defer_ok
                   then
                     solve env
                       (defer "rigid-flex subtyping deferred" orig wl)
                   else
                     (let uu____18777 = base_and_refinement env wl t1 in
                      match uu____18777 with
                      | (t_base,uu____18793) ->
                          solve_t env
                            (let uu___198_18815 = problem in
                             {
                               FStar_TypeChecker_Common.pid =
                                 (uu___198_18815.FStar_TypeChecker_Common.pid);
                               FStar_TypeChecker_Common.lhs = t_base;
                               FStar_TypeChecker_Common.relation =
                                 FStar_TypeChecker_Common.EQ;
                               FStar_TypeChecker_Common.rhs =
                                 (uu___198_18815.FStar_TypeChecker_Common.rhs);
                               FStar_TypeChecker_Common.element =
                                 (uu___198_18815.FStar_TypeChecker_Common.element);
                               FStar_TypeChecker_Common.logical_guard =
                                 (uu___198_18815.FStar_TypeChecker_Common.logical_guard);
                               FStar_TypeChecker_Common.scope =
                                 (uu___198_18815.FStar_TypeChecker_Common.scope);
                               FStar_TypeChecker_Common.reason =
                                 (uu___198_18815.FStar_TypeChecker_Common.reason);
                               FStar_TypeChecker_Common.loc =
                                 (uu___198_18815.FStar_TypeChecker_Common.loc);
                               FStar_TypeChecker_Common.rank =
                                 (uu___198_18815.FStar_TypeChecker_Common.rank)
                             }) wl)
               | (FStar_Syntax_Syntax.Tm_refine uu____18818,uu____18819) ->
                   let t21 =
                     let uu____18829 = base_and_refinement env wl t2 in
                     FStar_All.pipe_left force_refinement uu____18829 in
                   solve_t env
                     (let uu___199_18853 = problem in
                      {
                        FStar_TypeChecker_Common.pid =
                          (uu___199_18853.FStar_TypeChecker_Common.pid);
                        FStar_TypeChecker_Common.lhs =
                          (uu___199_18853.FStar_TypeChecker_Common.lhs);
                        FStar_TypeChecker_Common.relation =
                          (uu___199_18853.FStar_TypeChecker_Common.relation);
                        FStar_TypeChecker_Common.rhs = t21;
                        FStar_TypeChecker_Common.element =
                          (uu___199_18853.FStar_TypeChecker_Common.element);
                        FStar_TypeChecker_Common.logical_guard =
                          (uu___199_18853.FStar_TypeChecker_Common.logical_guard);
                        FStar_TypeChecker_Common.scope =
                          (uu___199_18853.FStar_TypeChecker_Common.scope);
                        FStar_TypeChecker_Common.reason =
                          (uu___199_18853.FStar_TypeChecker_Common.reason);
                        FStar_TypeChecker_Common.loc =
                          (uu___199_18853.FStar_TypeChecker_Common.loc);
                        FStar_TypeChecker_Common.rank =
                          (uu___199_18853.FStar_TypeChecker_Common.rank)
                      }) wl
               | (uu____18854,FStar_Syntax_Syntax.Tm_refine uu____18855) ->
                   let t11 =
                     let uu____18865 = base_and_refinement env wl t1 in
                     FStar_All.pipe_left force_refinement uu____18865 in
                   solve_t env
                     (let uu___200_18889 = problem in
                      {
                        FStar_TypeChecker_Common.pid =
                          (uu___200_18889.FStar_TypeChecker_Common.pid);
                        FStar_TypeChecker_Common.lhs = t11;
                        FStar_TypeChecker_Common.relation =
                          (uu___200_18889.FStar_TypeChecker_Common.relation);
                        FStar_TypeChecker_Common.rhs =
                          (uu___200_18889.FStar_TypeChecker_Common.rhs);
                        FStar_TypeChecker_Common.element =
                          (uu___200_18889.FStar_TypeChecker_Common.element);
                        FStar_TypeChecker_Common.logical_guard =
                          (uu___200_18889.FStar_TypeChecker_Common.logical_guard);
                        FStar_TypeChecker_Common.scope =
                          (uu___200_18889.FStar_TypeChecker_Common.scope);
                        FStar_TypeChecker_Common.reason =
                          (uu___200_18889.FStar_TypeChecker_Common.reason);
                        FStar_TypeChecker_Common.loc =
                          (uu___200_18889.FStar_TypeChecker_Common.loc);
                        FStar_TypeChecker_Common.rank =
                          (uu___200_18889.FStar_TypeChecker_Common.rank)
                      }) wl
               | (FStar_Syntax_Syntax.Tm_match uu____18892,uu____18893) ->
                   let head1 =
                     let uu____18919 = FStar_Syntax_Util.head_and_args t1 in
                     FStar_All.pipe_right uu____18919
                       FStar_Pervasives_Native.fst in
                   let head2 =
                     let uu____18963 = FStar_Syntax_Util.head_and_args t2 in
                     FStar_All.pipe_right uu____18963
                       FStar_Pervasives_Native.fst in
                   let uu____19004 =
                     (((FStar_TypeChecker_Env.is_interpreted env head1) ||
                         (FStar_TypeChecker_Env.is_interpreted env head2))
                        && wl.smt_ok)
                       &&
                       (problem.FStar_TypeChecker_Common.relation =
                          FStar_TypeChecker_Common.EQ) in
                   if uu____19004
                   then
                     let uv1 = FStar_Syntax_Free.uvars t1 in
                     let uv2 = FStar_Syntax_Free.uvars t2 in
                     let uu____19019 =
                       (FStar_Util.set_is_empty uv1) &&
                         (FStar_Util.set_is_empty uv2) in
                     (if uu____19019
                      then
                        let guard =
                          let uu____19031 =
                            let uu____19032 = FStar_Syntax_Util.eq_tm t1 t2 in
                            uu____19032 = FStar_Syntax_Util.Equal in
                          if uu____19031
                          then FStar_Pervasives_Native.None
                          else
                            (let uu____19036 = mk_eq2 env t1 t2 in
                             FStar_All.pipe_left
                               (fun _0_78  ->
                                  FStar_Pervasives_Native.Some _0_78)
                               uu____19036) in
                        let uu____19039 = solve_prob orig guard [] wl in
                        solve env uu____19039
                      else rigid_rigid_delta env orig wl head1 head2 t1 t2)
                   else rigid_rigid_delta env orig wl head1 head2 t1 t2
               | (FStar_Syntax_Syntax.Tm_uinst uu____19042,uu____19043) ->
                   let head1 =
                     let uu____19053 = FStar_Syntax_Util.head_and_args t1 in
                     FStar_All.pipe_right uu____19053
                       FStar_Pervasives_Native.fst in
                   let head2 =
                     let uu____19097 = FStar_Syntax_Util.head_and_args t2 in
                     FStar_All.pipe_right uu____19097
                       FStar_Pervasives_Native.fst in
                   let uu____19138 =
                     (((FStar_TypeChecker_Env.is_interpreted env head1) ||
                         (FStar_TypeChecker_Env.is_interpreted env head2))
                        && wl.smt_ok)
                       &&
                       (problem.FStar_TypeChecker_Common.relation =
                          FStar_TypeChecker_Common.EQ) in
                   if uu____19138
                   then
                     let uv1 = FStar_Syntax_Free.uvars t1 in
                     let uv2 = FStar_Syntax_Free.uvars t2 in
                     let uu____19153 =
                       (FStar_Util.set_is_empty uv1) &&
                         (FStar_Util.set_is_empty uv2) in
                     (if uu____19153
                      then
                        let guard =
                          let uu____19165 =
                            let uu____19166 = FStar_Syntax_Util.eq_tm t1 t2 in
                            uu____19166 = FStar_Syntax_Util.Equal in
                          if uu____19165
                          then FStar_Pervasives_Native.None
                          else
                            (let uu____19170 = mk_eq2 env t1 t2 in
                             FStar_All.pipe_left
                               (fun _0_79  ->
                                  FStar_Pervasives_Native.Some _0_79)
                               uu____19170) in
                        let uu____19173 = solve_prob orig guard [] wl in
                        solve env uu____19173
                      else rigid_rigid_delta env orig wl head1 head2 t1 t2)
                   else rigid_rigid_delta env orig wl head1 head2 t1 t2
               | (FStar_Syntax_Syntax.Tm_name uu____19176,uu____19177) ->
                   let head1 =
                     let uu____19181 = FStar_Syntax_Util.head_and_args t1 in
                     FStar_All.pipe_right uu____19181
                       FStar_Pervasives_Native.fst in
                   let head2 =
                     let uu____19225 = FStar_Syntax_Util.head_and_args t2 in
                     FStar_All.pipe_right uu____19225
                       FStar_Pervasives_Native.fst in
                   let uu____19266 =
                     (((FStar_TypeChecker_Env.is_interpreted env head1) ||
                         (FStar_TypeChecker_Env.is_interpreted env head2))
                        && wl.smt_ok)
                       &&
                       (problem.FStar_TypeChecker_Common.relation =
                          FStar_TypeChecker_Common.EQ) in
                   if uu____19266
                   then
                     let uv1 = FStar_Syntax_Free.uvars t1 in
                     let uv2 = FStar_Syntax_Free.uvars t2 in
                     let uu____19281 =
                       (FStar_Util.set_is_empty uv1) &&
                         (FStar_Util.set_is_empty uv2) in
                     (if uu____19281
                      then
                        let guard =
                          let uu____19293 =
                            let uu____19294 = FStar_Syntax_Util.eq_tm t1 t2 in
                            uu____19294 = FStar_Syntax_Util.Equal in
                          if uu____19293
                          then FStar_Pervasives_Native.None
                          else
                            (let uu____19298 = mk_eq2 env t1 t2 in
                             FStar_All.pipe_left
                               (fun _0_80  ->
                                  FStar_Pervasives_Native.Some _0_80)
                               uu____19298) in
                        let uu____19301 = solve_prob orig guard [] wl in
                        solve env uu____19301
                      else rigid_rigid_delta env orig wl head1 head2 t1 t2)
                   else rigid_rigid_delta env orig wl head1 head2 t1 t2
               | (FStar_Syntax_Syntax.Tm_constant uu____19304,uu____19305) ->
                   let head1 =
                     let uu____19309 = FStar_Syntax_Util.head_and_args t1 in
                     FStar_All.pipe_right uu____19309
                       FStar_Pervasives_Native.fst in
                   let head2 =
                     let uu____19353 = FStar_Syntax_Util.head_and_args t2 in
                     FStar_All.pipe_right uu____19353
                       FStar_Pervasives_Native.fst in
                   let uu____19394 =
                     (((FStar_TypeChecker_Env.is_interpreted env head1) ||
                         (FStar_TypeChecker_Env.is_interpreted env head2))
                        && wl.smt_ok)
                       &&
                       (problem.FStar_TypeChecker_Common.relation =
                          FStar_TypeChecker_Common.EQ) in
                   if uu____19394
                   then
                     let uv1 = FStar_Syntax_Free.uvars t1 in
                     let uv2 = FStar_Syntax_Free.uvars t2 in
                     let uu____19409 =
                       (FStar_Util.set_is_empty uv1) &&
                         (FStar_Util.set_is_empty uv2) in
                     (if uu____19409
                      then
                        let guard =
                          let uu____19421 =
                            let uu____19422 = FStar_Syntax_Util.eq_tm t1 t2 in
                            uu____19422 = FStar_Syntax_Util.Equal in
                          if uu____19421
                          then FStar_Pervasives_Native.None
                          else
                            (let uu____19426 = mk_eq2 env t1 t2 in
                             FStar_All.pipe_left
                               (fun _0_81  ->
                                  FStar_Pervasives_Native.Some _0_81)
                               uu____19426) in
                        let uu____19429 = solve_prob orig guard [] wl in
                        solve env uu____19429
                      else rigid_rigid_delta env orig wl head1 head2 t1 t2)
                   else rigid_rigid_delta env orig wl head1 head2 t1 t2
               | (FStar_Syntax_Syntax.Tm_fvar uu____19432,uu____19433) ->
                   let head1 =
                     let uu____19437 = FStar_Syntax_Util.head_and_args t1 in
                     FStar_All.pipe_right uu____19437
                       FStar_Pervasives_Native.fst in
                   let head2 =
                     let uu____19481 = FStar_Syntax_Util.head_and_args t2 in
                     FStar_All.pipe_right uu____19481
                       FStar_Pervasives_Native.fst in
                   let uu____19522 =
                     (((FStar_TypeChecker_Env.is_interpreted env head1) ||
                         (FStar_TypeChecker_Env.is_interpreted env head2))
                        && wl.smt_ok)
                       &&
                       (problem.FStar_TypeChecker_Common.relation =
                          FStar_TypeChecker_Common.EQ) in
                   if uu____19522
                   then
                     let uv1 = FStar_Syntax_Free.uvars t1 in
                     let uv2 = FStar_Syntax_Free.uvars t2 in
                     let uu____19537 =
                       (FStar_Util.set_is_empty uv1) &&
                         (FStar_Util.set_is_empty uv2) in
                     (if uu____19537
                      then
                        let guard =
                          let uu____19549 =
                            let uu____19550 = FStar_Syntax_Util.eq_tm t1 t2 in
                            uu____19550 = FStar_Syntax_Util.Equal in
                          if uu____19549
                          then FStar_Pervasives_Native.None
                          else
                            (let uu____19554 = mk_eq2 env t1 t2 in
                             FStar_All.pipe_left
                               (fun _0_82  ->
                                  FStar_Pervasives_Native.Some _0_82)
                               uu____19554) in
                        let uu____19557 = solve_prob orig guard [] wl in
                        solve env uu____19557
                      else rigid_rigid_delta env orig wl head1 head2 t1 t2)
                   else rigid_rigid_delta env orig wl head1 head2 t1 t2
               | (FStar_Syntax_Syntax.Tm_app uu____19560,uu____19561) ->
                   let head1 =
                     let uu____19579 = FStar_Syntax_Util.head_and_args t1 in
                     FStar_All.pipe_right uu____19579
                       FStar_Pervasives_Native.fst in
                   let head2 =
                     let uu____19623 = FStar_Syntax_Util.head_and_args t2 in
                     FStar_All.pipe_right uu____19623
                       FStar_Pervasives_Native.fst in
                   let uu____19664 =
                     (((FStar_TypeChecker_Env.is_interpreted env head1) ||
                         (FStar_TypeChecker_Env.is_interpreted env head2))
                        && wl.smt_ok)
                       &&
                       (problem.FStar_TypeChecker_Common.relation =
                          FStar_TypeChecker_Common.EQ) in
                   if uu____19664
                   then
                     let uv1 = FStar_Syntax_Free.uvars t1 in
                     let uv2 = FStar_Syntax_Free.uvars t2 in
                     let uu____19679 =
                       (FStar_Util.set_is_empty uv1) &&
                         (FStar_Util.set_is_empty uv2) in
                     (if uu____19679
                      then
                        let guard =
                          let uu____19691 =
                            let uu____19692 = FStar_Syntax_Util.eq_tm t1 t2 in
                            uu____19692 = FStar_Syntax_Util.Equal in
                          if uu____19691
                          then FStar_Pervasives_Native.None
                          else
                            (let uu____19696 = mk_eq2 env t1 t2 in
                             FStar_All.pipe_left
                               (fun _0_83  ->
                                  FStar_Pervasives_Native.Some _0_83)
                               uu____19696) in
                        let uu____19699 = solve_prob orig guard [] wl in
                        solve env uu____19699
                      else rigid_rigid_delta env orig wl head1 head2 t1 t2)
                   else rigid_rigid_delta env orig wl head1 head2 t1 t2
               | (uu____19702,FStar_Syntax_Syntax.Tm_match uu____19703) ->
                   let head1 =
                     let uu____19729 = FStar_Syntax_Util.head_and_args t1 in
                     FStar_All.pipe_right uu____19729
                       FStar_Pervasives_Native.fst in
                   let head2 =
                     let uu____19773 = FStar_Syntax_Util.head_and_args t2 in
                     FStar_All.pipe_right uu____19773
                       FStar_Pervasives_Native.fst in
                   let uu____19814 =
                     (((FStar_TypeChecker_Env.is_interpreted env head1) ||
                         (FStar_TypeChecker_Env.is_interpreted env head2))
                        && wl.smt_ok)
                       &&
                       (problem.FStar_TypeChecker_Common.relation =
                          FStar_TypeChecker_Common.EQ) in
                   if uu____19814
                   then
                     let uv1 = FStar_Syntax_Free.uvars t1 in
                     let uv2 = FStar_Syntax_Free.uvars t2 in
                     let uu____19829 =
                       (FStar_Util.set_is_empty uv1) &&
                         (FStar_Util.set_is_empty uv2) in
                     (if uu____19829
                      then
                        let guard =
                          let uu____19841 =
                            let uu____19842 = FStar_Syntax_Util.eq_tm t1 t2 in
                            uu____19842 = FStar_Syntax_Util.Equal in
                          if uu____19841
                          then FStar_Pervasives_Native.None
                          else
                            (let uu____19846 = mk_eq2 env t1 t2 in
                             FStar_All.pipe_left
                               (fun _0_84  ->
                                  FStar_Pervasives_Native.Some _0_84)
                               uu____19846) in
                        let uu____19849 = solve_prob orig guard [] wl in
                        solve env uu____19849
                      else rigid_rigid_delta env orig wl head1 head2 t1 t2)
                   else rigid_rigid_delta env orig wl head1 head2 t1 t2
               | (uu____19852,FStar_Syntax_Syntax.Tm_uinst uu____19853) ->
                   let head1 =
                     let uu____19863 = FStar_Syntax_Util.head_and_args t1 in
                     FStar_All.pipe_right uu____19863
                       FStar_Pervasives_Native.fst in
                   let head2 =
                     let uu____19907 = FStar_Syntax_Util.head_and_args t2 in
                     FStar_All.pipe_right uu____19907
                       FStar_Pervasives_Native.fst in
                   let uu____19948 =
                     (((FStar_TypeChecker_Env.is_interpreted env head1) ||
                         (FStar_TypeChecker_Env.is_interpreted env head2))
                        && wl.smt_ok)
                       &&
                       (problem.FStar_TypeChecker_Common.relation =
                          FStar_TypeChecker_Common.EQ) in
                   if uu____19948
                   then
                     let uv1 = FStar_Syntax_Free.uvars t1 in
                     let uv2 = FStar_Syntax_Free.uvars t2 in
                     let uu____19963 =
                       (FStar_Util.set_is_empty uv1) &&
                         (FStar_Util.set_is_empty uv2) in
                     (if uu____19963
                      then
                        let guard =
                          let uu____19975 =
                            let uu____19976 = FStar_Syntax_Util.eq_tm t1 t2 in
                            uu____19976 = FStar_Syntax_Util.Equal in
                          if uu____19975
                          then FStar_Pervasives_Native.None
                          else
                            (let uu____19980 = mk_eq2 env t1 t2 in
                             FStar_All.pipe_left
                               (fun _0_85  ->
                                  FStar_Pervasives_Native.Some _0_85)
                               uu____19980) in
                        let uu____19983 = solve_prob orig guard [] wl in
                        solve env uu____19983
                      else rigid_rigid_delta env orig wl head1 head2 t1 t2)
                   else rigid_rigid_delta env orig wl head1 head2 t1 t2
               | (uu____19986,FStar_Syntax_Syntax.Tm_name uu____19987) ->
                   let head1 =
                     let uu____19991 = FStar_Syntax_Util.head_and_args t1 in
                     FStar_All.pipe_right uu____19991
                       FStar_Pervasives_Native.fst in
                   let head2 =
                     let uu____20035 = FStar_Syntax_Util.head_and_args t2 in
                     FStar_All.pipe_right uu____20035
                       FStar_Pervasives_Native.fst in
                   let uu____20076 =
                     (((FStar_TypeChecker_Env.is_interpreted env head1) ||
                         (FStar_TypeChecker_Env.is_interpreted env head2))
                        && wl.smt_ok)
                       &&
                       (problem.FStar_TypeChecker_Common.relation =
                          FStar_TypeChecker_Common.EQ) in
                   if uu____20076
                   then
                     let uv1 = FStar_Syntax_Free.uvars t1 in
                     let uv2 = FStar_Syntax_Free.uvars t2 in
                     let uu____20091 =
                       (FStar_Util.set_is_empty uv1) &&
                         (FStar_Util.set_is_empty uv2) in
                     (if uu____20091
                      then
                        let guard =
                          let uu____20103 =
                            let uu____20104 = FStar_Syntax_Util.eq_tm t1 t2 in
                            uu____20104 = FStar_Syntax_Util.Equal in
                          if uu____20103
                          then FStar_Pervasives_Native.None
                          else
                            (let uu____20108 = mk_eq2 env t1 t2 in
                             FStar_All.pipe_left
                               (fun _0_86  ->
                                  FStar_Pervasives_Native.Some _0_86)
                               uu____20108) in
                        let uu____20111 = solve_prob orig guard [] wl in
                        solve env uu____20111
                      else rigid_rigid_delta env orig wl head1 head2 t1 t2)
                   else rigid_rigid_delta env orig wl head1 head2 t1 t2
               | (uu____20114,FStar_Syntax_Syntax.Tm_constant uu____20115) ->
                   let head1 =
                     let uu____20119 = FStar_Syntax_Util.head_and_args t1 in
                     FStar_All.pipe_right uu____20119
                       FStar_Pervasives_Native.fst in
                   let head2 =
                     let uu____20163 = FStar_Syntax_Util.head_and_args t2 in
                     FStar_All.pipe_right uu____20163
                       FStar_Pervasives_Native.fst in
                   let uu____20204 =
                     (((FStar_TypeChecker_Env.is_interpreted env head1) ||
                         (FStar_TypeChecker_Env.is_interpreted env head2))
                        && wl.smt_ok)
                       &&
                       (problem.FStar_TypeChecker_Common.relation =
                          FStar_TypeChecker_Common.EQ) in
                   if uu____20204
                   then
                     let uv1 = FStar_Syntax_Free.uvars t1 in
                     let uv2 = FStar_Syntax_Free.uvars t2 in
                     let uu____20219 =
                       (FStar_Util.set_is_empty uv1) &&
                         (FStar_Util.set_is_empty uv2) in
                     (if uu____20219
                      then
                        let guard =
                          let uu____20231 =
                            let uu____20232 = FStar_Syntax_Util.eq_tm t1 t2 in
                            uu____20232 = FStar_Syntax_Util.Equal in
                          if uu____20231
                          then FStar_Pervasives_Native.None
                          else
                            (let uu____20236 = mk_eq2 env t1 t2 in
                             FStar_All.pipe_left
                               (fun _0_87  ->
                                  FStar_Pervasives_Native.Some _0_87)
                               uu____20236) in
                        let uu____20239 = solve_prob orig guard [] wl in
                        solve env uu____20239
                      else rigid_rigid_delta env orig wl head1 head2 t1 t2)
                   else rigid_rigid_delta env orig wl head1 head2 t1 t2
               | (uu____20242,FStar_Syntax_Syntax.Tm_fvar uu____20243) ->
                   let head1 =
                     let uu____20247 = FStar_Syntax_Util.head_and_args t1 in
                     FStar_All.pipe_right uu____20247
                       FStar_Pervasives_Native.fst in
                   let head2 =
                     let uu____20291 = FStar_Syntax_Util.head_and_args t2 in
                     FStar_All.pipe_right uu____20291
                       FStar_Pervasives_Native.fst in
                   let uu____20332 =
                     (((FStar_TypeChecker_Env.is_interpreted env head1) ||
                         (FStar_TypeChecker_Env.is_interpreted env head2))
                        && wl.smt_ok)
                       &&
                       (problem.FStar_TypeChecker_Common.relation =
                          FStar_TypeChecker_Common.EQ) in
                   if uu____20332
                   then
                     let uv1 = FStar_Syntax_Free.uvars t1 in
                     let uv2 = FStar_Syntax_Free.uvars t2 in
                     let uu____20347 =
                       (FStar_Util.set_is_empty uv1) &&
                         (FStar_Util.set_is_empty uv2) in
                     (if uu____20347
                      then
                        let guard =
                          let uu____20359 =
                            let uu____20360 = FStar_Syntax_Util.eq_tm t1 t2 in
                            uu____20360 = FStar_Syntax_Util.Equal in
                          if uu____20359
                          then FStar_Pervasives_Native.None
                          else
                            (let uu____20364 = mk_eq2 env t1 t2 in
                             FStar_All.pipe_left
                               (fun _0_88  ->
                                  FStar_Pervasives_Native.Some _0_88)
                               uu____20364) in
                        let uu____20367 = solve_prob orig guard [] wl in
                        solve env uu____20367
                      else rigid_rigid_delta env orig wl head1 head2 t1 t2)
                   else rigid_rigid_delta env orig wl head1 head2 t1 t2
               | (uu____20370,FStar_Syntax_Syntax.Tm_app uu____20371) ->
                   let head1 =
                     let uu____20389 = FStar_Syntax_Util.head_and_args t1 in
                     FStar_All.pipe_right uu____20389
                       FStar_Pervasives_Native.fst in
                   let head2 =
                     let uu____20433 = FStar_Syntax_Util.head_and_args t2 in
                     FStar_All.pipe_right uu____20433
                       FStar_Pervasives_Native.fst in
                   let uu____20474 =
                     (((FStar_TypeChecker_Env.is_interpreted env head1) ||
                         (FStar_TypeChecker_Env.is_interpreted env head2))
                        && wl.smt_ok)
                       &&
                       (problem.FStar_TypeChecker_Common.relation =
                          FStar_TypeChecker_Common.EQ) in
                   if uu____20474
                   then
                     let uv1 = FStar_Syntax_Free.uvars t1 in
                     let uv2 = FStar_Syntax_Free.uvars t2 in
                     let uu____20489 =
                       (FStar_Util.set_is_empty uv1) &&
                         (FStar_Util.set_is_empty uv2) in
                     (if uu____20489
                      then
                        let guard =
                          let uu____20501 =
                            let uu____20502 = FStar_Syntax_Util.eq_tm t1 t2 in
                            uu____20502 = FStar_Syntax_Util.Equal in
                          if uu____20501
                          then FStar_Pervasives_Native.None
                          else
                            (let uu____20506 = mk_eq2 env t1 t2 in
                             FStar_All.pipe_left
                               (fun _0_89  ->
                                  FStar_Pervasives_Native.Some _0_89)
                               uu____20506) in
                        let uu____20509 = solve_prob orig guard [] wl in
                        solve env uu____20509
                      else rigid_rigid_delta env orig wl head1 head2 t1 t2)
                   else rigid_rigid_delta env orig wl head1 head2 t1 t2
               | (FStar_Syntax_Syntax.Tm_let uu____20512,uu____20513) ->
                   let uu____20526 =
                     let uu____20527 = FStar_Syntax_Print.tag_of_term t1 in
                     let uu____20528 = FStar_Syntax_Print.tag_of_term t2 in
                     FStar_Util.format2 "Impossible: %s and %s" uu____20527
                       uu____20528 in
                   failwith uu____20526
               | (FStar_Syntax_Syntax.Tm_delayed uu____20529,uu____20530) ->
                   let uu____20555 =
                     let uu____20556 = FStar_Syntax_Print.tag_of_term t1 in
                     let uu____20557 = FStar_Syntax_Print.tag_of_term t2 in
                     FStar_Util.format2 "Impossible: %s and %s" uu____20556
                       uu____20557 in
                   failwith uu____20555
               | (uu____20558,FStar_Syntax_Syntax.Tm_delayed uu____20559) ->
                   let uu____20584 =
                     let uu____20585 = FStar_Syntax_Print.tag_of_term t1 in
                     let uu____20586 = FStar_Syntax_Print.tag_of_term t2 in
                     FStar_Util.format2 "Impossible: %s and %s" uu____20585
                       uu____20586 in
                   failwith uu____20584
               | (uu____20587,FStar_Syntax_Syntax.Tm_let uu____20588) ->
                   let uu____20601 =
                     let uu____20602 = FStar_Syntax_Print.tag_of_term t1 in
                     let uu____20603 = FStar_Syntax_Print.tag_of_term t2 in
                     FStar_Util.format2 "Impossible: %s and %s" uu____20602
                       uu____20603 in
                   failwith uu____20601
               | uu____20604 -> giveup env "head tag mismatch" orig)))
and solve_c:
  FStar_TypeChecker_Env.env ->
    (FStar_Syntax_Syntax.comp,Prims.unit) FStar_TypeChecker_Common.problem ->
      worklist -> solution
  =
  fun env  ->
    fun problem  ->
      fun wl  ->
        let c1 = problem.FStar_TypeChecker_Common.lhs in
        let c2 = problem.FStar_TypeChecker_Common.rhs in
        let orig = FStar_TypeChecker_Common.CProb problem in
        let sub_prob t1 rel t2 reason =
          mk_problem (p_scope orig) orig t1 rel t2
            FStar_Pervasives_Native.None reason in
        let solve_eq c1_comp c2_comp =
          (let uu____20640 =
             FStar_All.pipe_left (FStar_TypeChecker_Env.debug env)
               (FStar_Options.Other "EQ") in
           if uu____20640
           then
             FStar_Util.print_string
               "solve_c is using an equality constraint\n"
           else ());
          if
            Prims.op_Negation
              (FStar_Ident.lid_equals c1_comp.FStar_Syntax_Syntax.effect_name
                 c2_comp.FStar_Syntax_Syntax.effect_name)
          then
            (let uu____20642 =
               let uu____20643 =
                 FStar_Syntax_Print.lid_to_string
                   c1_comp.FStar_Syntax_Syntax.effect_name in
               let uu____20644 =
                 FStar_Syntax_Print.lid_to_string
                   c2_comp.FStar_Syntax_Syntax.effect_name in
               FStar_Util.format2 "incompatible effects: %s <> %s"
                 uu____20643 uu____20644 in
             giveup env uu____20642 orig)
          else
            (let sub_probs =
               FStar_List.map2
                 (fun uu____20664  ->
                    fun uu____20665  ->
                      match (uu____20664, uu____20665) with
                      | ((a1,uu____20683),(a2,uu____20685)) ->
                          let uu____20694 =
                            sub_prob a1 FStar_TypeChecker_Common.EQ a2
                              "effect arg" in
                          FStar_All.pipe_left
                            (fun _0_90  ->
                               FStar_TypeChecker_Common.TProb _0_90)
                            uu____20694)
                 c1_comp.FStar_Syntax_Syntax.effect_args
                 c2_comp.FStar_Syntax_Syntax.effect_args in
             let guard =
               let uu____20704 =
                 FStar_List.map
                   (fun p  ->
                      FStar_All.pipe_right (p_guard p)
                        FStar_Pervasives_Native.fst) sub_probs in
               FStar_Syntax_Util.mk_conj_l uu____20704 in
             let wl1 =
               solve_prob orig (FStar_Pervasives_Native.Some guard) [] wl in
             solve env (attempt sub_probs wl1)) in
        let solve_sub c11 edge c21 =
          let r = FStar_TypeChecker_Env.get_range env in
          let lift_c1 uu____20728 =
            let wp =
              match c11.FStar_Syntax_Syntax.effect_args with
              | (wp1,uu____20735)::[] -> wp1
              | uu____20752 ->
                  let uu____20761 =
                    let uu____20762 =
                      FStar_Range.string_of_range
                        (FStar_Ident.range_of_lid
                           c11.FStar_Syntax_Syntax.effect_name) in
                    FStar_Util.format1
                      "Unexpected number of indices on a normalized effect (%s)"
                      uu____20762 in
                  failwith uu____20761 in
            let uu____20765 =
              let uu____20774 =
                let uu____20775 =
                  (edge.FStar_TypeChecker_Env.mlift).FStar_TypeChecker_Env.mlift_wp
                    c11.FStar_Syntax_Syntax.result_typ wp in
                FStar_Syntax_Syntax.as_arg uu____20775 in
              [uu____20774] in
            {
              FStar_Syntax_Syntax.comp_univs =
                (c11.FStar_Syntax_Syntax.comp_univs);
              FStar_Syntax_Syntax.effect_name =
                (c21.FStar_Syntax_Syntax.effect_name);
              FStar_Syntax_Syntax.result_typ =
                (c11.FStar_Syntax_Syntax.result_typ);
              FStar_Syntax_Syntax.effect_args = uu____20765;
              FStar_Syntax_Syntax.flags = (c11.FStar_Syntax_Syntax.flags)
            } in
          if
            problem.FStar_TypeChecker_Common.relation =
              FStar_TypeChecker_Common.EQ
          then let uu____20776 = lift_c1 () in solve_eq uu____20776 c21
          else
            (let is_null_wp_2 =
               FStar_All.pipe_right c21.FStar_Syntax_Syntax.flags
                 (FStar_Util.for_some
                    (fun uu___156_20782  ->
                       match uu___156_20782 with
                       | FStar_Syntax_Syntax.TOTAL  -> true
                       | FStar_Syntax_Syntax.MLEFFECT  -> true
                       | FStar_Syntax_Syntax.SOMETRIVIAL  -> true
                       | uu____20783 -> false)) in
             let uu____20784 =
               match ((c11.FStar_Syntax_Syntax.effect_args),
                       (c21.FStar_Syntax_Syntax.effect_args))
               with
               | ((wp1,uu____20818)::uu____20819,(wp2,uu____20821)::uu____20822)
                   -> (wp1, wp2)
               | uu____20879 ->
                   let uu____20900 =
                     let uu____20901 =
                       let uu____20906 =
                         let uu____20907 =
                           FStar_Syntax_Print.lid_to_string
                             c11.FStar_Syntax_Syntax.effect_name in
                         let uu____20908 =
                           FStar_Syntax_Print.lid_to_string
                             c21.FStar_Syntax_Syntax.effect_name in
                         FStar_Util.format2
                           "Got effects %s and %s, expected normalized effects"
                           uu____20907 uu____20908 in
                       (uu____20906, (env.FStar_TypeChecker_Env.range)) in
                     FStar_Errors.Error uu____20901 in
                   FStar_Exn.raise uu____20900 in
             match uu____20784 with
             | (wpc1,wpc2) ->
                 let uu____20927 = FStar_Util.physical_equality wpc1 wpc2 in
                 if uu____20927
                 then
                   let uu____20930 =
                     problem_using_guard orig
                       c11.FStar_Syntax_Syntax.result_typ
                       problem.FStar_TypeChecker_Common.relation
                       c21.FStar_Syntax_Syntax.result_typ
                       FStar_Pervasives_Native.None "result type" in
                   solve_t env uu____20930 wl
                 else
                   (let uu____20934 =
                      let uu____20941 =
                        FStar_TypeChecker_Env.effect_decl_opt env
                          c21.FStar_Syntax_Syntax.effect_name in
                      FStar_Util.must uu____20941 in
                    match uu____20934 with
                    | (c2_decl,qualifiers) ->
                        let uu____20962 =
                          FStar_All.pipe_right qualifiers
                            (FStar_List.contains
                               FStar_Syntax_Syntax.Reifiable) in
                        if uu____20962
                        then
                          let c1_repr =
                            let uu____20966 =
                              let uu____20967 =
                                let uu____20968 = lift_c1 () in
                                FStar_Syntax_Syntax.mk_Comp uu____20968 in
                              let uu____20969 =
                                env.FStar_TypeChecker_Env.universe_of env
                                  c11.FStar_Syntax_Syntax.result_typ in
                              FStar_TypeChecker_Env.reify_comp env
                                uu____20967 uu____20969 in
                            FStar_TypeChecker_Normalize.normalize
                              [FStar_TypeChecker_Normalize.UnfoldUntil
                                 FStar_Syntax_Syntax.Delta_constant;
                              FStar_TypeChecker_Normalize.WHNF] env
                              uu____20966 in
                          let c2_repr =
                            let uu____20971 =
                              let uu____20972 =
                                FStar_Syntax_Syntax.mk_Comp c21 in
                              let uu____20973 =
                                env.FStar_TypeChecker_Env.universe_of env
                                  c21.FStar_Syntax_Syntax.result_typ in
                              FStar_TypeChecker_Env.reify_comp env
                                uu____20972 uu____20973 in
                            FStar_TypeChecker_Normalize.normalize
                              [FStar_TypeChecker_Normalize.UnfoldUntil
                                 FStar_Syntax_Syntax.Delta_constant;
                              FStar_TypeChecker_Normalize.WHNF] env
                              uu____20971 in
                          let prob =
                            let uu____20975 =
                              let uu____20980 =
                                let uu____20981 =
                                  FStar_Syntax_Print.term_to_string c1_repr in
                                let uu____20982 =
                                  FStar_Syntax_Print.term_to_string c2_repr in
                                FStar_Util.format2
                                  "sub effect repr: %s <: %s" uu____20981
                                  uu____20982 in
                              sub_prob c1_repr
                                problem.FStar_TypeChecker_Common.relation
                                c2_repr uu____20980 in
                            FStar_TypeChecker_Common.TProb uu____20975 in
                          let wl1 =
                            let uu____20984 =
                              let uu____20987 =
                                FStar_All.pipe_right (p_guard prob)
                                  FStar_Pervasives_Native.fst in
                              FStar_Pervasives_Native.Some uu____20987 in
                            solve_prob orig uu____20984 [] wl in
                          solve env (attempt [prob] wl1)
                        else
                          (let g =
                             if env.FStar_TypeChecker_Env.lax
                             then FStar_Syntax_Util.t_true
                             else
                               if is_null_wp_2
                               then
                                 ((let uu____20996 =
                                     FStar_All.pipe_left
                                       (FStar_TypeChecker_Env.debug env)
                                       (FStar_Options.Other "Rel") in
                                   if uu____20996
                                   then
                                     FStar_Util.print_string
                                       "Using trivial wp ... \n"
                                   else ());
                                  (let uu____20998 =
                                     let uu____21001 =
                                       let uu____21002 =
                                         let uu____21017 =
                                           let uu____21018 =
                                             let uu____21019 =
                                               env.FStar_TypeChecker_Env.universe_of
                                                 env
                                                 c11.FStar_Syntax_Syntax.result_typ in
                                             [uu____21019] in
                                           FStar_TypeChecker_Env.inst_effect_fun_with
                                             uu____21018 env c2_decl
                                             c2_decl.FStar_Syntax_Syntax.trivial in
                                         let uu____21020 =
                                           let uu____21023 =
                                             FStar_Syntax_Syntax.as_arg
                                               c11.FStar_Syntax_Syntax.result_typ in
                                           let uu____21024 =
                                             let uu____21027 =
                                               let uu____21028 =
                                                 (edge.FStar_TypeChecker_Env.mlift).FStar_TypeChecker_Env.mlift_wp
                                                   c11.FStar_Syntax_Syntax.result_typ
                                                   wpc1 in
                                               FStar_All.pipe_left
                                                 FStar_Syntax_Syntax.as_arg
                                                 uu____21028 in
                                             [uu____21027] in
                                           uu____21023 :: uu____21024 in
                                         (uu____21017, uu____21020) in
                                       FStar_Syntax_Syntax.Tm_app uu____21002 in
                                     FStar_Syntax_Syntax.mk uu____21001 in
                                   uu____20998 FStar_Pervasives_Native.None r))
                               else
                                 (let uu____21035 =
                                    let uu____21038 =
                                      let uu____21039 =
                                        let uu____21054 =
                                          let uu____21055 =
                                            let uu____21056 =
                                              env.FStar_TypeChecker_Env.universe_of
                                                env
                                                c21.FStar_Syntax_Syntax.result_typ in
                                            [uu____21056] in
                                          FStar_TypeChecker_Env.inst_effect_fun_with
                                            uu____21055 env c2_decl
                                            c2_decl.FStar_Syntax_Syntax.stronger in
                                        let uu____21057 =
                                          let uu____21060 =
                                            FStar_Syntax_Syntax.as_arg
                                              c21.FStar_Syntax_Syntax.result_typ in
                                          let uu____21061 =
                                            let uu____21064 =
                                              FStar_Syntax_Syntax.as_arg wpc2 in
                                            let uu____21065 =
                                              let uu____21068 =
                                                let uu____21069 =
                                                  (edge.FStar_TypeChecker_Env.mlift).FStar_TypeChecker_Env.mlift_wp
                                                    c11.FStar_Syntax_Syntax.result_typ
                                                    wpc1 in
                                                FStar_All.pipe_left
                                                  FStar_Syntax_Syntax.as_arg
                                                  uu____21069 in
                                              [uu____21068] in
                                            uu____21064 :: uu____21065 in
                                          uu____21060 :: uu____21061 in
                                        (uu____21054, uu____21057) in
                                      FStar_Syntax_Syntax.Tm_app uu____21039 in
                                    FStar_Syntax_Syntax.mk uu____21038 in
                                  uu____21035 FStar_Pervasives_Native.None r) in
                           let base_prob =
                             let uu____21076 =
                               sub_prob c11.FStar_Syntax_Syntax.result_typ
                                 problem.FStar_TypeChecker_Common.relation
                                 c21.FStar_Syntax_Syntax.result_typ
                                 "result type" in
                             FStar_All.pipe_left
                               (fun _0_91  ->
                                  FStar_TypeChecker_Common.TProb _0_91)
                               uu____21076 in
                           let wl1 =
                             let uu____21086 =
                               let uu____21089 =
                                 let uu____21092 =
                                   FStar_All.pipe_right (p_guard base_prob)
                                     FStar_Pervasives_Native.fst in
                                 FStar_Syntax_Util.mk_conj uu____21092 g in
                               FStar_All.pipe_left
                                 (fun _0_92  ->
                                    FStar_Pervasives_Native.Some _0_92)
                                 uu____21089 in
                             solve_prob orig uu____21086 [] wl in
                           solve env (attempt [base_prob] wl1)))) in
        let uu____21105 = FStar_Util.physical_equality c1 c2 in
        if uu____21105
        then
          let uu____21106 =
            solve_prob orig FStar_Pervasives_Native.None [] wl in
          solve env uu____21106
        else
          ((let uu____21109 =
              FStar_All.pipe_left (FStar_TypeChecker_Env.debug env)
                (FStar_Options.Other "Rel") in
            if uu____21109
            then
              let uu____21110 = FStar_Syntax_Print.comp_to_string c1 in
              let uu____21111 = FStar_Syntax_Print.comp_to_string c2 in
              FStar_Util.print3 "solve_c %s %s %s\n" uu____21110
                (rel_to_string problem.FStar_TypeChecker_Common.relation)
                uu____21111
            else ());
           (let uu____21113 =
              let uu____21118 =
                FStar_TypeChecker_Normalize.ghost_to_pure env c1 in
              let uu____21119 =
                FStar_TypeChecker_Normalize.ghost_to_pure env c2 in
              (uu____21118, uu____21119) in
            match uu____21113 with
            | (c11,c21) ->
                (match ((c11.FStar_Syntax_Syntax.n),
                         (c21.FStar_Syntax_Syntax.n))
                 with
                 | (FStar_Syntax_Syntax.GTotal
                    (t1,uu____21123),FStar_Syntax_Syntax.Total
                    (t2,uu____21125)) when
                     FStar_Syntax_Util.non_informative t2 ->
                     let uu____21142 =
                       problem_using_guard orig t1
                         problem.FStar_TypeChecker_Common.relation t2
                         FStar_Pervasives_Native.None "result type" in
                     solve_t env uu____21142 wl
                 | (FStar_Syntax_Syntax.GTotal
                    uu____21145,FStar_Syntax_Syntax.Total uu____21146) ->
                     giveup env "incompatible monad ordering: GTot </: Tot"
                       orig
                 | (FStar_Syntax_Syntax.Total
                    (t1,uu____21164),FStar_Syntax_Syntax.Total
                    (t2,uu____21166)) ->
                     let uu____21183 =
                       problem_using_guard orig t1
                         problem.FStar_TypeChecker_Common.relation t2
                         FStar_Pervasives_Native.None "result type" in
                     solve_t env uu____21183 wl
                 | (FStar_Syntax_Syntax.GTotal
                    (t1,uu____21187),FStar_Syntax_Syntax.GTotal
                    (t2,uu____21189)) ->
                     let uu____21206 =
                       problem_using_guard orig t1
                         problem.FStar_TypeChecker_Common.relation t2
                         FStar_Pervasives_Native.None "result type" in
                     solve_t env uu____21206 wl
                 | (FStar_Syntax_Syntax.Total
                    (t1,uu____21210),FStar_Syntax_Syntax.GTotal
                    (t2,uu____21212)) ->
                     let uu____21229 =
                       problem_using_guard orig t1
                         problem.FStar_TypeChecker_Common.relation t2
                         FStar_Pervasives_Native.None "result type" in
                     solve_t env uu____21229 wl
                 | (FStar_Syntax_Syntax.GTotal
                    uu____21232,FStar_Syntax_Syntax.Comp uu____21233) ->
                     let uu____21242 =
                       let uu___201_21247 = problem in
                       let uu____21252 =
                         let uu____21253 =
                           FStar_TypeChecker_Env.comp_to_comp_typ env c11 in
                         FStar_All.pipe_left FStar_Syntax_Syntax.mk_Comp
                           uu____21253 in
                       {
                         FStar_TypeChecker_Common.pid =
                           (uu___201_21247.FStar_TypeChecker_Common.pid);
                         FStar_TypeChecker_Common.lhs = uu____21252;
                         FStar_TypeChecker_Common.relation =
                           (uu___201_21247.FStar_TypeChecker_Common.relation);
                         FStar_TypeChecker_Common.rhs =
                           (uu___201_21247.FStar_TypeChecker_Common.rhs);
                         FStar_TypeChecker_Common.element =
                           (uu___201_21247.FStar_TypeChecker_Common.element);
                         FStar_TypeChecker_Common.logical_guard =
                           (uu___201_21247.FStar_TypeChecker_Common.logical_guard);
                         FStar_TypeChecker_Common.scope =
                           (uu___201_21247.FStar_TypeChecker_Common.scope);
                         FStar_TypeChecker_Common.reason =
                           (uu___201_21247.FStar_TypeChecker_Common.reason);
                         FStar_TypeChecker_Common.loc =
                           (uu___201_21247.FStar_TypeChecker_Common.loc);
                         FStar_TypeChecker_Common.rank =
                           (uu___201_21247.FStar_TypeChecker_Common.rank)
                       } in
                     solve_c env uu____21242 wl
                 | (FStar_Syntax_Syntax.Total
                    uu____21254,FStar_Syntax_Syntax.Comp uu____21255) ->
                     let uu____21264 =
                       let uu___201_21269 = problem in
                       let uu____21274 =
                         let uu____21275 =
                           FStar_TypeChecker_Env.comp_to_comp_typ env c11 in
                         FStar_All.pipe_left FStar_Syntax_Syntax.mk_Comp
                           uu____21275 in
                       {
                         FStar_TypeChecker_Common.pid =
                           (uu___201_21269.FStar_TypeChecker_Common.pid);
                         FStar_TypeChecker_Common.lhs = uu____21274;
                         FStar_TypeChecker_Common.relation =
                           (uu___201_21269.FStar_TypeChecker_Common.relation);
                         FStar_TypeChecker_Common.rhs =
                           (uu___201_21269.FStar_TypeChecker_Common.rhs);
                         FStar_TypeChecker_Common.element =
                           (uu___201_21269.FStar_TypeChecker_Common.element);
                         FStar_TypeChecker_Common.logical_guard =
                           (uu___201_21269.FStar_TypeChecker_Common.logical_guard);
                         FStar_TypeChecker_Common.scope =
                           (uu___201_21269.FStar_TypeChecker_Common.scope);
                         FStar_TypeChecker_Common.reason =
                           (uu___201_21269.FStar_TypeChecker_Common.reason);
                         FStar_TypeChecker_Common.loc =
                           (uu___201_21269.FStar_TypeChecker_Common.loc);
                         FStar_TypeChecker_Common.rank =
                           (uu___201_21269.FStar_TypeChecker_Common.rank)
                       } in
                     solve_c env uu____21264 wl
                 | (FStar_Syntax_Syntax.Comp
                    uu____21276,FStar_Syntax_Syntax.GTotal uu____21277) ->
                     let uu____21286 =
                       let uu___202_21291 = problem in
                       let uu____21296 =
                         let uu____21297 =
                           FStar_TypeChecker_Env.comp_to_comp_typ env c21 in
                         FStar_All.pipe_left FStar_Syntax_Syntax.mk_Comp
                           uu____21297 in
                       {
                         FStar_TypeChecker_Common.pid =
                           (uu___202_21291.FStar_TypeChecker_Common.pid);
                         FStar_TypeChecker_Common.lhs =
                           (uu___202_21291.FStar_TypeChecker_Common.lhs);
                         FStar_TypeChecker_Common.relation =
                           (uu___202_21291.FStar_TypeChecker_Common.relation);
                         FStar_TypeChecker_Common.rhs = uu____21296;
                         FStar_TypeChecker_Common.element =
                           (uu___202_21291.FStar_TypeChecker_Common.element);
                         FStar_TypeChecker_Common.logical_guard =
                           (uu___202_21291.FStar_TypeChecker_Common.logical_guard);
                         FStar_TypeChecker_Common.scope =
                           (uu___202_21291.FStar_TypeChecker_Common.scope);
                         FStar_TypeChecker_Common.reason =
                           (uu___202_21291.FStar_TypeChecker_Common.reason);
                         FStar_TypeChecker_Common.loc =
                           (uu___202_21291.FStar_TypeChecker_Common.loc);
                         FStar_TypeChecker_Common.rank =
                           (uu___202_21291.FStar_TypeChecker_Common.rank)
                       } in
                     solve_c env uu____21286 wl
                 | (FStar_Syntax_Syntax.Comp
                    uu____21298,FStar_Syntax_Syntax.Total uu____21299) ->
                     let uu____21308 =
                       let uu___202_21313 = problem in
                       let uu____21318 =
                         let uu____21319 =
                           FStar_TypeChecker_Env.comp_to_comp_typ env c21 in
                         FStar_All.pipe_left FStar_Syntax_Syntax.mk_Comp
                           uu____21319 in
                       {
                         FStar_TypeChecker_Common.pid =
                           (uu___202_21313.FStar_TypeChecker_Common.pid);
                         FStar_TypeChecker_Common.lhs =
                           (uu___202_21313.FStar_TypeChecker_Common.lhs);
                         FStar_TypeChecker_Common.relation =
                           (uu___202_21313.FStar_TypeChecker_Common.relation);
                         FStar_TypeChecker_Common.rhs = uu____21318;
                         FStar_TypeChecker_Common.element =
                           (uu___202_21313.FStar_TypeChecker_Common.element);
                         FStar_TypeChecker_Common.logical_guard =
                           (uu___202_21313.FStar_TypeChecker_Common.logical_guard);
                         FStar_TypeChecker_Common.scope =
                           (uu___202_21313.FStar_TypeChecker_Common.scope);
                         FStar_TypeChecker_Common.reason =
                           (uu___202_21313.FStar_TypeChecker_Common.reason);
                         FStar_TypeChecker_Common.loc =
                           (uu___202_21313.FStar_TypeChecker_Common.loc);
                         FStar_TypeChecker_Common.rank =
                           (uu___202_21313.FStar_TypeChecker_Common.rank)
                       } in
                     solve_c env uu____21308 wl
                 | (FStar_Syntax_Syntax.Comp
                    uu____21320,FStar_Syntax_Syntax.Comp uu____21321) ->
                     let uu____21322 =
                       (((FStar_Syntax_Util.is_ml_comp c11) &&
                           (FStar_Syntax_Util.is_ml_comp c21))
                          ||
                          ((FStar_Syntax_Util.is_total_comp c11) &&
                             (FStar_Syntax_Util.is_total_comp c21)))
                         ||
                         (((FStar_Syntax_Util.is_total_comp c11) &&
                             (FStar_Syntax_Util.is_ml_comp c21))
                            &&
                            (problem.FStar_TypeChecker_Common.relation =
                               FStar_TypeChecker_Common.SUB)) in
                     if uu____21322
                     then
                       let uu____21323 =
                         problem_using_guard orig
                           (FStar_Syntax_Util.comp_result c11)
                           problem.FStar_TypeChecker_Common.relation
                           (FStar_Syntax_Util.comp_result c21)
                           FStar_Pervasives_Native.None "result type" in
                       solve_t env uu____21323 wl
                     else
                       (let c1_comp =
                          FStar_TypeChecker_Env.comp_to_comp_typ env c11 in
                        let c2_comp =
                          FStar_TypeChecker_Env.comp_to_comp_typ env c21 in
                        if
                          problem.FStar_TypeChecker_Common.relation =
                            FStar_TypeChecker_Common.EQ
                        then
                          let uu____21329 =
                            if
                              FStar_Ident.lid_equals
                                c1_comp.FStar_Syntax_Syntax.effect_name
                                c2_comp.FStar_Syntax_Syntax.effect_name
                            then (c1_comp, c2_comp)
                            else
                              (let uu____21339 =
                                 FStar_TypeChecker_Env.unfold_effect_abbrev
                                   env c11 in
                               let uu____21340 =
                                 FStar_TypeChecker_Env.unfold_effect_abbrev
                                   env c21 in
                               (uu____21339, uu____21340)) in
                          match uu____21329 with
                          | (c1_comp1,c2_comp1) -> solve_eq c1_comp1 c2_comp1
                        else
                          (let c12 =
                             FStar_TypeChecker_Env.unfold_effect_abbrev env
                               c11 in
                           let c22 =
                             FStar_TypeChecker_Env.unfold_effect_abbrev env
                               c21 in
                           (let uu____21347 =
                              FStar_All.pipe_left
                                (FStar_TypeChecker_Env.debug env)
                                (FStar_Options.Other "Rel") in
                            if uu____21347
                            then
                              FStar_Util.print2 "solve_c for %s and %s\n"
                                (c12.FStar_Syntax_Syntax.effect_name).FStar_Ident.str
                                (c22.FStar_Syntax_Syntax.effect_name).FStar_Ident.str
                            else ());
                           (let uu____21349 =
                              FStar_TypeChecker_Env.monad_leq env
                                c12.FStar_Syntax_Syntax.effect_name
                                c22.FStar_Syntax_Syntax.effect_name in
                            match uu____21349 with
                            | FStar_Pervasives_Native.None  ->
                                let uu____21352 =
                                  ((FStar_Syntax_Util.is_ghost_effect
                                      c12.FStar_Syntax_Syntax.effect_name)
                                     &&
                                     (FStar_Syntax_Util.is_pure_effect
                                        c22.FStar_Syntax_Syntax.effect_name))
                                    &&
                                    (let uu____21354 =
                                       FStar_TypeChecker_Normalize.normalize
                                         [FStar_TypeChecker_Normalize.Eager_unfolding;
                                         FStar_TypeChecker_Normalize.UnfoldUntil
                                           FStar_Syntax_Syntax.Delta_constant]
                                         env
                                         c22.FStar_Syntax_Syntax.result_typ in
                                     FStar_Syntax_Util.non_informative
                                       uu____21354) in
                                if uu____21352
                                then
                                  let edge =
                                    {
                                      FStar_TypeChecker_Env.msource =
                                        (c12.FStar_Syntax_Syntax.effect_name);
                                      FStar_TypeChecker_Env.mtarget =
                                        (c22.FStar_Syntax_Syntax.effect_name);
                                      FStar_TypeChecker_Env.mlift =
                                        FStar_TypeChecker_Env.identity_mlift
                                    } in
                                  solve_sub c12 edge c22
                                else
                                  (let uu____21357 =
                                     let uu____21358 =
                                       FStar_Syntax_Print.lid_to_string
                                         c12.FStar_Syntax_Syntax.effect_name in
                                     let uu____21359 =
                                       FStar_Syntax_Print.lid_to_string
                                         c22.FStar_Syntax_Syntax.effect_name in
                                     FStar_Util.format2
                                       "incompatible monad ordering: %s </: %s"
                                       uu____21358 uu____21359 in
                                   giveup env uu____21357 orig)
                            | FStar_Pervasives_Native.Some edge ->
                                solve_sub c12 edge c22))))))
let print_pending_implicits: FStar_TypeChecker_Env.guard_t -> Prims.string =
  fun g  ->
    let uu____21365 =
      FStar_All.pipe_right g.FStar_TypeChecker_Env.implicits
        (FStar_List.map
           (fun uu____21403  ->
              match uu____21403 with
              | (uu____21416,uu____21417,u,uu____21419,uu____21420,uu____21421)
                  -> FStar_Syntax_Print.uvar_to_string u)) in
    FStar_All.pipe_right uu____21365 (FStar_String.concat ", ")
let ineqs_to_string:
  (FStar_Syntax_Syntax.universe Prims.list,(FStar_Syntax_Syntax.universe,
                                             FStar_Syntax_Syntax.universe)
                                             FStar_Pervasives_Native.tuple2
                                             Prims.list)
    FStar_Pervasives_Native.tuple2 -> Prims.string
  =
  fun ineqs  ->
    let vars =
      let uu____21453 =
        FStar_All.pipe_right (FStar_Pervasives_Native.fst ineqs)
          (FStar_List.map FStar_Syntax_Print.univ_to_string) in
      FStar_All.pipe_right uu____21453 (FStar_String.concat ", ") in
    let ineqs1 =
      let uu____21471 =
        FStar_All.pipe_right (FStar_Pervasives_Native.snd ineqs)
          (FStar_List.map
             (fun uu____21499  ->
                match uu____21499 with
                | (u1,u2) ->
                    let uu____21506 = FStar_Syntax_Print.univ_to_string u1 in
                    let uu____21507 = FStar_Syntax_Print.univ_to_string u2 in
                    FStar_Util.format2 "%s < %s" uu____21506 uu____21507)) in
      FStar_All.pipe_right uu____21471 (FStar_String.concat ", ") in
    FStar_Util.format2 "Solving for {%s}; inequalities are {%s}" vars ineqs1
let guard_to_string:
  FStar_TypeChecker_Env.env -> FStar_TypeChecker_Env.guard_t -> Prims.string
  =
  fun env  ->
    fun g  ->
      match ((g.FStar_TypeChecker_Env.guard_f),
              (g.FStar_TypeChecker_Env.deferred),
              (g.FStar_TypeChecker_Env.univ_ineqs))
      with
      | (FStar_TypeChecker_Common.Trivial ,[],(uu____21526,[])) -> "{}"
      | uu____21551 ->
          let form =
            match g.FStar_TypeChecker_Env.guard_f with
            | FStar_TypeChecker_Common.Trivial  -> "trivial"
            | FStar_TypeChecker_Common.NonTrivial f ->
                let uu____21568 =
                  ((FStar_All.pipe_left (FStar_TypeChecker_Env.debug env)
                      (FStar_Options.Other "Rel"))
                     ||
                     (FStar_All.pipe_left (FStar_TypeChecker_Env.debug env)
                        (FStar_Options.Other "Implicits")))
                    ||
                    (FStar_All.pipe_left (FStar_TypeChecker_Env.debug env)
                       FStar_Options.Extreme) in
                if uu____21568
                then FStar_TypeChecker_Normalize.term_to_string env f
                else "non-trivial" in
          let carry =
            let uu____21571 =
              FStar_List.map
                (fun uu____21581  ->
                   match uu____21581 with
                   | (uu____21586,x) -> prob_to_string env x)
                g.FStar_TypeChecker_Env.deferred in
            FStar_All.pipe_right uu____21571 (FStar_String.concat ",\n") in
          let imps = print_pending_implicits g in
          let uu____21591 =
            ineqs_to_string g.FStar_TypeChecker_Env.univ_ineqs in
          FStar_Util.format4
            "\n\t{guard_f=%s;\n\t deferred={\n%s};\n\t univ_ineqs={%s};\n\t implicits={%s}}\n"
            form carry uu____21591 imps
let new_t_problem:
  'Auu____21606 .
    FStar_TypeChecker_Env.env ->
      FStar_Syntax_Syntax.term ->
        FStar_TypeChecker_Common.rel ->
          FStar_Syntax_Syntax.term ->
            'Auu____21606 FStar_Pervasives_Native.option ->
              FStar_Range.range ->
                (FStar_Syntax_Syntax.term,'Auu____21606)
                  FStar_TypeChecker_Common.problem
  =
  fun env  ->
    fun lhs  ->
      fun rel  ->
        fun rhs  ->
          fun elt  ->
            fun loc  ->
              let reason =
                let uu____21640 =
                  FStar_All.pipe_left (FStar_TypeChecker_Env.debug env)
                    (FStar_Options.Other "ExplainRel") in
                if uu____21640
                then
                  let uu____21641 =
                    FStar_TypeChecker_Normalize.term_to_string env lhs in
                  let uu____21642 =
                    FStar_TypeChecker_Normalize.term_to_string env rhs in
                  FStar_Util.format3 "Top-level:\n%s\n\t%s\n%s" uu____21641
                    (rel_to_string rel) uu____21642
                else "TOP" in
              let p = new_problem env lhs rel rhs elt loc reason in p
let new_t_prob:
  FStar_TypeChecker_Env.env ->
    FStar_Syntax_Syntax.typ ->
      FStar_TypeChecker_Common.rel ->
        FStar_Syntax_Syntax.term ->
          (FStar_TypeChecker_Common.prob,FStar_Syntax_Syntax.bv)
            FStar_Pervasives_Native.tuple2
  =
  fun env  ->
    fun t1  ->
      fun rel  ->
        fun t2  ->
          let x =
            let uu____21670 =
              let uu____21673 = FStar_TypeChecker_Env.get_range env in
              FStar_All.pipe_left
                (fun _0_93  -> FStar_Pervasives_Native.Some _0_93)
                uu____21673 in
            FStar_Syntax_Syntax.new_bv uu____21670 t1 in
          let env1 = FStar_TypeChecker_Env.push_bv env x in
          let p =
            let uu____21682 =
              let uu____21685 = FStar_Syntax_Syntax.bv_to_name x in
              FStar_All.pipe_left
                (fun _0_94  -> FStar_Pervasives_Native.Some _0_94)
                uu____21685 in
            let uu____21688 = FStar_TypeChecker_Env.get_range env1 in
            new_t_problem env1 t1 rel t2 uu____21682 uu____21688 in
          ((FStar_TypeChecker_Common.TProb p), x)
let solve_and_commit:
  FStar_TypeChecker_Env.env ->
    worklist ->
      ((FStar_TypeChecker_Common.prob,Prims.string)
         FStar_Pervasives_Native.tuple2 ->
         FStar_TypeChecker_Common.deferred FStar_Pervasives_Native.option)
        -> FStar_TypeChecker_Common.deferred FStar_Pervasives_Native.option
  =
  fun env  ->
    fun probs  ->
      fun err1  ->
        let probs1 =
          let uu____21721 = FStar_Options.eager_inference () in
          if uu____21721
          then
            let uu___203_21722 = probs in
            {
              attempting = (uu___203_21722.attempting);
              wl_deferred = (uu___203_21722.wl_deferred);
              ctr = (uu___203_21722.ctr);
              defer_ok = false;
              smt_ok = (uu___203_21722.smt_ok);
              tcenv = (uu___203_21722.tcenv)
            }
          else probs in
        let tx = FStar_Syntax_Unionfind.new_transaction () in
        let sol = solve env probs1 in
        match sol with
        | Success deferred ->
            (FStar_Syntax_Unionfind.commit tx;
             FStar_Pervasives_Native.Some deferred)
        | Failed (d,s) ->
            (FStar_Syntax_Unionfind.rollback tx;
             (let uu____21734 =
                FStar_All.pipe_left (FStar_TypeChecker_Env.debug env)
                  (FStar_Options.Other "ExplainRel") in
              if uu____21734
              then
                let uu____21735 = explain env d s in
                FStar_All.pipe_left FStar_Util.print_string uu____21735
              else ());
             err1 (d, s))
let simplify_guard:
  FStar_TypeChecker_Env.env ->
    FStar_TypeChecker_Env.guard_t -> FStar_TypeChecker_Env.guard_t
  =
  fun env  ->
    fun g  ->
      match g.FStar_TypeChecker_Env.guard_f with
      | FStar_TypeChecker_Common.Trivial  -> g
      | FStar_TypeChecker_Common.NonTrivial f ->
          ((let uu____21747 =
              FStar_All.pipe_left (FStar_TypeChecker_Env.debug env)
                (FStar_Options.Other "Simplification") in
            if uu____21747
            then
              let uu____21748 = FStar_Syntax_Print.term_to_string f in
              FStar_Util.print1 "Simplifying guard %s\n" uu____21748
            else ());
           (let f1 =
              FStar_TypeChecker_Normalize.normalize
                [FStar_TypeChecker_Normalize.Beta;
                FStar_TypeChecker_Normalize.Eager_unfolding;
                FStar_TypeChecker_Normalize.Simplify;
                FStar_TypeChecker_Normalize.Primops] env f in
            (let uu____21752 =
               FStar_All.pipe_left (FStar_TypeChecker_Env.debug env)
                 (FStar_Options.Other "Simplification") in
             if uu____21752
             then
               let uu____21753 = FStar_Syntax_Print.term_to_string f1 in
               FStar_Util.print1 "Simplified guard to %s\n" uu____21753
             else ());
            (let f2 =
               let uu____21756 =
                 let uu____21757 = FStar_Syntax_Util.unmeta f1 in
                 uu____21757.FStar_Syntax_Syntax.n in
               match uu____21756 with
               | FStar_Syntax_Syntax.Tm_fvar fv when
                   FStar_Syntax_Syntax.fv_eq_lid fv
                     FStar_Parser_Const.true_lid
                   -> FStar_TypeChecker_Common.Trivial
               | uu____21761 -> FStar_TypeChecker_Common.NonTrivial f1 in
             let uu___204_21762 = g in
             {
               FStar_TypeChecker_Env.guard_f = f2;
               FStar_TypeChecker_Env.deferred =
                 (uu___204_21762.FStar_TypeChecker_Env.deferred);
               FStar_TypeChecker_Env.univ_ineqs =
                 (uu___204_21762.FStar_TypeChecker_Env.univ_ineqs);
               FStar_TypeChecker_Env.implicits =
                 (uu___204_21762.FStar_TypeChecker_Env.implicits)
             })))
let with_guard:
  FStar_TypeChecker_Env.env ->
    FStar_TypeChecker_Common.prob ->
      FStar_TypeChecker_Common.deferred FStar_Pervasives_Native.option ->
        FStar_TypeChecker_Env.guard_t FStar_Pervasives_Native.option
  =
  fun env  ->
    fun prob  ->
      fun dopt  ->
        match dopt with
        | FStar_Pervasives_Native.None  -> FStar_Pervasives_Native.None
        | FStar_Pervasives_Native.Some d ->
            let uu____21784 =
              let uu____21785 =
                let uu____21786 =
                  let uu____21787 =
                    FStar_All.pipe_right (p_guard prob)
                      FStar_Pervasives_Native.fst in
                  FStar_All.pipe_right uu____21787
                    (fun _0_95  -> FStar_TypeChecker_Common.NonTrivial _0_95) in
                {
                  FStar_TypeChecker_Env.guard_f = uu____21786;
                  FStar_TypeChecker_Env.deferred = d;
                  FStar_TypeChecker_Env.univ_ineqs = ([], []);
                  FStar_TypeChecker_Env.implicits = []
                } in
              simplify_guard env uu____21785 in
            FStar_All.pipe_left
              (fun _0_96  -> FStar_Pervasives_Native.Some _0_96) uu____21784
let with_guard_no_simp:
  'Auu____21818 .
    'Auu____21818 ->
      FStar_TypeChecker_Common.prob ->
        FStar_TypeChecker_Common.deferred FStar_Pervasives_Native.option ->
          FStar_TypeChecker_Env.guard_t FStar_Pervasives_Native.option
  =
  fun env  ->
    fun prob  ->
      fun dopt  ->
        match dopt with
        | FStar_Pervasives_Native.None  -> FStar_Pervasives_Native.None
        | FStar_Pervasives_Native.Some d ->
            let uu____21838 =
              let uu____21839 =
                let uu____21840 =
                  FStar_All.pipe_right (p_guard prob)
                    FStar_Pervasives_Native.fst in
                FStar_All.pipe_right uu____21840
                  (fun _0_97  -> FStar_TypeChecker_Common.NonTrivial _0_97) in
              {
                FStar_TypeChecker_Env.guard_f = uu____21839;
                FStar_TypeChecker_Env.deferred = d;
                FStar_TypeChecker_Env.univ_ineqs = ([], []);
                FStar_TypeChecker_Env.implicits = []
              } in
            FStar_Pervasives_Native.Some uu____21838
let try_teq:
  Prims.bool ->
    FStar_TypeChecker_Env.env ->
      FStar_Syntax_Syntax.typ ->
        FStar_Syntax_Syntax.typ ->
          FStar_TypeChecker_Env.guard_t FStar_Pervasives_Native.option
  =
  fun smt_ok  ->
    fun env  ->
      fun t1  ->
        fun t2  ->
          (let uu____21882 =
             FStar_All.pipe_left (FStar_TypeChecker_Env.debug env)
               (FStar_Options.Other "Rel") in
           if uu____21882
           then
             let uu____21883 = FStar_Syntax_Print.term_to_string t1 in
             let uu____21884 = FStar_Syntax_Print.term_to_string t2 in
             FStar_Util.print2 "try_teq of %s and %s\n" uu____21883
               uu____21884
           else ());
          (let prob =
             let uu____21887 =
               let uu____21892 = FStar_TypeChecker_Env.get_range env in
               new_t_problem env t1 FStar_TypeChecker_Common.EQ t2
                 FStar_Pervasives_Native.None uu____21892 in
             FStar_All.pipe_left
               (fun _0_98  -> FStar_TypeChecker_Common.TProb _0_98)
               uu____21887 in
           let g =
             let uu____21900 =
               let uu____21903 = singleton' env prob smt_ok in
               solve_and_commit env uu____21903
                 (fun uu____21905  -> FStar_Pervasives_Native.None) in
             FStar_All.pipe_left (with_guard env prob) uu____21900 in
           g)
let teq:
  FStar_TypeChecker_Env.env ->
    FStar_Syntax_Syntax.typ ->
      FStar_Syntax_Syntax.typ -> FStar_TypeChecker_Env.guard_t
  =
  fun env  ->
    fun t1  ->
      fun t2  ->
        let uu____21926 = try_teq true env t1 t2 in
        match uu____21926 with
        | FStar_Pervasives_Native.None  ->
            let uu____21929 =
              let uu____21930 =
                let uu____21935 =
                  FStar_TypeChecker_Err.basic_type_error env
                    FStar_Pervasives_Native.None t2 t1 in
                let uu____21936 = FStar_TypeChecker_Env.get_range env in
                (uu____21935, uu____21936) in
              FStar_Errors.Error uu____21930 in
            FStar_Exn.raise uu____21929
        | FStar_Pervasives_Native.Some g ->
            ((let uu____21939 =
                FStar_All.pipe_left (FStar_TypeChecker_Env.debug env)
                  (FStar_Options.Other "Rel") in
              if uu____21939
              then
                let uu____21940 = FStar_Syntax_Print.term_to_string t1 in
                let uu____21941 = FStar_Syntax_Print.term_to_string t2 in
                let uu____21942 = guard_to_string env g in
                FStar_Util.print3
                  "teq of %s and %s succeeded with guard %s\n" uu____21940
                  uu____21941 uu____21942
              else ());
             g)
let try_subtype':
  FStar_TypeChecker_Env.env ->
    FStar_Syntax_Syntax.typ ->
      FStar_Syntax_Syntax.typ ->
        Prims.bool ->
          FStar_TypeChecker_Env.guard_t FStar_Pervasives_Native.option
  =
  fun env  ->
    fun t1  ->
      fun t2  ->
        fun smt_ok  ->
          (let uu____21963 =
             FStar_All.pipe_left (FStar_TypeChecker_Env.debug env)
               (FStar_Options.Other "Rel") in
           if uu____21963
           then
             let uu____21964 =
               FStar_TypeChecker_Normalize.term_to_string env t1 in
             let uu____21965 =
               FStar_TypeChecker_Normalize.term_to_string env t2 in
             FStar_Util.print2 "try_subtype of %s and %s\n" uu____21964
               uu____21965
           else ());
          (let uu____21967 =
             new_t_prob env t1 FStar_TypeChecker_Common.SUB t2 in
           match uu____21967 with
           | (prob,x) ->
               let g =
                 let uu____21979 =
                   let uu____21982 = singleton' env prob smt_ok in
                   solve_and_commit env uu____21982
                     (fun uu____21984  -> FStar_Pervasives_Native.None) in
                 FStar_All.pipe_left (with_guard env prob) uu____21979 in
               ((let uu____21994 =
                   (FStar_All.pipe_left (FStar_TypeChecker_Env.debug env)
                      (FStar_Options.Other "Rel"))
                     && (FStar_Util.is_some g) in
                 if uu____21994
                 then
                   let uu____21995 =
                     FStar_TypeChecker_Normalize.term_to_string env t1 in
                   let uu____21996 =
                     FStar_TypeChecker_Normalize.term_to_string env t2 in
                   let uu____21997 =
                     let uu____21998 = FStar_Util.must g in
                     guard_to_string env uu____21998 in
                   FStar_Util.print3
                     "try_subtype succeeded: %s <: %s\n\tguard is %s\n"
                     uu____21995 uu____21996 uu____21997
                 else ());
                abstract_guard x g))
let try_subtype:
  FStar_TypeChecker_Env.env ->
    FStar_Syntax_Syntax.typ ->
      FStar_Syntax_Syntax.typ ->
        FStar_TypeChecker_Env.guard_t FStar_Pervasives_Native.option
  = fun env  -> fun t1  -> fun t2  -> try_subtype' env t1 t2 true
let subtype_fail:
  FStar_TypeChecker_Env.env ->
    FStar_Syntax_Syntax.term ->
      FStar_Syntax_Syntax.typ -> FStar_Syntax_Syntax.typ -> Prims.unit
  =
  fun env  ->
    fun e  ->
      fun t1  ->
        fun t2  ->
          let uu____22030 = FStar_TypeChecker_Env.get_range env in
          let uu____22031 =
            FStar_TypeChecker_Err.basic_type_error env
              (FStar_Pervasives_Native.Some e) t2 t1 in
          FStar_Errors.err uu____22030 uu____22031
let sub_comp:
  FStar_TypeChecker_Env.env ->
    FStar_Syntax_Syntax.comp ->
      FStar_Syntax_Syntax.comp ->
        FStar_TypeChecker_Env.guard_t FStar_Pervasives_Native.option
  =
  fun env  ->
    fun c1  ->
      fun c2  ->
        (let uu____22047 =
           FStar_All.pipe_left (FStar_TypeChecker_Env.debug env)
             (FStar_Options.Other "Rel") in
         if uu____22047
         then
           let uu____22048 = FStar_Syntax_Print.comp_to_string c1 in
           let uu____22049 = FStar_Syntax_Print.comp_to_string c2 in
           FStar_Util.print2 "sub_comp of %s and %s\n" uu____22048
             uu____22049
         else ());
        (let rel =
           if env.FStar_TypeChecker_Env.use_eq
           then FStar_TypeChecker_Common.EQ
           else FStar_TypeChecker_Common.SUB in
         let prob =
           let uu____22054 =
             let uu____22059 = FStar_TypeChecker_Env.get_range env in
             new_problem env c1 rel c2 FStar_Pervasives_Native.None
               uu____22059 "sub_comp" in
           FStar_All.pipe_left
             (fun _0_99  -> FStar_TypeChecker_Common.CProb _0_99) uu____22054 in
         let uu____22064 =
           let uu____22067 = singleton env prob in
           solve_and_commit env uu____22067
             (fun uu____22069  -> FStar_Pervasives_Native.None) in
         FStar_All.pipe_left (with_guard env prob) uu____22064)
let solve_universe_inequalities':
  FStar_Syntax_Unionfind.tx ->
    FStar_TypeChecker_Env.env ->
      (FStar_Syntax_Syntax.universe Prims.list,(FStar_Syntax_Syntax.universe,
                                                 FStar_Syntax_Syntax.universe)
                                                 FStar_Pervasives_Native.tuple2
                                                 Prims.list)
        FStar_Pervasives_Native.tuple2 -> Prims.unit
  =
  fun tx  ->
    fun env  ->
      fun uu____22101  ->
        match uu____22101 with
        | (variables,ineqs) ->
            let fail u1 u2 =
              FStar_Syntax_Unionfind.rollback tx;
              (let uu____22140 =
                 let uu____22141 =
                   let uu____22146 =
                     let uu____22147 = FStar_Syntax_Print.univ_to_string u1 in
                     let uu____22148 = FStar_Syntax_Print.univ_to_string u2 in
                     FStar_Util.format2 "Universe %s and %s are incompatible"
                       uu____22147 uu____22148 in
                   let uu____22149 = FStar_TypeChecker_Env.get_range env in
                   (uu____22146, uu____22149) in
                 FStar_Errors.Error uu____22141 in
               FStar_Exn.raise uu____22140) in
            let equiv1 v1 v' =
              let uu____22157 =
                let uu____22162 = FStar_Syntax_Subst.compress_univ v1 in
                let uu____22163 = FStar_Syntax_Subst.compress_univ v' in
                (uu____22162, uu____22163) in
              match uu____22157 with
              | (FStar_Syntax_Syntax.U_unif v0,FStar_Syntax_Syntax.U_unif
                 v0') -> FStar_Syntax_Unionfind.univ_equiv v0 v0'
              | uu____22182 -> false in
            let sols =
              FStar_All.pipe_right variables
                (FStar_List.collect
                   (fun v1  ->
                      let uu____22212 = FStar_Syntax_Subst.compress_univ v1 in
                      match uu____22212 with
                      | FStar_Syntax_Syntax.U_unif uu____22219 ->
                          let lower_bounds_of_v =
                            FStar_All.pipe_right ineqs
                              (FStar_List.collect
                                 (fun uu____22248  ->
                                    match uu____22248 with
                                    | (u,v') ->
                                        let uu____22257 = equiv1 v1 v' in
                                        if uu____22257
                                        then
                                          let uu____22260 =
                                            FStar_All.pipe_right variables
                                              (FStar_Util.for_some (equiv1 u)) in
                                          (if uu____22260 then [] else [u])
                                        else [])) in
                          let lb =
                            FStar_TypeChecker_Normalize.normalize_universe
                              env
                              (FStar_Syntax_Syntax.U_max lower_bounds_of_v) in
                          [(lb, v1)]
                      | uu____22276 -> [])) in
            let uu____22281 =
              let wl =
                let uu___205_22285 = empty_worklist env in
                {
                  attempting = (uu___205_22285.attempting);
                  wl_deferred = (uu___205_22285.wl_deferred);
                  ctr = (uu___205_22285.ctr);
                  defer_ok = false;
                  smt_ok = (uu___205_22285.smt_ok);
                  tcenv = (uu___205_22285.tcenv)
                } in
              FStar_All.pipe_right sols
                (FStar_List.map
                   (fun uu____22303  ->
                      match uu____22303 with
                      | (lb,v1) ->
                          let uu____22310 =
                            solve_universe_eq (- (Prims.parse_int "1")) wl lb
                              v1 in
                          (match uu____22310 with
                           | USolved wl1 -> ()
                           | uu____22312 -> fail lb v1))) in
            let rec check_ineq uu____22320 =
              match uu____22320 with
              | (u,v1) ->
                  let u1 =
                    FStar_TypeChecker_Normalize.normalize_universe env u in
                  let v2 =
                    FStar_TypeChecker_Normalize.normalize_universe env v1 in
                  (match (u1, v2) with
                   | (FStar_Syntax_Syntax.U_zero ,uu____22329) -> true
                   | (FStar_Syntax_Syntax.U_succ
                      u0,FStar_Syntax_Syntax.U_succ v0) ->
                       check_ineq (u0, v0)
                   | (FStar_Syntax_Syntax.U_name
                      u0,FStar_Syntax_Syntax.U_name v0) ->
                       FStar_Ident.ident_equals u0 v0
                   | (FStar_Syntax_Syntax.U_unif
                      u0,FStar_Syntax_Syntax.U_unif v0) ->
                       FStar_Syntax_Unionfind.univ_equiv u0 v0
                   | (FStar_Syntax_Syntax.U_name
                      uu____22352,FStar_Syntax_Syntax.U_succ v0) ->
                       check_ineq (u1, v0)
                   | (FStar_Syntax_Syntax.U_unif
                      uu____22354,FStar_Syntax_Syntax.U_succ v0) ->
                       check_ineq (u1, v0)
                   | (FStar_Syntax_Syntax.U_max us,uu____22365) ->
                       FStar_All.pipe_right us
                         (FStar_Util.for_all (fun u2  -> check_ineq (u2, v2)))
                   | (uu____22372,FStar_Syntax_Syntax.U_max vs) ->
                       FStar_All.pipe_right vs
                         (FStar_Util.for_some
                            (fun v3  -> check_ineq (u1, v3)))
                   | uu____22380 -> false) in
            let uu____22385 =
              FStar_All.pipe_right ineqs
                (FStar_Util.for_all
                   (fun uu____22400  ->
                      match uu____22400 with
                      | (u,v1) ->
                          let uu____22407 = check_ineq (u, v1) in
                          if uu____22407
                          then true
                          else
                            ((let uu____22410 =
                                FStar_All.pipe_left
                                  (FStar_TypeChecker_Env.debug env)
                                  (FStar_Options.Other "GenUniverses") in
                              if uu____22410
                              then
                                let uu____22411 =
                                  FStar_Syntax_Print.univ_to_string u in
                                let uu____22412 =
                                  FStar_Syntax_Print.univ_to_string v1 in
                                FStar_Util.print2 "%s </= %s" uu____22411
                                  uu____22412
                              else ());
                             false))) in
            if uu____22385
            then ()
            else
              ((let uu____22416 =
                  FStar_All.pipe_left (FStar_TypeChecker_Env.debug env)
                    (FStar_Options.Other "GenUniverses") in
                if uu____22416
                then
                  ((let uu____22418 = ineqs_to_string (variables, ineqs) in
                    FStar_Util.print1
                      "Partially solved inequality constraints are: %s\n"
                      uu____22418);
                   FStar_Syntax_Unionfind.rollback tx;
                   (let uu____22428 = ineqs_to_string (variables, ineqs) in
                    FStar_Util.print1
                      "Original solved inequality constraints are: %s\n"
                      uu____22428))
                else ());
               (let uu____22438 =
                  let uu____22439 =
                    let uu____22444 = FStar_TypeChecker_Env.get_range env in
                    ("Failed to solve universe inequalities for inductives",
                      uu____22444) in
                  FStar_Errors.Error uu____22439 in
                FStar_Exn.raise uu____22438))
let solve_universe_inequalities:
  FStar_TypeChecker_Env.env ->
    (FStar_Syntax_Syntax.universe Prims.list,(FStar_Syntax_Syntax.universe,
                                               FStar_Syntax_Syntax.universe)
                                               FStar_Pervasives_Native.tuple2
                                               Prims.list)
      FStar_Pervasives_Native.tuple2 -> Prims.unit
  =
  fun env  ->
    fun ineqs  ->
      let tx = FStar_Syntax_Unionfind.new_transaction () in
      solve_universe_inequalities' tx env ineqs;
      FStar_Syntax_Unionfind.commit tx
let rec solve_deferred_constraints:
  FStar_TypeChecker_Env.env ->
    FStar_TypeChecker_Env.guard_t -> FStar_TypeChecker_Env.guard_t
  =
  fun env  ->
    fun g  ->
      let fail uu____22496 =
        match uu____22496 with
        | (d,s) ->
            let msg = explain env d s in
            FStar_Exn.raise (FStar_Errors.Error (msg, (p_loc d))) in
      let wl = wl_of_guard env g.FStar_TypeChecker_Env.deferred in
      (let uu____22510 =
         FStar_All.pipe_left (FStar_TypeChecker_Env.debug env)
           (FStar_Options.Other "RelCheck") in
       if uu____22510
       then
         let uu____22511 = wl_to_string wl in
         let uu____22512 =
           FStar_Util.string_of_int
             (FStar_List.length g.FStar_TypeChecker_Env.implicits) in
         FStar_Util.print2
           "Trying to solve carried problems: begin\n\t%s\nend\n and %s implicits\n"
           uu____22511 uu____22512
       else ());
      (let g1 =
         let uu____22527 = solve_and_commit env wl fail in
         match uu____22527 with
         | FStar_Pervasives_Native.Some [] ->
             let uu___206_22540 = g in
             {
               FStar_TypeChecker_Env.guard_f =
                 (uu___206_22540.FStar_TypeChecker_Env.guard_f);
               FStar_TypeChecker_Env.deferred = [];
               FStar_TypeChecker_Env.univ_ineqs =
                 (uu___206_22540.FStar_TypeChecker_Env.univ_ineqs);
               FStar_TypeChecker_Env.implicits =
                 (uu___206_22540.FStar_TypeChecker_Env.implicits)
             }
         | uu____22545 ->
             failwith "impossible: Unexpected deferred constraints remain" in
       solve_universe_inequalities env g1.FStar_TypeChecker_Env.univ_ineqs;
       (let uu___207_22549 = g1 in
        {
          FStar_TypeChecker_Env.guard_f =
            (uu___207_22549.FStar_TypeChecker_Env.guard_f);
          FStar_TypeChecker_Env.deferred =
            (uu___207_22549.FStar_TypeChecker_Env.deferred);
          FStar_TypeChecker_Env.univ_ineqs = ([], []);
          FStar_TypeChecker_Env.implicits =
            (uu___207_22549.FStar_TypeChecker_Env.implicits)
        }))
let last_proof_ns:
  FStar_TypeChecker_Env.proof_namespace FStar_Pervasives_Native.option
    FStar_ST.ref
  = FStar_Util.mk_ref FStar_Pervasives_Native.None
let maybe_update_proof_ns: FStar_TypeChecker_Env.env -> Prims.unit =
  fun env  ->
    let pns = env.FStar_TypeChecker_Env.proof_ns in
    let uu____22572 = FStar_ST.op_Bang last_proof_ns in
    match uu____22572 with
    | FStar_Pervasives_Native.None  ->
        FStar_ST.op_Colon_Equals last_proof_ns
          (FStar_Pervasives_Native.Some pns)
    | FStar_Pervasives_Native.Some old ->
        if old = pns
        then ()
        else
          ((env.FStar_TypeChecker_Env.solver).FStar_TypeChecker_Env.refresh
             ();
           FStar_ST.op_Colon_Equals last_proof_ns
             (FStar_Pervasives_Native.Some pns))
let discharge_guard':
  (Prims.unit -> Prims.string) FStar_Pervasives_Native.option ->
    FStar_TypeChecker_Env.env ->
      FStar_TypeChecker_Env.guard_t ->
        Prims.bool ->
          FStar_TypeChecker_Env.guard_t FStar_Pervasives_Native.option
  =
  fun use_env_range_msg  ->
    fun env  ->
      fun g  ->
        fun use_smt  ->
          let g1 = solve_deferred_constraints env g in
          let ret_g =
            let uu___208_22759 = g1 in
            {
              FStar_TypeChecker_Env.guard_f =
                FStar_TypeChecker_Common.Trivial;
              FStar_TypeChecker_Env.deferred =
                (uu___208_22759.FStar_TypeChecker_Env.deferred);
              FStar_TypeChecker_Env.univ_ineqs =
                (uu___208_22759.FStar_TypeChecker_Env.univ_ineqs);
              FStar_TypeChecker_Env.implicits =
                (uu___208_22759.FStar_TypeChecker_Env.implicits)
            } in
          let uu____22760 =
            let uu____22761 = FStar_TypeChecker_Env.should_verify env in
            Prims.op_Negation uu____22761 in
          if uu____22760
          then FStar_Pervasives_Native.Some ret_g
          else
            (match g1.FStar_TypeChecker_Env.guard_f with
             | FStar_TypeChecker_Common.Trivial  ->
                 FStar_Pervasives_Native.Some ret_g
             | FStar_TypeChecker_Common.NonTrivial vc ->
                 ((let uu____22769 =
                     (FStar_All.pipe_left (FStar_TypeChecker_Env.debug env)
                        (FStar_Options.Other "Norm"))
                       ||
                       (FStar_All.pipe_left (FStar_TypeChecker_Env.debug env)
                          (FStar_Options.Other "SMTQuery")) in
                   if uu____22769
                   then
                     let uu____22770 = FStar_TypeChecker_Env.get_range env in
                     let uu____22771 =
                       let uu____22772 = FStar_Syntax_Print.term_to_string vc in
                       FStar_Util.format1 "Before normalization VC=\n%s\n"
                         uu____22772 in
                     FStar_Errors.diag uu____22770 uu____22771
                   else ());
                  (let vc1 =
                     FStar_TypeChecker_Normalize.normalize
                       [FStar_TypeChecker_Normalize.Eager_unfolding;
                       FStar_TypeChecker_Normalize.Simplify;
                       FStar_TypeChecker_Normalize.Primops] env vc in
                   let uu____22775 = check_trivial vc1 in
                   match uu____22775 with
                   | FStar_TypeChecker_Common.Trivial  ->
                       FStar_Pervasives_Native.Some ret_g
                   | FStar_TypeChecker_Common.NonTrivial vc2 ->
                       if Prims.op_Negation use_smt
                       then
                         ((let uu____22782 =
                             FStar_All.pipe_left
                               (FStar_TypeChecker_Env.debug env)
                               (FStar_Options.Other "Rel") in
                           if uu____22782
                           then
                             let uu____22783 =
                               FStar_TypeChecker_Env.get_range env in
                             let uu____22784 =
                               let uu____22785 =
                                 FStar_Syntax_Print.term_to_string vc2 in
                               FStar_Util.format1
                                 "Cannot solve without SMT : %s\n"
                                 uu____22785 in
                             FStar_Errors.diag uu____22783 uu____22784
                           else ());
                          FStar_Pervasives_Native.None)
                       else
                         ((let uu____22790 =
                             FStar_All.pipe_left
                               (FStar_TypeChecker_Env.debug env)
                               (FStar_Options.Other "Rel") in
                           if uu____22790
                           then
                             let uu____22791 =
                               FStar_TypeChecker_Env.get_range env in
                             let uu____22792 =
                               let uu____22793 =
                                 FStar_Syntax_Print.term_to_string vc2 in
                               FStar_Util.format1 "Checking VC=\n%s\n"
                                 uu____22793 in
                             FStar_Errors.diag uu____22791 uu____22792
                           else ());
                          (let vcs =
                             let uu____22804 = FStar_Options.use_tactics () in
                             if uu____22804
                             then
                               FStar_Options.with_saved_options
                                 (fun uu____22823  ->
                                    (let uu____22825 =
                                       FStar_Options.set_options
                                         FStar_Options.Set "--no_tactics" in
                                     FStar_All.pipe_left
                                       FStar_Pervasives.ignore uu____22825);
                                    (env.FStar_TypeChecker_Env.solver).FStar_TypeChecker_Env.preprocess
                                      env vc2)
                             else
                               (let uu____22827 =
                                  let uu____22834 = FStar_Options.peek () in
                                  (env, vc2, uu____22834) in
                                [uu____22827]) in
                           FStar_All.pipe_right vcs
                             (FStar_List.iter
                                (fun uu____22868  ->
                                   match uu____22868 with
                                   | (env1,goal,opts) ->
                                       let goal1 =
                                         FStar_TypeChecker_Normalize.normalize
                                           [FStar_TypeChecker_Normalize.Simplify;
                                           FStar_TypeChecker_Normalize.Primops]
                                           env1 goal in
                                       let uu____22879 = check_trivial goal1 in
                                       (match uu____22879 with
                                        | FStar_TypeChecker_Common.Trivial 
                                            ->
                                            let uu____22881 =
                                              (FStar_All.pipe_left
                                                 (FStar_TypeChecker_Env.debug
                                                    env1)
                                                 (FStar_Options.Other "Rel"))
                                                ||
                                                (FStar_All.pipe_left
                                                   (FStar_TypeChecker_Env.debug
                                                      env1)
                                                   (FStar_Options.Other "Tac")) in
                                            if uu____22881
                                            then
                                              FStar_Util.print_string
                                                "Goal completely solved by tactic\n"
                                            else ()
                                        | FStar_TypeChecker_Common.NonTrivial
                                            goal2 ->
                                            (FStar_Options.push ();
                                             FStar_Options.set opts;
                                             maybe_update_proof_ns env1;
                                             (let uu____22888 =
                                                FStar_All.pipe_left
                                                  (FStar_TypeChecker_Env.debug
                                                     env1)
                                                  (FStar_Options.Other "Rel") in
                                              if uu____22888
                                              then
                                                let uu____22889 =
                                                  FStar_TypeChecker_Env.get_range
                                                    env1 in
                                                let uu____22890 =
                                                  let uu____22891 =
                                                    FStar_Syntax_Print.term_to_string
                                                      goal2 in
                                                  let uu____22892 =
                                                    FStar_TypeChecker_Env.string_of_proof_ns
                                                      env1 in
                                                  FStar_Util.format2
                                                    "Trying to solve:\n> %s\nWith proof_ns:\n %s\n"
                                                    uu____22891 uu____22892 in
                                                FStar_Errors.diag uu____22889
                                                  uu____22890
                                              else ());
                                             (env1.FStar_TypeChecker_Env.solver).FStar_TypeChecker_Env.solve
                                               use_env_range_msg env1 goal2;
                                             FStar_Options.pop ())))));
                          FStar_Pervasives_Native.Some ret_g))))
let discharge_guard_no_smt:
  FStar_TypeChecker_Env.env ->
    FStar_TypeChecker_Env.guard_t -> FStar_TypeChecker_Env.guard_t
  =
  fun env  ->
    fun g  ->
      let uu____22904 =
        discharge_guard' FStar_Pervasives_Native.None env g false in
      match uu____22904 with
      | FStar_Pervasives_Native.Some g1 -> g1
      | FStar_Pervasives_Native.None  ->
          let uu____22910 =
            let uu____22911 =
              let uu____22916 = FStar_TypeChecker_Env.get_range env in
              ("Expected a trivial pre-condition", uu____22916) in
            FStar_Errors.Error uu____22911 in
          FStar_Exn.raise uu____22910
let discharge_guard:
  FStar_TypeChecker_Env.env ->
    FStar_TypeChecker_Env.guard_t -> FStar_TypeChecker_Env.guard_t
  =
  fun env  ->
    fun g  ->
      let uu____22925 =
        discharge_guard' FStar_Pervasives_Native.None env g true in
      match uu____22925 with
      | FStar_Pervasives_Native.Some g1 -> g1
      | FStar_Pervasives_Native.None  ->
          failwith
            "Impossible, with use_smt = true, discharge_guard' should never have returned None"
let resolve_implicits':
  Prims.bool ->
    Prims.bool ->
      FStar_TypeChecker_Env.guard_t -> FStar_TypeChecker_Env.guard_t
  =
  fun must_total  ->
    fun forcelax  ->
      fun g  ->
        let unresolved u =
          let uu____22947 = FStar_Syntax_Unionfind.find u in
          match uu____22947 with
          | FStar_Pervasives_Native.None  -> true
          | uu____22950 -> false in
        let rec until_fixpoint acc implicits =
          let uu____22968 = acc in
          match uu____22968 with
          | (out,changed) ->
              (match implicits with
               | [] ->
                   if Prims.op_Negation changed
                   then out
                   else until_fixpoint ([], false) out
               | hd1::tl1 ->
                   let uu____23054 = hd1 in
                   (match uu____23054 with
                    | (uu____23067,env,u,tm,k,r) ->
                        let uu____23073 = unresolved u in
                        if uu____23073
                        then until_fixpoint ((hd1 :: out), changed) tl1
                        else
                          (let env1 =
                             FStar_TypeChecker_Env.set_expected_typ env k in
                           let tm1 =
                             FStar_TypeChecker_Normalize.normalize
                               [FStar_TypeChecker_Normalize.Beta] env1 tm in
                           (let uu____23104 =
                              FStar_All.pipe_left
                                (FStar_TypeChecker_Env.debug env1)
                                (FStar_Options.Other "RelCheck") in
                            if uu____23104
                            then
                              let uu____23105 =
                                FStar_Syntax_Print.uvar_to_string u in
                              let uu____23106 =
                                FStar_Syntax_Print.term_to_string tm1 in
                              let uu____23107 =
                                FStar_Syntax_Print.term_to_string k in
                              FStar_Util.print3
                                "Checking uvar %s resolved to %s at type %s\n"
                                uu____23105 uu____23106 uu____23107
                            else ());
                           (let env2 =
                              if forcelax
                              then
                                let uu___209_23110 = env1 in
                                {
                                  FStar_TypeChecker_Env.solver =
                                    (uu___209_23110.FStar_TypeChecker_Env.solver);
                                  FStar_TypeChecker_Env.range =
                                    (uu___209_23110.FStar_TypeChecker_Env.range);
                                  FStar_TypeChecker_Env.curmodule =
                                    (uu___209_23110.FStar_TypeChecker_Env.curmodule);
                                  FStar_TypeChecker_Env.gamma =
                                    (uu___209_23110.FStar_TypeChecker_Env.gamma);
                                  FStar_TypeChecker_Env.gamma_cache =
                                    (uu___209_23110.FStar_TypeChecker_Env.gamma_cache);
                                  FStar_TypeChecker_Env.modules =
                                    (uu___209_23110.FStar_TypeChecker_Env.modules);
                                  FStar_TypeChecker_Env.expected_typ =
                                    (uu___209_23110.FStar_TypeChecker_Env.expected_typ);
                                  FStar_TypeChecker_Env.sigtab =
                                    (uu___209_23110.FStar_TypeChecker_Env.sigtab);
                                  FStar_TypeChecker_Env.is_pattern =
                                    (uu___209_23110.FStar_TypeChecker_Env.is_pattern);
                                  FStar_TypeChecker_Env.instantiate_imp =
                                    (uu___209_23110.FStar_TypeChecker_Env.instantiate_imp);
                                  FStar_TypeChecker_Env.effects =
                                    (uu___209_23110.FStar_TypeChecker_Env.effects);
                                  FStar_TypeChecker_Env.generalize =
                                    (uu___209_23110.FStar_TypeChecker_Env.generalize);
                                  FStar_TypeChecker_Env.letrecs =
                                    (uu___209_23110.FStar_TypeChecker_Env.letrecs);
                                  FStar_TypeChecker_Env.top_level =
                                    (uu___209_23110.FStar_TypeChecker_Env.top_level);
                                  FStar_TypeChecker_Env.check_uvars =
                                    (uu___209_23110.FStar_TypeChecker_Env.check_uvars);
                                  FStar_TypeChecker_Env.use_eq =
                                    (uu___209_23110.FStar_TypeChecker_Env.use_eq);
                                  FStar_TypeChecker_Env.is_iface =
                                    (uu___209_23110.FStar_TypeChecker_Env.is_iface);
                                  FStar_TypeChecker_Env.admit =
                                    (uu___209_23110.FStar_TypeChecker_Env.admit);
                                  FStar_TypeChecker_Env.lax = true;
                                  FStar_TypeChecker_Env.lax_universes =
                                    (uu___209_23110.FStar_TypeChecker_Env.lax_universes);
                                  FStar_TypeChecker_Env.failhard =
                                    (uu___209_23110.FStar_TypeChecker_Env.failhard);
                                  FStar_TypeChecker_Env.nosynth =
                                    (uu___209_23110.FStar_TypeChecker_Env.nosynth);
                                  FStar_TypeChecker_Env.tc_term =
                                    (uu___209_23110.FStar_TypeChecker_Env.tc_term);
                                  FStar_TypeChecker_Env.type_of =
                                    (uu___209_23110.FStar_TypeChecker_Env.type_of);
                                  FStar_TypeChecker_Env.universe_of =
                                    (uu___209_23110.FStar_TypeChecker_Env.universe_of);
                                  FStar_TypeChecker_Env.use_bv_sorts =
                                    (uu___209_23110.FStar_TypeChecker_Env.use_bv_sorts);
                                  FStar_TypeChecker_Env.qname_and_index =
                                    (uu___209_23110.FStar_TypeChecker_Env.qname_and_index);
                                  FStar_TypeChecker_Env.proof_ns =
                                    (uu___209_23110.FStar_TypeChecker_Env.proof_ns);
                                  FStar_TypeChecker_Env.synth =
                                    (uu___209_23110.FStar_TypeChecker_Env.synth);
                                  FStar_TypeChecker_Env.is_native_tactic =
                                    (uu___209_23110.FStar_TypeChecker_Env.is_native_tactic);
                                  FStar_TypeChecker_Env.identifier_info =
                                    (uu___209_23110.FStar_TypeChecker_Env.identifier_info);
                                  FStar_TypeChecker_Env.tc_hooks =
                                    (uu___209_23110.FStar_TypeChecker_Env.tc_hooks);
                                  FStar_TypeChecker_Env.dsenv =
                                    (uu___209_23110.FStar_TypeChecker_Env.dsenv)
                                }
                              else env1 in
                            let g1 =
                              if must_total
                              then
                                let uu____23113 =
                                  env2.FStar_TypeChecker_Env.type_of
                                    (let uu___210_23121 = env2 in
                                     {
                                       FStar_TypeChecker_Env.solver =
                                         (uu___210_23121.FStar_TypeChecker_Env.solver);
                                       FStar_TypeChecker_Env.range =
                                         (uu___210_23121.FStar_TypeChecker_Env.range);
                                       FStar_TypeChecker_Env.curmodule =
                                         (uu___210_23121.FStar_TypeChecker_Env.curmodule);
                                       FStar_TypeChecker_Env.gamma =
                                         (uu___210_23121.FStar_TypeChecker_Env.gamma);
                                       FStar_TypeChecker_Env.gamma_cache =
                                         (uu___210_23121.FStar_TypeChecker_Env.gamma_cache);
                                       FStar_TypeChecker_Env.modules =
                                         (uu___210_23121.FStar_TypeChecker_Env.modules);
                                       FStar_TypeChecker_Env.expected_typ =
                                         (uu___210_23121.FStar_TypeChecker_Env.expected_typ);
                                       FStar_TypeChecker_Env.sigtab =
                                         (uu___210_23121.FStar_TypeChecker_Env.sigtab);
                                       FStar_TypeChecker_Env.is_pattern =
                                         (uu___210_23121.FStar_TypeChecker_Env.is_pattern);
                                       FStar_TypeChecker_Env.instantiate_imp
                                         =
                                         (uu___210_23121.FStar_TypeChecker_Env.instantiate_imp);
                                       FStar_TypeChecker_Env.effects =
                                         (uu___210_23121.FStar_TypeChecker_Env.effects);
                                       FStar_TypeChecker_Env.generalize =
                                         (uu___210_23121.FStar_TypeChecker_Env.generalize);
                                       FStar_TypeChecker_Env.letrecs =
                                         (uu___210_23121.FStar_TypeChecker_Env.letrecs);
                                       FStar_TypeChecker_Env.top_level =
                                         (uu___210_23121.FStar_TypeChecker_Env.top_level);
                                       FStar_TypeChecker_Env.check_uvars =
                                         (uu___210_23121.FStar_TypeChecker_Env.check_uvars);
                                       FStar_TypeChecker_Env.use_eq =
                                         (uu___210_23121.FStar_TypeChecker_Env.use_eq);
                                       FStar_TypeChecker_Env.is_iface =
                                         (uu___210_23121.FStar_TypeChecker_Env.is_iface);
                                       FStar_TypeChecker_Env.admit =
                                         (uu___210_23121.FStar_TypeChecker_Env.admit);
                                       FStar_TypeChecker_Env.lax =
                                         (uu___210_23121.FStar_TypeChecker_Env.lax);
                                       FStar_TypeChecker_Env.lax_universes =
                                         (uu___210_23121.FStar_TypeChecker_Env.lax_universes);
                                       FStar_TypeChecker_Env.failhard =
                                         (uu___210_23121.FStar_TypeChecker_Env.failhard);
                                       FStar_TypeChecker_Env.nosynth =
                                         (uu___210_23121.FStar_TypeChecker_Env.nosynth);
                                       FStar_TypeChecker_Env.tc_term =
                                         (uu___210_23121.FStar_TypeChecker_Env.tc_term);
                                       FStar_TypeChecker_Env.type_of =
                                         (uu___210_23121.FStar_TypeChecker_Env.type_of);
                                       FStar_TypeChecker_Env.universe_of =
                                         (uu___210_23121.FStar_TypeChecker_Env.universe_of);
                                       FStar_TypeChecker_Env.use_bv_sorts =
                                         true;
                                       FStar_TypeChecker_Env.qname_and_index
                                         =
                                         (uu___210_23121.FStar_TypeChecker_Env.qname_and_index);
                                       FStar_TypeChecker_Env.proof_ns =
                                         (uu___210_23121.FStar_TypeChecker_Env.proof_ns);
                                       FStar_TypeChecker_Env.synth =
                                         (uu___210_23121.FStar_TypeChecker_Env.synth);
                                       FStar_TypeChecker_Env.is_native_tactic
                                         =
                                         (uu___210_23121.FStar_TypeChecker_Env.is_native_tactic);
                                       FStar_TypeChecker_Env.identifier_info
                                         =
                                         (uu___210_23121.FStar_TypeChecker_Env.identifier_info);
                                       FStar_TypeChecker_Env.tc_hooks =
                                         (uu___210_23121.FStar_TypeChecker_Env.tc_hooks);
                                       FStar_TypeChecker_Env.dsenv =
                                         (uu___210_23121.FStar_TypeChecker_Env.dsenv)
                                     }) tm1 in
                                match uu____23113 with
                                | (uu____23122,uu____23123,g1) -> g1
                              else
                                (let uu____23126 =
                                   env2.FStar_TypeChecker_Env.tc_term
                                     (let uu___211_23134 = env2 in
                                      {
                                        FStar_TypeChecker_Env.solver =
                                          (uu___211_23134.FStar_TypeChecker_Env.solver);
                                        FStar_TypeChecker_Env.range =
                                          (uu___211_23134.FStar_TypeChecker_Env.range);
                                        FStar_TypeChecker_Env.curmodule =
                                          (uu___211_23134.FStar_TypeChecker_Env.curmodule);
                                        FStar_TypeChecker_Env.gamma =
                                          (uu___211_23134.FStar_TypeChecker_Env.gamma);
                                        FStar_TypeChecker_Env.gamma_cache =
                                          (uu___211_23134.FStar_TypeChecker_Env.gamma_cache);
                                        FStar_TypeChecker_Env.modules =
                                          (uu___211_23134.FStar_TypeChecker_Env.modules);
                                        FStar_TypeChecker_Env.expected_typ =
                                          (uu___211_23134.FStar_TypeChecker_Env.expected_typ);
                                        FStar_TypeChecker_Env.sigtab =
                                          (uu___211_23134.FStar_TypeChecker_Env.sigtab);
                                        FStar_TypeChecker_Env.is_pattern =
                                          (uu___211_23134.FStar_TypeChecker_Env.is_pattern);
                                        FStar_TypeChecker_Env.instantiate_imp
                                          =
                                          (uu___211_23134.FStar_TypeChecker_Env.instantiate_imp);
                                        FStar_TypeChecker_Env.effects =
                                          (uu___211_23134.FStar_TypeChecker_Env.effects);
                                        FStar_TypeChecker_Env.generalize =
                                          (uu___211_23134.FStar_TypeChecker_Env.generalize);
                                        FStar_TypeChecker_Env.letrecs =
                                          (uu___211_23134.FStar_TypeChecker_Env.letrecs);
                                        FStar_TypeChecker_Env.top_level =
                                          (uu___211_23134.FStar_TypeChecker_Env.top_level);
                                        FStar_TypeChecker_Env.check_uvars =
                                          (uu___211_23134.FStar_TypeChecker_Env.check_uvars);
                                        FStar_TypeChecker_Env.use_eq =
                                          (uu___211_23134.FStar_TypeChecker_Env.use_eq);
                                        FStar_TypeChecker_Env.is_iface =
                                          (uu___211_23134.FStar_TypeChecker_Env.is_iface);
                                        FStar_TypeChecker_Env.admit =
                                          (uu___211_23134.FStar_TypeChecker_Env.admit);
                                        FStar_TypeChecker_Env.lax =
                                          (uu___211_23134.FStar_TypeChecker_Env.lax);
                                        FStar_TypeChecker_Env.lax_universes =
                                          (uu___211_23134.FStar_TypeChecker_Env.lax_universes);
                                        FStar_TypeChecker_Env.failhard =
                                          (uu___211_23134.FStar_TypeChecker_Env.failhard);
                                        FStar_TypeChecker_Env.nosynth =
                                          (uu___211_23134.FStar_TypeChecker_Env.nosynth);
                                        FStar_TypeChecker_Env.tc_term =
                                          (uu___211_23134.FStar_TypeChecker_Env.tc_term);
                                        FStar_TypeChecker_Env.type_of =
                                          (uu___211_23134.FStar_TypeChecker_Env.type_of);
                                        FStar_TypeChecker_Env.universe_of =
                                          (uu___211_23134.FStar_TypeChecker_Env.universe_of);
                                        FStar_TypeChecker_Env.use_bv_sorts =
                                          true;
                                        FStar_TypeChecker_Env.qname_and_index
                                          =
                                          (uu___211_23134.FStar_TypeChecker_Env.qname_and_index);
                                        FStar_TypeChecker_Env.proof_ns =
                                          (uu___211_23134.FStar_TypeChecker_Env.proof_ns);
                                        FStar_TypeChecker_Env.synth =
                                          (uu___211_23134.FStar_TypeChecker_Env.synth);
                                        FStar_TypeChecker_Env.is_native_tactic
                                          =
                                          (uu___211_23134.FStar_TypeChecker_Env.is_native_tactic);
                                        FStar_TypeChecker_Env.identifier_info
                                          =
                                          (uu___211_23134.FStar_TypeChecker_Env.identifier_info);
                                        FStar_TypeChecker_Env.tc_hooks =
                                          (uu___211_23134.FStar_TypeChecker_Env.tc_hooks);
                                        FStar_TypeChecker_Env.dsenv =
                                          (uu___211_23134.FStar_TypeChecker_Env.dsenv)
                                      }) tm1 in
                                 match uu____23126 with
                                 | (uu____23135,uu____23136,g1) -> g1) in
                            let g2 =
                              if env2.FStar_TypeChecker_Env.is_pattern
                              then
                                let uu___212_23139 = g1 in
                                {
                                  FStar_TypeChecker_Env.guard_f =
                                    FStar_TypeChecker_Common.Trivial;
                                  FStar_TypeChecker_Env.deferred =
                                    (uu___212_23139.FStar_TypeChecker_Env.deferred);
                                  FStar_TypeChecker_Env.univ_ineqs =
                                    (uu___212_23139.FStar_TypeChecker_Env.univ_ineqs);
                                  FStar_TypeChecker_Env.implicits =
                                    (uu___212_23139.FStar_TypeChecker_Env.implicits)
                                }
                              else g1 in
                            let g' =
                              let uu____23142 =
                                discharge_guard'
                                  (FStar_Pervasives_Native.Some
                                     (fun uu____23148  ->
                                        FStar_Syntax_Print.term_to_string tm1))
                                  env2 g2 true in
                              match uu____23142 with
                              | FStar_Pervasives_Native.Some g3 -> g3
                              | FStar_Pervasives_Native.None  ->
                                  failwith
                                    "Impossible, with use_smt = true, discharge_guard' should never have returned None" in
                            until_fixpoint
                              ((FStar_List.append
                                  g'.FStar_TypeChecker_Env.implicits out),
                                true) tl1)))) in
        let uu___213_23176 = g in
        let uu____23177 =
          until_fixpoint ([], false) g.FStar_TypeChecker_Env.implicits in
        {
          FStar_TypeChecker_Env.guard_f =
            (uu___213_23176.FStar_TypeChecker_Env.guard_f);
          FStar_TypeChecker_Env.deferred =
            (uu___213_23176.FStar_TypeChecker_Env.deferred);
          FStar_TypeChecker_Env.univ_ineqs =
            (uu___213_23176.FStar_TypeChecker_Env.univ_ineqs);
          FStar_TypeChecker_Env.implicits = uu____23177
        }
let resolve_implicits:
  FStar_TypeChecker_Env.guard_t -> FStar_TypeChecker_Env.guard_t =
  fun g  -> resolve_implicits' true false g
let resolve_implicits_tac:
  FStar_TypeChecker_Env.guard_t -> FStar_TypeChecker_Env.guard_t =
  fun g  -> resolve_implicits' false true g
let force_trivial_guard:
  FStar_TypeChecker_Env.env -> FStar_TypeChecker_Env.guard_t -> Prims.unit =
  fun env  ->
    fun g  ->
      let g1 =
        let uu____23235 = solve_deferred_constraints env g in
        FStar_All.pipe_right uu____23235 resolve_implicits in
      match g1.FStar_TypeChecker_Env.implicits with
      | [] ->
          let uu____23248 = discharge_guard env g1 in
          FStar_All.pipe_left FStar_Pervasives.ignore uu____23248
      | (reason,uu____23250,uu____23251,e,t,r)::uu____23255 ->
          let uu____23282 =
            let uu____23283 =
              let uu____23288 =
                let uu____23289 = FStar_Syntax_Print.term_to_string t in
                let uu____23290 = FStar_Syntax_Print.term_to_string e in
                FStar_Util.format2
                  "Failed to resolve implicit argument of type '%s' introduced in %s"
                  uu____23289 uu____23290 in
              (uu____23288, r) in
            FStar_Errors.Error uu____23283 in
          FStar_Exn.raise uu____23282
let universe_inequality:
  FStar_Syntax_Syntax.universe ->
    FStar_Syntax_Syntax.universe -> FStar_TypeChecker_Env.guard_t
  =
  fun u1  ->
    fun u2  ->
      let uu___214_23299 = trivial_guard in
      {
        FStar_TypeChecker_Env.guard_f =
          (uu___214_23299.FStar_TypeChecker_Env.guard_f);
        FStar_TypeChecker_Env.deferred =
          (uu___214_23299.FStar_TypeChecker_Env.deferred);
        FStar_TypeChecker_Env.univ_ineqs = ([], [(u1, u2)]);
        FStar_TypeChecker_Env.implicits =
          (uu___214_23299.FStar_TypeChecker_Env.implicits)
      }
let teq_nosmt:
  FStar_TypeChecker_Env.env ->
    FStar_Syntax_Syntax.typ -> FStar_Syntax_Syntax.typ -> Prims.bool
  =
  fun env  ->
    fun t1  ->
      fun t2  ->
        let uu____23328 = try_teq false env t1 t2 in
        match uu____23328 with
        | FStar_Pervasives_Native.None  -> false
        | FStar_Pervasives_Native.Some g ->
            let uu____23332 =
              discharge_guard' FStar_Pervasives_Native.None env g false in
            (match uu____23332 with
             | FStar_Pervasives_Native.Some uu____23337 -> true
             | FStar_Pervasives_Native.None  -> false)<|MERGE_RESOLUTION|>--- conflicted
+++ resolved
@@ -4716,15 +4716,9 @@
                                  (FStar_Options.Other "Rel") in
                              if uu____15498
                              then
-<<<<<<< HEAD
-                               let uu____15534 = names_to_string fvs_hd in
-                               FStar_Util.print1 "Free variables are %s\n"
-                                 uu____15534
-=======
                                let uu____15499 = names_to_string fvs_hd in
                                FStar_Util.print1 "Free variables are %s\n"
                                  uu____15499
->>>>>>> ccdfeca0
                              else ());
                             false)) in
               (match maybe_pat_vars with
