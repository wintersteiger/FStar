--- conflicted
+++ resolved
@@ -1,27 +1,15 @@
 
 open Prims
 
-let sli : FStar_Ident.lident  ->  Prims.string = (fun l -> (
-
-let s = if (FStar_Options.print_real_names ()) then begin
-l.FStar_Ident.str
-end else begin
-l.FStar_Ident.ident.FStar_Ident.idText
-end
-in (let _133_4 = (FStar_Range.string_of_range (FStar_Ident.range_of_lid l))
-in (let _133_3 = (FStar_Range.string_of_use_range (FStar_Ident.range_of_lid l))
-in (FStar_Util.format3 "%s@{def=%s;use=%s}" s _133_4 _133_3)))))
-
-
-let lid_to_string : FStar_Ident.lid  ->  Prims.string = (fun l -> (sli l))
+let lid_to_string : FStar_Ident.lid  ->  Prims.string = (fun l -> l.FStar_Ident.str)
 
 
 let fv_to_string : FStar_Syntax_Syntax.fv  ->  Prims.string = (fun fv -> (lid_to_string fv.FStar_Syntax_Syntax.fv_name.FStar_Syntax_Syntax.v))
 
 
-let bv_to_string : FStar_Syntax_Syntax.bv  ->  Prims.string = (fun bv -> (let _133_12 = (let _133_11 = (FStar_Util.string_of_int bv.FStar_Syntax_Syntax.index)
-in (Prims.strcat "#" _133_11))
-in (Prims.strcat bv.FStar_Syntax_Syntax.ppname.FStar_Ident.idText _133_12)))
+let bv_to_string : FStar_Syntax_Syntax.bv  ->  Prims.string = (fun bv -> (let _133_8 = (let _133_7 = (FStar_Util.string_of_int bv.FStar_Syntax_Syntax.index)
+in (Prims.strcat "#" _133_7))
+in (Prims.strcat bv.FStar_Syntax_Syntax.ppname.FStar_Ident.idText _133_8)))
 
 
 let nm_to_string : FStar_Syntax_Syntax.bv  ->  Prims.string = (fun bv -> if (FStar_Options.print_real_names ()) then begin
@@ -31,9 +19,9 @@
 end)
 
 
-let db_to_string : FStar_Syntax_Syntax.bv  ->  Prims.string = (fun bv -> (let _133_18 = (let _133_17 = (FStar_Util.string_of_int bv.FStar_Syntax_Syntax.index)
-in (Prims.strcat "@" _133_17))
-in (Prims.strcat bv.FStar_Syntax_Syntax.ppname.FStar_Ident.idText _133_18)))
+let db_to_string : FStar_Syntax_Syntax.bv  ->  Prims.string = (fun bv -> (let _133_14 = (let _133_13 = (FStar_Util.string_of_int bv.FStar_Syntax_Syntax.index)
+in (Prims.strcat "@" _133_13))
+in (Prims.strcat bv.FStar_Syntax_Syntax.ppname.FStar_Ident.idText _133_14)))
 
 
 let infix_prim_ops : (FStar_Ident.lident * Prims.string) Prims.list = (((FStar_Syntax_Const.op_Addition), ("+")))::(((FStar_Syntax_Const.op_Subtraction), ("-")))::(((FStar_Syntax_Const.op_Multiply), ("*")))::(((FStar_Syntax_Const.op_Division), ("/")))::(((FStar_Syntax_Const.op_Eq), ("=")))::(((FStar_Syntax_Const.op_ColonEq), (":=")))::(((FStar_Syntax_Const.op_notEq), ("<>")))::(((FStar_Syntax_Const.op_And), ("&&")))::(((FStar_Syntax_Const.op_Or), ("||")))::(((FStar_Syntax_Const.op_LTE), ("<=")))::(((FStar_Syntax_Const.op_GTE), (">=")))::(((FStar_Syntax_Const.op_LT), ("<")))::(((FStar_Syntax_Const.op_GT), (">")))::(((FStar_Syntax_Const.op_Modulus), ("mod")))::(((FStar_Syntax_Const.and_lid), ("/\\")))::(((FStar_Syntax_Const.or_lid), ("\\/")))::(((FStar_Syntax_Const.imp_lid), ("==>")))::(((FStar_Syntax_Const.iff_lid), ("<==>")))::(((FStar_Syntax_Const.precedes_lid), ("<<")))::(((FStar_Syntax_Const.eq2_lid), ("==")))::(((FStar_Syntax_Const.eq3_lid), ("===")))::[]
@@ -46,7 +34,7 @@
 | FStar_Syntax_Syntax.Tm_fvar (fv) -> begin
 (FStar_All.pipe_right ps (FStar_Util.for_some (FStar_Syntax_Syntax.fv_eq_lid fv)))
 end
-| _39_24 -> begin
+| _39_22 -> begin
 false
 end))
 
@@ -55,7 +43,7 @@
 | FStar_Syntax_Syntax.Tm_fvar (fv) -> begin
 fv.FStar_Syntax_Syntax.fv_name.FStar_Syntax_Syntax.v
 end
-| _39_29 -> begin
+| _39_27 -> begin
 (FStar_All.failwith "get_lid")
 end))
 
@@ -89,25 +77,25 @@
 
 
 let is_inr = (fun _39_1 -> (match (_39_1) with
-| FStar_Util.Inl (_39_39) -> begin
+| FStar_Util.Inl (_39_37) -> begin
 false
 end
-| FStar_Util.Inr (_39_42) -> begin
+| FStar_Util.Inr (_39_40) -> begin
 true
 end))
 
 
 let filter_imp = (fun a -> (FStar_All.pipe_right a (FStar_List.filter (fun _39_2 -> (match (_39_2) with
-| (_39_47, Some (FStar_Syntax_Syntax.Implicit (_39_49))) -> begin
+| (_39_45, Some (FStar_Syntax_Syntax.Implicit (_39_47))) -> begin
 false
 end
-| _39_54 -> begin
+| _39_52 -> begin
 true
 end)))))
 
 
-let rec reconstruct_lex : exp  ->  (FStar_Syntax_Syntax.term', FStar_Syntax_Syntax.term') FStar_Syntax_Syntax.syntax Prims.list Prims.option = (fun e -> (match ((let _133_41 = (FStar_Syntax_Subst.compress e)
-in _133_41.FStar_Syntax_Syntax.n)) with
+let rec reconstruct_lex : exp  ->  (FStar_Syntax_Syntax.term', FStar_Syntax_Syntax.term') FStar_Syntax_Syntax.syntax Prims.list Prims.option = (fun e -> (match ((let _133_37 = (FStar_Syntax_Subst.compress e)
+in _133_37.FStar_Syntax_Syntax.n)) with
 | FStar_Syntax_Syntax.Tm_app (f, args) -> begin
 (
 
@@ -116,12 +104,12 @@
 
 let exps = (FStar_List.map Prims.fst args)
 in if ((is_lex_cons f) && ((FStar_List.length exps) = (Prims.parse_int "2"))) then begin
-(match ((let _133_42 = (FStar_List.nth exps (Prims.parse_int "1"))
-in (reconstruct_lex _133_42))) with
+(match ((let _133_38 = (FStar_List.nth exps (Prims.parse_int "1"))
+in (reconstruct_lex _133_38))) with
 | Some (xs) -> begin
-(let _133_44 = (let _133_43 = (FStar_List.nth exps (Prims.parse_int "0"))
-in (_133_43)::xs)
-in Some (_133_44))
+(let _133_40 = (let _133_39 = (FStar_List.nth exps (Prims.parse_int "0"))
+in (_133_39)::xs)
+in Some (_133_40))
 end
 | None -> begin
 None
@@ -130,7 +118,7 @@
 None
 end))
 end
-| _39_66 -> begin
+| _39_64 -> begin
 if (is_lex_top e) then begin
 Some ([])
 end else begin
@@ -152,20 +140,27 @@
 end))
 
 
-let find_lid : FStar_Ident.lident  ->  (FStar_Ident.lident * Prims.string) Prims.list  ->  Prims.string = (fun x xs -> (let _133_58 = (find (fun p -> (FStar_Ident.lid_equals x (Prims.fst p))) xs)
-in (Prims.snd _133_58)))
-
-
-let infix_prim_op_to_string = (fun e -> (let _133_60 = (get_lid e)
-in (find_lid _133_60 infix_prim_ops)))
-
-
-let unary_prim_op_to_string = (fun e -> (let _133_62 = (get_lid e)
-in (find_lid _133_62 unary_prim_ops)))
-
-
-let quant_to_string = (fun t -> (let _133_64 = (get_lid t)
-in (find_lid _133_64 quants)))
+let find_lid : FStar_Ident.lident  ->  (FStar_Ident.lident * Prims.string) Prims.list  ->  Prims.string = (fun x xs -> (let _133_54 = (find (fun p -> (FStar_Ident.lid_equals x (Prims.fst p))) xs)
+in (Prims.snd _133_54)))
+
+
+let infix_prim_op_to_string = (fun e -> (let _133_56 = (get_lid e)
+in (find_lid _133_56 infix_prim_ops)))
+
+
+let unary_prim_op_to_string = (fun e -> (let _133_58 = (get_lid e)
+in (find_lid _133_58 unary_prim_ops)))
+
+
+let quant_to_string = (fun t -> (let _133_60 = (get_lid t)
+in (find_lid _133_60 quants)))
+
+
+let rec sli : FStar_Ident.lident  ->  Prims.string = (fun l -> if (FStar_Options.print_real_names ()) then begin
+l.FStar_Ident.str
+end else begin
+l.FStar_Ident.ident.FStar_Ident.idText
+end)
 
 
 let const_to_string : FStar_Const.sconst  ->  Prims.string = (fun x -> (match (x) with
@@ -185,13 +180,13 @@
 | FStar_Const.Const_float (x) -> begin
 (FStar_Util.string_of_float x)
 end
-| FStar_Const.Const_string (bytes, _39_89) -> begin
+| FStar_Const.Const_string (bytes, _39_88) -> begin
 (FStar_Util.format1 "\"%s\"" (FStar_Util.string_of_bytes bytes))
 end
-| FStar_Const.Const_bytearray (_39_93) -> begin
+| FStar_Const.Const_bytearray (_39_92) -> begin
 "<bytearray>"
 end
-| FStar_Const.Const_int (x, _39_97) -> begin
+| FStar_Const.Const_int (x, _39_96) -> begin
 x
 end
 | FStar_Const.Const_char (c) -> begin
@@ -204,8 +199,8 @@
 "reify"
 end
 | FStar_Const.Const_reflect (l) -> begin
-(let _133_67 = (sli l)
-in (FStar_Util.format1 "[[%s.reflect]]" _133_67))
+(let _133_65 = (sli l)
+in (FStar_Util.format1 "[[%s.reflect]]" _133_65))
 end))
 
 
@@ -220,60 +215,60 @@
 
 let tag_of_term : FStar_Syntax_Syntax.term  ->  Prims.string = (fun t -> (match (t.FStar_Syntax_Syntax.n) with
 | FStar_Syntax_Syntax.Tm_bvar (x) -> begin
-(let _133_72 = (db_to_string x)
-in (Prims.strcat "Tm_bvar: " _133_72))
+(let _133_70 = (db_to_string x)
+in (Prims.strcat "Tm_bvar: " _133_70))
 end
 | FStar_Syntax_Syntax.Tm_name (x) -> begin
-(let _133_73 = (nm_to_string x)
-in (Prims.strcat "Tm_name: " _133_73))
+(let _133_71 = (nm_to_string x)
+in (Prims.strcat "Tm_name: " _133_71))
 end
 | FStar_Syntax_Syntax.Tm_fvar (x) -> begin
-(let _133_74 = (lid_to_string x.FStar_Syntax_Syntax.fv_name.FStar_Syntax_Syntax.v)
-in (Prims.strcat "Tm_fvar: " _133_74))
-end
-| FStar_Syntax_Syntax.Tm_uinst (_39_120) -> begin
+(let _133_72 = (lid_to_string x.FStar_Syntax_Syntax.fv_name.FStar_Syntax_Syntax.v)
+in (Prims.strcat "Tm_fvar: " _133_72))
+end
+| FStar_Syntax_Syntax.Tm_uinst (_39_119) -> begin
 "Tm_uinst"
 end
-| FStar_Syntax_Syntax.Tm_constant (_39_123) -> begin
+| FStar_Syntax_Syntax.Tm_constant (_39_122) -> begin
 "Tm_constant"
 end
-| FStar_Syntax_Syntax.Tm_type (_39_126) -> begin
+| FStar_Syntax_Syntax.Tm_type (_39_125) -> begin
 "Tm_type"
 end
-| FStar_Syntax_Syntax.Tm_abs (_39_129) -> begin
+| FStar_Syntax_Syntax.Tm_abs (_39_128) -> begin
 "Tm_abs"
 end
-| FStar_Syntax_Syntax.Tm_arrow (_39_132) -> begin
+| FStar_Syntax_Syntax.Tm_arrow (_39_131) -> begin
 "Tm_arrow"
 end
-| FStar_Syntax_Syntax.Tm_refine (_39_135) -> begin
+| FStar_Syntax_Syntax.Tm_refine (_39_134) -> begin
 "Tm_refine"
 end
-| FStar_Syntax_Syntax.Tm_app (_39_138) -> begin
+| FStar_Syntax_Syntax.Tm_app (_39_137) -> begin
 "Tm_app"
 end
-| FStar_Syntax_Syntax.Tm_match (_39_141) -> begin
+| FStar_Syntax_Syntax.Tm_match (_39_140) -> begin
 "Tm_match"
 end
-| FStar_Syntax_Syntax.Tm_ascribed (_39_144) -> begin
+| FStar_Syntax_Syntax.Tm_ascribed (_39_143) -> begin
 "Tm_ascribed"
 end
-| FStar_Syntax_Syntax.Tm_let (_39_147) -> begin
+| FStar_Syntax_Syntax.Tm_let (_39_146) -> begin
 "Tm_let"
 end
-| FStar_Syntax_Syntax.Tm_uvar (_39_150) -> begin
+| FStar_Syntax_Syntax.Tm_uvar (_39_149) -> begin
 "Tm_uvar"
 end
-| FStar_Syntax_Syntax.Tm_delayed (_39_153, m) -> begin
+| FStar_Syntax_Syntax.Tm_delayed (_39_152, m) -> begin
 (match ((FStar_ST.read m)) with
 | None -> begin
 "Tm_delayed"
 end
-| Some (_39_159) -> begin
+| Some (_39_158) -> begin
 "Tm_delayed-resolved"
 end)
 end
-| FStar_Syntax_Syntax.Tm_meta (_39_162) -> begin
+| FStar_Syntax_Syntax.Tm_meta (_39_161) -> begin
 "Tm_meta"
 end
 | FStar_Syntax_Syntax.Tm_unknown -> begin
@@ -284,9 +279,9 @@
 let uvar_to_string = (fun u -> if (FStar_Options.hide_uvar_nums ()) then begin
 "?"
 end else begin
-(let _133_79 = (let _133_78 = (FStar_Unionfind.uvar_id u)
-in (FStar_All.pipe_right _133_78 FStar_Util.string_of_int))
-in (Prims.strcat "?" _133_79))
+(let _133_77 = (let _133_76 = (FStar_Unionfind.uvar_id u)
+in (FStar_All.pipe_right _133_76 FStar_Util.string_of_int))
+in (Prims.strcat "?" _133_77))
 end)
 
 
@@ -298,32 +293,32 @@
 (Prims.strcat "n" x.FStar_Ident.idText)
 end
 | FStar_Syntax_Syntax.U_bvar (x) -> begin
-(let _133_82 = (FStar_Util.string_of_int x)
-in (Prims.strcat "@" _133_82))
+(let _133_80 = (FStar_Util.string_of_int x)
+in (Prims.strcat "@" _133_80))
 end
 | FStar_Syntax_Syntax.U_zero -> begin
 "0"
 end
 | FStar_Syntax_Syntax.U_succ (u) -> begin
-(let _133_83 = (univ_to_string u)
-in (FStar_Util.format1 "(S %s)" _133_83))
+(let _133_81 = (univ_to_string u)
+in (FStar_Util.format1 "(S %s)" _133_81))
 end
 | FStar_Syntax_Syntax.U_max (us) -> begin
-(let _133_85 = (let _133_84 = (FStar_List.map univ_to_string us)
-in (FStar_All.pipe_right _133_84 (FStar_String.concat ", ")))
-in (FStar_Util.format1 "(max %s)" _133_85))
+(let _133_83 = (let _133_82 = (FStar_List.map univ_to_string us)
+in (FStar_All.pipe_right _133_82 (FStar_String.concat ", ")))
+in (FStar_Util.format1 "(max %s)" _133_83))
 end
 | FStar_Syntax_Syntax.U_unknown -> begin
 "unknown"
 end))
 
 
-let univs_to_string : FStar_Syntax_Syntax.universe Prims.list  ->  Prims.string = (fun us -> (let _133_88 = (FStar_List.map univ_to_string us)
-in (FStar_All.pipe_right _133_88 (FStar_String.concat ", "))))
-
-
-let univ_names_to_string : FStar_Ident.ident Prims.list  ->  Prims.string = (fun us -> (let _133_92 = (FStar_List.map (fun x -> x.FStar_Ident.idText) us)
-in (FStar_All.pipe_right _133_92 (FStar_String.concat ", "))))
+let univs_to_string : FStar_Syntax_Syntax.universe Prims.list  ->  Prims.string = (fun us -> (let _133_86 = (FStar_List.map univ_to_string us)
+in (FStar_All.pipe_right _133_86 (FStar_String.concat ", "))))
+
+
+let univ_names_to_string : FStar_Ident.ident Prims.list  ->  Prims.string = (fun us -> (let _133_90 = (FStar_List.map (fun x -> x.FStar_Ident.idText) us)
+in (FStar_All.pipe_right _133_90 (FStar_String.concat ", "))))
 
 
 let qual_to_string : FStar_Syntax_Syntax.qualifier  ->  Prims.string = (fun _39_4 -> (match (_39_4) with
@@ -361,22 +356,22 @@
 "total"
 end
 | FStar_Syntax_Syntax.Discriminator (l) -> begin
-(let _133_95 = (lid_to_string l)
-in (FStar_Util.format1 "(Discriminator %s)" _133_95))
+(let _133_93 = (lid_to_string l)
+in (FStar_Util.format1 "(Discriminator %s)" _133_93))
 end
 | FStar_Syntax_Syntax.Projector (l, x) -> begin
-(let _133_96 = (lid_to_string l)
-in (FStar_Util.format2 "(Projector %s %s)" _133_96 x.FStar_Ident.idText))
+(let _133_94 = (lid_to_string l)
+in (FStar_Util.format2 "(Projector %s %s)" _133_94 x.FStar_Ident.idText))
 end
 | FStar_Syntax_Syntax.RecordType (fns) -> begin
+(let _133_96 = (let _133_95 = (FStar_All.pipe_right fns (FStar_List.map lid_to_string))
+in (FStar_All.pipe_right _133_95 (FStar_String.concat ", ")))
+in (FStar_Util.format1 "(RecordType %s)" _133_96))
+end
+| FStar_Syntax_Syntax.RecordConstructor (fns) -> begin
 (let _133_98 = (let _133_97 = (FStar_All.pipe_right fns (FStar_List.map lid_to_string))
 in (FStar_All.pipe_right _133_97 (FStar_String.concat ", ")))
-in (FStar_Util.format1 "(RecordType %s)" _133_98))
-end
-| FStar_Syntax_Syntax.RecordConstructor (fns) -> begin
-(let _133_100 = (let _133_99 = (FStar_All.pipe_right fns (FStar_List.map lid_to_string))
-in (FStar_All.pipe_right _133_99 (FStar_String.concat ", ")))
-in (FStar_Util.format1 "(RecordConstructor %s)" _133_100))
+in (FStar_Util.format1 "(RecordConstructor %s)" _133_98))
 end
 | FStar_Syntax_Syntax.ExceptionConstructor -> begin
 "ExceptionConstructor"
@@ -399,9 +394,9 @@
 | [] -> begin
 ""
 end
-| _39_212 -> begin
-(let _133_103 = (FStar_All.pipe_right quals (FStar_List.map qual_to_string))
-in (FStar_All.pipe_right _133_103 (FStar_String.concat " ")))
+| _39_211 -> begin
+(let _133_101 = (FStar_All.pipe_right quals (FStar_List.map qual_to_string))
+in (FStar_All.pipe_right _133_101 (FStar_String.concat " ")))
 end))
 
 
@@ -409,54 +404,54 @@
 | [] -> begin
 ""
 end
-| _39_216 -> begin
-(let _133_106 = (quals_to_string quals)
-in (Prims.strcat _133_106 " "))
-end))
-
-
-let rec term_to_string' : FStar_Syntax_Syntax.term  ->  Prims.string = (fun x -> (
+| _39_215 -> begin
+(let _133_104 = (quals_to_string quals)
+in (Prims.strcat _133_104 " "))
+end))
+
+
+let rec term_to_string : FStar_Syntax_Syntax.term  ->  Prims.string = (fun x -> (
 
 let x = (FStar_Syntax_Subst.compress x)
 in (match (x.FStar_Syntax_Syntax.n) with
-| FStar_Syntax_Syntax.Tm_delayed (_39_220) -> begin
+| FStar_Syntax_Syntax.Tm_delayed (_39_219) -> begin
 (FStar_All.failwith "impossible")
 end
-| FStar_Syntax_Syntax.Tm_app (_39_223, []) -> begin
+| FStar_Syntax_Syntax.Tm_app (_39_222, []) -> begin
 (FStar_All.failwith "Empty args!")
 end
 | FStar_Syntax_Syntax.Tm_meta (t, FStar_Syntax_Syntax.Meta_pattern (ps)) -> begin
 (
 
-let pats = (let _133_132 = (FStar_All.pipe_right ps (FStar_List.map (fun args -> (let _133_131 = (FStar_All.pipe_right args (FStar_List.map (fun _39_236 -> (match (_39_236) with
-| (t, _39_235) -> begin
+let pats = (let _133_129 = (FStar_All.pipe_right ps (FStar_List.map (fun args -> (let _133_128 = (FStar_All.pipe_right args (FStar_List.map (fun _39_235 -> (match (_39_235) with
+| (t, _39_234) -> begin
 (term_to_string t)
 end))))
-in (FStar_All.pipe_right _133_131 (FStar_String.concat "; "))))))
-in (FStar_All.pipe_right _133_132 (FStar_String.concat "\\/")))
-in (let _133_133 = (term_to_string t)
-in (FStar_Util.format2 "{:pattern %s} %s" pats _133_133)))
+in (FStar_All.pipe_right _133_128 (FStar_String.concat "; "))))))
+in (FStar_All.pipe_right _133_129 (FStar_String.concat "\\/")))
+in (let _133_130 = (term_to_string t)
+in (FStar_Util.format2 "{:pattern %s} %s" pats _133_130)))
 end
 | FStar_Syntax_Syntax.Tm_meta (t, FStar_Syntax_Syntax.Meta_monadic (m, t')) -> begin
-(let _133_137 = (tag_of_term t)
-in (let _133_136 = (sli m)
-in (let _133_135 = (term_to_string t')
-in (let _133_134 = (term_to_string t)
-in (FStar_Util.format4 "(Monadic-%s{%s %s} %s )" _133_137 _133_136 _133_135 _133_134)))))
+(let _133_134 = (tag_of_term t)
+in (let _133_133 = (sli m)
+in (let _133_132 = (term_to_string t')
+in (let _133_131 = (term_to_string t)
+in (FStar_Util.format4 "(Monadic-%s{%s %s} %s )" _133_134 _133_133 _133_132 _133_131)))))
 end
 | FStar_Syntax_Syntax.Tm_meta (t, FStar_Syntax_Syntax.Meta_monadic_lift (m0, m1)) -> begin
-(let _133_141 = (tag_of_term t)
-in (let _133_140 = (term_to_string t)
-in (let _133_139 = (sli m0)
-in (let _133_138 = (sli m1)
-in (FStar_Util.format4 "(MonadicLift-%s{%s} %s -> %s)" _133_141 _133_140 _133_139 _133_138)))))
+(let _133_138 = (tag_of_term t)
+in (let _133_137 = (term_to_string t)
+in (let _133_136 = (sli m0)
+in (let _133_135 = (sli m1)
+in (FStar_Util.format4 "(MonadicLift-%s{%s} %s -> %s)" _133_138 _133_137 _133_136 _133_135)))))
 end
 | FStar_Syntax_Syntax.Tm_meta (t, FStar_Syntax_Syntax.Meta_labeled (l, r, b)) when (FStar_Options.print_implicits ()) -> begin
-(let _133_143 = (FStar_Range.string_of_range r)
-in (let _133_142 = (term_to_string t)
-in (FStar_Util.format3 "Meta_labeled(%s, %s){%s}" l _133_143 _133_142)))
-end
-| FStar_Syntax_Syntax.Tm_meta (t, _39_262) -> begin
+(let _133_140 = (FStar_Range.string_of_range r)
+in (let _133_139 = (term_to_string t)
+in (FStar_Util.format3 "Meta_labeled(%s, %s){%s}" l _133_140 _133_139)))
+end
+| FStar_Syntax_Syntax.Tm_meta (t, _39_261) -> begin
 (term_to_string t)
 end
 | FStar_Syntax_Syntax.Tm_bvar (x) -> begin
@@ -468,109 +463,106 @@
 | FStar_Syntax_Syntax.Tm_fvar (f) -> begin
 (fv_to_string f)
 end
-| FStar_Syntax_Syntax.Tm_uvar (u, _39_273) -> begin
-(let _133_145 = (uvar_to_string u)
-in (let _133_144 = (FStar_Range.string_of_use_range x.FStar_Syntax_Syntax.pos)
-in (Prims.strcat _133_145 _133_144)))
+| FStar_Syntax_Syntax.Tm_uvar (u, _39_272) -> begin
+(uvar_to_string u)
 end
 | FStar_Syntax_Syntax.Tm_constant (c) -> begin
 (const_to_string c)
 end
 | FStar_Syntax_Syntax.Tm_type (u) -> begin
 if (FStar_Options.print_universes ()) then begin
-(let _133_146 = (univ_to_string u)
-in (FStar_Util.format1 "Type(%s)" _133_146))
+(let _133_141 = (univ_to_string u)
+in (FStar_Util.format1 "Type(%s)" _133_141))
 end else begin
 "Type"
 end
 end
 | FStar_Syntax_Syntax.Tm_arrow (bs, c) -> begin
-(let _133_148 = (binders_to_string " -> " bs)
-in (let _133_147 = (comp_to_string c)
-in (FStar_Util.format2 "(%s -> %s)" _133_148 _133_147)))
+(let _133_143 = (binders_to_string " -> " bs)
+in (let _133_142 = (comp_to_string c)
+in (FStar_Util.format2 "(%s -> %s)" _133_143 _133_142)))
 end
 | FStar_Syntax_Syntax.Tm_abs (bs, t2, lc) -> begin
 (match (lc) with
 | Some (FStar_Util.Inl (l)) when (FStar_Options.print_implicits ()) -> begin
-(let _133_152 = (binders_to_string " " bs)
-in (let _133_151 = (term_to_string t2)
-in (let _133_150 = (let _133_149 = (l.FStar_Syntax_Syntax.comp ())
-in (FStar_All.pipe_left comp_to_string _133_149))
-in (FStar_Util.format3 "(fun %s -> (%s $$ %s))" _133_152 _133_151 _133_150))))
+(let _133_147 = (binders_to_string " " bs)
+in (let _133_146 = (term_to_string t2)
+in (let _133_145 = (let _133_144 = (l.FStar_Syntax_Syntax.comp ())
+in (FStar_All.pipe_left comp_to_string _133_144))
+in (FStar_Util.format3 "(fun %s -> (%s $$ %s))" _133_147 _133_146 _133_145))))
 end
 | Some (FStar_Util.Inr (l)) when (FStar_Options.print_implicits ()) -> begin
-(let _133_154 = (binders_to_string " " bs)
-in (let _133_153 = (term_to_string t2)
-in (FStar_Util.format3 "(fun %s -> (%s $$ (name only) %s))" _133_154 _133_153 l.FStar_Ident.str)))
-end
-| _39_296 -> begin
-(let _133_156 = (binders_to_string " " bs)
-in (let _133_155 = (term_to_string t2)
-in (FStar_Util.format2 "(fun %s -> %s)" _133_156 _133_155)))
+(let _133_149 = (binders_to_string " " bs)
+in (let _133_148 = (term_to_string t2)
+in (FStar_Util.format3 "(fun %s -> (%s $$ (name only) %s))" _133_149 _133_148 l.FStar_Ident.str)))
+end
+| _39_295 -> begin
+(let _133_151 = (binders_to_string " " bs)
+in (let _133_150 = (term_to_string t2)
+in (FStar_Util.format2 "(fun %s -> %s)" _133_151 _133_150)))
 end)
 end
 | FStar_Syntax_Syntax.Tm_refine (xt, f) -> begin
-(let _133_159 = (bv_to_string xt)
-in (let _133_158 = (FStar_All.pipe_right xt.FStar_Syntax_Syntax.sort term_to_string)
-in (let _133_157 = (FStar_All.pipe_right f formula_to_string)
-in (FStar_Util.format3 "(%s:%s{%s})" _133_159 _133_158 _133_157))))
+(let _133_154 = (bv_to_string xt)
+in (let _133_153 = (FStar_All.pipe_right xt.FStar_Syntax_Syntax.sort term_to_string)
+in (let _133_152 = (FStar_All.pipe_right f formula_to_string)
+in (FStar_Util.format3 "(%s:%s{%s})" _133_154 _133_153 _133_152))))
 end
 | FStar_Syntax_Syntax.Tm_app (t, args) -> begin
-(let _133_161 = (term_to_string t)
-in (let _133_160 = (args_to_string args)
-in (FStar_Util.format2 "(%s %s)" _133_161 _133_160)))
+(let _133_156 = (term_to_string t)
+in (let _133_155 = (args_to_string args)
+in (FStar_Util.format2 "(%s %s)" _133_156 _133_155)))
 end
 | FStar_Syntax_Syntax.Tm_let (lbs, e) -> begin
-(let _133_163 = (lbs_to_string [] lbs)
-in (let _133_162 = (term_to_string e)
-in (FStar_Util.format2 "%s\nin\n%s" _133_163 _133_162)))
-end
-| FStar_Syntax_Syntax.Tm_ascribed (e, FStar_Util.Inl (t), _39_313) -> begin
-(let _133_165 = (term_to_string e)
-in (let _133_164 = (term_to_string t)
-in (FStar_Util.format2 "(%s : %s)" _133_165 _133_164)))
-end
-| FStar_Syntax_Syntax.Tm_ascribed (e, FStar_Util.Inr (c), _39_320) -> begin
-(let _133_167 = (term_to_string e)
-in (let _133_166 = (comp_to_string c)
-in (FStar_Util.format2 "(%s : %s)" _133_167 _133_166)))
+(let _133_158 = (lbs_to_string [] lbs)
+in (let _133_157 = (term_to_string e)
+in (FStar_Util.format2 "%s\nin\n%s" _133_158 _133_157)))
+end
+| FStar_Syntax_Syntax.Tm_ascribed (e, FStar_Util.Inl (t), _39_312) -> begin
+(let _133_160 = (term_to_string e)
+in (let _133_159 = (term_to_string t)
+in (FStar_Util.format2 "(%s : %s)" _133_160 _133_159)))
+end
+| FStar_Syntax_Syntax.Tm_ascribed (e, FStar_Util.Inr (c), _39_319) -> begin
+(let _133_162 = (term_to_string e)
+in (let _133_161 = (comp_to_string c)
+in (FStar_Util.format2 "(%s : %s)" _133_162 _133_161)))
 end
 | FStar_Syntax_Syntax.Tm_match (head, branches) -> begin
-(let _133_175 = (term_to_string head)
-in (let _133_174 = (let _133_173 = (FStar_All.pipe_right branches (FStar_List.map (fun _39_330 -> (match (_39_330) with
+(let _133_170 = (term_to_string head)
+in (let _133_169 = (let _133_168 = (FStar_All.pipe_right branches (FStar_List.map (fun _39_329 -> (match (_39_329) with
 | (p, wopt, e) -> begin
-(let _133_172 = (FStar_All.pipe_right p pat_to_string)
-in (let _133_171 = (match (wopt) with
+(let _133_167 = (FStar_All.pipe_right p pat_to_string)
+in (let _133_166 = (match (wopt) with
 | None -> begin
 ""
 end
 | Some (w) -> begin
-(let _133_169 = (FStar_All.pipe_right w term_to_string)
-in (FStar_Util.format1 "when %s" _133_169))
-end)
-in (let _133_170 = (FStar_All.pipe_right e term_to_string)
-in (FStar_Util.format3 "%s %s -> %s" _133_172 _133_171 _133_170))))
+(let _133_164 = (FStar_All.pipe_right w term_to_string)
+in (FStar_Util.format1 "when %s" _133_164))
+end)
+in (let _133_165 = (FStar_All.pipe_right e term_to_string)
+in (FStar_Util.format3 "%s %s -> %s" _133_167 _133_166 _133_165))))
 end))))
-in (FStar_Util.concat_l "\n\t|" _133_173))
-in (FStar_Util.format2 "(match %s with\n\t| %s)" _133_175 _133_174)))
+in (FStar_Util.concat_l "\n\t|" _133_168))
+in (FStar_Util.format2 "(match %s with\n\t| %s)" _133_170 _133_169)))
 end
 | FStar_Syntax_Syntax.Tm_uinst (t, us) -> begin
 if (FStar_Options.print_universes ()) then begin
-(let _133_177 = (term_to_string t)
-in (let _133_176 = (univs_to_string us)
-in (FStar_Util.format2 "%s<%s>" _133_177 _133_176)))
+(let _133_172 = (term_to_string t)
+in (let _133_171 = (univs_to_string us)
+in (FStar_Util.format2 "%s<%s>" _133_172 _133_171)))
 end else begin
 (term_to_string t)
 end
 end
-| _39_339 -> begin
+| _39_338 -> begin
 (tag_of_term x)
 end)))
-and term_to_string : FStar_Syntax_Syntax.term  ->  Prims.string = (fun t -> (term_to_string' t))
 and pat_to_string : FStar_Syntax_Syntax.pat  ->  Prims.string = (fun x -> (match (x.FStar_Syntax_Syntax.v) with
 | FStar_Syntax_Syntax.Pat_cons (l, pats) -> begin
-(let _133_183 = (fv_to_string l)
-in (let _133_182 = (let _133_181 = (FStar_List.map (fun _39_348 -> (match (_39_348) with
+(let _133_177 = (fv_to_string l)
+in (let _133_176 = (let _133_175 = (FStar_List.map (fun _39_346 -> (match (_39_346) with
 | (x, b) -> begin
 (
 
@@ -581,24 +573,24 @@
 p
 end)
 end)) pats)
-in (FStar_All.pipe_right _133_181 (FStar_String.concat " ")))
-in (FStar_Util.format2 "(%s %s)" _133_183 _133_182)))
-end
-| FStar_Syntax_Syntax.Pat_dot_term (x, _39_352) -> begin
+in (FStar_All.pipe_right _133_175 (FStar_String.concat " ")))
+in (FStar_Util.format2 "(%s %s)" _133_177 _133_176)))
+end
+| FStar_Syntax_Syntax.Pat_dot_term (x, _39_350) -> begin
 if (FStar_Options.print_bound_var_types ()) then begin
-(let _133_185 = (bv_to_string x)
-in (let _133_184 = (term_to_string x.FStar_Syntax_Syntax.sort)
-in (FStar_Util.format2 ".%s:%s" _133_185 _133_184)))
-end else begin
-(let _133_186 = (bv_to_string x)
-in (FStar_Util.format1 ".%s" _133_186))
+(let _133_179 = (bv_to_string x)
+in (let _133_178 = (term_to_string x.FStar_Syntax_Syntax.sort)
+in (FStar_Util.format2 ".%s:%s" _133_179 _133_178)))
+end else begin
+(let _133_180 = (bv_to_string x)
+in (FStar_Util.format1 ".%s" _133_180))
 end
 end
 | FStar_Syntax_Syntax.Pat_var (x) -> begin
 if (FStar_Options.print_bound_var_types ()) then begin
-(let _133_188 = (bv_to_string x)
-in (let _133_187 = (term_to_string x.FStar_Syntax_Syntax.sort)
-in (FStar_Util.format2 "%s:%s" _133_188 _133_187)))
+(let _133_182 = (bv_to_string x)
+in (let _133_181 = (term_to_string x.FStar_Syntax_Syntax.sort)
+in (FStar_Util.format2 "%s:%s" _133_182 _133_181)))
 end else begin
 (bv_to_string x)
 end
@@ -608,68 +600,68 @@
 end
 | FStar_Syntax_Syntax.Pat_wild (x) -> begin
 if (FStar_Options.print_real_names ()) then begin
-(let _133_189 = (bv_to_string x)
-in (Prims.strcat "Pat_wild " _133_189))
+(let _133_183 = (bv_to_string x)
+in (Prims.strcat "Pat_wild " _133_183))
 end else begin
 "_"
 end
 end
 | FStar_Syntax_Syntax.Pat_disj (ps) -> begin
-(let _133_190 = (FStar_List.map pat_to_string ps)
-in (FStar_Util.concat_l " | " _133_190))
+(let _133_184 = (FStar_List.map pat_to_string ps)
+in (FStar_Util.concat_l " | " _133_184))
 end))
 and lbs_to_string : FStar_Syntax_Syntax.qualifier Prims.list  ->  FStar_Syntax_Syntax.letbindings  ->  Prims.string = (fun quals lbs -> (
 
 let lbs = if (FStar_Options.print_universes ()) then begin
-(let _133_196 = (FStar_All.pipe_right (Prims.snd lbs) (FStar_List.map (fun lb -> (
-
-let _39_368 = (let _133_194 = (FStar_Syntax_Util.mk_conj lb.FStar_Syntax_Syntax.lbtyp lb.FStar_Syntax_Syntax.lbdef)
-in (FStar_Syntax_Subst.open_univ_vars lb.FStar_Syntax_Syntax.lbunivs _133_194))
-in (match (_39_368) with
+(let _133_190 = (FStar_All.pipe_right (Prims.snd lbs) (FStar_List.map (fun lb -> (
+
+let _39_366 = (let _133_188 = (FStar_Syntax_Util.mk_conj lb.FStar_Syntax_Syntax.lbtyp lb.FStar_Syntax_Syntax.lbdef)
+in (FStar_Syntax_Subst.open_univ_vars lb.FStar_Syntax_Syntax.lbunivs _133_188))
+in (match (_39_366) with
 | (us, td) -> begin
 (
 
-let _39_386 = (match ((let _133_195 = (FStar_Syntax_Subst.compress td)
-in _133_195.FStar_Syntax_Syntax.n)) with
-| FStar_Syntax_Syntax.Tm_app (_39_370, ((t, _39_377))::((d, _39_373))::[]) -> begin
+let _39_384 = (match ((let _133_189 = (FStar_Syntax_Subst.compress td)
+in _133_189.FStar_Syntax_Syntax.n)) with
+| FStar_Syntax_Syntax.Tm_app (_39_368, ((t, _39_375))::((d, _39_371))::[]) -> begin
 ((t), (d))
 end
-| _39_383 -> begin
+| _39_381 -> begin
 (FStar_All.failwith "Impossibe")
 end)
-in (match (_39_386) with
+in (match (_39_384) with
 | (t, d) -> begin
 (
 
-let _39_387 = lb
-in {FStar_Syntax_Syntax.lbname = _39_387.FStar_Syntax_Syntax.lbname; FStar_Syntax_Syntax.lbunivs = us; FStar_Syntax_Syntax.lbtyp = t; FStar_Syntax_Syntax.lbeff = _39_387.FStar_Syntax_Syntax.lbeff; FStar_Syntax_Syntax.lbdef = d})
+let _39_385 = lb
+in {FStar_Syntax_Syntax.lbname = _39_385.FStar_Syntax_Syntax.lbname; FStar_Syntax_Syntax.lbunivs = us; FStar_Syntax_Syntax.lbtyp = t; FStar_Syntax_Syntax.lbeff = _39_385.FStar_Syntax_Syntax.lbeff; FStar_Syntax_Syntax.lbdef = d})
 end))
 end)))))
-in (((Prims.fst lbs)), (_133_196)))
+in (((Prims.fst lbs)), (_133_190)))
 end else begin
 lbs
 end
-in (let _133_206 = (quals_to_string' quals)
-in (let _133_205 = (let _133_204 = (FStar_All.pipe_right (Prims.snd lbs) (FStar_List.map (fun lb -> (let _133_203 = (lbname_to_string lb.FStar_Syntax_Syntax.lbname)
-in (let _133_202 = if (FStar_Options.print_universes ()) then begin
-(let _133_199 = (let _133_198 = (univ_names_to_string lb.FStar_Syntax_Syntax.lbunivs)
-in (Prims.strcat _133_198 ">"))
-in (Prims.strcat "<" _133_199))
+in (let _133_200 = (quals_to_string' quals)
+in (let _133_199 = (let _133_198 = (FStar_All.pipe_right (Prims.snd lbs) (FStar_List.map (fun lb -> (let _133_197 = (lbname_to_string lb.FStar_Syntax_Syntax.lbname)
+in (let _133_196 = if (FStar_Options.print_universes ()) then begin
+(let _133_193 = (let _133_192 = (univ_names_to_string lb.FStar_Syntax_Syntax.lbunivs)
+in (Prims.strcat _133_192 ">"))
+in (Prims.strcat "<" _133_193))
 end else begin
 ""
 end
-in (let _133_201 = (term_to_string lb.FStar_Syntax_Syntax.lbtyp)
-in (let _133_200 = (FStar_All.pipe_right lb.FStar_Syntax_Syntax.lbdef term_to_string)
-in (FStar_Util.format4 "%s %s : %s = %s" _133_203 _133_202 _133_201 _133_200))))))))
-in (FStar_Util.concat_l "\n and " _133_204))
-in (FStar_Util.format3 "%slet %s %s" _133_206 (if (Prims.fst lbs) then begin
+in (let _133_195 = (term_to_string lb.FStar_Syntax_Syntax.lbtyp)
+in (let _133_194 = (FStar_All.pipe_right lb.FStar_Syntax_Syntax.lbdef term_to_string)
+in (FStar_Util.format4 "%s %s : %s = %s" _133_197 _133_196 _133_195 _133_194))))))))
+in (FStar_Util.concat_l "\n and " _133_198))
+in (FStar_Util.format3 "%slet %s %s" _133_200 (if (Prims.fst lbs) then begin
 "rec"
 end else begin
 ""
-end) _133_205)))))
-and lcomp_to_string : FStar_Syntax_Syntax.lcomp  ->  Prims.string = (fun lc -> (let _133_209 = (sli lc.FStar_Syntax_Syntax.eff_name)
-in (let _133_208 = (term_to_string lc.FStar_Syntax_Syntax.res_typ)
-in (FStar_Util.format2 "%s %s" _133_209 _133_208))))
+end) _133_199)))))
+and lcomp_to_string : FStar_Syntax_Syntax.lcomp  ->  Prims.string = (fun lc -> (let _133_203 = (sli lc.FStar_Syntax_Syntax.eff_name)
+in (let _133_202 = (term_to_string lc.FStar_Syntax_Syntax.res_typ)
+in (FStar_Util.format2 "%s %s" _133_203 _133_202))))
 and imp_to_string : Prims.string  ->  FStar_Syntax_Syntax.arg_qualifier Prims.option  ->  Prims.string = (fun s _39_5 -> (match (_39_5) with
 | Some (FStar_Syntax_Syntax.Implicit (false)) -> begin
 (Prims.strcat "#" s)
@@ -680,27 +672,27 @@
 | Some (FStar_Syntax_Syntax.Equality) -> begin
 (Prims.strcat "$" s)
 end
-| _39_403 -> begin
+| _39_401 -> begin
 s
 end))
 and binder_to_string' : Prims.bool  ->  (FStar_Syntax_Syntax.bv * FStar_Syntax_Syntax.arg_qualifier Prims.option)  ->  Prims.string = (fun is_arrow b -> (
 
-let _39_408 = b
-in (match (_39_408) with
+let _39_406 = b
+in (match (_39_406) with
 | (a, imp) -> begin
 if (FStar_Syntax_Syntax.is_null_binder b) then begin
-(let _133_214 = (term_to_string a.FStar_Syntax_Syntax.sort)
-in (Prims.strcat "_:" _133_214))
+(let _133_208 = (term_to_string a.FStar_Syntax_Syntax.sort)
+in (Prims.strcat "_:" _133_208))
 end else begin
 if ((not (is_arrow)) && (not ((FStar_Options.print_bound_var_types ())))) then begin
-(let _133_215 = (nm_to_string a)
-in (imp_to_string _133_215 imp))
-end else begin
-(let _133_219 = (let _133_218 = (nm_to_string a)
-in (let _133_217 = (let _133_216 = (term_to_string a.FStar_Syntax_Syntax.sort)
-in (Prims.strcat ":" _133_216))
-in (Prims.strcat _133_218 _133_217)))
-in (imp_to_string _133_219 imp))
+(let _133_209 = (nm_to_string a)
+in (imp_to_string _133_209 imp))
+end else begin
+(let _133_213 = (let _133_212 = (nm_to_string a)
+in (let _133_211 = (let _133_210 = (term_to_string a.FStar_Syntax_Syntax.sort)
+in (Prims.strcat ":" _133_210))
+in (Prims.strcat _133_212 _133_211)))
+in (imp_to_string _133_213 imp))
 end
 end
 end)))
@@ -714,16 +706,16 @@
 (filter_imp bs)
 end
 in if (sep = " -> ") then begin
-(let _133_224 = (FStar_All.pipe_right bs (FStar_List.map arrow_binder_to_string))
-in (FStar_All.pipe_right _133_224 (FStar_String.concat sep)))
-end else begin
-(let _133_225 = (FStar_All.pipe_right bs (FStar_List.map binder_to_string))
-in (FStar_All.pipe_right _133_225 (FStar_String.concat sep)))
+(let _133_218 = (FStar_All.pipe_right bs (FStar_List.map arrow_binder_to_string))
+in (FStar_All.pipe_right _133_218 (FStar_String.concat sep)))
+end else begin
+(let _133_219 = (FStar_All.pipe_right bs (FStar_List.map binder_to_string))
+in (FStar_All.pipe_right _133_219 (FStar_String.concat sep)))
 end))
 and arg_to_string : (FStar_Syntax_Syntax.term * FStar_Syntax_Syntax.arg_qualifier Prims.option)  ->  Prims.string = (fun _39_6 -> (match (_39_6) with
 | (a, imp) -> begin
-(let _133_227 = (term_to_string a)
-in (imp_to_string _133_227 imp))
+(let _133_221 = (term_to_string a)
+in (imp_to_string _133_221 imp))
 end))
 and args_to_string : FStar_Syntax_Syntax.args  ->  Prims.string = (fun args -> (
 
@@ -732,29 +724,29 @@
 end else begin
 (filter_imp args)
 end
-in (let _133_229 = (FStar_All.pipe_right args (FStar_List.map arg_to_string))
-in (FStar_All.pipe_right _133_229 (FStar_String.concat " ")))))
+in (let _133_223 = (FStar_All.pipe_right args (FStar_List.map arg_to_string))
+in (FStar_All.pipe_right _133_223 (FStar_String.concat " ")))))
 and comp_to_string : FStar_Syntax_Syntax.comp  ->  Prims.string = (fun c -> (match (c.FStar_Syntax_Syntax.n) with
-| FStar_Syntax_Syntax.Total (t, _39_423) -> begin
-(match ((let _133_231 = (FStar_Syntax_Subst.compress t)
-in _133_231.FStar_Syntax_Syntax.n)) with
-| FStar_Syntax_Syntax.Tm_type (_39_427) when (not ((FStar_Options.print_implicits ()))) -> begin
+| FStar_Syntax_Syntax.Total (t, _39_421) -> begin
+(match ((let _133_225 = (FStar_Syntax_Subst.compress t)
+in _133_225.FStar_Syntax_Syntax.n)) with
+| FStar_Syntax_Syntax.Tm_type (_39_425) when (not ((FStar_Options.print_implicits ()))) -> begin
 (term_to_string t)
 end
-| _39_430 -> begin
-(let _133_232 = (term_to_string t)
-in (FStar_Util.format1 "Tot %s" _133_232))
-end)
-end
-| FStar_Syntax_Syntax.GTotal (t, _39_433) -> begin
-(match ((let _133_233 = (FStar_Syntax_Subst.compress t)
-in _133_233.FStar_Syntax_Syntax.n)) with
-| FStar_Syntax_Syntax.Tm_type (_39_437) when (not ((FStar_Options.print_implicits ()))) -> begin
+| _39_428 -> begin
+(let _133_226 = (term_to_string t)
+in (FStar_Util.format1 "Tot %s" _133_226))
+end)
+end
+| FStar_Syntax_Syntax.GTotal (t, _39_431) -> begin
+(match ((let _133_227 = (FStar_Syntax_Subst.compress t)
+in _133_227.FStar_Syntax_Syntax.n)) with
+| FStar_Syntax_Syntax.Tm_type (_39_435) when (not ((FStar_Options.print_implicits ()))) -> begin
 (term_to_string t)
 end
-| _39_440 -> begin
-(let _133_234 = (term_to_string t)
-in (FStar_Util.format1 "GTot %s" _133_234))
+| _39_438 -> begin
+(let _133_228 = (term_to_string t)
+in (FStar_Util.format1 "GTot %s" _133_228))
 end)
 end
 | FStar_Syntax_Syntax.Comp (c) -> begin
@@ -764,11 +756,11 @@
 | FStar_Syntax_Syntax.TOTAL -> begin
 true
 end
-| _39_446 -> begin
+| _39_444 -> begin
 false
 end)))) && (not ((FStar_Options.print_effect_args ())))) then begin
-(let _133_236 = (term_to_string c.FStar_Syntax_Syntax.result_typ)
-in (FStar_Util.format1 "Tot %s" _133_236))
+(let _133_230 = (term_to_string c.FStar_Syntax_Syntax.result_typ)
+in (FStar_Util.format1 "Tot %s" _133_230))
 end else begin
 if (((not ((FStar_Options.print_effect_args ()))) && (not ((FStar_Options.print_implicits ())))) && (FStar_Ident.lid_equals c.FStar_Syntax_Syntax.effect_name FStar_Syntax_Const.effect_ML_lid)) then begin
 (term_to_string c.FStar_Syntax_Syntax.result_typ)
@@ -777,78 +769,81 @@
 | FStar_Syntax_Syntax.MLEFFECT -> begin
 true
 end
-| _39_450 -> begin
+| _39_448 -> begin
 false
 end))))) then begin
-(let _133_238 = (term_to_string c.FStar_Syntax_Syntax.result_typ)
-in (FStar_Util.format1 "ALL %s" _133_238))
+(let _133_232 = (term_to_string c.FStar_Syntax_Syntax.result_typ)
+in (FStar_Util.format1 "ALL %s" _133_232))
 end else begin
 if (FStar_Options.print_effect_args ()) then begin
-(let _133_242 = (sli c.FStar_Syntax_Syntax.effect_name)
-in (let _133_241 = (term_to_string c.FStar_Syntax_Syntax.result_typ)
-in (let _133_240 = (let _133_239 = (FStar_All.pipe_right c.FStar_Syntax_Syntax.effect_args (FStar_List.map arg_to_string))
-in (FStar_All.pipe_right _133_239 (FStar_String.concat ", ")))
-in (FStar_Util.format3 "%s (%s) %s" _133_242 _133_241 _133_240))))
-end else begin
-(let _133_244 = (sli c.FStar_Syntax_Syntax.effect_name)
-in (let _133_243 = (term_to_string c.FStar_Syntax_Syntax.result_typ)
-in (FStar_Util.format2 "%s (%s)" _133_244 _133_243)))
+(let _133_236 = (sli c.FStar_Syntax_Syntax.effect_name)
+in (let _133_235 = (term_to_string c.FStar_Syntax_Syntax.result_typ)
+in (let _133_234 = (let _133_233 = (FStar_All.pipe_right c.FStar_Syntax_Syntax.effect_args (FStar_List.map arg_to_string))
+in (FStar_All.pipe_right _133_233 (FStar_String.concat ", ")))
+in (FStar_Util.format3 "%s (%s) %s" _133_236 _133_235 _133_234))))
+end else begin
+(let _133_238 = (sli c.FStar_Syntax_Syntax.effect_name)
+in (let _133_237 = (term_to_string c.FStar_Syntax_Syntax.result_typ)
+in (FStar_Util.format2 "%s (%s)" _133_238 _133_237)))
 end
 end
 end
 end
 in (
 
-let dec = (let _133_248 = (FStar_All.pipe_right c.FStar_Syntax_Syntax.flags (FStar_List.collect (fun _39_9 -> (match (_39_9) with
+let dec = (let _133_242 = (FStar_All.pipe_right c.FStar_Syntax_Syntax.flags (FStar_List.collect (fun _39_9 -> (match (_39_9) with
 | FStar_Syntax_Syntax.DECREASES (e) -> begin
-(let _133_247 = (let _133_246 = (term_to_string e)
-in (FStar_Util.format1 " (decreases %s)" _133_246))
-in (_133_247)::[])
-end
-| _39_456 -> begin
+(let _133_241 = (let _133_240 = (term_to_string e)
+in (FStar_Util.format1 " (decreases %s)" _133_240))
+in (_133_241)::[])
+end
+| _39_454 -> begin
 []
 end))))
-in (FStar_All.pipe_right _133_248 (FStar_String.concat " ")))
+in (FStar_All.pipe_right _133_242 (FStar_String.concat " ")))
 in (FStar_Util.format2 "%s%s" basic dec)))
 end))
 and formula_to_string : FStar_Syntax_Syntax.term  ->  Prims.string = (fun phi -> (term_to_string phi))
 
 
-let tscheme_to_string : FStar_Syntax_Syntax.tscheme  ->  Prims.string = (fun _39_461 -> (match (_39_461) with
+let tscheme_to_string : FStar_Syntax_Syntax.tscheme  ->  Prims.string = (fun _39_459 -> (match (_39_459) with
 | (us, t) -> begin
-(let _133_253 = (univ_names_to_string us)
-in (let _133_252 = (term_to_string t)
-in (FStar_Util.format2 "<%s> %s" _133_253 _133_252)))
+(let _133_247 = (univ_names_to_string us)
+in (let _133_246 = (term_to_string t)
+in (FStar_Util.format2 "<%s> %s" _133_247 _133_246)))
 end))
 
 
 let eff_decl_to_string : Prims.bool  ->  FStar_Syntax_Syntax.eff_decl  ->  Prims.string = (fun for_free ed -> (
 
-let actions_to_string = (fun actions -> (let _133_265 = (FStar_All.pipe_right actions (FStar_List.map (fun a -> (let _133_264 = (sli a.FStar_Syntax_Syntax.action_name)
-in (let _133_263 = (univ_names_to_string a.FStar_Syntax_Syntax.action_univs)
-in (let _133_262 = (term_to_string a.FStar_Syntax_Syntax.action_typ)
-in (let _133_261 = (term_to_string a.FStar_Syntax_Syntax.action_defn)
-in (FStar_Util.format4 "%s<%s> : %s = %s" _133_264 _133_263 _133_262 _133_261))))))))
-in (FStar_All.pipe_right _133_265 (FStar_String.concat ",\n\t"))))
-in (let _133_302 = (let _133_301 = (let _133_300 = (lid_to_string ed.FStar_Syntax_Syntax.mname)
-in (let _133_299 = (let _133_298 = (univ_names_to_string ed.FStar_Syntax_Syntax.univs)
-in (let _133_297 = (let _133_296 = (binders_to_string " " ed.FStar_Syntax_Syntax.binders)
-in (let _133_295 = (let _133_294 = (term_to_string ed.FStar_Syntax_Syntax.signature)
-in (let _133_293 = (let _133_292 = (tscheme_to_string ed.FStar_Syntax_Syntax.ret_wp)
-in (let _133_291 = (let _133_290 = (tscheme_to_string ed.FStar_Syntax_Syntax.bind_wp)
-in (let _133_289 = (let _133_288 = (tscheme_to_string ed.FStar_Syntax_Syntax.if_then_else)
-in (let _133_287 = (let _133_286 = (tscheme_to_string ed.FStar_Syntax_Syntax.ite_wp)
-in (let _133_285 = (let _133_284 = (tscheme_to_string ed.FStar_Syntax_Syntax.stronger)
-in (let _133_283 = (let _133_282 = (tscheme_to_string ed.FStar_Syntax_Syntax.close_wp)
-in (let _133_281 = (let _133_280 = (tscheme_to_string ed.FStar_Syntax_Syntax.assert_p)
-in (let _133_279 = (let _133_278 = (tscheme_to_string ed.FStar_Syntax_Syntax.assume_p)
-in (let _133_277 = (let _133_276 = (tscheme_to_string ed.FStar_Syntax_Syntax.null_wp)
-in (let _133_275 = (let _133_274 = (tscheme_to_string ed.FStar_Syntax_Syntax.trivial)
-in (let _133_273 = (let _133_272 = (term_to_string ed.FStar_Syntax_Syntax.repr)
-in (let _133_271 = (let _133_270 = (tscheme_to_string ed.FStar_Syntax_Syntax.bind_repr)
-in (let _133_269 = (let _133_268 = (tscheme_to_string ed.FStar_Syntax_Syntax.return_repr)
-in (let _133_267 = (let _133_266 = (actions_to_string ed.FStar_Syntax_Syntax.actions)
-in (_133_266)::[])
+let actions_to_string = (fun actions -> (let _133_259 = (FStar_All.pipe_right actions (FStar_List.map (fun a -> (let _133_258 = (sli a.FStar_Syntax_Syntax.action_name)
+in (let _133_257 = (univ_names_to_string a.FStar_Syntax_Syntax.action_univs)
+in (let _133_256 = (term_to_string a.FStar_Syntax_Syntax.action_typ)
+in (let _133_255 = (term_to_string a.FStar_Syntax_Syntax.action_defn)
+in (FStar_Util.format4 "%s<%s> : %s = %s" _133_258 _133_257 _133_256 _133_255))))))))
+in (FStar_All.pipe_right _133_259 (FStar_String.concat ",\n\t"))))
+in (let _133_296 = (let _133_295 = (let _133_294 = (lid_to_string ed.FStar_Syntax_Syntax.mname)
+in (let _133_293 = (let _133_292 = (univ_names_to_string ed.FStar_Syntax_Syntax.univs)
+in (let _133_291 = (let _133_290 = (binders_to_string " " ed.FStar_Syntax_Syntax.binders)
+in (let _133_289 = (let _133_288 = (term_to_string ed.FStar_Syntax_Syntax.signature)
+in (let _133_287 = (let _133_286 = (tscheme_to_string ed.FStar_Syntax_Syntax.ret_wp)
+in (let _133_285 = (let _133_284 = (tscheme_to_string ed.FStar_Syntax_Syntax.bind_wp)
+in (let _133_283 = (let _133_282 = (tscheme_to_string ed.FStar_Syntax_Syntax.if_then_else)
+in (let _133_281 = (let _133_280 = (tscheme_to_string ed.FStar_Syntax_Syntax.ite_wp)
+in (let _133_279 = (let _133_278 = (tscheme_to_string ed.FStar_Syntax_Syntax.stronger)
+in (let _133_277 = (let _133_276 = (tscheme_to_string ed.FStar_Syntax_Syntax.close_wp)
+in (let _133_275 = (let _133_274 = (tscheme_to_string ed.FStar_Syntax_Syntax.assert_p)
+in (let _133_273 = (let _133_272 = (tscheme_to_string ed.FStar_Syntax_Syntax.assume_p)
+in (let _133_271 = (let _133_270 = (tscheme_to_string ed.FStar_Syntax_Syntax.null_wp)
+in (let _133_269 = (let _133_268 = (tscheme_to_string ed.FStar_Syntax_Syntax.trivial)
+in (let _133_267 = (let _133_266 = (term_to_string ed.FStar_Syntax_Syntax.repr)
+in (let _133_265 = (let _133_264 = (tscheme_to_string ed.FStar_Syntax_Syntax.bind_repr)
+in (let _133_263 = (let _133_262 = (tscheme_to_string ed.FStar_Syntax_Syntax.return_repr)
+in (let _133_261 = (let _133_260 = (actions_to_string ed.FStar_Syntax_Syntax.actions)
+in (_133_260)::[])
+in (_133_262)::_133_261))
+in (_133_264)::_133_263))
+in (_133_266)::_133_265))
 in (_133_268)::_133_267))
 in (_133_270)::_133_269))
 in (_133_272)::_133_271))
@@ -863,121 +858,87 @@
 in (_133_290)::_133_289))
 in (_133_292)::_133_291))
 in (_133_294)::_133_293))
-in (_133_296)::_133_295))
-in (_133_298)::_133_297))
-in (_133_300)::_133_299))
 in (if for_free then begin
 "for free "
 end else begin
 ""
-end)::_133_301)
-in (FStar_Util.format "new_effect %s{ %s<%s> %s : %s \n  ret         = %s\n; bind_wp     = %s\n; if_then_else= %s\n; ite_wp      = %s\n; stronger    = %s\n; close_wp    = %s\n; assert_p    = %s\n; assume_p    = %s\n; null_wp     = %s\n; trivial     = %s\n; repr        = %s\n; bind_repr   = %s\n; return_repr = %s\n; actions     = \n\t%s\n}\n" _133_302))))
+end)::_133_295)
+in (FStar_Util.format "new_effect %s{ %s<%s> %s : %s \n  ret         = %s\n; bind_wp     = %s\n; if_then_else= %s\n; ite_wp      = %s\n; stronger    = %s\n; close_wp    = %s\n; assert_p    = %s\n; assume_p    = %s\n; null_wp     = %s\n; trivial     = %s\n; repr        = %s\n; bind_repr   = %s\n; return_repr = %s\n; actions     = \n\t%s\n}\n" _133_296))))
 
 
 let rec sigelt_to_string : FStar_Syntax_Syntax.sigelt  ->  Prims.string = (fun x -> (match (x) with
-| FStar_Syntax_Syntax.Sig_pragma (FStar_Syntax_Syntax.ResetOptions (None), _39_471) -> begin
+| FStar_Syntax_Syntax.Sig_pragma (FStar_Syntax_Syntax.ResetOptions (None), _39_469) -> begin
 "#reset-options"
 end
-| FStar_Syntax_Syntax.Sig_pragma (FStar_Syntax_Syntax.ResetOptions (Some (s)), _39_478) -> begin
+| FStar_Syntax_Syntax.Sig_pragma (FStar_Syntax_Syntax.ResetOptions (Some (s)), _39_476) -> begin
 (FStar_Util.format1 "#reset-options \"%s\"" s)
 end
-| FStar_Syntax_Syntax.Sig_pragma (FStar_Syntax_Syntax.SetOptions (s), _39_484) -> begin
+| FStar_Syntax_Syntax.Sig_pragma (FStar_Syntax_Syntax.SetOptions (s), _39_482) -> begin
 (FStar_Util.format1 "#set-options \"%s\"" s)
 end
-| FStar_Syntax_Syntax.Sig_inductive_typ (lid, univs, tps, k, _39_492, _39_494, quals, _39_497) -> begin
-(let _133_307 = (quals_to_string' quals)
-in (let _133_306 = (binders_to_string " " tps)
-in (let _133_305 = (term_to_string k)
-in (FStar_Util.format4 "%stype %s %s : %s" _133_307 lid.FStar_Ident.str _133_306 _133_305))))
-end
-| FStar_Syntax_Syntax.Sig_datacon (lid, univs, t, _39_504, _39_506, _39_508, _39_510, _39_512) -> begin
+| FStar_Syntax_Syntax.Sig_inductive_typ (lid, univs, tps, k, _39_490, _39_492, quals, _39_495) -> begin
+(let _133_301 = (quals_to_string' quals)
+in (let _133_300 = (binders_to_string " " tps)
+in (let _133_299 = (term_to_string k)
+in (FStar_Util.format4 "%stype %s %s : %s" _133_301 lid.FStar_Ident.str _133_300 _133_299))))
+end
+| FStar_Syntax_Syntax.Sig_datacon (lid, univs, t, _39_502, _39_504, _39_506, _39_508, _39_510) -> begin
 if (FStar_Options.print_universes ()) then begin
 (
 
-let _39_517 = (FStar_Syntax_Subst.open_univ_vars univs t)
-in (match (_39_517) with
+let _39_515 = (FStar_Syntax_Subst.open_univ_vars univs t)
+in (match (_39_515) with
 | (univs, t) -> begin
-(let _133_309 = (univ_names_to_string univs)
-in (let _133_308 = (term_to_string t)
-in (FStar_Util.format3 "datacon<%s> %s : %s" _133_309 lid.FStar_Ident.str _133_308)))
-end))
-end else begin
-(let _133_310 = (term_to_string t)
-in (FStar_Util.format2 "datacon %s : %s" lid.FStar_Ident.str _133_310))
-end
-end
-| FStar_Syntax_Syntax.Sig_declare_typ (lid, univs, t, quals, _39_523) -> begin
+(let _133_303 = (univ_names_to_string univs)
+in (let _133_302 = (term_to_string t)
+in (FStar_Util.format3 "datacon<%s> %s : %s" _133_303 lid.FStar_Ident.str _133_302)))
+end))
+end else begin
+(let _133_304 = (term_to_string t)
+in (FStar_Util.format2 "datacon %s : %s" lid.FStar_Ident.str _133_304))
+end
+end
+| FStar_Syntax_Syntax.Sig_declare_typ (lid, univs, t, quals, _39_521) -> begin
 (
 
-let _39_528 = (FStar_Syntax_Subst.open_univ_vars univs t)
-in (match (_39_528) with
+let _39_526 = (FStar_Syntax_Subst.open_univ_vars univs t)
+in (match (_39_526) with
 | (univs, t) -> begin
-(let _133_314 = (quals_to_string' quals)
-in (let _133_313 = if (FStar_Options.print_universes ()) then begin
-(let _133_311 = (univ_names_to_string univs)
-in (FStar_Util.format1 "<%s>" _133_311))
+(let _133_308 = (quals_to_string' quals)
+in (let _133_307 = if (FStar_Options.print_universes ()) then begin
+(let _133_305 = (univ_names_to_string univs)
+in (FStar_Util.format1 "<%s>" _133_305))
 end else begin
 ""
 end
-in (let _133_312 = (term_to_string t)
-in (FStar_Util.format4 "%sval %s %s : %s" _133_314 lid.FStar_Ident.str _133_313 _133_312))))
-end))
-end
-| FStar_Syntax_Syntax.Sig_assume (lid, f, _39_532, _39_534) -> begin
-(let _133_315 = (term_to_string f)
-in (FStar_Util.format2 "val %s : %s" lid.FStar_Ident.str _133_315))
-end
-| FStar_Syntax_Syntax.Sig_let (lbs, _39_539, _39_541, qs) -> begin
+in (let _133_306 = (term_to_string t)
+in (FStar_Util.format4 "%sval %s %s : %s" _133_308 lid.FStar_Ident.str _133_307 _133_306))))
+end))
+end
+| FStar_Syntax_Syntax.Sig_assume (lid, f, _39_530, _39_532) -> begin
+(let _133_309 = (term_to_string f)
+in (FStar_Util.format2 "val %s : %s" lid.FStar_Ident.str _133_309))
+end
+| FStar_Syntax_Syntax.Sig_let (lbs, _39_537, _39_539, qs) -> begin
 (lbs_to_string qs lbs)
 end
-| FStar_Syntax_Syntax.Sig_main (e, _39_547) -> begin
-(let _133_316 = (term_to_string e)
-in (FStar_Util.format1 "let _ = %s" _133_316))
-end
-| FStar_Syntax_Syntax.Sig_bundle (ses, _39_552, _39_554, _39_556) -> begin
-(let _133_317 = (FStar_List.map sigelt_to_string ses)
-in (FStar_All.pipe_right _133_317 (FStar_String.concat "\n")))
-end
-| FStar_Syntax_Syntax.Sig_new_effect (ed, _39_561) -> begin
+| FStar_Syntax_Syntax.Sig_main (e, _39_545) -> begin
+(let _133_310 = (term_to_string e)
+in (FStar_Util.format1 "let _ = %s" _133_310))
+end
+| FStar_Syntax_Syntax.Sig_bundle (ses, _39_550, _39_552, _39_554) -> begin
+(let _133_311 = (FStar_List.map sigelt_to_string ses)
+in (FStar_All.pipe_right _133_311 (FStar_String.concat "\n")))
+end
+| FStar_Syntax_Syntax.Sig_new_effect (ed, _39_559) -> begin
 (eff_decl_to_string false ed)
 end
-| FStar_Syntax_Syntax.Sig_new_effect_for_free (ed, _39_566) -> begin
+| FStar_Syntax_Syntax.Sig_new_effect_for_free (ed, _39_564) -> begin
 (eff_decl_to_string true ed)
 end
 | FStar_Syntax_Syntax.Sig_sub_effect (se, r) -> begin
 (
 
-<<<<<<< HEAD
-let _39_575 = (FStar_Syntax_Subst.open_univ_vars (Prims.fst se.FStar_Syntax_Syntax.lift_wp) (Prims.snd se.FStar_Syntax_Syntax.lift_wp))
-in (match (_39_575) with
-| (us, t) -> begin
-(let _133_321 = (lid_to_string se.FStar_Syntax_Syntax.source)
-in (let _133_320 = (lid_to_string se.FStar_Syntax_Syntax.target)
-in (let _133_319 = (univ_names_to_string us)
-in (let _133_318 = (term_to_string t)
-in (FStar_Util.format4 "sub_effect %s ~> %s : <%s> %s" _133_321 _133_320 _133_319 _133_318)))))
-end))
-end
-| FStar_Syntax_Syntax.Sig_effect_abbrev (l, univs, tps, c, _39_581, _39_583) -> begin
-if (FStar_Options.print_universes ()) then begin
-(
-
-let _39_588 = (let _133_322 = (FStar_Syntax_Syntax.mk (FStar_Syntax_Syntax.Tm_arrow (((tps), (c)))) None FStar_Range.dummyRange)
-in (FStar_Syntax_Subst.open_univ_vars univs _133_322))
-in (match (_39_588) with
-| (univs, t) -> begin
-(
-
-let _39_597 = (match ((let _133_323 = (FStar_Syntax_Subst.compress t)
-in _133_323.FStar_Syntax_Syntax.n)) with
-| FStar_Syntax_Syntax.Tm_arrow (bs, c) -> begin
-((bs), (c))
-end
-| _39_594 -> begin
-(FStar_All.failwith "impossible")
-end)
-in (match (_39_597) with
-=======
 let lift_wp = (match (((se.FStar_Syntax_Syntax.lift_wp), (se.FStar_Syntax_Syntax.lift))) with
 | (None, None) -> begin
 (FStar_All.failwith "impossible")
@@ -1019,40 +980,28 @@
 (FStar_All.failwith "impossible")
 end)
 in (match (_39_609) with
->>>>>>> 35732020
 | (tps, c) -> begin
-(let _133_327 = (sli l)
-in (let _133_326 = (univ_names_to_string univs)
-in (let _133_325 = (binders_to_string " " tps)
-in (let _133_324 = (comp_to_string c)
-in (FStar_Util.format4 "effect %s<%s> %s = %s" _133_327 _133_326 _133_325 _133_324)))))
-end))
-end))
-end else begin
-(let _133_330 = (sli l)
-in (let _133_329 = (binders_to_string " " tps)
-in (let _133_328 = (comp_to_string c)
-in (FStar_Util.format3 "effect %s %s = %s" _133_330 _133_329 _133_328))))
-end
-end))
-
-
-let format_error : FStar_Range.range  ->  Prims.string  ->  Prims.string = (fun r msg -> (let _133_335 = (FStar_Range.string_of_range r)
-in (FStar_Util.format2 "%s: %s\n" _133_335 msg)))
+(let _133_321 = (sli l)
+in (let _133_320 = (univ_names_to_string univs)
+in (let _133_319 = (binders_to_string " " tps)
+in (let _133_318 = (comp_to_string c)
+in (FStar_Util.format4 "effect %s<%s> %s = %s" _133_321 _133_320 _133_319 _133_318)))))
+end))
+end))
+end else begin
+(let _133_324 = (sli l)
+in (let _133_323 = (binders_to_string " " tps)
+in (let _133_322 = (comp_to_string c)
+in (FStar_Util.format3 "effect %s %s = %s" _133_324 _133_323 _133_322))))
+end
+end))
+
+
+let format_error : FStar_Range.range  ->  Prims.string  ->  Prims.string = (fun r msg -> (let _133_329 = (FStar_Range.string_of_range r)
+in (FStar_Util.format2 "%s: %s\n" _133_329 msg)))
 
 
 let rec sigelt_to_string_short : FStar_Syntax_Syntax.sigelt  ->  Prims.string = (fun x -> (match (x) with
-<<<<<<< HEAD
-| FStar_Syntax_Syntax.Sig_let ((_39_602, ({FStar_Syntax_Syntax.lbname = lb; FStar_Syntax_Syntax.lbunivs = _39_609; FStar_Syntax_Syntax.lbtyp = t; FStar_Syntax_Syntax.lbeff = _39_606; FStar_Syntax_Syntax.lbdef = _39_604})::[]), _39_615, _39_617, _39_619) -> begin
-(let _133_339 = (lbname_to_string lb)
-in (let _133_338 = (term_to_string t)
-in (FStar_Util.format2 "let %s : %s" _133_339 _133_338)))
-end
-| _39_623 -> begin
-(let _133_342 = (let _133_341 = (FStar_Syntax_Util.lids_of_sigelt x)
-in (FStar_All.pipe_right _133_341 (FStar_List.map (fun l -> l.FStar_Ident.str))))
-in (FStar_All.pipe_right _133_342 (FStar_String.concat ", ")))
-=======
 | FStar_Syntax_Syntax.Sig_let ((_39_614, ({FStar_Syntax_Syntax.lbname = lb; FStar_Syntax_Syntax.lbunivs = _39_621; FStar_Syntax_Syntax.lbtyp = t; FStar_Syntax_Syntax.lbeff = _39_618; FStar_Syntax_Syntax.lbdef = _39_616})::[]), _39_627, _39_629, _39_631) -> begin
 (let _133_333 = (lbname_to_string lb)
 in (let _133_332 = (term_to_string t)
@@ -1062,45 +1011,44 @@
 (let _133_336 = (let _133_335 = (FStar_Syntax_Util.lids_of_sigelt x)
 in (FStar_All.pipe_right _133_335 (FStar_List.map (fun l -> l.FStar_Ident.str))))
 in (FStar_All.pipe_right _133_336 (FStar_String.concat ", ")))
->>>>>>> 35732020
-end))
-
-
-let rec modul_to_string : FStar_Syntax_Syntax.modul  ->  Prims.string = (fun m -> (let _133_347 = (sli m.FStar_Syntax_Syntax.name)
-in (let _133_346 = (let _133_345 = (FStar_List.map sigelt_to_string m.FStar_Syntax_Syntax.declarations)
-in (FStar_All.pipe_right _133_345 (FStar_String.concat "\n")))
-in (FStar_Util.format2 "module %s\n%s" _133_347 _133_346))))
+end))
+
+
+let rec modul_to_string : FStar_Syntax_Syntax.modul  ->  Prims.string = (fun m -> (let _133_341 = (sli m.FStar_Syntax_Syntax.name)
+in (let _133_340 = (let _133_339 = (FStar_List.map sigelt_to_string m.FStar_Syntax_Syntax.declarations)
+in (FStar_All.pipe_right _133_339 (FStar_String.concat "\n")))
+in (FStar_Util.format2 "module %s\n%s" _133_341 _133_340))))
 
 
 let subst_elt_to_string : FStar_Syntax_Syntax.subst_elt  ->  Prims.string = (fun _39_10 -> (match (_39_10) with
 | FStar_Syntax_Syntax.DB (i, x) -> begin
+(let _133_345 = (FStar_Util.string_of_int i)
+in (let _133_344 = (bv_to_string x)
+in (FStar_Util.format2 "DB (%s, %s)" _133_345 _133_344)))
+end
+| FStar_Syntax_Syntax.NM (x, i) -> begin
+(let _133_347 = (bv_to_string x)
+in (let _133_346 = (FStar_Util.string_of_int i)
+in (FStar_Util.format2 "NM (%s, %s)" _133_347 _133_346)))
+end
+| FStar_Syntax_Syntax.NT (x, t) -> begin
+(let _133_349 = (bv_to_string x)
+in (let _133_348 = (term_to_string t)
+in (FStar_Util.format2 "DB (%s, %s)" _133_349 _133_348)))
+end
+| FStar_Syntax_Syntax.UN (i, u) -> begin
 (let _133_351 = (FStar_Util.string_of_int i)
-in (let _133_350 = (bv_to_string x)
-in (FStar_Util.format2 "DB (%s, %s)" _133_351 _133_350)))
-end
-| FStar_Syntax_Syntax.NM (x, i) -> begin
-(let _133_353 = (bv_to_string x)
-in (let _133_352 = (FStar_Util.string_of_int i)
-in (FStar_Util.format2 "NM (%s, %s)" _133_353 _133_352)))
-end
-| FStar_Syntax_Syntax.NT (x, t) -> begin
-(let _133_355 = (bv_to_string x)
-in (let _133_354 = (term_to_string t)
-in (FStar_Util.format2 "DB (%s, %s)" _133_355 _133_354)))
-end
-| FStar_Syntax_Syntax.UN (i, u) -> begin
-(let _133_357 = (FStar_Util.string_of_int i)
-in (let _133_356 = (univ_to_string u)
-in (FStar_Util.format2 "UN (%s, %s)" _133_357 _133_356)))
+in (let _133_350 = (univ_to_string u)
+in (FStar_Util.format2 "UN (%s, %s)" _133_351 _133_350)))
 end
 | FStar_Syntax_Syntax.UD (u, i) -> begin
-(let _133_358 = (FStar_Util.string_of_int i)
-in (FStar_Util.format2 "UD (%s, %s)" u.FStar_Ident.idText _133_358))
-end))
-
-
-let subst_to_string : FStar_Syntax_Syntax.subst_t  ->  Prims.string = (fun s -> (let _133_361 = (FStar_All.pipe_right s (FStar_List.map subst_elt_to_string))
-in (FStar_All.pipe_right _133_361 (FStar_String.concat "; "))))
-
-
-
+(let _133_352 = (FStar_Util.string_of_int i)
+in (FStar_Util.format2 "UD (%s, %s)" u.FStar_Ident.idText _133_352))
+end))
+
+
+let subst_to_string : FStar_Syntax_Syntax.subst_t  ->  Prims.string = (fun s -> (let _133_355 = (FStar_All.pipe_right s (FStar_List.map subst_elt_to_string))
+in (FStar_All.pipe_right _133_355 (FStar_String.concat "; "))))
+
+
+
