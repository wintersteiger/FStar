open Prims
<<<<<<< HEAD

let sli : FStar_Ident.lident  ->  Prims.string = (fun l -> if (FStar_Options.print_real_names ()) then begin
l.FStar_Ident.str
end else begin
l.FStar_Ident.ident.FStar_Ident.idText
end)


let lid_to_string : FStar_Ident.lid  ->  Prims.string = (fun l -> (sli l))


let fv_to_string : FStar_Syntax_Syntax.fv  ->  Prims.string = (fun fv -> (lid_to_string fv.FStar_Syntax_Syntax.fv_name.FStar_Syntax_Syntax.v))


let bv_to_string : FStar_Syntax_Syntax.bv  ->  Prims.string = (fun bv -> (let _134_10 = (let _134_9 = (FStar_Util.string_of_int bv.FStar_Syntax_Syntax.index)
in (Prims.strcat "#" _134_9))
in (Prims.strcat bv.FStar_Syntax_Syntax.ppname.FStar_Ident.idText _134_10)))


let nm_to_string : FStar_Syntax_Syntax.bv  ->  Prims.string = (fun bv -> if (FStar_Options.print_real_names ()) then begin
(bv_to_string bv)
end else begin
bv.FStar_Syntax_Syntax.ppname.FStar_Ident.idText
end)


let db_to_string : FStar_Syntax_Syntax.bv  ->  Prims.string = (fun bv -> (let _134_16 = (let _134_15 = (FStar_Util.string_of_int bv.FStar_Syntax_Syntax.index)
in (Prims.strcat "@" _134_15))
in (Prims.strcat bv.FStar_Syntax_Syntax.ppname.FStar_Ident.idText _134_16)))


let infix_prim_ops : (FStar_Ident.lident * Prims.string) Prims.list = (((FStar_Syntax_Const.op_Addition), ("+")))::(((FStar_Syntax_Const.op_Subtraction), ("-")))::(((FStar_Syntax_Const.op_Multiply), ("*")))::(((FStar_Syntax_Const.op_Division), ("/")))::(((FStar_Syntax_Const.op_Eq), ("=")))::(((FStar_Syntax_Const.op_ColonEq), (":=")))::(((FStar_Syntax_Const.op_notEq), ("<>")))::(((FStar_Syntax_Const.op_And), ("&&")))::(((FStar_Syntax_Const.op_Or), ("||")))::(((FStar_Syntax_Const.op_LTE), ("<=")))::(((FStar_Syntax_Const.op_GTE), (">=")))::(((FStar_Syntax_Const.op_LT), ("<")))::(((FStar_Syntax_Const.op_GT), (">")))::(((FStar_Syntax_Const.op_Modulus), ("mod")))::(((FStar_Syntax_Const.and_lid), ("/\\")))::(((FStar_Syntax_Const.or_lid), ("\\/")))::(((FStar_Syntax_Const.imp_lid), ("==>")))::(((FStar_Syntax_Const.iff_lid), ("<==>")))::(((FStar_Syntax_Const.precedes_lid), ("<<")))::(((FStar_Syntax_Const.eq2_lid), ("==")))::(((FStar_Syntax_Const.eq3_lid), ("===")))::[]


let unary_prim_ops : (FStar_Ident.lident * Prims.string) Prims.list = (((FStar_Syntax_Const.op_Negation), ("not")))::(((FStar_Syntax_Const.op_Minus), ("-")))::(((FStar_Syntax_Const.not_lid), ("~")))::[]


let is_prim_op = (fun ps f -> (match (f.FStar_Syntax_Syntax.n) with
| FStar_Syntax_Syntax.Tm_fvar (fv) -> begin
(FStar_All.pipe_right ps (FStar_Util.for_some (FStar_Syntax_Syntax.fv_eq_lid fv)))
end
| _39_23 -> begin
false
end))


let get_lid = (fun f -> (match (f.FStar_Syntax_Syntax.n) with
| FStar_Syntax_Syntax.Tm_fvar (fv) -> begin
fv.FStar_Syntax_Syntax.fv_name.FStar_Syntax_Syntax.v
end
| _39_28 -> begin
(FStar_All.failwith "get_lid")
end))


let is_infix_prim_op : FStar_Syntax_Syntax.term  ->  Prims.bool = (fun e -> (is_prim_op (Prims.fst (FStar_List.split infix_prim_ops)) e))


let is_unary_prim_op : FStar_Syntax_Syntax.term  ->  Prims.bool = (fun e -> (is_prim_op (Prims.fst (FStar_List.split unary_prim_ops)) e))


let quants : (FStar_Ident.lident * Prims.string) Prims.list = (((FStar_Syntax_Const.forall_lid), ("forall")))::(((FStar_Syntax_Const.exists_lid), ("exists")))::[]


type exp =
FStar_Syntax_Syntax.term


let is_b2t : FStar_Syntax_Syntax.typ  ->  Prims.bool = (fun t -> (is_prim_op ((FStar_Syntax_Const.b2t_lid)::[]) t))


let is_quant : FStar_Syntax_Syntax.typ  ->  Prims.bool = (fun t -> (is_prim_op (Prims.fst (FStar_List.split quants)) t))


let is_ite : FStar_Syntax_Syntax.typ  ->  Prims.bool = (fun t -> (is_prim_op ((FStar_Syntax_Const.ite_lid)::[]) t))


let is_lex_cons : exp  ->  Prims.bool = (fun f -> (is_prim_op ((FStar_Syntax_Const.lexcons_lid)::[]) f))


let is_lex_top : exp  ->  Prims.bool = (fun f -> (is_prim_op ((FStar_Syntax_Const.lextop_lid)::[]) f))


let is_inr = (fun _39_1 -> (match (_39_1) with
| FStar_Util.Inl (_39_38) -> begin
false
end
| FStar_Util.Inr (_39_41) -> begin
true
end))


let filter_imp = (fun a -> (FStar_All.pipe_right a (FStar_List.filter (fun _39_2 -> (match (_39_2) with
| (_39_46, Some (FStar_Syntax_Syntax.Implicit (_39_48))) -> begin
false
end
| _39_53 -> begin
true
end)))))


let rec reconstruct_lex : exp  ->  (FStar_Syntax_Syntax.term', FStar_Syntax_Syntax.term') FStar_Syntax_Syntax.syntax Prims.list Prims.option = (fun e -> (match ((let _134_39 = (FStar_Syntax_Subst.compress e)
in _134_39.FStar_Syntax_Syntax.n)) with
| FStar_Syntax_Syntax.Tm_app (f, args) -> begin
(

let args = (filter_imp args)
in (

let exps = (FStar_List.map Prims.fst args)
in if ((is_lex_cons f) && ((FStar_List.length exps) = (Prims.parse_int "2"))) then begin
(match ((let _134_40 = (FStar_List.nth exps (Prims.parse_int "1"))
in (reconstruct_lex _134_40))) with
| Some (xs) -> begin
(let _134_42 = (let _134_41 = (FStar_List.nth exps (Prims.parse_int "0"))
in (_134_41)::xs)
in Some (_134_42))
end
| None -> begin
None
end)
end else begin
None
end))
end
| _39_65 -> begin
if (is_lex_top e) then begin
Some ([])
end else begin
None
end
end))


let rec find = (fun f l -> (match (l) with
| [] -> begin
(FStar_All.failwith "blah")
end
| (hd)::tl -> begin
if (f hd) then begin
hd
end else begin
(find f tl)
end
end))


let find_lid : FStar_Ident.lident  ->  (FStar_Ident.lident * Prims.string) Prims.list  ->  Prims.string = (fun x xs -> (let _134_56 = (find (fun p -> (FStar_Ident.lid_equals x (Prims.fst p))) xs)
in (Prims.snd _134_56)))


let infix_prim_op_to_string = (fun e -> (let _134_58 = (get_lid e)
in (find_lid _134_58 infix_prim_ops)))


let unary_prim_op_to_string = (fun e -> (let _134_60 = (get_lid e)
in (find_lid _134_60 unary_prim_ops)))


let quant_to_string = (fun t -> (let _134_62 = (get_lid t)
in (find_lid _134_62 quants)))


let const_to_string : FStar_Const.sconst  ->  Prims.string = (fun x -> (match (x) with
| FStar_Const.Const_effect -> begin
"Effect"
end
| FStar_Const.Const_unit -> begin
"()"
end
| FStar_Const.Const_bool (b) -> begin
if b then begin
"true"
end else begin
"false"
end
end
| FStar_Const.Const_float (x) -> begin
(FStar_Util.string_of_float x)
end
| FStar_Const.Const_string (bytes, _39_88) -> begin
(FStar_Util.format1 "\"%s\"" (FStar_Util.string_of_bytes bytes))
end
| FStar_Const.Const_bytearray (_39_92) -> begin
"<bytearray>"
end
| FStar_Const.Const_int (x, _39_96) -> begin
x
end
| FStar_Const.Const_char (c) -> begin
(Prims.strcat "\'" (Prims.strcat (FStar_Util.string_of_char c) "\'"))
end
| FStar_Const.Const_range (r) -> begin
(FStar_Range.string_of_range r)
end
| FStar_Const.Const_reify -> begin
"reify"
end
| FStar_Const.Const_reflect (l) -> begin
(let _134_65 = (sli l)
in (FStar_Util.format1 "[[%s.reflect]]" _134_65))
end))


let lbname_to_string : FStar_Syntax_Syntax.lbname  ->  Prims.string = (fun _39_3 -> (match (_39_3) with
| FStar_Util.Inl (l) -> begin
(bv_to_string l)
end
| FStar_Util.Inr (l) -> begin
(lid_to_string l.FStar_Syntax_Syntax.fv_name.FStar_Syntax_Syntax.v)
end))


let tag_of_term : FStar_Syntax_Syntax.term  ->  Prims.string = (fun t -> (match (t.FStar_Syntax_Syntax.n) with
| FStar_Syntax_Syntax.Tm_bvar (x) -> begin
(let _134_70 = (db_to_string x)
in (Prims.strcat "Tm_bvar: " _134_70))
end
| FStar_Syntax_Syntax.Tm_name (x) -> begin
(let _134_71 = (nm_to_string x)
in (Prims.strcat "Tm_name: " _134_71))
end
| FStar_Syntax_Syntax.Tm_fvar (x) -> begin
(let _134_72 = (lid_to_string x.FStar_Syntax_Syntax.fv_name.FStar_Syntax_Syntax.v)
in (Prims.strcat "Tm_fvar: " _134_72))
end
| FStar_Syntax_Syntax.Tm_uinst (_39_119) -> begin
"Tm_uinst"
end
| FStar_Syntax_Syntax.Tm_constant (_39_122) -> begin
"Tm_constant"
end
| FStar_Syntax_Syntax.Tm_type (_39_125) -> begin
"Tm_type"
end
| FStar_Syntax_Syntax.Tm_abs (_39_128) -> begin
"Tm_abs"
end
| FStar_Syntax_Syntax.Tm_arrow (_39_131) -> begin
"Tm_arrow"
end
| FStar_Syntax_Syntax.Tm_refine (_39_134) -> begin
"Tm_refine"
end
| FStar_Syntax_Syntax.Tm_app (_39_137) -> begin
"Tm_app"
end
| FStar_Syntax_Syntax.Tm_match (_39_140) -> begin
"Tm_match"
end
| FStar_Syntax_Syntax.Tm_ascribed (_39_143) -> begin
"Tm_ascribed"
end
| FStar_Syntax_Syntax.Tm_let (_39_146) -> begin
"Tm_let"
end
| FStar_Syntax_Syntax.Tm_uvar (_39_149) -> begin
"Tm_uvar"
end
| FStar_Syntax_Syntax.Tm_delayed (_39_152, m) -> begin
(match ((FStar_ST.read m)) with
| None -> begin
"Tm_delayed"
end
| Some (_39_158) -> begin
"Tm_delayed-resolved"
end)
end
| FStar_Syntax_Syntax.Tm_meta (_39_161) -> begin
"Tm_meta"
end
| FStar_Syntax_Syntax.Tm_unknown -> begin
"Tm_unknown"
end))


let uvar_to_string = (fun u -> if (FStar_Options.hide_uvar_nums ()) then begin
"?"
end else begin
(let _134_77 = (let _134_76 = (FStar_Unionfind.uvar_id u)
in (FStar_All.pipe_right _134_76 FStar_Util.string_of_int))
in (Prims.strcat "?" _134_77))
end)


let rec univ_to_string : FStar_Syntax_Syntax.universe  ->  Prims.string = (fun u -> (match ((FStar_Syntax_Subst.compress_univ u)) with
| FStar_Syntax_Syntax.U_unif (u) -> begin
(uvar_to_string u)
end
| FStar_Syntax_Syntax.U_name (x) -> begin
(Prims.strcat "n" x.FStar_Ident.idText)
end
| FStar_Syntax_Syntax.U_bvar (x) -> begin
(let _134_80 = (FStar_Util.string_of_int x)
in (Prims.strcat "@" _134_80))
end
| FStar_Syntax_Syntax.U_zero -> begin
"0"
end
| FStar_Syntax_Syntax.U_succ (u) -> begin
(let _134_81 = (univ_to_string u)
in (FStar_Util.format1 "(S %s)" _134_81))
end
| FStar_Syntax_Syntax.U_max (us) -> begin
(let _134_83 = (let _134_82 = (FStar_List.map univ_to_string us)
in (FStar_All.pipe_right _134_82 (FStar_String.concat ", ")))
in (FStar_Util.format1 "(max %s)" _134_83))
end
| FStar_Syntax_Syntax.U_unknown -> begin
"unknown"
end))


let univs_to_string : FStar_Syntax_Syntax.universe Prims.list  ->  Prims.string = (fun us -> (let _134_86 = (FStar_List.map univ_to_string us)
in (FStar_All.pipe_right _134_86 (FStar_String.concat ", "))))


let univ_names_to_string : FStar_Ident.ident Prims.list  ->  Prims.string = (fun us -> (let _134_90 = (FStar_List.map (fun x -> x.FStar_Ident.idText) us)
in (FStar_All.pipe_right _134_90 (FStar_String.concat ", "))))


let qual_to_string : FStar_Syntax_Syntax.qualifier  ->  Prims.string = (fun _39_4 -> (match (_39_4) with
| FStar_Syntax_Syntax.Assumption -> begin
"assume"
end
| FStar_Syntax_Syntax.New -> begin
"new"
end
| FStar_Syntax_Syntax.Private -> begin
"private"
end
| FStar_Syntax_Syntax.Unfold_for_unification_and_vcgen -> begin
"unfold"
end
| FStar_Syntax_Syntax.Inline_for_extraction -> begin
"inline"
end
| FStar_Syntax_Syntax.Visible_default -> begin
"visible"
end
| FStar_Syntax_Syntax.Irreducible -> begin
"irreducible"
end
| FStar_Syntax_Syntax.Abstract -> begin
"abstract"
end
| FStar_Syntax_Syntax.Noeq -> begin
"noeq"
end
| FStar_Syntax_Syntax.Unopteq -> begin
"unopteq"
end
| FStar_Syntax_Syntax.Logic -> begin
"logic"
end
| FStar_Syntax_Syntax.TotalEffect -> begin
"total"
end
| FStar_Syntax_Syntax.Discriminator (l) -> begin
(let _134_93 = (lid_to_string l)
in (FStar_Util.format1 "(Discriminator %s)" _134_93))
end
| FStar_Syntax_Syntax.Projector (l, x) -> begin
(let _134_94 = (lid_to_string l)
in (FStar_Util.format2 "(Projector %s %s)" _134_94 x.FStar_Ident.idText))
end
| FStar_Syntax_Syntax.RecordType (fns) -> begin
(let _134_96 = (let _134_95 = (FStar_All.pipe_right fns (FStar_List.map lid_to_string))
in (FStar_All.pipe_right _134_95 (FStar_String.concat ", ")))
in (FStar_Util.format1 "(RecordType %s)" _134_96))
end
| FStar_Syntax_Syntax.RecordConstructor (fns) -> begin
(let _134_98 = (let _134_97 = (FStar_All.pipe_right fns (FStar_List.map lid_to_string))
in (FStar_All.pipe_right _134_97 (FStar_String.concat ", ")))
in (FStar_Util.format1 "(RecordConstructor %s)" _134_98))
end
| FStar_Syntax_Syntax.ExceptionConstructor -> begin
"ExceptionConstructor"
end
| FStar_Syntax_Syntax.HasMaskedEffect -> begin
"HasMaskedEffect"
end
| FStar_Syntax_Syntax.Effect -> begin
"Effect"
end
| FStar_Syntax_Syntax.Reifiable -> begin
"reify"
end
| FStar_Syntax_Syntax.Reflectable -> begin
"reflect"
end))


let quals_to_string : FStar_Syntax_Syntax.qualifier Prims.list  ->  Prims.string = (fun quals -> (match (quals) with
| [] -> begin
""
end
| _39_212 -> begin
(let _134_101 = (FStar_All.pipe_right quals (FStar_List.map qual_to_string))
in (FStar_All.pipe_right _134_101 (FStar_String.concat " ")))
end))


let quals_to_string' : FStar_Syntax_Syntax.qualifier Prims.list  ->  Prims.string = (fun quals -> (match (quals) with
| [] -> begin
""
end
| _39_216 -> begin
(let _134_104 = (quals_to_string quals)
in (Prims.strcat _134_104 " "))
end))


let rec term_to_string : FStar_Syntax_Syntax.term  ->  Prims.string = (fun x -> (

let x = (FStar_Syntax_Subst.compress x)
in (match (x.FStar_Syntax_Syntax.n) with
| FStar_Syntax_Syntax.Tm_delayed (_39_220) -> begin
(FStar_All.failwith "impossible")
end
| FStar_Syntax_Syntax.Tm_app (_39_223, []) -> begin
(FStar_All.failwith "Empty args!")
end
| FStar_Syntax_Syntax.Tm_meta (t, FStar_Syntax_Syntax.Meta_pattern (ps)) -> begin
(

let pats = (let _134_129 = (FStar_All.pipe_right ps (FStar_List.map (fun args -> (let _134_128 = (FStar_All.pipe_right args (FStar_List.map (fun _39_236 -> (match (_39_236) with
| (t, _39_235) -> begin
(term_to_string t)
end))))
in (FStar_All.pipe_right _134_128 (FStar_String.concat "; "))))))
in (FStar_All.pipe_right _134_129 (FStar_String.concat "\\/")))
in (let _134_130 = (term_to_string t)
in (FStar_Util.format2 "{:pattern %s} %s" pats _134_130)))
end
| FStar_Syntax_Syntax.Tm_meta (t, FStar_Syntax_Syntax.Meta_monadic (m, t')) -> begin
(let _134_134 = (tag_of_term t)
in (let _134_133 = (sli m)
in (let _134_132 = (term_to_string t')
in (let _134_131 = (term_to_string t)
in (FStar_Util.format4 "(Monadic-%s{%s %s} %s )" _134_134 _134_133 _134_132 _134_131)))))
end
| FStar_Syntax_Syntax.Tm_meta (t, FStar_Syntax_Syntax.Meta_monadic_lift (m0, m1)) -> begin
(let _134_138 = (tag_of_term t)
in (let _134_137 = (term_to_string t)
in (let _134_136 = (sli m0)
in (let _134_135 = (sli m1)
in (FStar_Util.format4 "(MonadicLift-%s{%s} %s -> %s)" _134_138 _134_137 _134_136 _134_135)))))
end
| FStar_Syntax_Syntax.Tm_meta (t, FStar_Syntax_Syntax.Meta_labeled (l, r, b)) when (FStar_Options.print_implicits ()) -> begin
(let _134_140 = (FStar_Range.string_of_range r)
in (let _134_139 = (term_to_string t)
in (FStar_Util.format3 "Meta_labeled(%s, %s){%s}" l _134_140 _134_139)))
end
| FStar_Syntax_Syntax.Tm_meta (t, _39_262) -> begin
(term_to_string t)
end
| FStar_Syntax_Syntax.Tm_bvar (x) -> begin
(db_to_string x)
end
| FStar_Syntax_Syntax.Tm_name (x) -> begin
(nm_to_string x)
end
| FStar_Syntax_Syntax.Tm_fvar (f) -> begin
(fv_to_string f)
end
| FStar_Syntax_Syntax.Tm_uvar (u, _39_273) -> begin
(uvar_to_string u)
end
| FStar_Syntax_Syntax.Tm_constant (c) -> begin
(const_to_string c)
end
| FStar_Syntax_Syntax.Tm_type (u) -> begin
if (FStar_Options.print_universes ()) then begin
(let _134_141 = (univ_to_string u)
in (FStar_Util.format1 "Type(%s)" _134_141))
end else begin
"Type"
end
end
| FStar_Syntax_Syntax.Tm_arrow (bs, c) -> begin
(let _134_143 = (binders_to_string " -> " bs)
in (let _134_142 = (comp_to_string c)
in (FStar_Util.format2 "(%s -> %s)" _134_143 _134_142)))
end
| FStar_Syntax_Syntax.Tm_abs (bs, t2, lc) -> begin
(match (lc) with
| Some (FStar_Util.Inl (l)) when (FStar_Options.print_implicits ()) -> begin
(let _134_147 = (binders_to_string " " bs)
in (let _134_146 = (term_to_string t2)
in (let _134_145 = (let _134_144 = (l.FStar_Syntax_Syntax.comp ())
in (FStar_All.pipe_left comp_to_string _134_144))
in (FStar_Util.format3 "(fun %s -> (%s $$ %s))" _134_147 _134_146 _134_145))))
end
| Some (FStar_Util.Inr (l)) when (FStar_Options.print_implicits ()) -> begin
(let _134_149 = (binders_to_string " " bs)
in (let _134_148 = (term_to_string t2)
in (FStar_Util.format3 "(fun %s -> (%s $$ (name only) %s))" _134_149 _134_148 l.FStar_Ident.str)))
end
| _39_296 -> begin
(let _134_151 = (binders_to_string " " bs)
in (let _134_150 = (term_to_string t2)
in (FStar_Util.format2 "(fun %s -> %s)" _134_151 _134_150)))
end)
end
| FStar_Syntax_Syntax.Tm_refine (xt, f) -> begin
(let _134_154 = (bv_to_string xt)
in (let _134_153 = (FStar_All.pipe_right xt.FStar_Syntax_Syntax.sort term_to_string)
in (let _134_152 = (FStar_All.pipe_right f formula_to_string)
in (FStar_Util.format3 "(%s:%s{%s})" _134_154 _134_153 _134_152))))
end
| FStar_Syntax_Syntax.Tm_app (t, args) -> begin
(let _134_156 = (term_to_string t)
in (let _134_155 = (args_to_string args)
in (FStar_Util.format2 "(%s %s)" _134_156 _134_155)))
end
| FStar_Syntax_Syntax.Tm_let (lbs, e) -> begin
(let _134_158 = (lbs_to_string [] lbs)
in (let _134_157 = (term_to_string e)
in (FStar_Util.format2 "%s\nin\n%s" _134_158 _134_157)))
end
| FStar_Syntax_Syntax.Tm_ascribed (e, FStar_Util.Inl (t), _39_313) -> begin
(let _134_160 = (term_to_string e)
in (let _134_159 = (term_to_string t)
in (FStar_Util.format2 "(%s <: %s)" _134_160 _134_159)))
end
| FStar_Syntax_Syntax.Tm_ascribed (e, FStar_Util.Inr (c), _39_320) -> begin
(let _134_162 = (term_to_string e)
in (let _134_161 = (comp_to_string c)
in (FStar_Util.format2 "(%s <: %s)" _134_162 _134_161)))
end
| FStar_Syntax_Syntax.Tm_match (head, branches) -> begin
(let _134_170 = (term_to_string head)
in (let _134_169 = (let _134_168 = (FStar_All.pipe_right branches (FStar_List.map (fun _39_330 -> (match (_39_330) with
| (p, wopt, e) -> begin
(let _134_167 = (FStar_All.pipe_right p pat_to_string)
in (let _134_166 = (match (wopt) with
| None -> begin
""
end
| Some (w) -> begin
(let _134_164 = (FStar_All.pipe_right w term_to_string)
in (FStar_Util.format1 "when %s" _134_164))
end)
in (let _134_165 = (FStar_All.pipe_right e term_to_string)
in (FStar_Util.format3 "%s %s -> %s" _134_167 _134_166 _134_165))))
end))))
in (FStar_Util.concat_l "\n\t|" _134_168))
in (FStar_Util.format2 "(match %s with\n\t| %s)" _134_170 _134_169)))
end
| FStar_Syntax_Syntax.Tm_uinst (t, us) -> begin
if (FStar_Options.print_universes ()) then begin
(let _134_172 = (term_to_string t)
in (let _134_171 = (univs_to_string us)
in (FStar_Util.format2 "%s<%s>" _134_172 _134_171)))
end else begin
(term_to_string t)
end
end
| _39_339 -> begin
(tag_of_term x)
end)))
and pat_to_string : FStar_Syntax_Syntax.pat  ->  Prims.string = (fun x -> (match (x.FStar_Syntax_Syntax.v) with
| FStar_Syntax_Syntax.Pat_cons (l, pats) -> begin
(let _134_177 = (fv_to_string l)
in (let _134_176 = (let _134_175 = (FStar_List.map (fun _39_347 -> (match (_39_347) with
| (x, b) -> begin
(

let p = (pat_to_string x)
in if b then begin
(Prims.strcat "#" p)
end else begin
p
end)
end)) pats)
in (FStar_All.pipe_right _134_175 (FStar_String.concat " ")))
in (FStar_Util.format2 "(%s %s)" _134_177 _134_176)))
end
| FStar_Syntax_Syntax.Pat_dot_term (x, _39_351) -> begin
if (FStar_Options.print_bound_var_types ()) then begin
(let _134_179 = (bv_to_string x)
in (let _134_178 = (term_to_string x.FStar_Syntax_Syntax.sort)
in (FStar_Util.format2 ".%s:%s" _134_179 _134_178)))
end else begin
(let _134_180 = (bv_to_string x)
in (FStar_Util.format1 ".%s" _134_180))
end
end
| FStar_Syntax_Syntax.Pat_var (x) -> begin
if (FStar_Options.print_bound_var_types ()) then begin
(let _134_182 = (bv_to_string x)
in (let _134_181 = (term_to_string x.FStar_Syntax_Syntax.sort)
in (FStar_Util.format2 "%s:%s" _134_182 _134_181)))
end else begin
(bv_to_string x)
end
end
| FStar_Syntax_Syntax.Pat_constant (c) -> begin
(const_to_string c)
end
| FStar_Syntax_Syntax.Pat_wild (x) -> begin
if (FStar_Options.print_real_names ()) then begin
(let _134_183 = (bv_to_string x)
in (Prims.strcat "Pat_wild " _134_183))
end else begin
"_"
end
end
| FStar_Syntax_Syntax.Pat_disj (ps) -> begin
(let _134_184 = (FStar_List.map pat_to_string ps)
in (FStar_Util.concat_l " | " _134_184))
end))
and lbs_to_string : FStar_Syntax_Syntax.qualifier Prims.list  ->  FStar_Syntax_Syntax.letbindings  ->  Prims.string = (fun quals lbs -> (

let lbs = if (FStar_Options.print_universes ()) then begin
(let _134_190 = (FStar_All.pipe_right (Prims.snd lbs) (FStar_List.map (fun lb -> (

let _39_367 = (let _134_188 = (FStar_Syntax_Util.mk_conj lb.FStar_Syntax_Syntax.lbtyp lb.FStar_Syntax_Syntax.lbdef)
in (FStar_Syntax_Subst.open_univ_vars lb.FStar_Syntax_Syntax.lbunivs _134_188))
in (match (_39_367) with
| (us, td) -> begin
(

let _39_385 = (match ((let _134_189 = (FStar_Syntax_Subst.compress td)
in _134_189.FStar_Syntax_Syntax.n)) with
| FStar_Syntax_Syntax.Tm_app (_39_369, ((t, _39_376))::((d, _39_372))::[]) -> begin
((t), (d))
end
| _39_382 -> begin
(FStar_All.failwith "Impossibe")
end)
in (match (_39_385) with
| (t, d) -> begin
(

let _39_386 = lb
in {FStar_Syntax_Syntax.lbname = _39_386.FStar_Syntax_Syntax.lbname; FStar_Syntax_Syntax.lbunivs = us; FStar_Syntax_Syntax.lbtyp = t; FStar_Syntax_Syntax.lbeff = _39_386.FStar_Syntax_Syntax.lbeff; FStar_Syntax_Syntax.lbdef = d})
end))
end)))))
in (((Prims.fst lbs)), (_134_190)))
end else begin
lbs
end
in (let _134_200 = (quals_to_string' quals)
in (let _134_199 = (let _134_198 = (FStar_All.pipe_right (Prims.snd lbs) (FStar_List.map (fun lb -> (let _134_197 = (lbname_to_string lb.FStar_Syntax_Syntax.lbname)
in (let _134_196 = if (FStar_Options.print_universes ()) then begin
(let _134_193 = (let _134_192 = (univ_names_to_string lb.FStar_Syntax_Syntax.lbunivs)
in (Prims.strcat _134_192 ">"))
in (Prims.strcat "<" _134_193))
end else begin
""
end
in (let _134_195 = (term_to_string lb.FStar_Syntax_Syntax.lbtyp)
in (let _134_194 = (FStar_All.pipe_right lb.FStar_Syntax_Syntax.lbdef term_to_string)
in (FStar_Util.format4 "%s %s : %s = %s" _134_197 _134_196 _134_195 _134_194))))))))
in (FStar_Util.concat_l "\n and " _134_198))
in (FStar_Util.format3 "%slet %s %s" _134_200 (if (Prims.fst lbs) then begin
"rec"
end else begin
""
end) _134_199)))))
and lcomp_to_string : FStar_Syntax_Syntax.lcomp  ->  Prims.string = (fun lc -> if (FStar_Options.print_effect_args ()) then begin
(let _134_202 = (lc.FStar_Syntax_Syntax.comp ())
in (comp_to_string _134_202))
end else begin
(let _134_204 = (sli lc.FStar_Syntax_Syntax.eff_name)
in (let _134_203 = (term_to_string lc.FStar_Syntax_Syntax.res_typ)
in (FStar_Util.format2 "%s %s" _134_204 _134_203)))
end)
and imp_to_string : Prims.string  ->  FStar_Syntax_Syntax.arg_qualifier Prims.option  ->  Prims.string = (fun s _39_5 -> (match (_39_5) with
| Some (FStar_Syntax_Syntax.Implicit (false)) -> begin
(Prims.strcat "#" s)
end
| Some (FStar_Syntax_Syntax.Implicit (true)) -> begin
(Prims.strcat "#." s)
end
| Some (FStar_Syntax_Syntax.Equality) -> begin
(Prims.strcat "$" s)
end
| _39_402 -> begin
s
end))
and binder_to_string' : Prims.bool  ->  (FStar_Syntax_Syntax.bv * FStar_Syntax_Syntax.arg_qualifier Prims.option)  ->  Prims.string = (fun is_arrow b -> (

let _39_407 = b
in (match (_39_407) with
| (a, imp) -> begin
if (FStar_Syntax_Syntax.is_null_binder b) then begin
(let _134_209 = (term_to_string a.FStar_Syntax_Syntax.sort)
in (Prims.strcat "_:" _134_209))
end else begin
if ((not (is_arrow)) && (not ((FStar_Options.print_bound_var_types ())))) then begin
(let _134_210 = (nm_to_string a)
in (imp_to_string _134_210 imp))
end else begin
(let _134_214 = (let _134_213 = (nm_to_string a)
in (let _134_212 = (let _134_211 = (term_to_string a.FStar_Syntax_Syntax.sort)
in (Prims.strcat ":" _134_211))
in (Prims.strcat _134_213 _134_212)))
in (imp_to_string _134_214 imp))
end
end
end)))
and binder_to_string : (FStar_Syntax_Syntax.bv * FStar_Syntax_Syntax.arg_qualifier Prims.option)  ->  Prims.string = (fun b -> (binder_to_string' false b))
and arrow_binder_to_string : (FStar_Syntax_Syntax.bv * FStar_Syntax_Syntax.arg_qualifier Prims.option)  ->  Prims.string = (fun b -> (binder_to_string' true b))
and binders_to_string : Prims.string  ->  FStar_Syntax_Syntax.binders  ->  Prims.string = (fun sep bs -> (

let bs = if (FStar_Options.print_implicits ()) then begin
bs
end else begin
(filter_imp bs)
end
in if (sep = " -> ") then begin
(let _134_219 = (FStar_All.pipe_right bs (FStar_List.map arrow_binder_to_string))
in (FStar_All.pipe_right _134_219 (FStar_String.concat sep)))
end else begin
(let _134_220 = (FStar_All.pipe_right bs (FStar_List.map binder_to_string))
in (FStar_All.pipe_right _134_220 (FStar_String.concat sep)))
end))
and arg_to_string : (FStar_Syntax_Syntax.term * FStar_Syntax_Syntax.arg_qualifier Prims.option)  ->  Prims.string = (fun _39_6 -> (match (_39_6) with
| (a, imp) -> begin
(let _134_222 = (term_to_string a)
in (imp_to_string _134_222 imp))
end))
and args_to_string : FStar_Syntax_Syntax.args  ->  Prims.string = (fun args -> (

let args = if (FStar_Options.print_implicits ()) then begin
args
end else begin
(filter_imp args)
end
in (let _134_224 = (FStar_All.pipe_right args (FStar_List.map arg_to_string))
in (FStar_All.pipe_right _134_224 (FStar_String.concat " ")))))
and comp_to_string : FStar_Syntax_Syntax.comp  ->  Prims.string = (fun c -> (match (c.FStar_Syntax_Syntax.n) with
| FStar_Syntax_Syntax.Total (t, _39_422) -> begin
(match ((let _134_226 = (FStar_Syntax_Subst.compress t)
in _134_226.FStar_Syntax_Syntax.n)) with
| FStar_Syntax_Syntax.Tm_type (_39_426) when (not ((FStar_Options.print_implicits ()))) -> begin
(term_to_string t)
end
| _39_429 -> begin
(let _134_227 = (term_to_string t)
in (FStar_Util.format1 "Tot %s" _134_227))
end)
end
| FStar_Syntax_Syntax.GTotal (t, _39_432) -> begin
(match ((let _134_228 = (FStar_Syntax_Subst.compress t)
in _134_228.FStar_Syntax_Syntax.n)) with
| FStar_Syntax_Syntax.Tm_type (_39_436) when (not ((FStar_Options.print_implicits ()))) -> begin
(term_to_string t)
end
| _39_439 -> begin
(let _134_229 = (term_to_string t)
in (FStar_Util.format1 "GTot %s" _134_229))
end)
end
| FStar_Syntax_Syntax.Comp (c) -> begin
(

let basic = if ((FStar_All.pipe_right c.FStar_Syntax_Syntax.flags (FStar_Util.for_some (fun _39_7 -> (match (_39_7) with
| FStar_Syntax_Syntax.TOTAL -> begin
true
end
| _39_445 -> begin
false
end)))) && (not ((FStar_Options.print_effect_args ())))) then begin
(let _134_231 = (term_to_string c.FStar_Syntax_Syntax.result_typ)
in (FStar_Util.format1 "Tot %s" _134_231))
end else begin
if (((not ((FStar_Options.print_effect_args ()))) && (not ((FStar_Options.print_implicits ())))) && (FStar_Ident.lid_equals c.FStar_Syntax_Syntax.effect_name FStar_Syntax_Const.effect_ML_lid)) then begin
(term_to_string c.FStar_Syntax_Syntax.result_typ)
end else begin
if ((not ((FStar_Options.print_effect_args ()))) && (FStar_All.pipe_right c.FStar_Syntax_Syntax.flags (FStar_Util.for_some (fun _39_8 -> (match (_39_8) with
| FStar_Syntax_Syntax.MLEFFECT -> begin
true
end
| _39_449 -> begin
false
end))))) then begin
(let _134_233 = (term_to_string c.FStar_Syntax_Syntax.result_typ)
in (FStar_Util.format1 "ALL %s" _134_233))
end else begin
if (FStar_Options.print_effect_args ()) then begin
(let _134_237 = (sli c.FStar_Syntax_Syntax.effect_name)
in (let _134_236 = (term_to_string c.FStar_Syntax_Syntax.result_typ)
in (let _134_235 = (let _134_234 = (FStar_All.pipe_right c.FStar_Syntax_Syntax.effect_args (FStar_List.map arg_to_string))
in (FStar_All.pipe_right _134_234 (FStar_String.concat ", ")))
in (FStar_Util.format3 "%s (%s) %s" _134_237 _134_236 _134_235))))
end else begin
(let _134_239 = (sli c.FStar_Syntax_Syntax.effect_name)
in (let _134_238 = (term_to_string c.FStar_Syntax_Syntax.result_typ)
in (FStar_Util.format2 "%s (%s)" _134_239 _134_238)))
end
end
end
end
in (

let dec = (let _134_243 = (FStar_All.pipe_right c.FStar_Syntax_Syntax.flags (FStar_List.collect (fun _39_9 -> (match (_39_9) with
| FStar_Syntax_Syntax.DECREASES (e) -> begin
(let _134_242 = (let _134_241 = (term_to_string e)
in (FStar_Util.format1 " (decreases %s)" _134_241))
in (_134_242)::[])
end
| _39_455 -> begin
[]
end))))
in (FStar_All.pipe_right _134_243 (FStar_String.concat " ")))
in (FStar_Util.format2 "%s%s" basic dec)))
end))
and formula_to_string : FStar_Syntax_Syntax.term  ->  Prims.string = (fun phi -> (term_to_string phi))


let enclose_universes : Prims.string  ->  Prims.string = (fun s -> if (FStar_Options.print_universes ()) then begin
(Prims.strcat "<" (Prims.strcat s ">"))
end else begin
""
end)


let tscheme_to_string : FStar_Syntax_Syntax.tscheme  ->  Prims.string = (fun _39_461 -> (match (_39_461) with
| (us, t) -> begin
(let _134_251 = (let _134_249 = (univ_names_to_string us)
in (FStar_All.pipe_left enclose_universes _134_249))
in (let _134_250 = (term_to_string t)
in (FStar_Util.format2 "%s%s" _134_251 _134_250)))
end))


let eff_decl_to_string : Prims.bool  ->  FStar_Syntax_Syntax.eff_decl  ->  Prims.string = (fun for_free ed -> (

let actions_to_string = (fun actions -> (let _134_265 = (FStar_All.pipe_right actions (FStar_List.map (fun a -> (let _134_264 = (sli a.FStar_Syntax_Syntax.action_name)
in (let _134_263 = (binders_to_string " " a.FStar_Syntax_Syntax.action_params)
in (let _134_262 = (let _134_259 = (univ_names_to_string a.FStar_Syntax_Syntax.action_univs)
in (FStar_All.pipe_left enclose_universes _134_259))
in (let _134_261 = (term_to_string a.FStar_Syntax_Syntax.action_typ)
in (let _134_260 = (term_to_string a.FStar_Syntax_Syntax.action_defn)
in (FStar_Util.format5 "%s%s %s : %s = %s" _134_264 _134_263 _134_262 _134_261 _134_260)))))))))
in (FStar_All.pipe_right _134_265 (FStar_String.concat ",\n\t"))))
in (let _134_303 = (let _134_302 = (let _134_301 = (lid_to_string ed.FStar_Syntax_Syntax.mname)
in (let _134_300 = (let _134_299 = (let _134_266 = (univ_names_to_string ed.FStar_Syntax_Syntax.univs)
in (FStar_All.pipe_left enclose_universes _134_266))
in (let _134_298 = (let _134_297 = (binders_to_string " " ed.FStar_Syntax_Syntax.binders)
in (let _134_296 = (let _134_295 = (term_to_string ed.FStar_Syntax_Syntax.signature)
in (let _134_294 = (let _134_293 = (tscheme_to_string ed.FStar_Syntax_Syntax.ret_wp)
in (let _134_292 = (let _134_291 = (tscheme_to_string ed.FStar_Syntax_Syntax.bind_wp)
in (let _134_290 = (let _134_289 = (tscheme_to_string ed.FStar_Syntax_Syntax.if_then_else)
in (let _134_288 = (let _134_287 = (tscheme_to_string ed.FStar_Syntax_Syntax.ite_wp)
in (let _134_286 = (let _134_285 = (tscheme_to_string ed.FStar_Syntax_Syntax.stronger)
in (let _134_284 = (let _134_283 = (tscheme_to_string ed.FStar_Syntax_Syntax.close_wp)
in (let _134_282 = (let _134_281 = (tscheme_to_string ed.FStar_Syntax_Syntax.assert_p)
in (let _134_280 = (let _134_279 = (tscheme_to_string ed.FStar_Syntax_Syntax.assume_p)
in (let _134_278 = (let _134_277 = (tscheme_to_string ed.FStar_Syntax_Syntax.null_wp)
in (let _134_276 = (let _134_275 = (tscheme_to_string ed.FStar_Syntax_Syntax.trivial)
in (let _134_274 = (let _134_273 = (term_to_string ed.FStar_Syntax_Syntax.repr)
in (let _134_272 = (let _134_271 = (tscheme_to_string ed.FStar_Syntax_Syntax.bind_repr)
in (let _134_270 = (let _134_269 = (tscheme_to_string ed.FStar_Syntax_Syntax.return_repr)
in (let _134_268 = (let _134_267 = (actions_to_string ed.FStar_Syntax_Syntax.actions)
in (_134_267)::[])
in (_134_269)::_134_268))
in (_134_271)::_134_270))
in (_134_273)::_134_272))
in (_134_275)::_134_274))
in (_134_277)::_134_276))
in (_134_279)::_134_278))
in (_134_281)::_134_280))
in (_134_283)::_134_282))
in (_134_285)::_134_284))
in (_134_287)::_134_286))
in (_134_289)::_134_288))
in (_134_291)::_134_290))
in (_134_293)::_134_292))
in (_134_295)::_134_294))
in (_134_297)::_134_296))
in (_134_299)::_134_298))
in (_134_301)::_134_300))
in (if for_free then begin
"_for_free "
end else begin
""
end)::_134_302)
in (FStar_Util.format "new_effect%s { %s%s %s : %s \n  return_wp   = %s\n; bind_wp     = %s\n; if_then_else= %s\n; ite_wp      = %s\n; stronger    = %s\n; close_wp    = %s\n; assert_p    = %s\n; assume_p    = %s\n; null_wp     = %s\n; trivial     = %s\n; repr        = %s\n; bind_repr   = %s\n; return_repr = %s\nand effect_actions\n\t%s\n}\n" _134_303))))


let rec sigelt_to_string : FStar_Syntax_Syntax.sigelt  ->  Prims.string = (fun x -> (match (x) with
| FStar_Syntax_Syntax.Sig_pragma (FStar_Syntax_Syntax.ResetOptions (None), _39_471) -> begin
"#reset-options"
end
| FStar_Syntax_Syntax.Sig_pragma (FStar_Syntax_Syntax.ResetOptions (Some (s)), _39_478) -> begin
(FStar_Util.format1 "#reset-options \"%s\"" s)
end
| FStar_Syntax_Syntax.Sig_pragma (FStar_Syntax_Syntax.SetOptions (s), _39_484) -> begin
(FStar_Util.format1 "#set-options \"%s\"" s)
end
| FStar_Syntax_Syntax.Sig_inductive_typ (lid, univs, tps, k, _39_492, _39_494, quals, _39_497) -> begin
(let _134_308 = (quals_to_string' quals)
in (let _134_307 = (binders_to_string " " tps)
in (let _134_306 = (term_to_string k)
in (FStar_Util.format4 "%stype %s %s : %s" _134_308 lid.FStar_Ident.str _134_307 _134_306))))
end
| FStar_Syntax_Syntax.Sig_datacon (lid, univs, t, _39_504, _39_506, _39_508, _39_510, _39_512) -> begin
if (FStar_Options.print_universes ()) then begin
(

let _39_517 = (FStar_Syntax_Subst.open_univ_vars univs t)
in (match (_39_517) with
| (univs, t) -> begin
(let _134_310 = (univ_names_to_string univs)
in (let _134_309 = (term_to_string t)
in (FStar_Util.format3 "datacon<%s> %s : %s" _134_310 lid.FStar_Ident.str _134_309)))
end))
end else begin
(let _134_311 = (term_to_string t)
in (FStar_Util.format2 "datacon %s : %s" lid.FStar_Ident.str _134_311))
end
end
| FStar_Syntax_Syntax.Sig_declare_typ (lid, univs, t, quals, _39_523) -> begin
(

let _39_528 = (FStar_Syntax_Subst.open_univ_vars univs t)
in (match (_39_528) with
| (univs, t) -> begin
(let _134_315 = (quals_to_string' quals)
in (let _134_314 = if (FStar_Options.print_universes ()) then begin
(let _134_312 = (univ_names_to_string univs)
in (FStar_Util.format1 "<%s>" _134_312))
end else begin
""
end
in (let _134_313 = (term_to_string t)
in (FStar_Util.format4 "%sval %s %s : %s" _134_315 lid.FStar_Ident.str _134_314 _134_313))))
end))
end
| FStar_Syntax_Syntax.Sig_assume (lid, f, _39_532, _39_534) -> begin
(let _134_316 = (term_to_string f)
in (FStar_Util.format2 "val %s : %s" lid.FStar_Ident.str _134_316))
end
| FStar_Syntax_Syntax.Sig_let (lbs, _39_539, _39_541, qs) -> begin
(lbs_to_string qs lbs)
end
| FStar_Syntax_Syntax.Sig_main (e, _39_547) -> begin
(let _134_317 = (term_to_string e)
in (FStar_Util.format1 "let _ = %s" _134_317))
end
| FStar_Syntax_Syntax.Sig_bundle (ses, _39_552, _39_554, _39_556) -> begin
(let _134_318 = (FStar_List.map sigelt_to_string ses)
in (FStar_All.pipe_right _134_318 (FStar_String.concat "\n")))
end
| FStar_Syntax_Syntax.Sig_new_effect (ed, _39_561) -> begin
(eff_decl_to_string false ed)
end
| FStar_Syntax_Syntax.Sig_new_effect_for_free (ed, _39_566) -> begin
(eff_decl_to_string true ed)
end
| FStar_Syntax_Syntax.Sig_sub_effect (se, r) -> begin
(

let lift_wp = (match (((se.FStar_Syntax_Syntax.lift_wp), (se.FStar_Syntax_Syntax.lift))) with
| (None, None) -> begin
(FStar_All.failwith "impossible")
end
| (Some (lift_wp), _39_579) -> begin
lift_wp
end
| (_39_582, Some (lift)) -> begin
lift
end)
in (

let _39_589 = (FStar_Syntax_Subst.open_univ_vars (Prims.fst lift_wp) (Prims.snd lift_wp))
in (match (_39_589) with
| (us, t) -> begin
(let _134_322 = (lid_to_string se.FStar_Syntax_Syntax.source)
in (let _134_321 = (lid_to_string se.FStar_Syntax_Syntax.target)
in (let _134_320 = (univ_names_to_string us)
in (let _134_319 = (term_to_string t)
in (FStar_Util.format4 "sub_effect %s ~> %s : <%s> %s" _134_322 _134_321 _134_320 _134_319)))))
end)))
end
| FStar_Syntax_Syntax.Sig_effect_abbrev (l, univs, tps, c, _39_595, _39_597) -> begin
if (FStar_Options.print_universes ()) then begin
(

let _39_602 = (let _134_323 = (FStar_Syntax_Syntax.mk (FStar_Syntax_Syntax.Tm_arrow (((tps), (c)))) None FStar_Range.dummyRange)
in (FStar_Syntax_Subst.open_univ_vars univs _134_323))
in (match (_39_602) with
| (univs, t) -> begin
(

let _39_611 = (match ((let _134_324 = (FStar_Syntax_Subst.compress t)
in _134_324.FStar_Syntax_Syntax.n)) with
| FStar_Syntax_Syntax.Tm_arrow (bs, c) -> begin
((bs), (c))
end
| _39_608 -> begin
(FStar_All.failwith "impossible")
end)
in (match (_39_611) with
| (tps, c) -> begin
(let _134_328 = (sli l)
in (let _134_327 = (univ_names_to_string univs)
in (let _134_326 = (binders_to_string " " tps)
in (let _134_325 = (comp_to_string c)
in (FStar_Util.format4 "effect %s<%s> %s = %s" _134_328 _134_327 _134_326 _134_325)))))
end))
end))
end else begin
(let _134_331 = (sli l)
in (let _134_330 = (binders_to_string " " tps)
in (let _134_329 = (comp_to_string c)
in (FStar_Util.format3 "effect %s %s = %s" _134_331 _134_330 _134_329))))
end
end))


let format_error : FStar_Range.range  ->  Prims.string  ->  Prims.string = (fun r msg -> (let _134_336 = (FStar_Range.string_of_range r)
in (FStar_Util.format2 "%s: %s\n" _134_336 msg)))


let rec sigelt_to_string_short : FStar_Syntax_Syntax.sigelt  ->  Prims.string = (fun x -> (match (x) with
| FStar_Syntax_Syntax.Sig_let ((_39_616, ({FStar_Syntax_Syntax.lbname = lb; FStar_Syntax_Syntax.lbunivs = _39_623; FStar_Syntax_Syntax.lbtyp = t; FStar_Syntax_Syntax.lbeff = _39_620; FStar_Syntax_Syntax.lbdef = _39_618})::[]), _39_629, _39_631, _39_633) -> begin
(let _134_340 = (lbname_to_string lb)
in (let _134_339 = (term_to_string t)
in (FStar_Util.format2 "let %s : %s" _134_340 _134_339)))
end
| _39_637 -> begin
(let _134_343 = (let _134_342 = (FStar_Syntax_Util.lids_of_sigelt x)
in (FStar_All.pipe_right _134_342 (FStar_List.map (fun l -> l.FStar_Ident.str))))
in (FStar_All.pipe_right _134_343 (FStar_String.concat ", ")))
end))


let rec modul_to_string : FStar_Syntax_Syntax.modul  ->  Prims.string = (fun m -> (let _134_348 = (sli m.FStar_Syntax_Syntax.name)
in (let _134_347 = (let _134_346 = (FStar_List.map sigelt_to_string m.FStar_Syntax_Syntax.declarations)
in (FStar_All.pipe_right _134_346 (FStar_String.concat "\n")))
in (FStar_Util.format2 "module %s\n%s" _134_348 _134_347))))


let subst_elt_to_string : FStar_Syntax_Syntax.subst_elt  ->  Prims.string = (fun _39_10 -> (match (_39_10) with
| FStar_Syntax_Syntax.DB (i, x) -> begin
(let _134_352 = (FStar_Util.string_of_int i)
in (let _134_351 = (bv_to_string x)
in (FStar_Util.format2 "DB (%s, %s)" _134_352 _134_351)))
end
| FStar_Syntax_Syntax.NM (x, i) -> begin
(let _134_354 = (bv_to_string x)
in (let _134_353 = (FStar_Util.string_of_int i)
in (FStar_Util.format2 "NM (%s, %s)" _134_354 _134_353)))
end
| FStar_Syntax_Syntax.NT (x, t) -> begin
(let _134_356 = (bv_to_string x)
in (let _134_355 = (term_to_string t)
in (FStar_Util.format2 "DB (%s, %s)" _134_356 _134_355)))
end
| FStar_Syntax_Syntax.UN (i, u) -> begin
(let _134_358 = (FStar_Util.string_of_int i)
in (let _134_357 = (univ_to_string u)
in (FStar_Util.format2 "UN (%s, %s)" _134_358 _134_357)))
end
| FStar_Syntax_Syntax.UD (u, i) -> begin
(let _134_359 = (FStar_Util.string_of_int i)
in (FStar_Util.format2 "UD (%s, %s)" u.FStar_Ident.idText _134_359))
end))


let subst_to_string : FStar_Syntax_Syntax.subst_t  ->  Prims.string = (fun s -> (let _134_362 = (FStar_All.pipe_right s (FStar_List.map subst_elt_to_string))
in (FStar_All.pipe_right _134_362 (FStar_String.concat "; "))))


let abs_ascription_to_string : (FStar_Syntax_Syntax.lcomp, FStar_Ident.lident) FStar_Util.either Prims.option  ->  Prims.string = (fun ascription -> (

let strb = (FStar_Util.new_string_builder ())
in (

let _39_675 = (match (ascription) with
| None -> begin
(FStar_Util.string_builder_append strb "None")
end
| Some (FStar_Util.Inl (lc)) -> begin
(

let _39_668 = (FStar_Util.string_builder_append strb "Some Inr ")
in (FStar_Util.string_builder_append strb (FStar_Ident.text_of_lid lc.FStar_Syntax_Syntax.eff_name)))
end
| Some (FStar_Util.Inr (lid)) -> begin
(

let _39_673 = (FStar_Util.string_builder_append strb "Some Inr ")
in (FStar_Util.string_builder_append strb (FStar_Ident.text_of_lid lid)))
end)
in (FStar_Util.string_of_string_builder strb))))



=======
let sli : FStar_Ident.lident -> Prims.string =
  fun l  ->
    let uu____4 = FStar_Options.print_real_names ()  in
    if uu____4
    then l.FStar_Ident.str
    else (l.FStar_Ident.ident).FStar_Ident.idText
  
let lid_to_string : FStar_Ident.lid -> Prims.string = fun l  -> sli l 
let fv_to_string : FStar_Syntax_Syntax.fv -> Prims.string =
  fun fv  ->
    lid_to_string (fv.FStar_Syntax_Syntax.fv_name).FStar_Syntax_Syntax.v
  
let bv_to_string : FStar_Syntax_Syntax.bv -> Prims.string =
  fun bv  ->
    let uu____19 =
      let uu____20 = FStar_Util.string_of_int bv.FStar_Syntax_Syntax.index
         in
      Prims.strcat "#" uu____20  in
    Prims.strcat (bv.FStar_Syntax_Syntax.ppname).FStar_Ident.idText uu____19
  
let nm_to_string : FStar_Syntax_Syntax.bv -> Prims.string =
  fun bv  ->
    let uu____24 = FStar_Options.print_real_names ()  in
    if uu____24
    then bv_to_string bv
    else (bv.FStar_Syntax_Syntax.ppname).FStar_Ident.idText
  
let db_to_string : FStar_Syntax_Syntax.bv -> Prims.string =
  fun bv  ->
    let uu____29 =
      let uu____30 = FStar_Util.string_of_int bv.FStar_Syntax_Syntax.index
         in
      Prims.strcat "@" uu____30  in
    Prims.strcat (bv.FStar_Syntax_Syntax.ppname).FStar_Ident.idText uu____29
  
let infix_prim_ops : (FStar_Ident.lident * Prims.string) Prims.list =
  [(FStar_Syntax_Const.op_Addition, "+");
  (FStar_Syntax_Const.op_Subtraction, "-");
  (FStar_Syntax_Const.op_Multiply, "*");
  (FStar_Syntax_Const.op_Division, "/");
  (FStar_Syntax_Const.op_Eq, "=");
  (FStar_Syntax_Const.op_ColonEq, ":=");
  (FStar_Syntax_Const.op_notEq, "<>");
  (FStar_Syntax_Const.op_And, "&&");
  (FStar_Syntax_Const.op_Or, "||");
  (FStar_Syntax_Const.op_LTE, "<=");
  (FStar_Syntax_Const.op_GTE, ">=");
  (FStar_Syntax_Const.op_LT, "<");
  (FStar_Syntax_Const.op_GT, ">");
  (FStar_Syntax_Const.op_Modulus, "mod");
  (FStar_Syntax_Const.and_lid, "/\\");
  (FStar_Syntax_Const.or_lid, "\\/");
  (FStar_Syntax_Const.imp_lid, "==>");
  (FStar_Syntax_Const.iff_lid, "<==>");
  (FStar_Syntax_Const.precedes_lid, "<<");
  (FStar_Syntax_Const.eq2_lid, "==");
  (FStar_Syntax_Const.eq3_lid, "===")] 
let unary_prim_ops : (FStar_Ident.lident * Prims.string) Prims.list =
  [(FStar_Syntax_Const.op_Negation, "not");
  (FStar_Syntax_Const.op_Minus, "-");
  (FStar_Syntax_Const.not_lid, "~")] 
let is_prim_op ps f =
  match f.FStar_Syntax_Syntax.n with
  | FStar_Syntax_Syntax.Tm_fvar fv ->
      FStar_All.pipe_right ps
        (FStar_Util.for_some (FStar_Syntax_Syntax.fv_eq_lid fv))
  | uu____109 -> false 
let get_lid f =
  match f.FStar_Syntax_Syntax.n with
  | FStar_Syntax_Syntax.Tm_fvar fv ->
      (fv.FStar_Syntax_Syntax.fv_name).FStar_Syntax_Syntax.v
  | uu____126 -> failwith "get_lid" 
let is_infix_prim_op : FStar_Syntax_Syntax.term -> Prims.bool =
  fun e  -> is_prim_op (Prims.fst (FStar_List.split infix_prim_ops)) e 
let is_unary_prim_op : FStar_Syntax_Syntax.term -> Prims.bool =
  fun e  -> is_prim_op (Prims.fst (FStar_List.split unary_prim_ops)) e 
let quants : (FStar_Ident.lident * Prims.string) Prims.list =
  [(FStar_Syntax_Const.forall_lid, "forall");
  (FStar_Syntax_Const.exists_lid, "exists")] 
type exp = FStar_Syntax_Syntax.term
let is_b2t : FStar_Syntax_Syntax.typ -> Prims.bool =
  fun t  -> is_prim_op [FStar_Syntax_Const.b2t_lid] t 
let is_quant : FStar_Syntax_Syntax.typ -> Prims.bool =
  fun t  -> is_prim_op (Prims.fst (FStar_List.split quants)) t 
let is_ite : FStar_Syntax_Syntax.typ -> Prims.bool =
  fun t  -> is_prim_op [FStar_Syntax_Const.ite_lid] t 
let is_lex_cons : exp -> Prims.bool =
  fun f  -> is_prim_op [FStar_Syntax_Const.lexcons_lid] f 
let is_lex_top : exp -> Prims.bool =
  fun f  -> is_prim_op [FStar_Syntax_Const.lextop_lid] f 
let is_inr uu___178_173 =
  match uu___178_173 with
  | FStar_Util.Inl uu____176 -> false
  | FStar_Util.Inr uu____177 -> true 
let filter_imp a =
  FStar_All.pipe_right a
    (FStar_List.filter
       (fun uu___179_208  ->
          match uu___179_208 with
          | (uu____212,Some (FStar_Syntax_Syntax.Implicit uu____213)) ->
              false
          | uu____215 -> true))
  
let rec reconstruct_lex :
  exp ->
    (FStar_Syntax_Syntax.term',FStar_Syntax_Syntax.term')
      FStar_Syntax_Syntax.syntax Prims.list Prims.option
  =
  fun e  ->
    let uu____226 =
      let uu____227 = FStar_Syntax_Subst.compress e  in
      uu____227.FStar_Syntax_Syntax.n  in
    match uu____226 with
    | FStar_Syntax_Syntax.Tm_app (f,args) ->
        let args1 = filter_imp args  in
        let exps = FStar_List.map Prims.fst args1  in
        let uu____273 =
          (is_lex_cons f) &&
            ((FStar_List.length exps) = (Prims.parse_int "2"))
           in
        if uu____273
        then
          let uu____282 =
            let uu____287 = FStar_List.nth exps (Prims.parse_int "1")  in
            reconstruct_lex uu____287  in
          (match uu____282 with
           | Some xs ->
               let uu____301 =
                 let uu____305 = FStar_List.nth exps (Prims.parse_int "0")
                    in
                 uu____305 :: xs  in
               Some uu____301
           | None  -> None)
        else None
    | uu____325 ->
        let uu____326 = is_lex_top e  in if uu____326 then Some [] else None
  
let rec find f l =
  match l with
  | [] -> failwith "blah"
  | hd1::tl1 ->
      let uu____362 = f hd1  in if uu____362 then hd1 else find f tl1
  
let find_lid :
  FStar_Ident.lident ->
    (FStar_Ident.lident * Prims.string) Prims.list -> Prims.string
  =
  fun x  ->
    fun xs  ->
      let uu____376 =
        find (fun p  -> FStar_Ident.lid_equals x (Prims.fst p)) xs  in
      Prims.snd uu____376
  
let infix_prim_op_to_string e =
  let uu____395 = get_lid e  in find_lid uu____395 infix_prim_ops 
let unary_prim_op_to_string e =
  let uu____407 = get_lid e  in find_lid uu____407 unary_prim_ops 
let quant_to_string t =
  let uu____419 = get_lid t  in find_lid uu____419 quants 
let const_to_string : FStar_Const.sconst -> Prims.string =
  fun x  ->
    match x with
    | FStar_Const.Const_effect  -> "Effect"
    | FStar_Const.Const_unit  -> "()"
    | FStar_Const.Const_bool b -> if b then "true" else "false"
    | FStar_Const.Const_float x1 -> FStar_Util.string_of_float x1
    | FStar_Const.Const_string (bytes,uu____427) ->
        FStar_Util.format1 "\"%s\"" (FStar_Util.string_of_bytes bytes)
    | FStar_Const.Const_bytearray uu____430 -> "<bytearray>"
    | FStar_Const.Const_int (x1,uu____435) -> x1
    | FStar_Const.Const_char c ->
        Prims.strcat "'" (Prims.strcat (FStar_Util.string_of_char c) "'")
    | FStar_Const.Const_range r -> FStar_Range.string_of_range r
    | FStar_Const.Const_reify  -> "reify"
    | FStar_Const.Const_reflect l ->
        let uu____445 = sli l  in
        FStar_Util.format1 "[[%s.reflect]]" uu____445
  
let lbname_to_string : FStar_Syntax_Syntax.lbname -> Prims.string =
  fun uu___180_448  ->
    match uu___180_448 with
    | FStar_Util.Inl l -> bv_to_string l
    | FStar_Util.Inr l ->
        lid_to_string (l.FStar_Syntax_Syntax.fv_name).FStar_Syntax_Syntax.v
  
let tag_of_term : FStar_Syntax_Syntax.term -> Prims.string =
  fun t  ->
    match t.FStar_Syntax_Syntax.n with
    | FStar_Syntax_Syntax.Tm_bvar x ->
        let uu____459 = db_to_string x  in Prims.strcat "Tm_bvar: " uu____459
    | FStar_Syntax_Syntax.Tm_name x ->
        let uu____461 = nm_to_string x  in Prims.strcat "Tm_name: " uu____461
    | FStar_Syntax_Syntax.Tm_fvar x ->
        let uu____463 =
          lid_to_string (x.FStar_Syntax_Syntax.fv_name).FStar_Syntax_Syntax.v
           in
        Prims.strcat "Tm_fvar: " uu____463
    | FStar_Syntax_Syntax.Tm_uinst uu____468 -> "Tm_uinst"
    | FStar_Syntax_Syntax.Tm_constant uu____473 -> "Tm_constant"
    | FStar_Syntax_Syntax.Tm_type uu____474 -> "Tm_type"
    | FStar_Syntax_Syntax.Tm_abs uu____475 -> "Tm_abs"
    | FStar_Syntax_Syntax.Tm_arrow uu____490 -> "Tm_arrow"
    | FStar_Syntax_Syntax.Tm_refine uu____498 -> "Tm_refine"
    | FStar_Syntax_Syntax.Tm_app uu____503 -> "Tm_app"
    | FStar_Syntax_Syntax.Tm_match uu____513 -> "Tm_match"
    | FStar_Syntax_Syntax.Tm_ascribed uu____529 -> "Tm_ascribed"
    | FStar_Syntax_Syntax.Tm_let uu____547 -> "Tm_let"
    | FStar_Syntax_Syntax.Tm_uvar uu____555 -> "Tm_uvar"
    | FStar_Syntax_Syntax.Tm_delayed (uu____564,m) ->
        let uu____602 = FStar_ST.read m  in
        (match uu____602 with
         | None  -> "Tm_delayed"
         | Some uu____613 -> "Tm_delayed-resolved")
    | FStar_Syntax_Syntax.Tm_meta uu____618 -> "Tm_meta"
    | FStar_Syntax_Syntax.Tm_unknown  -> "Tm_unknown"
  
let uvar_to_string u =
  let uu____632 = FStar_Options.hide_uvar_nums ()  in
  if uu____632
  then "?"
  else
    (let uu____634 =
       let uu____635 = FStar_Unionfind.uvar_id u  in
       FStar_All.pipe_right uu____635 FStar_Util.string_of_int  in
     Prims.strcat "?" uu____634)
  
let rec int_of_univ :
  Prims.int ->
    FStar_Syntax_Syntax.universe ->
      (Prims.int * FStar_Syntax_Syntax.universe Prims.option)
  =
  fun n1  ->
    fun u  ->
      let uu____645 = FStar_Syntax_Subst.compress_univ u  in
      match uu____645 with
      | FStar_Syntax_Syntax.U_zero  -> (n1, None)
      | FStar_Syntax_Syntax.U_succ u1 ->
          int_of_univ (n1 + (Prims.parse_int "1")) u1
      | uu____651 -> (n1, (Some u))
  
let rec univ_to_string : FStar_Syntax_Syntax.universe -> Prims.string =
  fun u  ->
    let uu____656 = FStar_Syntax_Subst.compress_univ u  in
    match uu____656 with
    | FStar_Syntax_Syntax.U_unif u1 -> uvar_to_string u1
    | FStar_Syntax_Syntax.U_name x -> x.FStar_Ident.idText
    | FStar_Syntax_Syntax.U_bvar x ->
        let uu____663 = FStar_Util.string_of_int x  in
        Prims.strcat "@" uu____663
    | FStar_Syntax_Syntax.U_zero  -> "0"
    | FStar_Syntax_Syntax.U_succ u1 ->
        let uu____665 = int_of_univ (Prims.parse_int "1") u1  in
        (match uu____665 with
         | (n1,None ) -> FStar_Util.string_of_int n1
         | (n1,Some u2) ->
             let uu____674 = univ_to_string u2  in
             let uu____675 = FStar_Util.string_of_int n1  in
             FStar_Util.format2 "(%s + %s)" uu____674 uu____675)
    | FStar_Syntax_Syntax.U_max us ->
        let uu____678 =
          let uu____679 = FStar_List.map univ_to_string us  in
          FStar_All.pipe_right uu____679 (FStar_String.concat ", ")  in
        FStar_Util.format1 "(max %s)" uu____678
    | FStar_Syntax_Syntax.U_unknown  -> "unknown"
  
let univs_to_string : FStar_Syntax_Syntax.universe Prims.list -> Prims.string
  =
  fun us  ->
    let uu____687 = FStar_List.map univ_to_string us  in
    FStar_All.pipe_right uu____687 (FStar_String.concat ", ")
  
let univ_names_to_string : FStar_Ident.ident Prims.list -> Prims.string =
  fun us  ->
    let uu____695 = FStar_List.map (fun x  -> x.FStar_Ident.idText) us  in
    FStar_All.pipe_right uu____695 (FStar_String.concat ", ")
  
let qual_to_string : FStar_Syntax_Syntax.qualifier -> Prims.string =
  fun uu___181_701  ->
    match uu___181_701 with
    | FStar_Syntax_Syntax.Assumption  -> "assume"
    | FStar_Syntax_Syntax.New  -> "new"
    | FStar_Syntax_Syntax.Private  -> "private"
    | FStar_Syntax_Syntax.Unfold_for_unification_and_vcgen  -> "unfold"
    | FStar_Syntax_Syntax.Inline_for_extraction  -> "inline"
    | FStar_Syntax_Syntax.NoExtract  -> "noextract"
    | FStar_Syntax_Syntax.Visible_default  -> "visible"
    | FStar_Syntax_Syntax.Irreducible  -> "irreducible"
    | FStar_Syntax_Syntax.Abstract  -> "abstract"
    | FStar_Syntax_Syntax.Noeq  -> "noeq"
    | FStar_Syntax_Syntax.Unopteq  -> "unopteq"
    | FStar_Syntax_Syntax.Logic  -> "logic"
    | FStar_Syntax_Syntax.TotalEffect  -> "total"
    | FStar_Syntax_Syntax.Discriminator l ->
        let uu____703 = lid_to_string l  in
        FStar_Util.format1 "(Discriminator %s)" uu____703
    | FStar_Syntax_Syntax.Projector (l,x) ->
        let uu____706 = lid_to_string l  in
        FStar_Util.format2 "(Projector %s %s)" uu____706 x.FStar_Ident.idText
    | FStar_Syntax_Syntax.RecordType (ns,fns) ->
        let uu____713 =
          let uu____714 = FStar_Ident.path_of_ns ns  in
          FStar_Ident.text_of_path uu____714  in
        let uu____716 =
          let uu____717 =
            FStar_All.pipe_right fns (FStar_List.map FStar_Ident.text_of_id)
             in
          FStar_All.pipe_right uu____717 (FStar_String.concat ", ")  in
        FStar_Util.format2 "(RecordType %s %s)" uu____713 uu____716
    | FStar_Syntax_Syntax.RecordConstructor (ns,fns) ->
        let uu____728 =
          let uu____729 = FStar_Ident.path_of_ns ns  in
          FStar_Ident.text_of_path uu____729  in
        let uu____731 =
          let uu____732 =
            FStar_All.pipe_right fns (FStar_List.map FStar_Ident.text_of_id)
             in
          FStar_All.pipe_right uu____732 (FStar_String.concat ", ")  in
        FStar_Util.format2 "(RecordConstructor %s %s)" uu____728 uu____731
    | FStar_Syntax_Syntax.Action eff_lid ->
        let uu____738 = lid_to_string eff_lid  in
        FStar_Util.format1 "(Action %s)" uu____738
    | FStar_Syntax_Syntax.ExceptionConstructor  -> "ExceptionConstructor"
    | FStar_Syntax_Syntax.HasMaskedEffect  -> "HasMaskedEffect"
    | FStar_Syntax_Syntax.Effect  -> "Effect"
    | FStar_Syntax_Syntax.Reifiable  -> "reify"
    | FStar_Syntax_Syntax.Reflectable l ->
        FStar_Util.format1 "(reflect %s)" l.FStar_Ident.str
    | FStar_Syntax_Syntax.OnlyName  -> "OnlyName"
  
let quals_to_string :
  FStar_Syntax_Syntax.qualifier Prims.list -> Prims.string =
  fun quals  ->
    match quals with
    | [] -> ""
    | uu____745 ->
        let uu____747 =
          FStar_All.pipe_right quals (FStar_List.map qual_to_string)  in
        FStar_All.pipe_right uu____747 (FStar_String.concat " ")
  
let quals_to_string' :
  FStar_Syntax_Syntax.qualifier Prims.list -> Prims.string =
  fun quals  ->
    match quals with
    | [] -> ""
    | uu____757 ->
        let uu____759 = quals_to_string quals  in Prims.strcat uu____759 " "
  
let rec term_to_string : FStar_Syntax_Syntax.term -> Prims.string =
  fun x  ->
    let x1 = FStar_Syntax_Subst.compress x  in
    let x2 =
      let uu____815 = FStar_Options.print_implicits ()  in
      if uu____815 then x1 else FStar_Syntax_Util.unmeta x1  in
    match x2.FStar_Syntax_Syntax.n with
    | FStar_Syntax_Syntax.Tm_delayed uu____817 -> failwith "impossible"
    | FStar_Syntax_Syntax.Tm_app (uu____838,[]) -> failwith "Empty args!"
    | FStar_Syntax_Syntax.Tm_meta (t,FStar_Syntax_Syntax.Meta_pattern ps) ->
        let pats =
          let uu____865 =
            FStar_All.pipe_right ps
              (FStar_List.map
                 (fun args  ->
                    let uu____881 =
                      FStar_All.pipe_right args
                        (FStar_List.map
                           (fun uu____889  ->
                              match uu____889 with
                              | (t1,uu____893) -> term_to_string t1))
                       in
                    FStar_All.pipe_right uu____881 (FStar_String.concat "; ")))
             in
          FStar_All.pipe_right uu____865 (FStar_String.concat "\\/")  in
        let uu____896 = term_to_string t  in
        FStar_Util.format2 "{:pattern %s} %s" pats uu____896
    | FStar_Syntax_Syntax.Tm_meta (t,FStar_Syntax_Syntax.Meta_monadic (m,t'))
        ->
        let uu____908 = tag_of_term t  in
        let uu____909 = sli m  in
        let uu____910 = term_to_string t'  in
        let uu____911 = term_to_string t  in
        FStar_Util.format4 "(Monadic-%s{%s %s} %s)" uu____908 uu____909
          uu____910 uu____911
    | FStar_Syntax_Syntax.Tm_meta
        (t,FStar_Syntax_Syntax.Meta_monadic_lift (m0,m1,t')) ->
        let uu____924 = tag_of_term t  in
        let uu____925 = term_to_string t'  in
        let uu____926 = sli m0  in
        let uu____927 = sli m1  in
        let uu____928 = term_to_string t  in
        FStar_Util.format5 "(MonadicLift-%s{%s : %s -> %s} %s)" uu____924
          uu____925 uu____926 uu____927 uu____928
    | FStar_Syntax_Syntax.Tm_meta
        (t,FStar_Syntax_Syntax.Meta_labeled (l,r,b)) when
        FStar_Options.print_implicits () ->
        let uu____937 = FStar_Range.string_of_range r  in
        let uu____938 = term_to_string t  in
        FStar_Util.format3 "Meta_labeled(%s, %s){%s}" l uu____937 uu____938
    | FStar_Syntax_Syntax.Tm_meta (t,uu____940) -> term_to_string t
    | FStar_Syntax_Syntax.Tm_bvar x3 -> db_to_string x3
    | FStar_Syntax_Syntax.Tm_name x3 -> nm_to_string x3
    | FStar_Syntax_Syntax.Tm_fvar f -> fv_to_string f
    | FStar_Syntax_Syntax.Tm_uvar (u,uu____949) -> uvar_to_string u
    | FStar_Syntax_Syntax.Tm_constant c -> const_to_string c
    | FStar_Syntax_Syntax.Tm_type u ->
        let uu____967 = FStar_Options.print_universes ()  in
        if uu____967
        then
          let uu____968 = univ_to_string u  in
          FStar_Util.format1 "Type u#(%s)" uu____968
        else "Type"
    | FStar_Syntax_Syntax.Tm_arrow (bs,c) ->
        let uu____982 = binders_to_string " -> " bs  in
        let uu____983 = comp_to_string c  in
        FStar_Util.format2 "(%s -> %s)" uu____982 uu____983
    | FStar_Syntax_Syntax.Tm_abs (bs,t2,lc) ->
        (match lc with
         | Some (FStar_Util.Inl l) when FStar_Options.print_implicits () ->
             let uu____1018 = binders_to_string " " bs  in
             let uu____1019 = term_to_string t2  in
             let uu____1020 =
               let uu____1021 = l.FStar_Syntax_Syntax.comp ()  in
               FStar_All.pipe_left comp_to_string uu____1021  in
             FStar_Util.format3 "(fun %s -> (%s $$ %s))" uu____1018
               uu____1019 uu____1020
         | Some (FStar_Util.Inr (l,flags)) when
             FStar_Options.print_implicits () ->
             let uu____1034 = binders_to_string " " bs  in
             let uu____1035 = term_to_string t2  in
             FStar_Util.format3 "(fun %s -> (%s $$ (name only) %s))"
               uu____1034 uu____1035 l.FStar_Ident.str
         | uu____1036 ->
             let uu____1043 = binders_to_string " " bs  in
             let uu____1044 = term_to_string t2  in
             FStar_Util.format2 "(fun %s -> %s)" uu____1043 uu____1044)
    | FStar_Syntax_Syntax.Tm_refine (xt,f) ->
        let uu____1051 = bv_to_string xt  in
        let uu____1052 =
          FStar_All.pipe_right xt.FStar_Syntax_Syntax.sort term_to_string  in
        let uu____1055 = FStar_All.pipe_right f formula_to_string  in
        FStar_Util.format3 "(%s:%s{%s})" uu____1051 uu____1052 uu____1055
    | FStar_Syntax_Syntax.Tm_app (t,args) ->
        let uu____1074 = term_to_string t  in
        let uu____1075 = args_to_string args  in
        FStar_Util.format2 "(%s %s)" uu____1074 uu____1075
    | FStar_Syntax_Syntax.Tm_let (lbs,e) ->
        let uu____1088 = lbs_to_string [] lbs  in
        let uu____1089 = term_to_string e  in
        FStar_Util.format2 "%s\nin\n%s" uu____1088 uu____1089
    | FStar_Syntax_Syntax.Tm_ascribed (e,(annot,topt),eff_name) ->
        let annot1 =
          match annot with
          | FStar_Util.Inl t ->
              let uu____1137 =
                let uu____1138 =
                  FStar_Util.map_opt eff_name FStar_Ident.text_of_lid  in
                FStar_All.pipe_right uu____1138 (FStar_Util.dflt "default")
                 in
              let uu____1141 = term_to_string t  in
              FStar_Util.format2 "[%s] %s" uu____1137 uu____1141
          | FStar_Util.Inr c -> comp_to_string c  in
        let topt1 =
          match topt with
          | None  -> ""
          | Some t ->
              let uu____1157 = term_to_string t  in
              FStar_Util.format1 "by %s" uu____1157
           in
        let uu____1158 = term_to_string e  in
        FStar_Util.format3 "(%s <: %s %s)" uu____1158 annot1 topt1
    | FStar_Syntax_Syntax.Tm_match (head1,branches) ->
        let uu____1187 = term_to_string head1  in
        let uu____1188 =
          let uu____1189 =
            FStar_All.pipe_right branches
              (FStar_List.map
                 (fun uu____1207  ->
                    match uu____1207 with
                    | (p,wopt,e) ->
                        let uu____1217 = FStar_All.pipe_right p pat_to_string
                           in
                        let uu____1218 =
                          match wopt with
                          | None  -> ""
                          | Some w ->
                              let uu____1220 =
                                FStar_All.pipe_right w term_to_string  in
                              FStar_Util.format1 "when %s" uu____1220
                           in
                        let uu____1221 =
                          FStar_All.pipe_right e term_to_string  in
                        FStar_Util.format3 "%s %s -> %s" uu____1217
                          uu____1218 uu____1221))
             in
          FStar_Util.concat_l "\n\t|" uu____1189  in
        FStar_Util.format2 "(match %s with\n\t| %s)" uu____1187 uu____1188
    | FStar_Syntax_Syntax.Tm_uinst (t,us) ->
        let uu____1228 = FStar_Options.print_universes ()  in
        if uu____1228
        then
          let uu____1229 = term_to_string t  in
          let uu____1230 = univs_to_string us  in
          FStar_Util.format2 "%s<%s>" uu____1229 uu____1230
        else term_to_string t
    | uu____1232 -> tag_of_term x2

and pat_to_string : FStar_Syntax_Syntax.pat -> Prims.string =
  fun x  ->
    match x.FStar_Syntax_Syntax.v with
    | FStar_Syntax_Syntax.Pat_cons (l,pats) ->
        let uu____1246 = fv_to_string l  in
        let uu____1247 =
          let uu____1248 =
            FStar_List.map
              (fun uu____1252  ->
                 match uu____1252 with
                 | (x1,b) ->
                     let p = pat_to_string x1  in
                     if b then Prims.strcat "#" p else p) pats
             in
          FStar_All.pipe_right uu____1248 (FStar_String.concat " ")  in
        FStar_Util.format2 "(%s %s)" uu____1246 uu____1247
    | FStar_Syntax_Syntax.Pat_dot_term (x1,uu____1261) ->
        let uu____1266 = FStar_Options.print_bound_var_types ()  in
        if uu____1266
        then
          let uu____1267 = bv_to_string x1  in
          let uu____1268 = term_to_string x1.FStar_Syntax_Syntax.sort  in
          FStar_Util.format2 ".%s:%s" uu____1267 uu____1268
        else
          (let uu____1270 = bv_to_string x1  in
           FStar_Util.format1 ".%s" uu____1270)
    | FStar_Syntax_Syntax.Pat_var x1 ->
        let uu____1272 = FStar_Options.print_bound_var_types ()  in
        if uu____1272
        then
          let uu____1273 = bv_to_string x1  in
          let uu____1274 = term_to_string x1.FStar_Syntax_Syntax.sort  in
          FStar_Util.format2 "%s:%s" uu____1273 uu____1274
        else bv_to_string x1
    | FStar_Syntax_Syntax.Pat_constant c -> const_to_string c
    | FStar_Syntax_Syntax.Pat_wild x1 ->
        let uu____1278 = FStar_Options.print_real_names ()  in
        if uu____1278
        then
          let uu____1279 = bv_to_string x1  in
          Prims.strcat "Pat_wild " uu____1279
        else "_"
    | FStar_Syntax_Syntax.Pat_disj ps ->
        let uu____1285 = FStar_List.map pat_to_string ps  in
        FStar_Util.concat_l " | " uu____1285

and lbs_to_string :
  FStar_Syntax_Syntax.qualifier Prims.list ->
    (Prims.bool * FStar_Syntax_Syntax.letbinding Prims.list) -> Prims.string
  =
  fun quals  ->
    fun lbs  ->
      let lbs1 =
        let uu____1297 = FStar_Options.print_universes ()  in
        if uu____1297
        then
          let uu____1301 =
            FStar_All.pipe_right (Prims.snd lbs)
              (FStar_List.map
                 (fun lb  ->
                    let uu____1307 =
                      let uu____1310 =
                        FStar_Syntax_Util.mk_conj
                          lb.FStar_Syntax_Syntax.lbtyp
                          lb.FStar_Syntax_Syntax.lbdef
                         in
                      FStar_Syntax_Subst.open_univ_vars
                        lb.FStar_Syntax_Syntax.lbunivs uu____1310
                       in
                    match uu____1307 with
                    | (us,td) ->
                        let uu____1313 =
                          let uu____1320 =
                            let uu____1321 = FStar_Syntax_Subst.compress td
                               in
                            uu____1321.FStar_Syntax_Syntax.n  in
                          match uu____1320 with
                          | FStar_Syntax_Syntax.Tm_app
                              (uu____1330,(t,uu____1332)::(d,uu____1334)::[])
                              -> (t, d)
                          | uu____1368 -> failwith "Impossibe"  in
                        (match uu____1313 with
                         | (t,d) ->
                             let uu___188_1385 = lb  in
                             {
                               FStar_Syntax_Syntax.lbname =
                                 (uu___188_1385.FStar_Syntax_Syntax.lbname);
                               FStar_Syntax_Syntax.lbunivs = us;
                               FStar_Syntax_Syntax.lbtyp = t;
                               FStar_Syntax_Syntax.lbeff =
                                 (uu___188_1385.FStar_Syntax_Syntax.lbeff);
                               FStar_Syntax_Syntax.lbdef = d
                             })))
             in
          ((Prims.fst lbs), uu____1301)
        else lbs  in
      let uu____1389 = quals_to_string' quals  in
      let uu____1390 =
        let uu____1391 =
          FStar_All.pipe_right (Prims.snd lbs1)
            (FStar_List.map
               (fun lb  ->
                  let uu____1397 =
                    lbname_to_string lb.FStar_Syntax_Syntax.lbname  in
                  let uu____1398 =
                    let uu____1399 = FStar_Options.print_universes ()  in
                    if uu____1399
                    then
                      let uu____1400 =
                        let uu____1401 =
                          univ_names_to_string lb.FStar_Syntax_Syntax.lbunivs
                           in
                        Prims.strcat uu____1401 ">"  in
                      Prims.strcat "<" uu____1400
                    else ""  in
                  let uu____1403 =
                    term_to_string lb.FStar_Syntax_Syntax.lbtyp  in
                  let uu____1404 =
                    FStar_All.pipe_right lb.FStar_Syntax_Syntax.lbdef
                      term_to_string
                     in
                  FStar_Util.format4 "%s %s : %s = %s" uu____1397 uu____1398
                    uu____1403 uu____1404))
           in
        FStar_Util.concat_l "\n and " uu____1391  in
      FStar_Util.format3 "%slet %s %s" uu____1389
        (if Prims.fst lbs1 then "rec" else "") uu____1390

and lcomp_to_string : FStar_Syntax_Syntax.lcomp -> Prims.string =
  fun lc  ->
    let uu____1410 = FStar_Options.print_effect_args ()  in
    if uu____1410
    then
      let uu____1411 = lc.FStar_Syntax_Syntax.comp ()  in
      comp_to_string uu____1411
    else
      (let uu____1413 = sli lc.FStar_Syntax_Syntax.eff_name  in
       let uu____1414 = term_to_string lc.FStar_Syntax_Syntax.res_typ  in
       FStar_Util.format2 "%s %s" uu____1413 uu____1414)

and imp_to_string :
  Prims.string ->
    FStar_Syntax_Syntax.arg_qualifier Prims.option -> Prims.string
  =
  fun s  ->
    fun uu___182_1416  ->
      match uu___182_1416 with
      | Some (FStar_Syntax_Syntax.Implicit (false )) -> Prims.strcat "#" s
      | Some (FStar_Syntax_Syntax.Implicit (true )) -> Prims.strcat "#." s
      | Some (FStar_Syntax_Syntax.Equality ) -> Prims.strcat "$" s
      | uu____1418 -> s

and binder_to_string' :
  Prims.bool ->
    (FStar_Syntax_Syntax.bv * FStar_Syntax_Syntax.aqual) -> Prims.string
  =
  fun is_arrow  ->
    fun b  ->
      let uu____1424 = b  in
      match uu____1424 with
      | (a,imp) ->
          let uu____1429 = FStar_Syntax_Syntax.is_null_binder b  in
          if uu____1429
          then
            let uu____1430 = term_to_string a.FStar_Syntax_Syntax.sort  in
            Prims.strcat "_:" uu____1430
          else
            (let uu____1432 =
               (Prims.op_Negation is_arrow) &&
                 (let uu____1433 = FStar_Options.print_bound_var_types ()  in
                  Prims.op_Negation uu____1433)
                in
             if uu____1432
             then
               let uu____1434 = nm_to_string a  in
               imp_to_string uu____1434 imp
             else
               (let uu____1436 =
                  let uu____1437 = nm_to_string a  in
                  let uu____1438 =
                    let uu____1439 =
                      term_to_string a.FStar_Syntax_Syntax.sort  in
                    Prims.strcat ":" uu____1439  in
                  Prims.strcat uu____1437 uu____1438  in
                imp_to_string uu____1436 imp))

and binder_to_string :
  (FStar_Syntax_Syntax.bv * FStar_Syntax_Syntax.aqual) -> Prims.string =
  fun b  -> binder_to_string' false b

and arrow_binder_to_string :
  (FStar_Syntax_Syntax.bv * FStar_Syntax_Syntax.aqual) -> Prims.string =
  fun b  -> binder_to_string' true b

and binders_to_string :
  Prims.string -> FStar_Syntax_Syntax.binders -> Prims.string =
  fun sep  ->
    fun bs  ->
      let bs1 =
        let uu____1449 = FStar_Options.print_implicits ()  in
        if uu____1449 then bs else filter_imp bs  in
      if sep = " -> "
      then
        let uu____1451 =
          FStar_All.pipe_right bs1 (FStar_List.map arrow_binder_to_string)
           in
        FStar_All.pipe_right uu____1451 (FStar_String.concat sep)
      else
        (let uu____1458 =
           FStar_All.pipe_right bs1 (FStar_List.map binder_to_string)  in
         FStar_All.pipe_right uu____1458 (FStar_String.concat sep))

and arg_to_string :
  (FStar_Syntax_Syntax.term * FStar_Syntax_Syntax.arg_qualifier Prims.option)
    -> Prims.string
  =
  fun uu___183_1464  ->
    match uu___183_1464 with
    | (a,imp) ->
        let uu____1472 = term_to_string a  in imp_to_string uu____1472 imp

and args_to_string : FStar_Syntax_Syntax.args -> Prims.string =
  fun args  ->
    let args1 =
      let uu____1475 = FStar_Options.print_implicits ()  in
      if uu____1475 then args else filter_imp args  in
    let uu____1479 =
      FStar_All.pipe_right args1 (FStar_List.map arg_to_string)  in
    FStar_All.pipe_right uu____1479 (FStar_String.concat " ")

and comp_to_string : FStar_Syntax_Syntax.comp -> Prims.string =
  fun c  ->
    match c.FStar_Syntax_Syntax.n with
    | FStar_Syntax_Syntax.Total (t,uu____1488) ->
        let uu____1495 =
          let uu____1496 = FStar_Syntax_Subst.compress t  in
          uu____1496.FStar_Syntax_Syntax.n  in
        (match uu____1495 with
         | FStar_Syntax_Syntax.Tm_type uu____1499 when
             let uu____1500 = FStar_Options.print_implicits ()  in
             Prims.op_Negation uu____1500 -> term_to_string t
         | uu____1501 ->
             let uu____1502 = term_to_string t  in
             FStar_Util.format1 "Tot %s" uu____1502)
    | FStar_Syntax_Syntax.GTotal (t,uu____1504) ->
        let uu____1511 =
          let uu____1512 = FStar_Syntax_Subst.compress t  in
          uu____1512.FStar_Syntax_Syntax.n  in
        (match uu____1511 with
         | FStar_Syntax_Syntax.Tm_type uu____1515 when
             let uu____1516 = FStar_Options.print_implicits ()  in
             Prims.op_Negation uu____1516 -> term_to_string t
         | uu____1517 ->
             let uu____1518 = term_to_string t  in
             FStar_Util.format1 "GTot %s" uu____1518)
    | FStar_Syntax_Syntax.Comp c1 ->
        let basic =
          let uu____1521 = FStar_Options.print_effect_args ()  in
          if uu____1521
          then
            let uu____1522 = sli c1.FStar_Syntax_Syntax.effect_name  in
            let uu____1523 = term_to_string c1.FStar_Syntax_Syntax.result_typ
               in
            let uu____1524 =
              let uu____1525 =
                FStar_All.pipe_right c1.FStar_Syntax_Syntax.effect_args
                  (FStar_List.map arg_to_string)
                 in
              FStar_All.pipe_right uu____1525 (FStar_String.concat ", ")  in
            let uu____1537 =
              let uu____1538 =
                FStar_All.pipe_right c1.FStar_Syntax_Syntax.flags
                  (FStar_List.map cflags_to_string)
                 in
              FStar_All.pipe_right uu____1538 (FStar_String.concat " ")  in
            FStar_Util.format4 "%s (%s) %s (attributes %s)" uu____1522
              uu____1523 uu____1524 uu____1537
          else
            (let uu____1544 =
               (FStar_All.pipe_right c1.FStar_Syntax_Syntax.flags
                  (FStar_Util.for_some
                     (fun uu___184_1546  ->
                        match uu___184_1546 with
                        | FStar_Syntax_Syntax.TOTAL  -> true
                        | uu____1547 -> false)))
                 &&
                 (let uu____1548 = FStar_Options.print_effect_args ()  in
                  Prims.op_Negation uu____1548)
                in
             if uu____1544
             then
               let uu____1549 =
                 term_to_string c1.FStar_Syntax_Syntax.result_typ  in
               FStar_Util.format1 "Tot %s" uu____1549
             else
               (let uu____1551 =
                  ((let uu____1552 = FStar_Options.print_effect_args ()  in
                    Prims.op_Negation uu____1552) &&
                     (let uu____1553 = FStar_Options.print_implicits ()  in
                      Prims.op_Negation uu____1553))
                    &&
                    (FStar_Ident.lid_equals
                       c1.FStar_Syntax_Syntax.effect_name
                       FStar_Syntax_Const.effect_ML_lid)
                   in
                if uu____1551
                then term_to_string c1.FStar_Syntax_Syntax.result_typ
                else
                  (let uu____1555 =
                     (let uu____1556 = FStar_Options.print_effect_args ()  in
                      Prims.op_Negation uu____1556) &&
                       (FStar_All.pipe_right c1.FStar_Syntax_Syntax.flags
                          (FStar_Util.for_some
                             (fun uu___185_1558  ->
                                match uu___185_1558 with
                                | FStar_Syntax_Syntax.MLEFFECT  -> true
                                | uu____1559 -> false)))
                      in
                   if uu____1555
                   then
                     let uu____1560 =
                       term_to_string c1.FStar_Syntax_Syntax.result_typ  in
                     FStar_Util.format1 "ALL %s" uu____1560
                   else
                     (let uu____1562 = sli c1.FStar_Syntax_Syntax.effect_name
                         in
                      let uu____1563 =
                        term_to_string c1.FStar_Syntax_Syntax.result_typ  in
                      FStar_Util.format2 "%s (%s)" uu____1562 uu____1563))))
           in
        let dec =
          let uu____1565 =
            FStar_All.pipe_right c1.FStar_Syntax_Syntax.flags
              (FStar_List.collect
                 (fun uu___186_1569  ->
                    match uu___186_1569 with
                    | FStar_Syntax_Syntax.DECREASES e ->
                        let uu____1574 =
                          let uu____1575 = term_to_string e  in
                          FStar_Util.format1 " (decreases %s)" uu____1575  in
                        [uu____1574]
                    | uu____1576 -> []))
             in
          FStar_All.pipe_right uu____1565 (FStar_String.concat " ")  in
        FStar_Util.format2 "%s%s" basic dec

and cflags_to_string : FStar_Syntax_Syntax.cflags -> Prims.string =
  fun c  ->
    match c with
    | FStar_Syntax_Syntax.TOTAL  -> "total"
    | FStar_Syntax_Syntax.MLEFFECT  -> "ml"
    | FStar_Syntax_Syntax.RETURN  -> "return"
    | FStar_Syntax_Syntax.PARTIAL_RETURN  -> "partial_return"
    | FStar_Syntax_Syntax.SOMETRIVIAL  -> "sometrivial"
    | FStar_Syntax_Syntax.LEMMA  -> "lemma"
    | FStar_Syntax_Syntax.CPS  -> "cps"
    | FStar_Syntax_Syntax.DECREASES uu____1579 -> ""

and formula_to_string :
  (FStar_Syntax_Syntax.term',FStar_Syntax_Syntax.term')
    FStar_Syntax_Syntax.syntax -> Prims.string
  = fun phi  -> term_to_string phi

let enclose_universes : Prims.string -> Prims.string =
  fun s  ->
    let uu____1588 = FStar_Options.print_universes ()  in
    if uu____1588 then Prims.strcat "<" (Prims.strcat s ">") else ""
  
let tscheme_to_string : FStar_Syntax_Syntax.tscheme -> Prims.string =
  fun uu____1592  ->
    match uu____1592 with
    | (us,t) ->
        let uu____1597 =
          let uu____1598 = univ_names_to_string us  in
          FStar_All.pipe_left enclose_universes uu____1598  in
        let uu____1599 = term_to_string t  in
        FStar_Util.format2 "%s%s" uu____1597 uu____1599
  
let eff_decl_to_string :
  Prims.bool -> FStar_Syntax_Syntax.eff_decl -> Prims.string =
  fun for_free  ->
    fun ed  ->
      let actions_to_string actions =
        let uu____1612 =
          FStar_All.pipe_right actions
            (FStar_List.map
               (fun a  ->
                  let uu____1617 = sli a.FStar_Syntax_Syntax.action_name  in
                  let uu____1618 =
                    let uu____1619 =
                      univ_names_to_string a.FStar_Syntax_Syntax.action_univs
                       in
                    FStar_All.pipe_left enclose_universes uu____1619  in
                  let uu____1620 =
                    term_to_string a.FStar_Syntax_Syntax.action_typ  in
                  let uu____1621 =
                    term_to_string a.FStar_Syntax_Syntax.action_defn  in
                  FStar_Util.format4 "%s%s : %s = %s" uu____1617 uu____1618
                    uu____1620 uu____1621))
           in
        FStar_All.pipe_right uu____1612 (FStar_String.concat ",\n\t")  in
      let uu____1623 =
        let uu____1625 =
          let uu____1627 = lid_to_string ed.FStar_Syntax_Syntax.mname  in
          let uu____1628 =
            let uu____1630 =
              let uu____1631 =
                univ_names_to_string ed.FStar_Syntax_Syntax.univs  in
              FStar_All.pipe_left enclose_universes uu____1631  in
            let uu____1632 =
              let uu____1634 =
                binders_to_string " " ed.FStar_Syntax_Syntax.binders  in
              let uu____1635 =
                let uu____1637 =
                  term_to_string ed.FStar_Syntax_Syntax.signature  in
                let uu____1638 =
                  let uu____1640 =
                    tscheme_to_string ed.FStar_Syntax_Syntax.ret_wp  in
                  let uu____1641 =
                    let uu____1643 =
                      tscheme_to_string ed.FStar_Syntax_Syntax.bind_wp  in
                    let uu____1644 =
                      let uu____1646 =
                        tscheme_to_string ed.FStar_Syntax_Syntax.if_then_else
                         in
                      let uu____1647 =
                        let uu____1649 =
                          tscheme_to_string ed.FStar_Syntax_Syntax.ite_wp  in
                        let uu____1650 =
                          let uu____1652 =
                            tscheme_to_string ed.FStar_Syntax_Syntax.stronger
                             in
                          let uu____1653 =
                            let uu____1655 =
                              tscheme_to_string
                                ed.FStar_Syntax_Syntax.close_wp
                               in
                            let uu____1656 =
                              let uu____1658 =
                                tscheme_to_string
                                  ed.FStar_Syntax_Syntax.assert_p
                                 in
                              let uu____1659 =
                                let uu____1661 =
                                  tscheme_to_string
                                    ed.FStar_Syntax_Syntax.assume_p
                                   in
                                let uu____1662 =
                                  let uu____1664 =
                                    tscheme_to_string
                                      ed.FStar_Syntax_Syntax.null_wp
                                     in
                                  let uu____1665 =
                                    let uu____1667 =
                                      tscheme_to_string
                                        ed.FStar_Syntax_Syntax.trivial
                                       in
                                    let uu____1668 =
                                      let uu____1670 =
                                        term_to_string
                                          ed.FStar_Syntax_Syntax.repr
                                         in
                                      let uu____1671 =
                                        let uu____1673 =
                                          tscheme_to_string
                                            ed.FStar_Syntax_Syntax.bind_repr
                                           in
                                        let uu____1674 =
                                          let uu____1676 =
                                            tscheme_to_string
                                              ed.FStar_Syntax_Syntax.return_repr
                                             in
                                          let uu____1677 =
                                            let uu____1679 =
                                              actions_to_string
                                                ed.FStar_Syntax_Syntax.actions
                                               in
                                            [uu____1679]  in
                                          uu____1676 :: uu____1677  in
                                        uu____1673 :: uu____1674  in
                                      uu____1670 :: uu____1671  in
                                    uu____1667 :: uu____1668  in
                                  uu____1664 :: uu____1665  in
                                uu____1661 :: uu____1662  in
                              uu____1658 :: uu____1659  in
                            uu____1655 :: uu____1656  in
                          uu____1652 :: uu____1653  in
                        uu____1649 :: uu____1650  in
                      uu____1646 :: uu____1647  in
                    uu____1643 :: uu____1644  in
                  uu____1640 :: uu____1641  in
                uu____1637 :: uu____1638  in
              uu____1634 :: uu____1635  in
            uu____1630 :: uu____1632  in
          uu____1627 :: uu____1628  in
        (if for_free then "_for_free " else "") :: uu____1625  in
      FStar_Util.format
        "new_effect%s { %s%s %s : %s \n  return_wp   = %s\n; bind_wp     = %s\n; if_then_else= %s\n; ite_wp      = %s\n; stronger    = %s\n; close_wp    = %s\n; assert_p    = %s\n; assume_p    = %s\n; null_wp     = %s\n; trivial     = %s\n; repr        = %s\n; bind_repr   = %s\n; return_repr = %s\nand effect_actions\n\t%s\n}\n"
        uu____1623
  
let rec sigelt_to_string : FStar_Syntax_Syntax.sigelt -> Prims.string =
  fun x  ->
    match x.FStar_Syntax_Syntax.sigel with
    | FStar_Syntax_Syntax.Sig_pragma (FStar_Syntax_Syntax.LightOff ) ->
        "#light \"off\""
    | FStar_Syntax_Syntax.Sig_pragma (FStar_Syntax_Syntax.ResetOptions (None
        )) -> "#reset-options"
    | FStar_Syntax_Syntax.Sig_pragma (FStar_Syntax_Syntax.ResetOptions (Some
        s)) -> FStar_Util.format1 "#reset-options \"%s\"" s
    | FStar_Syntax_Syntax.Sig_pragma (FStar_Syntax_Syntax.SetOptions s) ->
        FStar_Util.format1 "#set-options \"%s\"" s
    | FStar_Syntax_Syntax.Sig_inductive_typ
        (lid,univs,tps,k,uu____1690,uu____1691,quals) ->
        let uu____1699 = quals_to_string' quals  in
        let uu____1700 = binders_to_string " " tps  in
        let uu____1701 = term_to_string k  in
        FStar_Util.format4 "%stype %s %s : %s" uu____1699 lid.FStar_Ident.str
          uu____1700 uu____1701
    | FStar_Syntax_Syntax.Sig_datacon
        (lid,univs,t,uu____1705,uu____1706,uu____1707,uu____1708) ->
        let uu____1713 = FStar_Options.print_universes ()  in
        if uu____1713
        then
          let uu____1714 = FStar_Syntax_Subst.open_univ_vars univs t  in
          (match uu____1714 with
           | (univs1,t1) ->
               let uu____1719 = univ_names_to_string univs1  in
               let uu____1720 = term_to_string t1  in
               FStar_Util.format3 "datacon<%s> %s : %s" uu____1719
                 lid.FStar_Ident.str uu____1720)
        else
          (let uu____1722 = term_to_string t  in
           FStar_Util.format2 "datacon %s : %s" lid.FStar_Ident.str
             uu____1722)
    | FStar_Syntax_Syntax.Sig_declare_typ (lid,univs,t,quals) ->
        let uu____1729 = FStar_Syntax_Subst.open_univ_vars univs t  in
        (match uu____1729 with
         | (univs1,t1) ->
             let uu____1734 = quals_to_string' quals  in
             let uu____1735 =
               let uu____1736 = FStar_Options.print_universes ()  in
               if uu____1736
               then
                 let uu____1737 = univ_names_to_string univs1  in
                 FStar_Util.format1 "<%s>" uu____1737
               else ""  in
             let uu____1739 = term_to_string t1  in
             FStar_Util.format4 "%sval %s %s : %s" uu____1734
               lid.FStar_Ident.str uu____1735 uu____1739)
    | FStar_Syntax_Syntax.Sig_assume (lid,f,uu____1742) ->
        let uu____1745 = term_to_string f  in
        FStar_Util.format2 "val %s : %s" lid.FStar_Ident.str uu____1745
    | FStar_Syntax_Syntax.Sig_let (lbs,uu____1747,qs,uu____1749) ->
        lbs_to_string qs lbs
    | FStar_Syntax_Syntax.Sig_main e ->
        let uu____1757 = term_to_string e  in
        FStar_Util.format1 "let _ = %s" uu____1757
    | FStar_Syntax_Syntax.Sig_bundle (ses,uu____1759,uu____1760) ->
        let uu____1767 = FStar_List.map sigelt_to_string ses  in
        FStar_All.pipe_right uu____1767 (FStar_String.concat "\n")
    | FStar_Syntax_Syntax.Sig_new_effect ed -> eff_decl_to_string false ed
    | FStar_Syntax_Syntax.Sig_new_effect_for_free ed ->
        eff_decl_to_string true ed
    | FStar_Syntax_Syntax.Sig_sub_effect se ->
        let lift_wp =
          match ((se.FStar_Syntax_Syntax.lift_wp),
                  (se.FStar_Syntax_Syntax.lift))
          with
          | (None ,None ) -> failwith "impossible"
          | (Some lift_wp,uu____1779) -> lift_wp
          | (uu____1783,Some lift) -> lift  in
        let uu____1788 =
          FStar_Syntax_Subst.open_univ_vars (Prims.fst lift_wp)
            (Prims.snd lift_wp)
           in
        (match uu____1788 with
         | (us,t) ->
             let uu____1795 = lid_to_string se.FStar_Syntax_Syntax.source  in
             let uu____1796 = lid_to_string se.FStar_Syntax_Syntax.target  in
             let uu____1797 = univ_names_to_string us  in
             let uu____1798 = term_to_string t  in
             FStar_Util.format4 "sub_effect %s ~> %s : <%s> %s" uu____1795
               uu____1796 uu____1797 uu____1798)
    | FStar_Syntax_Syntax.Sig_effect_abbrev (l,univs,tps,c,uu____1803,flags)
        ->
        let uu____1809 = FStar_Options.print_universes ()  in
        if uu____1809
        then
          let uu____1810 =
            let uu____1813 =
              (FStar_Syntax_Syntax.mk (FStar_Syntax_Syntax.Tm_arrow (tps, c)))
                None FStar_Range.dummyRange
               in
            FStar_Syntax_Subst.open_univ_vars univs uu____1813  in
          (match uu____1810 with
           | (univs1,t) ->
               let uu____1824 =
                 let uu____1832 =
                   let uu____1833 = FStar_Syntax_Subst.compress t  in
                   uu____1833.FStar_Syntax_Syntax.n  in
                 match uu____1832 with
                 | FStar_Syntax_Syntax.Tm_arrow (bs,c1) -> (bs, c1)
                 | uu____1860 -> failwith "impossible"  in
               (match uu____1824 with
                | (tps1,c1) ->
                    let uu____1880 = sli l  in
                    let uu____1881 = univ_names_to_string univs1  in
                    let uu____1882 = binders_to_string " " tps1  in
                    let uu____1883 = comp_to_string c1  in
                    FStar_Util.format4 "effect %s<%s> %s = %s" uu____1880
                      uu____1881 uu____1882 uu____1883))
        else
          (let uu____1885 = sli l  in
           let uu____1886 = binders_to_string " " tps  in
           let uu____1887 = comp_to_string c  in
           FStar_Util.format3 "effect %s %s = %s" uu____1885 uu____1886
             uu____1887)
  
let format_error : FStar_Range.range -> Prims.string -> Prims.string =
  fun r  ->
    fun msg  ->
      let uu____1894 = FStar_Range.string_of_range r  in
      FStar_Util.format2 "%s: %s\n" uu____1894 msg
  
let rec sigelt_to_string_short : FStar_Syntax_Syntax.sigelt -> Prims.string =
  fun x  ->
    match x.FStar_Syntax_Syntax.sigel with
    | FStar_Syntax_Syntax.Sig_let
        ((uu____1898,{ FStar_Syntax_Syntax.lbname = lb;
                       FStar_Syntax_Syntax.lbunivs = uu____1900;
                       FStar_Syntax_Syntax.lbtyp = t;
                       FStar_Syntax_Syntax.lbeff = uu____1902;
                       FStar_Syntax_Syntax.lbdef = uu____1903;_}::[]),uu____1904,uu____1905,uu____1906)
        ->
        let uu____1924 = lbname_to_string lb  in
        let uu____1925 = term_to_string t  in
        FStar_Util.format2 "let %s : %s" uu____1924 uu____1925
    | uu____1926 ->
        let uu____1927 =
          FStar_All.pipe_right (FStar_Syntax_Util.lids_of_sigelt x)
            (FStar_List.map (fun l  -> l.FStar_Ident.str))
           in
        FStar_All.pipe_right uu____1927 (FStar_String.concat ", ")
  
let rec modul_to_string : FStar_Syntax_Syntax.modul -> Prims.string =
  fun m  ->
    let uu____1936 = sli m.FStar_Syntax_Syntax.name  in
    let uu____1937 =
      let uu____1938 =
        FStar_List.map sigelt_to_string m.FStar_Syntax_Syntax.declarations
         in
      FStar_All.pipe_right uu____1938 (FStar_String.concat "\n")  in
    FStar_Util.format2 "module %s\n%s" uu____1936 uu____1937
  
let subst_elt_to_string : FStar_Syntax_Syntax.subst_elt -> Prims.string =
  fun uu___187_1943  ->
    match uu___187_1943 with
    | FStar_Syntax_Syntax.DB (i,x) ->
        let uu____1946 = FStar_Util.string_of_int i  in
        let uu____1947 = bv_to_string x  in
        FStar_Util.format2 "DB (%s, %s)" uu____1946 uu____1947
    | FStar_Syntax_Syntax.NM (x,i) ->
        let uu____1950 = bv_to_string x  in
        let uu____1951 = FStar_Util.string_of_int i  in
        FStar_Util.format2 "NM (%s, %s)" uu____1950 uu____1951
    | FStar_Syntax_Syntax.NT (x,t) ->
        let uu____1958 = bv_to_string x  in
        let uu____1959 = term_to_string t  in
        FStar_Util.format2 "DB (%s, %s)" uu____1958 uu____1959
    | FStar_Syntax_Syntax.UN (i,u) ->
        let uu____1962 = FStar_Util.string_of_int i  in
        let uu____1963 = univ_to_string u  in
        FStar_Util.format2 "UN (%s, %s)" uu____1962 uu____1963
    | FStar_Syntax_Syntax.UD (u,i) ->
        let uu____1966 = FStar_Util.string_of_int i  in
        FStar_Util.format2 "UD (%s, %s)" u.FStar_Ident.idText uu____1966
  
let subst_to_string : FStar_Syntax_Syntax.subst_t -> Prims.string =
  fun s  ->
    let uu____1970 =
      FStar_All.pipe_right s (FStar_List.map subst_elt_to_string)  in
    FStar_All.pipe_right uu____1970 (FStar_String.concat "; ")
  
let abs_ascription_to_string :
  (FStar_Syntax_Syntax.lcomp,FStar_Ident.lident) FStar_Util.either
    Prims.option -> Prims.string
  =
  fun ascription  ->
    let strb = FStar_Util.new_string_builder ()  in
    (match ascription with
     | None  -> FStar_Util.string_builder_append strb "None"
     | Some (FStar_Util.Inl lc) ->
         (FStar_Util.string_builder_append strb "Some Inr ";
          FStar_Util.string_builder_append strb
            (FStar_Ident.text_of_lid lc.FStar_Syntax_Syntax.eff_name))
     | Some (FStar_Util.Inr lid) ->
         (FStar_Util.string_builder_append strb "Some Inr ";
          FStar_Util.string_builder_append strb (FStar_Ident.text_of_lid lid)));
    FStar_Util.string_of_string_builder strb
  
let list_to_string f elts =
  match elts with
  | [] -> "[]"
  | x::xs ->
      let strb = FStar_Util.new_string_builder ()  in
      (FStar_Util.string_builder_append strb "[";
       (let uu____2020 = f x  in
        FStar_Util.string_builder_append strb uu____2020);
       FStar_List.iter
         (fun x1  ->
            FStar_Util.string_builder_append strb "; ";
            (let uu____2024 = f x1  in
             FStar_Util.string_builder_append strb uu____2024)) xs;
       FStar_Util.string_builder_append strb "]";
       FStar_Util.string_of_string_builder strb)
  
let set_to_string f s =
  let elts = FStar_Util.set_elements s  in
  match elts with
  | [] -> "{}"
  | x::xs ->
      let strb = FStar_Util.new_string_builder ()  in
      (FStar_Util.string_builder_append strb "{";
       (let uu____2053 = f x  in
        FStar_Util.string_builder_append strb uu____2053);
       FStar_List.iter
         (fun x1  ->
            FStar_Util.string_builder_append strb ", ";
            (let uu____2057 = f x1  in
             FStar_Util.string_builder_append strb uu____2057)) xs;
       FStar_Util.string_builder_append strb "}";
       FStar_Util.string_of_string_builder strb)
  
>>>>>>> 91c434f3
<|MERGE_RESOLUTION|>--- conflicted
+++ resolved
@@ -1,1101 +1,4 @@
 open Prims
-<<<<<<< HEAD
-
-let sli : FStar_Ident.lident  ->  Prims.string = (fun l -> if (FStar_Options.print_real_names ()) then begin
-l.FStar_Ident.str
-end else begin
-l.FStar_Ident.ident.FStar_Ident.idText
-end)
-
-
-let lid_to_string : FStar_Ident.lid  ->  Prims.string = (fun l -> (sli l))
-
-
-let fv_to_string : FStar_Syntax_Syntax.fv  ->  Prims.string = (fun fv -> (lid_to_string fv.FStar_Syntax_Syntax.fv_name.FStar_Syntax_Syntax.v))
-
-
-let bv_to_string : FStar_Syntax_Syntax.bv  ->  Prims.string = (fun bv -> (let _134_10 = (let _134_9 = (FStar_Util.string_of_int bv.FStar_Syntax_Syntax.index)
-in (Prims.strcat "#" _134_9))
-in (Prims.strcat bv.FStar_Syntax_Syntax.ppname.FStar_Ident.idText _134_10)))
-
-
-let nm_to_string : FStar_Syntax_Syntax.bv  ->  Prims.string = (fun bv -> if (FStar_Options.print_real_names ()) then begin
-(bv_to_string bv)
-end else begin
-bv.FStar_Syntax_Syntax.ppname.FStar_Ident.idText
-end)
-
-
-let db_to_string : FStar_Syntax_Syntax.bv  ->  Prims.string = (fun bv -> (let _134_16 = (let _134_15 = (FStar_Util.string_of_int bv.FStar_Syntax_Syntax.index)
-in (Prims.strcat "@" _134_15))
-in (Prims.strcat bv.FStar_Syntax_Syntax.ppname.FStar_Ident.idText _134_16)))
-
-
-let infix_prim_ops : (FStar_Ident.lident * Prims.string) Prims.list = (((FStar_Syntax_Const.op_Addition), ("+")))::(((FStar_Syntax_Const.op_Subtraction), ("-")))::(((FStar_Syntax_Const.op_Multiply), ("*")))::(((FStar_Syntax_Const.op_Division), ("/")))::(((FStar_Syntax_Const.op_Eq), ("=")))::(((FStar_Syntax_Const.op_ColonEq), (":=")))::(((FStar_Syntax_Const.op_notEq), ("<>")))::(((FStar_Syntax_Const.op_And), ("&&")))::(((FStar_Syntax_Const.op_Or), ("||")))::(((FStar_Syntax_Const.op_LTE), ("<=")))::(((FStar_Syntax_Const.op_GTE), (">=")))::(((FStar_Syntax_Const.op_LT), ("<")))::(((FStar_Syntax_Const.op_GT), (">")))::(((FStar_Syntax_Const.op_Modulus), ("mod")))::(((FStar_Syntax_Const.and_lid), ("/\\")))::(((FStar_Syntax_Const.or_lid), ("\\/")))::(((FStar_Syntax_Const.imp_lid), ("==>")))::(((FStar_Syntax_Const.iff_lid), ("<==>")))::(((FStar_Syntax_Const.precedes_lid), ("<<")))::(((FStar_Syntax_Const.eq2_lid), ("==")))::(((FStar_Syntax_Const.eq3_lid), ("===")))::[]
-
-
-let unary_prim_ops : (FStar_Ident.lident * Prims.string) Prims.list = (((FStar_Syntax_Const.op_Negation), ("not")))::(((FStar_Syntax_Const.op_Minus), ("-")))::(((FStar_Syntax_Const.not_lid), ("~")))::[]
-
-
-let is_prim_op = (fun ps f -> (match (f.FStar_Syntax_Syntax.n) with
-| FStar_Syntax_Syntax.Tm_fvar (fv) -> begin
-(FStar_All.pipe_right ps (FStar_Util.for_some (FStar_Syntax_Syntax.fv_eq_lid fv)))
-end
-| _39_23 -> begin
-false
-end))
-
-
-let get_lid = (fun f -> (match (f.FStar_Syntax_Syntax.n) with
-| FStar_Syntax_Syntax.Tm_fvar (fv) -> begin
-fv.FStar_Syntax_Syntax.fv_name.FStar_Syntax_Syntax.v
-end
-| _39_28 -> begin
-(FStar_All.failwith "get_lid")
-end))
-
-
-let is_infix_prim_op : FStar_Syntax_Syntax.term  ->  Prims.bool = (fun e -> (is_prim_op (Prims.fst (FStar_List.split infix_prim_ops)) e))
-
-
-let is_unary_prim_op : FStar_Syntax_Syntax.term  ->  Prims.bool = (fun e -> (is_prim_op (Prims.fst (FStar_List.split unary_prim_ops)) e))
-
-
-let quants : (FStar_Ident.lident * Prims.string) Prims.list = (((FStar_Syntax_Const.forall_lid), ("forall")))::(((FStar_Syntax_Const.exists_lid), ("exists")))::[]
-
-
-type exp =
-FStar_Syntax_Syntax.term
-
-
-let is_b2t : FStar_Syntax_Syntax.typ  ->  Prims.bool = (fun t -> (is_prim_op ((FStar_Syntax_Const.b2t_lid)::[]) t))
-
-
-let is_quant : FStar_Syntax_Syntax.typ  ->  Prims.bool = (fun t -> (is_prim_op (Prims.fst (FStar_List.split quants)) t))
-
-
-let is_ite : FStar_Syntax_Syntax.typ  ->  Prims.bool = (fun t -> (is_prim_op ((FStar_Syntax_Const.ite_lid)::[]) t))
-
-
-let is_lex_cons : exp  ->  Prims.bool = (fun f -> (is_prim_op ((FStar_Syntax_Const.lexcons_lid)::[]) f))
-
-
-let is_lex_top : exp  ->  Prims.bool = (fun f -> (is_prim_op ((FStar_Syntax_Const.lextop_lid)::[]) f))
-
-
-let is_inr = (fun _39_1 -> (match (_39_1) with
-| FStar_Util.Inl (_39_38) -> begin
-false
-end
-| FStar_Util.Inr (_39_41) -> begin
-true
-end))
-
-
-let filter_imp = (fun a -> (FStar_All.pipe_right a (FStar_List.filter (fun _39_2 -> (match (_39_2) with
-| (_39_46, Some (FStar_Syntax_Syntax.Implicit (_39_48))) -> begin
-false
-end
-| _39_53 -> begin
-true
-end)))))
-
-
-let rec reconstruct_lex : exp  ->  (FStar_Syntax_Syntax.term', FStar_Syntax_Syntax.term') FStar_Syntax_Syntax.syntax Prims.list Prims.option = (fun e -> (match ((let _134_39 = (FStar_Syntax_Subst.compress e)
-in _134_39.FStar_Syntax_Syntax.n)) with
-| FStar_Syntax_Syntax.Tm_app (f, args) -> begin
-(
-
-let args = (filter_imp args)
-in (
-
-let exps = (FStar_List.map Prims.fst args)
-in if ((is_lex_cons f) && ((FStar_List.length exps) = (Prims.parse_int "2"))) then begin
-(match ((let _134_40 = (FStar_List.nth exps (Prims.parse_int "1"))
-in (reconstruct_lex _134_40))) with
-| Some (xs) -> begin
-(let _134_42 = (let _134_41 = (FStar_List.nth exps (Prims.parse_int "0"))
-in (_134_41)::xs)
-in Some (_134_42))
-end
-| None -> begin
-None
-end)
-end else begin
-None
-end))
-end
-| _39_65 -> begin
-if (is_lex_top e) then begin
-Some ([])
-end else begin
-None
-end
-end))
-
-
-let rec find = (fun f l -> (match (l) with
-| [] -> begin
-(FStar_All.failwith "blah")
-end
-| (hd)::tl -> begin
-if (f hd) then begin
-hd
-end else begin
-(find f tl)
-end
-end))
-
-
-let find_lid : FStar_Ident.lident  ->  (FStar_Ident.lident * Prims.string) Prims.list  ->  Prims.string = (fun x xs -> (let _134_56 = (find (fun p -> (FStar_Ident.lid_equals x (Prims.fst p))) xs)
-in (Prims.snd _134_56)))
-
-
-let infix_prim_op_to_string = (fun e -> (let _134_58 = (get_lid e)
-in (find_lid _134_58 infix_prim_ops)))
-
-
-let unary_prim_op_to_string = (fun e -> (let _134_60 = (get_lid e)
-in (find_lid _134_60 unary_prim_ops)))
-
-
-let quant_to_string = (fun t -> (let _134_62 = (get_lid t)
-in (find_lid _134_62 quants)))
-
-
-let const_to_string : FStar_Const.sconst  ->  Prims.string = (fun x -> (match (x) with
-| FStar_Const.Const_effect -> begin
-"Effect"
-end
-| FStar_Const.Const_unit -> begin
-"()"
-end
-| FStar_Const.Const_bool (b) -> begin
-if b then begin
-"true"
-end else begin
-"false"
-end
-end
-| FStar_Const.Const_float (x) -> begin
-(FStar_Util.string_of_float x)
-end
-| FStar_Const.Const_string (bytes, _39_88) -> begin
-(FStar_Util.format1 "\"%s\"" (FStar_Util.string_of_bytes bytes))
-end
-| FStar_Const.Const_bytearray (_39_92) -> begin
-"<bytearray>"
-end
-| FStar_Const.Const_int (x, _39_96) -> begin
-x
-end
-| FStar_Const.Const_char (c) -> begin
-(Prims.strcat "\'" (Prims.strcat (FStar_Util.string_of_char c) "\'"))
-end
-| FStar_Const.Const_range (r) -> begin
-(FStar_Range.string_of_range r)
-end
-| FStar_Const.Const_reify -> begin
-"reify"
-end
-| FStar_Const.Const_reflect (l) -> begin
-(let _134_65 = (sli l)
-in (FStar_Util.format1 "[[%s.reflect]]" _134_65))
-end))
-
-
-let lbname_to_string : FStar_Syntax_Syntax.lbname  ->  Prims.string = (fun _39_3 -> (match (_39_3) with
-| FStar_Util.Inl (l) -> begin
-(bv_to_string l)
-end
-| FStar_Util.Inr (l) -> begin
-(lid_to_string l.FStar_Syntax_Syntax.fv_name.FStar_Syntax_Syntax.v)
-end))
-
-
-let tag_of_term : FStar_Syntax_Syntax.term  ->  Prims.string = (fun t -> (match (t.FStar_Syntax_Syntax.n) with
-| FStar_Syntax_Syntax.Tm_bvar (x) -> begin
-(let _134_70 = (db_to_string x)
-in (Prims.strcat "Tm_bvar: " _134_70))
-end
-| FStar_Syntax_Syntax.Tm_name (x) -> begin
-(let _134_71 = (nm_to_string x)
-in (Prims.strcat "Tm_name: " _134_71))
-end
-| FStar_Syntax_Syntax.Tm_fvar (x) -> begin
-(let _134_72 = (lid_to_string x.FStar_Syntax_Syntax.fv_name.FStar_Syntax_Syntax.v)
-in (Prims.strcat "Tm_fvar: " _134_72))
-end
-| FStar_Syntax_Syntax.Tm_uinst (_39_119) -> begin
-"Tm_uinst"
-end
-| FStar_Syntax_Syntax.Tm_constant (_39_122) -> begin
-"Tm_constant"
-end
-| FStar_Syntax_Syntax.Tm_type (_39_125) -> begin
-"Tm_type"
-end
-| FStar_Syntax_Syntax.Tm_abs (_39_128) -> begin
-"Tm_abs"
-end
-| FStar_Syntax_Syntax.Tm_arrow (_39_131) -> begin
-"Tm_arrow"
-end
-| FStar_Syntax_Syntax.Tm_refine (_39_134) -> begin
-"Tm_refine"
-end
-| FStar_Syntax_Syntax.Tm_app (_39_137) -> begin
-"Tm_app"
-end
-| FStar_Syntax_Syntax.Tm_match (_39_140) -> begin
-"Tm_match"
-end
-| FStar_Syntax_Syntax.Tm_ascribed (_39_143) -> begin
-"Tm_ascribed"
-end
-| FStar_Syntax_Syntax.Tm_let (_39_146) -> begin
-"Tm_let"
-end
-| FStar_Syntax_Syntax.Tm_uvar (_39_149) -> begin
-"Tm_uvar"
-end
-| FStar_Syntax_Syntax.Tm_delayed (_39_152, m) -> begin
-(match ((FStar_ST.read m)) with
-| None -> begin
-"Tm_delayed"
-end
-| Some (_39_158) -> begin
-"Tm_delayed-resolved"
-end)
-end
-| FStar_Syntax_Syntax.Tm_meta (_39_161) -> begin
-"Tm_meta"
-end
-| FStar_Syntax_Syntax.Tm_unknown -> begin
-"Tm_unknown"
-end))
-
-
-let uvar_to_string = (fun u -> if (FStar_Options.hide_uvar_nums ()) then begin
-"?"
-end else begin
-(let _134_77 = (let _134_76 = (FStar_Unionfind.uvar_id u)
-in (FStar_All.pipe_right _134_76 FStar_Util.string_of_int))
-in (Prims.strcat "?" _134_77))
-end)
-
-
-let rec univ_to_string : FStar_Syntax_Syntax.universe  ->  Prims.string = (fun u -> (match ((FStar_Syntax_Subst.compress_univ u)) with
-| FStar_Syntax_Syntax.U_unif (u) -> begin
-(uvar_to_string u)
-end
-| FStar_Syntax_Syntax.U_name (x) -> begin
-(Prims.strcat "n" x.FStar_Ident.idText)
-end
-| FStar_Syntax_Syntax.U_bvar (x) -> begin
-(let _134_80 = (FStar_Util.string_of_int x)
-in (Prims.strcat "@" _134_80))
-end
-| FStar_Syntax_Syntax.U_zero -> begin
-"0"
-end
-| FStar_Syntax_Syntax.U_succ (u) -> begin
-(let _134_81 = (univ_to_string u)
-in (FStar_Util.format1 "(S %s)" _134_81))
-end
-| FStar_Syntax_Syntax.U_max (us) -> begin
-(let _134_83 = (let _134_82 = (FStar_List.map univ_to_string us)
-in (FStar_All.pipe_right _134_82 (FStar_String.concat ", ")))
-in (FStar_Util.format1 "(max %s)" _134_83))
-end
-| FStar_Syntax_Syntax.U_unknown -> begin
-"unknown"
-end))
-
-
-let univs_to_string : FStar_Syntax_Syntax.universe Prims.list  ->  Prims.string = (fun us -> (let _134_86 = (FStar_List.map univ_to_string us)
-in (FStar_All.pipe_right _134_86 (FStar_String.concat ", "))))
-
-
-let univ_names_to_string : FStar_Ident.ident Prims.list  ->  Prims.string = (fun us -> (let _134_90 = (FStar_List.map (fun x -> x.FStar_Ident.idText) us)
-in (FStar_All.pipe_right _134_90 (FStar_String.concat ", "))))
-
-
-let qual_to_string : FStar_Syntax_Syntax.qualifier  ->  Prims.string = (fun _39_4 -> (match (_39_4) with
-| FStar_Syntax_Syntax.Assumption -> begin
-"assume"
-end
-| FStar_Syntax_Syntax.New -> begin
-"new"
-end
-| FStar_Syntax_Syntax.Private -> begin
-"private"
-end
-| FStar_Syntax_Syntax.Unfold_for_unification_and_vcgen -> begin
-"unfold"
-end
-| FStar_Syntax_Syntax.Inline_for_extraction -> begin
-"inline"
-end
-| FStar_Syntax_Syntax.Visible_default -> begin
-"visible"
-end
-| FStar_Syntax_Syntax.Irreducible -> begin
-"irreducible"
-end
-| FStar_Syntax_Syntax.Abstract -> begin
-"abstract"
-end
-| FStar_Syntax_Syntax.Noeq -> begin
-"noeq"
-end
-| FStar_Syntax_Syntax.Unopteq -> begin
-"unopteq"
-end
-| FStar_Syntax_Syntax.Logic -> begin
-"logic"
-end
-| FStar_Syntax_Syntax.TotalEffect -> begin
-"total"
-end
-| FStar_Syntax_Syntax.Discriminator (l) -> begin
-(let _134_93 = (lid_to_string l)
-in (FStar_Util.format1 "(Discriminator %s)" _134_93))
-end
-| FStar_Syntax_Syntax.Projector (l, x) -> begin
-(let _134_94 = (lid_to_string l)
-in (FStar_Util.format2 "(Projector %s %s)" _134_94 x.FStar_Ident.idText))
-end
-| FStar_Syntax_Syntax.RecordType (fns) -> begin
-(let _134_96 = (let _134_95 = (FStar_All.pipe_right fns (FStar_List.map lid_to_string))
-in (FStar_All.pipe_right _134_95 (FStar_String.concat ", ")))
-in (FStar_Util.format1 "(RecordType %s)" _134_96))
-end
-| FStar_Syntax_Syntax.RecordConstructor (fns) -> begin
-(let _134_98 = (let _134_97 = (FStar_All.pipe_right fns (FStar_List.map lid_to_string))
-in (FStar_All.pipe_right _134_97 (FStar_String.concat ", ")))
-in (FStar_Util.format1 "(RecordConstructor %s)" _134_98))
-end
-| FStar_Syntax_Syntax.ExceptionConstructor -> begin
-"ExceptionConstructor"
-end
-| FStar_Syntax_Syntax.HasMaskedEffect -> begin
-"HasMaskedEffect"
-end
-| FStar_Syntax_Syntax.Effect -> begin
-"Effect"
-end
-| FStar_Syntax_Syntax.Reifiable -> begin
-"reify"
-end
-| FStar_Syntax_Syntax.Reflectable -> begin
-"reflect"
-end))
-
-
-let quals_to_string : FStar_Syntax_Syntax.qualifier Prims.list  ->  Prims.string = (fun quals -> (match (quals) with
-| [] -> begin
-""
-end
-| _39_212 -> begin
-(let _134_101 = (FStar_All.pipe_right quals (FStar_List.map qual_to_string))
-in (FStar_All.pipe_right _134_101 (FStar_String.concat " ")))
-end))
-
-
-let quals_to_string' : FStar_Syntax_Syntax.qualifier Prims.list  ->  Prims.string = (fun quals -> (match (quals) with
-| [] -> begin
-""
-end
-| _39_216 -> begin
-(let _134_104 = (quals_to_string quals)
-in (Prims.strcat _134_104 " "))
-end))
-
-
-let rec term_to_string : FStar_Syntax_Syntax.term  ->  Prims.string = (fun x -> (
-
-let x = (FStar_Syntax_Subst.compress x)
-in (match (x.FStar_Syntax_Syntax.n) with
-| FStar_Syntax_Syntax.Tm_delayed (_39_220) -> begin
-(FStar_All.failwith "impossible")
-end
-| FStar_Syntax_Syntax.Tm_app (_39_223, []) -> begin
-(FStar_All.failwith "Empty args!")
-end
-| FStar_Syntax_Syntax.Tm_meta (t, FStar_Syntax_Syntax.Meta_pattern (ps)) -> begin
-(
-
-let pats = (let _134_129 = (FStar_All.pipe_right ps (FStar_List.map (fun args -> (let _134_128 = (FStar_All.pipe_right args (FStar_List.map (fun _39_236 -> (match (_39_236) with
-| (t, _39_235) -> begin
-(term_to_string t)
-end))))
-in (FStar_All.pipe_right _134_128 (FStar_String.concat "; "))))))
-in (FStar_All.pipe_right _134_129 (FStar_String.concat "\\/")))
-in (let _134_130 = (term_to_string t)
-in (FStar_Util.format2 "{:pattern %s} %s" pats _134_130)))
-end
-| FStar_Syntax_Syntax.Tm_meta (t, FStar_Syntax_Syntax.Meta_monadic (m, t')) -> begin
-(let _134_134 = (tag_of_term t)
-in (let _134_133 = (sli m)
-in (let _134_132 = (term_to_string t')
-in (let _134_131 = (term_to_string t)
-in (FStar_Util.format4 "(Monadic-%s{%s %s} %s )" _134_134 _134_133 _134_132 _134_131)))))
-end
-| FStar_Syntax_Syntax.Tm_meta (t, FStar_Syntax_Syntax.Meta_monadic_lift (m0, m1)) -> begin
-(let _134_138 = (tag_of_term t)
-in (let _134_137 = (term_to_string t)
-in (let _134_136 = (sli m0)
-in (let _134_135 = (sli m1)
-in (FStar_Util.format4 "(MonadicLift-%s{%s} %s -> %s)" _134_138 _134_137 _134_136 _134_135)))))
-end
-| FStar_Syntax_Syntax.Tm_meta (t, FStar_Syntax_Syntax.Meta_labeled (l, r, b)) when (FStar_Options.print_implicits ()) -> begin
-(let _134_140 = (FStar_Range.string_of_range r)
-in (let _134_139 = (term_to_string t)
-in (FStar_Util.format3 "Meta_labeled(%s, %s){%s}" l _134_140 _134_139)))
-end
-| FStar_Syntax_Syntax.Tm_meta (t, _39_262) -> begin
-(term_to_string t)
-end
-| FStar_Syntax_Syntax.Tm_bvar (x) -> begin
-(db_to_string x)
-end
-| FStar_Syntax_Syntax.Tm_name (x) -> begin
-(nm_to_string x)
-end
-| FStar_Syntax_Syntax.Tm_fvar (f) -> begin
-(fv_to_string f)
-end
-| FStar_Syntax_Syntax.Tm_uvar (u, _39_273) -> begin
-(uvar_to_string u)
-end
-| FStar_Syntax_Syntax.Tm_constant (c) -> begin
-(const_to_string c)
-end
-| FStar_Syntax_Syntax.Tm_type (u) -> begin
-if (FStar_Options.print_universes ()) then begin
-(let _134_141 = (univ_to_string u)
-in (FStar_Util.format1 "Type(%s)" _134_141))
-end else begin
-"Type"
-end
-end
-| FStar_Syntax_Syntax.Tm_arrow (bs, c) -> begin
-(let _134_143 = (binders_to_string " -> " bs)
-in (let _134_142 = (comp_to_string c)
-in (FStar_Util.format2 "(%s -> %s)" _134_143 _134_142)))
-end
-| FStar_Syntax_Syntax.Tm_abs (bs, t2, lc) -> begin
-(match (lc) with
-| Some (FStar_Util.Inl (l)) when (FStar_Options.print_implicits ()) -> begin
-(let _134_147 = (binders_to_string " " bs)
-in (let _134_146 = (term_to_string t2)
-in (let _134_145 = (let _134_144 = (l.FStar_Syntax_Syntax.comp ())
-in (FStar_All.pipe_left comp_to_string _134_144))
-in (FStar_Util.format3 "(fun %s -> (%s $$ %s))" _134_147 _134_146 _134_145))))
-end
-| Some (FStar_Util.Inr (l)) when (FStar_Options.print_implicits ()) -> begin
-(let _134_149 = (binders_to_string " " bs)
-in (let _134_148 = (term_to_string t2)
-in (FStar_Util.format3 "(fun %s -> (%s $$ (name only) %s))" _134_149 _134_148 l.FStar_Ident.str)))
-end
-| _39_296 -> begin
-(let _134_151 = (binders_to_string " " bs)
-in (let _134_150 = (term_to_string t2)
-in (FStar_Util.format2 "(fun %s -> %s)" _134_151 _134_150)))
-end)
-end
-| FStar_Syntax_Syntax.Tm_refine (xt, f) -> begin
-(let _134_154 = (bv_to_string xt)
-in (let _134_153 = (FStar_All.pipe_right xt.FStar_Syntax_Syntax.sort term_to_string)
-in (let _134_152 = (FStar_All.pipe_right f formula_to_string)
-in (FStar_Util.format3 "(%s:%s{%s})" _134_154 _134_153 _134_152))))
-end
-| FStar_Syntax_Syntax.Tm_app (t, args) -> begin
-(let _134_156 = (term_to_string t)
-in (let _134_155 = (args_to_string args)
-in (FStar_Util.format2 "(%s %s)" _134_156 _134_155)))
-end
-| FStar_Syntax_Syntax.Tm_let (lbs, e) -> begin
-(let _134_158 = (lbs_to_string [] lbs)
-in (let _134_157 = (term_to_string e)
-in (FStar_Util.format2 "%s\nin\n%s" _134_158 _134_157)))
-end
-| FStar_Syntax_Syntax.Tm_ascribed (e, FStar_Util.Inl (t), _39_313) -> begin
-(let _134_160 = (term_to_string e)
-in (let _134_159 = (term_to_string t)
-in (FStar_Util.format2 "(%s <: %s)" _134_160 _134_159)))
-end
-| FStar_Syntax_Syntax.Tm_ascribed (e, FStar_Util.Inr (c), _39_320) -> begin
-(let _134_162 = (term_to_string e)
-in (let _134_161 = (comp_to_string c)
-in (FStar_Util.format2 "(%s <: %s)" _134_162 _134_161)))
-end
-| FStar_Syntax_Syntax.Tm_match (head, branches) -> begin
-(let _134_170 = (term_to_string head)
-in (let _134_169 = (let _134_168 = (FStar_All.pipe_right branches (FStar_List.map (fun _39_330 -> (match (_39_330) with
-| (p, wopt, e) -> begin
-(let _134_167 = (FStar_All.pipe_right p pat_to_string)
-in (let _134_166 = (match (wopt) with
-| None -> begin
-""
-end
-| Some (w) -> begin
-(let _134_164 = (FStar_All.pipe_right w term_to_string)
-in (FStar_Util.format1 "when %s" _134_164))
-end)
-in (let _134_165 = (FStar_All.pipe_right e term_to_string)
-in (FStar_Util.format3 "%s %s -> %s" _134_167 _134_166 _134_165))))
-end))))
-in (FStar_Util.concat_l "\n\t|" _134_168))
-in (FStar_Util.format2 "(match %s with\n\t| %s)" _134_170 _134_169)))
-end
-| FStar_Syntax_Syntax.Tm_uinst (t, us) -> begin
-if (FStar_Options.print_universes ()) then begin
-(let _134_172 = (term_to_string t)
-in (let _134_171 = (univs_to_string us)
-in (FStar_Util.format2 "%s<%s>" _134_172 _134_171)))
-end else begin
-(term_to_string t)
-end
-end
-| _39_339 -> begin
-(tag_of_term x)
-end)))
-and pat_to_string : FStar_Syntax_Syntax.pat  ->  Prims.string = (fun x -> (match (x.FStar_Syntax_Syntax.v) with
-| FStar_Syntax_Syntax.Pat_cons (l, pats) -> begin
-(let _134_177 = (fv_to_string l)
-in (let _134_176 = (let _134_175 = (FStar_List.map (fun _39_347 -> (match (_39_347) with
-| (x, b) -> begin
-(
-
-let p = (pat_to_string x)
-in if b then begin
-(Prims.strcat "#" p)
-end else begin
-p
-end)
-end)) pats)
-in (FStar_All.pipe_right _134_175 (FStar_String.concat " ")))
-in (FStar_Util.format2 "(%s %s)" _134_177 _134_176)))
-end
-| FStar_Syntax_Syntax.Pat_dot_term (x, _39_351) -> begin
-if (FStar_Options.print_bound_var_types ()) then begin
-(let _134_179 = (bv_to_string x)
-in (let _134_178 = (term_to_string x.FStar_Syntax_Syntax.sort)
-in (FStar_Util.format2 ".%s:%s" _134_179 _134_178)))
-end else begin
-(let _134_180 = (bv_to_string x)
-in (FStar_Util.format1 ".%s" _134_180))
-end
-end
-| FStar_Syntax_Syntax.Pat_var (x) -> begin
-if (FStar_Options.print_bound_var_types ()) then begin
-(let _134_182 = (bv_to_string x)
-in (let _134_181 = (term_to_string x.FStar_Syntax_Syntax.sort)
-in (FStar_Util.format2 "%s:%s" _134_182 _134_181)))
-end else begin
-(bv_to_string x)
-end
-end
-| FStar_Syntax_Syntax.Pat_constant (c) -> begin
-(const_to_string c)
-end
-| FStar_Syntax_Syntax.Pat_wild (x) -> begin
-if (FStar_Options.print_real_names ()) then begin
-(let _134_183 = (bv_to_string x)
-in (Prims.strcat "Pat_wild " _134_183))
-end else begin
-"_"
-end
-end
-| FStar_Syntax_Syntax.Pat_disj (ps) -> begin
-(let _134_184 = (FStar_List.map pat_to_string ps)
-in (FStar_Util.concat_l " | " _134_184))
-end))
-and lbs_to_string : FStar_Syntax_Syntax.qualifier Prims.list  ->  FStar_Syntax_Syntax.letbindings  ->  Prims.string = (fun quals lbs -> (
-
-let lbs = if (FStar_Options.print_universes ()) then begin
-(let _134_190 = (FStar_All.pipe_right (Prims.snd lbs) (FStar_List.map (fun lb -> (
-
-let _39_367 = (let _134_188 = (FStar_Syntax_Util.mk_conj lb.FStar_Syntax_Syntax.lbtyp lb.FStar_Syntax_Syntax.lbdef)
-in (FStar_Syntax_Subst.open_univ_vars lb.FStar_Syntax_Syntax.lbunivs _134_188))
-in (match (_39_367) with
-| (us, td) -> begin
-(
-
-let _39_385 = (match ((let _134_189 = (FStar_Syntax_Subst.compress td)
-in _134_189.FStar_Syntax_Syntax.n)) with
-| FStar_Syntax_Syntax.Tm_app (_39_369, ((t, _39_376))::((d, _39_372))::[]) -> begin
-((t), (d))
-end
-| _39_382 -> begin
-(FStar_All.failwith "Impossibe")
-end)
-in (match (_39_385) with
-| (t, d) -> begin
-(
-
-let _39_386 = lb
-in {FStar_Syntax_Syntax.lbname = _39_386.FStar_Syntax_Syntax.lbname; FStar_Syntax_Syntax.lbunivs = us; FStar_Syntax_Syntax.lbtyp = t; FStar_Syntax_Syntax.lbeff = _39_386.FStar_Syntax_Syntax.lbeff; FStar_Syntax_Syntax.lbdef = d})
-end))
-end)))))
-in (((Prims.fst lbs)), (_134_190)))
-end else begin
-lbs
-end
-in (let _134_200 = (quals_to_string' quals)
-in (let _134_199 = (let _134_198 = (FStar_All.pipe_right (Prims.snd lbs) (FStar_List.map (fun lb -> (let _134_197 = (lbname_to_string lb.FStar_Syntax_Syntax.lbname)
-in (let _134_196 = if (FStar_Options.print_universes ()) then begin
-(let _134_193 = (let _134_192 = (univ_names_to_string lb.FStar_Syntax_Syntax.lbunivs)
-in (Prims.strcat _134_192 ">"))
-in (Prims.strcat "<" _134_193))
-end else begin
-""
-end
-in (let _134_195 = (term_to_string lb.FStar_Syntax_Syntax.lbtyp)
-in (let _134_194 = (FStar_All.pipe_right lb.FStar_Syntax_Syntax.lbdef term_to_string)
-in (FStar_Util.format4 "%s %s : %s = %s" _134_197 _134_196 _134_195 _134_194))))))))
-in (FStar_Util.concat_l "\n and " _134_198))
-in (FStar_Util.format3 "%slet %s %s" _134_200 (if (Prims.fst lbs) then begin
-"rec"
-end else begin
-""
-end) _134_199)))))
-and lcomp_to_string : FStar_Syntax_Syntax.lcomp  ->  Prims.string = (fun lc -> if (FStar_Options.print_effect_args ()) then begin
-(let _134_202 = (lc.FStar_Syntax_Syntax.comp ())
-in (comp_to_string _134_202))
-end else begin
-(let _134_204 = (sli lc.FStar_Syntax_Syntax.eff_name)
-in (let _134_203 = (term_to_string lc.FStar_Syntax_Syntax.res_typ)
-in (FStar_Util.format2 "%s %s" _134_204 _134_203)))
-end)
-and imp_to_string : Prims.string  ->  FStar_Syntax_Syntax.arg_qualifier Prims.option  ->  Prims.string = (fun s _39_5 -> (match (_39_5) with
-| Some (FStar_Syntax_Syntax.Implicit (false)) -> begin
-(Prims.strcat "#" s)
-end
-| Some (FStar_Syntax_Syntax.Implicit (true)) -> begin
-(Prims.strcat "#." s)
-end
-| Some (FStar_Syntax_Syntax.Equality) -> begin
-(Prims.strcat "$" s)
-end
-| _39_402 -> begin
-s
-end))
-and binder_to_string' : Prims.bool  ->  (FStar_Syntax_Syntax.bv * FStar_Syntax_Syntax.arg_qualifier Prims.option)  ->  Prims.string = (fun is_arrow b -> (
-
-let _39_407 = b
-in (match (_39_407) with
-| (a, imp) -> begin
-if (FStar_Syntax_Syntax.is_null_binder b) then begin
-(let _134_209 = (term_to_string a.FStar_Syntax_Syntax.sort)
-in (Prims.strcat "_:" _134_209))
-end else begin
-if ((not (is_arrow)) && (not ((FStar_Options.print_bound_var_types ())))) then begin
-(let _134_210 = (nm_to_string a)
-in (imp_to_string _134_210 imp))
-end else begin
-(let _134_214 = (let _134_213 = (nm_to_string a)
-in (let _134_212 = (let _134_211 = (term_to_string a.FStar_Syntax_Syntax.sort)
-in (Prims.strcat ":" _134_211))
-in (Prims.strcat _134_213 _134_212)))
-in (imp_to_string _134_214 imp))
-end
-end
-end)))
-and binder_to_string : (FStar_Syntax_Syntax.bv * FStar_Syntax_Syntax.arg_qualifier Prims.option)  ->  Prims.string = (fun b -> (binder_to_string' false b))
-and arrow_binder_to_string : (FStar_Syntax_Syntax.bv * FStar_Syntax_Syntax.arg_qualifier Prims.option)  ->  Prims.string = (fun b -> (binder_to_string' true b))
-and binders_to_string : Prims.string  ->  FStar_Syntax_Syntax.binders  ->  Prims.string = (fun sep bs -> (
-
-let bs = if (FStar_Options.print_implicits ()) then begin
-bs
-end else begin
-(filter_imp bs)
-end
-in if (sep = " -> ") then begin
-(let _134_219 = (FStar_All.pipe_right bs (FStar_List.map arrow_binder_to_string))
-in (FStar_All.pipe_right _134_219 (FStar_String.concat sep)))
-end else begin
-(let _134_220 = (FStar_All.pipe_right bs (FStar_List.map binder_to_string))
-in (FStar_All.pipe_right _134_220 (FStar_String.concat sep)))
-end))
-and arg_to_string : (FStar_Syntax_Syntax.term * FStar_Syntax_Syntax.arg_qualifier Prims.option)  ->  Prims.string = (fun _39_6 -> (match (_39_6) with
-| (a, imp) -> begin
-(let _134_222 = (term_to_string a)
-in (imp_to_string _134_222 imp))
-end))
-and args_to_string : FStar_Syntax_Syntax.args  ->  Prims.string = (fun args -> (
-
-let args = if (FStar_Options.print_implicits ()) then begin
-args
-end else begin
-(filter_imp args)
-end
-in (let _134_224 = (FStar_All.pipe_right args (FStar_List.map arg_to_string))
-in (FStar_All.pipe_right _134_224 (FStar_String.concat " ")))))
-and comp_to_string : FStar_Syntax_Syntax.comp  ->  Prims.string = (fun c -> (match (c.FStar_Syntax_Syntax.n) with
-| FStar_Syntax_Syntax.Total (t, _39_422) -> begin
-(match ((let _134_226 = (FStar_Syntax_Subst.compress t)
-in _134_226.FStar_Syntax_Syntax.n)) with
-| FStar_Syntax_Syntax.Tm_type (_39_426) when (not ((FStar_Options.print_implicits ()))) -> begin
-(term_to_string t)
-end
-| _39_429 -> begin
-(let _134_227 = (term_to_string t)
-in (FStar_Util.format1 "Tot %s" _134_227))
-end)
-end
-| FStar_Syntax_Syntax.GTotal (t, _39_432) -> begin
-(match ((let _134_228 = (FStar_Syntax_Subst.compress t)
-in _134_228.FStar_Syntax_Syntax.n)) with
-| FStar_Syntax_Syntax.Tm_type (_39_436) when (not ((FStar_Options.print_implicits ()))) -> begin
-(term_to_string t)
-end
-| _39_439 -> begin
-(let _134_229 = (term_to_string t)
-in (FStar_Util.format1 "GTot %s" _134_229))
-end)
-end
-| FStar_Syntax_Syntax.Comp (c) -> begin
-(
-
-let basic = if ((FStar_All.pipe_right c.FStar_Syntax_Syntax.flags (FStar_Util.for_some (fun _39_7 -> (match (_39_7) with
-| FStar_Syntax_Syntax.TOTAL -> begin
-true
-end
-| _39_445 -> begin
-false
-end)))) && (not ((FStar_Options.print_effect_args ())))) then begin
-(let _134_231 = (term_to_string c.FStar_Syntax_Syntax.result_typ)
-in (FStar_Util.format1 "Tot %s" _134_231))
-end else begin
-if (((not ((FStar_Options.print_effect_args ()))) && (not ((FStar_Options.print_implicits ())))) && (FStar_Ident.lid_equals c.FStar_Syntax_Syntax.effect_name FStar_Syntax_Const.effect_ML_lid)) then begin
-(term_to_string c.FStar_Syntax_Syntax.result_typ)
-end else begin
-if ((not ((FStar_Options.print_effect_args ()))) && (FStar_All.pipe_right c.FStar_Syntax_Syntax.flags (FStar_Util.for_some (fun _39_8 -> (match (_39_8) with
-| FStar_Syntax_Syntax.MLEFFECT -> begin
-true
-end
-| _39_449 -> begin
-false
-end))))) then begin
-(let _134_233 = (term_to_string c.FStar_Syntax_Syntax.result_typ)
-in (FStar_Util.format1 "ALL %s" _134_233))
-end else begin
-if (FStar_Options.print_effect_args ()) then begin
-(let _134_237 = (sli c.FStar_Syntax_Syntax.effect_name)
-in (let _134_236 = (term_to_string c.FStar_Syntax_Syntax.result_typ)
-in (let _134_235 = (let _134_234 = (FStar_All.pipe_right c.FStar_Syntax_Syntax.effect_args (FStar_List.map arg_to_string))
-in (FStar_All.pipe_right _134_234 (FStar_String.concat ", ")))
-in (FStar_Util.format3 "%s (%s) %s" _134_237 _134_236 _134_235))))
-end else begin
-(let _134_239 = (sli c.FStar_Syntax_Syntax.effect_name)
-in (let _134_238 = (term_to_string c.FStar_Syntax_Syntax.result_typ)
-in (FStar_Util.format2 "%s (%s)" _134_239 _134_238)))
-end
-end
-end
-end
-in (
-
-let dec = (let _134_243 = (FStar_All.pipe_right c.FStar_Syntax_Syntax.flags (FStar_List.collect (fun _39_9 -> (match (_39_9) with
-| FStar_Syntax_Syntax.DECREASES (e) -> begin
-(let _134_242 = (let _134_241 = (term_to_string e)
-in (FStar_Util.format1 " (decreases %s)" _134_241))
-in (_134_242)::[])
-end
-| _39_455 -> begin
-[]
-end))))
-in (FStar_All.pipe_right _134_243 (FStar_String.concat " ")))
-in (FStar_Util.format2 "%s%s" basic dec)))
-end))
-and formula_to_string : FStar_Syntax_Syntax.term  ->  Prims.string = (fun phi -> (term_to_string phi))
-
-
-let enclose_universes : Prims.string  ->  Prims.string = (fun s -> if (FStar_Options.print_universes ()) then begin
-(Prims.strcat "<" (Prims.strcat s ">"))
-end else begin
-""
-end)
-
-
-let tscheme_to_string : FStar_Syntax_Syntax.tscheme  ->  Prims.string = (fun _39_461 -> (match (_39_461) with
-| (us, t) -> begin
-(let _134_251 = (let _134_249 = (univ_names_to_string us)
-in (FStar_All.pipe_left enclose_universes _134_249))
-in (let _134_250 = (term_to_string t)
-in (FStar_Util.format2 "%s%s" _134_251 _134_250)))
-end))
-
-
-let eff_decl_to_string : Prims.bool  ->  FStar_Syntax_Syntax.eff_decl  ->  Prims.string = (fun for_free ed -> (
-
-let actions_to_string = (fun actions -> (let _134_265 = (FStar_All.pipe_right actions (FStar_List.map (fun a -> (let _134_264 = (sli a.FStar_Syntax_Syntax.action_name)
-in (let _134_263 = (binders_to_string " " a.FStar_Syntax_Syntax.action_params)
-in (let _134_262 = (let _134_259 = (univ_names_to_string a.FStar_Syntax_Syntax.action_univs)
-in (FStar_All.pipe_left enclose_universes _134_259))
-in (let _134_261 = (term_to_string a.FStar_Syntax_Syntax.action_typ)
-in (let _134_260 = (term_to_string a.FStar_Syntax_Syntax.action_defn)
-in (FStar_Util.format5 "%s%s %s : %s = %s" _134_264 _134_263 _134_262 _134_261 _134_260)))))))))
-in (FStar_All.pipe_right _134_265 (FStar_String.concat ",\n\t"))))
-in (let _134_303 = (let _134_302 = (let _134_301 = (lid_to_string ed.FStar_Syntax_Syntax.mname)
-in (let _134_300 = (let _134_299 = (let _134_266 = (univ_names_to_string ed.FStar_Syntax_Syntax.univs)
-in (FStar_All.pipe_left enclose_universes _134_266))
-in (let _134_298 = (let _134_297 = (binders_to_string " " ed.FStar_Syntax_Syntax.binders)
-in (let _134_296 = (let _134_295 = (term_to_string ed.FStar_Syntax_Syntax.signature)
-in (let _134_294 = (let _134_293 = (tscheme_to_string ed.FStar_Syntax_Syntax.ret_wp)
-in (let _134_292 = (let _134_291 = (tscheme_to_string ed.FStar_Syntax_Syntax.bind_wp)
-in (let _134_290 = (let _134_289 = (tscheme_to_string ed.FStar_Syntax_Syntax.if_then_else)
-in (let _134_288 = (let _134_287 = (tscheme_to_string ed.FStar_Syntax_Syntax.ite_wp)
-in (let _134_286 = (let _134_285 = (tscheme_to_string ed.FStar_Syntax_Syntax.stronger)
-in (let _134_284 = (let _134_283 = (tscheme_to_string ed.FStar_Syntax_Syntax.close_wp)
-in (let _134_282 = (let _134_281 = (tscheme_to_string ed.FStar_Syntax_Syntax.assert_p)
-in (let _134_280 = (let _134_279 = (tscheme_to_string ed.FStar_Syntax_Syntax.assume_p)
-in (let _134_278 = (let _134_277 = (tscheme_to_string ed.FStar_Syntax_Syntax.null_wp)
-in (let _134_276 = (let _134_275 = (tscheme_to_string ed.FStar_Syntax_Syntax.trivial)
-in (let _134_274 = (let _134_273 = (term_to_string ed.FStar_Syntax_Syntax.repr)
-in (let _134_272 = (let _134_271 = (tscheme_to_string ed.FStar_Syntax_Syntax.bind_repr)
-in (let _134_270 = (let _134_269 = (tscheme_to_string ed.FStar_Syntax_Syntax.return_repr)
-in (let _134_268 = (let _134_267 = (actions_to_string ed.FStar_Syntax_Syntax.actions)
-in (_134_267)::[])
-in (_134_269)::_134_268))
-in (_134_271)::_134_270))
-in (_134_273)::_134_272))
-in (_134_275)::_134_274))
-in (_134_277)::_134_276))
-in (_134_279)::_134_278))
-in (_134_281)::_134_280))
-in (_134_283)::_134_282))
-in (_134_285)::_134_284))
-in (_134_287)::_134_286))
-in (_134_289)::_134_288))
-in (_134_291)::_134_290))
-in (_134_293)::_134_292))
-in (_134_295)::_134_294))
-in (_134_297)::_134_296))
-in (_134_299)::_134_298))
-in (_134_301)::_134_300))
-in (if for_free then begin
-"_for_free "
-end else begin
-""
-end)::_134_302)
-in (FStar_Util.format "new_effect%s { %s%s %s : %s \n  return_wp   = %s\n; bind_wp     = %s\n; if_then_else= %s\n; ite_wp      = %s\n; stronger    = %s\n; close_wp    = %s\n; assert_p    = %s\n; assume_p    = %s\n; null_wp     = %s\n; trivial     = %s\n; repr        = %s\n; bind_repr   = %s\n; return_repr = %s\nand effect_actions\n\t%s\n}\n" _134_303))))
-
-
-let rec sigelt_to_string : FStar_Syntax_Syntax.sigelt  ->  Prims.string = (fun x -> (match (x) with
-| FStar_Syntax_Syntax.Sig_pragma (FStar_Syntax_Syntax.ResetOptions (None), _39_471) -> begin
-"#reset-options"
-end
-| FStar_Syntax_Syntax.Sig_pragma (FStar_Syntax_Syntax.ResetOptions (Some (s)), _39_478) -> begin
-(FStar_Util.format1 "#reset-options \"%s\"" s)
-end
-| FStar_Syntax_Syntax.Sig_pragma (FStar_Syntax_Syntax.SetOptions (s), _39_484) -> begin
-(FStar_Util.format1 "#set-options \"%s\"" s)
-end
-| FStar_Syntax_Syntax.Sig_inductive_typ (lid, univs, tps, k, _39_492, _39_494, quals, _39_497) -> begin
-(let _134_308 = (quals_to_string' quals)
-in (let _134_307 = (binders_to_string " " tps)
-in (let _134_306 = (term_to_string k)
-in (FStar_Util.format4 "%stype %s %s : %s" _134_308 lid.FStar_Ident.str _134_307 _134_306))))
-end
-| FStar_Syntax_Syntax.Sig_datacon (lid, univs, t, _39_504, _39_506, _39_508, _39_510, _39_512) -> begin
-if (FStar_Options.print_universes ()) then begin
-(
-
-let _39_517 = (FStar_Syntax_Subst.open_univ_vars univs t)
-in (match (_39_517) with
-| (univs, t) -> begin
-(let _134_310 = (univ_names_to_string univs)
-in (let _134_309 = (term_to_string t)
-in (FStar_Util.format3 "datacon<%s> %s : %s" _134_310 lid.FStar_Ident.str _134_309)))
-end))
-end else begin
-(let _134_311 = (term_to_string t)
-in (FStar_Util.format2 "datacon %s : %s" lid.FStar_Ident.str _134_311))
-end
-end
-| FStar_Syntax_Syntax.Sig_declare_typ (lid, univs, t, quals, _39_523) -> begin
-(
-
-let _39_528 = (FStar_Syntax_Subst.open_univ_vars univs t)
-in (match (_39_528) with
-| (univs, t) -> begin
-(let _134_315 = (quals_to_string' quals)
-in (let _134_314 = if (FStar_Options.print_universes ()) then begin
-(let _134_312 = (univ_names_to_string univs)
-in (FStar_Util.format1 "<%s>" _134_312))
-end else begin
-""
-end
-in (let _134_313 = (term_to_string t)
-in (FStar_Util.format4 "%sval %s %s : %s" _134_315 lid.FStar_Ident.str _134_314 _134_313))))
-end))
-end
-| FStar_Syntax_Syntax.Sig_assume (lid, f, _39_532, _39_534) -> begin
-(let _134_316 = (term_to_string f)
-in (FStar_Util.format2 "val %s : %s" lid.FStar_Ident.str _134_316))
-end
-| FStar_Syntax_Syntax.Sig_let (lbs, _39_539, _39_541, qs) -> begin
-(lbs_to_string qs lbs)
-end
-| FStar_Syntax_Syntax.Sig_main (e, _39_547) -> begin
-(let _134_317 = (term_to_string e)
-in (FStar_Util.format1 "let _ = %s" _134_317))
-end
-| FStar_Syntax_Syntax.Sig_bundle (ses, _39_552, _39_554, _39_556) -> begin
-(let _134_318 = (FStar_List.map sigelt_to_string ses)
-in (FStar_All.pipe_right _134_318 (FStar_String.concat "\n")))
-end
-| FStar_Syntax_Syntax.Sig_new_effect (ed, _39_561) -> begin
-(eff_decl_to_string false ed)
-end
-| FStar_Syntax_Syntax.Sig_new_effect_for_free (ed, _39_566) -> begin
-(eff_decl_to_string true ed)
-end
-| FStar_Syntax_Syntax.Sig_sub_effect (se, r) -> begin
-(
-
-let lift_wp = (match (((se.FStar_Syntax_Syntax.lift_wp), (se.FStar_Syntax_Syntax.lift))) with
-| (None, None) -> begin
-(FStar_All.failwith "impossible")
-end
-| (Some (lift_wp), _39_579) -> begin
-lift_wp
-end
-| (_39_582, Some (lift)) -> begin
-lift
-end)
-in (
-
-let _39_589 = (FStar_Syntax_Subst.open_univ_vars (Prims.fst lift_wp) (Prims.snd lift_wp))
-in (match (_39_589) with
-| (us, t) -> begin
-(let _134_322 = (lid_to_string se.FStar_Syntax_Syntax.source)
-in (let _134_321 = (lid_to_string se.FStar_Syntax_Syntax.target)
-in (let _134_320 = (univ_names_to_string us)
-in (let _134_319 = (term_to_string t)
-in (FStar_Util.format4 "sub_effect %s ~> %s : <%s> %s" _134_322 _134_321 _134_320 _134_319)))))
-end)))
-end
-| FStar_Syntax_Syntax.Sig_effect_abbrev (l, univs, tps, c, _39_595, _39_597) -> begin
-if (FStar_Options.print_universes ()) then begin
-(
-
-let _39_602 = (let _134_323 = (FStar_Syntax_Syntax.mk (FStar_Syntax_Syntax.Tm_arrow (((tps), (c)))) None FStar_Range.dummyRange)
-in (FStar_Syntax_Subst.open_univ_vars univs _134_323))
-in (match (_39_602) with
-| (univs, t) -> begin
-(
-
-let _39_611 = (match ((let _134_324 = (FStar_Syntax_Subst.compress t)
-in _134_324.FStar_Syntax_Syntax.n)) with
-| FStar_Syntax_Syntax.Tm_arrow (bs, c) -> begin
-((bs), (c))
-end
-| _39_608 -> begin
-(FStar_All.failwith "impossible")
-end)
-in (match (_39_611) with
-| (tps, c) -> begin
-(let _134_328 = (sli l)
-in (let _134_327 = (univ_names_to_string univs)
-in (let _134_326 = (binders_to_string " " tps)
-in (let _134_325 = (comp_to_string c)
-in (FStar_Util.format4 "effect %s<%s> %s = %s" _134_328 _134_327 _134_326 _134_325)))))
-end))
-end))
-end else begin
-(let _134_331 = (sli l)
-in (let _134_330 = (binders_to_string " " tps)
-in (let _134_329 = (comp_to_string c)
-in (FStar_Util.format3 "effect %s %s = %s" _134_331 _134_330 _134_329))))
-end
-end))
-
-
-let format_error : FStar_Range.range  ->  Prims.string  ->  Prims.string = (fun r msg -> (let _134_336 = (FStar_Range.string_of_range r)
-in (FStar_Util.format2 "%s: %s\n" _134_336 msg)))
-
-
-let rec sigelt_to_string_short : FStar_Syntax_Syntax.sigelt  ->  Prims.string = (fun x -> (match (x) with
-| FStar_Syntax_Syntax.Sig_let ((_39_616, ({FStar_Syntax_Syntax.lbname = lb; FStar_Syntax_Syntax.lbunivs = _39_623; FStar_Syntax_Syntax.lbtyp = t; FStar_Syntax_Syntax.lbeff = _39_620; FStar_Syntax_Syntax.lbdef = _39_618})::[]), _39_629, _39_631, _39_633) -> begin
-(let _134_340 = (lbname_to_string lb)
-in (let _134_339 = (term_to_string t)
-in (FStar_Util.format2 "let %s : %s" _134_340 _134_339)))
-end
-| _39_637 -> begin
-(let _134_343 = (let _134_342 = (FStar_Syntax_Util.lids_of_sigelt x)
-in (FStar_All.pipe_right _134_342 (FStar_List.map (fun l -> l.FStar_Ident.str))))
-in (FStar_All.pipe_right _134_343 (FStar_String.concat ", ")))
-end))
-
-
-let rec modul_to_string : FStar_Syntax_Syntax.modul  ->  Prims.string = (fun m -> (let _134_348 = (sli m.FStar_Syntax_Syntax.name)
-in (let _134_347 = (let _134_346 = (FStar_List.map sigelt_to_string m.FStar_Syntax_Syntax.declarations)
-in (FStar_All.pipe_right _134_346 (FStar_String.concat "\n")))
-in (FStar_Util.format2 "module %s\n%s" _134_348 _134_347))))
-
-
-let subst_elt_to_string : FStar_Syntax_Syntax.subst_elt  ->  Prims.string = (fun _39_10 -> (match (_39_10) with
-| FStar_Syntax_Syntax.DB (i, x) -> begin
-(let _134_352 = (FStar_Util.string_of_int i)
-in (let _134_351 = (bv_to_string x)
-in (FStar_Util.format2 "DB (%s, %s)" _134_352 _134_351)))
-end
-| FStar_Syntax_Syntax.NM (x, i) -> begin
-(let _134_354 = (bv_to_string x)
-in (let _134_353 = (FStar_Util.string_of_int i)
-in (FStar_Util.format2 "NM (%s, %s)" _134_354 _134_353)))
-end
-| FStar_Syntax_Syntax.NT (x, t) -> begin
-(let _134_356 = (bv_to_string x)
-in (let _134_355 = (term_to_string t)
-in (FStar_Util.format2 "DB (%s, %s)" _134_356 _134_355)))
-end
-| FStar_Syntax_Syntax.UN (i, u) -> begin
-(let _134_358 = (FStar_Util.string_of_int i)
-in (let _134_357 = (univ_to_string u)
-in (FStar_Util.format2 "UN (%s, %s)" _134_358 _134_357)))
-end
-| FStar_Syntax_Syntax.UD (u, i) -> begin
-(let _134_359 = (FStar_Util.string_of_int i)
-in (FStar_Util.format2 "UD (%s, %s)" u.FStar_Ident.idText _134_359))
-end))
-
-
-let subst_to_string : FStar_Syntax_Syntax.subst_t  ->  Prims.string = (fun s -> (let _134_362 = (FStar_All.pipe_right s (FStar_List.map subst_elt_to_string))
-in (FStar_All.pipe_right _134_362 (FStar_String.concat "; "))))
-
-
-let abs_ascription_to_string : (FStar_Syntax_Syntax.lcomp, FStar_Ident.lident) FStar_Util.either Prims.option  ->  Prims.string = (fun ascription -> (
-
-let strb = (FStar_Util.new_string_builder ())
-in (
-
-let _39_675 = (match (ascription) with
-| None -> begin
-(FStar_Util.string_builder_append strb "None")
-end
-| Some (FStar_Util.Inl (lc)) -> begin
-(
-
-let _39_668 = (FStar_Util.string_builder_append strb "Some Inr ")
-in (FStar_Util.string_builder_append strb (FStar_Ident.text_of_lid lc.FStar_Syntax_Syntax.eff_name)))
-end
-| Some (FStar_Util.Inr (lid)) -> begin
-(
-
-let _39_673 = (FStar_Util.string_builder_append strb "Some Inr ")
-in (FStar_Util.string_builder_append strb (FStar_Ident.text_of_lid lid)))
-end)
-in (FStar_Util.string_of_string_builder strb))))
-
-
-
-=======
 let sli : FStar_Ident.lident -> Prims.string =
   fun l  ->
     let uu____4 = FStar_Options.print_real_names ()  in
@@ -1990,116 +893,119 @@
                (fun a  ->
                   let uu____1617 = sli a.FStar_Syntax_Syntax.action_name  in
                   let uu____1618 =
-                    let uu____1619 =
+                    binders_to_string " " a.FStar_Syntax_Syntax.action_params
+                     in
+                  let uu____1619 =
+                    let uu____1620 =
                       univ_names_to_string a.FStar_Syntax_Syntax.action_univs
                        in
-                    FStar_All.pipe_left enclose_universes uu____1619  in
-                  let uu____1620 =
+                    FStar_All.pipe_left enclose_universes uu____1620  in
+                  let uu____1621 =
                     term_to_string a.FStar_Syntax_Syntax.action_typ  in
-                  let uu____1621 =
+                  let uu____1622 =
                     term_to_string a.FStar_Syntax_Syntax.action_defn  in
-                  FStar_Util.format4 "%s%s : %s = %s" uu____1617 uu____1618
-                    uu____1620 uu____1621))
+                  FStar_Util.format5 "%s%s %s : %s = %s" uu____1617
+                    uu____1618 uu____1619 uu____1621 uu____1622))
            in
         FStar_All.pipe_right uu____1612 (FStar_String.concat ",\n\t")  in
-      let uu____1623 =
-        let uu____1625 =
-          let uu____1627 = lid_to_string ed.FStar_Syntax_Syntax.mname  in
-          let uu____1628 =
-            let uu____1630 =
-              let uu____1631 =
+      let uu____1624 =
+        let uu____1626 =
+          let uu____1628 = lid_to_string ed.FStar_Syntax_Syntax.mname  in
+          let uu____1629 =
+            let uu____1631 =
+              let uu____1632 =
                 univ_names_to_string ed.FStar_Syntax_Syntax.univs  in
-              FStar_All.pipe_left enclose_universes uu____1631  in
-            let uu____1632 =
-              let uu____1634 =
+              FStar_All.pipe_left enclose_universes uu____1632  in
+            let uu____1633 =
+              let uu____1635 =
                 binders_to_string " " ed.FStar_Syntax_Syntax.binders  in
-              let uu____1635 =
-                let uu____1637 =
+              let uu____1636 =
+                let uu____1638 =
                   term_to_string ed.FStar_Syntax_Syntax.signature  in
-                let uu____1638 =
-                  let uu____1640 =
+                let uu____1639 =
+                  let uu____1641 =
                     tscheme_to_string ed.FStar_Syntax_Syntax.ret_wp  in
-                  let uu____1641 =
-                    let uu____1643 =
+                  let uu____1642 =
+                    let uu____1644 =
                       tscheme_to_string ed.FStar_Syntax_Syntax.bind_wp  in
-                    let uu____1644 =
-                      let uu____1646 =
+                    let uu____1645 =
+                      let uu____1647 =
                         tscheme_to_string ed.FStar_Syntax_Syntax.if_then_else
                          in
-                      let uu____1647 =
-                        let uu____1649 =
+                      let uu____1648 =
+                        let uu____1650 =
                           tscheme_to_string ed.FStar_Syntax_Syntax.ite_wp  in
-                        let uu____1650 =
-                          let uu____1652 =
+                        let uu____1651 =
+                          let uu____1653 =
                             tscheme_to_string ed.FStar_Syntax_Syntax.stronger
                              in
-                          let uu____1653 =
-                            let uu____1655 =
+                          let uu____1654 =
+                            let uu____1656 =
                               tscheme_to_string
                                 ed.FStar_Syntax_Syntax.close_wp
                                in
-                            let uu____1656 =
-                              let uu____1658 =
+                            let uu____1657 =
+                              let uu____1659 =
                                 tscheme_to_string
                                   ed.FStar_Syntax_Syntax.assert_p
                                  in
-                              let uu____1659 =
-                                let uu____1661 =
+                              let uu____1660 =
+                                let uu____1662 =
                                   tscheme_to_string
                                     ed.FStar_Syntax_Syntax.assume_p
                                    in
-                                let uu____1662 =
-                                  let uu____1664 =
+                                let uu____1663 =
+                                  let uu____1665 =
                                     tscheme_to_string
                                       ed.FStar_Syntax_Syntax.null_wp
                                      in
-                                  let uu____1665 =
-                                    let uu____1667 =
+                                  let uu____1666 =
+                                    let uu____1668 =
                                       tscheme_to_string
                                         ed.FStar_Syntax_Syntax.trivial
                                        in
-                                    let uu____1668 =
-                                      let uu____1670 =
+                                    let uu____1669 =
+                                      let uu____1671 =
                                         term_to_string
                                           ed.FStar_Syntax_Syntax.repr
                                          in
-                                      let uu____1671 =
-                                        let uu____1673 =
+                                      let uu____1672 =
+                                        let uu____1674 =
                                           tscheme_to_string
                                             ed.FStar_Syntax_Syntax.bind_repr
                                            in
-                                        let uu____1674 =
-                                          let uu____1676 =
+                                        let uu____1675 =
+                                          let uu____1677 =
                                             tscheme_to_string
                                               ed.FStar_Syntax_Syntax.return_repr
                                              in
-                                          let uu____1677 =
-                                            let uu____1679 =
+                                          let uu____1678 =
+                                            let uu____1680 =
                                               actions_to_string
                                                 ed.FStar_Syntax_Syntax.actions
                                                in
-                                            [uu____1679]  in
-                                          uu____1676 :: uu____1677  in
-                                        uu____1673 :: uu____1674  in
-                                      uu____1670 :: uu____1671  in
-                                    uu____1667 :: uu____1668  in
-                                  uu____1664 :: uu____1665  in
-                                uu____1661 :: uu____1662  in
-                              uu____1658 :: uu____1659  in
-                            uu____1655 :: uu____1656  in
-                          uu____1652 :: uu____1653  in
-                        uu____1649 :: uu____1650  in
-                      uu____1646 :: uu____1647  in
-                    uu____1643 :: uu____1644  in
-                  uu____1640 :: uu____1641  in
-                uu____1637 :: uu____1638  in
-              uu____1634 :: uu____1635  in
-            uu____1630 :: uu____1632  in
-          uu____1627 :: uu____1628  in
-        (if for_free then "_for_free " else "") :: uu____1625  in
+                                            [uu____1680]  in
+                                          uu____1677 :: uu____1678  in
+                                        uu____1674 :: uu____1675  in
+                                      uu____1671 :: uu____1672  in
+                                    uu____1668 :: uu____1669  in
+                                  uu____1665 :: uu____1666  in
+                                uu____1662 :: uu____1663  in
+                              uu____1659 :: uu____1660  in
+                            uu____1656 :: uu____1657  in
+                          uu____1653 :: uu____1654  in
+                        uu____1650 :: uu____1651  in
+                      uu____1647 :: uu____1648  in
+                    uu____1644 :: uu____1645  in
+                  uu____1641 :: uu____1642  in
+                uu____1638 :: uu____1639  in
+              uu____1635 :: uu____1636  in
+            uu____1631 :: uu____1633  in
+          uu____1628 :: uu____1629  in
+        (if for_free then "_for_free " else "") :: uu____1626  in
       FStar_Util.format
         "new_effect%s { %s%s %s : %s \n  return_wp   = %s\n; bind_wp     = %s\n; if_then_else= %s\n; ite_wp      = %s\n; stronger    = %s\n; close_wp    = %s\n; assert_p    = %s\n; assume_p    = %s\n; null_wp     = %s\n; trivial     = %s\n; repr        = %s\n; bind_repr   = %s\n; return_repr = %s\nand effect_actions\n\t%s\n}\n"
-        uu____1623
+        uu____1624
   
 let rec sigelt_to_string : FStar_Syntax_Syntax.sigelt -> Prims.string =
   fun x  ->
@@ -2113,54 +1019,54 @@
     | FStar_Syntax_Syntax.Sig_pragma (FStar_Syntax_Syntax.SetOptions s) ->
         FStar_Util.format1 "#set-options \"%s\"" s
     | FStar_Syntax_Syntax.Sig_inductive_typ
-        (lid,univs,tps,k,uu____1690,uu____1691,quals) ->
-        let uu____1699 = quals_to_string' quals  in
-        let uu____1700 = binders_to_string " " tps  in
-        let uu____1701 = term_to_string k  in
-        FStar_Util.format4 "%stype %s %s : %s" uu____1699 lid.FStar_Ident.str
-          uu____1700 uu____1701
+        (lid,univs,tps,k,uu____1691,uu____1692,quals) ->
+        let uu____1700 = quals_to_string' quals  in
+        let uu____1701 = binders_to_string " " tps  in
+        let uu____1702 = term_to_string k  in
+        FStar_Util.format4 "%stype %s %s : %s" uu____1700 lid.FStar_Ident.str
+          uu____1701 uu____1702
     | FStar_Syntax_Syntax.Sig_datacon
-        (lid,univs,t,uu____1705,uu____1706,uu____1707,uu____1708) ->
-        let uu____1713 = FStar_Options.print_universes ()  in
-        if uu____1713
+        (lid,univs,t,uu____1706,uu____1707,uu____1708,uu____1709) ->
+        let uu____1714 = FStar_Options.print_universes ()  in
+        if uu____1714
         then
-          let uu____1714 = FStar_Syntax_Subst.open_univ_vars univs t  in
-          (match uu____1714 with
+          let uu____1715 = FStar_Syntax_Subst.open_univ_vars univs t  in
+          (match uu____1715 with
            | (univs1,t1) ->
-               let uu____1719 = univ_names_to_string univs1  in
-               let uu____1720 = term_to_string t1  in
-               FStar_Util.format3 "datacon<%s> %s : %s" uu____1719
-                 lid.FStar_Ident.str uu____1720)
+               let uu____1720 = univ_names_to_string univs1  in
+               let uu____1721 = term_to_string t1  in
+               FStar_Util.format3 "datacon<%s> %s : %s" uu____1720
+                 lid.FStar_Ident.str uu____1721)
         else
-          (let uu____1722 = term_to_string t  in
+          (let uu____1723 = term_to_string t  in
            FStar_Util.format2 "datacon %s : %s" lid.FStar_Ident.str
-             uu____1722)
+             uu____1723)
     | FStar_Syntax_Syntax.Sig_declare_typ (lid,univs,t,quals) ->
-        let uu____1729 = FStar_Syntax_Subst.open_univ_vars univs t  in
-        (match uu____1729 with
+        let uu____1730 = FStar_Syntax_Subst.open_univ_vars univs t  in
+        (match uu____1730 with
          | (univs1,t1) ->
-             let uu____1734 = quals_to_string' quals  in
-             let uu____1735 =
-               let uu____1736 = FStar_Options.print_universes ()  in
-               if uu____1736
+             let uu____1735 = quals_to_string' quals  in
+             let uu____1736 =
+               let uu____1737 = FStar_Options.print_universes ()  in
+               if uu____1737
                then
-                 let uu____1737 = univ_names_to_string univs1  in
-                 FStar_Util.format1 "<%s>" uu____1737
+                 let uu____1738 = univ_names_to_string univs1  in
+                 FStar_Util.format1 "<%s>" uu____1738
                else ""  in
-             let uu____1739 = term_to_string t1  in
-             FStar_Util.format4 "%sval %s %s : %s" uu____1734
-               lid.FStar_Ident.str uu____1735 uu____1739)
-    | FStar_Syntax_Syntax.Sig_assume (lid,f,uu____1742) ->
-        let uu____1745 = term_to_string f  in
-        FStar_Util.format2 "val %s : %s" lid.FStar_Ident.str uu____1745
-    | FStar_Syntax_Syntax.Sig_let (lbs,uu____1747,qs,uu____1749) ->
+             let uu____1740 = term_to_string t1  in
+             FStar_Util.format4 "%sval %s %s : %s" uu____1735
+               lid.FStar_Ident.str uu____1736 uu____1740)
+    | FStar_Syntax_Syntax.Sig_assume (lid,f,uu____1743) ->
+        let uu____1746 = term_to_string f  in
+        FStar_Util.format2 "val %s : %s" lid.FStar_Ident.str uu____1746
+    | FStar_Syntax_Syntax.Sig_let (lbs,uu____1748,qs,uu____1750) ->
         lbs_to_string qs lbs
     | FStar_Syntax_Syntax.Sig_main e ->
-        let uu____1757 = term_to_string e  in
-        FStar_Util.format1 "let _ = %s" uu____1757
-    | FStar_Syntax_Syntax.Sig_bundle (ses,uu____1759,uu____1760) ->
-        let uu____1767 = FStar_List.map sigelt_to_string ses  in
-        FStar_All.pipe_right uu____1767 (FStar_String.concat "\n")
+        let uu____1758 = term_to_string e  in
+        FStar_Util.format1 "let _ = %s" uu____1758
+    | FStar_Syntax_Syntax.Sig_bundle (ses,uu____1760,uu____1761) ->
+        let uu____1768 = FStar_List.map sigelt_to_string ses  in
+        FStar_All.pipe_right uu____1768 (FStar_String.concat "\n")
     | FStar_Syntax_Syntax.Sig_new_effect ed -> eff_decl_to_string false ed
     | FStar_Syntax_Syntax.Sig_new_effect_for_free ed ->
         eff_decl_to_string true ed
@@ -2170,119 +1076,119 @@
                   (se.FStar_Syntax_Syntax.lift))
           with
           | (None ,None ) -> failwith "impossible"
-          | (Some lift_wp,uu____1779) -> lift_wp
-          | (uu____1783,Some lift) -> lift  in
-        let uu____1788 =
+          | (Some lift_wp,uu____1780) -> lift_wp
+          | (uu____1784,Some lift) -> lift  in
+        let uu____1789 =
           FStar_Syntax_Subst.open_univ_vars (Prims.fst lift_wp)
             (Prims.snd lift_wp)
            in
-        (match uu____1788 with
+        (match uu____1789 with
          | (us,t) ->
-             let uu____1795 = lid_to_string se.FStar_Syntax_Syntax.source  in
-             let uu____1796 = lid_to_string se.FStar_Syntax_Syntax.target  in
-             let uu____1797 = univ_names_to_string us  in
-             let uu____1798 = term_to_string t  in
-             FStar_Util.format4 "sub_effect %s ~> %s : <%s> %s" uu____1795
-               uu____1796 uu____1797 uu____1798)
-    | FStar_Syntax_Syntax.Sig_effect_abbrev (l,univs,tps,c,uu____1803,flags)
+             let uu____1796 = lid_to_string se.FStar_Syntax_Syntax.source  in
+             let uu____1797 = lid_to_string se.FStar_Syntax_Syntax.target  in
+             let uu____1798 = univ_names_to_string us  in
+             let uu____1799 = term_to_string t  in
+             FStar_Util.format4 "sub_effect %s ~> %s : <%s> %s" uu____1796
+               uu____1797 uu____1798 uu____1799)
+    | FStar_Syntax_Syntax.Sig_effect_abbrev (l,univs,tps,c,uu____1804,flags)
         ->
-        let uu____1809 = FStar_Options.print_universes ()  in
-        if uu____1809
+        let uu____1810 = FStar_Options.print_universes ()  in
+        if uu____1810
         then
-          let uu____1810 =
-            let uu____1813 =
+          let uu____1811 =
+            let uu____1814 =
               (FStar_Syntax_Syntax.mk (FStar_Syntax_Syntax.Tm_arrow (tps, c)))
                 None FStar_Range.dummyRange
                in
-            FStar_Syntax_Subst.open_univ_vars univs uu____1813  in
-          (match uu____1810 with
+            FStar_Syntax_Subst.open_univ_vars univs uu____1814  in
+          (match uu____1811 with
            | (univs1,t) ->
-               let uu____1824 =
-                 let uu____1832 =
-                   let uu____1833 = FStar_Syntax_Subst.compress t  in
-                   uu____1833.FStar_Syntax_Syntax.n  in
-                 match uu____1832 with
+               let uu____1825 =
+                 let uu____1833 =
+                   let uu____1834 = FStar_Syntax_Subst.compress t  in
+                   uu____1834.FStar_Syntax_Syntax.n  in
+                 match uu____1833 with
                  | FStar_Syntax_Syntax.Tm_arrow (bs,c1) -> (bs, c1)
-                 | uu____1860 -> failwith "impossible"  in
-               (match uu____1824 with
+                 | uu____1861 -> failwith "impossible"  in
+               (match uu____1825 with
                 | (tps1,c1) ->
-                    let uu____1880 = sli l  in
-                    let uu____1881 = univ_names_to_string univs1  in
-                    let uu____1882 = binders_to_string " " tps1  in
-                    let uu____1883 = comp_to_string c1  in
-                    FStar_Util.format4 "effect %s<%s> %s = %s" uu____1880
-                      uu____1881 uu____1882 uu____1883))
+                    let uu____1881 = sli l  in
+                    let uu____1882 = univ_names_to_string univs1  in
+                    let uu____1883 = binders_to_string " " tps1  in
+                    let uu____1884 = comp_to_string c1  in
+                    FStar_Util.format4 "effect %s<%s> %s = %s" uu____1881
+                      uu____1882 uu____1883 uu____1884))
         else
-          (let uu____1885 = sli l  in
-           let uu____1886 = binders_to_string " " tps  in
-           let uu____1887 = comp_to_string c  in
-           FStar_Util.format3 "effect %s %s = %s" uu____1885 uu____1886
-             uu____1887)
+          (let uu____1886 = sli l  in
+           let uu____1887 = binders_to_string " " tps  in
+           let uu____1888 = comp_to_string c  in
+           FStar_Util.format3 "effect %s %s = %s" uu____1886 uu____1887
+             uu____1888)
   
 let format_error : FStar_Range.range -> Prims.string -> Prims.string =
   fun r  ->
     fun msg  ->
-      let uu____1894 = FStar_Range.string_of_range r  in
-      FStar_Util.format2 "%s: %s\n" uu____1894 msg
+      let uu____1895 = FStar_Range.string_of_range r  in
+      FStar_Util.format2 "%s: %s\n" uu____1895 msg
   
 let rec sigelt_to_string_short : FStar_Syntax_Syntax.sigelt -> Prims.string =
   fun x  ->
     match x.FStar_Syntax_Syntax.sigel with
     | FStar_Syntax_Syntax.Sig_let
-        ((uu____1898,{ FStar_Syntax_Syntax.lbname = lb;
-                       FStar_Syntax_Syntax.lbunivs = uu____1900;
+        ((uu____1899,{ FStar_Syntax_Syntax.lbname = lb;
+                       FStar_Syntax_Syntax.lbunivs = uu____1901;
                        FStar_Syntax_Syntax.lbtyp = t;
-                       FStar_Syntax_Syntax.lbeff = uu____1902;
-                       FStar_Syntax_Syntax.lbdef = uu____1903;_}::[]),uu____1904,uu____1905,uu____1906)
+                       FStar_Syntax_Syntax.lbeff = uu____1903;
+                       FStar_Syntax_Syntax.lbdef = uu____1904;_}::[]),uu____1905,uu____1906,uu____1907)
         ->
-        let uu____1924 = lbname_to_string lb  in
-        let uu____1925 = term_to_string t  in
-        FStar_Util.format2 "let %s : %s" uu____1924 uu____1925
-    | uu____1926 ->
-        let uu____1927 =
+        let uu____1925 = lbname_to_string lb  in
+        let uu____1926 = term_to_string t  in
+        FStar_Util.format2 "let %s : %s" uu____1925 uu____1926
+    | uu____1927 ->
+        let uu____1928 =
           FStar_All.pipe_right (FStar_Syntax_Util.lids_of_sigelt x)
             (FStar_List.map (fun l  -> l.FStar_Ident.str))
            in
-        FStar_All.pipe_right uu____1927 (FStar_String.concat ", ")
+        FStar_All.pipe_right uu____1928 (FStar_String.concat ", ")
   
 let rec modul_to_string : FStar_Syntax_Syntax.modul -> Prims.string =
   fun m  ->
-    let uu____1936 = sli m.FStar_Syntax_Syntax.name  in
-    let uu____1937 =
-      let uu____1938 =
+    let uu____1937 = sli m.FStar_Syntax_Syntax.name  in
+    let uu____1938 =
+      let uu____1939 =
         FStar_List.map sigelt_to_string m.FStar_Syntax_Syntax.declarations
          in
-      FStar_All.pipe_right uu____1938 (FStar_String.concat "\n")  in
-    FStar_Util.format2 "module %s\n%s" uu____1936 uu____1937
+      FStar_All.pipe_right uu____1939 (FStar_String.concat "\n")  in
+    FStar_Util.format2 "module %s\n%s" uu____1937 uu____1938
   
 let subst_elt_to_string : FStar_Syntax_Syntax.subst_elt -> Prims.string =
-  fun uu___187_1943  ->
-    match uu___187_1943 with
+  fun uu___187_1944  ->
+    match uu___187_1944 with
     | FStar_Syntax_Syntax.DB (i,x) ->
-        let uu____1946 = FStar_Util.string_of_int i  in
-        let uu____1947 = bv_to_string x  in
-        FStar_Util.format2 "DB (%s, %s)" uu____1946 uu____1947
+        let uu____1947 = FStar_Util.string_of_int i  in
+        let uu____1948 = bv_to_string x  in
+        FStar_Util.format2 "DB (%s, %s)" uu____1947 uu____1948
     | FStar_Syntax_Syntax.NM (x,i) ->
-        let uu____1950 = bv_to_string x  in
-        let uu____1951 = FStar_Util.string_of_int i  in
-        FStar_Util.format2 "NM (%s, %s)" uu____1950 uu____1951
+        let uu____1951 = bv_to_string x  in
+        let uu____1952 = FStar_Util.string_of_int i  in
+        FStar_Util.format2 "NM (%s, %s)" uu____1951 uu____1952
     | FStar_Syntax_Syntax.NT (x,t) ->
-        let uu____1958 = bv_to_string x  in
-        let uu____1959 = term_to_string t  in
-        FStar_Util.format2 "DB (%s, %s)" uu____1958 uu____1959
+        let uu____1959 = bv_to_string x  in
+        let uu____1960 = term_to_string t  in
+        FStar_Util.format2 "DB (%s, %s)" uu____1959 uu____1960
     | FStar_Syntax_Syntax.UN (i,u) ->
-        let uu____1962 = FStar_Util.string_of_int i  in
-        let uu____1963 = univ_to_string u  in
-        FStar_Util.format2 "UN (%s, %s)" uu____1962 uu____1963
+        let uu____1963 = FStar_Util.string_of_int i  in
+        let uu____1964 = univ_to_string u  in
+        FStar_Util.format2 "UN (%s, %s)" uu____1963 uu____1964
     | FStar_Syntax_Syntax.UD (u,i) ->
-        let uu____1966 = FStar_Util.string_of_int i  in
-        FStar_Util.format2 "UD (%s, %s)" u.FStar_Ident.idText uu____1966
+        let uu____1967 = FStar_Util.string_of_int i  in
+        FStar_Util.format2 "UD (%s, %s)" u.FStar_Ident.idText uu____1967
   
 let subst_to_string : FStar_Syntax_Syntax.subst_t -> Prims.string =
   fun s  ->
-    let uu____1970 =
+    let uu____1971 =
       FStar_All.pipe_right s (FStar_List.map subst_elt_to_string)  in
-    FStar_All.pipe_right uu____1970 (FStar_String.concat "; ")
+    FStar_All.pipe_right uu____1971 (FStar_String.concat "; ")
   
 let abs_ascription_to_string :
   (FStar_Syntax_Syntax.lcomp,FStar_Ident.lident) FStar_Util.either
@@ -2307,13 +1213,13 @@
   | x::xs ->
       let strb = FStar_Util.new_string_builder ()  in
       (FStar_Util.string_builder_append strb "[";
-       (let uu____2020 = f x  in
-        FStar_Util.string_builder_append strb uu____2020);
+       (let uu____2021 = f x  in
+        FStar_Util.string_builder_append strb uu____2021);
        FStar_List.iter
          (fun x1  ->
             FStar_Util.string_builder_append strb "; ";
-            (let uu____2024 = f x1  in
-             FStar_Util.string_builder_append strb uu____2024)) xs;
+            (let uu____2025 = f x1  in
+             FStar_Util.string_builder_append strb uu____2025)) xs;
        FStar_Util.string_builder_append strb "]";
        FStar_Util.string_of_string_builder strb)
   
@@ -2324,14 +1230,13 @@
   | x::xs ->
       let strb = FStar_Util.new_string_builder ()  in
       (FStar_Util.string_builder_append strb "{";
-       (let uu____2053 = f x  in
-        FStar_Util.string_builder_append strb uu____2053);
+       (let uu____2054 = f x  in
+        FStar_Util.string_builder_append strb uu____2054);
        FStar_List.iter
          (fun x1  ->
             FStar_Util.string_builder_append strb ", ";
-            (let uu____2057 = f x1  in
-             FStar_Util.string_builder_append strb uu____2057)) xs;
+            (let uu____2058 = f x1  in
+             FStar_Util.string_builder_append strb uu____2058)) xs;
        FStar_Util.string_builder_append strb "}";
        FStar_Util.string_of_string_builder strb)
-  
->>>>>>> 91c434f3
+  