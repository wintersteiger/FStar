open Prims
type assoc =
  | ILeft
  | IRight
  | Left
  | Right
  | NonAssoc[@@deriving show]
let uu___is_ILeft: assoc -> Prims.bool =
  fun projectee  -> match projectee with | ILeft  -> true | uu____5 -> false
let uu___is_IRight: assoc -> Prims.bool =
  fun projectee  ->
    match projectee with | IRight  -> true | uu____10 -> false
let uu___is_Left: assoc -> Prims.bool =
  fun projectee  -> match projectee with | Left  -> true | uu____15 -> false
let uu___is_Right: assoc -> Prims.bool =
  fun projectee  -> match projectee with | Right  -> true | uu____20 -> false
let uu___is_NonAssoc: assoc -> Prims.bool =
  fun projectee  ->
    match projectee with | NonAssoc  -> true | uu____25 -> false
type fixity =
  | Prefix
  | Postfix
  | Infix of assoc[@@deriving show]
let uu___is_Prefix: fixity -> Prims.bool =
  fun projectee  ->
    match projectee with | Prefix  -> true | uu____34 -> false
let uu___is_Postfix: fixity -> Prims.bool =
  fun projectee  ->
    match projectee with | Postfix  -> true | uu____39 -> false
let uu___is_Infix: fixity -> Prims.bool =
  fun projectee  ->
    match projectee with | Infix _0 -> true | uu____45 -> false
let __proj__Infix__item___0: fixity -> assoc =
  fun projectee  -> match projectee with | Infix _0 -> _0
type opprec = (Prims.int,fixity) FStar_Pervasives_Native.tuple2[@@deriving
                                                                 show]
type level = (opprec,assoc) FStar_Pervasives_Native.tuple2[@@deriving show]
let t_prio_fun: (Prims.int,fixity) FStar_Pervasives_Native.tuple2 =
  ((Prims.parse_int "10"), (Infix Right))
let t_prio_tpl: (Prims.int,fixity) FStar_Pervasives_Native.tuple2 =
  ((Prims.parse_int "20"), (Infix NonAssoc))
let t_prio_name: (Prims.int,fixity) FStar_Pervasives_Native.tuple2 =
  ((Prims.parse_int "30"), Postfix)
let e_bin_prio_lambda: (Prims.int,fixity) FStar_Pervasives_Native.tuple2 =
  ((Prims.parse_int "5"), Prefix)
let e_bin_prio_if: (Prims.int,fixity) FStar_Pervasives_Native.tuple2 =
  ((Prims.parse_int "15"), Prefix)
let e_bin_prio_letin: (Prims.int,fixity) FStar_Pervasives_Native.tuple2 =
  ((Prims.parse_int "19"), Prefix)
let e_bin_prio_or: (Prims.int,fixity) FStar_Pervasives_Native.tuple2 =
  ((Prims.parse_int "20"), (Infix Left))
let e_bin_prio_and: (Prims.int,fixity) FStar_Pervasives_Native.tuple2 =
  ((Prims.parse_int "25"), (Infix Left))
let e_bin_prio_eq: (Prims.int,fixity) FStar_Pervasives_Native.tuple2 =
  ((Prims.parse_int "27"), (Infix NonAssoc))
let e_bin_prio_order: (Prims.int,fixity) FStar_Pervasives_Native.tuple2 =
  ((Prims.parse_int "29"), (Infix NonAssoc))
let e_bin_prio_op1: (Prims.int,fixity) FStar_Pervasives_Native.tuple2 =
  ((Prims.parse_int "30"), (Infix Left))
let e_bin_prio_op2: (Prims.int,fixity) FStar_Pervasives_Native.tuple2 =
  ((Prims.parse_int "40"), (Infix Left))
let e_bin_prio_op3: (Prims.int,fixity) FStar_Pervasives_Native.tuple2 =
  ((Prims.parse_int "50"), (Infix Left))
let e_bin_prio_op4: (Prims.int,fixity) FStar_Pervasives_Native.tuple2 =
  ((Prims.parse_int "60"), (Infix Left))
let e_bin_prio_comb: (Prims.int,fixity) FStar_Pervasives_Native.tuple2 =
  ((Prims.parse_int "70"), (Infix Left))
let e_bin_prio_seq: (Prims.int,fixity) FStar_Pervasives_Native.tuple2 =
  ((Prims.parse_int "100"), (Infix Left))
let e_app_prio: (Prims.int,fixity) FStar_Pervasives_Native.tuple2 =
  ((Prims.parse_int "10000"), (Infix Left))
let min_op_prec: (Prims.int,fixity) FStar_Pervasives_Native.tuple2 =
  ((- (Prims.parse_int "1")), (Infix NonAssoc))
let max_op_prec: (Prims.int,fixity) FStar_Pervasives_Native.tuple2 =
  (FStar_Util.max_int, (Infix NonAssoc))
let rec in_ns:
  'a .
    ('a Prims.list,'a Prims.list) FStar_Pervasives_Native.tuple2 ->
      Prims.bool
  =
  fun x  ->
    match x with
    | ([],uu____163) -> true
    | (x1::t1,x2::t2) when x1 = x2 -> in_ns (t1, t2)
    | (uu____186,uu____187) -> false
let path_of_ns:
  FStar_Extraction_ML_Syntax.mlsymbol ->
    Prims.string Prims.list -> Prims.string Prims.list
  =
  fun currentModule  ->
    fun ns  ->
      let ns' = FStar_Extraction_ML_Util.flatten_ns ns in
      if ns' = currentModule
      then []
      else
        (let cg_libs = FStar_Options.codegen_libs () in
         let ns_len = FStar_List.length ns in
         let found =
           FStar_Util.find_map cg_libs
             (fun cg_path  ->
                let cg_len = FStar_List.length cg_path in
                if (FStar_List.length cg_path) < ns_len
                then
                  let uu____247 = FStar_Util.first_N cg_len ns in
                  match uu____247 with
                  | (pfx,sfx) ->
                      (if pfx = cg_path
                       then
                         let uu____280 =
                           let uu____283 =
                             let uu____286 =
                               FStar_Extraction_ML_Util.flatten_ns sfx in
                             [uu____286] in
                           FStar_List.append pfx uu____283 in
                         FStar_Pervasives_Native.Some uu____280
                       else FStar_Pervasives_Native.None)
                else FStar_Pervasives_Native.None) in
         match found with
         | FStar_Pervasives_Native.None  -> [ns']
         | FStar_Pervasives_Native.Some x -> x)
let mlpath_of_mlpath:
  FStar_Extraction_ML_Syntax.mlsymbol ->
    FStar_Extraction_ML_Syntax.mlpath -> FStar_Extraction_ML_Syntax.mlpath
  =
  fun currentModule  ->
    fun x  ->
      let uu____312 = FStar_Extraction_ML_Syntax.string_of_mlpath x in
      match uu____312 with
      | "Prims.Some" -> ([], "Some")
      | "Prims.None" -> ([], "None")
      | uu____317 ->
          let uu____318 = x in
          (match uu____318 with
           | (ns,x1) ->
               let uu____325 = path_of_ns currentModule ns in (uu____325, x1))
let ptsym_of_symbol:
  FStar_Extraction_ML_Syntax.mlsymbol -> FStar_Extraction_ML_Syntax.mlsymbol
  =
  fun s  ->
    let uu____334 =
      let uu____335 =
        let uu____336 = FStar_String.get s (Prims.parse_int "0") in
        FStar_Char.lowercase uu____336 in
      let uu____337 = FStar_String.get s (Prims.parse_int "0") in
      uu____335 <> uu____337 in
    if uu____334 then Prims.strcat "l__" s else s
let ptsym:
  FStar_Extraction_ML_Syntax.mlsymbol ->
    FStar_Extraction_ML_Syntax.mlpath -> FStar_Extraction_ML_Syntax.mlsymbol
  =
  fun currentModule  ->
    fun mlp  ->
      if FStar_List.isEmpty (FStar_Pervasives_Native.fst mlp)
      then ptsym_of_symbol (FStar_Pervasives_Native.snd mlp)
      else
        (let uu____352 = mlpath_of_mlpath currentModule mlp in
         match uu____352 with
         | (p,s) ->
             let uu____359 =
               let uu____362 =
                 let uu____365 = ptsym_of_symbol s in [uu____365] in
               FStar_List.append p uu____362 in
             FStar_String.concat "." uu____359)
let ptctor:
  FStar_Extraction_ML_Syntax.mlsymbol ->
    FStar_Extraction_ML_Syntax.mlpath -> FStar_Extraction_ML_Syntax.mlsymbol
  =
  fun currentModule  ->
    fun mlp  ->
      let uu____374 = mlpath_of_mlpath currentModule mlp in
      match uu____374 with
      | (p,s) ->
          let s1 =
            let uu____382 =
              let uu____383 =
                let uu____384 = FStar_String.get s (Prims.parse_int "0") in
                FStar_Char.uppercase uu____384 in
              let uu____385 = FStar_String.get s (Prims.parse_int "0") in
              uu____383 <> uu____385 in
            if uu____382 then Prims.strcat "U__" s else s in
          FStar_String.concat "." (FStar_List.append p [s1])
let infix_prim_ops:
  (Prims.string,(Prims.int,fixity) FStar_Pervasives_Native.tuple2,Prims.string)
    FStar_Pervasives_Native.tuple3 Prims.list
  =
  [("op_Addition", e_bin_prio_op1, "+");
  ("op_Subtraction", e_bin_prio_op1, "-");
  ("op_Multiply", e_bin_prio_op1, "*");
  ("op_Division", e_bin_prio_op1, "/");
  ("op_Equality", e_bin_prio_eq, "=");
  ("op_Colon_Equals", e_bin_prio_eq, ":=");
  ("op_disEquality", e_bin_prio_eq, "<>");
  ("op_AmpAmp", e_bin_prio_and, "&&");
  ("op_BarBar", e_bin_prio_or, "||");
  ("op_LessThanOrEqual", e_bin_prio_order, "<=");
  ("op_GreaterThanOrEqual", e_bin_prio_order, ">=");
  ("op_LessThan", e_bin_prio_order, "<");
  ("op_GreaterThan", e_bin_prio_order, ">");
  ("op_Modulus", e_bin_prio_order, "mod")]
let prim_uni_ops:
  (Prims.string,Prims.string) FStar_Pervasives_Native.tuple2 Prims.list =
  [("op_Negation", "not");
  ("op_Minus", "~-");
  ("op_Bang", "Support.ST.read")]
let prim_types: 'Auu____629 . Prims.unit -> 'Auu____629 Prims.list =
  fun uu____632  -> []
let prim_constructors:
  (Prims.string,Prims.string) FStar_Pervasives_Native.tuple2 Prims.list =
  [("Some", "Some"); ("None", "None"); ("Nil", "[]"); ("Cons", "::")]
let is_prims_ns: FStar_Extraction_ML_Syntax.mlsymbol Prims.list -> Prims.bool
  = fun ns  -> ns = ["Prims"]
let as_bin_op:
  FStar_Extraction_ML_Syntax.mlpath ->
    (FStar_Extraction_ML_Syntax.mlsymbol,(Prims.int,fixity)
                                           FStar_Pervasives_Native.tuple2,
      Prims.string) FStar_Pervasives_Native.tuple3
      FStar_Pervasives_Native.option
  =
  fun uu____684  ->
    match uu____684 with
    | (ns,x) ->
        if is_prims_ns ns
        then
          FStar_List.tryFind
            (fun uu____729  ->
               match uu____729 with | (y,uu____741,uu____742) -> x = y)
            infix_prim_ops
        else FStar_Pervasives_Native.None
let is_bin_op: FStar_Extraction_ML_Syntax.mlpath -> Prims.bool =
  fun p  ->
    let uu____766 = as_bin_op p in uu____766 <> FStar_Pervasives_Native.None
let as_uni_op:
  FStar_Extraction_ML_Syntax.mlpath ->
    (FStar_Extraction_ML_Syntax.mlsymbol,Prims.string)
      FStar_Pervasives_Native.tuple2 FStar_Pervasives_Native.option
  =
  fun uu____810  ->
    match uu____810 with
    | (ns,x) ->
        if is_prims_ns ns
        then
          FStar_List.tryFind
            (fun uu____836  -> match uu____836 with | (y,uu____842) -> x = y)
            prim_uni_ops
        else FStar_Pervasives_Native.None
let is_uni_op: FStar_Extraction_ML_Syntax.mlpath -> Prims.bool =
  fun p  ->
    let uu____852 = as_uni_op p in uu____852 <> FStar_Pervasives_Native.None
let is_standard_type: FStar_Extraction_ML_Syntax.mlpath -> Prims.bool =
  fun p  -> false
let as_standard_constructor:
  FStar_Extraction_ML_Syntax.mlpath ->
    (FStar_Extraction_ML_Syntax.mlsymbol,Prims.string)
      FStar_Pervasives_Native.tuple2 FStar_Pervasives_Native.option
  =
  fun uu____882  ->
    match uu____882 with
    | (ns,x) ->
        if is_prims_ns ns
        then
          FStar_List.tryFind
            (fun uu____908  -> match uu____908 with | (y,uu____914) -> x = y)
            prim_constructors
        else FStar_Pervasives_Native.None
let is_standard_constructor: FStar_Extraction_ML_Syntax.mlpath -> Prims.bool
  =
  fun p  ->
    let uu____924 = as_standard_constructor p in
    uu____924 <> FStar_Pervasives_Native.None
let maybe_paren:
  ((Prims.int,fixity) FStar_Pervasives_Native.tuple2,assoc)
    FStar_Pervasives_Native.tuple2 ->
    (Prims.int,fixity) FStar_Pervasives_Native.tuple2 ->
      FStar_Format.doc -> FStar_Format.doc
  =
  fun uu____962  ->
    fun inner  ->
      fun doc1  ->
        match uu____962 with
        | (outer,side) ->
            let noparens _inner _outer side1 =
              let uu____1013 = _inner in
              match uu____1013 with
              | (pi,fi) ->
                  let uu____1020 = _outer in
                  (match uu____1020 with
                   | (po,fo) ->
                       (pi > po) ||
                         ((match (fi, side1) with
                           | (Postfix ,Left ) -> true
                           | (Prefix ,Right ) -> true
                           | (Infix (Left ),Left ) ->
                               (pi = po) && (fo = (Infix Left))
                           | (Infix (Right ),Right ) ->
                               (pi = po) && (fo = (Infix Right))
                           | (Infix (Left ),ILeft ) ->
                               (pi = po) && (fo = (Infix Left))
                           | (Infix (Right ),IRight ) ->
                               (pi = po) && (fo = (Infix Right))
                           | (uu____1027,NonAssoc ) -> (pi = po) && (fi = fo)
                           | (uu____1028,uu____1029) -> false))) in
            if noparens inner outer side
            then doc1
            else FStar_Format.parens doc1
let escape_byte_hex: FStar_BaseTypes.byte -> Prims.string =
  fun x  -> Prims.strcat "\\x" (FStar_Util.hex_string_of_byte x)
let escape_char_hex: FStar_BaseTypes.char -> Prims.string =
  fun x  -> escape_byte_hex (FStar_Util.byte_of_char x)
let escape_or:
  (FStar_Char.char -> Prims.string) -> FStar_Char.char -> Prims.string =
  fun fallback  ->
<<<<<<< HEAD
    fun uu___124_1049  ->
      match uu___124_1049 with
=======
    fun uu___127_1049  ->
      match uu___127_1049 with
>>>>>>> 487f07d0
      | c when c = 92 -> "\\\\"
      | c when c = 32 -> " "
      | c when c = 8 -> "\\b"
      | c when c = 9 -> "\\t"
      | c when c = 13 -> "\\r"
      | c when c = 10 -> "\\n"
      | c when c = 39 -> "\\'"
      | c when c = 34 -> "\\\""
      | c when FStar_Util.is_letter_or_digit c -> FStar_Util.string_of_char c
      | c when FStar_Util.is_punctuation c -> FStar_Util.string_of_char c
      | c when FStar_Util.is_symbol c -> FStar_Util.string_of_char c
      | c -> fallback c
let string_of_mlconstant:
  FStar_Extraction_ML_Syntax.mlconstant -> Prims.string =
  fun sctt  ->
    match sctt with
    | FStar_Extraction_ML_Syntax.MLC_Unit  -> "()"
    | FStar_Extraction_ML_Syntax.MLC_Bool (true ) -> "true"
    | FStar_Extraction_ML_Syntax.MLC_Bool (false ) -> "false"
    | FStar_Extraction_ML_Syntax.MLC_Char c ->
        let nc = FStar_Char.int_of_char c in
        let uu____1070 = FStar_Util.string_of_int nc in
        Prims.strcat uu____1070
          (if
             ((nc >= (Prims.parse_int "32")) &&
                (nc <= (Prims.parse_int "127")))
               && (nc <> (Prims.parse_int "34"))
           then
             Prims.strcat " (*"
               (Prims.strcat (FStar_Util.string_of_char c) "*)")
           else "")
    | FStar_Extraction_ML_Syntax.MLC_Int
        (s,FStar_Pervasives_Native.Some
         (FStar_Const.Signed ,FStar_Const.Int32 ))
        -> Prims.strcat s "l"
    | FStar_Extraction_ML_Syntax.MLC_Int
        (s,FStar_Pervasives_Native.Some
         (FStar_Const.Signed ,FStar_Const.Int64 ))
        -> Prims.strcat s "L"
    | FStar_Extraction_ML_Syntax.MLC_Int
        (s,FStar_Pervasives_Native.Some (uu____1139,FStar_Const.Int8 )) -> s
    | FStar_Extraction_ML_Syntax.MLC_Int
        (s,FStar_Pervasives_Native.Some (uu____1151,FStar_Const.Int16 )) -> s
    | FStar_Extraction_ML_Syntax.MLC_Int (s,FStar_Pervasives_Native.None ) ->
        Prims.strcat "(Prims.parse_int \"" (Prims.strcat s "\")")
    | FStar_Extraction_ML_Syntax.MLC_Float d -> FStar_Util.string_of_float d
    | FStar_Extraction_ML_Syntax.MLC_Bytes bytes ->
        let uu____1177 =
          let uu____1178 = FStar_Bytes.f_encode escape_byte_hex bytes in
          Prims.strcat uu____1178 "\"" in
        Prims.strcat "\"" uu____1177
    | FStar_Extraction_ML_Syntax.MLC_String chars ->
        let uu____1180 =
          let uu____1181 =
            FStar_String.collect (escape_or FStar_Util.string_of_char) chars in
          Prims.strcat uu____1181 "\"" in
        Prims.strcat "\"" uu____1180
    | uu____1182 ->
        failwith "TODO: extract integer constants properly into OCaml"
let rec doc_of_mltype':
  FStar_Extraction_ML_Syntax.mlsymbol ->
    level -> FStar_Extraction_ML_Syntax.mlty -> FStar_Format.doc
  =
  fun currentModule  ->
    fun outer  ->
      fun ty  ->
        match ty with
        | FStar_Extraction_ML_Syntax.MLTY_Var x ->
            let escape_tyvar s =
              if FStar_Util.starts_with s "'_"
              then FStar_Util.replace_char s 95 117
              else s in
            let uu____1204 =
              let uu____1205 = FStar_Extraction_ML_Syntax.idsym x in
              FStar_All.pipe_left escape_tyvar uu____1205 in
            FStar_Format.text uu____1204
        | FStar_Extraction_ML_Syntax.MLTY_Tuple tys ->
            let doc1 =
              FStar_List.map (doc_of_mltype currentModule (t_prio_tpl, Left))
                tys in
            let doc2 =
              let uu____1217 =
                let uu____1218 =
                  FStar_Format.combine (FStar_Format.text " * ") doc1 in
                FStar_Format.hbox uu____1218 in
              FStar_Format.parens uu____1217 in
            doc2
        | FStar_Extraction_ML_Syntax.MLTY_Named (args,name) ->
            let args1 =
              match args with
              | [] -> FStar_Format.empty
              | arg::[] ->
                  doc_of_mltype currentModule (t_prio_name, Left) arg
              | uu____1231 ->
                  let args1 =
                    FStar_List.map
                      (doc_of_mltype currentModule (min_op_prec, NonAssoc))
                      args in
                  let uu____1241 =
                    let uu____1242 =
                      FStar_Format.combine (FStar_Format.text ", ") args1 in
                    FStar_Format.hbox uu____1242 in
                  FStar_Format.parens uu____1241 in
            let name1 = ptsym currentModule name in
            let uu____1244 =
              FStar_Format.reduce1 [args1; FStar_Format.text name1] in
            FStar_Format.hbox uu____1244
        | FStar_Extraction_ML_Syntax.MLTY_Fun (t1,uu____1246,t2) ->
            let d1 = doc_of_mltype currentModule (t_prio_fun, Left) t1 in
            let d2 = doc_of_mltype currentModule (t_prio_fun, Right) t2 in
            let uu____1258 =
              let uu____1259 =
                FStar_Format.reduce1 [d1; FStar_Format.text " -> "; d2] in
              FStar_Format.hbox uu____1259 in
            maybe_paren outer t_prio_fun uu____1258
        | FStar_Extraction_ML_Syntax.MLTY_Top  ->
            let uu____1260 = FStar_Extraction_ML_Util.codegen_fsharp () in
            if uu____1260
            then FStar_Format.text "obj"
            else FStar_Format.text "Obj.t"
and doc_of_mltype:
  FStar_Extraction_ML_Syntax.mlsymbol ->
    level -> FStar_Extraction_ML_Syntax.mlty -> FStar_Format.doc
  =
  fun currentModule  ->
    fun outer  ->
      fun ty  ->
        let uu____1265 = FStar_Extraction_ML_Util.resugar_mlty ty in
        doc_of_mltype' currentModule outer uu____1265
let rec doc_of_expr:
  FStar_Extraction_ML_Syntax.mlsymbol ->
    level -> FStar_Extraction_ML_Syntax.mlexpr -> FStar_Format.doc
  =
  fun currentModule  ->
    fun outer  ->
      fun e  ->
        match e.FStar_Extraction_ML_Syntax.expr with
        | FStar_Extraction_ML_Syntax.MLE_Coerce (e1,t,t') ->
            let doc1 = doc_of_expr currentModule (min_op_prec, NonAssoc) e1 in
            let uu____1319 = FStar_Extraction_ML_Util.codegen_fsharp () in
            if uu____1319
            then
              let uu____1320 =
                FStar_Format.reduce
                  [FStar_Format.text "Prims.checked_cast"; doc1] in
              FStar_Format.parens uu____1320
            else
              (let uu____1322 =
                 FStar_Format.reduce
                   [FStar_Format.text "Obj.magic "; FStar_Format.parens doc1] in
               FStar_Format.parens uu____1322)
        | FStar_Extraction_ML_Syntax.MLE_Seq es ->
            let docs1 =
              FStar_List.map
                (doc_of_expr currentModule (min_op_prec, NonAssoc)) es in
            let docs2 =
              FStar_List.map
                (fun d  ->
                   FStar_Format.reduce
                     [d; FStar_Format.text ";"; FStar_Format.hardline]) docs1 in
            let uu____1338 = FStar_Format.reduce docs2 in
            FStar_Format.parens uu____1338
        | FStar_Extraction_ML_Syntax.MLE_Const c ->
            let uu____1340 = string_of_mlconstant c in
            FStar_Format.text uu____1340
        | FStar_Extraction_ML_Syntax.MLE_Var (x,uu____1342) ->
            FStar_Format.text x
        | FStar_Extraction_ML_Syntax.MLE_Name path ->
            let uu____1344 = ptsym currentModule path in
            FStar_Format.text uu____1344
        | FStar_Extraction_ML_Syntax.MLE_Record (path,fields) ->
            let for1 uu____1370 =
              match uu____1370 with
              | (name,e1) ->
                  let doc1 =
                    doc_of_expr currentModule (min_op_prec, NonAssoc) e1 in
                  let uu____1382 =
                    let uu____1385 =
                      let uu____1386 = ptsym currentModule (path, name) in
                      FStar_Format.text uu____1386 in
                    [uu____1385; FStar_Format.text "="; doc1] in
                  FStar_Format.reduce1 uu____1382 in
            let uu____1389 =
              let uu____1390 = FStar_List.map for1 fields in
              FStar_Format.combine (FStar_Format.text "; ") uu____1390 in
            FStar_Format.cbrackets uu____1389
        | FStar_Extraction_ML_Syntax.MLE_CTor (ctor,[]) ->
            let name =
              let uu____1401 = is_standard_constructor ctor in
              if uu____1401
              then
                let uu____1402 =
                  let uu____1407 = as_standard_constructor ctor in
                  FStar_Option.get uu____1407 in
                FStar_Pervasives_Native.snd uu____1402
              else ptctor currentModule ctor in
            FStar_Format.text name
        | FStar_Extraction_ML_Syntax.MLE_CTor (ctor,args) ->
            let name =
              let uu____1426 = is_standard_constructor ctor in
              if uu____1426
              then
                let uu____1427 =
                  let uu____1432 = as_standard_constructor ctor in
                  FStar_Option.get uu____1432 in
                FStar_Pervasives_Native.snd uu____1427
              else ptctor currentModule ctor in
            let args1 =
              FStar_List.map
                (doc_of_expr currentModule (min_op_prec, NonAssoc)) args in
            let doc1 =
              match (name, args1) with
              | ("::",x::xs::[]) ->
                  FStar_Format.reduce
                    [FStar_Format.parens x; FStar_Format.text "::"; xs]
              | (uu____1458,uu____1459) ->
                  let uu____1464 =
                    let uu____1467 =
                      let uu____1470 =
                        let uu____1471 =
                          FStar_Format.combine (FStar_Format.text ", ") args1 in
                        FStar_Format.parens uu____1471 in
                      [uu____1470] in
                    (FStar_Format.text name) :: uu____1467 in
                  FStar_Format.reduce1 uu____1464 in
            maybe_paren outer e_app_prio doc1
        | FStar_Extraction_ML_Syntax.MLE_Tuple es ->
            let docs1 =
              FStar_List.map
                (fun x  ->
                   let uu____1481 =
                     doc_of_expr currentModule (min_op_prec, NonAssoc) x in
                   FStar_Format.parens uu____1481) es in
            let docs2 =
              let uu____1487 =
                FStar_Format.combine (FStar_Format.text ", ") docs1 in
              FStar_Format.parens uu____1487 in
            docs2
        | FStar_Extraction_ML_Syntax.MLE_Let ((rec_,uu____1489,lets),body) ->
            let pre =
              if
                e.FStar_Extraction_ML_Syntax.loc <>
                  FStar_Extraction_ML_Syntax.dummy_loc
              then
                let uu____1505 =
                  let uu____1508 =
                    let uu____1511 =
                      doc_of_loc e.FStar_Extraction_ML_Syntax.loc in
                    [uu____1511] in
                  FStar_Format.hardline :: uu____1508 in
                FStar_Format.reduce uu____1505
              else FStar_Format.empty in
            let doc1 = doc_of_lets currentModule (rec_, false, lets) in
            let body1 =
              doc_of_expr currentModule (min_op_prec, NonAssoc) body in
            let uu____1521 =
              let uu____1522 =
                let uu____1525 =
                  let uu____1528 =
                    let uu____1531 =
                      FStar_Format.reduce1 [FStar_Format.text "in"; body1] in
                    [uu____1531] in
                  doc1 :: uu____1528 in
                pre :: uu____1525 in
              FStar_Format.combine FStar_Format.hardline uu____1522 in
            FStar_Format.parens uu____1521
        | FStar_Extraction_ML_Syntax.MLE_App (e1,args) ->
            (match ((e1.FStar_Extraction_ML_Syntax.expr), args) with
             | (FStar_Extraction_ML_Syntax.MLE_Name
                p,{
                    FStar_Extraction_ML_Syntax.expr =
                      FStar_Extraction_ML_Syntax.MLE_Fun
                      (uu____1541::[],scrutinee);
                    FStar_Extraction_ML_Syntax.mlty = uu____1543;
                    FStar_Extraction_ML_Syntax.loc = uu____1544;_}::{
                                                                    FStar_Extraction_ML_Syntax.expr
                                                                    =
                                                                    FStar_Extraction_ML_Syntax.MLE_Fun
                                                                    ((arg,uu____1546)::[],possible_match);
                                                                    FStar_Extraction_ML_Syntax.mlty
                                                                    =
                                                                    uu____1548;
                                                                    FStar_Extraction_ML_Syntax.loc
                                                                    =
                                                                    uu____1549;_}::[])
                 when
                 let uu____1584 =
                   FStar_Extraction_ML_Syntax.string_of_mlpath p in
                 uu____1584 = "FStar.All.try_with" ->
                 let branches =
                   match possible_match with
                   | {
                       FStar_Extraction_ML_Syntax.expr =
                         FStar_Extraction_ML_Syntax.MLE_Match
                         ({
                            FStar_Extraction_ML_Syntax.expr =
                              FStar_Extraction_ML_Syntax.MLE_Var arg';
                            FStar_Extraction_ML_Syntax.mlty = uu____1607;
                            FStar_Extraction_ML_Syntax.loc = uu____1608;_},branches);
                       FStar_Extraction_ML_Syntax.mlty = uu____1610;
                       FStar_Extraction_ML_Syntax.loc = uu____1611;_} when
                       let uu____1632 = FStar_Extraction_ML_Syntax.idsym arg in
                       let uu____1633 = FStar_Extraction_ML_Syntax.idsym arg' in
                       uu____1632 = uu____1633 -> branches
                   | e2 ->
                       [(FStar_Extraction_ML_Syntax.MLP_Wild,
                          FStar_Pervasives_Native.None, e2)] in
                 doc_of_expr currentModule outer
                   {
                     FStar_Extraction_ML_Syntax.expr =
                       (FStar_Extraction_ML_Syntax.MLE_Try
                          (scrutinee, branches));
                     FStar_Extraction_ML_Syntax.mlty =
                       (possible_match.FStar_Extraction_ML_Syntax.mlty);
                     FStar_Extraction_ML_Syntax.loc =
                       (possible_match.FStar_Extraction_ML_Syntax.loc)
                   }
             | (FStar_Extraction_ML_Syntax.MLE_Name p,e11::e2::[]) when
                 is_bin_op p -> doc_of_binop currentModule p e11 e2
             | (FStar_Extraction_ML_Syntax.MLE_App
                ({
                   FStar_Extraction_ML_Syntax.expr =
                     FStar_Extraction_ML_Syntax.MLE_Name p;
                   FStar_Extraction_ML_Syntax.mlty = uu____1669;
                   FStar_Extraction_ML_Syntax.loc = uu____1670;_},unitVal::[]),e11::e2::[])
                 when
                 (is_bin_op p) &&
                   (unitVal = FStar_Extraction_ML_Syntax.ml_unit)
                 -> doc_of_binop currentModule p e11 e2
             | (FStar_Extraction_ML_Syntax.MLE_Name p,e11::[]) when
                 is_uni_op p -> doc_of_uniop currentModule p e11
             | (FStar_Extraction_ML_Syntax.MLE_App
                ({
                   FStar_Extraction_ML_Syntax.expr =
                     FStar_Extraction_ML_Syntax.MLE_Name p;
                   FStar_Extraction_ML_Syntax.mlty = uu____1683;
                   FStar_Extraction_ML_Syntax.loc = uu____1684;_},unitVal::[]),e11::[])
                 when
                 (is_uni_op p) &&
                   (unitVal = FStar_Extraction_ML_Syntax.ml_unit)
                 -> doc_of_uniop currentModule p e11
             | uu____1691 ->
                 let e2 = doc_of_expr currentModule (e_app_prio, ILeft) e1 in
                 let args1 =
                   FStar_List.map
                     (doc_of_expr currentModule (e_app_prio, IRight)) args in
                 let uu____1710 = FStar_Format.reduce1 (e2 :: args1) in
                 FStar_Format.parens uu____1710)
        | FStar_Extraction_ML_Syntax.MLE_Proj (e1,f) ->
            let e2 = doc_of_expr currentModule (min_op_prec, NonAssoc) e1 in
            let doc1 =
              let uu____1719 = FStar_Extraction_ML_Util.codegen_fsharp () in
              if uu____1719
              then
                FStar_Format.reduce
                  [e2;
                  FStar_Format.text ".";
                  FStar_Format.text (FStar_Pervasives_Native.snd f)]
              else
                (let uu____1723 =
                   let uu____1726 =
                     let uu____1729 =
                       let uu____1732 =
                         let uu____1733 = ptsym currentModule f in
                         FStar_Format.text uu____1733 in
                       [uu____1732] in
                     (FStar_Format.text ".") :: uu____1729 in
                   e2 :: uu____1726 in
                 FStar_Format.reduce uu____1723) in
            doc1
        | FStar_Extraction_ML_Syntax.MLE_Fun (ids,body) ->
            let bvar_annot x xt =
              let uu____1759 = FStar_Extraction_ML_Util.codegen_fsharp () in
              if uu____1759
              then
                let uu____1760 =
                  let uu____1763 =
                    let uu____1766 =
                      let uu____1769 =
                        match xt with
                        | FStar_Pervasives_Native.Some xxt ->
                            let uu____1771 =
                              let uu____1774 =
                                let uu____1777 =
                                  doc_of_mltype currentModule outer xxt in
                                [uu____1777] in
                              (FStar_Format.text " : ") :: uu____1774 in
                            FStar_Format.reduce1 uu____1771
                        | uu____1778 -> FStar_Format.text "" in
                      [uu____1769; FStar_Format.text ")"] in
                    (FStar_Format.text x) :: uu____1766 in
                  (FStar_Format.text "(") :: uu____1763 in
                FStar_Format.reduce1 uu____1760
              else FStar_Format.text x in
            let ids1 =
              FStar_List.map
                (fun uu____1797  ->
                   match uu____1797 with
                   | ((x,uu____1807),xt) ->
                       bvar_annot x (FStar_Pervasives_Native.Some xt)) ids in
            let body1 =
              doc_of_expr currentModule (min_op_prec, NonAssoc) body in
            let doc1 =
              let uu____1819 =
                let uu____1822 =
                  let uu____1825 = FStar_Format.reduce1 ids1 in
                  [uu____1825; FStar_Format.text "->"; body1] in
                (FStar_Format.text "fun") :: uu____1822 in
              FStar_Format.reduce1 uu____1819 in
            FStar_Format.parens doc1
        | FStar_Extraction_ML_Syntax.MLE_If
            (cond,e1,FStar_Pervasives_Native.None ) ->
            let cond1 =
              doc_of_expr currentModule (min_op_prec, NonAssoc) cond in
            let doc1 =
              let uu____1836 =
                let uu____1839 =
                  FStar_Format.reduce1
                    [FStar_Format.text "if";
                    cond1;
                    FStar_Format.text "then";
                    FStar_Format.text "begin"] in
                let uu____1840 =
                  let uu____1843 =
                    doc_of_expr currentModule (min_op_prec, NonAssoc) e1 in
                  [uu____1843; FStar_Format.text "end"] in
                uu____1839 :: uu____1840 in
              FStar_Format.combine FStar_Format.hardline uu____1836 in
            maybe_paren outer e_bin_prio_if doc1
        | FStar_Extraction_ML_Syntax.MLE_If
            (cond,e1,FStar_Pervasives_Native.Some e2) ->
            let cond1 =
              doc_of_expr currentModule (min_op_prec, NonAssoc) cond in
            let doc1 =
              let uu____1859 =
                let uu____1862 =
                  FStar_Format.reduce1
                    [FStar_Format.text "if";
                    cond1;
                    FStar_Format.text "then";
                    FStar_Format.text "begin"] in
                let uu____1863 =
                  let uu____1866 =
                    doc_of_expr currentModule (min_op_prec, NonAssoc) e1 in
                  let uu____1871 =
                    let uu____1874 =
                      FStar_Format.reduce1
                        [FStar_Format.text "end";
                        FStar_Format.text "else";
                        FStar_Format.text "begin"] in
                    let uu____1875 =
                      let uu____1878 =
                        doc_of_expr currentModule (min_op_prec, NonAssoc) e2 in
                      [uu____1878; FStar_Format.text "end"] in
                    uu____1874 :: uu____1875 in
                  uu____1866 :: uu____1871 in
                uu____1862 :: uu____1863 in
              FStar_Format.combine FStar_Format.hardline uu____1859 in
            maybe_paren outer e_bin_prio_if doc1
        | FStar_Extraction_ML_Syntax.MLE_Match (cond,pats) ->
            let cond1 =
              doc_of_expr currentModule (min_op_prec, NonAssoc) cond in
            let pats1 = FStar_List.map (doc_of_branch currentModule) pats in
            let doc1 =
              let uu____1916 =
                FStar_Format.reduce1
                  [FStar_Format.text "match";
                  FStar_Format.parens cond1;
                  FStar_Format.text "with"] in
              uu____1916 :: pats1 in
            let doc2 = FStar_Format.combine FStar_Format.hardline doc1 in
            FStar_Format.parens doc2
        | FStar_Extraction_ML_Syntax.MLE_Raise (exn,[]) ->
            let uu____1921 =
              let uu____1924 =
                let uu____1927 =
                  let uu____1928 = ptctor currentModule exn in
                  FStar_Format.text uu____1928 in
                [uu____1927] in
              (FStar_Format.text "raise") :: uu____1924 in
            FStar_Format.reduce1 uu____1921
        | FStar_Extraction_ML_Syntax.MLE_Raise (exn,args) ->
            let args1 =
              FStar_List.map
                (doc_of_expr currentModule (min_op_prec, NonAssoc)) args in
            let uu____1942 =
              let uu____1945 =
                let uu____1948 =
                  let uu____1949 = ptctor currentModule exn in
                  FStar_Format.text uu____1949 in
                let uu____1950 =
                  let uu____1953 =
                    let uu____1954 =
                      FStar_Format.combine (FStar_Format.text ", ") args1 in
                    FStar_Format.parens uu____1954 in
                  [uu____1953] in
                uu____1948 :: uu____1950 in
              (FStar_Format.text "raise") :: uu____1945 in
            FStar_Format.reduce1 uu____1942
        | FStar_Extraction_ML_Syntax.MLE_Try (e1,pats) ->
            let uu____1977 =
              let uu____1980 =
                let uu____1983 =
                  doc_of_expr currentModule (min_op_prec, NonAssoc) e1 in
                let uu____1988 =
                  let uu____1991 =
                    let uu____1994 =
                      let uu____1995 =
                        FStar_List.map (doc_of_branch currentModule) pats in
                      FStar_Format.combine FStar_Format.hardline uu____1995 in
                    [uu____1994] in
                  (FStar_Format.text "with") :: uu____1991 in
                uu____1983 :: uu____1988 in
              (FStar_Format.text "try") :: uu____1980 in
            FStar_Format.combine FStar_Format.hardline uu____1977
        | FStar_Extraction_ML_Syntax.MLE_TApp (head1,ty_args) ->
            doc_of_expr currentModule outer head1
and doc_of_binop:
  FStar_Extraction_ML_Syntax.mlsymbol ->
    FStar_Extraction_ML_Syntax.mlpath ->
      FStar_Extraction_ML_Syntax.mlexpr ->
        FStar_Extraction_ML_Syntax.mlexpr -> FStar_Format.doc
  =
  fun currentModule  ->
    fun p  ->
      fun e1  ->
        fun e2  ->
          let uu____2008 =
            let uu____2019 = as_bin_op p in FStar_Option.get uu____2019 in
          match uu____2008 with
          | (uu____2042,prio,txt) ->
              let e11 = doc_of_expr currentModule (prio, Left) e1 in
              let e21 = doc_of_expr currentModule (prio, Right) e2 in
              let doc1 =
                FStar_Format.reduce1 [e11; FStar_Format.text txt; e21] in
              FStar_Format.parens doc1
and doc_of_uniop:
  FStar_Extraction_ML_Syntax.mlsymbol ->
    FStar_Extraction_ML_Syntax.mlpath ->
      FStar_Extraction_ML_Syntax.mlexpr -> FStar_Format.doc
  =
  fun currentModule  ->
    fun p  ->
      fun e1  ->
        let uu____2067 =
          let uu____2072 = as_uni_op p in FStar_Option.get uu____2072 in
        match uu____2067 with
        | (uu____2083,txt) ->
            let e11 = doc_of_expr currentModule (min_op_prec, NonAssoc) e1 in
            let doc1 =
              FStar_Format.reduce1
                [FStar_Format.text txt; FStar_Format.parens e11] in
            FStar_Format.parens doc1
and doc_of_pattern:
  FStar_Extraction_ML_Syntax.mlsymbol ->
    FStar_Extraction_ML_Syntax.mlpattern -> FStar_Format.doc
  =
  fun currentModule  ->
    fun pattern  ->
      match pattern with
      | FStar_Extraction_ML_Syntax.MLP_Wild  -> FStar_Format.text "_"
      | FStar_Extraction_ML_Syntax.MLP_Const c ->
          let uu____2094 = string_of_mlconstant c in
          FStar_Format.text uu____2094
      | FStar_Extraction_ML_Syntax.MLP_Var x ->
          FStar_Format.text (FStar_Pervasives_Native.fst x)
      | FStar_Extraction_ML_Syntax.MLP_Record (path,fields) ->
          let for1 uu____2121 =
            match uu____2121 with
            | (name,p) ->
                let uu____2128 =
                  let uu____2131 =
                    let uu____2132 = ptsym currentModule (path, name) in
                    FStar_Format.text uu____2132 in
                  let uu____2135 =
                    let uu____2138 =
                      let uu____2141 = doc_of_pattern currentModule p in
                      [uu____2141] in
                    (FStar_Format.text "=") :: uu____2138 in
                  uu____2131 :: uu____2135 in
                FStar_Format.reduce1 uu____2128 in
          let uu____2142 =
            let uu____2143 = FStar_List.map for1 fields in
            FStar_Format.combine (FStar_Format.text "; ") uu____2143 in
          FStar_Format.cbrackets uu____2142
      | FStar_Extraction_ML_Syntax.MLP_CTor (ctor,[]) ->
          let name =
            let uu____2154 = is_standard_constructor ctor in
            if uu____2154
            then
              let uu____2155 =
                let uu____2160 = as_standard_constructor ctor in
                FStar_Option.get uu____2160 in
              FStar_Pervasives_Native.snd uu____2155
            else ptctor currentModule ctor in
          FStar_Format.text name
      | FStar_Extraction_ML_Syntax.MLP_CTor (ctor,pats) ->
          let name =
            let uu____2179 = is_standard_constructor ctor in
            if uu____2179
            then
              let uu____2180 =
                let uu____2185 = as_standard_constructor ctor in
                FStar_Option.get uu____2185 in
              FStar_Pervasives_Native.snd uu____2180
            else ptctor currentModule ctor in
          let doc1 =
            match (name, pats) with
            | ("::",x::xs::[]) ->
                let uu____2204 =
                  let uu____2207 =
                    let uu____2208 = doc_of_pattern currentModule x in
                    FStar_Format.parens uu____2208 in
                  let uu____2209 =
                    let uu____2212 =
                      let uu____2215 = doc_of_pattern currentModule xs in
                      [uu____2215] in
                    (FStar_Format.text "::") :: uu____2212 in
                  uu____2207 :: uu____2209 in
                FStar_Format.reduce uu____2204
            | (uu____2216,(FStar_Extraction_ML_Syntax.MLP_Tuple
               uu____2217)::[]) ->
                let uu____2222 =
                  let uu____2225 =
                    let uu____2228 =
                      let uu____2229 = FStar_List.hd pats in
                      doc_of_pattern currentModule uu____2229 in
                    [uu____2228] in
                  (FStar_Format.text name) :: uu____2225 in
                FStar_Format.reduce1 uu____2222
            | uu____2230 ->
                let uu____2237 =
                  let uu____2240 =
                    let uu____2243 =
                      let uu____2244 =
                        let uu____2245 =
                          FStar_List.map (doc_of_pattern currentModule) pats in
                        FStar_Format.combine (FStar_Format.text ", ")
                          uu____2245 in
                      FStar_Format.parens uu____2244 in
                    [uu____2243] in
                  (FStar_Format.text name) :: uu____2240 in
                FStar_Format.reduce1 uu____2237 in
          maybe_paren (min_op_prec, NonAssoc) e_app_prio doc1
      | FStar_Extraction_ML_Syntax.MLP_Tuple ps ->
          let ps1 = FStar_List.map (doc_of_pattern currentModule) ps in
          let uu____2258 = FStar_Format.combine (FStar_Format.text ", ") ps1 in
          FStar_Format.parens uu____2258
      | FStar_Extraction_ML_Syntax.MLP_Branch ps ->
          let ps1 = FStar_List.map (doc_of_pattern currentModule) ps in
          let ps2 = FStar_List.map FStar_Format.parens ps1 in
          FStar_Format.combine (FStar_Format.text " | ") ps2
and doc_of_branch:
  FStar_Extraction_ML_Syntax.mlsymbol ->
    FStar_Extraction_ML_Syntax.mlbranch -> FStar_Format.doc
  =
  fun currentModule  ->
    fun uu____2269  ->
      match uu____2269 with
      | (p,cond,e) ->
          let case =
            match cond with
            | FStar_Pervasives_Native.None  ->
                let uu____2278 =
                  let uu____2281 =
                    let uu____2284 = doc_of_pattern currentModule p in
                    [uu____2284] in
                  (FStar_Format.text "|") :: uu____2281 in
                FStar_Format.reduce1 uu____2278
            | FStar_Pervasives_Native.Some c ->
                let c1 = doc_of_expr currentModule (min_op_prec, NonAssoc) c in
                let uu____2291 =
                  let uu____2294 =
                    let uu____2297 = doc_of_pattern currentModule p in
                    [uu____2297; FStar_Format.text "when"; c1] in
                  (FStar_Format.text "|") :: uu____2294 in
                FStar_Format.reduce1 uu____2291 in
          let uu____2298 =
            let uu____2301 =
              FStar_Format.reduce1
                [case; FStar_Format.text "->"; FStar_Format.text "begin"] in
            let uu____2302 =
              let uu____2305 =
                doc_of_expr currentModule (min_op_prec, NonAssoc) e in
              [uu____2305; FStar_Format.text "end"] in
            uu____2301 :: uu____2302 in
          FStar_Format.combine FStar_Format.hardline uu____2298
and doc_of_lets:
  FStar_Extraction_ML_Syntax.mlsymbol ->
    (FStar_Extraction_ML_Syntax.mlletflavor,Prims.bool,FStar_Extraction_ML_Syntax.mllb
                                                         Prims.list)
      FStar_Pervasives_Native.tuple3 -> FStar_Format.doc
  =
  fun currentModule  ->
    fun uu____2311  ->
      match uu____2311 with
      | (rec_,top_level,lets) ->
          let for1 uu____2330 =
            match uu____2330 with
            | { FStar_Extraction_ML_Syntax.mllb_name = name;
                FStar_Extraction_ML_Syntax.mllb_tysc = tys;
                FStar_Extraction_ML_Syntax.mllb_add_unit = uu____2333;
                FStar_Extraction_ML_Syntax.mllb_def = e;
                FStar_Extraction_ML_Syntax.print_typ = pt;_} ->
                let e1 = doc_of_expr currentModule (min_op_prec, NonAssoc) e in
                let ids = [] in
                let ty_annot =
                  if Prims.op_Negation pt
                  then FStar_Format.text ""
                  else
                    (let uu____2348 =
                       (FStar_Extraction_ML_Util.codegen_fsharp ()) &&
                         ((rec_ = FStar_Extraction_ML_Syntax.Rec) ||
                            top_level) in
                     if uu____2348
                     then
                       match tys with
                       | FStar_Pervasives_Native.Some
                           (uu____2349::uu____2350,uu____2351) ->
                           FStar_Format.text ""
                       | FStar_Pervasives_Native.None  ->
                           FStar_Format.text ""
                       | FStar_Pervasives_Native.Some ([],ty) ->
                           let ty1 =
                             doc_of_mltype currentModule
                               (min_op_prec, NonAssoc) ty in
                           FStar_Format.reduce1 [FStar_Format.text ":"; ty1]
                     else
                       if top_level
                       then
                         (match tys with
                          | FStar_Pervasives_Native.None  ->
                              FStar_Format.text ""
                          | FStar_Pervasives_Native.Some ([],ty) ->
                              let ty1 =
                                doc_of_mltype currentModule
                                  (min_op_prec, NonAssoc) ty in
                              FStar_Format.reduce1
                                [FStar_Format.text ":"; ty1]
                          | FStar_Pervasives_Native.Some (vs,ty) ->
                              let ty1 =
                                doc_of_mltype currentModule
                                  (min_op_prec, NonAssoc) ty in
                              let vars =
                                let uu____2403 =
                                  FStar_All.pipe_right vs
                                    (FStar_List.map
                                       (fun x  ->
                                          doc_of_mltype currentModule
                                            (min_op_prec, NonAssoc)
                                            (FStar_Extraction_ML_Syntax.MLTY_Var
                                               x))) in
                                FStar_All.pipe_right uu____2403
                                  FStar_Format.reduce1 in
                              FStar_Format.reduce1
                                [FStar_Format.text ":";
                                vars;
                                FStar_Format.text ".";
                                ty1])
                       else FStar_Format.text "") in
                let uu____2417 =
                  let uu____2420 =
                    let uu____2421 = FStar_Extraction_ML_Syntax.idsym name in
                    FStar_Format.text uu____2421 in
                  let uu____2422 =
                    let uu____2425 = FStar_Format.reduce1 ids in
                    [uu____2425; ty_annot; FStar_Format.text "="; e1] in
                  uu____2420 :: uu____2422 in
                FStar_Format.reduce1 uu____2417 in
          let letdoc =
            if rec_ = FStar_Extraction_ML_Syntax.Rec
            then
              FStar_Format.reduce1
                [FStar_Format.text "let"; FStar_Format.text "rec"]
            else FStar_Format.text "let" in
          let lets1 = FStar_List.map for1 lets in
          let lets2 =
            FStar_List.mapi
              (fun i  ->
                 fun doc1  ->
                   FStar_Format.reduce1
                     [if i = (Prims.parse_int "0")
                      then letdoc
                      else FStar_Format.text "and";
                     doc1]) lets1 in
          FStar_Format.combine FStar_Format.hardline lets2
and doc_of_loc: FStar_Extraction_ML_Syntax.mlloc -> FStar_Format.doc =
  fun uu____2439  ->
    match uu____2439 with
    | (lineno,file) ->
        let uu____2442 =
          (FStar_Options.no_location_info ()) ||
            (FStar_Extraction_ML_Util.codegen_fsharp ()) in
        if uu____2442
        then FStar_Format.empty
        else
          (let file1 = FStar_Util.basename file in
           FStar_Format.reduce1
             [FStar_Format.text "#";
             FStar_Format.num lineno;
             FStar_Format.text (Prims.strcat "\"" (Prims.strcat file1 "\""))])
let doc_of_mltydecl:
  FStar_Extraction_ML_Syntax.mlsymbol ->
    FStar_Extraction_ML_Syntax.mltydecl -> FStar_Format.doc
  =
  fun currentModule  ->
    fun decls  ->
      let for1 uu____2474 =
        match uu____2474 with
        | (uu____2493,x,mangle_opt,tparams,uu____2497,body) ->
            let x1 =
              match mangle_opt with
              | FStar_Pervasives_Native.None  -> x
              | FStar_Pervasives_Native.Some y -> y in
            let tparams1 =
              match tparams with
              | [] -> FStar_Format.empty
              | x2::[] ->
                  let uu____2515 = FStar_Extraction_ML_Syntax.idsym x2 in
                  FStar_Format.text uu____2515
              | uu____2516 ->
                  let doc1 =
                    FStar_List.map
                      (fun x2  ->
                         let uu____2525 = FStar_Extraction_ML_Syntax.idsym x2 in
                         FStar_Format.text uu____2525) tparams in
                  let uu____2526 =
                    FStar_Format.combine (FStar_Format.text ", ") doc1 in
                  FStar_Format.parens uu____2526 in
            let forbody body1 =
              match body1 with
              | FStar_Extraction_ML_Syntax.MLTD_Abbrev ty ->
                  doc_of_mltype currentModule (min_op_prec, NonAssoc) ty
              | FStar_Extraction_ML_Syntax.MLTD_Record fields ->
                  let forfield uu____2550 =
                    match uu____2550 with
                    | (name,ty) ->
                        let name1 = FStar_Format.text name in
                        let ty1 =
                          doc_of_mltype currentModule (min_op_prec, NonAssoc)
                            ty in
                        FStar_Format.reduce1
                          [name1; FStar_Format.text ":"; ty1] in
                  let uu____2563 =
                    let uu____2564 = FStar_List.map forfield fields in
                    FStar_Format.combine (FStar_Format.text "; ") uu____2564 in
                  FStar_Format.cbrackets uu____2563
              | FStar_Extraction_ML_Syntax.MLTD_DType ctors ->
                  let forctor uu____2597 =
                    match uu____2597 with
                    | (name,tys) ->
                        let uu____2622 = FStar_List.split tys in
                        (match uu____2622 with
                         | (_names,tys1) ->
                             (match tys1 with
                              | [] -> FStar_Format.text name
                              | uu____2641 ->
                                  let tys2 =
                                    FStar_List.map
                                      (doc_of_mltype currentModule
                                         (t_prio_tpl, Left)) tys1 in
                                  let tys3 =
                                    FStar_Format.combine
                                      (FStar_Format.text " * ") tys2 in
                                  FStar_Format.reduce1
                                    [FStar_Format.text name;
                                    FStar_Format.text "of";
                                    tys3])) in
                  let ctors1 = FStar_List.map forctor ctors in
                  let ctors2 =
                    FStar_List.map
                      (fun d  ->
                         FStar_Format.reduce1 [FStar_Format.text "|"; d])
                      ctors1 in
                  FStar_Format.combine FStar_Format.hardline ctors2 in
            let doc1 =
              let uu____2671 =
                let uu____2674 =
                  let uu____2677 =
                    let uu____2678 = ptsym currentModule ([], x1) in
                    FStar_Format.text uu____2678 in
                  [uu____2677] in
                tparams1 :: uu____2674 in
              FStar_Format.reduce1 uu____2671 in
            (match body with
             | FStar_Pervasives_Native.None  -> doc1
             | FStar_Pervasives_Native.Some body1 ->
                 let body2 = forbody body1 in
                 let uu____2683 =
                   let uu____2686 =
                     FStar_Format.reduce1 [doc1; FStar_Format.text "="] in
                   [uu____2686; body2] in
                 FStar_Format.combine FStar_Format.hardline uu____2683) in
      let doc1 = FStar_List.map for1 decls in
      let doc2 =
        if (FStar_List.length doc1) > (Prims.parse_int "0")
        then
          let uu____2709 =
            let uu____2712 =
              let uu____2715 =
                FStar_Format.combine (FStar_Format.text " \n and ") doc1 in
              [uu____2715] in
            (FStar_Format.text "type") :: uu____2712 in
          FStar_Format.reduce1 uu____2709
        else FStar_Format.text "" in
      doc2
let rec doc_of_sig1:
  FStar_Extraction_ML_Syntax.mlsymbol ->
    FStar_Extraction_ML_Syntax.mlsig1 -> FStar_Format.doc
  =
  fun currentModule  ->
    fun s  ->
      match s with
      | FStar_Extraction_ML_Syntax.MLS_Mod (x,subsig) ->
          let uu____2733 =
            let uu____2736 =
              FStar_Format.reduce1
                [FStar_Format.text "module";
                FStar_Format.text x;
                FStar_Format.text "="] in
            let uu____2737 =
              let uu____2740 = doc_of_sig currentModule subsig in
              let uu____2741 =
                let uu____2744 =
                  FStar_Format.reduce1 [FStar_Format.text "end"] in
                [uu____2744] in
              uu____2740 :: uu____2741 in
            uu____2736 :: uu____2737 in
          FStar_Format.combine FStar_Format.hardline uu____2733
      | FStar_Extraction_ML_Syntax.MLS_Exn (x,[]) ->
          FStar_Format.reduce1
            [FStar_Format.text "exception"; FStar_Format.text x]
      | FStar_Extraction_ML_Syntax.MLS_Exn (x,args) ->
          let args1 =
            FStar_List.map
              (doc_of_mltype currentModule (min_op_prec, NonAssoc)) args in
          let args2 =
            let uu____2762 =
              FStar_Format.combine (FStar_Format.text " * ") args1 in
            FStar_Format.parens uu____2762 in
          FStar_Format.reduce1
            [FStar_Format.text "exception";
            FStar_Format.text x;
            FStar_Format.text "of";
            args2]
      | FStar_Extraction_ML_Syntax.MLS_Val (x,(uu____2764,ty)) ->
          let ty1 = doc_of_mltype currentModule (min_op_prec, NonAssoc) ty in
          FStar_Format.reduce1
            [FStar_Format.text "val";
            FStar_Format.text x;
            FStar_Format.text ": ";
            ty1]
      | FStar_Extraction_ML_Syntax.MLS_Ty decls ->
          doc_of_mltydecl currentModule decls
and doc_of_sig:
  FStar_Extraction_ML_Syntax.mlsymbol ->
    FStar_Extraction_ML_Syntax.mlsig -> FStar_Format.doc
  =
  fun currentModule  ->
    fun s  ->
      let docs1 = FStar_List.map (doc_of_sig1 currentModule) s in
      let docs2 =
        FStar_List.map
          (fun x  ->
             FStar_Format.reduce
               [x; FStar_Format.hardline; FStar_Format.hardline]) docs1 in
      FStar_Format.reduce docs2
let doc_of_mod1:
  FStar_Extraction_ML_Syntax.mlsymbol ->
    FStar_Extraction_ML_Syntax.mlmodule1 -> FStar_Format.doc
  =
  fun currentModule  ->
    fun m  ->
      match m with
      | FStar_Extraction_ML_Syntax.MLM_Exn (x,[]) ->
          FStar_Format.reduce1
            [FStar_Format.text "exception"; FStar_Format.text x]
      | FStar_Extraction_ML_Syntax.MLM_Exn (x,args) ->
          let args1 = FStar_List.map FStar_Pervasives_Native.snd args in
          let args2 =
            FStar_List.map
              (doc_of_mltype currentModule (min_op_prec, NonAssoc)) args1 in
          let args3 =
            let uu____2834 =
              FStar_Format.combine (FStar_Format.text " * ") args2 in
            FStar_Format.parens uu____2834 in
          FStar_Format.reduce1
            [FStar_Format.text "exception";
            FStar_Format.text x;
            FStar_Format.text "of";
            args3]
      | FStar_Extraction_ML_Syntax.MLM_Ty decls ->
          doc_of_mltydecl currentModule decls
      | FStar_Extraction_ML_Syntax.MLM_Let (rec_,uu____2837,lets) ->
          doc_of_lets currentModule (rec_, true, lets)
      | FStar_Extraction_ML_Syntax.MLM_Top e ->
          let uu____2846 =
            let uu____2849 =
              let uu____2852 =
                let uu____2855 =
                  let uu____2858 =
                    doc_of_expr currentModule (min_op_prec, NonAssoc) e in
                  [uu____2858] in
                (FStar_Format.text "=") :: uu____2855 in
              (FStar_Format.text "_") :: uu____2852 in
            (FStar_Format.text "let") :: uu____2849 in
          FStar_Format.reduce1 uu____2846
      | FStar_Extraction_ML_Syntax.MLM_Loc loc -> doc_of_loc loc
let doc_of_mod:
  FStar_Extraction_ML_Syntax.mlsymbol ->
    FStar_Extraction_ML_Syntax.mlmodule -> FStar_Format.doc
  =
  fun currentModule  ->
    fun m  ->
      let docs1 =
        FStar_List.map
          (fun x  ->
             let doc1 = doc_of_mod1 currentModule x in
             [doc1;
             (match x with
              | FStar_Extraction_ML_Syntax.MLM_Loc uu____2884 ->
                  FStar_Format.empty
              | uu____2885 -> FStar_Format.hardline);
             FStar_Format.hardline]) m in
      FStar_Format.reduce (FStar_List.flatten docs1)
let rec doc_of_mllib_r:
  FStar_Extraction_ML_Syntax.mllib ->
    (Prims.string,FStar_Format.doc) FStar_Pervasives_Native.tuple2 Prims.list
  =
  fun uu____2895  ->
    match uu____2895 with
    | FStar_Extraction_ML_Syntax.MLLib mllib ->
        let rec for1_sig uu____2961 =
          match uu____2961 with
          | (x,sigmod,FStar_Extraction_ML_Syntax.MLLib sub1) ->
              let x1 = FStar_Extraction_ML_Util.flatten_mlpath x in
              let head1 =
                FStar_Format.reduce1
                  [FStar_Format.text "module";
                  FStar_Format.text x1;
                  FStar_Format.text ":";
                  FStar_Format.text "sig"] in
              let tail1 = FStar_Format.reduce1 [FStar_Format.text "end"] in
              let doc1 =
                FStar_Option.map
                  (fun uu____3034  ->
                     match uu____3034 with
                     | (s,uu____3040) -> doc_of_sig x1 s) sigmod in
              let sub2 = FStar_List.map for1_sig sub1 in
              let sub3 =
                FStar_List.map
                  (fun x2  ->
                     FStar_Format.reduce
                       [x2; FStar_Format.hardline; FStar_Format.hardline])
                  sub2 in
              let uu____3067 =
                let uu____3070 =
                  let uu____3073 =
                    let uu____3076 = FStar_Format.reduce sub3 in
                    [uu____3076;
                    FStar_Format.cat tail1 FStar_Format.hardline] in
                  (match doc1 with
                   | FStar_Pervasives_Native.None  -> FStar_Format.empty
                   | FStar_Pervasives_Native.Some s ->
                       FStar_Format.cat s FStar_Format.hardline)
                    :: uu____3073 in
                (FStar_Format.cat head1 FStar_Format.hardline) :: uu____3070 in
              FStar_Format.reduce uu____3067
        and for1_mod istop uu____3079 =
          match uu____3079 with
          | (mod_name,sigmod,FStar_Extraction_ML_Syntax.MLLib sub1) ->
              let target_mod_name =
                FStar_Extraction_ML_Util.flatten_mlpath mod_name in
              let maybe_open_pervasives =
                match mod_name with
                | ("FStar"::[],"Pervasives") -> []
                | uu____3147 ->
                    let pervasives1 =
                      FStar_Extraction_ML_Util.flatten_mlpath
                        (["FStar"], "Pervasives") in
                    [FStar_Format.hardline;
                    FStar_Format.text (Prims.strcat "open " pervasives1)] in
              let head1 =
                let uu____3158 =
                  let uu____3161 = FStar_Extraction_ML_Util.codegen_fsharp () in
                  if uu____3161
                  then
                    [FStar_Format.text "module";
                    FStar_Format.text target_mod_name]
                  else
                    if Prims.op_Negation istop
                    then
                      [FStar_Format.text "module";
                      FStar_Format.text target_mod_name;
                      FStar_Format.text "=";
                      FStar_Format.text "struct"]
                    else [] in
                FStar_Format.reduce1 uu____3158 in
              let tail1 =
                if Prims.op_Negation istop
                then FStar_Format.reduce1 [FStar_Format.text "end"]
                else FStar_Format.reduce1 [] in
              let doc1 =
                FStar_Option.map
                  (fun uu____3180  ->
                     match uu____3180 with
                     | (uu____3185,m) -> doc_of_mod target_mod_name m) sigmod in
              let sub2 = FStar_List.map (for1_mod false) sub1 in
              let sub3 =
                FStar_List.map
                  (fun x  ->
                     FStar_Format.reduce
                       [x; FStar_Format.hardline; FStar_Format.hardline])
                  sub2 in
              let prefix1 =
                let uu____3216 = FStar_Extraction_ML_Util.codegen_fsharp () in
                if uu____3216
                then
                  [FStar_Format.cat (FStar_Format.text "#light \"off\"")
                     FStar_Format.hardline]
                else [] in
              let uu____3220 =
                let uu____3223 =
                  let uu____3226 =
                    let uu____3229 =
                      let uu____3232 =
                        let uu____3235 =
                          let uu____3238 = FStar_Format.reduce sub3 in
                          [uu____3238;
                          FStar_Format.cat tail1 FStar_Format.hardline] in
                        (match doc1 with
                         | FStar_Pervasives_Native.None  ->
                             FStar_Format.empty
                         | FStar_Pervasives_Native.Some s ->
                             FStar_Format.cat s FStar_Format.hardline)
                          :: uu____3235 in
                      FStar_Format.hardline :: uu____3232 in
                    FStar_List.append maybe_open_pervasives uu____3229 in
                  FStar_List.append
                    [head1;
                    FStar_Format.hardline;
                    FStar_Format.text "open Prims"] uu____3226 in
                FStar_List.append prefix1 uu____3223 in
              FStar_All.pipe_left FStar_Format.reduce uu____3220 in
        let docs1 =
          FStar_List.map
            (fun uu____3277  ->
               match uu____3277 with
               | (x,s,m) ->
                   let uu____3327 = FStar_Extraction_ML_Util.flatten_mlpath x in
                   let uu____3328 = for1_mod true (x, s, m) in
                   (uu____3327, uu____3328)) mllib in
        docs1
let doc_of_mllib:
  FStar_Extraction_ML_Syntax.mllib ->
    (Prims.string,FStar_Format.doc) FStar_Pervasives_Native.tuple2 Prims.list
  = fun mllib  -> doc_of_mllib_r mllib
let string_of_mlexpr:
  FStar_Extraction_ML_Syntax.mlpath ->
    FStar_Extraction_ML_Syntax.mlexpr -> Prims.string
  =
  fun cmod  ->
    fun e  ->
      let doc1 =
        let uu____3360 = FStar_Extraction_ML_Util.flatten_mlpath cmod in
        doc_of_expr uu____3360 (min_op_prec, NonAssoc) e in
      FStar_Format.pretty (Prims.parse_int "0") doc1
let string_of_mlty:
  FStar_Extraction_ML_Syntax.mlpath ->
    FStar_Extraction_ML_Syntax.mlty -> Prims.string
  =
  fun cmod  ->
    fun e  ->
      let doc1 =
        let uu____3374 = FStar_Extraction_ML_Util.flatten_mlpath cmod in
        doc_of_mltype uu____3374 (min_op_prec, NonAssoc) e in
      FStar_Format.pretty (Prims.parse_int "0") doc1<|MERGE_RESOLUTION|>--- conflicted
+++ resolved
@@ -309,13 +309,8 @@
 let escape_or:
   (FStar_Char.char -> Prims.string) -> FStar_Char.char -> Prims.string =
   fun fallback  ->
-<<<<<<< HEAD
-    fun uu___124_1049  ->
-      match uu___124_1049 with
-=======
-    fun uu___127_1049  ->
-      match uu___127_1049 with
->>>>>>> 487f07d0
+    fun uu___126_1049  ->
+      match uu___126_1049 with
       | c when c = 92 -> "\\\\"
       | c when c = 32 -> " "
       | c when c = 8 -> "\\b"
