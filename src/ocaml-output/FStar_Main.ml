open Prims
let uu___186: Prims.unit = FStar_Version.dummy ()
let process_args:
  Prims.unit -> (FStar_Getopt.parse_cmdline_res* Prims.string Prims.list) =
  fun uu____6  -> FStar_Options.parse_cmd_line ()
let cleanup: Prims.unit -> Prims.unit =
  fun uu____12  -> FStar_Util.kill_all ()
let finished_message:
  ((Prims.bool* FStar_Ident.lident)* Prims.int) Prims.list ->
    Prims.int -> Prims.unit
  =
  fun fmods  ->
    fun errs  ->
      let print_to =
        if errs > (Prims.parse_int "0")
        then FStar_Util.print_error
        else FStar_Util.print_string in
      let uu____35 = Prims.op_Negation (FStar_Options.silent ()) in
      if uu____35
      then
        (FStar_All.pipe_right fmods
           (FStar_List.iter
              (fun uu____46  ->
                 match uu____46 with
                 | ((iface,name),time) ->
                     let tag =
                       if iface then "i'face (or impl+i'face)" else "module" in
                     let uu____58 =
                       FStar_Options.should_print_message
                         name.FStar_Ident.str in
                     if uu____58
                     then
                       (if time >= (Prims.parse_int "0")
                        then
                          print_to
<<<<<<< HEAD
                            (let _0_833 = FStar_Util.string_of_int time  in
=======
                            (let _0_832 = FStar_Util.string_of_int time in
>>>>>>> 1f1ce596
                             FStar_Util.format3
                               "Verified %s: %s (%s milliseconds)\n" tag
                               (FStar_Ident.text_of_lid name) _0_833)
                        else
                          print_to
                            (FStar_Util.format2 "Verified %s: %s\n" tag
                               (FStar_Ident.text_of_lid name)))
                     else ()));
         if errs > (Prims.parse_int "0")
         then
           (if errs = (Prims.parse_int "1")
            then FStar_Util.print_error "1 error was reported (see above)\n"
            else
<<<<<<< HEAD
              (let _0_834 = FStar_Util.string_of_int errs  in
=======
              (let _0_833 = FStar_Util.string_of_int errs in
>>>>>>> 1f1ce596
               FStar_Util.print1_error
                 "%s errors were reported (see above)\n" _0_834))
         else
           FStar_Util.print_string
             (let _0_835 =
                FStar_Util.colorize_bold
<<<<<<< HEAD
                  "All verification conditions discharged successfully"
                 in
              FStar_Util.format1 "%s\n" _0_835))
=======
                  "All verification conditions discharged successfully" in
              FStar_Util.format1 "%s\n" _0_834))
>>>>>>> 1f1ce596
      else ()
let report_errors:
  ((Prims.bool* FStar_Ident.lident)* Prims.int) Prims.list -> Prims.unit =
  fun fmods  ->
    let errs = FStar_Errors.get_err_count () in
    if errs > (Prims.parse_int "0")
    then (finished_message fmods errs; FStar_All.exit (Prims.parse_int "1"))
    else ()
let codegen:
  (FStar_Syntax_Syntax.modul Prims.list* FStar_TypeChecker_Env.env) ->
    Prims.unit
  =
  fun uu____85  ->
    match uu____85 with
    | (umods,env) ->
        let opt = FStar_Options.codegen () in
        if opt <> None
        then
          let mllibs =
<<<<<<< HEAD
            let _0_837 =
              let _0_836 = FStar_Extraction_ML_UEnv.mkContext env  in
              FStar_Util.fold_map FStar_Extraction_ML_Modul.extract _0_836
                umods
               in
            FStar_All.pipe_left Prims.snd _0_837  in
          let mllibs = FStar_List.flatten mllibs  in
=======
            let _0_836 =
              let _0_835 = FStar_Extraction_ML_UEnv.mkContext env in
              FStar_Util.fold_map FStar_Extraction_ML_Modul.extract _0_835
                umods in
            FStar_All.pipe_left Prims.snd _0_836 in
          let mllibs = FStar_List.flatten mllibs in
>>>>>>> 1f1ce596
          let ext =
            match opt with
            | Some "FSharp" -> ".fs"
            | Some "OCaml" -> ".ml"
            | Some "Kremlin" -> ".krml"
            | uu____111 -> failwith "Unrecognized option" in
          (match opt with
           | Some "FSharp"|Some "OCaml" ->
               let outdir = FStar_Options.output_dir () in
               FStar_List.iter (FStar_Extraction_ML_PrintML.print outdir ext)
                 mllibs
           | Some "Kremlin" ->
               let programs =
                 FStar_List.flatten
<<<<<<< HEAD
                   (FStar_List.map FStar_Extraction_Kremlin.translate mllibs)
                  in
               let bin = (FStar_Extraction_Kremlin.current_version, programs)
                  in
               let _0_838 = FStar_Options.prepend_output_dir "out.krml"  in
               FStar_Util.save_value_to_file _0_838 bin
           | uu____122 -> failwith "Unrecognized option")
=======
                   (FStar_List.map FStar_Extraction_Kremlin.translate mllibs) in
               let bin = (FStar_Extraction_Kremlin.current_version, programs) in
               let _0_837 = FStar_Options.prepend_output_dir "out.krml" in
               FStar_Util.save_value_to_file _0_837 bin
           | uu____120 -> failwith "Unrecognized option")
>>>>>>> 1f1ce596
        else ()
let go uu____129 =
  let uu____130 = process_args () in
  match uu____130 with
  | (res,filenames) ->
      (match res with
       | FStar_Getopt.Help  ->
           (FStar_Options.display_usage ();
            FStar_All.exit (Prims.parse_int "0"))
       | FStar_Getopt.Error msg -> FStar_Util.print_string msg
       | FStar_Getopt.Success  ->
<<<<<<< HEAD
           let uu____142 =
             let _0_839 = FStar_Options.dep ()  in _0_839 <> None  in
           if uu____142
=======
           let uu____140 =
             let _0_838 = FStar_Options.dep () in _0_838 <> None in
           if uu____140
>>>>>>> 1f1ce596
           then
             FStar_Parser_Dep.print
               (FStar_Parser_Dep.collect FStar_Parser_Dep.VerifyAll filenames)
           else
             (let uu____144 = FStar_Options.interactive () in
              if uu____144
              then
                ((let uu____146 = FStar_Options.explicit_deps () in
                  if uu____146
                  then
                    (FStar_Util.print_error
                       "--explicit_deps incompatible with --in|n";
                     FStar_All.exit (Prims.parse_int "1"))
                  else ());
                 if (FStar_List.length filenames) <> (Prims.parse_int "1")
                 then
                   (FStar_Util.print_error
                      "fstar-mode.el should pass the current filename to F*\n";
                    FStar_All.exit (Prims.parse_int "1"))
                 else ();
                 (let filename = FStar_List.hd filenames in
                  let filename =
                    FStar_Parser_Dep.try_convert_file_name_to_windows
<<<<<<< HEAD
                      filename
                     in
                  (let uu____159 =
                     let _0_840 = FStar_Options.verify_module ()  in
                     _0_840 <> []  in
                   if uu____159
=======
                      filename in
                  (let uu____157 =
                     let _0_839 = FStar_Options.verify_module () in
                     _0_839 <> [] in
                   if uu____157
>>>>>>> 1f1ce596
                   then
                     FStar_Util.print_warning
                       "Interactive mode; ignoring --verify_module"
                   else ());
                  FStar_Interactive.interactive_mode filename))
              else
                (let uu____161 = FStar_Options.doc () in
                 if uu____161
                 then FStar_Fsdoc_Generator.generate filenames
                 else
                   (let uu____163 = FStar_Options.indent () in
                    if uu____163
                    then
                      (if FStar_Platform.is_fstar_compiler_using_ocaml
                       then FStar_Indent.generate filenames
                       else
                         failwith
                           "You seem to be using the F#-generated version ofthe compiler ; reindenting is not known to work yet with this version")
                    else
                      if
                        (FStar_List.length filenames) >=
                          (Prims.parse_int "1")
                      then
                        (let verify_mode =
                           let uu____170 = FStar_Options.verify_all () in
                           if uu____170
                           then
<<<<<<< HEAD
                             ((let uu____174 =
                                 let _0_841 = FStar_Options.verify_module ()
                                    in
                                 _0_841 <> []  in
                               if uu____174
=======
                             ((let uu____172 =
                                 let _0_840 = FStar_Options.verify_module () in
                                 _0_840 <> [] in
                               if uu____172
>>>>>>> 1f1ce596
                               then
                                 (FStar_Util.print_error
                                    "--verify_module is incompatible with --verify_all";
                                  FStar_All.exit (Prims.parse_int "1"))
                               else ());
                              FStar_Parser_Dep.VerifyAll)
                           else
<<<<<<< HEAD
                             (let uu____179 =
                                let _0_842 = FStar_Options.verify_module ()
                                   in
                                _0_842 <> []  in
                              if uu____179
=======
                             (let uu____177 =
                                let _0_841 = FStar_Options.verify_module () in
                                _0_841 <> [] in
                              if uu____177
>>>>>>> 1f1ce596
                              then FStar_Parser_Dep.VerifyUserList
                              else FStar_Parser_Dep.VerifyFigureItOut) in
                         let filenames =
                           FStar_Dependencies.find_deps_if_needed verify_mode
                             filenames in
                         let uu____182 =
                           FStar_Universal.batch_mode_tc filenames in
                         match uu____182 with
                         | (fmods,dsenv,env) ->
                             let module_names_and_times =
                               FStar_All.pipe_right fmods
                                 (FStar_List.map
                                    (fun uu____218  ->
                                       match uu____218 with
                                       | (x,t) ->
                                           ((FStar_Universal.module_or_interface_name
                                               x), t))) in
                             (report_errors module_names_and_times;
                              codegen
                                (let _0_843 =
                                   FStar_All.pipe_right fmods
<<<<<<< HEAD
                                     (FStar_List.map Prims.fst)
                                    in
                                 (_0_843, env));
=======
                                     (FStar_List.map Prims.fst) in
                                 (_0_842, env));
>>>>>>> 1f1ce596
                              finished_message module_names_and_times
                                (Prims.parse_int "0")))
                      else FStar_Util.print_error "no file provided\n"))))
let main uu____245 =
  try go (); cleanup (); FStar_All.exit (Prims.parse_int "0")
  with
  | e ->
      (if FStar_Errors.handleable e
       then FStar_Errors.handle_err false e
       else ();
       (let uu____254 = FStar_Options.trace_error () in
        if uu____254
        then
<<<<<<< HEAD
          let _0_845 = FStar_Util.message_of_exn e  in
          let _0_844 = FStar_Util.trace_of_exn e  in
          FStar_Util.print2_error "Unexpected error\n%s\n%s\n" _0_845 _0_844
        else
          if Prims.op_Negation (FStar_Errors.handleable e)
          then
            (let _0_846 = FStar_Util.message_of_exn e  in
=======
          let _0_844 = FStar_Util.message_of_exn e in
          let _0_843 = FStar_Util.trace_of_exn e in
          FStar_Util.print2_error "Unexpected error\n%s\n%s\n" _0_844 _0_843
        else
          if Prims.op_Negation (FStar_Errors.handleable e)
          then
            (let _0_845 = FStar_Util.message_of_exn e in
>>>>>>> 1f1ce596
             FStar_Util.print1_error
               "Unexpected error; please file a bug report, ideally with a minimized version of the source program that triggered the error.\n%s\n"
               _0_846)
          else ());
       cleanup ();
<<<<<<< HEAD
       (let _0_847 = FStar_Errors.report_all ()  in
        FStar_All.pipe_right _0_847 Prims.ignore);
=======
       (let _0_846 = FStar_Errors.report_all () in
        FStar_All.pipe_right _0_846 Prims.ignore);
>>>>>>> 1f1ce596
       report_errors [];
       FStar_All.exit (Prims.parse_int "1"))<|MERGE_RESOLUTION|>--- conflicted
+++ resolved
@@ -33,11 +33,7 @@
                        (if time >= (Prims.parse_int "0")
                         then
                           print_to
-<<<<<<< HEAD
-                            (let _0_833 = FStar_Util.string_of_int time  in
-=======
                             (let _0_832 = FStar_Util.string_of_int time in
->>>>>>> 1f1ce596
                              FStar_Util.format3
                                "Verified %s: %s (%s milliseconds)\n" tag
                                (FStar_Ident.text_of_lid name) _0_833)
@@ -51,25 +47,15 @@
            (if errs = (Prims.parse_int "1")
             then FStar_Util.print_error "1 error was reported (see above)\n"
             else
-<<<<<<< HEAD
-              (let _0_834 = FStar_Util.string_of_int errs  in
-=======
               (let _0_833 = FStar_Util.string_of_int errs in
->>>>>>> 1f1ce596
                FStar_Util.print1_error
                  "%s errors were reported (see above)\n" _0_834))
          else
            FStar_Util.print_string
              (let _0_835 =
                 FStar_Util.colorize_bold
-<<<<<<< HEAD
-                  "All verification conditions discharged successfully"
-                 in
-              FStar_Util.format1 "%s\n" _0_835))
-=======
                   "All verification conditions discharged successfully" in
               FStar_Util.format1 "%s\n" _0_834))
->>>>>>> 1f1ce596
       else ()
 let report_errors:
   ((Prims.bool* FStar_Ident.lident)* Prims.int) Prims.list -> Prims.unit =
@@ -89,22 +75,12 @@
         if opt <> None
         then
           let mllibs =
-<<<<<<< HEAD
-            let _0_837 =
-              let _0_836 = FStar_Extraction_ML_UEnv.mkContext env  in
-              FStar_Util.fold_map FStar_Extraction_ML_Modul.extract _0_836
-                umods
-               in
-            FStar_All.pipe_left Prims.snd _0_837  in
-          let mllibs = FStar_List.flatten mllibs  in
-=======
             let _0_836 =
               let _0_835 = FStar_Extraction_ML_UEnv.mkContext env in
               FStar_Util.fold_map FStar_Extraction_ML_Modul.extract _0_835
                 umods in
             FStar_All.pipe_left Prims.snd _0_836 in
           let mllibs = FStar_List.flatten mllibs in
->>>>>>> 1f1ce596
           let ext =
             match opt with
             | Some "FSharp" -> ".fs"
@@ -119,21 +95,11 @@
            | Some "Kremlin" ->
                let programs =
                  FStar_List.flatten
-<<<<<<< HEAD
-                   (FStar_List.map FStar_Extraction_Kremlin.translate mllibs)
-                  in
-               let bin = (FStar_Extraction_Kremlin.current_version, programs)
-                  in
-               let _0_838 = FStar_Options.prepend_output_dir "out.krml"  in
-               FStar_Util.save_value_to_file _0_838 bin
-           | uu____122 -> failwith "Unrecognized option")
-=======
                    (FStar_List.map FStar_Extraction_Kremlin.translate mllibs) in
                let bin = (FStar_Extraction_Kremlin.current_version, programs) in
                let _0_837 = FStar_Options.prepend_output_dir "out.krml" in
                FStar_Util.save_value_to_file _0_837 bin
            | uu____120 -> failwith "Unrecognized option")
->>>>>>> 1f1ce596
         else ()
 let go uu____129 =
   let uu____130 = process_args () in
@@ -145,15 +111,9 @@
             FStar_All.exit (Prims.parse_int "0"))
        | FStar_Getopt.Error msg -> FStar_Util.print_string msg
        | FStar_Getopt.Success  ->
-<<<<<<< HEAD
-           let uu____142 =
-             let _0_839 = FStar_Options.dep ()  in _0_839 <> None  in
-           if uu____142
-=======
            let uu____140 =
              let _0_838 = FStar_Options.dep () in _0_838 <> None in
            if uu____140
->>>>>>> 1f1ce596
            then
              FStar_Parser_Dep.print
                (FStar_Parser_Dep.collect FStar_Parser_Dep.VerifyAll filenames)
@@ -177,20 +137,11 @@
                  (let filename = FStar_List.hd filenames in
                   let filename =
                     FStar_Parser_Dep.try_convert_file_name_to_windows
-<<<<<<< HEAD
-                      filename
-                     in
-                  (let uu____159 =
-                     let _0_840 = FStar_Options.verify_module ()  in
-                     _0_840 <> []  in
-                   if uu____159
-=======
                       filename in
                   (let uu____157 =
                      let _0_839 = FStar_Options.verify_module () in
                      _0_839 <> [] in
                    if uu____157
->>>>>>> 1f1ce596
                    then
                      FStar_Util.print_warning
                        "Interactive mode; ignoring --verify_module"
@@ -218,18 +169,10 @@
                            let uu____170 = FStar_Options.verify_all () in
                            if uu____170
                            then
-<<<<<<< HEAD
-                             ((let uu____174 =
-                                 let _0_841 = FStar_Options.verify_module ()
-                                    in
-                                 _0_841 <> []  in
-                               if uu____174
-=======
                              ((let uu____172 =
                                  let _0_840 = FStar_Options.verify_module () in
                                  _0_840 <> [] in
                                if uu____172
->>>>>>> 1f1ce596
                                then
                                  (FStar_Util.print_error
                                     "--verify_module is incompatible with --verify_all";
@@ -237,18 +180,10 @@
                                else ());
                               FStar_Parser_Dep.VerifyAll)
                            else
-<<<<<<< HEAD
-                             (let uu____179 =
-                                let _0_842 = FStar_Options.verify_module ()
-                                   in
-                                _0_842 <> []  in
-                              if uu____179
-=======
                              (let uu____177 =
                                 let _0_841 = FStar_Options.verify_module () in
                                 _0_841 <> [] in
                               if uu____177
->>>>>>> 1f1ce596
                               then FStar_Parser_Dep.VerifyUserList
                               else FStar_Parser_Dep.VerifyFigureItOut) in
                          let filenames =
@@ -270,14 +205,8 @@
                               codegen
                                 (let _0_843 =
                                    FStar_All.pipe_right fmods
-<<<<<<< HEAD
-                                     (FStar_List.map Prims.fst)
-                                    in
-                                 (_0_843, env));
-=======
                                      (FStar_List.map Prims.fst) in
                                  (_0_842, env));
->>>>>>> 1f1ce596
                               finished_message module_names_and_times
                                 (Prims.parse_int "0")))
                       else FStar_Util.print_error "no file provided\n"))))
@@ -291,15 +220,6 @@
        (let uu____254 = FStar_Options.trace_error () in
         if uu____254
         then
-<<<<<<< HEAD
-          let _0_845 = FStar_Util.message_of_exn e  in
-          let _0_844 = FStar_Util.trace_of_exn e  in
-          FStar_Util.print2_error "Unexpected error\n%s\n%s\n" _0_845 _0_844
-        else
-          if Prims.op_Negation (FStar_Errors.handleable e)
-          then
-            (let _0_846 = FStar_Util.message_of_exn e  in
-=======
           let _0_844 = FStar_Util.message_of_exn e in
           let _0_843 = FStar_Util.trace_of_exn e in
           FStar_Util.print2_error "Unexpected error\n%s\n%s\n" _0_844 _0_843
@@ -307,18 +227,12 @@
           if Prims.op_Negation (FStar_Errors.handleable e)
           then
             (let _0_845 = FStar_Util.message_of_exn e in
->>>>>>> 1f1ce596
              FStar_Util.print1_error
                "Unexpected error; please file a bug report, ideally with a minimized version of the source program that triggered the error.\n%s\n"
                _0_846)
           else ());
        cleanup ();
-<<<<<<< HEAD
-       (let _0_847 = FStar_Errors.report_all ()  in
-        FStar_All.pipe_right _0_847 Prims.ignore);
-=======
        (let _0_846 = FStar_Errors.report_all () in
         FStar_All.pipe_right _0_846 Prims.ignore);
->>>>>>> 1f1ce596
        report_errors [];
        FStar_All.exit (Prims.parse_int "1"))