open Prims
let process_args :
  Prims.unit -> (FStar_Getopt.parse_cmdline_res * Prims.string Prims.list) =
  fun uu____6  -> FStar_Options.parse_cmd_line () 
let cleanup : Prims.unit -> Prims.unit =
  fun uu____12  -> FStar_Util.kill_all () 
let finished_message :
  ((Prims.bool * FStar_Ident.lident) * Prims.int) Prims.list ->
    Prims.int -> Prims.unit
  =
  fun fmods  ->
    fun errs  ->
      let print_to =
        match errs > (Prims.parse_int "0") with
        | true  -> FStar_Util.print_error
        | uu____34 -> FStar_Util.print_string  in
      let uu____35 =
        let uu____36 = FStar_Options.silent ()  in Prims.op_Negation uu____36
         in
      match uu____35 with
      | true  ->
          (FStar_All.pipe_right fmods
             (FStar_List.iter
                (fun uu____47  ->
                   match uu____47 with
                   | ((iface,name),time) ->
                       let tag =
                         match iface with
                         | true  -> "i'face (or impl+i'face)"
                         | uu____58 -> "module"  in
                       let uu____59 =
                         FStar_Options.should_print_message
                           name.FStar_Ident.str
                          in
                       (match uu____59 with
                        | true  ->
                            (match time >= (Prims.parse_int "0") with
                             | true  ->
                                 let uu____60 =
                                   let uu____61 =
                                     FStar_Util.string_of_int time  in
                                   FStar_Util.format3
                                     "Verified %s: %s (%s milliseconds)\n"
                                     tag (FStar_Ident.text_of_lid name)
                                     uu____61
                                    in
                                 print_to uu____60
                             | uu____62 ->
                                 let uu____63 =
                                   FStar_Util.format2 "Verified %s: %s\n" tag
                                     (FStar_Ident.text_of_lid name)
                                    in
                                 print_to uu____63)
                        | uu____64 -> ())));
           (match errs > (Prims.parse_int "0") with
            | true  ->
                (match errs = (Prims.parse_int "1") with
                 | true  ->
                     FStar_Util.print_error
                       "1 error was reported (see above)\n"
                 | uu____65 ->
                     let uu____66 = FStar_Util.string_of_int errs  in
                     FStar_Util.print1_error
                       "%s errors were reported (see above)\n" uu____66)
            | uu____67 ->
                let uu____68 =
                  let uu____69 =
                    FStar_Util.colorize_bold
                      "All verification conditions discharged successfully"
                     in
                  FStar_Util.format1 "%s\n" uu____69  in
                FStar_Util.print_string uu____68))
      | uu____70 -> ()
  
let report_errors :
  ((Prims.bool * FStar_Ident.lident) * Prims.int) Prims.list -> Prims.unit =
  fun fmods  ->
    let errs = FStar_Errors.get_err_count ()  in
    match errs > (Prims.parse_int "0") with
    | true  ->
        (finished_message fmods errs; FStar_All.exit (Prims.parse_int "1"))
    | uu____86 -> ()
  
let codegen :
  (FStar_Syntax_Syntax.modul Prims.list * FStar_TypeChecker_Env.env) ->
    Prims.unit
  =
  fun uu____92  ->
    match uu____92 with
    | (umods,env) ->
        let opt = FStar_Options.codegen ()  in
        (match opt <> None with
         | true  ->
             let mllibs =
               let uu____106 =
                 let uu____111 = FStar_Extraction_ML_UEnv.mkContext env  in
                 FStar_Util.fold_map FStar_Extraction_ML_Modul.extract
                   uu____111 umods
                  in
               FStar_All.pipe_left Prims.snd uu____106  in
             let mllibs = FStar_List.flatten mllibs  in
             let ext =
               match opt with
               | Some "FSharp" -> ".fs"
               | Some "OCaml" -> ".ml"
               | Some "Kremlin" -> ".krml"
               | uu____124 -> failwith "Unrecognized option"  in
             (match opt with
              | Some "OCaml" when
                  FStar_Extraction_ML_PrintML.is_default_printer ->
                  let out_dir = FStar_Options.output_dir ()  in
                  FStar_List.iter
                    (FStar_Extraction_ML_PrintML.print out_dir ext) mllibs
              | Some "FSharp"|Some "OCaml" ->
                  let newDocs =
                    FStar_List.collect FStar_Extraction_ML_Code.doc_of_mllib
                      mllibs
                     in
                  FStar_List.iter
                    (fun uu____136  ->
                       match uu____136 with
                       | (n,d) ->
                           let uu____141 =
                             FStar_Options.prepend_output_dir
                               (Prims.strcat n ext)
                              in
                           FStar_Util.write_file uu____141
                             (FStar_Format.pretty (Prims.parse_int "120") d))
                    newDocs
              | Some "Kremlin" ->
                  let programs =
                    let uu____144 =
                      FStar_List.map FStar_Extraction_Kremlin.translate
                        mllibs
                       in
                    FStar_List.flatten uu____144  in
                  let bin =
                    (FStar_Extraction_Kremlin.current_version, programs)  in
                  let uu____150 = FStar_Options.prepend_output_dir "out.krml"
                     in
                  FStar_Util.save_value_to_file uu____150 bin
              | uu____151 -> failwith "Unrecognized option")
         | uu____153 -> ())
  
let go uu____160 =
  let uu____161 = process_args ()  in
  match uu____161 with
  | (res,filenames) ->
      (match res with
       | FStar_Getopt.Help  ->
           (FStar_Options.display_usage ();
            FStar_All.exit (Prims.parse_int "0"))
       | FStar_Getopt.Error msg -> FStar_Util.print_string msg
       | FStar_Getopt.Success  ->
           let uu____171 =
             let uu____172 = FStar_Options.dep ()  in uu____172 <> None  in
           (match uu____171 with
            | true  ->
                let uu____175 =
                  FStar_Parser_Dep.collect FStar_Parser_Dep.VerifyAll
                    filenames
                   in
                FStar_Parser_Dep.print uu____175
            | uu____189 ->
                let uu____190 = FStar_Options.interactive ()  in
                (match uu____190 with
                 | true  ->
                     ((let uu____192 = FStar_Options.explicit_deps ()  in
                       match uu____192 with
                       | true  ->
                           (FStar_Util.print_error
                              "--explicit_deps incompatible with --in|n";
                            FStar_All.exit (Prims.parse_int "1"))
                       | uu____194 -> ());
                      (match (FStar_List.length filenames) <>
                               (Prims.parse_int "1")
                       with
                       | true  ->
                           (FStar_Util.print_error
                              "fstar-mode.el should pass the current filename to F*\n";
                            FStar_All.exit (Prims.parse_int "1"))
                       | uu____199 -> ());
                      (let filename = FStar_List.hd filenames  in
                       let filename =
                         FStar_Parser_Dep.try_convert_file_name_to_windows
                           filename
                          in
                       (let uu____203 =
                          let uu____204 = FStar_Options.verify_module ()  in
                          uu____204 <> []  in
                        match uu____203 with
                        | true  ->
                            FStar_Util.print_warning
                              "Interactive mode; ignoring --verify_module"
                        | uu____207 -> ());
                       FStar_Interactive.interactive_mode filename))
                 | uu____208 ->
                     let uu____209 = FStar_Options.doc ()  in
                     (match uu____209 with
                      | true  -> FStar_Fsdoc_Generator.generate filenames
                      | uu____210 ->
                          let uu____211 = FStar_Options.indent ()  in
                          (match uu____211 with
                           | true  -> FStar_Indent.generate filenames
                           | uu____212 ->
                               (match (FStar_List.length filenames) >=
                                        (Prims.parse_int "1")
                                with
                                | true  ->
                                    let verify_mode =
                                      let uu____217 =
                                        FStar_Options.verify_all ()  in
                                      match uu____217 with
                                      | true  ->
                                          ((let uu____219 =
                                              let uu____220 =
                                                FStar_Options.verify_module
                                                  ()
                                                 in
                                              uu____220 <> []  in
                                            match uu____219 with
                                            | true  ->
                                                (FStar_Util.print_error
                                                   "--verify_module is incompatible with --verify_all";
                                                 FStar_All.exit
                                                   (Prims.parse_int "1"))
                                            | uu____224 -> ());
                                           FStar_Parser_Dep.VerifyAll)
                                      | uu____225 ->
                                          let uu____226 =
                                            let uu____227 =
                                              FStar_Options.verify_module ()
                                               in
                                            uu____227 <> []  in
                                          (match uu____226 with
                                           | true  ->
                                               FStar_Parser_Dep.VerifyUserList
                                           | uu____230 ->
                                               FStar_Parser_Dep.VerifyFigureItOut)
                                       in
                                    let filenames =
                                      FStar_Dependencies.find_deps_if_needed
                                        verify_mode filenames
                                       in
                                    let uu____233 =
                                      FStar_Universal.batch_mode_tc filenames
                                       in
                                    (match uu____233 with
                                     | (fmods,dsenv,env) ->
                                         let module_names_and_times =
                                           FStar_All.pipe_right fmods
                                             (FStar_List.map
                                                (fun uu____269  ->
                                                   match uu____269 with
                                                   | (x,t) ->
                                                       ((FStar_Universal.module_or_interface_name
                                                           x), t)))
                                            in
                                         (report_errors
                                            module_names_and_times;
                                          (let uu____282 =
                                             let uu____286 =
                                               FStar_All.pipe_right fmods
                                                 (FStar_List.map Prims.fst)
                                                in
                                             (uu____286, env)  in
                                           codegen uu____282);
                                          finished_message
                                            module_names_and_times
                                            (Prims.parse_int "0")))
                                | uu____295 ->
                                    FStar_Util.print_error
                                      "no file provided\n"))))))
  
<<<<<<< HEAD
let main uu____302 =
  FStar_All.try_with
    (fun uu___187_303  ->
       match () with
       | () -> (go (); cleanup (); FStar_All.exit (Prims.parse_int "0")))
    (fun uu___186_306  ->
       match uu___186_306 with
       | e ->
           ((match FStar_Errors.handleable e with
             | true  -> FStar_Errors.handle_err false e
             | uu____310 -> ());
            (let uu____311 = FStar_Options.trace_error ()  in
             match uu____311 with
             | true  ->
                 let uu____312 = FStar_Util.message_of_exn e  in
                 let uu____313 = FStar_Util.trace_of_exn e  in
                 FStar_Util.print2_error "Unexpected error\n%s\n%s\n"
                   uu____312 uu____313
             | uu____314 ->
                 (match Prims.op_Negation (FStar_Errors.handleable e) with
                  | true  ->
                      let uu____315 = FStar_Util.message_of_exn e  in
                      FStar_Util.print1_error
                        "Unexpected error; please file a bug report, ideally with a minimized version of the source program that triggered the error.\n%s\n"
                        uu____315
                  | uu____316 -> ()));
            cleanup ();
            (let uu____319 = FStar_Errors.report_all ()  in
             FStar_All.pipe_right uu____319 Prims.ignore);
            report_errors [];
            FStar_All.exit (Prims.parse_int "1")))
=======
let main uu____257 =
  try go (); cleanup (); FStar_All.exit (Prims.parse_int "0")
  with
  | e ->
      ((match FStar_Errors.handleable e with
        | true  -> FStar_Errors.handle_err false e
        | uu____265 -> ());
       (let uu____266 = FStar_Options.trace_error ()  in
        match uu____266 with
        | true  ->
            let _0_845 = FStar_Util.message_of_exn e  in
            let _0_844 = FStar_Util.trace_of_exn e  in
            FStar_Util.print2_error "Unexpected error\n%s\n%s\n" _0_845
              _0_844
        | uu____267 ->
            (match Prims.op_Negation (FStar_Errors.handleable e) with
             | true  ->
                 let _0_846 = FStar_Util.message_of_exn e  in
                 FStar_Util.print1_error
                   "Unexpected error; please file a bug report, ideally with a minimized version of the source program that triggered the error.\n%s\n"
                   _0_846
             | uu____268 -> ()));
       cleanup ();
       (let _0_847 = FStar_Errors.report_all ()  in
        FStar_All.pipe_right _0_847 Prims.ignore);
       report_errors [];
       FStar_All.exit (Prims.parse_int "1"))
>>>>>>> f896d195
  <|MERGE_RESOLUTION|>--- conflicted
+++ resolved
@@ -14,63 +14,56 @@
         match errs > (Prims.parse_int "0") with
         | true  -> FStar_Util.print_error
         | uu____34 -> FStar_Util.print_string  in
-      let uu____35 =
-        let uu____36 = FStar_Options.silent ()  in Prims.op_Negation uu____36
-         in
+      let uu____35 = Prims.op_Negation (FStar_Options.silent ())  in
       match uu____35 with
       | true  ->
           (FStar_All.pipe_right fmods
              (FStar_List.iter
-                (fun uu____47  ->
-                   match uu____47 with
+                (fun uu____46  ->
+                   match uu____46 with
                    | ((iface,name),time) ->
                        let tag =
                          match iface with
                          | true  -> "i'face (or impl+i'face)"
-                         | uu____58 -> "module"  in
-                       let uu____59 =
+                         | uu____57 -> "module"  in
+                       let uu____58 =
                          FStar_Options.should_print_message
                            name.FStar_Ident.str
                           in
-                       (match uu____59 with
+                       (match uu____58 with
                         | true  ->
                             (match time >= (Prims.parse_int "0") with
                              | true  ->
-                                 let uu____60 =
-                                   let uu____61 =
-                                     FStar_Util.string_of_int time  in
-                                   FStar_Util.format3
-                                     "Verified %s: %s (%s milliseconds)\n"
-                                     tag (FStar_Ident.text_of_lid name)
-                                     uu____61
-                                    in
-                                 print_to uu____60
-                             | uu____62 ->
-                                 let uu____63 =
-                                   FStar_Util.format2 "Verified %s: %s\n" tag
-                                     (FStar_Ident.text_of_lid name)
-                                    in
-                                 print_to uu____63)
-                        | uu____64 -> ())));
+                                 print_to
+                                   (let _0_832 =
+                                      FStar_Util.string_of_int time  in
+                                    FStar_Util.format3
+                                      "Verified %s: %s (%s milliseconds)\n"
+                                      tag (FStar_Ident.text_of_lid name)
+                                      _0_832)
+                             | uu____59 ->
+                                 print_to
+                                   (FStar_Util.format2 "Verified %s: %s\n"
+                                      tag (FStar_Ident.text_of_lid name)))
+                        | uu____60 -> ())));
            (match errs > (Prims.parse_int "0") with
             | true  ->
                 (match errs = (Prims.parse_int "1") with
                  | true  ->
                      FStar_Util.print_error
                        "1 error was reported (see above)\n"
-                 | uu____65 ->
-                     let uu____66 = FStar_Util.string_of_int errs  in
+                 | uu____61 ->
+                     let _0_833 = FStar_Util.string_of_int errs  in
                      FStar_Util.print1_error
-                       "%s errors were reported (see above)\n" uu____66)
-            | uu____67 ->
-                let uu____68 =
-                  let uu____69 =
-                    FStar_Util.colorize_bold
-                      "All verification conditions discharged successfully"
-                     in
-                  FStar_Util.format1 "%s\n" uu____69  in
-                FStar_Util.print_string uu____68))
-      | uu____70 -> ()
+                       "%s errors were reported (see above)\n" _0_833)
+            | uu____62 ->
+                FStar_Util.print_string
+                  (let _0_834 =
+                     FStar_Util.colorize_bold
+                       "All verification conditions discharged successfully"
+                      in
+                   FStar_Util.format1 "%s\n" _0_834)))
+      | uu____63 -> ()
   
 let report_errors :
   ((Prims.bool * FStar_Ident.lident) * Prims.int) Prims.list -> Prims.unit =
@@ -79,32 +72,32 @@
     match errs > (Prims.parse_int "0") with
     | true  ->
         (finished_message fmods errs; FStar_All.exit (Prims.parse_int "1"))
-    | uu____86 -> ()
+    | uu____79 -> ()
   
 let codegen :
   (FStar_Syntax_Syntax.modul Prims.list * FStar_TypeChecker_Env.env) ->
     Prims.unit
   =
-  fun uu____92  ->
-    match uu____92 with
+  fun uu____85  ->
+    match uu____85 with
     | (umods,env) ->
         let opt = FStar_Options.codegen ()  in
         (match opt <> None with
          | true  ->
              let mllibs =
-               let uu____106 =
-                 let uu____111 = FStar_Extraction_ML_UEnv.mkContext env  in
-                 FStar_Util.fold_map FStar_Extraction_ML_Modul.extract
-                   uu____111 umods
+               let _0_836 =
+                 let _0_835 = FStar_Extraction_ML_UEnv.mkContext env  in
+                 FStar_Util.fold_map FStar_Extraction_ML_Modul.extract _0_835
+                   umods
                   in
-               FStar_All.pipe_left Prims.snd uu____106  in
+               FStar_All.pipe_left Prims.snd _0_836  in
              let mllibs = FStar_List.flatten mllibs  in
              let ext =
                match opt with
                | Some "FSharp" -> ".fs"
                | Some "OCaml" -> ".ml"
                | Some "Kremlin" -> ".krml"
-               | uu____124 -> failwith "Unrecognized option"  in
+               | uu____111 -> failwith "Unrecognized option"  in
              (match opt with
               | Some "OCaml" when
                   FStar_Extraction_ML_PrintML.is_default_printer ->
@@ -117,34 +110,33 @@
                       mllibs
                      in
                   FStar_List.iter
-                    (fun uu____136  ->
-                       match uu____136 with
+                    (fun uu____123  ->
+                       match uu____123 with
                        | (n,d) ->
-                           let uu____141 =
+                           let _0_837 =
                              FStar_Options.prepend_output_dir
                                (Prims.strcat n ext)
                               in
-                           FStar_Util.write_file uu____141
+                           FStar_Util.write_file _0_837
                              (FStar_Format.pretty (Prims.parse_int "120") d))
                     newDocs
               | Some "Kremlin" ->
                   let programs =
-                    let uu____144 =
-                      FStar_List.map FStar_Extraction_Kremlin.translate
-                        mllibs
-                       in
-                    FStar_List.flatten uu____144  in
+                    FStar_List.flatten
+                      (FStar_List.map FStar_Extraction_Kremlin.translate
+                         mllibs)
+                     in
                   let bin =
                     (FStar_Extraction_Kremlin.current_version, programs)  in
-                  let uu____150 = FStar_Options.prepend_output_dir "out.krml"
+                  let _0_838 = FStar_Options.prepend_output_dir "out.krml"
                      in
-                  FStar_Util.save_value_to_file uu____150 bin
-              | uu____151 -> failwith "Unrecognized option")
-         | uu____153 -> ())
-  
-let go uu____160 =
-  let uu____161 = process_args ()  in
-  match uu____161 with
+                  FStar_Util.save_value_to_file _0_838 bin
+              | uu____133 -> failwith "Unrecognized option")
+         | uu____135 -> ())
+  
+let go uu____142 =
+  let uu____143 = process_args ()  in
+  match uu____143 with
   | (res,filenames) ->
       (match res with
        | FStar_Getopt.Help  ->
@@ -152,26 +144,24 @@
             FStar_All.exit (Prims.parse_int "0"))
        | FStar_Getopt.Error msg -> FStar_Util.print_string msg
        | FStar_Getopt.Success  ->
-           let uu____171 =
-             let uu____172 = FStar_Options.dep ()  in uu____172 <> None  in
-           (match uu____171 with
+           let uu____153 =
+             let _0_839 = FStar_Options.dep ()  in _0_839 <> None  in
+           (match uu____153 with
             | true  ->
-                let uu____175 =
-                  FStar_Parser_Dep.collect FStar_Parser_Dep.VerifyAll
-                    filenames
-                   in
-                FStar_Parser_Dep.print uu____175
-            | uu____189 ->
-                let uu____190 = FStar_Options.interactive ()  in
-                (match uu____190 with
+                FStar_Parser_Dep.print
+                  (FStar_Parser_Dep.collect FStar_Parser_Dep.VerifyAll
+                     filenames)
+            | uu____156 ->
+                let uu____157 = FStar_Options.interactive ()  in
+                (match uu____157 with
                  | true  ->
-                     ((let uu____192 = FStar_Options.explicit_deps ()  in
-                       match uu____192 with
+                     ((let uu____159 = FStar_Options.explicit_deps ()  in
+                       match uu____159 with
                        | true  ->
                            (FStar_Util.print_error
                               "--explicit_deps incompatible with --in|n";
                             FStar_All.exit (Prims.parse_int "1"))
-                       | uu____194 -> ());
+                       | uu____161 -> ());
                       (match (FStar_List.length filenames) <>
                                (Prims.parse_int "1")
                        with
@@ -179,132 +169,98 @@
                            (FStar_Util.print_error
                               "fstar-mode.el should pass the current filename to F*\n";
                             FStar_All.exit (Prims.parse_int "1"))
-                       | uu____199 -> ());
+                       | uu____166 -> ());
                       (let filename = FStar_List.hd filenames  in
                        let filename =
                          FStar_Parser_Dep.try_convert_file_name_to_windows
                            filename
                           in
-                       (let uu____203 =
-                          let uu____204 = FStar_Options.verify_module ()  in
-                          uu____204 <> []  in
-                        match uu____203 with
+                       (let uu____170 =
+                          let _0_840 = FStar_Options.verify_module ()  in
+                          _0_840 <> []  in
+                        match uu____170 with
                         | true  ->
                             FStar_Util.print_warning
                               "Interactive mode; ignoring --verify_module"
-                        | uu____207 -> ());
+                        | uu____172 -> ());
                        FStar_Interactive.interactive_mode filename))
-                 | uu____208 ->
-                     let uu____209 = FStar_Options.doc ()  in
-                     (match uu____209 with
+                 | uu____173 ->
+                     let uu____174 = FStar_Options.doc ()  in
+                     (match uu____174 with
                       | true  -> FStar_Fsdoc_Generator.generate filenames
-                      | uu____210 ->
-                          let uu____211 = FStar_Options.indent ()  in
-                          (match uu____211 with
+                      | uu____175 ->
+                          let uu____176 = FStar_Options.indent ()  in
+                          (match uu____176 with
                            | true  -> FStar_Indent.generate filenames
-                           | uu____212 ->
+                           | uu____177 ->
                                (match (FStar_List.length filenames) >=
                                         (Prims.parse_int "1")
                                 with
                                 | true  ->
                                     let verify_mode =
-                                      let uu____217 =
+                                      let uu____182 =
                                         FStar_Options.verify_all ()  in
-                                      match uu____217 with
+                                      match uu____182 with
                                       | true  ->
-                                          ((let uu____219 =
-                                              let uu____220 =
+                                          ((let uu____184 =
+                                              let _0_841 =
                                                 FStar_Options.verify_module
                                                   ()
                                                  in
-                                              uu____220 <> []  in
-                                            match uu____219 with
+                                              _0_841 <> []  in
+                                            match uu____184 with
                                             | true  ->
                                                 (FStar_Util.print_error
                                                    "--verify_module is incompatible with --verify_all";
                                                  FStar_All.exit
                                                    (Prims.parse_int "1"))
-                                            | uu____224 -> ());
+                                            | uu____187 -> ());
                                            FStar_Parser_Dep.VerifyAll)
-                                      | uu____225 ->
-                                          let uu____226 =
-                                            let uu____227 =
+                                      | uu____188 ->
+                                          let uu____189 =
+                                            let _0_842 =
                                               FStar_Options.verify_module ()
                                                in
-                                            uu____227 <> []  in
-                                          (match uu____226 with
+                                            _0_842 <> []  in
+                                          (match uu____189 with
                                            | true  ->
                                                FStar_Parser_Dep.VerifyUserList
-                                           | uu____230 ->
+                                           | uu____191 ->
                                                FStar_Parser_Dep.VerifyFigureItOut)
                                        in
                                     let filenames =
                                       FStar_Dependencies.find_deps_if_needed
                                         verify_mode filenames
                                        in
-                                    let uu____233 =
+                                    let uu____194 =
                                       FStar_Universal.batch_mode_tc filenames
                                        in
-                                    (match uu____233 with
+                                    (match uu____194 with
                                      | (fmods,dsenv,env) ->
                                          let module_names_and_times =
                                            FStar_All.pipe_right fmods
                                              (FStar_List.map
-                                                (fun uu____269  ->
-                                                   match uu____269 with
+                                                (fun uu____230  ->
+                                                   match uu____230 with
                                                    | (x,t) ->
                                                        ((FStar_Universal.module_or_interface_name
                                                            x), t)))
                                             in
                                          (report_errors
                                             module_names_and_times;
-                                          (let uu____282 =
-                                             let uu____286 =
+                                          codegen
+                                            (let _0_843 =
                                                FStar_All.pipe_right fmods
                                                  (FStar_List.map Prims.fst)
                                                 in
-                                             (uu____286, env)  in
-                                           codegen uu____282);
+                                             (_0_843, env));
                                           finished_message
                                             module_names_and_times
                                             (Prims.parse_int "0")))
-                                | uu____295 ->
+                                | uu____250 ->
                                     FStar_Util.print_error
                                       "no file provided\n"))))))
   
-<<<<<<< HEAD
-let main uu____302 =
-  FStar_All.try_with
-    (fun uu___187_303  ->
-       match () with
-       | () -> (go (); cleanup (); FStar_All.exit (Prims.parse_int "0")))
-    (fun uu___186_306  ->
-       match uu___186_306 with
-       | e ->
-           ((match FStar_Errors.handleable e with
-             | true  -> FStar_Errors.handle_err false e
-             | uu____310 -> ());
-            (let uu____311 = FStar_Options.trace_error ()  in
-             match uu____311 with
-             | true  ->
-                 let uu____312 = FStar_Util.message_of_exn e  in
-                 let uu____313 = FStar_Util.trace_of_exn e  in
-                 FStar_Util.print2_error "Unexpected error\n%s\n%s\n"
-                   uu____312 uu____313
-             | uu____314 ->
-                 (match Prims.op_Negation (FStar_Errors.handleable e) with
-                  | true  ->
-                      let uu____315 = FStar_Util.message_of_exn e  in
-                      FStar_Util.print1_error
-                        "Unexpected error; please file a bug report, ideally with a minimized version of the source program that triggered the error.\n%s\n"
-                        uu____315
-                  | uu____316 -> ()));
-            cleanup ();
-            (let uu____319 = FStar_Errors.report_all ()  in
-             FStar_All.pipe_right uu____319 Prims.ignore);
-            report_errors [];
-            FStar_All.exit (Prims.parse_int "1")))
-=======
 let main uu____257 =
   try go (); cleanup (); FStar_All.exit (Prims.parse_int "0")
   with
@@ -332,5 +288,4 @@
         FStar_All.pipe_right _0_847 Prims.ignore);
        report_errors [];
        FStar_All.exit (Prims.parse_int "1"))
->>>>>>> f896d195
   