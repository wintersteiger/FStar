--- conflicted
+++ resolved
@@ -25,10 +25,10 @@
     if n1 = (Prims.parse_int "0")
     then z
     else
-      (let uu____83236 =
-         let uu____83239 = encode (n1 - (Prims.parse_int "1"))  in
-         [uu____83239]  in
-       FStar_Tests_Util.app succ uu____83236)
+      (let uu____40 =
+         let uu____43 = encode (n1 - (Prims.parse_int "1"))  in [uu____43]
+          in
+       FStar_Tests_Util.app succ uu____40)
   
 let (minus :
   FStar_Syntax_Syntax.term ->
@@ -44,11 +44,10 @@
   fun x1  ->
     fun e  ->
       fun e'  ->
-        let uu____83278 =
-          let uu____83281 = let uu____83282 = b x1  in [uu____83282]  in
-          FStar_Syntax_Util.abs uu____83281 e' FStar_Pervasives_Native.None
-           in
-        FStar_Tests_Util.app uu____83278 [e]
+        let uu____82 =
+          let uu____85 = let uu____86 = b x1  in [uu____86]  in
+          FStar_Syntax_Util.abs uu____85 e' FStar_Pervasives_Native.None  in
+        FStar_Tests_Util.app uu____82 [e]
   
 let (mk_let :
   FStar_Syntax_Syntax.bv ->
@@ -80,15 +79,13 @@
 let (lid : Prims.string -> FStar_Ident.lident) =
   fun x1  -> FStar_Ident.lid_of_path ["Test"; x1] FStar_Range.dummyRange 
 let (znat_l : FStar_Syntax_Syntax.fv) =
-  let uu____83352 = lid "Z"  in
-  FStar_Syntax_Syntax.lid_as_fv uu____83352
-    FStar_Syntax_Syntax.delta_constant
+  let uu____156 = lid "Z"  in
+  FStar_Syntax_Syntax.lid_as_fv uu____156 FStar_Syntax_Syntax.delta_constant
     (FStar_Pervasives_Native.Some FStar_Syntax_Syntax.Data_ctor)
   
 let (snat_l : FStar_Syntax_Syntax.fv) =
-  let uu____83355 = lid "S"  in
-  FStar_Syntax_Syntax.lid_as_fv uu____83355
-    FStar_Syntax_Syntax.delta_constant
+  let uu____159 = lid "S"  in
+  FStar_Syntax_Syntax.lid_as_fv uu____159 FStar_Syntax_Syntax.delta_constant
     (FStar_Pervasives_Native.Some FStar_Syntax_Syntax.Data_ctor)
   
 let (tm_fv :
@@ -105,22 +102,20 @@
     FStar_Syntax_Syntax.term' FStar_Syntax_Syntax.syntax)
   =
   fun s  ->
-    let uu____83374 =
-      let uu____83381 =
-        let uu____83382 =
-          let uu____83399 = tm_fv snat_l  in
-          let uu____83402 =
-            let uu____83413 = FStar_Syntax_Syntax.as_arg s  in [uu____83413]
-             in
-          (uu____83399, uu____83402)  in
-        FStar_Syntax_Syntax.Tm_app uu____83382  in
-      FStar_Syntax_Syntax.mk uu____83381  in
-    uu____83374 FStar_Pervasives_Native.None FStar_Range.dummyRange
+    let uu____178 =
+      let uu____185 =
+        let uu____186 =
+          let uu____203 = tm_fv snat_l  in
+          let uu____206 =
+            let uu____217 = FStar_Syntax_Syntax.as_arg s  in [uu____217]  in
+          (uu____203, uu____206)  in
+        FStar_Syntax_Syntax.Tm_app uu____186  in
+      FStar_Syntax_Syntax.mk uu____185  in
+    uu____178 FStar_Pervasives_Native.None FStar_Range.dummyRange
   
 let pat :
-  'Auu____83458 .
-    'Auu____83458 -> 'Auu____83458 FStar_Syntax_Syntax.withinfo_t
-  = fun p  -> FStar_Syntax_Syntax.withinfo p FStar_Range.dummyRange 
+  'Auu____262 . 'Auu____262 -> 'Auu____262 FStar_Syntax_Syntax.withinfo_t =
+  fun p  -> FStar_Syntax_Syntax.withinfo p FStar_Range.dummyRange 
 let (mk_match :
   FStar_Syntax_Syntax.term' FStar_Syntax_Syntax.syntax ->
     FStar_Syntax_Syntax.branch Prims.list ->
@@ -141,33 +136,24 @@
   =
   fun s  ->
     let zbranch =
-      let uu____83567 = pat (FStar_Syntax_Syntax.Pat_cons (znat_l, []))  in
-      (uu____83567, FStar_Pervasives_Native.None, znat)  in
+      let uu____371 = pat (FStar_Syntax_Syntax.Pat_cons (znat_l, []))  in
+      (uu____371, FStar_Pervasives_Native.None, znat)  in
     let sbranch =
-      let uu____83611 =
-        let uu____83614 =
-          let uu____83615 =
-            let uu____83629 =
-              let uu____83639 =
-                let uu____83647 =
+      let uu____415 =
+        let uu____418 =
+          let uu____419 =
+            let uu____433 =
+              let uu____443 =
+                let uu____451 =
                   pat (FStar_Syntax_Syntax.Pat_var FStar_Tests_Util.x)  in
-                (uu____83647, false)  in
-              [uu____83639]  in
-            (snat_l, uu____83629)  in
-          FStar_Syntax_Syntax.Pat_cons uu____83615  in
-        pat uu____83614  in
-      let uu____83677 =
+                (uu____451, false)  in
+              [uu____443]  in
+            (snat_l, uu____433)  in
+          FStar_Syntax_Syntax.Pat_cons uu____419  in
+        pat uu____418  in
+      let uu____481 =
         FStar_Syntax_Syntax.mk
           (FStar_Syntax_Syntax.Tm_bvar
-<<<<<<< HEAD
-             (let uu___763_83682 = FStar_Tests_Util.x  in
-              {
-                FStar_Syntax_Syntax.ppname =
-                  (uu___763_83682.FStar_Syntax_Syntax.ppname);
-                FStar_Syntax_Syntax.index = (Prims.parse_int "0");
-                FStar_Syntax_Syntax.sort =
-                  (uu___763_83682.FStar_Syntax_Syntax.sort)
-=======
              (let uu___13_486 = FStar_Tests_Util.x  in
               {
                 FStar_Syntax_Syntax.ppname =
@@ -175,10 +161,9 @@
                 FStar_Syntax_Syntax.index = (Prims.parse_int "0");
                 FStar_Syntax_Syntax.sort =
                   (uu___13_486.FStar_Syntax_Syntax.sort)
->>>>>>> fd51a1b6
               })) FStar_Pervasives_Native.None FStar_Range.dummyRange
          in
-      (uu____83611, FStar_Pervasives_Native.None, uu____83677)  in
+      (uu____415, FStar_Pervasives_Native.None, uu____481)  in
     mk_match s [zbranch; sbranch]
   
 let (minus_nat :
@@ -190,78 +175,78 @@
     fun t2  ->
       let minus1 = FStar_Tests_Util.m  in
       let zbranch =
-        let uu____83723 = pat (FStar_Syntax_Syntax.Pat_cons (znat_l, []))  in
-        let uu____83742 = FStar_Tests_Util.nm FStar_Tests_Util.x  in
-        (uu____83723, FStar_Pervasives_Native.None, uu____83742)  in
+        let uu____527 = pat (FStar_Syntax_Syntax.Pat_cons (znat_l, []))  in
+        let uu____546 = FStar_Tests_Util.nm FStar_Tests_Util.x  in
+        (uu____527, FStar_Pervasives_Native.None, uu____546)  in
       let sbranch =
-        let uu____83770 =
-          let uu____83773 =
-            let uu____83774 =
-              let uu____83788 =
-                let uu____83798 =
-                  let uu____83806 =
+        let uu____574 =
+          let uu____577 =
+            let uu____578 =
+              let uu____592 =
+                let uu____602 =
+                  let uu____610 =
                     pat (FStar_Syntax_Syntax.Pat_var FStar_Tests_Util.n)  in
-                  (uu____83806, false)  in
-                [uu____83798]  in
-              (snat_l, uu____83788)  in
-            FStar_Syntax_Syntax.Pat_cons uu____83774  in
-          pat uu____83773  in
-        let uu____83836 =
-          let uu____83839 = FStar_Tests_Util.nm minus1  in
-          let uu____83842 =
-            let uu____83845 =
-              let uu____83846 = FStar_Tests_Util.nm FStar_Tests_Util.x  in
-              pred_nat uu____83846  in
-            let uu____83849 =
-              let uu____83852 = FStar_Tests_Util.nm FStar_Tests_Util.n  in
-              [uu____83852]  in
-            uu____83845 :: uu____83849  in
-          FStar_Tests_Util.app uu____83839 uu____83842  in
-        (uu____83770, FStar_Pervasives_Native.None, uu____83836)  in
+                  (uu____610, false)  in
+                [uu____602]  in
+              (snat_l, uu____592)  in
+            FStar_Syntax_Syntax.Pat_cons uu____578  in
+          pat uu____577  in
+        let uu____640 =
+          let uu____643 = FStar_Tests_Util.nm minus1  in
+          let uu____646 =
+            let uu____649 =
+              let uu____650 = FStar_Tests_Util.nm FStar_Tests_Util.x  in
+              pred_nat uu____650  in
+            let uu____653 =
+              let uu____656 = FStar_Tests_Util.nm FStar_Tests_Util.n  in
+              [uu____656]  in
+            uu____649 :: uu____653  in
+          FStar_Tests_Util.app uu____643 uu____646  in
+        (uu____574, FStar_Pervasives_Native.None, uu____640)  in
       let lb =
-        let uu____83864 =
+        let uu____668 =
           FStar_Ident.lid_of_path ["Pure"] FStar_Range.dummyRange  in
-        let uu____83868 =
-          let uu____83871 =
-            let uu____83872 =
-              let uu____83873 = b FStar_Tests_Util.x  in
-              let uu____83880 =
-                let uu____83889 = b FStar_Tests_Util.y  in [uu____83889]  in
-              uu____83873 :: uu____83880  in
-            let uu____83914 =
-              let uu____83917 = FStar_Tests_Util.nm FStar_Tests_Util.y  in
-              mk_match uu____83917 [zbranch; sbranch]  in
-            FStar_Syntax_Util.abs uu____83872 uu____83914
+        let uu____672 =
+          let uu____675 =
+            let uu____676 =
+              let uu____677 = b FStar_Tests_Util.x  in
+              let uu____684 =
+                let uu____693 = b FStar_Tests_Util.y  in [uu____693]  in
+              uu____677 :: uu____684  in
+            let uu____718 =
+              let uu____721 = FStar_Tests_Util.nm FStar_Tests_Util.y  in
+              mk_match uu____721 [zbranch; sbranch]  in
+            FStar_Syntax_Util.abs uu____676 uu____718
               FStar_Pervasives_Native.None
              in
           FStar_Syntax_Subst.subst
             [FStar_Syntax_Syntax.NM (minus1, (Prims.parse_int "0"))]
-            uu____83871
+            uu____675
            in
         {
           FStar_Syntax_Syntax.lbname = (FStar_Util.Inl minus1);
           FStar_Syntax_Syntax.lbunivs = [];
           FStar_Syntax_Syntax.lbtyp = FStar_Syntax_Syntax.tun;
-          FStar_Syntax_Syntax.lbeff = uu____83864;
-          FStar_Syntax_Syntax.lbdef = uu____83868;
+          FStar_Syntax_Syntax.lbeff = uu____668;
+          FStar_Syntax_Syntax.lbdef = uu____672;
           FStar_Syntax_Syntax.lbattrs = [];
           FStar_Syntax_Syntax.lbpos = FStar_Range.dummyRange
         }  in
-      let uu____83924 =
-        let uu____83931 =
-          let uu____83932 =
-            let uu____83946 =
-              let uu____83949 =
-                let uu____83950 = FStar_Tests_Util.nm minus1  in
-                FStar_Tests_Util.app uu____83950 [t1; t2]  in
+      let uu____728 =
+        let uu____735 =
+          let uu____736 =
+            let uu____750 =
+              let uu____753 =
+                let uu____754 = FStar_Tests_Util.nm minus1  in
+                FStar_Tests_Util.app uu____754 [t1; t2]  in
               FStar_Syntax_Subst.subst
                 [FStar_Syntax_Syntax.NM (minus1, (Prims.parse_int "0"))]
-                uu____83949
+                uu____753
                in
-            ((true, [lb]), uu____83946)  in
-          FStar_Syntax_Syntax.Tm_let uu____83932  in
-        FStar_Syntax_Syntax.mk uu____83931  in
-      uu____83924 FStar_Pervasives_Native.None FStar_Range.dummyRange
+            ((true, [lb]), uu____750)  in
+          FStar_Syntax_Syntax.Tm_let uu____736  in
+        FStar_Syntax_Syntax.mk uu____735  in
+      uu____728 FStar_Pervasives_Native.None FStar_Range.dummyRange
   
 let (encode_nat : Prims.int -> FStar_Syntax_Syntax.term) =
   fun n1  ->
@@ -269,8 +254,8 @@
       if n2 = (Prims.parse_int "0")
       then out
       else
-        (let uu____83997 = snat out  in
-         aux uu____83997 (n2 - (Prims.parse_int "1")))
+        (let uu____801 = snat out  in
+         aux uu____801 (n2 - (Prims.parse_int "1")))
        in
     aux znat n1
   
@@ -317,1160 +302,1150 @@
   FStar_Tests_Pars.pars_and_tc_fragment "let fst_a (x: 'a) (y: 'a) = x";
   FStar_Tests_Pars.pars_and_tc_fragment "let id_list (x: list 'a) = x";
   FStar_Tests_Pars.pars_and_tc_fragment "let id_list_m (x: list tb) = x";
-  (let uu____84063 =
-     let uu____84075 =
-       let uu____84078 =
-         let uu____84081 =
-           let uu____84084 =
-             let uu____84087 = FStar_Tests_Util.nm FStar_Tests_Util.n  in
-             [uu____84087]  in
-           id :: uu____84084  in
-         one :: uu____84081  in
-       FStar_Tests_Util.app apply uu____84078  in
-     let uu____84088 = FStar_Tests_Util.nm FStar_Tests_Util.n  in
-     ((Prims.parse_int "0"), uu____84075, uu____84088)  in
-   let uu____84097 =
-     let uu____84111 =
-       let uu____84123 =
-         let uu____84126 =
-           let uu____84129 = FStar_Tests_Util.nm FStar_Tests_Util.x  in
-           [uu____84129]  in
-         FStar_Tests_Util.app id uu____84126  in
-       let uu____84130 = FStar_Tests_Util.nm FStar_Tests_Util.x  in
-       ((Prims.parse_int "1"), uu____84123, uu____84130)  in
-     let uu____84139 =
-       let uu____84153 =
-         let uu____84165 =
-           let uu____84168 =
-             let uu____84171 =
-               let uu____84174 = FStar_Tests_Util.nm FStar_Tests_Util.n  in
-               let uu____84175 =
-                 let uu____84178 = FStar_Tests_Util.nm FStar_Tests_Util.m  in
-                 [uu____84178]  in
-               uu____84174 :: uu____84175  in
-             tt :: uu____84171  in
-           FStar_Tests_Util.app apply uu____84168  in
-         let uu____84179 = FStar_Tests_Util.nm FStar_Tests_Util.n  in
-         ((Prims.parse_int "1"), uu____84165, uu____84179)  in
-       let uu____84188 =
-         let uu____84202 =
-           let uu____84214 =
-             let uu____84217 =
-               let uu____84220 =
-                 let uu____84223 = FStar_Tests_Util.nm FStar_Tests_Util.n  in
-                 let uu____84224 =
-                   let uu____84227 = FStar_Tests_Util.nm FStar_Tests_Util.m
+  (let uu____867 =
+     let uu____879 =
+       let uu____882 =
+         let uu____885 =
+           let uu____888 =
+             let uu____891 = FStar_Tests_Util.nm FStar_Tests_Util.n  in
+             [uu____891]  in
+           id :: uu____888  in
+         one :: uu____885  in
+       FStar_Tests_Util.app apply uu____882  in
+     let uu____892 = FStar_Tests_Util.nm FStar_Tests_Util.n  in
+     ((Prims.parse_int "0"), uu____879, uu____892)  in
+   let uu____901 =
+     let uu____915 =
+       let uu____927 =
+         let uu____930 =
+           let uu____933 = FStar_Tests_Util.nm FStar_Tests_Util.x  in
+           [uu____933]  in
+         FStar_Tests_Util.app id uu____930  in
+       let uu____934 = FStar_Tests_Util.nm FStar_Tests_Util.x  in
+       ((Prims.parse_int "1"), uu____927, uu____934)  in
+     let uu____943 =
+       let uu____957 =
+         let uu____969 =
+           let uu____972 =
+             let uu____975 =
+               let uu____978 = FStar_Tests_Util.nm FStar_Tests_Util.n  in
+               let uu____979 =
+                 let uu____982 = FStar_Tests_Util.nm FStar_Tests_Util.m  in
+                 [uu____982]  in
+               uu____978 :: uu____979  in
+             tt :: uu____975  in
+           FStar_Tests_Util.app apply uu____972  in
+         let uu____983 = FStar_Tests_Util.nm FStar_Tests_Util.n  in
+         ((Prims.parse_int "1"), uu____969, uu____983)  in
+       let uu____992 =
+         let uu____1006 =
+           let uu____1018 =
+             let uu____1021 =
+               let uu____1024 =
+                 let uu____1027 = FStar_Tests_Util.nm FStar_Tests_Util.n  in
+                 let uu____1028 =
+                   let uu____1031 = FStar_Tests_Util.nm FStar_Tests_Util.m
                       in
-                   [uu____84227]  in
-                 uu____84223 :: uu____84224  in
-               ff :: uu____84220  in
-             FStar_Tests_Util.app apply uu____84217  in
-           let uu____84228 = FStar_Tests_Util.nm FStar_Tests_Util.m  in
-           ((Prims.parse_int "2"), uu____84214, uu____84228)  in
-         let uu____84237 =
-           let uu____84251 =
-             let uu____84263 =
-               let uu____84266 =
-                 let uu____84269 =
-                   let uu____84272 =
-                     let uu____84275 =
-                       let uu____84278 =
-                         let uu____84281 =
-                           let uu____84284 =
-                             let uu____84287 =
+                   [uu____1031]  in
+                 uu____1027 :: uu____1028  in
+               ff :: uu____1024  in
+             FStar_Tests_Util.app apply uu____1021  in
+           let uu____1032 = FStar_Tests_Util.nm FStar_Tests_Util.m  in
+           ((Prims.parse_int "2"), uu____1018, uu____1032)  in
+         let uu____1041 =
+           let uu____1055 =
+             let uu____1067 =
+               let uu____1070 =
+                 let uu____1073 =
+                   let uu____1076 =
+                     let uu____1079 =
+                       let uu____1082 =
+                         let uu____1085 =
+                           let uu____1088 =
+                             let uu____1091 =
                                FStar_Tests_Util.nm FStar_Tests_Util.n  in
-                             let uu____84288 =
-                               let uu____84291 =
+                             let uu____1092 =
+                               let uu____1095 =
                                  FStar_Tests_Util.nm FStar_Tests_Util.m  in
-                               [uu____84291]  in
-                             uu____84287 :: uu____84288  in
-                           ff :: uu____84284  in
-                         apply :: uu____84281  in
-                       apply :: uu____84278  in
-                     apply :: uu____84275  in
-                   apply :: uu____84272  in
-                 apply :: uu____84269  in
-               FStar_Tests_Util.app apply uu____84266  in
-             let uu____84292 = FStar_Tests_Util.nm FStar_Tests_Util.m  in
-             ((Prims.parse_int "3"), uu____84263, uu____84292)  in
-           let uu____84301 =
-             let uu____84315 =
-               let uu____84327 =
-                 let uu____84330 =
-                   let uu____84333 =
-                     let uu____84336 =
-                       let uu____84339 =
+                               [uu____1095]  in
+                             uu____1091 :: uu____1092  in
+                           ff :: uu____1088  in
+                         apply :: uu____1085  in
+                       apply :: uu____1082  in
+                     apply :: uu____1079  in
+                   apply :: uu____1076  in
+                 apply :: uu____1073  in
+               FStar_Tests_Util.app apply uu____1070  in
+             let uu____1096 = FStar_Tests_Util.nm FStar_Tests_Util.m  in
+             ((Prims.parse_int "3"), uu____1067, uu____1096)  in
+           let uu____1105 =
+             let uu____1119 =
+               let uu____1131 =
+                 let uu____1134 =
+                   let uu____1137 =
+                     let uu____1140 =
+                       let uu____1143 =
                          FStar_Tests_Util.nm FStar_Tests_Util.n  in
-                       let uu____84340 =
-                         let uu____84343 =
+                       let uu____1144 =
+                         let uu____1147 =
                            FStar_Tests_Util.nm FStar_Tests_Util.m  in
-                         [uu____84343]  in
-                       uu____84339 :: uu____84340  in
-                     ff :: uu____84336  in
-                   apply :: uu____84333  in
-                 FStar_Tests_Util.app twice uu____84330  in
-               let uu____84344 = FStar_Tests_Util.nm FStar_Tests_Util.m  in
-               ((Prims.parse_int "4"), uu____84327, uu____84344)  in
-             let uu____84353 =
-               let uu____84367 =
-                 let uu____84379 = minus one z  in
-                 ((Prims.parse_int "5"), uu____84379, one)  in
-               let uu____84388 =
-                 let uu____84402 =
-                   let uu____84414 = FStar_Tests_Util.app pred [one]  in
-                   ((Prims.parse_int "6"), uu____84414, z)  in
-                 let uu____84423 =
-                   let uu____84437 =
-                     let uu____84449 = minus one one  in
-                     ((Prims.parse_int "7"), uu____84449, z)  in
-                   let uu____84458 =
-                     let uu____84472 =
-                       let uu____84484 = FStar_Tests_Util.app mul [one; one]
+                         [uu____1147]  in
+                       uu____1143 :: uu____1144  in
+                     ff :: uu____1140  in
+                   apply :: uu____1137  in
+                 FStar_Tests_Util.app twice uu____1134  in
+               let uu____1148 = FStar_Tests_Util.nm FStar_Tests_Util.m  in
+               ((Prims.parse_int "4"), uu____1131, uu____1148)  in
+             let uu____1157 =
+               let uu____1171 =
+                 let uu____1183 = minus one z  in
+                 ((Prims.parse_int "5"), uu____1183, one)  in
+               let uu____1192 =
+                 let uu____1206 =
+                   let uu____1218 = FStar_Tests_Util.app pred [one]  in
+                   ((Prims.parse_int "6"), uu____1218, z)  in
+                 let uu____1227 =
+                   let uu____1241 =
+                     let uu____1253 = minus one one  in
+                     ((Prims.parse_int "7"), uu____1253, z)  in
+                   let uu____1262 =
+                     let uu____1276 =
+                       let uu____1288 = FStar_Tests_Util.app mul [one; one]
                           in
-                       ((Prims.parse_int "8"), uu____84484, one)  in
-                     let uu____84493 =
-                       let uu____84507 =
-                         let uu____84519 =
-                           FStar_Tests_Util.app mul [two; one]  in
-                         ((Prims.parse_int "9"), uu____84519, two)  in
-                       let uu____84528 =
-                         let uu____84542 =
-                           let uu____84554 =
-                             let uu____84557 =
-                               let uu____84560 =
+                       ((Prims.parse_int "8"), uu____1288, one)  in
+                     let uu____1297 =
+                       let uu____1311 =
+                         let uu____1323 = FStar_Tests_Util.app mul [two; one]
+                            in
+                         ((Prims.parse_int "9"), uu____1323, two)  in
+                       let uu____1332 =
+                         let uu____1346 =
+                           let uu____1358 =
+                             let uu____1361 =
+                               let uu____1364 =
                                  FStar_Tests_Util.app succ [one]  in
-                               [uu____84560; one]  in
-                             FStar_Tests_Util.app mul uu____84557  in
-                           ((Prims.parse_int "10"), uu____84554, two)  in
-                         let uu____84567 =
-                           let uu____84581 =
-                             let uu____84593 =
-                               let uu____84596 =
-                                 encode (Prims.parse_int "10")  in
-                               let uu____84598 =
-                                 encode (Prims.parse_int "10")  in
-                               minus uu____84596 uu____84598  in
-                             ((Prims.parse_int "11"), uu____84593, z)  in
-                           let uu____84608 =
-                             let uu____84622 =
-                               let uu____84634 =
-                                 let uu____84637 =
+                               [uu____1364; one]  in
+                             FStar_Tests_Util.app mul uu____1361  in
+                           ((Prims.parse_int "10"), uu____1358, two)  in
+                         let uu____1371 =
+                           let uu____1385 =
+                             let uu____1397 =
+                               let uu____1400 = encode (Prims.parse_int "10")
+                                  in
+                               let uu____1402 = encode (Prims.parse_int "10")
+                                  in
+                               minus uu____1400 uu____1402  in
+                             ((Prims.parse_int "11"), uu____1397, z)  in
+                           let uu____1412 =
+                             let uu____1426 =
+                               let uu____1438 =
+                                 let uu____1441 =
                                    encode (Prims.parse_int "100")  in
-                                 let uu____84639 =
+                                 let uu____1443 =
                                    encode (Prims.parse_int "100")  in
-                                 minus uu____84637 uu____84639  in
-                               ((Prims.parse_int "12"), uu____84634, z)  in
-                             let uu____84649 =
-                               let uu____84663 =
-                                 let uu____84675 =
-                                   let uu____84678 =
+                                 minus uu____1441 uu____1443  in
+                               ((Prims.parse_int "12"), uu____1438, z)  in
+                             let uu____1453 =
+                               let uu____1467 =
+                                 let uu____1479 =
+                                   let uu____1482 =
                                      encode (Prims.parse_int "100")  in
-                                   let uu____84680 =
-                                     let uu____84683 =
+                                   let uu____1484 =
+                                     let uu____1487 =
                                        FStar_Tests_Util.nm FStar_Tests_Util.x
                                         in
-                                     let uu____84684 =
+                                     let uu____1488 =
                                        FStar_Tests_Util.nm FStar_Tests_Util.x
                                         in
-                                     minus uu____84683 uu____84684  in
-                                   let_ FStar_Tests_Util.x uu____84678
-                                     uu____84680
+                                     minus uu____1487 uu____1488  in
+                                   let_ FStar_Tests_Util.x uu____1482
+                                     uu____1484
                                     in
-                                 ((Prims.parse_int "13"), uu____84675, z)  in
-                               let uu____84693 =
-                                 let uu____84707 =
-                                   let uu____84719 =
-                                     let uu____84722 =
+                                 ((Prims.parse_int "13"), uu____1479, z)  in
+                               let uu____1497 =
+                                 let uu____1511 =
+                                   let uu____1523 =
+                                     let uu____1526 =
                                        FStar_Tests_Util.app succ [one]  in
-                                     let uu____84723 =
-                                       let uu____84726 =
-                                         let uu____84727 =
-                                           let uu____84730 =
+                                     let uu____1527 =
+                                       let uu____1530 =
+                                         let uu____1531 =
+                                           let uu____1534 =
                                              FStar_Tests_Util.nm
                                                FStar_Tests_Util.x
                                               in
-                                           let uu____84731 =
-                                             let uu____84734 =
+                                           let uu____1535 =
+                                             let uu____1538 =
                                                FStar_Tests_Util.nm
                                                  FStar_Tests_Util.x
                                                 in
-                                             [uu____84734]  in
-                                           uu____84730 :: uu____84731  in
-                                         FStar_Tests_Util.app mul uu____84727
+                                             [uu____1538]  in
+                                           uu____1534 :: uu____1535  in
+                                         FStar_Tests_Util.app mul uu____1531
                                           in
-                                       let uu____84735 =
-                                         let uu____84738 =
-                                           let uu____84739 =
-                                             let uu____84742 =
+                                       let uu____1539 =
+                                         let uu____1542 =
+                                           let uu____1543 =
+                                             let uu____1546 =
                                                FStar_Tests_Util.nm
                                                  FStar_Tests_Util.y
                                                 in
-                                             let uu____84743 =
-                                               let uu____84746 =
+                                             let uu____1547 =
+                                               let uu____1550 =
                                                  FStar_Tests_Util.nm
                                                    FStar_Tests_Util.y
                                                   in
-                                               [uu____84746]  in
-                                             uu____84742 :: uu____84743  in
+                                               [uu____1550]  in
+                                             uu____1546 :: uu____1547  in
                                            FStar_Tests_Util.app mul
-                                             uu____84739
+                                             uu____1543
                                             in
-                                         let uu____84747 =
-                                           let uu____84750 =
+                                         let uu____1551 =
+                                           let uu____1554 =
                                              FStar_Tests_Util.nm
                                                FStar_Tests_Util.h
                                               in
-                                           let uu____84751 =
+                                           let uu____1555 =
                                              FStar_Tests_Util.nm
                                                FStar_Tests_Util.h
                                               in
-                                           minus uu____84750 uu____84751  in
-                                         let_ FStar_Tests_Util.h uu____84738
-                                           uu____84747
+                                           minus uu____1554 uu____1555  in
+                                         let_ FStar_Tests_Util.h uu____1542
+                                           uu____1551
                                           in
-                                       let_ FStar_Tests_Util.y uu____84726
-                                         uu____84735
+                                       let_ FStar_Tests_Util.y uu____1530
+                                         uu____1539
                                         in
-                                     let_ FStar_Tests_Util.x uu____84722
-                                       uu____84723
+                                     let_ FStar_Tests_Util.x uu____1526
+                                       uu____1527
                                       in
-                                   ((Prims.parse_int "15"), uu____84719, z)
+                                   ((Prims.parse_int "15"), uu____1523, z)
                                     in
-                                 let uu____84760 =
-                                   let uu____84774 =
-                                     let uu____84786 =
-                                       let uu____84789 =
+                                 let uu____1564 =
+                                   let uu____1578 =
+                                     let uu____1590 =
+                                       let uu____1593 =
                                          FStar_Tests_Util.app succ [one]  in
-                                       let uu____84792 =
-                                         let uu____84793 =
-                                           let uu____84796 =
-                                             let uu____84799 =
+                                       let uu____1596 =
+                                         let uu____1597 =
+                                           let uu____1600 =
+                                             let uu____1603 =
                                                FStar_Tests_Util.nm
                                                  FStar_Tests_Util.x
                                                 in
-                                             let uu____84800 =
-                                               let uu____84803 =
+                                             let uu____1604 =
+                                               let uu____1607 =
                                                  FStar_Tests_Util.nm
                                                    FStar_Tests_Util.x
                                                   in
-                                               [uu____84803]  in
-                                             uu____84799 :: uu____84800  in
+                                               [uu____1607]  in
+                                             uu____1603 :: uu____1604  in
                                            FStar_Tests_Util.app mul
-                                             uu____84796
+                                             uu____1600
                                             in
-                                         let uu____84804 =
-                                           let uu____84805 =
-                                             let uu____84808 =
-                                               let uu____84811 =
+                                         let uu____1608 =
+                                           let uu____1609 =
+                                             let uu____1612 =
+                                               let uu____1615 =
                                                  FStar_Tests_Util.nm
                                                    FStar_Tests_Util.y
                                                   in
-                                               let uu____84812 =
-                                                 let uu____84815 =
+                                               let uu____1616 =
+                                                 let uu____1619 =
                                                    FStar_Tests_Util.nm
                                                      FStar_Tests_Util.y
                                                     in
-                                                 [uu____84815]  in
-                                               uu____84811 :: uu____84812  in
+                                                 [uu____1619]  in
+                                               uu____1615 :: uu____1616  in
                                              FStar_Tests_Util.app mul
-                                               uu____84808
+                                               uu____1612
                                               in
-                                           let uu____84816 =
-                                             let uu____84817 =
+                                           let uu____1620 =
+                                             let uu____1621 =
                                                FStar_Tests_Util.nm
                                                  FStar_Tests_Util.h
                                                 in
-                                             let uu____84818 =
+                                             let uu____1622 =
                                                FStar_Tests_Util.nm
                                                  FStar_Tests_Util.h
                                                 in
-                                             minus uu____84817 uu____84818
-                                              in
+                                             minus uu____1621 uu____1622  in
                                            mk_let FStar_Tests_Util.h
-                                             uu____84805 uu____84816
+                                             uu____1609 uu____1620
                                             in
-                                         mk_let FStar_Tests_Util.y
-                                           uu____84793 uu____84804
+                                         mk_let FStar_Tests_Util.y uu____1597
+                                           uu____1608
                                           in
-                                       mk_let FStar_Tests_Util.x uu____84789
-                                         uu____84792
+                                       mk_let FStar_Tests_Util.x uu____1593
+                                         uu____1596
                                         in
-                                     ((Prims.parse_int "16"), uu____84786, z)
+                                     ((Prims.parse_int "16"), uu____1590, z)
                                       in
-                                   let uu____84827 =
-                                     let uu____84841 =
-                                       let uu____84853 =
-                                         let uu____84856 =
+                                   let uu____1631 =
+                                     let uu____1645 =
+                                       let uu____1657 =
+                                         let uu____1660 =
                                            FStar_Tests_Util.app succ [one]
                                             in
-                                         let uu____84857 =
-                                           let uu____84860 =
-                                             let uu____84861 =
-                                               let uu____84864 =
+                                         let uu____1661 =
+                                           let uu____1664 =
+                                             let uu____1665 =
+                                               let uu____1668 =
                                                  FStar_Tests_Util.nm
                                                    FStar_Tests_Util.x
                                                   in
-                                               let uu____84865 =
-                                                 let uu____84868 =
+                                               let uu____1669 =
+                                                 let uu____1672 =
                                                    FStar_Tests_Util.nm
                                                      FStar_Tests_Util.x
                                                     in
-                                                 [uu____84868]  in
-                                               uu____84864 :: uu____84865  in
+                                                 [uu____1672]  in
+                                               uu____1668 :: uu____1669  in
                                              FStar_Tests_Util.app mul
-                                               uu____84861
+                                               uu____1665
                                               in
-                                           let uu____84869 =
-                                             let uu____84872 =
-                                               let uu____84873 =
-                                                 let uu____84876 =
+                                           let uu____1673 =
+                                             let uu____1676 =
+                                               let uu____1677 =
+                                                 let uu____1680 =
                                                    FStar_Tests_Util.nm
                                                      FStar_Tests_Util.y
                                                     in
-                                                 let uu____84877 =
-                                                   let uu____84880 =
+                                                 let uu____1681 =
+                                                   let uu____1684 =
                                                      FStar_Tests_Util.nm
                                                        FStar_Tests_Util.y
                                                       in
-                                                   [uu____84880]  in
-                                                 uu____84876 :: uu____84877
-                                                  in
+                                                   [uu____1684]  in
+                                                 uu____1680 :: uu____1681  in
                                                FStar_Tests_Util.app mul
-                                                 uu____84873
+                                                 uu____1677
                                                 in
-                                             let uu____84881 =
-                                               let uu____84884 =
+                                             let uu____1685 =
+                                               let uu____1688 =
                                                  FStar_Tests_Util.nm
                                                    FStar_Tests_Util.h
                                                   in
-                                               let uu____84885 =
+                                               let uu____1689 =
                                                  FStar_Tests_Util.nm
                                                    FStar_Tests_Util.h
                                                   in
-                                               minus uu____84884 uu____84885
+                                               minus uu____1688 uu____1689
                                                 in
                                              let_ FStar_Tests_Util.h
-                                               uu____84872 uu____84881
+                                               uu____1676 uu____1685
                                               in
-                                           let_ FStar_Tests_Util.y
-                                             uu____84860 uu____84869
+                                           let_ FStar_Tests_Util.y uu____1664
+                                             uu____1673
                                             in
-                                         let_ FStar_Tests_Util.x uu____84856
-                                           uu____84857
+                                         let_ FStar_Tests_Util.x uu____1660
+                                           uu____1661
                                           in
-                                       ((Prims.parse_int "17"), uu____84853,
+                                       ((Prims.parse_int "17"), uu____1657,
                                          z)
                                         in
-                                     let uu____84894 =
-                                       let uu____84908 =
-                                         let uu____84920 =
-                                           let uu____84923 =
-                                             let uu____84926 = snat znat  in
-                                             snat uu____84926  in
-                                           pred_nat uu____84923  in
-                                         let uu____84927 = snat znat  in
-                                         ((Prims.parse_int "18"),
-                                           uu____84920, uu____84927)
+                                     let uu____1698 =
+                                       let uu____1712 =
+                                         let uu____1724 =
+                                           let uu____1727 =
+                                             let uu____1730 = snat znat  in
+                                             snat uu____1730  in
+                                           pred_nat uu____1727  in
+                                         let uu____1731 = snat znat  in
+                                         ((Prims.parse_int "18"), uu____1724,
+                                           uu____1731)
                                           in
-                                       let uu____84936 =
-                                         let uu____84950 =
-                                           let uu____84962 =
-                                             let uu____84965 =
-                                               let uu____84966 =
-                                                 let uu____84967 = snat znat
+                                       let uu____1740 =
+                                         let uu____1754 =
+                                           let uu____1766 =
+                                             let uu____1769 =
+                                               let uu____1770 =
+                                                 let uu____1771 = snat znat
                                                     in
-                                                 snat uu____84967  in
-                                               let uu____84968 = snat znat
-                                                  in
-                                               minus_nat uu____84966
-                                                 uu____84968
+                                                 snat uu____1771  in
+                                               let uu____1772 = snat znat  in
+                                               minus_nat uu____1770
+                                                 uu____1772
                                                 in
                                              FStar_Tests_Pars.tc_nbe_term
-                                               uu____84965
+                                               uu____1769
                                               in
-                                           let uu____84969 = snat znat  in
+                                           let uu____1773 = snat znat  in
                                            ((Prims.parse_int "19"),
-                                             uu____84962, uu____84969)
+                                             uu____1766, uu____1773)
                                             in
-                                         let uu____84978 =
-                                           let uu____84992 =
-                                             let uu____85004 =
-                                               let uu____85007 =
-                                                 let uu____85008 =
+                                         let uu____1782 =
+                                           let uu____1796 =
+                                             let uu____1808 =
+                                               let uu____1811 =
+                                                 let uu____1812 =
                                                    encode_nat
                                                      (Prims.parse_int "10")
                                                     in
-                                                 let uu____85010 =
+                                                 let uu____1814 =
                                                    encode_nat
                                                      (Prims.parse_int "10")
                                                     in
-                                                 minus_nat uu____85008
-                                                   uu____85010
+                                                 minus_nat uu____1812
+                                                   uu____1814
                                                   in
                                                FStar_Tests_Pars.tc_nbe_term
-                                                 uu____85007
+                                                 uu____1811
                                                 in
                                              ((Prims.parse_int "20"),
-                                               uu____85004, znat)
+                                               uu____1808, znat)
                                               in
-                                           let uu____85018 =
-                                             let uu____85032 =
-                                               let uu____85044 =
-                                                 let uu____85047 =
-                                                   let uu____85048 =
+                                           let uu____1822 =
+                                             let uu____1836 =
+                                               let uu____1848 =
+                                                 let uu____1851 =
+                                                   let uu____1852 =
                                                      encode_nat
                                                        (Prims.parse_int "100")
                                                       in
-                                                   let uu____85050 =
+                                                   let uu____1854 =
                                                      encode_nat
                                                        (Prims.parse_int "100")
                                                       in
-                                                   minus_nat uu____85048
-                                                     uu____85050
+                                                   minus_nat uu____1852
+                                                     uu____1854
                                                     in
                                                  FStar_Tests_Pars.tc_nbe_term
-                                                   uu____85047
+                                                   uu____1851
                                                   in
                                                ((Prims.parse_int "21"),
-                                                 uu____85044, znat)
+                                                 uu____1848, znat)
                                                 in
-                                             let uu____85058 =
-                                               let uu____85072 =
-                                                 let uu____85084 =
+                                             let uu____1862 =
+                                               let uu____1876 =
+                                                 let uu____1888 =
                                                    FStar_Tests_Pars.tc_nbe
                                                      "recons [0;1]"
                                                     in
-                                                 let uu____85088 =
+                                                 let uu____1892 =
                                                    FStar_Tests_Pars.tc_nbe
                                                      "[0;1]"
                                                     in
                                                  ((Prims.parse_int "24"),
-                                                   uu____85084, uu____85088)
+                                                   uu____1888, uu____1892)
                                                   in
-                                               let uu____85098 =
-                                                 let uu____85112 =
-                                                   let uu____85124 =
+                                               let uu____1902 =
+                                                 let uu____1916 =
+                                                   let uu____1928 =
                                                      FStar_Tests_Pars.tc_nbe
                                                        "recons [false;true;false]"
                                                       in
-                                                   let uu____85128 =
+                                                   let uu____1932 =
                                                      FStar_Tests_Pars.tc_nbe
                                                        "[false;true;false]"
                                                       in
                                                    ((Prims.parse_int "241"),
-                                                     uu____85124,
-                                                     uu____85128)
+                                                     uu____1928, uu____1932)
                                                     in
-                                                 let uu____85138 =
-                                                   let uu____85152 =
-                                                     let uu____85164 =
+                                                 let uu____1942 =
+                                                   let uu____1956 =
+                                                     let uu____1968 =
                                                        FStar_Tests_Pars.tc_nbe
                                                          "copy [0;1]"
                                                         in
-                                                     let uu____85168 =
+                                                     let uu____1972 =
                                                        FStar_Tests_Pars.tc_nbe
                                                          "[0;1]"
                                                         in
                                                      ((Prims.parse_int "25"),
-                                                       uu____85164,
-                                                       uu____85168)
+                                                       uu____1968,
+                                                       uu____1972)
                                                       in
-                                                   let uu____85178 =
-                                                     let uu____85192 =
-                                                       let uu____85204 =
+                                                   let uu____1982 =
+                                                     let uu____1996 =
+                                                       let uu____2008 =
                                                          FStar_Tests_Pars.tc_nbe
                                                            "rev [0;1;2;3;4;5;6;7;8;9;10]"
                                                           in
-                                                       let uu____85208 =
+                                                       let uu____2012 =
                                                          FStar_Tests_Pars.tc_nbe
                                                            "[10;9;8;7;6;5;4;3;2;1;0]"
                                                           in
                                                        ((Prims.parse_int "26"),
-                                                         uu____85204,
-                                                         uu____85208)
+                                                         uu____2008,
+                                                         uu____2012)
                                                         in
-                                                     let uu____85218 =
-                                                       let uu____85232 =
-                                                         let uu____85244 =
+                                                     let uu____2022 =
+                                                       let uu____2036 =
+                                                         let uu____2048 =
                                                            FStar_Tests_Pars.tc_nbe
                                                              "(fun x y z q -> z) T T F T"
                                                             in
-                                                         let uu____85248 =
+                                                         let uu____2052 =
                                                            FStar_Tests_Pars.tc_nbe
                                                              "F"
                                                             in
                                                          ((Prims.parse_int "28"),
-                                                           uu____85244,
-                                                           uu____85248)
+                                                           uu____2048,
+                                                           uu____2052)
                                                           in
-                                                       let uu____85258 =
-                                                         let uu____85272 =
-                                                           let uu____85284 =
+                                                       let uu____2062 =
+                                                         let uu____2076 =
+                                                           let uu____2088 =
                                                              FStar_Tests_Pars.tc_nbe
                                                                "[T; F]"
                                                               in
-                                                           let uu____85288 =
+                                                           let uu____2092 =
                                                              FStar_Tests_Pars.tc_nbe
                                                                "[T; F]"
                                                               in
                                                            ((Prims.parse_int "29"),
-                                                             uu____85284,
-                                                             uu____85288)
+                                                             uu____2088,
+                                                             uu____2092)
                                                             in
-                                                         let uu____85298 =
-                                                           let uu____85312 =
-                                                             let uu____85324
-                                                               =
+                                                         let uu____2102 =
+                                                           let uu____2116 =
+                                                             let uu____2128 =
                                                                FStar_Tests_Pars.tc_nbe
                                                                  "id_tb T"
                                                                 in
-                                                             let uu____85328
-                                                               =
+                                                             let uu____2132 =
                                                                FStar_Tests_Pars.tc_nbe
                                                                  "T"
                                                                 in
                                                              ((Prims.parse_int "31"),
-                                                               uu____85324,
-                                                               uu____85328)
+                                                               uu____2128,
+                                                               uu____2132)
                                                               in
-                                                           let uu____85338 =
-                                                             let uu____85352
-                                                               =
-                                                               let uu____85364
+                                                           let uu____2142 =
+                                                             let uu____2156 =
+                                                               let uu____2168
                                                                  =
                                                                  FStar_Tests_Pars.tc_nbe
                                                                    "(fun #a x -> x) #tb T"
                                                                   in
-                                                               let uu____85368
+                                                               let uu____2172
                                                                  =
                                                                  FStar_Tests_Pars.tc_nbe
                                                                    "T"
                                                                   in
                                                                ((Prims.parse_int "32"),
-                                                                 uu____85364,
-                                                                 uu____85368)
+                                                                 uu____2168,
+                                                                 uu____2172)
                                                                 in
-                                                             let uu____85378
-                                                               =
-                                                               let uu____85392
+                                                             let uu____2182 =
+                                                               let uu____2196
                                                                  =
-                                                                 let uu____85404
+                                                                 let uu____2208
                                                                    =
                                                                    FStar_Tests_Pars.tc_nbe
                                                                     "revtb T"
                                                                     in
-                                                                 let uu____85408
+                                                                 let uu____2212
                                                                    =
                                                                    FStar_Tests_Pars.tc_nbe
                                                                     "F"
                                                                     in
                                                                  ((Prims.parse_int "33"),
-                                                                   uu____85404,
-                                                                   uu____85408)
+                                                                   uu____2208,
+                                                                   uu____2212)
                                                                   in
-                                                               let uu____85418
+                                                               let uu____2222
                                                                  =
-                                                                 let uu____85432
+                                                                 let uu____2236
                                                                    =
-                                                                   let uu____85444
+                                                                   let uu____2248
                                                                     =
                                                                     FStar_Tests_Pars.tc_nbe
                                                                     "(fun x y -> x) T F"
                                                                      in
-                                                                   let uu____85448
+                                                                   let uu____2252
                                                                     =
                                                                     FStar_Tests_Pars.tc_nbe
                                                                     "T"  in
                                                                    ((Prims.parse_int "34"),
-                                                                    uu____85444,
-                                                                    uu____85448)
+                                                                    uu____2248,
+                                                                    uu____2252)
                                                                     in
-                                                                 let uu____85458
+                                                                 let uu____2262
                                                                    =
-                                                                   let uu____85472
-                                                                    =
-                                                                    let uu____85484
+                                                                   let uu____2276
+                                                                    =
+                                                                    let uu____2288
                                                                     =
                                                                     FStar_Tests_Pars.tc_nbe
                                                                     "fst_a T F"
                                                                      in
-                                                                    let uu____85488
+                                                                    let uu____2292
                                                                     =
                                                                     FStar_Tests_Pars.tc_nbe
                                                                     "T"  in
                                                                     ((Prims.parse_int "35"),
-                                                                    uu____85484,
-                                                                    uu____85488)
-                                                                     in
-                                                                   let uu____85498
-                                                                    =
-                                                                    let uu____85512
-                                                                    =
-                                                                    let uu____85524
+                                                                    uu____2288,
+                                                                    uu____2292)
+                                                                     in
+                                                                   let uu____2302
+                                                                    =
+                                                                    let uu____2316
+                                                                    =
+                                                                    let uu____2328
                                                                     =
                                                                     FStar_Tests_Pars.tc_nbe
                                                                     "idd T"
                                                                      in
-                                                                    let uu____85528
+                                                                    let uu____2332
                                                                     =
                                                                     FStar_Tests_Pars.tc_nbe
                                                                     "T"  in
                                                                     ((Prims.parse_int "36"),
-                                                                    uu____85524,
-                                                                    uu____85528)
-                                                                     in
-                                                                    let uu____85538
-                                                                    =
-                                                                    let uu____85552
-                                                                    =
-                                                                    let uu____85564
+                                                                    uu____2328,
+                                                                    uu____2332)
+                                                                     in
+                                                                    let uu____2342
+                                                                    =
+                                                                    let uu____2356
+                                                                    =
+                                                                    let uu____2368
                                                                     =
                                                                     FStar_Tests_Pars.tc_nbe
                                                                     "id_list [T]"
                                                                      in
-                                                                    let uu____85568
+                                                                    let uu____2372
                                                                     =
                                                                     FStar_Tests_Pars.tc_nbe
                                                                     "[T]"  in
                                                                     ((Prims.parse_int "301"),
-                                                                    uu____85564,
-                                                                    uu____85568)
-                                                                     in
-                                                                    let uu____85578
-                                                                    =
-                                                                    let uu____85592
-                                                                    =
-                                                                    let uu____85604
+                                                                    uu____2368,
+                                                                    uu____2372)
+                                                                     in
+                                                                    let uu____2382
+                                                                    =
+                                                                    let uu____2396
+                                                                    =
+                                                                    let uu____2408
                                                                     =
                                                                     FStar_Tests_Pars.tc_nbe
                                                                     "id_list_m [T]"
                                                                      in
-                                                                    let uu____85608
+                                                                    let uu____2412
                                                                     =
                                                                     FStar_Tests_Pars.tc_nbe
                                                                     "[T]"  in
                                                                     ((Prims.parse_int "3012"),
-                                                                    uu____85604,
-                                                                    uu____85608)
-                                                                     in
-                                                                    let uu____85618
-                                                                    =
-                                                                    let uu____85632
-                                                                    =
-                                                                    let uu____85644
+                                                                    uu____2408,
+                                                                    uu____2412)
+                                                                     in
+                                                                    let uu____2422
+                                                                    =
+                                                                    let uu____2436
+                                                                    =
+                                                                    let uu____2448
                                                                     =
                                                                     FStar_Tests_Pars.tc_nbe
                                                                     "recons_m [T; F]"
                                                                      in
-                                                                    let uu____85648
+                                                                    let uu____2452
                                                                     =
                                                                     FStar_Tests_Pars.tc_nbe
                                                                     "[T; F]"
                                                                      in
                                                                     ((Prims.parse_int "302"),
-                                                                    uu____85644,
-                                                                    uu____85648)
-                                                                     in
-                                                                    let uu____85658
-                                                                    =
-                                                                    let uu____85672
-                                                                    =
-                                                                    let uu____85684
+                                                                    uu____2448,
+                                                                    uu____2452)
+                                                                     in
+                                                                    let uu____2462
+                                                                    =
+                                                                    let uu____2476
+                                                                    =
+                                                                    let uu____2488
                                                                     =
                                                                     FStar_Tests_Pars.tc_nbe
                                                                     "select T A1 A3"
                                                                      in
-                                                                    let uu____85688
+                                                                    let uu____2492
                                                                     =
                                                                     FStar_Tests_Pars.tc_nbe
                                                                     "A1"  in
                                                                     ((Prims.parse_int "303"),
-                                                                    uu____85684,
-                                                                    uu____85688)
-                                                                     in
-                                                                    let uu____85698
-                                                                    =
-                                                                    let uu____85712
-                                                                    =
-                                                                    let uu____85724
+                                                                    uu____2488,
+                                                                    uu____2492)
+                                                                     in
+                                                                    let uu____2502
+                                                                    =
+                                                                    let uu____2516
+                                                                    =
+                                                                    let uu____2528
                                                                     =
                                                                     FStar_Tests_Pars.tc_nbe
                                                                     "select T 3 4"
                                                                      in
-                                                                    let uu____85728
+                                                                    let uu____2532
                                                                     =
                                                                     FStar_Tests_Pars.tc_nbe
                                                                     "3"  in
                                                                     ((Prims.parse_int "3031"),
-                                                                    uu____85724,
-                                                                    uu____85728)
-                                                                     in
-                                                                    let uu____85738
-                                                                    =
-                                                                    let uu____85752
-                                                                    =
-                                                                    let uu____85764
+                                                                    uu____2528,
+                                                                    uu____2532)
+                                                                     in
+                                                                    let uu____2542
+                                                                    =
+                                                                    let uu____2556
+                                                                    =
+                                                                    let uu____2568
                                                                     =
                                                                     FStar_Tests_Pars.tc_nbe
                                                                     "select_bool false 3 4"
                                                                      in
-                                                                    let uu____85768
+                                                                    let uu____2572
                                                                     =
                                                                     FStar_Tests_Pars.tc_nbe
                                                                     "4"  in
                                                                     ((Prims.parse_int "3032"),
-                                                                    uu____85764,
-                                                                    uu____85768)
-                                                                     in
-                                                                    let uu____85778
-                                                                    =
-                                                                    let uu____85792
-                                                                    =
-                                                                    let uu____85804
+                                                                    uu____2568,
+                                                                    uu____2572)
+                                                                     in
+                                                                    let uu____2582
+                                                                    =
+                                                                    let uu____2596
+                                                                    =
+                                                                    let uu____2608
                                                                     =
                                                                     FStar_Tests_Pars.tc_nbe
                                                                     "select_int3 1 7 8 9"
                                                                      in
-                                                                    let uu____85808
+                                                                    let uu____2612
                                                                     =
                                                                     FStar_Tests_Pars.tc_nbe
                                                                     "8"  in
                                                                     ((Prims.parse_int "3033"),
-                                                                    uu____85804,
-                                                                    uu____85808)
-                                                                     in
-                                                                    let uu____85818
-                                                                    =
-                                                                    let uu____85832
-                                                                    =
-                                                                    let uu____85844
+                                                                    uu____2608,
+                                                                    uu____2612)
+                                                                     in
+                                                                    let uu____2622
+                                                                    =
+                                                                    let uu____2636
+                                                                    =
+                                                                    let uu____2648
                                                                     =
                                                                     FStar_Tests_Pars.tc_nbe
                                                                     "[5]"  in
-                                                                    let uu____85848
+                                                                    let uu____2652
                                                                     =
                                                                     FStar_Tests_Pars.tc_nbe
                                                                     "[5]"  in
                                                                     ((Prims.parse_int "3034"),
-                                                                    uu____85844,
-                                                                    uu____85848)
-                                                                     in
-                                                                    let uu____85858
-                                                                    =
-                                                                    let uu____85872
-                                                                    =
-                                                                    let uu____85884
+                                                                    uu____2648,
+                                                                    uu____2652)
+                                                                     in
+                                                                    let uu____2662
+                                                                    =
+                                                                    let uu____2676
+                                                                    =
+                                                                    let uu____2688
                                                                     =
                                                                     FStar_Tests_Pars.tc_nbe
                                                                     "[\"abcd\"]"
                                                                      in
-                                                                    let uu____85888
+                                                                    let uu____2692
                                                                     =
                                                                     FStar_Tests_Pars.tc_nbe
                                                                     "[\"abcd\"]"
                                                                      in
                                                                     ((Prims.parse_int "3035"),
-                                                                    uu____85884,
-                                                                    uu____85888)
-                                                                     in
-                                                                    let uu____85898
-                                                                    =
-                                                                    let uu____85912
-                                                                    =
-                                                                    let uu____85924
+                                                                    uu____2688,
+                                                                    uu____2692)
+                                                                     in
+                                                                    let uu____2702
+                                                                    =
+                                                                    let uu____2716
+                                                                    =
+                                                                    let uu____2728
                                                                     =
                                                                     FStar_Tests_Pars.tc_nbe
                                                                     "select_string3 \"def\" 5 6 7"
                                                                      in
-                                                                    let uu____85928
+                                                                    let uu____2732
                                                                     =
                                                                     FStar_Tests_Pars.tc_nbe
                                                                     "6"  in
                                                                     ((Prims.parse_int "3036"),
-                                                                    uu____85924,
-                                                                    uu____85928)
-                                                                     in
-                                                                    let uu____85938
-                                                                    =
-                                                                    let uu____85952
-                                                                    =
-                                                                    let uu____85964
+                                                                    uu____2728,
+                                                                    uu____2732)
+                                                                     in
+                                                                    let uu____2742
+                                                                    =
+                                                                    let uu____2756
+                                                                    =
+                                                                    let uu____2768
                                                                     =
                                                                     FStar_Tests_Pars.tc_nbe
                                                                     "idd T"
                                                                      in
-                                                                    let uu____85968
+                                                                    let uu____2772
                                                                     =
                                                                     FStar_Tests_Pars.tc_nbe
                                                                     "T"  in
                                                                     ((Prims.parse_int "305"),
-                                                                    uu____85964,
-                                                                    uu____85968)
-                                                                     in
-                                                                    let uu____85978
-                                                                    =
-                                                                    let uu____85992
-                                                                    =
-                                                                    let uu____86004
+                                                                    uu____2768,
+                                                                    uu____2772)
+                                                                     in
+                                                                    let uu____2782
+                                                                    =
+                                                                    let uu____2796
+                                                                    =
+                                                                    let uu____2808
                                                                     =
                                                                     FStar_Tests_Pars.tc_nbe
                                                                     "recons [T]"
                                                                      in
-                                                                    let uu____86008
+                                                                    let uu____2812
                                                                     =
                                                                     FStar_Tests_Pars.tc_nbe
                                                                     "[T]"  in
                                                                     ((Prims.parse_int "306"),
-                                                                    uu____86004,
-                                                                    uu____86008)
-                                                                     in
-                                                                    let uu____86018
-                                                                    =
-                                                                    let uu____86032
-                                                                    =
-                                                                    let uu____86044
+                                                                    uu____2808,
+                                                                    uu____2812)
+                                                                     in
+                                                                    let uu____2822
+                                                                    =
+                                                                    let uu____2836
+                                                                    =
+                                                                    let uu____2848
                                                                     =
                                                                     FStar_Tests_Pars.tc_nbe
                                                                     "copy_tb_list_2 [T;F;T;F;T;F;F]"
                                                                      in
-                                                                    let uu____86048
+                                                                    let uu____2852
                                                                     =
                                                                     FStar_Tests_Pars.tc_nbe
                                                                     "[T;F;T;F;T;F;F]"
                                                                      in
                                                                     ((Prims.parse_int "307"),
-                                                                    uu____86044,
-                                                                    uu____86048)
-                                                                     in
-                                                                    let uu____86058
-                                                                    =
-                                                                    let uu____86072
-                                                                    =
-                                                                    let uu____86084
+                                                                    uu____2848,
+                                                                    uu____2852)
+                                                                     in
+                                                                    let uu____2862
+                                                                    =
+                                                                    let uu____2876
+                                                                    =
+                                                                    let uu____2888
                                                                     =
                                                                     FStar_Tests_Pars.tc_nbe
                                                                     "copy_list_2    [T;F;T;F;T;F;F]"
                                                                      in
-                                                                    let uu____86088
+                                                                    let uu____2892
                                                                     =
                                                                     FStar_Tests_Pars.tc_nbe
                                                                     "[T;F;T;F;T;F;F]"
                                                                      in
                                                                     ((Prims.parse_int "308"),
-                                                                    uu____86084,
-                                                                    uu____86088)
-                                                                     in
-                                                                    let uu____86098
-                                                                    =
-                                                                    let uu____86112
-                                                                    =
-                                                                    let uu____86124
+                                                                    uu____2888,
+                                                                    uu____2892)
+                                                                     in
+                                                                    let uu____2902
+                                                                    =
+                                                                    let uu____2916
+                                                                    =
+                                                                    let uu____2928
                                                                     =
                                                                     FStar_Tests_Pars.tc_nbe
                                                                     "rev [T; F; F]"
                                                                      in
-                                                                    let uu____86128
+                                                                    let uu____2932
                                                                     =
                                                                     FStar_Tests_Pars.tc_nbe
                                                                     "[F; F; T]"
                                                                      in
                                                                     ((Prims.parse_int "304"),
-                                                                    uu____86124,
-                                                                    uu____86128)
-                                                                     in
-                                                                    let uu____86138
-                                                                    =
-                                                                    let uu____86152
-                                                                    =
-                                                                    let uu____86164
+                                                                    uu____2928,
+                                                                    uu____2932)
+                                                                     in
+                                                                    let uu____2942
+                                                                    =
+                                                                    let uu____2956
+                                                                    =
+                                                                    let uu____2968
                                                                     =
                                                                     FStar_Tests_Pars.tc_nbe
                                                                     "rev [[T]; [F; T]]"
                                                                      in
-                                                                    let uu____86168
+                                                                    let uu____2972
                                                                     =
                                                                     FStar_Tests_Pars.tc_nbe
                                                                     "[[F; T]; [T]]"
                                                                      in
                                                                     ((Prims.parse_int "305"),
-                                                                    uu____86164,
-                                                                    uu____86168)
-                                                                     in
-                                                                    let uu____86178
-                                                                    =
-                                                                    let uu____86192
-                                                                    =
-                                                                    let uu____86204
+                                                                    uu____2968,
+                                                                    uu____2972)
+                                                                     in
+                                                                    let uu____2982
+                                                                    =
+                                                                    let uu____2996
+                                                                    =
+                                                                    let uu____3008
                                                                     =
                                                                     FStar_Tests_Pars.tc_nbe
                                                                     "x1"  in
-                                                                    let uu____86208
+                                                                    let uu____3012
                                                                     =
                                                                     FStar_Tests_Pars.tc_nbe
                                                                     "6"  in
                                                                     ((Prims.parse_int "309"),
-                                                                    uu____86204,
-                                                                    uu____86208)
-                                                                     in
-                                                                    let uu____86218
-                                                                    =
-                                                                    let uu____86232
-                                                                    =
-                                                                    let uu____86244
+                                                                    uu____3008,
+                                                                    uu____3012)
+                                                                     in
+                                                                    let uu____3022
+                                                                    =
+                                                                    let uu____3036
+                                                                    =
+                                                                    let uu____3048
                                                                     =
                                                                     FStar_Tests_Pars.tc_nbe
                                                                     "x2"  in
-                                                                    let uu____86248
+                                                                    let uu____3052
                                                                     =
                                                                     FStar_Tests_Pars.tc_nbe
                                                                     "2"  in
                                                                     ((Prims.parse_int "310"),
-                                                                    uu____86244,
-                                                                    uu____86248)
-                                                                     in
-                                                                    let uu____86258
-                                                                    =
-                                                                    let uu____86272
-                                                                    =
-                                                                    let uu____86284
+                                                                    uu____3048,
+                                                                    uu____3052)
+                                                                     in
+                                                                    let uu____3062
+                                                                    =
+                                                                    let uu____3076
+                                                                    =
+                                                                    let uu____3088
                                                                     =
                                                                     FStar_Tests_Pars.tc_nbe
                                                                     "7 + 3"
                                                                      in
-                                                                    let uu____86288
+                                                                    let uu____3092
                                                                     =
                                                                     FStar_Tests_Pars.tc_nbe
                                                                     "10"  in
                                                                     ((Prims.parse_int "401"),
-                                                                    uu____86284,
-                                                                    uu____86288)
-                                                                     in
-                                                                    let uu____86298
-                                                                    =
-                                                                    let uu____86312
-                                                                    =
-                                                                    let uu____86324
+                                                                    uu____3088,
+                                                                    uu____3092)
+                                                                     in
+                                                                    let uu____3102
+                                                                    =
+                                                                    let uu____3116
+                                                                    =
+                                                                    let uu____3128
                                                                     =
                                                                     FStar_Tests_Pars.tc_nbe
                                                                     "true && false"
                                                                      in
-                                                                    let uu____86328
+                                                                    let uu____3132
                                                                     =
                                                                     FStar_Tests_Pars.tc_nbe
                                                                     "false"
                                                                      in
                                                                     ((Prims.parse_int "402"),
-                                                                    uu____86324,
-                                                                    uu____86328)
-                                                                     in
-                                                                    let uu____86338
-                                                                    =
-                                                                    let uu____86352
-                                                                    =
-                                                                    let uu____86364
+                                                                    uu____3128,
+                                                                    uu____3132)
+                                                                     in
+                                                                    let uu____3142
+                                                                    =
+                                                                    let uu____3156
+                                                                    =
+                                                                    let uu____3168
                                                                     =
                                                                     FStar_Tests_Pars.tc_nbe
                                                                     "3 = 5"
                                                                      in
-                                                                    let uu____86368
+                                                                    let uu____3172
                                                                     =
                                                                     FStar_Tests_Pars.tc_nbe
                                                                     "false"
                                                                      in
                                                                     ((Prims.parse_int "403"),
-                                                                    uu____86364,
-                                                                    uu____86368)
-                                                                     in
-                                                                    let uu____86378
-                                                                    =
-                                                                    let uu____86392
-                                                                    =
-                                                                    let uu____86404
+                                                                    uu____3168,
+                                                                    uu____3172)
+                                                                     in
+                                                                    let uu____3182
+                                                                    =
+                                                                    let uu____3196
+                                                                    =
+                                                                    let uu____3208
                                                                     =
                                                                     FStar_Tests_Pars.tc_nbe
                                                                     "\"abc\" ^ \"def\""
                                                                      in
-                                                                    let uu____86408
+                                                                    let uu____3212
                                                                     =
                                                                     FStar_Tests_Pars.tc_nbe
                                                                     "\"abcdef\""
                                                                      in
                                                                     ((Prims.parse_int "404"),
-                                                                    uu____86404,
-                                                                    uu____86408)
-                                                                     in
-                                                                    [uu____86392]
-                                                                     in
-                                                                    uu____86352
-                                                                    ::
-                                                                    uu____86378
-                                                                     in
-                                                                    uu____86312
-                                                                    ::
-                                                                    uu____86338
-                                                                     in
-                                                                    uu____86272
-                                                                    ::
-                                                                    uu____86298
-                                                                     in
-                                                                    uu____86232
-                                                                    ::
-                                                                    uu____86258
-                                                                     in
-                                                                    uu____86192
-                                                                    ::
-                                                                    uu____86218
-                                                                     in
-                                                                    uu____86152
-                                                                    ::
-                                                                    uu____86178
-                                                                     in
-                                                                    uu____86112
-                                                                    ::
-                                                                    uu____86138
-                                                                     in
-                                                                    uu____86072
-                                                                    ::
-                                                                    uu____86098
-                                                                     in
-                                                                    uu____86032
-                                                                    ::
-                                                                    uu____86058
-                                                                     in
-                                                                    uu____85992
-                                                                    ::
-                                                                    uu____86018
-                                                                     in
-                                                                    uu____85952
-                                                                    ::
-                                                                    uu____85978
-                                                                     in
-                                                                    uu____85912
-                                                                    ::
-                                                                    uu____85938
-                                                                     in
-                                                                    uu____85872
-                                                                    ::
-                                                                    uu____85898
-                                                                     in
-                                                                    uu____85832
-                                                                    ::
-                                                                    uu____85858
-                                                                     in
-                                                                    uu____85792
-                                                                    ::
-                                                                    uu____85818
-                                                                     in
-                                                                    uu____85752
-                                                                    ::
-                                                                    uu____85778
-                                                                     in
-                                                                    uu____85712
-                                                                    ::
-                                                                    uu____85738
-                                                                     in
-                                                                    uu____85672
-                                                                    ::
-                                                                    uu____85698
-                                                                     in
-                                                                    uu____85632
-                                                                    ::
-                                                                    uu____85658
-                                                                     in
-                                                                    uu____85592
-                                                                    ::
-                                                                    uu____85618
-                                                                     in
-                                                                    uu____85552
-                                                                    ::
-                                                                    uu____85578
-                                                                     in
-                                                                    uu____85512
-                                                                    ::
-                                                                    uu____85538
-                                                                     in
-                                                                   uu____85472
-                                                                    ::
-                                                                    uu____85498
+                                                                    uu____3208,
+                                                                    uu____3212)
+                                                                     in
+                                                                    [uu____3196]
+                                                                     in
+                                                                    uu____3156
+                                                                    ::
+                                                                    uu____3182
+                                                                     in
+                                                                    uu____3116
+                                                                    ::
+                                                                    uu____3142
+                                                                     in
+                                                                    uu____3076
+                                                                    ::
+                                                                    uu____3102
+                                                                     in
+                                                                    uu____3036
+                                                                    ::
+                                                                    uu____3062
+                                                                     in
+                                                                    uu____2996
+                                                                    ::
+                                                                    uu____3022
+                                                                     in
+                                                                    uu____2956
+                                                                    ::
+                                                                    uu____2982
+                                                                     in
+                                                                    uu____2916
+                                                                    ::
+                                                                    uu____2942
+                                                                     in
+                                                                    uu____2876
+                                                                    ::
+                                                                    uu____2902
+                                                                     in
+                                                                    uu____2836
+                                                                    ::
+                                                                    uu____2862
+                                                                     in
+                                                                    uu____2796
+                                                                    ::
+                                                                    uu____2822
+                                                                     in
+                                                                    uu____2756
+                                                                    ::
+                                                                    uu____2782
+                                                                     in
+                                                                    uu____2716
+                                                                    ::
+                                                                    uu____2742
+                                                                     in
+                                                                    uu____2676
+                                                                    ::
+                                                                    uu____2702
+                                                                     in
+                                                                    uu____2636
+                                                                    ::
+                                                                    uu____2662
+                                                                     in
+                                                                    uu____2596
+                                                                    ::
+                                                                    uu____2622
+                                                                     in
+                                                                    uu____2556
+                                                                    ::
+                                                                    uu____2582
+                                                                     in
+                                                                    uu____2516
+                                                                    ::
+                                                                    uu____2542
+                                                                     in
+                                                                    uu____2476
+                                                                    ::
+                                                                    uu____2502
+                                                                     in
+                                                                    uu____2436
+                                                                    ::
+                                                                    uu____2462
+                                                                     in
+                                                                    uu____2396
+                                                                    ::
+                                                                    uu____2422
+                                                                     in
+                                                                    uu____2356
+                                                                    ::
+                                                                    uu____2382
+                                                                     in
+                                                                    uu____2316
+                                                                    ::
+                                                                    uu____2342
+                                                                     in
+                                                                   uu____2276
+                                                                    ::
+                                                                    uu____2302
                                                                     in
-                                                                 uu____85432
+                                                                 uu____2236
                                                                    ::
-                                                                   uu____85458
+                                                                   uu____2262
                                                                   in
-                                                               uu____85392 ::
-                                                                 uu____85418
+                                                               uu____2196 ::
+                                                                 uu____2222
                                                                 in
-                                                             uu____85352 ::
-                                                               uu____85378
+                                                             uu____2156 ::
+                                                               uu____2182
                                                               in
-                                                           uu____85312 ::
-                                                             uu____85338
+                                                           uu____2116 ::
+                                                             uu____2142
                                                             in
-                                                         uu____85272 ::
-                                                           uu____85298
+                                                         uu____2076 ::
+                                                           uu____2102
                                                           in
-                                                       uu____85232 ::
-                                                         uu____85258
+                                                       uu____2036 ::
+                                                         uu____2062
                                                         in
-                                                     uu____85192 ::
-                                                       uu____85218
+                                                     uu____1996 :: uu____2022
                                                       in
-                                                   uu____85152 :: uu____85178
+                                                   uu____1956 :: uu____1982
                                                     in
-                                                 uu____85112 :: uu____85138
-                                                  in
-                                               uu____85072 :: uu____85098  in
-                                             uu____85032 :: uu____85058  in
-                                           uu____84992 :: uu____85018  in
-                                         uu____84950 :: uu____84978  in
-                                       uu____84908 :: uu____84936  in
-                                     uu____84841 :: uu____84894  in
-                                   uu____84774 :: uu____84827  in
-                                 uu____84707 :: uu____84760  in
-                               uu____84663 :: uu____84693  in
-                             uu____84622 :: uu____84649  in
-                           uu____84581 :: uu____84608  in
-                         uu____84542 :: uu____84567  in
-                       uu____84507 :: uu____84528  in
-                     uu____84472 :: uu____84493  in
-                   uu____84437 :: uu____84458  in
-                 uu____84402 :: uu____84423  in
-               uu____84367 :: uu____84388  in
-             uu____84315 :: uu____84353  in
-           uu____84251 :: uu____84301  in
-         uu____84202 :: uu____84237  in
-       uu____84153 :: uu____84188  in
-     uu____84111 :: uu____84139  in
-   uu____84063 :: uu____84097)
+                                                 uu____1916 :: uu____1942  in
+                                               uu____1876 :: uu____1902  in
+                                             uu____1836 :: uu____1862  in
+                                           uu____1796 :: uu____1822  in
+                                         uu____1754 :: uu____1782  in
+                                       uu____1712 :: uu____1740  in
+                                     uu____1645 :: uu____1698  in
+                                   uu____1578 :: uu____1631  in
+                                 uu____1511 :: uu____1564  in
+                               uu____1467 :: uu____1497  in
+                             uu____1426 :: uu____1453  in
+                           uu____1385 :: uu____1412  in
+                         uu____1346 :: uu____1371  in
+                       uu____1311 :: uu____1332  in
+                     uu____1276 :: uu____1297  in
+                   uu____1241 :: uu____1262  in
+                 uu____1206 :: uu____1227  in
+               uu____1171 :: uu____1192  in
+             uu____1119 :: uu____1157  in
+           uu____1055 :: uu____1105  in
+         uu____1006 :: uu____1041  in
+       uu____957 :: uu____992  in
+     uu____915 :: uu____943  in
+   uu____867 :: uu____901)
   
 let run_either :
-  'Auu____87056 .
+  'Auu____3860 .
     Prims.int ->
-      'Auu____87056 ->
+      'Auu____3860 ->
         FStar_Syntax_Syntax.term' FStar_Syntax_Syntax.syntax ->
           (FStar_TypeChecker_Env.env ->
-             'Auu____87056 -> FStar_Syntax_Syntax.term)
+             'Auu____3860 -> FStar_Syntax_Syntax.term)
             -> unit
   =
   fun i  ->
     fun r  ->
       fun expected  ->
         fun normalizer  ->
-          (let uu____87094 = FStar_Util.string_of_int i  in
-           FStar_Util.print1 "%s: ... \n\n" uu____87094);
+          (let uu____3898 = FStar_Util.string_of_int i  in
+           FStar_Util.print1 "%s: ... \n\n" uu____3898);
           (let tcenv = FStar_Tests_Pars.init ()  in
-           (let uu____87099 = FStar_Main.process_args ()  in
-            FStar_All.pipe_right uu____87099 (fun a1  -> ()));
+           (let uu____3903 = FStar_Main.process_args ()  in
+            FStar_All.pipe_right uu____3903 (fun a1  -> ()));
            (let x1 = normalizer tcenv r  in
             FStar_Options.init ();
             FStar_Options.set_option "print_universes"
               (FStar_Options.Bool true);
             FStar_Options.set_option "print_implicits"
               (FStar_Options.Bool true);
-            (let uu____87122 =
-               let uu____87124 = FStar_Syntax_Util.unascribe x1  in
-               FStar_Tests_Util.term_eq uu____87124 expected  in
-             FStar_Tests_Util.always i uu____87122)))
+            (let uu____3926 =
+               let uu____3928 = FStar_Syntax_Util.unascribe x1  in
+               FStar_Tests_Util.term_eq uu____3928 expected  in
+             FStar_Tests_Util.always i uu____3926)))
   
 let (run_interpreter :
   Prims.int ->
@@ -1509,11 +1484,11 @@
   fun i  ->
     fun r  ->
       fun expected  ->
-        let interp uu____87203 = run_interpreter i r expected  in
-        let uu____87204 =
-          let uu____87205 = FStar_Util.return_execution_time interp  in
-          FStar_Pervasives_Native.snd uu____87205  in
-        (i, uu____87204)
+        let interp uu____4007 = run_interpreter i r expected  in
+        let uu____4008 =
+          let uu____4009 = FStar_Util.return_execution_time interp  in
+          FStar_Pervasives_Native.snd uu____4009  in
+        (i, uu____4008)
   
 let (run_nbe_with_time :
   Prims.int ->
@@ -1524,57 +1499,51 @@
   fun i  ->
     fun r  ->
       fun expected  ->
-        let nbe1 uu____87243 = run_nbe i r expected  in
-        let uu____87244 =
-          let uu____87245 = FStar_Util.return_execution_time nbe1  in
-          FStar_Pervasives_Native.snd uu____87245  in
-        (i, uu____87244)
+        let nbe1 uu____4047 = run_nbe i r expected  in
+        let uu____4048 =
+          let uu____4049 = FStar_Util.return_execution_time nbe1  in
+          FStar_Pervasives_Native.snd uu____4049  in
+        (i, uu____4048)
   
 let run_tests :
-  'Auu____87256 .
+  'Auu____4060 .
     (Prims.int ->
        FStar_Syntax_Syntax.term' FStar_Syntax_Syntax.syntax ->
-         FStar_Syntax_Syntax.term' FStar_Syntax_Syntax.syntax ->
-           'Auu____87256)
-      -> 'Auu____87256 Prims.list
+         FStar_Syntax_Syntax.term' FStar_Syntax_Syntax.syntax -> 'Auu____4060)
+      -> 'Auu____4060 Prims.list
   =
   fun run1  ->
     FStar_Options.__set_unit_tests ();
     (let l =
        FStar_List.map
-<<<<<<< HEAD
-         (fun uu___742_87308  ->
-            match uu___742_87308 with | (no,test,res) -> run1 no test res)
-=======
          (fun uu___12_4112  ->
             match uu___12_4112 with | (no,test,res) -> run1 no test res)
->>>>>>> fd51a1b6
          tests
         in
      FStar_Options.__clear_unit_tests (); l)
   
 let (run_all_nbe : unit -> unit) =
-  fun uu____87339  ->
+  fun uu____4143  ->
     FStar_Util.print_string "Testing NBE\n";
-    (let uu____87342 = run_tests run_nbe  in
+    (let uu____4146 = run_tests run_nbe  in
      FStar_Util.print_string "NBE ok\n")
   
 let (run_all_interpreter : unit -> unit) =
-  fun uu____87351  ->
+  fun uu____4155  ->
     FStar_Util.print_string "Testing the normalizer\n";
-    (let uu____87354 = run_tests run_interpreter  in
+    (let uu____4158 = run_tests run_interpreter  in
      FStar_Util.print_string "Normalizer ok\n")
   
 let (run_all_nbe_with_time :
   unit -> (Prims.int * FStar_BaseTypes.float) Prims.list) =
-  fun uu____87370  ->
+  fun uu____4174  ->
     FStar_Util.print_string "Testing NBE\n";
     (let l = run_tests run_nbe_with_time  in
      FStar_Util.print_string "NBE ok\n"; l)
   
 let (run_all_interpreter_with_time :
   unit -> (Prims.int * FStar_BaseTypes.float) Prims.list) =
-  fun uu____87400  ->
+  fun uu____4204  ->
     FStar_Util.print_string "Testing the normalizer\n";
     (let l = run_tests run_interpreter_with_time  in
      FStar_Util.print_string "Normalizer ok\n"; l)
@@ -1587,24 +1556,24 @@
   fun i  ->
     fun r  ->
       fun expected  ->
-        let nbe1 uu____87445 = run_nbe i r expected  in
-        let norm1 uu____87451 = run_interpreter i r expected  in
+        let nbe1 uu____4249 = run_nbe i r expected  in
+        let norm1 uu____4255 = run_interpreter i r expected  in
         FStar_Util.measure_execution_time "nbe" nbe1;
         FStar_Util.print_string "\n";
         FStar_Util.measure_execution_time "normalizer" norm1;
         FStar_Util.print_string "\n"
   
 let (compare : unit -> unit) =
-  fun uu____87464  ->
+  fun uu____4268  ->
     FStar_Util.print_string "Comparing times for normalization and nbe\n";
-    (let uu____87467 =
-       let uu____87468 = encode (Prims.parse_int "1000")  in
-       let uu____87470 =
-         let uu____87473 = FStar_Tests_Util.nm FStar_Tests_Util.x  in
-         let uu____87474 = FStar_Tests_Util.nm FStar_Tests_Util.x  in
-         minus uu____87473 uu____87474  in
-       let_ FStar_Tests_Util.x uu____87468 uu____87470  in
-     run_both_with_time (Prims.parse_int "14") uu____87467 z)
+    (let uu____4271 =
+       let uu____4272 = encode (Prims.parse_int "1000")  in
+       let uu____4274 =
+         let uu____4277 = FStar_Tests_Util.nm FStar_Tests_Util.x  in
+         let uu____4278 = FStar_Tests_Util.nm FStar_Tests_Util.x  in
+         minus uu____4277 uu____4278  in
+       let_ FStar_Tests_Util.x uu____4272 uu____4274  in
+     run_both_with_time (Prims.parse_int "14") uu____4271 z)
   
 let (compare_times :
   (Prims.int * FStar_BaseTypes.float) Prims.list ->
@@ -1616,26 +1585,26 @@
       FStar_List.iter2
         (fun res1  ->
            fun res2  ->
-             let uu____87550 = res1  in
-             match uu____87550 with
+             let uu____4354 = res1  in
+             match uu____4354 with
              | (t1,time_int) ->
-                 let uu____87560 = res2  in
-                 (match uu____87560 with
+                 let uu____4364 = res2  in
+                 (match uu____4364 with
                   | (t2,time_nbe) ->
                       if t1 = t2
                       then
-                        let uu____87572 = FStar_Util.string_of_int t1  in
+                        let uu____4376 = FStar_Util.string_of_int t1  in
                         FStar_Util.print3 "Test %s\nNBE %s\nInterpreter %s\n"
-                          uu____87572 (FStar_Util.string_of_float time_nbe)
+                          uu____4376 (FStar_Util.string_of_float time_nbe)
                           (FStar_Util.string_of_float time_int)
                       else
                         FStar_Util.print_string
                           "Test numbers do not match...\n")) l_int l_nbe
   
 let (run_all : unit -> unit) =
-  fun uu____87583  ->
-    (let uu____87585 = FStar_Syntax_Print.term_to_string znat  in
-     FStar_Util.print1 "%s" uu____87585);
+  fun uu____4387  ->
+    (let uu____4389 = FStar_Syntax_Print.term_to_string znat  in
+     FStar_Util.print1 "%s" uu____4389);
     (let l_int = run_all_interpreter_with_time ()  in
      let l_nbe = run_all_nbe_with_time ()  in compare_times l_int l_nbe)
   