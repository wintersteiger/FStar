--- conflicted
+++ resolved
@@ -1,4206 +1,6 @@
 
 open Prims
 type step =
-<<<<<<< HEAD
-| Beta
-| Iota
-| Zeta
-| Exclude of step
-| WHNF
-| Primops
-| Eager_unfolding
-| Inlining
-| NoDeltaSteps
-| UnfoldUntil of FStar_Syntax_Syntax.delta_depth
-| PureSubtermsWithinComputations
-| Simplify
-| EraseUniverses
-| AllowUnboundUniverses
-| Reify
-| CompressUvars
-| NoFullNorm
-
-
-let uu___is_Beta : step  ->  Prims.bool = (fun projectee -> (match (projectee) with
-| Beta -> begin
-true
-end
-| uu____10 -> begin
-false
-end))
-
-
-let uu___is_Iota : step  ->  Prims.bool = (fun projectee -> (match (projectee) with
-| Iota -> begin
-true
-end
-| uu____14 -> begin
-false
-end))
-
-
-let uu___is_Zeta : step  ->  Prims.bool = (fun projectee -> (match (projectee) with
-| Zeta -> begin
-true
-end
-| uu____18 -> begin
-false
-end))
-
-
-let uu___is_Exclude : step  ->  Prims.bool = (fun projectee -> (match (projectee) with
-| Exclude (_0) -> begin
-true
-end
-| uu____23 -> begin
-false
-end))
-
-
-let __proj__Exclude__item___0 : step  ->  step = (fun projectee -> (match (projectee) with
-| Exclude (_0) -> begin
-_0
-end))
-
-
-let uu___is_WHNF : step  ->  Prims.bool = (fun projectee -> (match (projectee) with
-| WHNF -> begin
-true
-end
-| uu____34 -> begin
-false
-end))
-
-
-let uu___is_Primops : step  ->  Prims.bool = (fun projectee -> (match (projectee) with
-| Primops -> begin
-true
-end
-| uu____38 -> begin
-false
-end))
-
-
-let uu___is_Eager_unfolding : step  ->  Prims.bool = (fun projectee -> (match (projectee) with
-| Eager_unfolding -> begin
-true
-end
-| uu____42 -> begin
-false
-end))
-
-
-let uu___is_Inlining : step  ->  Prims.bool = (fun projectee -> (match (projectee) with
-| Inlining -> begin
-true
-end
-| uu____46 -> begin
-false
-end))
-
-
-let uu___is_NoDeltaSteps : step  ->  Prims.bool = (fun projectee -> (match (projectee) with
-| NoDeltaSteps -> begin
-true
-end
-| uu____50 -> begin
-false
-end))
-
-
-let uu___is_UnfoldUntil : step  ->  Prims.bool = (fun projectee -> (match (projectee) with
-| UnfoldUntil (_0) -> begin
-true
-end
-| uu____55 -> begin
-false
-end))
-
-
-let __proj__UnfoldUntil__item___0 : step  ->  FStar_Syntax_Syntax.delta_depth = (fun projectee -> (match (projectee) with
-| UnfoldUntil (_0) -> begin
-_0
-end))
-
-
-let uu___is_PureSubtermsWithinComputations : step  ->  Prims.bool = (fun projectee -> (match (projectee) with
-| PureSubtermsWithinComputations -> begin
-true
-end
-| uu____66 -> begin
-false
-end))
-
-
-let uu___is_Simplify : step  ->  Prims.bool = (fun projectee -> (match (projectee) with
-| Simplify -> begin
-true
-end
-| uu____70 -> begin
-false
-end))
-
-
-let uu___is_EraseUniverses : step  ->  Prims.bool = (fun projectee -> (match (projectee) with
-| EraseUniverses -> begin
-true
-end
-| uu____74 -> begin
-false
-end))
-
-
-let uu___is_AllowUnboundUniverses : step  ->  Prims.bool = (fun projectee -> (match (projectee) with
-| AllowUnboundUniverses -> begin
-true
-end
-| uu____78 -> begin
-false
-end))
-
-
-let uu___is_Reify : step  ->  Prims.bool = (fun projectee -> (match (projectee) with
-| Reify -> begin
-true
-end
-| uu____82 -> begin
-false
-end))
-
-
-let uu___is_CompressUvars : step  ->  Prims.bool = (fun projectee -> (match (projectee) with
-| CompressUvars -> begin
-true
-end
-| uu____86 -> begin
-false
-end))
-
-
-let uu___is_NoFullNorm : step  ->  Prims.bool = (fun projectee -> (match (projectee) with
-| NoFullNorm -> begin
-true
-end
-| uu____90 -> begin
-false
-end))
-
-
-type steps =
-step Prims.list
-
-type primitive_step =
-{name : FStar_Ident.lid; arity : Prims.int; strong_reduction_ok : Prims.bool; interpretation : FStar_Syntax_Syntax.args  ->  FStar_Syntax_Syntax.term Prims.option}
-
-type closure =
-| Clos of (closure Prims.list * FStar_Syntax_Syntax.term * (closure Prims.list * FStar_Syntax_Syntax.term) FStar_Syntax_Syntax.memo * Prims.bool)
-| Univ of FStar_Syntax_Syntax.universe
-| Dummy
-
-
-let uu___is_Clos : closure  ->  Prims.bool = (fun projectee -> (match (projectee) with
-| Clos (_0) -> begin
-true
-end
-| uu____158 -> begin
-false
-end))
-
-
-let __proj__Clos__item___0 : closure  ->  (closure Prims.list * FStar_Syntax_Syntax.term * (closure Prims.list * FStar_Syntax_Syntax.term) FStar_Syntax_Syntax.memo * Prims.bool) = (fun projectee -> (match (projectee) with
-| Clos (_0) -> begin
-_0
-end))
-
-
-let uu___is_Univ : closure  ->  Prims.bool = (fun projectee -> (match (projectee) with
-| Univ (_0) -> begin
-true
-end
-| uu____197 -> begin
-false
-end))
-
-
-let __proj__Univ__item___0 : closure  ->  FStar_Syntax_Syntax.universe = (fun projectee -> (match (projectee) with
-| Univ (_0) -> begin
-_0
-end))
-
-
-let uu___is_Dummy : closure  ->  Prims.bool = (fun projectee -> (match (projectee) with
-| Dummy -> begin
-true
-end
-| uu____208 -> begin
-false
-end))
-
-
-type env =
-closure Prims.list
-
-
-let closure_to_string : closure  ->  Prims.string = (fun uu___127_212 -> (match (uu___127_212) with
-| Clos (uu____213, t, uu____215, uu____216) -> begin
-(FStar_Syntax_Print.term_to_string t)
-end
-| Univ (uu____227) -> begin
-"Univ"
-end
-| Dummy -> begin
-"dummy"
-end))
-
-type cfg =
-{steps : steps; tcenv : FStar_TypeChecker_Env.env; delta_level : FStar_TypeChecker_Env.delta_level Prims.list; primitive_steps : primitive_step Prims.list}
-
-
-type branches =
-(FStar_Syntax_Syntax.pat * FStar_Syntax_Syntax.term Prims.option * FStar_Syntax_Syntax.term) Prims.list
-
-
-type subst_t =
-FStar_Syntax_Syntax.subst_elt Prims.list
-
-type stack_elt =
-| Arg of (closure * FStar_Syntax_Syntax.aqual * FStar_Range.range)
-| UnivArgs of (FStar_Syntax_Syntax.universe Prims.list * FStar_Range.range)
-| MemoLazy of (env * FStar_Syntax_Syntax.term) FStar_Syntax_Syntax.memo
-| Match of (env * branches * FStar_Range.range)
-| Abs of (env * FStar_Syntax_Syntax.binders * env * (FStar_Syntax_Syntax.lcomp, FStar_Syntax_Syntax.residual_comp) FStar_Util.either Prims.option * FStar_Range.range)
-| App of (FStar_Syntax_Syntax.term * FStar_Syntax_Syntax.aqual * FStar_Range.range)
-| Meta of (FStar_Syntax_Syntax.metadata * FStar_Range.range)
-| Let of (env * FStar_Syntax_Syntax.binders * FStar_Syntax_Syntax.letbinding * FStar_Range.range)
-| Steps of (steps * primitive_step Prims.list * FStar_TypeChecker_Env.delta_level Prims.list)
-| Debug of FStar_Syntax_Syntax.term
-
-
-let uu___is_Arg : stack_elt  ->  Prims.bool = (fun projectee -> (match (projectee) with
-| Arg (_0) -> begin
-true
-end
-| uu____340 -> begin
-false
-end))
-
-
-let __proj__Arg__item___0 : stack_elt  ->  (closure * FStar_Syntax_Syntax.aqual * FStar_Range.range) = (fun projectee -> (match (projectee) with
-| Arg (_0) -> begin
-_0
-end))
-
-
-let uu___is_UnivArgs : stack_elt  ->  Prims.bool = (fun projectee -> (match (projectee) with
-| UnivArgs (_0) -> begin
-true
-end
-| uu____364 -> begin
-false
-end))
-
-
-let __proj__UnivArgs__item___0 : stack_elt  ->  (FStar_Syntax_Syntax.universe Prims.list * FStar_Range.range) = (fun projectee -> (match (projectee) with
-| UnivArgs (_0) -> begin
-_0
-end))
-
-
-let uu___is_MemoLazy : stack_elt  ->  Prims.bool = (fun projectee -> (match (projectee) with
-| MemoLazy (_0) -> begin
-true
-end
-| uu____388 -> begin
-false
-end))
-
-
-let __proj__MemoLazy__item___0 : stack_elt  ->  (env * FStar_Syntax_Syntax.term) FStar_Syntax_Syntax.memo = (fun projectee -> (match (projectee) with
-| MemoLazy (_0) -> begin
-_0
-end))
-
-
-let uu___is_Match : stack_elt  ->  Prims.bool = (fun projectee -> (match (projectee) with
-| Match (_0) -> begin
-true
-end
-| uu____415 -> begin
-false
-end))
-
-
-let __proj__Match__item___0 : stack_elt  ->  (env * branches * FStar_Range.range) = (fun projectee -> (match (projectee) with
-| Match (_0) -> begin
-_0
-end))
-
-
-let uu___is_Abs : stack_elt  ->  Prims.bool = (fun projectee -> (match (projectee) with
-| Abs (_0) -> begin
-true
-end
-| uu____444 -> begin
-false
-end))
-
-
-let __proj__Abs__item___0 : stack_elt  ->  (env * FStar_Syntax_Syntax.binders * env * (FStar_Syntax_Syntax.lcomp, FStar_Syntax_Syntax.residual_comp) FStar_Util.either Prims.option * FStar_Range.range) = (fun projectee -> (match (projectee) with
-| Abs (_0) -> begin
-_0
-end))
-
-
-let uu___is_App : stack_elt  ->  Prims.bool = (fun projectee -> (match (projectee) with
-| App (_0) -> begin
-true
-end
-| uu____483 -> begin
-false
-end))
-
-
-let __proj__App__item___0 : stack_elt  ->  (FStar_Syntax_Syntax.term * FStar_Syntax_Syntax.aqual * FStar_Range.range) = (fun projectee -> (match (projectee) with
-| App (_0) -> begin
-_0
-end))
-
-
-let uu___is_Meta : stack_elt  ->  Prims.bool = (fun projectee -> (match (projectee) with
-| Meta (_0) -> begin
-true
-end
-| uu____506 -> begin
-false
-end))
-
-
-let __proj__Meta__item___0 : stack_elt  ->  (FStar_Syntax_Syntax.metadata * FStar_Range.range) = (fun projectee -> (match (projectee) with
-| Meta (_0) -> begin
-_0
-end))
-
-
-let uu___is_Let : stack_elt  ->  Prims.bool = (fun projectee -> (match (projectee) with
-| Let (_0) -> begin
-true
-end
-| uu____528 -> begin
-false
-end))
-
-
-let __proj__Let__item___0 : stack_elt  ->  (env * FStar_Syntax_Syntax.binders * FStar_Syntax_Syntax.letbinding * FStar_Range.range) = (fun projectee -> (match (projectee) with
-| Let (_0) -> begin
-_0
-end))
-
-
-let uu___is_Steps : stack_elt  ->  Prims.bool = (fun projectee -> (match (projectee) with
-| Steps (_0) -> begin
-true
-end
-| uu____557 -> begin
-false
-end))
-
-
-let __proj__Steps__item___0 : stack_elt  ->  (steps * primitive_step Prims.list * FStar_TypeChecker_Env.delta_level Prims.list) = (fun projectee -> (match (projectee) with
-| Steps (_0) -> begin
-_0
-end))
-
-
-let uu___is_Debug : stack_elt  ->  Prims.bool = (fun projectee -> (match (projectee) with
-| Debug (_0) -> begin
-true
-end
-| uu____584 -> begin
-false
-end))
-
-
-let __proj__Debug__item___0 : stack_elt  ->  FStar_Syntax_Syntax.term = (fun projectee -> (match (projectee) with
-| Debug (_0) -> begin
-_0
-end))
-
-
-type stack =
-stack_elt Prims.list
-
-
-let mk = (fun t r -> (FStar_Syntax_Syntax.mk t None r))
-
-
-let set_memo = (fun r t -> (
-
-let uu____632 = (FStar_ST.read r)
-in (match (uu____632) with
-| Some (uu____637) -> begin
-(failwith "Unexpected set_memo: thunk already evaluated")
-end
-| None -> begin
-(FStar_ST.write r (Some (t)))
-end)))
-
-
-let env_to_string : closure Prims.list  ->  Prims.string = (fun env -> (
-
-let uu____646 = (FStar_List.map closure_to_string env)
-in (FStar_All.pipe_right uu____646 (FStar_String.concat "; "))))
-
-
-let stack_elt_to_string : stack_elt  ->  Prims.string = (fun uu___128_651 -> (match (uu___128_651) with
-| Arg (c, uu____653, uu____654) -> begin
-(
-
-let uu____655 = (closure_to_string c)
-in (FStar_Util.format1 "Closure %s" uu____655))
-end
-| MemoLazy (uu____656) -> begin
-"MemoLazy"
-end
-| Abs (uu____660, bs, uu____662, uu____663, uu____664) -> begin
-(
-
-let uu____671 = (FStar_All.pipe_left FStar_Util.string_of_int (FStar_List.length bs))
-in (FStar_Util.format1 "Abs %s" uu____671))
-end
-| UnivArgs (uu____676) -> begin
-"UnivArgs"
-end
-| Match (uu____680) -> begin
-"Match"
-end
-| App (t, uu____685, uu____686) -> begin
-(
-
-let uu____687 = (FStar_Syntax_Print.term_to_string t)
-in (FStar_Util.format1 "App %s" uu____687))
-end
-| Meta (m, uu____689) -> begin
-"Meta"
-end
-| Let (uu____690) -> begin
-"Let"
-end
-| Steps (uu____695, uu____696, uu____697) -> begin
-"Steps"
-end
-| Debug (t) -> begin
-(
-
-let uu____703 = (FStar_Syntax_Print.term_to_string t)
-in (FStar_Util.format1 "Debug %s" uu____703))
-end))
-
-
-let stack_to_string : stack_elt Prims.list  ->  Prims.string = (fun s -> (
-
-let uu____709 = (FStar_List.map stack_elt_to_string s)
-in (FStar_All.pipe_right uu____709 (FStar_String.concat "; "))))
-
-
-let log : cfg  ->  (Prims.unit  ->  Prims.unit)  ->  Prims.unit = (fun cfg f -> (
-
-let uu____723 = (FStar_TypeChecker_Env.debug cfg.tcenv (FStar_Options.Other ("Norm")))
-in (match (uu____723) with
-| true -> begin
-(f ())
-end
-| uu____724 -> begin
-()
-end)))
-
-
-let is_empty = (fun uu___129_732 -> (match (uu___129_732) with
-| [] -> begin
-true
-end
-| uu____734 -> begin
-false
-end))
-
-
-let lookup_bvar = (fun env x -> try
-(match (()) with
-| () -> begin
-(FStar_List.nth env x.FStar_Syntax_Syntax.index)
-end)
-with
-| uu____752 -> begin
-(
-
-let uu____753 = (
-
-let uu____754 = (FStar_Syntax_Print.db_to_string x)
-in (FStar_Util.format1 "Failed to find %s\n" uu____754))
-in (failwith uu____753))
-end)
-
-
-let downgrade_ghost_effect_name : FStar_Ident.lident  ->  FStar_Ident.lident Prims.option = (fun l -> (match ((FStar_Ident.lid_equals l FStar_Syntax_Const.effect_Ghost_lid)) with
-| true -> begin
-Some (FStar_Syntax_Const.effect_Pure_lid)
-end
-| uu____760 -> begin
-(match ((FStar_Ident.lid_equals l FStar_Syntax_Const.effect_GTot_lid)) with
-| true -> begin
-Some (FStar_Syntax_Const.effect_Tot_lid)
-end
-| uu____762 -> begin
-(match ((FStar_Ident.lid_equals l FStar_Syntax_Const.effect_GHOST_lid)) with
-| true -> begin
-Some (FStar_Syntax_Const.effect_PURE_lid)
-end
-| uu____764 -> begin
-None
-end)
-end)
-end))
-
-
-let norm_universe : cfg  ->  closure Prims.list  ->  FStar_Syntax_Syntax.universe  ->  FStar_Syntax_Syntax.universe = (fun cfg env u -> (
-
-let norm_univs = (fun us -> (
-
-let us1 = (FStar_Util.sort_with FStar_Syntax_Util.compare_univs us)
-in (
-
-let uu____785 = (FStar_List.fold_left (fun uu____794 u1 -> (match (uu____794) with
-| (cur_kernel, cur_max, out) -> begin
-(
-
-let uu____809 = (FStar_Syntax_Util.univ_kernel u1)
-in (match (uu____809) with
-| (k_u, n1) -> begin
-(
-
-let uu____818 = (FStar_Syntax_Util.eq_univs cur_kernel k_u)
-in (match (uu____818) with
-| true -> begin
-((cur_kernel), (u1), (out))
-end
-| uu____824 -> begin
-((k_u), (u1), ((cur_max)::out))
-end))
-end))
-end)) ((FStar_Syntax_Syntax.U_zero), (FStar_Syntax_Syntax.U_zero), ([])) us1)
-in (match (uu____785) with
-| (uu____828, u1, out) -> begin
-(FStar_List.rev ((u1)::out))
-end))))
-in (
-
-let rec aux = (fun u1 -> (
-
-let u2 = (FStar_Syntax_Subst.compress_univ u1)
-in (match (u2) with
-| FStar_Syntax_Syntax.U_bvar (x) -> begin
-try
-(match (()) with
-| () -> begin
-(
-
-let uu____844 = (FStar_List.nth env x)
-in (match (uu____844) with
-| Univ (u3) -> begin
-(aux u3)
-end
-| Dummy -> begin
-(u2)::[]
-end
-| uu____847 -> begin
-(failwith "Impossible: universe variable bound to a term")
-end))
-end)
-with
-| uu____851 -> begin
-(
-
-let uu____852 = (FStar_All.pipe_right cfg.steps (FStar_List.contains AllowUnboundUniverses))
-in (match (uu____852) with
-| true -> begin
-(FStar_Syntax_Syntax.U_unknown)::[]
-end
-| uu____854 -> begin
-(failwith "Universe variable not found")
-end))
-end
-end
-| (FStar_Syntax_Syntax.U_zero) | (FStar_Syntax_Syntax.U_unif (_)) | (FStar_Syntax_Syntax.U_name (_)) | (FStar_Syntax_Syntax.U_unknown) -> begin
-(u2)::[]
-end
-| FStar_Syntax_Syntax.U_max ([]) -> begin
-(FStar_Syntax_Syntax.U_zero)::[]
-end
-| FStar_Syntax_Syntax.U_max (us) -> begin
-(
-
-let us1 = (
-
-let uu____862 = (FStar_List.collect aux us)
-in (FStar_All.pipe_right uu____862 norm_univs))
-in (match (us1) with
-| (u_k)::(hd1)::rest -> begin
-(
-
-let rest1 = (hd1)::rest
-in (
-
-let uu____873 = (FStar_Syntax_Util.univ_kernel u_k)
-in (match (uu____873) with
-| (FStar_Syntax_Syntax.U_zero, n1) -> begin
-(
-
-let uu____878 = (FStar_All.pipe_right rest1 (FStar_List.for_all (fun u3 -> (
-
-let uu____881 = (FStar_Syntax_Util.univ_kernel u3)
-in (match (uu____881) with
-| (uu____884, m) -> begin
-(n1 <= m)
-end)))))
-in (match (uu____878) with
-| true -> begin
-rest1
-end
-| uu____887 -> begin
-us1
-end))
-end
-| uu____888 -> begin
-us1
-end)))
-end
-| uu____891 -> begin
-us1
-end))
-end
-| FStar_Syntax_Syntax.U_succ (u3) -> begin
-(
-
-let uu____894 = (aux u3)
-in (FStar_List.map (fun _0_29 -> FStar_Syntax_Syntax.U_succ (_0_29)) uu____894))
-end)))
-in (
-
-let uu____896 = (FStar_All.pipe_right cfg.steps (FStar_List.contains EraseUniverses))
-in (match (uu____896) with
-| true -> begin
-FStar_Syntax_Syntax.U_unknown
-end
-| uu____897 -> begin
-(
-
-let uu____898 = (aux u)
-in (match (uu____898) with
-| ([]) | ((FStar_Syntax_Syntax.U_zero)::[]) -> begin
-FStar_Syntax_Syntax.U_zero
-end
-| (FStar_Syntax_Syntax.U_zero)::(u1)::[] -> begin
-u1
-end
-| (FStar_Syntax_Syntax.U_zero)::us -> begin
-FStar_Syntax_Syntax.U_max (us)
-end
-| (u1)::[] -> begin
-u1
-end
-| us -> begin
-FStar_Syntax_Syntax.U_max (us)
-end))
-end)))))
-
-
-let rec closure_as_term : cfg  ->  closure Prims.list  ->  FStar_Syntax_Syntax.term  ->  FStar_Syntax_Syntax.term = (fun cfg env t -> ((log cfg (fun uu____995 -> (
-
-let uu____996 = (FStar_Syntax_Print.tag_of_term t)
-in (
-
-let uu____997 = (FStar_Syntax_Print.term_to_string t)
-in (FStar_Util.print2 ">>> %s Closure_as_term %s\n" uu____996 uu____997)))));
-(match (env) with
-| [] when (FStar_All.pipe_left Prims.op_Negation (FStar_List.contains CompressUvars cfg.steps)) -> begin
-t
-end
-| uu____998 -> begin
-(
-
-let t1 = (FStar_Syntax_Subst.compress t)
-in (match (t1.FStar_Syntax_Syntax.n) with
-| FStar_Syntax_Syntax.Tm_delayed (uu____1001) -> begin
-(failwith "Impossible")
-end
-| (FStar_Syntax_Syntax.Tm_unknown) | (FStar_Syntax_Syntax.Tm_constant (_)) | (FStar_Syntax_Syntax.Tm_name (_)) | (FStar_Syntax_Syntax.Tm_fvar (_)) -> begin
-t1
-end
-| FStar_Syntax_Syntax.Tm_uvar (uu____1025) -> begin
-t1
-end
-| FStar_Syntax_Syntax.Tm_type (u) -> begin
-(
-
-let uu____1035 = (
-
-let uu____1036 = (norm_universe cfg env u)
-in FStar_Syntax_Syntax.Tm_type (uu____1036))
-in (mk uu____1035 t1.FStar_Syntax_Syntax.pos))
-end
-| FStar_Syntax_Syntax.Tm_uinst (t2, us) -> begin
-(
-
-let uu____1043 = (FStar_List.map (norm_universe cfg env) us)
-in (FStar_Syntax_Syntax.mk_Tm_uinst t2 uu____1043))
-end
-| FStar_Syntax_Syntax.Tm_bvar (x) -> begin
-(
-
-let uu____1045 = (lookup_bvar env x)
-in (match (uu____1045) with
-| Univ (uu____1046) -> begin
-(failwith "Impossible: term variable is bound to a universe")
-end
-| Dummy -> begin
-t1
-end
-| Clos (env1, t0, r, uu____1050) -> begin
-(closure_as_term cfg env1 t0)
-end))
-end
-| FStar_Syntax_Syntax.Tm_app (head1, args) -> begin
-(
-
-let head2 = (closure_as_term_delayed cfg env head1)
-in (
-
-let args1 = (closures_as_args_delayed cfg env args)
-in (mk (FStar_Syntax_Syntax.Tm_app (((head2), (args1)))) t1.FStar_Syntax_Syntax.pos)))
-end
-| FStar_Syntax_Syntax.Tm_abs (bs, body, lopt) -> begin
-(
-
-let uu____1118 = (closures_as_binders_delayed cfg env bs)
-in (match (uu____1118) with
-| (bs1, env1) -> begin
-(
-
-let body1 = (closure_as_term_delayed cfg env1 body)
-in (
-
-let uu____1138 = (
-
-let uu____1139 = (
-
-let uu____1154 = (close_lcomp_opt cfg env1 lopt)
-in ((bs1), (body1), (uu____1154)))
-in FStar_Syntax_Syntax.Tm_abs (uu____1139))
-in (mk uu____1138 t1.FStar_Syntax_Syntax.pos)))
-end))
-end
-| FStar_Syntax_Syntax.Tm_arrow (bs, c) -> begin
-(
-
-let uu____1184 = (closures_as_binders_delayed cfg env bs)
-in (match (uu____1184) with
-| (bs1, env1) -> begin
-(
-
-let c1 = (close_comp cfg env1 c)
-in (mk (FStar_Syntax_Syntax.Tm_arrow (((bs1), (c1)))) t1.FStar_Syntax_Syntax.pos))
-end))
-end
-| FStar_Syntax_Syntax.Tm_refine (x, phi) -> begin
-(
-
-let uu____1215 = (
-
-let uu____1222 = (
-
-let uu____1226 = (FStar_Syntax_Syntax.mk_binder x)
-in (uu____1226)::[])
-in (closures_as_binders_delayed cfg env uu____1222))
-in (match (uu____1215) with
-| (x1, env1) -> begin
-(
-
-let phi1 = (closure_as_term_delayed cfg env1 phi)
-in (
-
-let uu____1240 = (
-
-let uu____1241 = (
-
-let uu____1246 = (
-
-let uu____1247 = (FStar_List.hd x1)
-in (FStar_All.pipe_right uu____1247 Prims.fst))
-in ((uu____1246), (phi1)))
-in FStar_Syntax_Syntax.Tm_refine (uu____1241))
-in (mk uu____1240 t1.FStar_Syntax_Syntax.pos)))
-end))
-end
-| FStar_Syntax_Syntax.Tm_ascribed (t11, (annot, tacopt), lopt) -> begin
-(
-
-let annot1 = (match (annot) with
-| FStar_Util.Inl (t2) -> begin
-(
-
-let uu____1315 = (closure_as_term_delayed cfg env t2)
-in FStar_Util.Inl (uu____1315))
-end
-| FStar_Util.Inr (c) -> begin
-(
-
-let uu____1329 = (close_comp cfg env c)
-in FStar_Util.Inr (uu____1329))
-end)
-in (
-
-let tacopt1 = (FStar_Util.map_opt tacopt (closure_as_term_delayed cfg env))
-in (
-
-let uu____1344 = (
-
-let uu____1345 = (
-
-let uu____1363 = (closure_as_term_delayed cfg env t11)
-in ((uu____1363), (((annot1), (tacopt1))), (lopt)))
-in FStar_Syntax_Syntax.Tm_ascribed (uu____1345))
-in (mk uu____1344 t1.FStar_Syntax_Syntax.pos))))
-end
-| FStar_Syntax_Syntax.Tm_meta (t', FStar_Syntax_Syntax.Meta_pattern (args)) -> begin
-(
-
-let uu____1401 = (
-
-let uu____1402 = (
-
-let uu____1407 = (closure_as_term_delayed cfg env t')
-in (
-
-let uu____1410 = (
-
-let uu____1411 = (FStar_All.pipe_right args (FStar_List.map (closures_as_args_delayed cfg env)))
-in FStar_Syntax_Syntax.Meta_pattern (uu____1411))
-in ((uu____1407), (uu____1410))))
-in FStar_Syntax_Syntax.Tm_meta (uu____1402))
-in (mk uu____1401 t1.FStar_Syntax_Syntax.pos))
-end
-| FStar_Syntax_Syntax.Tm_meta (t', FStar_Syntax_Syntax.Meta_monadic (m, tbody)) -> begin
-(
-
-let uu____1453 = (
-
-let uu____1454 = (
-
-let uu____1459 = (closure_as_term_delayed cfg env t')
-in (
-
-let uu____1462 = (
-
-let uu____1463 = (
-
-let uu____1468 = (closure_as_term_delayed cfg env tbody)
-in ((m), (uu____1468)))
-in FStar_Syntax_Syntax.Meta_monadic (uu____1463))
-in ((uu____1459), (uu____1462))))
-in FStar_Syntax_Syntax.Tm_meta (uu____1454))
-in (mk uu____1453 t1.FStar_Syntax_Syntax.pos))
-end
-| FStar_Syntax_Syntax.Tm_meta (t', FStar_Syntax_Syntax.Meta_monadic_lift (m1, m2, tbody)) -> begin
-(
-
-let uu____1487 = (
-
-let uu____1488 = (
-
-let uu____1493 = (closure_as_term_delayed cfg env t')
-in (
-
-let uu____1496 = (
-
-let uu____1497 = (
-
-let uu____1503 = (closure_as_term_delayed cfg env tbody)
-in ((m1), (m2), (uu____1503)))
-in FStar_Syntax_Syntax.Meta_monadic_lift (uu____1497))
-in ((uu____1493), (uu____1496))))
-in FStar_Syntax_Syntax.Tm_meta (uu____1488))
-in (mk uu____1487 t1.FStar_Syntax_Syntax.pos))
-end
-| FStar_Syntax_Syntax.Tm_meta (t', m) -> begin
-(
-
-let uu____1516 = (
-
-let uu____1517 = (
-
-let uu____1522 = (closure_as_term_delayed cfg env t')
-in ((uu____1522), (m)))
-in FStar_Syntax_Syntax.Tm_meta (uu____1517))
-in (mk uu____1516 t1.FStar_Syntax_Syntax.pos))
-end
-| FStar_Syntax_Syntax.Tm_let ((false, (lb)::[]), body) -> begin
-(
-
-let env0 = env
-in (
-
-let env1 = (FStar_List.fold_left (fun env1 uu____1543 -> (Dummy)::env1) env lb.FStar_Syntax_Syntax.lbunivs)
-in (
-
-let typ = (closure_as_term_delayed cfg env1 lb.FStar_Syntax_Syntax.lbtyp)
-in (
-
-let def = (closure_as_term cfg env1 lb.FStar_Syntax_Syntax.lbdef)
-in (
-
-let body1 = (match (lb.FStar_Syntax_Syntax.lbname) with
-| FStar_Util.Inr (uu____1554) -> begin
-body
-end
-| FStar_Util.Inl (uu____1555) -> begin
-(closure_as_term cfg ((Dummy)::env0) body)
-end)
-in (
-
-let lb1 = (
-
-let uu___142_1557 = lb
-in {FStar_Syntax_Syntax.lbname = uu___142_1557.FStar_Syntax_Syntax.lbname; FStar_Syntax_Syntax.lbunivs = uu___142_1557.FStar_Syntax_Syntax.lbunivs; FStar_Syntax_Syntax.lbtyp = typ; FStar_Syntax_Syntax.lbeff = uu___142_1557.FStar_Syntax_Syntax.lbeff; FStar_Syntax_Syntax.lbdef = def})
-in (mk (FStar_Syntax_Syntax.Tm_let (((((false), ((lb1)::[]))), (body1)))) t1.FStar_Syntax_Syntax.pos)))))))
-end
-| FStar_Syntax_Syntax.Tm_let ((uu____1564, lbs), body) -> begin
-(
-
-let norm_one_lb = (fun env1 lb -> (
-
-let env_univs = (FStar_List.fold_right (fun uu____1588 env2 -> (Dummy)::env2) lb.FStar_Syntax_Syntax.lbunivs env1)
-in (
-
-let env2 = (
-
-let uu____1593 = (FStar_Syntax_Syntax.is_top_level lbs)
-in (match (uu____1593) with
-| true -> begin
-env_univs
-end
-| uu____1595 -> begin
-(FStar_List.fold_right (fun uu____1597 env2 -> (Dummy)::env2) lbs env_univs)
-end))
-in (
-
-let uu___143_1600 = lb
-in (
-
-let uu____1601 = (closure_as_term cfg env_univs lb.FStar_Syntax_Syntax.lbtyp)
-in (
-
-let uu____1604 = (closure_as_term cfg env2 lb.FStar_Syntax_Syntax.lbdef)
-in {FStar_Syntax_Syntax.lbname = uu___143_1600.FStar_Syntax_Syntax.lbname; FStar_Syntax_Syntax.lbunivs = uu___143_1600.FStar_Syntax_Syntax.lbunivs; FStar_Syntax_Syntax.lbtyp = uu____1601; FStar_Syntax_Syntax.lbeff = uu___143_1600.FStar_Syntax_Syntax.lbeff; FStar_Syntax_Syntax.lbdef = uu____1604}))))))
-in (
-
-let lbs1 = (FStar_All.pipe_right lbs (FStar_List.map (norm_one_lb env)))
-in (
-
-let body1 = (
-
-let body_env = (FStar_List.fold_right (fun uu____1615 env1 -> (Dummy)::env1) lbs1 env)
-in (closure_as_term cfg body_env body))
-in (mk (FStar_Syntax_Syntax.Tm_let (((((true), (lbs1))), (body1)))) t1.FStar_Syntax_Syntax.pos))))
-end
-| FStar_Syntax_Syntax.Tm_match (head1, branches) -> begin
-(
-
-let head2 = (closure_as_term cfg env head1)
-in (
-
-let norm_one_branch = (fun env1 uu____1670 -> (match (uu____1670) with
-| (pat, w_opt, tm) -> begin
-(
-
-let rec norm_pat = (fun env2 p -> (match (p.FStar_Syntax_Syntax.v) with
-| FStar_Syntax_Syntax.Pat_constant (uu____1716) -> begin
-((p), (env2))
-end
-| FStar_Syntax_Syntax.Pat_disj ([]) -> begin
-(failwith "Impossible")
-end
-| FStar_Syntax_Syntax.Pat_disj ((hd1)::tl1) -> begin
-(
-
-let uu____1736 = (norm_pat env2 hd1)
-in (match (uu____1736) with
-| (hd2, env') -> begin
-(
-
-let tl2 = (FStar_All.pipe_right tl1 (FStar_List.map (fun p1 -> (
-
-let uu____1772 = (norm_pat env2 p1)
-in (Prims.fst uu____1772)))))
-in (((
-
-let uu___144_1784 = p
-in {FStar_Syntax_Syntax.v = FStar_Syntax_Syntax.Pat_disj ((hd2)::tl2); FStar_Syntax_Syntax.ty = uu___144_1784.FStar_Syntax_Syntax.ty; FStar_Syntax_Syntax.p = uu___144_1784.FStar_Syntax_Syntax.p})), (env')))
-end))
-end
-| FStar_Syntax_Syntax.Pat_cons (fv, pats) -> begin
-(
-
-let uu____1801 = (FStar_All.pipe_right pats (FStar_List.fold_left (fun uu____1835 uu____1836 -> (match (((uu____1835), (uu____1836))) with
-| ((pats1, env3), (p1, b)) -> begin
-(
-
-let uu____1901 = (norm_pat env3 p1)
-in (match (uu____1901) with
-| (p2, env4) -> begin
-(((((p2), (b)))::pats1), (env4))
-end))
-end)) (([]), (env2))))
-in (match (uu____1801) with
-| (pats1, env3) -> begin
-(((
-
-let uu___145_1967 = p
-in {FStar_Syntax_Syntax.v = FStar_Syntax_Syntax.Pat_cons (((fv), ((FStar_List.rev pats1)))); FStar_Syntax_Syntax.ty = uu___145_1967.FStar_Syntax_Syntax.ty; FStar_Syntax_Syntax.p = uu___145_1967.FStar_Syntax_Syntax.p})), (env3))
-end))
-end
-| FStar_Syntax_Syntax.Pat_var (x) -> begin
-(
-
-let x1 = (
-
-let uu___146_1981 = x
-in (
-
-let uu____1982 = (closure_as_term cfg env2 x.FStar_Syntax_Syntax.sort)
-in {FStar_Syntax_Syntax.ppname = uu___146_1981.FStar_Syntax_Syntax.ppname; FStar_Syntax_Syntax.index = uu___146_1981.FStar_Syntax_Syntax.index; FStar_Syntax_Syntax.sort = uu____1982}))
-in (((
-
-let uu___147_1988 = p
-in {FStar_Syntax_Syntax.v = FStar_Syntax_Syntax.Pat_var (x1); FStar_Syntax_Syntax.ty = uu___147_1988.FStar_Syntax_Syntax.ty; FStar_Syntax_Syntax.p = uu___147_1988.FStar_Syntax_Syntax.p})), ((Dummy)::env2)))
-end
-| FStar_Syntax_Syntax.Pat_wild (x) -> begin
-(
-
-let x1 = (
-
-let uu___148_1993 = x
-in (
-
-let uu____1994 = (closure_as_term cfg env2 x.FStar_Syntax_Syntax.sort)
-in {FStar_Syntax_Syntax.ppname = uu___148_1993.FStar_Syntax_Syntax.ppname; FStar_Syntax_Syntax.index = uu___148_1993.FStar_Syntax_Syntax.index; FStar_Syntax_Syntax.sort = uu____1994}))
-in (((
-
-let uu___149_2000 = p
-in {FStar_Syntax_Syntax.v = FStar_Syntax_Syntax.Pat_wild (x1); FStar_Syntax_Syntax.ty = uu___149_2000.FStar_Syntax_Syntax.ty; FStar_Syntax_Syntax.p = uu___149_2000.FStar_Syntax_Syntax.p})), ((Dummy)::env2)))
-end
-| FStar_Syntax_Syntax.Pat_dot_term (x, t2) -> begin
-(
-
-let x1 = (
-
-let uu___150_2010 = x
-in (
-
-let uu____2011 = (closure_as_term cfg env2 x.FStar_Syntax_Syntax.sort)
-in {FStar_Syntax_Syntax.ppname = uu___150_2010.FStar_Syntax_Syntax.ppname; FStar_Syntax_Syntax.index = uu___150_2010.FStar_Syntax_Syntax.index; FStar_Syntax_Syntax.sort = uu____2011}))
-in (
-
-let t3 = (closure_as_term cfg env2 t2)
-in (((
-
-let uu___151_2018 = p
-in {FStar_Syntax_Syntax.v = FStar_Syntax_Syntax.Pat_dot_term (((x1), (t3))); FStar_Syntax_Syntax.ty = uu___151_2018.FStar_Syntax_Syntax.ty; FStar_Syntax_Syntax.p = uu___151_2018.FStar_Syntax_Syntax.p})), (env2))))
-end))
-in (
-
-let uu____2021 = (norm_pat env1 pat)
-in (match (uu____2021) with
-| (pat1, env2) -> begin
-(
-
-let w_opt1 = (match (w_opt) with
-| None -> begin
-None
-end
-| Some (w) -> begin
-(
-
-let uu____2045 = (closure_as_term cfg env2 w)
-in Some (uu____2045))
-end)
-in (
-
-let tm1 = (closure_as_term cfg env2 tm)
-in ((pat1), (w_opt1), (tm1))))
-end)))
-end))
-in (
-
-let uu____2050 = (
-
-let uu____2051 = (
-
-let uu____2067 = (FStar_All.pipe_right branches (FStar_List.map (norm_one_branch env)))
-in ((head2), (uu____2067)))
-in FStar_Syntax_Syntax.Tm_match (uu____2051))
-in (mk uu____2050 t1.FStar_Syntax_Syntax.pos))))
-end))
-end);
-))
-and closure_as_term_delayed : cfg  ->  closure Prims.list  ->  (FStar_Syntax_Syntax.term', FStar_Syntax_Syntax.term') FStar_Syntax_Syntax.syntax  ->  (FStar_Syntax_Syntax.term', FStar_Syntax_Syntax.term') FStar_Syntax_Syntax.syntax = (fun cfg env t -> (match (env) with
-| [] when (FStar_All.pipe_left Prims.op_Negation (FStar_List.contains CompressUvars cfg.steps)) -> begin
-t
-end
-| uu____2120 -> begin
-(closure_as_term cfg env t)
-end))
-and closures_as_args_delayed : cfg  ->  closure Prims.list  ->  ((FStar_Syntax_Syntax.term', FStar_Syntax_Syntax.term') FStar_Syntax_Syntax.syntax * FStar_Syntax_Syntax.aqual) Prims.list  ->  ((FStar_Syntax_Syntax.term', FStar_Syntax_Syntax.term') FStar_Syntax_Syntax.syntax * FStar_Syntax_Syntax.aqual) Prims.list = (fun cfg env args -> (match (env) with
-| [] when (FStar_All.pipe_left Prims.op_Negation (FStar_List.contains CompressUvars cfg.steps)) -> begin
-args
-end
-| uu____2136 -> begin
-(FStar_List.map (fun uu____2146 -> (match (uu____2146) with
-| (x, imp) -> begin
-(
-
-let uu____2161 = (closure_as_term_delayed cfg env x)
-in ((uu____2161), (imp)))
-end)) args)
-end))
-and closures_as_binders_delayed : cfg  ->  closure Prims.list  ->  (FStar_Syntax_Syntax.bv * FStar_Syntax_Syntax.aqual) Prims.list  ->  ((FStar_Syntax_Syntax.bv * FStar_Syntax_Syntax.aqual) Prims.list * closure Prims.list) = (fun cfg env bs -> (
-
-let uu____2173 = (FStar_All.pipe_right bs (FStar_List.fold_left (fun uu____2197 uu____2198 -> (match (((uu____2197), (uu____2198))) with
-| ((env1, out), (b, imp)) -> begin
-(
-
-let b1 = (
-
-let uu___152_2242 = b
-in (
-
-let uu____2243 = (closure_as_term_delayed cfg env1 b.FStar_Syntax_Syntax.sort)
-in {FStar_Syntax_Syntax.ppname = uu___152_2242.FStar_Syntax_Syntax.ppname; FStar_Syntax_Syntax.index = uu___152_2242.FStar_Syntax_Syntax.index; FStar_Syntax_Syntax.sort = uu____2243}))
-in (
-
-let env2 = (Dummy)::env1
-in ((env2), ((((b1), (imp)))::out))))
-end)) ((env), ([]))))
-in (match (uu____2173) with
-| (env1, bs1) -> begin
-(((FStar_List.rev bs1)), (env1))
-end)))
-and close_comp : cfg  ->  closure Prims.list  ->  (FStar_Syntax_Syntax.comp', Prims.unit) FStar_Syntax_Syntax.syntax  ->  (FStar_Syntax_Syntax.comp', Prims.unit) FStar_Syntax_Syntax.syntax = (fun cfg env c -> (match (env) with
-| [] when (FStar_All.pipe_left Prims.op_Negation (FStar_List.contains CompressUvars cfg.steps)) -> begin
-c
-end
-| uu____2290 -> begin
-(match (c.FStar_Syntax_Syntax.n) with
-| FStar_Syntax_Syntax.Total (t, uopt) -> begin
-(
-
-let uu____2302 = (closure_as_term_delayed cfg env t)
-in (
-
-let uu____2303 = (FStar_Option.map (norm_universe cfg env) uopt)
-in (FStar_Syntax_Syntax.mk_Total' uu____2302 uu____2303)))
-end
-| FStar_Syntax_Syntax.GTotal (t, uopt) -> begin
-(
-
-let uu____2313 = (closure_as_term_delayed cfg env t)
-in (
-
-let uu____2314 = (FStar_Option.map (norm_universe cfg env) uopt)
-in (FStar_Syntax_Syntax.mk_GTotal' uu____2313 uu____2314)))
-end
-| FStar_Syntax_Syntax.Comp (c1) -> begin
-(
-
-let rt = (closure_as_term_delayed cfg env c1.FStar_Syntax_Syntax.result_typ)
-in (
-
-let args = (closures_as_args_delayed cfg env c1.FStar_Syntax_Syntax.effect_args)
-in (
-
-let flags = (FStar_All.pipe_right c1.FStar_Syntax_Syntax.flags (FStar_List.map (fun uu___130_2330 -> (match (uu___130_2330) with
-| FStar_Syntax_Syntax.DECREASES (t) -> begin
-(
-
-let uu____2334 = (closure_as_term_delayed cfg env t)
-in FStar_Syntax_Syntax.DECREASES (uu____2334))
-end
-| f -> begin
-f
-end))))
-in (
-
-let uu____2338 = (
-
-let uu___153_2339 = c1
-in (
-
-let uu____2340 = (FStar_List.map (norm_universe cfg env) c1.FStar_Syntax_Syntax.comp_univs)
-in {FStar_Syntax_Syntax.comp_univs = uu____2340; FStar_Syntax_Syntax.effect_name = uu___153_2339.FStar_Syntax_Syntax.effect_name; FStar_Syntax_Syntax.result_typ = rt; FStar_Syntax_Syntax.effect_args = args; FStar_Syntax_Syntax.flags = flags}))
-in (FStar_Syntax_Syntax.mk_Comp uu____2338)))))
-end)
-end))
-and filter_out_lcomp_cflags : FStar_Syntax_Syntax.lcomp  ->  FStar_Syntax_Syntax.cflags Prims.list = (fun lc -> (FStar_All.pipe_right lc.FStar_Syntax_Syntax.cflags (FStar_List.filter (fun uu___131_2344 -> (match (uu___131_2344) with
-| FStar_Syntax_Syntax.DECREASES (uu____2345) -> begin
-false
-end
-| uu____2348 -> begin
-true
-end)))))
-and close_lcomp_opt : cfg  ->  closure Prims.list  ->  (FStar_Syntax_Syntax.lcomp, (FStar_Ident.lident * FStar_Syntax_Syntax.cflags Prims.list)) FStar_Util.either Prims.option  ->  (FStar_Syntax_Syntax.lcomp, (FStar_Ident.lident * FStar_Syntax_Syntax.cflags Prims.list)) FStar_Util.either Prims.option = (fun cfg env lopt -> (match (lopt) with
-| Some (FStar_Util.Inl (lc)) -> begin
-(
-
-let flags = (filter_out_lcomp_cflags lc)
-in (
-
-let uu____2376 = (FStar_Syntax_Util.is_total_lcomp lc)
-in (match (uu____2376) with
-| true -> begin
-Some (FStar_Util.Inr (((FStar_Syntax_Const.effect_Tot_lid), (flags))))
-end
-| uu____2392 -> begin
-(
-
-let uu____2393 = (FStar_Syntax_Util.is_tot_or_gtot_lcomp lc)
-in (match (uu____2393) with
-| true -> begin
-Some (FStar_Util.Inr (((FStar_Syntax_Const.effect_GTot_lid), (flags))))
-end
-| uu____2409 -> begin
-Some (FStar_Util.Inr (((lc.FStar_Syntax_Syntax.eff_name), (flags))))
-end))
-end)))
-end
-| uu____2419 -> begin
-lopt
-end))
-
-
-let built_in_primitive_steps : primitive_step Prims.list = (
-
-let const_as_tm = (fun c p -> (mk (FStar_Syntax_Syntax.Tm_constant (c)) p))
-in (
-
-let interp_math_op = (fun f args -> (match (args) with
-| ((a1, uu____2459))::((a2, uu____2461))::[] -> begin
-(
-
-let uu____2482 = (
-
-let uu____2485 = (
-
-let uu____2486 = (FStar_Syntax_Subst.compress a1)
-in uu____2486.FStar_Syntax_Syntax.n)
-in (
-
-let uu____2489 = (
-
-let uu____2490 = (FStar_Syntax_Subst.compress a2)
-in uu____2490.FStar_Syntax_Syntax.n)
-in ((uu____2485), (uu____2489))))
-in (match (uu____2482) with
-| (FStar_Syntax_Syntax.Tm_constant (FStar_Const.Const_int (i, None)), FStar_Syntax_Syntax.Tm_constant (FStar_Const.Const_int (j, None))) -> begin
-(
-
-let uu____2506 = (
-
-let uu____2509 = (
-
-let uu____2510 = (FStar_Util.int_of_string i)
-in (
-
-let uu____2511 = (FStar_Util.int_of_string j)
-in (f uu____2510 uu____2511)))
-in (const_as_tm uu____2509 a2.FStar_Syntax_Syntax.pos))
-in Some (uu____2506))
-end
-| uu____2514 -> begin
-None
-end))
-end
-| uu____2517 -> begin
-(failwith "Unexpected number of arguments")
-end))
-in (
-
-let interp_bounded_op = (fun f args -> (match (args) with
-| ((a1, uu____2542))::((a2, uu____2544))::[] -> begin
-(
-
-let uu____2565 = (
-
-let uu____2568 = (
-
-let uu____2569 = (FStar_Syntax_Subst.compress a1)
-in uu____2569.FStar_Syntax_Syntax.n)
-in (
-
-let uu____2572 = (
-
-let uu____2573 = (FStar_Syntax_Subst.compress a2)
-in uu____2573.FStar_Syntax_Syntax.n)
-in ((uu____2568), (uu____2572))))
-in (match (uu____2565) with
-| (FStar_Syntax_Syntax.Tm_app ({FStar_Syntax_Syntax.n = FStar_Syntax_Syntax.Tm_fvar (fv1); FStar_Syntax_Syntax.tk = uu____2578; FStar_Syntax_Syntax.pos = uu____2579; FStar_Syntax_Syntax.vars = uu____2580}, (({FStar_Syntax_Syntax.n = FStar_Syntax_Syntax.Tm_constant (FStar_Const.Const_int (i, None)); FStar_Syntax_Syntax.tk = uu____2582; FStar_Syntax_Syntax.pos = uu____2583; FStar_Syntax_Syntax.vars = uu____2584}, uu____2585))::[]), FStar_Syntax_Syntax.Tm_app ({FStar_Syntax_Syntax.n = FStar_Syntax_Syntax.Tm_fvar (fv2); FStar_Syntax_Syntax.tk = uu____2587; FStar_Syntax_Syntax.pos = uu____2588; FStar_Syntax_Syntax.vars = uu____2589}, (({FStar_Syntax_Syntax.n = FStar_Syntax_Syntax.Tm_constant (FStar_Const.Const_int (j, None)); FStar_Syntax_Syntax.tk = uu____2591; FStar_Syntax_Syntax.pos = uu____2592; FStar_Syntax_Syntax.vars = uu____2593}, uu____2594))::[])) when ((FStar_Util.ends_with (FStar_Ident.text_of_lid fv1.FStar_Syntax_Syntax.fv_name.FStar_Syntax_Syntax.v) "int_to_t") && (FStar_Util.ends_with (FStar_Ident.text_of_lid fv2.FStar_Syntax_Syntax.fv_name.FStar_Syntax_Syntax.v) "int_to_t")) -> begin
-(
-
-let n1 = (
-
-let uu____2658 = (
-
-let uu____2659 = (FStar_Util.int_of_string i)
-in (
-
-let uu____2660 = (FStar_Util.int_of_string j)
-in (f uu____2659 uu____2660)))
-in (const_as_tm uu____2658 a2.FStar_Syntax_Syntax.pos))
-in (
-
-let uu____2661 = (
-
-let uu____2664 = (mk (FStar_Syntax_Syntax.Tm_fvar (fv1)) a2.FStar_Syntax_Syntax.pos)
-in (FStar_Syntax_Util.mk_app uu____2664 ((((n1), (None)))::[])))
-in Some (uu____2661)))
-end
-| uu____2682 -> begin
-None
-end))
-end
-| uu____2685 -> begin
-(failwith "Unexpected number of arguments")
-end))
-in (
-
-let as_primitive_step = (fun arity mk1 uu____2719 -> (match (uu____2719) with
-| (l, f) -> begin
-(
-
-let uu____2747 = (mk1 f)
-in {name = l; arity = arity; strong_reduction_ok = true; interpretation = uu____2747})
-end))
-in (
-
-let int_as_const = (fun i -> (
-
-let uu____2755 = (
-
-let uu____2761 = (FStar_Util.string_of_int i)
-in ((uu____2761), (None)))
-in FStar_Const.Const_int (uu____2755)))
-in (
-
-let bool_as_const = (fun b -> FStar_Const.Const_bool (b))
-in (
-
-let basic_arith = (FStar_List.map (as_primitive_step (Prims.parse_int "2") interp_math_op) ((((FStar_Syntax_Const.op_Addition), ((fun x y -> (int_as_const (x + y))))))::(((FStar_Syntax_Const.op_Subtraction), ((fun x y -> (int_as_const (x - y))))))::(((FStar_Syntax_Const.op_Multiply), ((fun x y -> (int_as_const (x * y))))))::(((FStar_Syntax_Const.op_Division), ((fun x y -> (int_as_const (x / y))))))::(((FStar_Syntax_Const.op_LT), ((fun x y -> (bool_as_const (x < y))))))::(((FStar_Syntax_Const.op_LTE), ((fun x y -> (bool_as_const (x <= y))))))::(((FStar_Syntax_Const.op_GT), ((fun x y -> (bool_as_const (x > y))))))::(((FStar_Syntax_Const.op_GTE), ((fun x y -> (bool_as_const (x >= y))))))::(((FStar_Syntax_Const.op_Modulus), ((fun x y -> (int_as_const (x mod y))))))::[]))
-in (
-
-let bounded_arith = (
-
-let uu____2912 = (
-
-let uu____2920 = (FStar_List.map (fun m -> (
-
-let uu____2937 = (
-
-let uu____2944 = (FStar_Syntax_Const.p2l (("FStar")::(m)::("add")::[]))
-in ((uu____2944), ((fun x y -> (int_as_const (x + y))))))
-in (
-
-let uu____2951 = (
-
-let uu____2959 = (
-
-let uu____2966 = (FStar_Syntax_Const.p2l (("FStar")::(m)::("sub")::[]))
-in ((uu____2966), ((fun x y -> (int_as_const (x - y))))))
-in (
-
-let uu____2973 = (
-
-let uu____2981 = (
-
-let uu____2988 = (FStar_Syntax_Const.p2l (("FStar")::(m)::("mul")::[]))
-in ((uu____2988), ((fun x y -> (int_as_const (x * y))))))
-in (uu____2981)::[])
-in (uu____2959)::uu____2973))
-in (uu____2937)::uu____2951))) (("Int8")::("UInt8")::("Int16")::("UInt16")::("Int32")::("UInt32")::("Int64")::("UInt64")::("UInt128")::[]))
-in (FStar_List.flatten uu____2920))
-in (FStar_List.map (as_primitive_step (Prims.parse_int "2") interp_bounded_op) uu____2912))
-in (
-
-let unary_string_ops = (
-
-let mk1 = (fun x -> (mk x FStar_Range.dummyRange))
-in (
-
-let name = (fun l -> (
-
-let uu____3045 = (
-
-let uu____3046 = (FStar_Syntax_Syntax.lid_as_fv l FStar_Syntax_Syntax.Delta_constant None)
-in FStar_Syntax_Syntax.Tm_fvar (uu____3046))
-in (mk1 uu____3045)))
-in (
-
-let ctor = (fun l -> (
-
-let uu____3053 = (
-
-let uu____3054 = (FStar_Syntax_Syntax.lid_as_fv l FStar_Syntax_Syntax.Delta_constant (Some (FStar_Syntax_Syntax.Data_ctor)))
-in FStar_Syntax_Syntax.Tm_fvar (uu____3054))
-in (mk1 uu____3053)))
-in (
-
-let interp = (fun args -> (match (args) with
-| ((a, uu____3063))::[] -> begin
-(
-
-let uu____3076 = (
-
-let uu____3077 = (FStar_Syntax_Subst.compress a)
-in uu____3077.FStar_Syntax_Syntax.n)
-in (match (uu____3076) with
-| FStar_Syntax_Syntax.Tm_constant (FStar_Const.Const_string (bytes, uu____3082)) -> begin
-(
-
-let s = (FStar_Util.string_of_bytes bytes)
-in (
-
-let char_t = (name FStar_Syntax_Const.char_lid)
-in (
-
-let nil_char = (
-
-let uu____3092 = (
-
-let uu____3093 = (
-
-let uu____3094 = (ctor FStar_Syntax_Const.nil_lid)
-in (FStar_Syntax_Syntax.mk_Tm_uinst uu____3094 ((FStar_Syntax_Syntax.U_zero)::[])))
-in (
-
-let uu____3095 = (
-
-let uu____3096 = (FStar_Syntax_Syntax.iarg char_t)
-in (uu____3096)::[])
-in (FStar_Syntax_Syntax.mk_Tm_app uu____3093 uu____3095)))
-in (uu____3092 None FStar_Range.dummyRange))
-in (
-
-let uu____3101 = (
-
-let uu____3102 = (FStar_String.list_of_string s)
-in (FStar_List.fold_right (fun c a1 -> (
-
-let uu____3108 = (
-
-let uu____3109 = (
-
-let uu____3110 = (ctor FStar_Syntax_Const.cons_lid)
-in (FStar_Syntax_Syntax.mk_Tm_uinst uu____3110 ((FStar_Syntax_Syntax.U_zero)::[])))
-in (
-
-let uu____3111 = (
-
-let uu____3112 = (FStar_Syntax_Syntax.iarg char_t)
-in (
-
-let uu____3113 = (
-
-let uu____3115 = (
-
-let uu____3116 = (mk1 (FStar_Syntax_Syntax.Tm_constant (FStar_Const.Const_char (c))))
-in (FStar_Syntax_Syntax.as_arg uu____3116))
-in (
-
-let uu____3117 = (
-
-let uu____3119 = (FStar_Syntax_Syntax.as_arg a1)
-in (uu____3119)::[])
-in (uu____3115)::uu____3117))
-in (uu____3112)::uu____3113))
-in (FStar_Syntax_Syntax.mk_Tm_app uu____3109 uu____3111)))
-in (uu____3108 None FStar_Range.dummyRange))) uu____3102 nil_char))
-in Some (uu____3101)))))
-end
-| uu____3124 -> begin
-None
-end))
-end
-| uu____3125 -> begin
-(failwith "Unexpected number of arguments")
-end))
-in (
-
-let uu____3127 = (
-
-let uu____3128 = (FStar_Syntax_Const.p2l (("FStar")::("String")::("list_of_string")::[]))
-in {name = uu____3128; arity = (Prims.parse_int "1"); strong_reduction_ok = true; interpretation = interp})
-in (uu____3127)::[])))))
-in (FStar_List.append basic_arith (FStar_List.append bounded_arith unary_string_ops)))))))))))
-
-
-let equality_ops : primitive_step Prims.list = (
-
-let interp_bool = (fun args -> (match (args) with
-| ((_typ, uu____3138))::((a1, uu____3140))::((a2, uu____3142))::[] -> begin
-(
-
-let uu____3171 = (FStar_Syntax_Util.eq_tm a1 a2)
-in (match (uu____3171) with
-| FStar_Syntax_Util.Equal -> begin
-(
-
-let uu____3173 = (mk (FStar_Syntax_Syntax.Tm_constant (FStar_Const.Const_bool (true))) a2.FStar_Syntax_Syntax.pos)
-in Some (uu____3173))
-end
-| FStar_Syntax_Util.NotEqual -> begin
-(
-
-let uu____3178 = (mk (FStar_Syntax_Syntax.Tm_constant (FStar_Const.Const_bool (false))) a2.FStar_Syntax_Syntax.pos)
-in Some (uu____3178))
-end
-| uu____3183 -> begin
-None
-end))
-end
-| uu____3184 -> begin
-(failwith "Unexpected number of arguments")
-end))
-in (
-
-let interp_prop = (fun args -> (match (args) with
-| (((_typ, _))::((a1, _))::((a2, _))::[]) | (((_typ, _))::(_)::((a1, _))::((a2, _))::[]) -> begin
-(
-
-let uu____3263 = (FStar_Syntax_Util.eq_tm a1 a2)
-in (match (uu____3263) with
-| FStar_Syntax_Util.Equal -> begin
-Some (FStar_Syntax_Util.t_true)
-end
-| FStar_Syntax_Util.NotEqual -> begin
-Some (FStar_Syntax_Util.t_false)
-end
-| uu____3265 -> begin
-None
-end))
-end
-| uu____3266 -> begin
-(failwith "Unexpected number of arguments")
-end))
-in (
-
-let decidable_equality = {name = FStar_Syntax_Const.op_Eq; arity = (Prims.parse_int "3"); strong_reduction_ok = true; interpretation = interp_bool}
-in (
-
-let propositional_equality = {name = FStar_Syntax_Const.eq2_lid; arity = (Prims.parse_int "3"); strong_reduction_ok = true; interpretation = interp_prop}
-in (
-
-let hetero_propositional_equality = {name = FStar_Syntax_Const.eq3_lid; arity = (Prims.parse_int "4"); strong_reduction_ok = true; interpretation = interp_prop}
-in (decidable_equality)::(propositional_equality)::(hetero_propositional_equality)::[])))))
-
-
-let reduce_primops : cfg  ->  FStar_Syntax_Syntax.term  ->  FStar_Syntax_Syntax.term = (fun cfg tm -> (
-
-let uu____3277 = (FStar_All.pipe_left Prims.op_Negation (FStar_List.contains Primops cfg.steps))
-in (match (uu____3277) with
-| true -> begin
-tm
-end
-| uu____3278 -> begin
-(
-
-let uu____3279 = (FStar_Syntax_Util.head_and_args tm)
-in (match (uu____3279) with
-| (head1, args) -> begin
-(
-
-let uu____3305 = (
-
-let uu____3306 = (FStar_Syntax_Util.un_uinst head1)
-in uu____3306.FStar_Syntax_Syntax.n)
-in (match (uu____3305) with
-| FStar_Syntax_Syntax.Tm_fvar (fv) -> begin
-(
-
-let uu____3310 = (FStar_List.tryFind (fun ps -> (FStar_Syntax_Syntax.fv_eq_lid fv ps.name)) cfg.primitive_steps)
-in (match (uu____3310) with
-| None -> begin
-tm
-end
-| Some (prim_step) -> begin
-(match (((FStar_List.length args) < prim_step.arity)) with
-| true -> begin
-tm
-end
-| uu____3321 -> begin
-(
-
-let uu____3322 = (prim_step.interpretation args)
-in (match (uu____3322) with
-| None -> begin
-tm
-end
-| Some (reduced) -> begin
-reduced
-end))
-end)
-end))
-end
-| uu____3325 -> begin
-tm
-end))
-end))
-end)))
-
-
-let reduce_equality : cfg  ->  FStar_Syntax_Syntax.term  ->  FStar_Syntax_Syntax.term = (fun cfg tm -> (reduce_primops (
-
-let uu___154_3332 = cfg
-in {steps = (Primops)::[]; tcenv = uu___154_3332.tcenv; delta_level = uu___154_3332.delta_level; primitive_steps = equality_ops}) tm))
-
-
-let maybe_simplify : cfg  ->  (FStar_Syntax_Syntax.term', FStar_Syntax_Syntax.term') FStar_Syntax_Syntax.syntax  ->  FStar_Syntax_Syntax.term = (fun cfg tm -> (
-
-let steps = cfg.steps
-in (
-
-let w = (fun t -> (
-
-let uu___155_3354 = t
-in {FStar_Syntax_Syntax.n = uu___155_3354.FStar_Syntax_Syntax.n; FStar_Syntax_Syntax.tk = uu___155_3354.FStar_Syntax_Syntax.tk; FStar_Syntax_Syntax.pos = tm.FStar_Syntax_Syntax.pos; FStar_Syntax_Syntax.vars = uu___155_3354.FStar_Syntax_Syntax.vars}))
-in (
-
-let simp_t = (fun t -> (match (t.FStar_Syntax_Syntax.n) with
-| FStar_Syntax_Syntax.Tm_fvar (fv) when (FStar_Syntax_Syntax.fv_eq_lid fv FStar_Syntax_Const.true_lid) -> begin
-Some (true)
-end
-| FStar_Syntax_Syntax.Tm_fvar (fv) when (FStar_Syntax_Syntax.fv_eq_lid fv FStar_Syntax_Const.false_lid) -> begin
-Some (false)
-end
-| uu____3373 -> begin
-None
-end))
-in (
-
-let simplify = (fun arg -> (((simp_t (Prims.fst arg))), (arg)))
-in (
-
-let uu____3400 = (FStar_All.pipe_left Prims.op_Negation (FStar_List.contains Simplify steps))
-in (match (uu____3400) with
-| true -> begin
-(reduce_primops cfg tm)
-end
-| uu____3401 -> begin
-(match (tm.FStar_Syntax_Syntax.n) with
-| (FStar_Syntax_Syntax.Tm_app ({FStar_Syntax_Syntax.n = FStar_Syntax_Syntax.Tm_uinst ({FStar_Syntax_Syntax.n = FStar_Syntax_Syntax.Tm_fvar (fv); FStar_Syntax_Syntax.tk = _; FStar_Syntax_Syntax.pos = _; FStar_Syntax_Syntax.vars = _}, _); FStar_Syntax_Syntax.tk = _; FStar_Syntax_Syntax.pos = _; FStar_Syntax_Syntax.vars = _}, args)) | (FStar_Syntax_Syntax.Tm_app ({FStar_Syntax_Syntax.n = FStar_Syntax_Syntax.Tm_fvar (fv); FStar_Syntax_Syntax.tk = _; FStar_Syntax_Syntax.pos = _; FStar_Syntax_Syntax.vars = _}, args)) -> begin
-(
-
-let uu____3440 = (FStar_Syntax_Syntax.fv_eq_lid fv FStar_Syntax_Const.and_lid)
-in (match (uu____3440) with
-| true -> begin
-(
-
-let uu____3441 = (FStar_All.pipe_right args (FStar_List.map simplify))
-in (match (uu____3441) with
-| (((Some (true), _))::((_, (arg, _)))::[]) | (((_, (arg, _)))::((Some (true), _))::[]) -> begin
-arg
-end
-| (((Some (false), _))::(_)::[]) | ((_)::((Some (false), _))::[]) -> begin
-(w FStar_Syntax_Util.t_false)
-end
-| uu____3607 -> begin
-tm
-end))
-end
-| uu____3616 -> begin
-(
-
-let uu____3617 = (FStar_Syntax_Syntax.fv_eq_lid fv FStar_Syntax_Const.or_lid)
-in (match (uu____3617) with
-| true -> begin
-(
-
-let uu____3618 = (FStar_All.pipe_right args (FStar_List.map simplify))
-in (match (uu____3618) with
-| (((Some (true), _))::(_)::[]) | ((_)::((Some (true), _))::[]) -> begin
-(w FStar_Syntax_Util.t_true)
-end
-| (((Some (false), _))::((_, (arg, _)))::[]) | (((_, (arg, _)))::((Some (false), _))::[]) -> begin
-arg
-end
-| uu____3784 -> begin
-tm
-end))
-end
-| uu____3793 -> begin
-(
-
-let uu____3794 = (FStar_Syntax_Syntax.fv_eq_lid fv FStar_Syntax_Const.imp_lid)
-in (match (uu____3794) with
-| true -> begin
-(
-
-let uu____3795 = (FStar_All.pipe_right args (FStar_List.map simplify))
-in (match (uu____3795) with
-| ((_)::((Some (true), _))::[]) | (((Some (false), _))::(_)::[]) -> begin
-(w FStar_Syntax_Util.t_true)
-end
-| ((Some (true), uu____3884))::((uu____3885, (arg, uu____3887)))::[] -> begin
-arg
-end
-| uu____3928 -> begin
-tm
-end))
-end
-| uu____3937 -> begin
-(
-
-let uu____3938 = (FStar_Syntax_Syntax.fv_eq_lid fv FStar_Syntax_Const.not_lid)
-in (match (uu____3938) with
-| true -> begin
-(
-
-let uu____3939 = (FStar_All.pipe_right args (FStar_List.map simplify))
-in (match (uu____3939) with
-| ((Some (true), uu____3972))::[] -> begin
-(w FStar_Syntax_Util.t_false)
-end
-| ((Some (false), uu____3996))::[] -> begin
-(w FStar_Syntax_Util.t_true)
-end
-| uu____4020 -> begin
-tm
-end))
-end
-| uu____4029 -> begin
-(
-
-let uu____4030 = ((FStar_Syntax_Syntax.fv_eq_lid fv FStar_Syntax_Const.forall_lid) || (FStar_Syntax_Syntax.fv_eq_lid fv FStar_Syntax_Const.exists_lid))
-in (match (uu____4030) with
-| true -> begin
-(match (args) with
-| (((t, _))::[]) | (((_, Some (FStar_Syntax_Syntax.Implicit (_))))::((t, _))::[]) -> begin
-(
-
-let uu____4071 = (
-
-let uu____4072 = (FStar_Syntax_Subst.compress t)
-in uu____4072.FStar_Syntax_Syntax.n)
-in (match (uu____4071) with
-| FStar_Syntax_Syntax.Tm_abs ((uu____4075)::[], body, uu____4077) -> begin
-(match ((simp_t body)) with
-| Some (true) -> begin
-(w FStar_Syntax_Util.t_true)
-end
-| Some (false) -> begin
-(w FStar_Syntax_Util.t_false)
-end
-| uu____4103 -> begin
-tm
-end)
-end
-| uu____4105 -> begin
-tm
-end))
-end
-| uu____4106 -> begin
-tm
-end)
-end
-| uu____4112 -> begin
-(reduce_equality cfg tm)
-end))
-end))
-end))
-end))
-end))
-end
-| uu____4113 -> begin
-tm
-end)
-end)))))))
-
-
-let is_norm_request = (fun hd1 args -> (
-
-let uu____4128 = (
-
-let uu____4132 = (
-
-let uu____4133 = (FStar_Syntax_Util.un_uinst hd1)
-in uu____4133.FStar_Syntax_Syntax.n)
-in ((uu____4132), (args)))
-in (match (uu____4128) with
-| (FStar_Syntax_Syntax.Tm_fvar (fv), (uu____4138)::(uu____4139)::[]) -> begin
-(FStar_Syntax_Syntax.fv_eq_lid fv FStar_Syntax_Const.normalize_term)
-end
-| (FStar_Syntax_Syntax.Tm_fvar (fv), (uu____4142)::[]) -> begin
-(FStar_Syntax_Syntax.fv_eq_lid fv FStar_Syntax_Const.normalize)
-end
-| uu____4144 -> begin
-false
-end)))
-
-
-let get_norm_request = (fun args -> (match (args) with
-| ((_)::((tm, _))::[]) | (((tm, _))::[]) -> begin
-tm
-end
-| uu____4177 -> begin
-(failwith "Impossible")
-end))
-
-
-let is_reify_head : stack_elt Prims.list  ->  Prims.bool = (fun uu___132_4184 -> (match (uu___132_4184) with
-| (App ({FStar_Syntax_Syntax.n = FStar_Syntax_Syntax.Tm_constant (FStar_Const.Const_reify); FStar_Syntax_Syntax.tk = uu____4186; FStar_Syntax_Syntax.pos = uu____4187; FStar_Syntax_Syntax.vars = uu____4188}, uu____4189, uu____4190))::uu____4191 -> begin
-true
-end
-| uu____4197 -> begin
-false
-end))
-
-
-let is_fstar_tactics_quote : FStar_Syntax_Syntax.term  ->  Prims.bool = (fun t -> (
-
-let uu____4202 = (
-
-let uu____4203 = (FStar_Syntax_Util.un_uinst t)
-in uu____4203.FStar_Syntax_Syntax.n)
-in (match (uu____4202) with
-| FStar_Syntax_Syntax.Tm_fvar (fv) -> begin
-(FStar_Syntax_Syntax.fv_eq_lid fv FStar_Syntax_Const.fstar_tactics_quote_lid)
-end
-| uu____4207 -> begin
-false
-end)))
-
-
-let rec norm : cfg  ->  env  ->  stack  ->  FStar_Syntax_Syntax.term  ->  FStar_Syntax_Syntax.term = (fun cfg env stack1 t -> (
-
-let t1 = (FStar_Syntax_Subst.compress t)
-in (
-
-let firstn = (fun k l -> (match (((FStar_List.length l) < k)) with
-| true -> begin
-((l), ([]))
-end
-| uu____4321 -> begin
-(FStar_Util.first_N k l)
-end))
-in ((log cfg (fun uu____4323 -> (
-
-let uu____4324 = (FStar_Syntax_Print.tag_of_term t1)
-in (
-
-let uu____4325 = (FStar_Syntax_Print.term_to_string t1)
-in (
-
-let uu____4326 = (
-
-let uu____4327 = (
-
-let uu____4329 = (firstn (Prims.parse_int "4") stack1)
-in (FStar_All.pipe_left Prims.fst uu____4329))
-in (stack_to_string uu____4327))
-in (FStar_Util.print3 ">>> %s\nNorm %s with top of the stack %s \n" uu____4324 uu____4325 uu____4326))))));
-(match (t1.FStar_Syntax_Syntax.n) with
-| FStar_Syntax_Syntax.Tm_delayed (uu____4341) -> begin
-(failwith "Impossible")
-end
-| (FStar_Syntax_Syntax.Tm_unknown) | (FStar_Syntax_Syntax.Tm_uvar (_)) | (FStar_Syntax_Syntax.Tm_constant (_)) | (FStar_Syntax_Syntax.Tm_name (_)) | (FStar_Syntax_Syntax.Tm_fvar ({FStar_Syntax_Syntax.fv_name = _; FStar_Syntax_Syntax.fv_delta = FStar_Syntax_Syntax.Delta_constant; FStar_Syntax_Syntax.fv_qual = _})) | (FStar_Syntax_Syntax.Tm_fvar ({FStar_Syntax_Syntax.fv_name = _; FStar_Syntax_Syntax.fv_delta = _; FStar_Syntax_Syntax.fv_qual = Some (FStar_Syntax_Syntax.Data_ctor)})) | (FStar_Syntax_Syntax.Tm_fvar ({FStar_Syntax_Syntax.fv_name = _; FStar_Syntax_Syntax.fv_delta = _; FStar_Syntax_Syntax.fv_qual = Some (FStar_Syntax_Syntax.Record_ctor (_))})) -> begin
-(rebuild cfg env stack1 t1)
-end
-| FStar_Syntax_Syntax.Tm_app ({FStar_Syntax_Syntax.n = FStar_Syntax_Syntax.Tm_fvar (fv); FStar_Syntax_Syntax.tk = uu____4373; FStar_Syntax_Syntax.pos = uu____4374; FStar_Syntax_Syntax.vars = uu____4375}, uu____4376) when (FStar_Syntax_Syntax.fv_eq_lid fv FStar_Syntax_Const.fstar_tactics_embed_lid) -> begin
-(rebuild cfg env stack1 t1)
-end
-| FStar_Syntax_Syntax.Tm_app (hd1, args) when (is_fstar_tactics_quote hd1) -> begin
-(
-
-let args1 = (closures_as_args_delayed cfg env args)
-in (
-
-let t2 = (
-
-let uu___156_4416 = t1
-in {FStar_Syntax_Syntax.n = FStar_Syntax_Syntax.Tm_app (((hd1), (args1))); FStar_Syntax_Syntax.tk = uu___156_4416.FStar_Syntax_Syntax.tk; FStar_Syntax_Syntax.pos = uu___156_4416.FStar_Syntax_Syntax.pos; FStar_Syntax_Syntax.vars = uu___156_4416.FStar_Syntax_Syntax.vars})
-in (
-
-let t3 = (reduce_primops cfg t2)
-in (rebuild cfg env stack1 t3))))
-end
-| FStar_Syntax_Syntax.Tm_app (hd1, args) when (((
-
-let uu____4445 = (FStar_All.pipe_right cfg.steps (FStar_List.contains NoFullNorm))
-in (not (uu____4445))) && (is_norm_request hd1 args)) && (not ((FStar_Ident.lid_equals cfg.tcenv.FStar_TypeChecker_Env.curmodule FStar_Syntax_Const.prims_lid)))) -> begin
-(
-
-let tm = (get_norm_request args)
-in (
-
-let s = (Reify)::(Beta)::(UnfoldUntil (FStar_Syntax_Syntax.Delta_constant))::(Zeta)::(Iota)::(Primops)::[]
-in (
-
-let cfg' = (
-
-let uu___157_4458 = cfg
-in {steps = s; tcenv = uu___157_4458.tcenv; delta_level = (FStar_TypeChecker_Env.Unfold (FStar_Syntax_Syntax.Delta_constant))::[]; primitive_steps = uu___157_4458.primitive_steps})
-in (
-
-let stack' = (Debug (t1))::(Steps (((cfg.steps), (cfg.primitive_steps), (cfg.delta_level))))::stack1
-in (norm cfg' env stack' tm)))))
-end
-| FStar_Syntax_Syntax.Tm_app ({FStar_Syntax_Syntax.n = FStar_Syntax_Syntax.Tm_constant (FStar_Const.Const_reify); FStar_Syntax_Syntax.tk = uu____4463; FStar_Syntax_Syntax.pos = uu____4464; FStar_Syntax_Syntax.vars = uu____4465}, (a1)::(a2)::rest) -> begin
-(
-
-let uu____4499 = (FStar_Syntax_Util.head_and_args t1)
-in (match (uu____4499) with
-| (hd1, uu____4510) -> begin
-(
-
-let t' = (FStar_Syntax_Syntax.mk (FStar_Syntax_Syntax.Tm_app (((hd1), ((a1)::[])))) None t1.FStar_Syntax_Syntax.pos)
-in (
-
-let t2 = (FStar_Syntax_Syntax.mk (FStar_Syntax_Syntax.Tm_app (((t'), ((a2)::rest)))) None t1.FStar_Syntax_Syntax.pos)
-in (norm cfg env stack1 t2)))
-end))
-end
-| FStar_Syntax_Syntax.Tm_app ({FStar_Syntax_Syntax.n = FStar_Syntax_Syntax.Tm_constant (FStar_Const.Const_reflect (uu____4565)); FStar_Syntax_Syntax.tk = uu____4566; FStar_Syntax_Syntax.pos = uu____4567; FStar_Syntax_Syntax.vars = uu____4568}, (a)::[]) when ((FStar_All.pipe_right cfg.steps (FStar_List.contains Reify)) && (is_reify_head stack1)) -> begin
-(
-
-let uu____4591 = (FStar_List.tl stack1)
-in (norm cfg env uu____4591 (Prims.fst a)))
-end
-| FStar_Syntax_Syntax.Tm_app ({FStar_Syntax_Syntax.n = FStar_Syntax_Syntax.Tm_constant (FStar_Const.Const_reify); FStar_Syntax_Syntax.tk = uu____4594; FStar_Syntax_Syntax.pos = uu____4595; FStar_Syntax_Syntax.vars = uu____4596}, (a)::[]) when (FStar_All.pipe_right cfg.steps (FStar_List.contains Reify)) -> begin
-(
-
-let uu____4619 = (FStar_Syntax_Util.head_and_args t1)
-in (match (uu____4619) with
-| (reify_head, uu____4630) -> begin
-(
-
-let a1 = (
-
-let uu____4646 = (FStar_All.pipe_left FStar_Syntax_Util.unascribe (Prims.fst a))
-in (FStar_Syntax_Subst.compress uu____4646))
-in (match (a1.FStar_Syntax_Syntax.n) with
-| FStar_Syntax_Syntax.Tm_app ({FStar_Syntax_Syntax.n = FStar_Syntax_Syntax.Tm_constant (FStar_Const.Const_reflect (uu____4649)); FStar_Syntax_Syntax.tk = uu____4650; FStar_Syntax_Syntax.pos = uu____4651; FStar_Syntax_Syntax.vars = uu____4652}, (a2)::[]) -> begin
-(norm cfg env stack1 (Prims.fst a2))
-end
-| uu____4677 -> begin
-(
-
-let stack2 = (App (((reify_head), (None), (t1.FStar_Syntax_Syntax.pos))))::stack1
-in (norm cfg env stack2 a1))
-end))
-end))
-end
-| FStar_Syntax_Syntax.Tm_type (u) -> begin
-(
-
-let u1 = (norm_universe cfg env u)
-in (
-
-let uu____4685 = (mk (FStar_Syntax_Syntax.Tm_type (u1)) t1.FStar_Syntax_Syntax.pos)
-in (rebuild cfg env stack1 uu____4685)))
-end
-| FStar_Syntax_Syntax.Tm_uinst (t', us) -> begin
-(
-
-let uu____4692 = (FStar_All.pipe_right cfg.steps (FStar_List.contains EraseUniverses))
-in (match (uu____4692) with
-| true -> begin
-(norm cfg env stack1 t')
-end
-| uu____4693 -> begin
-(
-
-let us1 = (
-
-let uu____4695 = (
-
-let uu____4699 = (FStar_List.map (norm_universe cfg env) us)
-in ((uu____4699), (t1.FStar_Syntax_Syntax.pos)))
-in UnivArgs (uu____4695))
-in (
-
-let stack2 = (us1)::stack1
-in (norm cfg env stack2 t')))
-end))
-end
-| FStar_Syntax_Syntax.Tm_fvar (f) -> begin
-(
-
-let t0 = t1
-in (
-
-let should_delta = (FStar_All.pipe_right cfg.delta_level (FStar_Util.for_some (fun uu___133_4708 -> (match (uu___133_4708) with
-| FStar_TypeChecker_Env.NoDelta -> begin
-false
-end
-| (FStar_TypeChecker_Env.Inlining) | (FStar_TypeChecker_Env.Eager_unfolding_only) -> begin
-true
-end
-| FStar_TypeChecker_Env.Unfold (l) -> begin
-(FStar_TypeChecker_Common.delta_depth_greater_than f.FStar_Syntax_Syntax.fv_delta l)
-end))))
-in (match ((not (should_delta))) with
-| true -> begin
-(rebuild cfg env stack1 t1)
-end
-| uu____4710 -> begin
-(
-
-let r_env = (
-
-let uu____4712 = (FStar_Syntax_Syntax.range_of_fv f)
-in (FStar_TypeChecker_Env.set_range cfg.tcenv uu____4712))
-in (
-
-let uu____4713 = (FStar_TypeChecker_Env.lookup_definition cfg.delta_level r_env f.FStar_Syntax_Syntax.fv_name.FStar_Syntax_Syntax.v)
-in (match (uu____4713) with
-| None -> begin
-((log cfg (fun uu____4724 -> (FStar_Util.print "Tm_fvar case 2\n" [])));
-(rebuild cfg env stack1 t1);
-)
-end
-| Some (us, t2) -> begin
-((log cfg (fun uu____4730 -> (
-
-let uu____4731 = (FStar_Syntax_Print.term_to_string t0)
-in (
-
-let uu____4732 = (FStar_Syntax_Print.term_to_string t2)
-in (FStar_Util.print2 ">>> Unfolded %s to %s\n" uu____4731 uu____4732)))));
-(
-
-let n1 = (FStar_List.length us)
-in (match ((n1 > (Prims.parse_int "0"))) with
-| true -> begin
-(match (stack1) with
-| (UnivArgs (us', uu____4739))::stack2 -> begin
-(
-
-let env1 = (FStar_All.pipe_right us' (FStar_List.fold_left (fun env1 u -> (Univ (u))::env1) env))
-in (norm cfg env1 stack2 t2))
-end
-| uu____4752 when (FStar_All.pipe_right cfg.steps (FStar_List.contains EraseUniverses)) -> begin
-(norm cfg env stack1 t2)
-end
-| uu____4753 -> begin
-(
-
-let uu____4754 = (
-
-let uu____4755 = (FStar_Syntax_Print.lid_to_string f.FStar_Syntax_Syntax.fv_name.FStar_Syntax_Syntax.v)
-in (FStar_Util.format1 "Impossible: missing universe instantiation on %s" uu____4755))
-in (failwith uu____4754))
-end)
-end
-| uu____4760 -> begin
-(norm cfg env stack1 t2)
-end));
-)
-end)))
-end)))
-end
-| FStar_Syntax_Syntax.Tm_bvar (x) -> begin
-(
-
-let uu____4762 = (lookup_bvar env x)
-in (match (uu____4762) with
-| Univ (uu____4763) -> begin
-(failwith "Impossible: term variable is bound to a universe")
-end
-| Dummy -> begin
-(failwith "Term variable not found")
-end
-| Clos (env1, t0, r, fix) -> begin
-(match (((not (fix)) || (not ((FStar_List.contains (Exclude (Zeta)) cfg.steps))))) with
-| true -> begin
-(
-
-let uu____4778 = (FStar_ST.read r)
-in (match (uu____4778) with
-| Some (env2, t') -> begin
-((log cfg (fun uu____4797 -> (
-
-let uu____4798 = (FStar_Syntax_Print.term_to_string t1)
-in (
-
-let uu____4799 = (FStar_Syntax_Print.term_to_string t')
-in (FStar_Util.print2 "Lazy hit: %s cached to %s\n" uu____4798 uu____4799)))));
-(
-
-let uu____4800 = (
-
-let uu____4801 = (FStar_Syntax_Subst.compress t')
-in uu____4801.FStar_Syntax_Syntax.n)
-in (match (uu____4800) with
-| FStar_Syntax_Syntax.Tm_abs (uu____4804) -> begin
-(norm cfg env2 stack1 t')
-end
-| uu____4819 -> begin
-(rebuild cfg env2 stack1 t')
-end));
-)
-end
-| None -> begin
-(norm cfg env1 ((MemoLazy (r))::stack1) t0)
-end))
-end
-| uu____4826 -> begin
-(norm cfg env1 stack1 t0)
-end)
-end))
-end
-| FStar_Syntax_Syntax.Tm_abs (bs, body, lopt) -> begin
-(match (stack1) with
-| (UnivArgs (uu____4852))::uu____4853 -> begin
-(failwith "Ill-typed term: universes cannot be applied to term abstraction")
-end
-| (Match (uu____4858))::uu____4859 -> begin
-(failwith "Ill-typed term: cannot pattern match an abstraction")
-end
-| (Arg (c, uu____4865, uu____4866))::stack_rest -> begin
-(match (c) with
-| Univ (uu____4869) -> begin
-(norm cfg ((c)::env) stack_rest t1)
-end
-| uu____4870 -> begin
-(match (bs) with
-| [] -> begin
-(failwith "Impossible")
-end
-| (uu____4873)::[] -> begin
-(match (lopt) with
-| None when (FStar_Options.__unit_tests ()) -> begin
-((log cfg (fun uu____4886 -> (
-
-let uu____4887 = (closure_to_string c)
-in (FStar_Util.print1 "\tShifted %s\n" uu____4887))));
-(norm cfg ((c)::env) stack_rest body);
-)
-end
-| Some (FStar_Util.Inr (l, cflags)) when (((FStar_Ident.lid_equals l FStar_Syntax_Const.effect_Tot_lid) || (FStar_Ident.lid_equals l FStar_Syntax_Const.effect_GTot_lid)) || (FStar_All.pipe_right cflags (FStar_Util.for_some (fun uu___134_4901 -> (match (uu___134_4901) with
-| FStar_Syntax_Syntax.TOTAL -> begin
-true
-end
-| uu____4902 -> begin
-false
-end))))) -> begin
-((log cfg (fun uu____4904 -> (
-
-let uu____4905 = (closure_to_string c)
-in (FStar_Util.print1 "\tShifted %s\n" uu____4905))));
-(norm cfg ((c)::env) stack_rest body);
-)
-end
-| Some (FStar_Util.Inl (lc)) when (FStar_Syntax_Util.is_tot_or_gtot_lcomp lc) -> begin
-((log cfg (fun uu____4916 -> (
-
-let uu____4917 = (closure_to_string c)
-in (FStar_Util.print1 "\tShifted %s\n" uu____4917))));
-(norm cfg ((c)::env) stack_rest body);
-)
-end
-| uu____4918 when (FStar_All.pipe_right cfg.steps (FStar_List.contains Reify)) -> begin
-(norm cfg ((c)::env) stack_rest body)
-end
-| uu____4925 -> begin
-(
-
-let cfg1 = (
-
-let uu___158_4933 = cfg
-in {steps = (WHNF)::(Exclude (Iota))::(Exclude (Zeta))::cfg.steps; tcenv = uu___158_4933.tcenv; delta_level = uu___158_4933.delta_level; primitive_steps = uu___158_4933.primitive_steps})
-in (
-
-let uu____4934 = (closure_as_term cfg1 env t1)
-in (rebuild cfg1 env stack1 uu____4934)))
-end)
-end
-| (uu____4935)::tl1 -> begin
-((log cfg (fun uu____4945 -> (
-
-let uu____4946 = (closure_to_string c)
-in (FStar_Util.print1 "\tShifted %s\n" uu____4946))));
-(
-
-let body1 = (mk (FStar_Syntax_Syntax.Tm_abs (((tl1), (body), (lopt)))) t1.FStar_Syntax_Syntax.pos)
-in (norm cfg ((c)::env) stack_rest body1));
-)
-end)
-end)
-end
-| (Steps (s, ps, dl))::stack2 -> begin
-(norm (
-
-let uu___159_4970 = cfg
-in {steps = s; tcenv = uu___159_4970.tcenv; delta_level = dl; primitive_steps = ps}) env stack2 t1)
-end
-| (MemoLazy (r))::stack2 -> begin
-((set_memo r ((env), (t1)));
-(log cfg (fun uu____4983 -> (
-
-let uu____4984 = (FStar_Syntax_Print.term_to_string t1)
-in (FStar_Util.print1 "\tSet memo %s\n" uu____4984))));
-(norm cfg env stack2 t1);
-)
-end
-| ((Debug (_))::_) | ((Meta (_))::_) | ((Let (_))::_) | ((App (_))::_) | ((Abs (_))::_) | ([]) -> begin
-(match ((FStar_List.contains WHNF cfg.steps)) with
-| true -> begin
-(
-
-let uu____4995 = (closure_as_term cfg env t1)
-in (rebuild cfg env stack1 uu____4995))
-end
-| uu____4996 -> begin
-(
-
-let uu____4997 = (FStar_Syntax_Subst.open_term' bs body)
-in (match (uu____4997) with
-| (bs1, body1, opening) -> begin
-(
-
-let lopt1 = (match (lopt) with
-| Some (FStar_Util.Inl (l)) -> begin
-(
-
-let uu____5026 = (
-
-let uu____5032 = (
-
-let uu____5033 = (
-
-let uu____5034 = (l.FStar_Syntax_Syntax.comp ())
-in (FStar_Syntax_Subst.subst_comp opening uu____5034))
-in (FStar_All.pipe_right uu____5033 FStar_Syntax_Util.lcomp_of_comp))
-in (FStar_All.pipe_right uu____5032 (fun _0_30 -> FStar_Util.Inl (_0_30))))
-in (FStar_All.pipe_right uu____5026 (fun _0_31 -> Some (_0_31))))
-end
-| uu____5059 -> begin
-lopt
-end)
-in (
-
-let env' = (FStar_All.pipe_right bs1 (FStar_List.fold_left (fun env1 uu____5073 -> (Dummy)::env1) env))
-in ((log cfg (fun uu____5078 -> (
-
-let uu____5079 = (FStar_All.pipe_left FStar_Util.string_of_int (FStar_List.length bs1))
-in (FStar_Util.print1 "\tShifted %s dummies\n" uu____5079))));
-(
-
-let stack2 = (Steps (((cfg.steps), (cfg.primitive_steps), (cfg.delta_level))))::stack1
-in (
-
-let cfg1 = (
-
-let uu___160_5089 = cfg
-in (
-
-let uu____5090 = (FStar_List.filter (fun ps -> ps.strong_reduction_ok) cfg.primitive_steps)
-in {steps = uu___160_5089.steps; tcenv = uu___160_5089.tcenv; delta_level = uu___160_5089.delta_level; primitive_steps = uu____5090}))
-in (norm cfg1 env' ((Abs (((env), (bs1), (env'), (lopt1), (t1.FStar_Syntax_Syntax.pos))))::stack2) body1)));
-)))
-end))
-end)
-end)
-end
-| FStar_Syntax_Syntax.Tm_app (head1, args) -> begin
-(
-
-let stack2 = (FStar_All.pipe_right stack1 (FStar_List.fold_right (fun uu____5122 stack2 -> (match (uu____5122) with
-| (a, aq) -> begin
-(
-
-let uu____5130 = (
-
-let uu____5131 = (
-
-let uu____5135 = (
-
-let uu____5136 = (
-
-let uu____5146 = (FStar_Util.mk_ref None)
-in ((env), (a), (uu____5146), (false)))
-in Clos (uu____5136))
-in ((uu____5135), (aq), (t1.FStar_Syntax_Syntax.pos)))
-in Arg (uu____5131))
-in (uu____5130)::stack2)
-end)) args))
-in ((log cfg (fun uu____5168 -> (
-
-let uu____5169 = (FStar_All.pipe_left FStar_Util.string_of_int (FStar_List.length args))
-in (FStar_Util.print1 "\tPushed %s arguments\n" uu____5169))));
-(norm cfg env stack2 head1);
-))
-end
-| FStar_Syntax_Syntax.Tm_refine (x, f) -> begin
-(match ((FStar_List.contains WHNF cfg.steps)) with
-| true -> begin
-(match (((env), (stack1))) with
-| ([], []) -> begin
-(
-
-let t_x = (norm cfg env [] x.FStar_Syntax_Syntax.sort)
-in (
-
-let t2 = (mk (FStar_Syntax_Syntax.Tm_refine ((((
-
-let uu___161_5190 = x
-in {FStar_Syntax_Syntax.ppname = uu___161_5190.FStar_Syntax_Syntax.ppname; FStar_Syntax_Syntax.index = uu___161_5190.FStar_Syntax_Syntax.index; FStar_Syntax_Syntax.sort = t_x})), (f)))) t1.FStar_Syntax_Syntax.pos)
-in (rebuild cfg env stack1 t2)))
-end
-| uu____5191 -> begin
-(
-
-let uu____5194 = (closure_as_term cfg env t1)
-in (rebuild cfg env stack1 uu____5194))
-end)
-end
-| uu____5195 -> begin
-(
-
-let t_x = (norm cfg env [] x.FStar_Syntax_Syntax.sort)
-in (
-
-let uu____5197 = (FStar_Syntax_Subst.open_term ((((x), (None)))::[]) f)
-in (match (uu____5197) with
-| (closing, f1) -> begin
-(
-
-let f2 = (norm cfg ((Dummy)::env) [] f1)
-in (
-
-let t2 = (
-
-let uu____5213 = (
-
-let uu____5214 = (
-
-let uu____5219 = (FStar_Syntax_Subst.close closing f2)
-in (((
-
-let uu___162_5220 = x
-in {FStar_Syntax_Syntax.ppname = uu___162_5220.FStar_Syntax_Syntax.ppname; FStar_Syntax_Syntax.index = uu___162_5220.FStar_Syntax_Syntax.index; FStar_Syntax_Syntax.sort = t_x})), (uu____5219)))
-in FStar_Syntax_Syntax.Tm_refine (uu____5214))
-in (mk uu____5213 t1.FStar_Syntax_Syntax.pos))
-in (rebuild cfg env stack1 t2)))
-end)))
-end)
-end
-| FStar_Syntax_Syntax.Tm_arrow (bs, c) -> begin
-(match ((FStar_List.contains WHNF cfg.steps)) with
-| true -> begin
-(
-
-let uu____5233 = (closure_as_term cfg env t1)
-in (rebuild cfg env stack1 uu____5233))
-end
-| uu____5234 -> begin
-(
-
-let uu____5235 = (FStar_Syntax_Subst.open_comp bs c)
-in (match (uu____5235) with
-| (bs1, c1) -> begin
-(
-
-let c2 = (
-
-let uu____5241 = (FStar_All.pipe_right bs1 (FStar_List.fold_left (fun env1 uu____5247 -> (Dummy)::env1) env))
-in (norm_comp cfg uu____5241 c1))
-in (
-
-let t2 = (
-
-let uu____5254 = (norm_binders cfg env bs1)
-in (FStar_Syntax_Util.arrow uu____5254 c2))
-in (rebuild cfg env stack1 t2)))
-end))
-end)
-end
-| FStar_Syntax_Syntax.Tm_ascribed (t11, (tc, tacopt), l) -> begin
-(match (stack1) with
-| ((Match (_))::_) | ((Arg (_))::_) | ((App ({FStar_Syntax_Syntax.n = FStar_Syntax_Syntax.Tm_constant (FStar_Const.Const_reify); FStar_Syntax_Syntax.tk = _; FStar_Syntax_Syntax.pos = _; FStar_Syntax_Syntax.vars = _}, _, _))::_) | ((MemoLazy (_))::_) -> begin
-(norm cfg env stack1 t11)
-end
-| uu____5311 -> begin
-(
-
-let t12 = (norm cfg env [] t11)
-in ((log cfg (fun uu____5314 -> (FStar_Util.print_string "+++ Normalizing ascription \n")));
-(
-
-let tc1 = (match (tc) with
-| FStar_Util.Inl (t2) -> begin
-(
-
-let uu____5327 = (norm cfg env [] t2)
-in FStar_Util.Inl (uu____5327))
-end
-| FStar_Util.Inr (c) -> begin
-(
-
-let uu____5335 = (norm_comp cfg env c)
-in FStar_Util.Inr (uu____5335))
-end)
-in (
-
-let tacopt1 = (FStar_Util.map_opt tacopt (norm cfg env []))
-in (
-
-let uu____5340 = (mk (FStar_Syntax_Syntax.Tm_ascribed (((t12), (((tc1), (tacopt1))), (l)))) t1.FStar_Syntax_Syntax.pos)
-in (rebuild cfg env stack1 uu____5340))));
-))
-end)
-end
-| FStar_Syntax_Syntax.Tm_match (head1, branches) -> begin
-(
-
-let stack2 = (Match (((env), (branches), (t1.FStar_Syntax_Syntax.pos))))::stack1
-in (norm cfg env stack2 head1))
-end
-| FStar_Syntax_Syntax.Tm_let ((uu____5391, ({FStar_Syntax_Syntax.lbname = FStar_Util.Inr (uu____5392); FStar_Syntax_Syntax.lbunivs = uu____5393; FStar_Syntax_Syntax.lbtyp = uu____5394; FStar_Syntax_Syntax.lbeff = uu____5395; FStar_Syntax_Syntax.lbdef = uu____5396})::uu____5397), uu____5398) -> begin
-(rebuild cfg env stack1 t1)
-end
-| FStar_Syntax_Syntax.Tm_let ((false, (lb)::[]), body) -> begin
-(
-
-let n1 = (FStar_TypeChecker_Env.norm_eff_name cfg.tcenv lb.FStar_Syntax_Syntax.lbeff)
-in (
-
-let uu____5424 = ((
-
-let uu____5425 = (FStar_All.pipe_right cfg.steps (FStar_List.contains NoDeltaSteps))
-in (not (uu____5425))) && ((FStar_Syntax_Util.is_pure_effect n1) || ((FStar_Syntax_Util.is_ghost_effect n1) && (
-
-let uu____5426 = (FStar_All.pipe_right cfg.steps (FStar_List.contains PureSubtermsWithinComputations))
-in (not (uu____5426))))))
-in (match (uu____5424) with
-| true -> begin
-(
-
-let env1 = (
-
-let uu____5429 = (
-
-let uu____5430 = (
-
-let uu____5440 = (FStar_Util.mk_ref None)
-in ((env), (lb.FStar_Syntax_Syntax.lbdef), (uu____5440), (false)))
-in Clos (uu____5430))
-in (uu____5429)::env)
-in (norm cfg env1 stack1 body))
-end
-| uu____5463 -> begin
-(
-
-let uu____5464 = (
-
-let uu____5467 = (
-
-let uu____5468 = (
-
-let uu____5469 = (FStar_All.pipe_right lb.FStar_Syntax_Syntax.lbname FStar_Util.left)
-in (FStar_All.pipe_right uu____5469 FStar_Syntax_Syntax.mk_binder))
-in (uu____5468)::[])
-in (FStar_Syntax_Subst.open_term uu____5467 body))
-in (match (uu____5464) with
-| (bs, body1) -> begin
-(
-
-let lb1 = (
-
-let uu___163_5475 = lb
-in (
-
-let uu____5476 = (
-
-let uu____5479 = (
-
-let uu____5480 = (FStar_List.hd bs)
-in (FStar_All.pipe_right uu____5480 Prims.fst))
-in (FStar_All.pipe_right uu____5479 (fun _0_32 -> FStar_Util.Inl (_0_32))))
-in (
-
-let uu____5489 = (norm cfg env [] lb.FStar_Syntax_Syntax.lbtyp)
-in (
-
-let uu____5492 = (norm cfg env [] lb.FStar_Syntax_Syntax.lbdef)
-in {FStar_Syntax_Syntax.lbname = uu____5476; FStar_Syntax_Syntax.lbunivs = uu___163_5475.FStar_Syntax_Syntax.lbunivs; FStar_Syntax_Syntax.lbtyp = uu____5489; FStar_Syntax_Syntax.lbeff = uu___163_5475.FStar_Syntax_Syntax.lbeff; FStar_Syntax_Syntax.lbdef = uu____5492}))))
-in (
-
-let env' = (FStar_All.pipe_right bs (FStar_List.fold_left (fun env1 uu____5502 -> (Dummy)::env1) env))
-in (norm cfg env' ((Let (((env), (bs), (lb1), (t1.FStar_Syntax_Syntax.pos))))::stack1) body1)))
-end))
-end)))
-end
-| FStar_Syntax_Syntax.Tm_let (lbs, body) when (FStar_List.contains (Exclude (Zeta)) cfg.steps) -> begin
-(
-
-let uu____5518 = (closure_as_term cfg env t1)
-in (rebuild cfg env stack1 uu____5518))
-end
-| FStar_Syntax_Syntax.Tm_let (lbs, body) -> begin
-(
-
-let uu____5531 = (FStar_List.fold_right (fun lb uu____5553 -> (match (uu____5553) with
-| (rec_env, memos, i) -> begin
-(
-
-let f_i = (
-
-let uu____5592 = (
-
-let uu___164_5593 = (FStar_Util.left lb.FStar_Syntax_Syntax.lbname)
-in {FStar_Syntax_Syntax.ppname = uu___164_5593.FStar_Syntax_Syntax.ppname; FStar_Syntax_Syntax.index = i; FStar_Syntax_Syntax.sort = uu___164_5593.FStar_Syntax_Syntax.sort})
-in (FStar_Syntax_Syntax.bv_to_tm uu____5592))
-in (
-
-let fix_f_i = (mk (FStar_Syntax_Syntax.Tm_let (((lbs), (f_i)))) t1.FStar_Syntax_Syntax.pos)
-in (
-
-let memo = (FStar_Util.mk_ref None)
-in (
-
-let rec_env1 = (Clos (((env), (fix_f_i), (memo), (true))))::rec_env
-in ((rec_env1), ((memo)::memos), ((i + (Prims.parse_int "1"))))))))
-end)) (Prims.snd lbs) ((env), ([]), ((Prims.parse_int "0"))))
-in (match (uu____5531) with
-| (rec_env, memos, uu____5653) -> begin
-(
-
-let uu____5668 = (FStar_List.map2 (fun lb memo -> (FStar_ST.write memo (Some (((rec_env), (lb.FStar_Syntax_Syntax.lbdef)))))) (Prims.snd lbs) memos)
-in (
-
-let body_env = (FStar_List.fold_right (fun lb env1 -> (
-
-let uu____5710 = (
-
-let uu____5711 = (
-
-let uu____5721 = (FStar_Util.mk_ref None)
-in ((rec_env), (lb.FStar_Syntax_Syntax.lbdef), (uu____5721), (false)))
-in Clos (uu____5711))
-in (uu____5710)::env1)) (Prims.snd lbs) env)
-in (norm cfg body_env stack1 body)))
-end))
-end
-| FStar_Syntax_Syntax.Tm_meta (head1, m) -> begin
-(match (m) with
-| FStar_Syntax_Syntax.Meta_monadic (m1, t2) -> begin
-(
-
-let should_reify = (match (stack1) with
-| (App ({FStar_Syntax_Syntax.n = FStar_Syntax_Syntax.Tm_constant (FStar_Const.Const_reify); FStar_Syntax_Syntax.tk = uu____5759; FStar_Syntax_Syntax.pos = uu____5760; FStar_Syntax_Syntax.vars = uu____5761}, uu____5762, uu____5763))::uu____5764 -> begin
-(FStar_All.pipe_right cfg.steps (FStar_List.contains Reify))
-end
-| uu____5770 -> begin
-false
-end)
-in (match ((not (should_reify))) with
-| true -> begin
-(
-
-let t3 = (norm cfg env [] t2)
-in (
-
-let stack2 = (Steps (((cfg.steps), (cfg.primitive_steps), (cfg.delta_level))))::stack1
-in (
-
-let cfg1 = (
-
-let uu____5777 = (FStar_All.pipe_right cfg.steps (FStar_List.contains PureSubtermsWithinComputations))
-in (match (uu____5777) with
-| true -> begin
-(
-
-let uu___165_5778 = cfg
-in {steps = (PureSubtermsWithinComputations)::(Primops)::(AllowUnboundUniverses)::(EraseUniverses)::(Exclude (Zeta))::(NoDeltaSteps)::[]; tcenv = uu___165_5778.tcenv; delta_level = (FStar_TypeChecker_Env.Inlining)::(FStar_TypeChecker_Env.Eager_unfolding_only)::[]; primitive_steps = uu___165_5778.primitive_steps})
-end
-| uu____5779 -> begin
-(
-
-let uu___166_5780 = cfg
-in {steps = (FStar_List.append ((NoDeltaSteps)::(Exclude (Zeta))::[]) cfg.steps); tcenv = uu___166_5780.tcenv; delta_level = (FStar_TypeChecker_Env.NoDelta)::[]; primitive_steps = uu___166_5780.primitive_steps})
-end))
-in (norm cfg1 env ((Meta (((FStar_Syntax_Syntax.Meta_monadic (((m1), (t3)))), (t3.FStar_Syntax_Syntax.pos))))::stack2) head1))))
-end
-| uu____5781 -> begin
-(
-
-let uu____5782 = (
-
-let uu____5783 = (FStar_Syntax_Subst.compress head1)
-in uu____5783.FStar_Syntax_Syntax.n)
-in (match (uu____5782) with
-| FStar_Syntax_Syntax.Tm_let ((false, (lb)::[]), body) -> begin
-(
-
-let ed = (FStar_TypeChecker_Env.get_effect_decl cfg.tcenv m1)
-in (
-
-let uu____5797 = ed.FStar_Syntax_Syntax.bind_repr
-in (match (uu____5797) with
-| (uu____5798, bind_repr) -> begin
-(match (lb.FStar_Syntax_Syntax.lbname) with
-| FStar_Util.Inr (uu____5802) -> begin
-(failwith "Cannot reify a top-level let binding")
-end
-| FStar_Util.Inl (x) -> begin
-(
-
-let is_return = (fun e -> (
-
-let uu____5809 = (
-
-let uu____5810 = (FStar_Syntax_Subst.compress e)
-in uu____5810.FStar_Syntax_Syntax.n)
-in (match (uu____5809) with
-| FStar_Syntax_Syntax.Tm_meta (e1, FStar_Syntax_Syntax.Meta_monadic (uu____5815, uu____5816)) -> begin
-(
-
-let uu____5825 = (
-
-let uu____5826 = (FStar_Syntax_Subst.compress e1)
-in uu____5826.FStar_Syntax_Syntax.n)
-in (match (uu____5825) with
-| FStar_Syntax_Syntax.Tm_meta (e2, FStar_Syntax_Syntax.Meta_monadic_lift (uu____5831, msrc, uu____5833)) when (FStar_Syntax_Util.is_pure_effect msrc) -> begin
-(
-
-let uu____5842 = (FStar_Syntax_Subst.compress e2)
-in Some (uu____5842))
-end
-| uu____5843 -> begin
-None
-end))
-end
-| uu____5844 -> begin
-None
-end)))
-in (
-
-let uu____5845 = (is_return lb.FStar_Syntax_Syntax.lbdef)
-in (match (uu____5845) with
-| Some (e) -> begin
-(
-
-let lb1 = (
-
-let uu___167_5849 = lb
-in {FStar_Syntax_Syntax.lbname = uu___167_5849.FStar_Syntax_Syntax.lbname; FStar_Syntax_Syntax.lbunivs = uu___167_5849.FStar_Syntax_Syntax.lbunivs; FStar_Syntax_Syntax.lbtyp = uu___167_5849.FStar_Syntax_Syntax.lbtyp; FStar_Syntax_Syntax.lbeff = FStar_Syntax_Const.effect_PURE_lid; FStar_Syntax_Syntax.lbdef = e})
-in (
-
-let uu____5850 = (FStar_List.tl stack1)
-in (
-
-let uu____5851 = (
-
-let uu____5852 = (
-
-let uu____5855 = (
-
-let uu____5856 = (
-
-let uu____5864 = (FStar_Syntax_Util.mk_reify body)
-in ((((false), ((lb1)::[]))), (uu____5864)))
-in FStar_Syntax_Syntax.Tm_let (uu____5856))
-in (FStar_Syntax_Syntax.mk uu____5855))
-in (uu____5852 None head1.FStar_Syntax_Syntax.pos))
-in (norm cfg env uu____5850 uu____5851))))
-end
-| None -> begin
-(
-
-let uu____5881 = (
-
-let uu____5882 = (is_return body)
-in (match (uu____5882) with
-| Some ({FStar_Syntax_Syntax.n = FStar_Syntax_Syntax.Tm_bvar (y); FStar_Syntax_Syntax.tk = uu____5885; FStar_Syntax_Syntax.pos = uu____5886; FStar_Syntax_Syntax.vars = uu____5887}) -> begin
-(FStar_Syntax_Syntax.bv_eq x y)
-end
-| uu____5892 -> begin
-false
-end))
-in (match (uu____5881) with
-| true -> begin
-(norm cfg env stack1 lb.FStar_Syntax_Syntax.lbdef)
-end
-| uu____5894 -> begin
-(
-
-let head2 = (FStar_All.pipe_left FStar_Syntax_Util.mk_reify lb.FStar_Syntax_Syntax.lbdef)
-in (
-
-let body1 = (FStar_All.pipe_left FStar_Syntax_Util.mk_reify body)
-in (
-
-let body2 = (
-
-let uu____5912 = (
-
-let uu____5915 = (
-
-let uu____5916 = (
-
-let uu____5931 = (
-
-let uu____5933 = (FStar_Syntax_Syntax.mk_binder x)
-in (uu____5933)::[])
-in ((uu____5931), (body1), (Some (FStar_Util.Inr (((m1), ([])))))))
-in FStar_Syntax_Syntax.Tm_abs (uu____5916))
-in (FStar_Syntax_Syntax.mk uu____5915))
-in (uu____5912 None body1.FStar_Syntax_Syntax.pos))
-in (
-
-let bind_inst = (
-
-let uu____5963 = (
-
-let uu____5964 = (FStar_Syntax_Subst.compress bind_repr)
-in uu____5964.FStar_Syntax_Syntax.n)
-in (match (uu____5963) with
-| FStar_Syntax_Syntax.Tm_uinst (bind1, (uu____5970)::(uu____5971)::[]) -> begin
-(
-
-let uu____5977 = (
-
-let uu____5980 = (
-
-let uu____5981 = (
-
-let uu____5986 = (
-
-let uu____5988 = (cfg.tcenv.FStar_TypeChecker_Env.universe_of cfg.tcenv lb.FStar_Syntax_Syntax.lbtyp)
-in (
-
-let uu____5989 = (
-
-let uu____5991 = (cfg.tcenv.FStar_TypeChecker_Env.universe_of cfg.tcenv t2)
-in (uu____5991)::[])
-in (uu____5988)::uu____5989))
-in ((bind1), (uu____5986)))
-in FStar_Syntax_Syntax.Tm_uinst (uu____5981))
-in (FStar_Syntax_Syntax.mk uu____5980))
-in (uu____5977 None t2.FStar_Syntax_Syntax.pos))
-end
-| uu____6003 -> begin
-(failwith "NIY : Reification of indexed effects")
-end))
-in (
-
-let reified = (
-
-let uu____6009 = (
-
-let uu____6012 = (
-
-let uu____6013 = (
-
-let uu____6023 = (
-
-let uu____6025 = (FStar_Syntax_Syntax.as_arg lb.FStar_Syntax_Syntax.lbtyp)
-in (
-
-let uu____6026 = (
-
-let uu____6028 = (FStar_Syntax_Syntax.as_arg t2)
-in (
-
-let uu____6029 = (
-
-let uu____6031 = (FStar_Syntax_Syntax.as_arg FStar_Syntax_Syntax.tun)
-in (
-
-let uu____6032 = (
-
-let uu____6034 = (FStar_Syntax_Syntax.as_arg head2)
-in (
-
-let uu____6035 = (
-
-let uu____6037 = (FStar_Syntax_Syntax.as_arg FStar_Syntax_Syntax.tun)
-in (
-
-let uu____6038 = (
-
-let uu____6040 = (FStar_Syntax_Syntax.as_arg body2)
-in (uu____6040)::[])
-in (uu____6037)::uu____6038))
-in (uu____6034)::uu____6035))
-in (uu____6031)::uu____6032))
-in (uu____6028)::uu____6029))
-in (uu____6025)::uu____6026))
-in ((bind_inst), (uu____6023)))
-in FStar_Syntax_Syntax.Tm_app (uu____6013))
-in (FStar_Syntax_Syntax.mk uu____6012))
-in (uu____6009 None t2.FStar_Syntax_Syntax.pos))
-in (
-
-let uu____6052 = (FStar_List.tl stack1)
-in (norm cfg env uu____6052 reified)))))))
-end))
-end)))
-end)
-end)))
-end
-| FStar_Syntax_Syntax.Tm_app (head_app, args) -> begin
-(
-
-let ed = (FStar_TypeChecker_Env.get_effect_decl cfg.tcenv m1)
-in (
-
-let uu____6070 = ed.FStar_Syntax_Syntax.bind_repr
-in (match (uu____6070) with
-| (uu____6071, bind_repr) -> begin
-(
-
-let maybe_unfold_action = (fun head2 -> (
-
-let maybe_extract_fv = (fun t3 -> (
-
-let t4 = (
-
-let uu____6094 = (
-
-let uu____6095 = (FStar_Syntax_Subst.compress t3)
-in uu____6095.FStar_Syntax_Syntax.n)
-in (match (uu____6094) with
-| FStar_Syntax_Syntax.Tm_uinst (t4, uu____6101) -> begin
-t4
-end
-| uu____6106 -> begin
-head2
-end))
-in (
-
-let uu____6107 = (
-
-let uu____6108 = (FStar_Syntax_Subst.compress t4)
-in uu____6108.FStar_Syntax_Syntax.n)
-in (match (uu____6107) with
-| FStar_Syntax_Syntax.Tm_fvar (x) -> begin
-Some (x)
-end
-| uu____6113 -> begin
-None
-end))))
-in (
-
-let uu____6114 = (maybe_extract_fv head2)
-in (match (uu____6114) with
-| Some (x) when (
-
-let uu____6120 = (FStar_Syntax_Syntax.lid_of_fv x)
-in (FStar_TypeChecker_Env.is_action cfg.tcenv uu____6120)) -> begin
-(
-
-let head3 = (norm cfg env [] head2)
-in (
-
-let action_unfolded = (
-
-let uu____6124 = (maybe_extract_fv head3)
-in (match (uu____6124) with
-| Some (uu____6127) -> begin
-Some (true)
-end
-| uu____6128 -> begin
-Some (false)
-end))
-in ((head3), (action_unfolded))))
-end
-| uu____6131 -> begin
-((head2), (None))
-end))))
-in ((
-
-let is_arg_impure = (fun uu____6142 -> (match (uu____6142) with
-| (e, q) -> begin
-(
-
-let uu____6147 = (
-
-let uu____6148 = (FStar_Syntax_Subst.compress e)
-in uu____6148.FStar_Syntax_Syntax.n)
-in (match (uu____6147) with
-| FStar_Syntax_Syntax.Tm_meta (e0, FStar_Syntax_Syntax.Meta_monadic_lift (m11, m2, t')) -> begin
-(not ((FStar_Syntax_Util.is_pure_effect m11)))
-end
-| uu____6163 -> begin
-false
-end))
-end))
-in (
-
-let uu____6164 = (
-
-let uu____6165 = (
-
-let uu____6169 = (FStar_Syntax_Syntax.as_arg head_app)
-in (uu____6169)::args)
-in (FStar_Util.for_some is_arg_impure uu____6165))
-in (match (uu____6164) with
-| true -> begin
-(
-
-let uu____6172 = (
-
-let uu____6173 = (FStar_Syntax_Print.term_to_string head1)
-in (FStar_Util.format1 "Incompability between typechecker and normalizer; this monadic application contains impure terms %s\n" uu____6173))
-in (failwith uu____6172))
-end
-| uu____6174 -> begin
-()
-end)));
-(
-
-let uu____6175 = (maybe_unfold_action head_app)
-in (match (uu____6175) with
-| (head_app1, found_action) -> begin
-(
-
-let mk1 = (fun tm -> (FStar_Syntax_Syntax.mk tm None t2.FStar_Syntax_Syntax.pos))
-in (
-
-let body = (mk1 (FStar_Syntax_Syntax.Tm_app (((head_app1), (args)))))
-in (
-
-let body1 = (match (found_action) with
-| None -> begin
-(FStar_Syntax_Util.mk_reify body)
-end
-| Some (false) -> begin
-(mk1 (FStar_Syntax_Syntax.Tm_meta (((body), (FStar_Syntax_Syntax.Meta_monadic (((m1), (t2))))))))
-end
-| Some (true) -> begin
-body
-end)
-in (
-
-let uu____6210 = (FStar_List.tl stack1)
-in (norm cfg env uu____6210 body1)))))
-end));
-))
-end)))
-end
-| FStar_Syntax_Syntax.Tm_meta (e, FStar_Syntax_Syntax.Meta_monadic_lift (msrc, mtgt, t')) -> begin
-(
-
-let lifted = (reify_lift cfg.tcenv e msrc mtgt t')
-in (
-
-let uu____6224 = (FStar_List.tl stack1)
-in (norm cfg env uu____6224 lifted)))
-end
-| FStar_Syntax_Syntax.Tm_match (e, branches) -> begin
-(
-
-let branches1 = (FStar_All.pipe_right branches (FStar_List.map (fun uu____6307 -> (match (uu____6307) with
-| (pat, wopt, tm) -> begin
-(
-
-let uu____6345 = (FStar_Syntax_Util.mk_reify tm)
-in ((pat), (wopt), (uu____6345)))
-end))))
-in (
-
-let tm = (mk (FStar_Syntax_Syntax.Tm_match (((e), (branches1)))) t2.FStar_Syntax_Syntax.pos)
-in (
-
-let uu____6371 = (FStar_List.tl stack1)
-in (norm cfg env uu____6371 tm))))
-end
-| uu____6372 -> begin
-(norm cfg env stack1 head1)
-end))
-end))
-end
-| FStar_Syntax_Syntax.Meta_monadic_lift (m1, m', t2) -> begin
-(
-
-let should_reify = (match (stack1) with
-| (App ({FStar_Syntax_Syntax.n = FStar_Syntax_Syntax.Tm_constant (FStar_Const.Const_reify); FStar_Syntax_Syntax.tk = uu____6381; FStar_Syntax_Syntax.pos = uu____6382; FStar_Syntax_Syntax.vars = uu____6383}, uu____6384, uu____6385))::uu____6386 -> begin
-(FStar_All.pipe_right cfg.steps (FStar_List.contains Reify))
-end
-| uu____6392 -> begin
-false
-end)
-in (match (should_reify) with
-| true -> begin
-(
-
-let uu____6393 = (FStar_List.tl stack1)
-in (
-
-let uu____6394 = (reify_lift cfg.tcenv head1 m1 m' t2)
-in (norm cfg env uu____6393 uu____6394)))
-end
-| uu____6395 -> begin
-(
-
-let uu____6396 = (((FStar_Syntax_Util.is_pure_effect m1) || (FStar_Syntax_Util.is_ghost_effect m1)) && (FStar_All.pipe_right cfg.steps (FStar_List.contains PureSubtermsWithinComputations)))
-in (match (uu____6396) with
-| true -> begin
-(
-
-let stack2 = (Steps (((cfg.steps), (cfg.primitive_steps), (cfg.delta_level))))::stack1
-in (
-
-let cfg1 = (
-
-let uu___168_6402 = cfg
-in {steps = (PureSubtermsWithinComputations)::(Primops)::(AllowUnboundUniverses)::(EraseUniverses)::(Exclude (Zeta))::[]; tcenv = uu___168_6402.tcenv; delta_level = (FStar_TypeChecker_Env.Inlining)::(FStar_TypeChecker_Env.Eager_unfolding_only)::[]; primitive_steps = uu___168_6402.primitive_steps})
-in (norm cfg1 env ((Meta (((FStar_Syntax_Syntax.Meta_monadic_lift (((m1), (m'), (t2)))), (head1.FStar_Syntax_Syntax.pos))))::stack2) head1)))
-end
-| uu____6405 -> begin
-(norm cfg env ((Meta (((FStar_Syntax_Syntax.Meta_monadic_lift (((m1), (m'), (t2)))), (head1.FStar_Syntax_Syntax.pos))))::stack1) head1)
-end))
-end))
-end
-| uu____6408 -> begin
-(match (stack1) with
-| (uu____6409)::uu____6410 -> begin
-(match (m) with
-| FStar_Syntax_Syntax.Meta_labeled (l, r, uu____6414) -> begin
-(norm cfg env ((Meta (((m), (r))))::stack1) head1)
-end
-| FStar_Syntax_Syntax.Meta_pattern (args) -> begin
-(
-
-let args1 = (norm_pattern_args cfg env args)
-in (norm cfg env ((Meta (((FStar_Syntax_Syntax.Meta_pattern (args1)), (t1.FStar_Syntax_Syntax.pos))))::stack1) head1))
-end
-| uu____6429 -> begin
-(norm cfg env stack1 head1)
-end)
-end
-| [] -> begin
-(
-
-let head2 = (norm cfg env [] head1)
-in (
-
-let m1 = (match (m) with
-| FStar_Syntax_Syntax.Meta_pattern (args) -> begin
-(
-
-let uu____6439 = (norm_pattern_args cfg env args)
-in FStar_Syntax_Syntax.Meta_pattern (uu____6439))
-end
-| uu____6446 -> begin
-m
-end)
-in (
-
-let t2 = (mk (FStar_Syntax_Syntax.Tm_meta (((head2), (m1)))) t1.FStar_Syntax_Syntax.pos)
-in (rebuild cfg env stack1 t2))))
-end)
-end)
-end);
-))))
-and reify_lift : FStar_TypeChecker_Env.env  ->  (FStar_Syntax_Syntax.term', FStar_Syntax_Syntax.term') FStar_Syntax_Syntax.syntax  ->  FStar_Syntax_Syntax.monad_name  ->  FStar_Syntax_Syntax.monad_name  ->  (FStar_Syntax_Syntax.term', FStar_Syntax_Syntax.term') FStar_Syntax_Syntax.syntax  ->  FStar_Syntax_Syntax.term = (fun env e msrc mtgt t -> (match ((FStar_Syntax_Util.is_pure_effect msrc)) with
-| true -> begin
-(
-
-let ed = (FStar_TypeChecker_Env.get_effect_decl env mtgt)
-in (
-
-let uu____6460 = ed.FStar_Syntax_Syntax.return_repr
-in (match (uu____6460) with
-| (uu____6461, return_repr) -> begin
-(
-
-let return_inst = (
-
-let uu____6468 = (
-
-let uu____6469 = (FStar_Syntax_Subst.compress return_repr)
-in uu____6469.FStar_Syntax_Syntax.n)
-in (match (uu____6468) with
-| FStar_Syntax_Syntax.Tm_uinst (return_tm, (uu____6475)::[]) -> begin
-(
-
-let uu____6481 = (
-
-let uu____6484 = (
-
-let uu____6485 = (
-
-let uu____6490 = (
-
-let uu____6492 = (env.FStar_TypeChecker_Env.universe_of env t)
-in (uu____6492)::[])
-in ((return_tm), (uu____6490)))
-in FStar_Syntax_Syntax.Tm_uinst (uu____6485))
-in (FStar_Syntax_Syntax.mk uu____6484))
-in (uu____6481 None e.FStar_Syntax_Syntax.pos))
-end
-| uu____6504 -> begin
-(failwith "NIY : Reification of indexed effects")
-end))
-in (
-
-let uu____6507 = (
-
-let uu____6510 = (
-
-let uu____6511 = (
-
-let uu____6521 = (
-
-let uu____6523 = (FStar_Syntax_Syntax.as_arg t)
-in (
-
-let uu____6524 = (
-
-let uu____6526 = (FStar_Syntax_Syntax.as_arg e)
-in (uu____6526)::[])
-in (uu____6523)::uu____6524))
-in ((return_inst), (uu____6521)))
-in FStar_Syntax_Syntax.Tm_app (uu____6511))
-in (FStar_Syntax_Syntax.mk uu____6510))
-in (uu____6507 None e.FStar_Syntax_Syntax.pos)))
-end)))
-end
-| uu____6538 -> begin
-(
-
-let uu____6539 = (FStar_TypeChecker_Env.monad_leq env msrc mtgt)
-in (match (uu____6539) with
-| None -> begin
-(
-
-let uu____6541 = (FStar_Util.format2 "Impossible : trying to reify a lift between unrelated effects (%s and %s)" (FStar_Ident.text_of_lid msrc) (FStar_Ident.text_of_lid mtgt))
-in (failwith uu____6541))
-end
-| Some ({FStar_TypeChecker_Env.msource = uu____6542; FStar_TypeChecker_Env.mtarget = uu____6543; FStar_TypeChecker_Env.mlift = {FStar_TypeChecker_Env.mlift_wp = uu____6544; FStar_TypeChecker_Env.mlift_term = None}}) -> begin
-(failwith "Impossible : trying to reify a non-reifiable lift (from %s to %s)")
-end
-| Some ({FStar_TypeChecker_Env.msource = uu____6555; FStar_TypeChecker_Env.mtarget = uu____6556; FStar_TypeChecker_Env.mlift = {FStar_TypeChecker_Env.mlift_wp = uu____6557; FStar_TypeChecker_Env.mlift_term = Some (lift)}}) -> begin
-(
-
-let uu____6575 = (FStar_Syntax_Util.mk_reify e)
-in (lift t FStar_Syntax_Syntax.tun uu____6575))
-end))
-end))
-and norm_pattern_args : cfg  ->  env  ->  ((FStar_Syntax_Syntax.term', FStar_Syntax_Syntax.term') FStar_Syntax_Syntax.syntax * FStar_Syntax_Syntax.aqual) Prims.list Prims.list  ->  ((FStar_Syntax_Syntax.term', FStar_Syntax_Syntax.term') FStar_Syntax_Syntax.syntax * FStar_Syntax_Syntax.aqual) Prims.list Prims.list = (fun cfg env args -> (FStar_All.pipe_right args (FStar_List.map (FStar_List.map (fun uu____6605 -> (match (uu____6605) with
-| (a, imp) -> begin
-(
-
-let uu____6612 = (norm cfg env [] a)
-in ((uu____6612), (imp)))
-end))))))
-and norm_comp : cfg  ->  env  ->  FStar_Syntax_Syntax.comp  ->  FStar_Syntax_Syntax.comp = (fun cfg env comp -> (
-
-let comp1 = (ghost_to_pure_aux cfg env comp)
-in (match (comp1.FStar_Syntax_Syntax.n) with
-| FStar_Syntax_Syntax.Total (t, uopt) -> begin
-(
-
-let uu___169_6627 = comp1
-in (
-
-let uu____6630 = (
-
-let uu____6631 = (
-
-let uu____6637 = (norm cfg env [] t)
-in (
-
-let uu____6638 = (FStar_Option.map (norm_universe cfg env) uopt)
-in ((uu____6637), (uu____6638))))
-in FStar_Syntax_Syntax.Total (uu____6631))
-in {FStar_Syntax_Syntax.n = uu____6630; FStar_Syntax_Syntax.tk = uu___169_6627.FStar_Syntax_Syntax.tk; FStar_Syntax_Syntax.pos = uu___169_6627.FStar_Syntax_Syntax.pos; FStar_Syntax_Syntax.vars = uu___169_6627.FStar_Syntax_Syntax.vars}))
-end
-| FStar_Syntax_Syntax.GTotal (t, uopt) -> begin
-(
-
-let uu___170_6653 = comp1
-in (
-
-let uu____6656 = (
-
-let uu____6657 = (
-
-let uu____6663 = (norm cfg env [] t)
-in (
-
-let uu____6664 = (FStar_Option.map (norm_universe cfg env) uopt)
-in ((uu____6663), (uu____6664))))
-in FStar_Syntax_Syntax.GTotal (uu____6657))
-in {FStar_Syntax_Syntax.n = uu____6656; FStar_Syntax_Syntax.tk = uu___170_6653.FStar_Syntax_Syntax.tk; FStar_Syntax_Syntax.pos = uu___170_6653.FStar_Syntax_Syntax.pos; FStar_Syntax_Syntax.vars = uu___170_6653.FStar_Syntax_Syntax.vars}))
-end
-| FStar_Syntax_Syntax.Comp (ct) -> begin
-(
-
-let norm_args = (fun args -> (FStar_All.pipe_right args (FStar_List.map (fun uu____6695 -> (match (uu____6695) with
-| (a, i) -> begin
-(
-
-let uu____6702 = (norm cfg env [] a)
-in ((uu____6702), (i)))
-end)))))
-in (
-
-let flags = (FStar_All.pipe_right ct.FStar_Syntax_Syntax.flags (FStar_List.map (fun uu___135_6707 -> (match (uu___135_6707) with
-| FStar_Syntax_Syntax.DECREASES (t) -> begin
-(
-
-let uu____6711 = (norm cfg env [] t)
-in FStar_Syntax_Syntax.DECREASES (uu____6711))
-end
-| f -> begin
-f
-end))))
-in (
-
-let uu___171_6715 = comp1
-in (
-
-let uu____6718 = (
-
-let uu____6719 = (
-
-let uu___172_6720 = ct
-in (
-
-let uu____6721 = (FStar_List.map (norm_universe cfg env) ct.FStar_Syntax_Syntax.comp_univs)
-in (
-
-let uu____6722 = (norm cfg env [] ct.FStar_Syntax_Syntax.result_typ)
-in (
-
-let uu____6725 = (norm_args ct.FStar_Syntax_Syntax.effect_args)
-in {FStar_Syntax_Syntax.comp_univs = uu____6721; FStar_Syntax_Syntax.effect_name = uu___172_6720.FStar_Syntax_Syntax.effect_name; FStar_Syntax_Syntax.result_typ = uu____6722; FStar_Syntax_Syntax.effect_args = uu____6725; FStar_Syntax_Syntax.flags = flags}))))
-in FStar_Syntax_Syntax.Comp (uu____6719))
-in {FStar_Syntax_Syntax.n = uu____6718; FStar_Syntax_Syntax.tk = uu___171_6715.FStar_Syntax_Syntax.tk; FStar_Syntax_Syntax.pos = uu___171_6715.FStar_Syntax_Syntax.pos; FStar_Syntax_Syntax.vars = uu___171_6715.FStar_Syntax_Syntax.vars}))))
-end)))
-and ghost_to_pure_aux : cfg  ->  env  ->  FStar_Syntax_Syntax.comp  ->  (FStar_Syntax_Syntax.comp', Prims.unit) FStar_Syntax_Syntax.syntax = (fun cfg env c -> (
-
-let norm1 = (fun t -> (norm (
-
-let uu___173_6742 = cfg
-in {steps = (Eager_unfolding)::(UnfoldUntil (FStar_Syntax_Syntax.Delta_constant))::(AllowUnboundUniverses)::[]; tcenv = uu___173_6742.tcenv; delta_level = uu___173_6742.delta_level; primitive_steps = uu___173_6742.primitive_steps}) env [] t))
-in (
-
-let non_info = (fun t -> (
-
-let uu____6747 = (norm1 t)
-in (FStar_Syntax_Util.non_informative uu____6747)))
-in (match (c.FStar_Syntax_Syntax.n) with
-| FStar_Syntax_Syntax.Total (uu____6750) -> begin
-c
-end
-| FStar_Syntax_Syntax.GTotal (t, uopt) when (non_info t) -> begin
-(
-
-let uu___174_6764 = c
-in {FStar_Syntax_Syntax.n = FStar_Syntax_Syntax.Total (((t), (uopt))); FStar_Syntax_Syntax.tk = uu___174_6764.FStar_Syntax_Syntax.tk; FStar_Syntax_Syntax.pos = uu___174_6764.FStar_Syntax_Syntax.pos; FStar_Syntax_Syntax.vars = uu___174_6764.FStar_Syntax_Syntax.vars})
-end
-| FStar_Syntax_Syntax.Comp (ct) -> begin
-(
-
-let l = (FStar_TypeChecker_Env.norm_eff_name cfg.tcenv ct.FStar_Syntax_Syntax.effect_name)
-in (
-
-let uu____6774 = ((FStar_Syntax_Util.is_ghost_effect l) && (non_info ct.FStar_Syntax_Syntax.result_typ))
-in (match (uu____6774) with
-| true -> begin
-(
-
-let ct1 = (match ((downgrade_ghost_effect_name ct.FStar_Syntax_Syntax.effect_name)) with
-| Some (pure_eff) -> begin
-(
-
-let uu___175_6779 = ct
-in {FStar_Syntax_Syntax.comp_univs = uu___175_6779.FStar_Syntax_Syntax.comp_univs; FStar_Syntax_Syntax.effect_name = pure_eff; FStar_Syntax_Syntax.result_typ = uu___175_6779.FStar_Syntax_Syntax.result_typ; FStar_Syntax_Syntax.effect_args = uu___175_6779.FStar_Syntax_Syntax.effect_args; FStar_Syntax_Syntax.flags = uu___175_6779.FStar_Syntax_Syntax.flags})
-end
-| None -> begin
-(
-
-let ct1 = (FStar_TypeChecker_Env.unfold_effect_abbrev cfg.tcenv c)
-in (
-
-let uu___176_6781 = ct1
-in {FStar_Syntax_Syntax.comp_univs = uu___176_6781.FStar_Syntax_Syntax.comp_univs; FStar_Syntax_Syntax.effect_name = FStar_Syntax_Const.effect_PURE_lid; FStar_Syntax_Syntax.result_typ = uu___176_6781.FStar_Syntax_Syntax.result_typ; FStar_Syntax_Syntax.effect_args = uu___176_6781.FStar_Syntax_Syntax.effect_args; FStar_Syntax_Syntax.flags = uu___176_6781.FStar_Syntax_Syntax.flags}))
-end)
-in (
-
-let uu___177_6782 = c
-in {FStar_Syntax_Syntax.n = FStar_Syntax_Syntax.Comp (ct1); FStar_Syntax_Syntax.tk = uu___177_6782.FStar_Syntax_Syntax.tk; FStar_Syntax_Syntax.pos = uu___177_6782.FStar_Syntax_Syntax.pos; FStar_Syntax_Syntax.vars = uu___177_6782.FStar_Syntax_Syntax.vars}))
-end
-| uu____6787 -> begin
-c
-end)))
-end
-| uu____6788 -> begin
-c
-end))))
-and norm_binder : cfg  ->  env  ->  FStar_Syntax_Syntax.binder  ->  FStar_Syntax_Syntax.binder = (fun cfg env uu____6791 -> (match (uu____6791) with
-| (x, imp) -> begin
-(
-
-let uu____6794 = (
-
-let uu___178_6795 = x
-in (
-
-let uu____6796 = (norm cfg env [] x.FStar_Syntax_Syntax.sort)
-in {FStar_Syntax_Syntax.ppname = uu___178_6795.FStar_Syntax_Syntax.ppname; FStar_Syntax_Syntax.index = uu___178_6795.FStar_Syntax_Syntax.index; FStar_Syntax_Syntax.sort = uu____6796}))
-in ((uu____6794), (imp)))
-end))
-and norm_binders : cfg  ->  env  ->  FStar_Syntax_Syntax.binders  ->  FStar_Syntax_Syntax.binders = (fun cfg env bs -> (
-
-let uu____6802 = (FStar_List.fold_left (fun uu____6809 b -> (match (uu____6809) with
-| (nbs', env1) -> begin
-(
-
-let b1 = (norm_binder cfg env1 b)
-in (((b1)::nbs'), ((Dummy)::env1)))
-end)) (([]), (env)) bs)
-in (match (uu____6802) with
-| (nbs, uu____6826) -> begin
-(FStar_List.rev nbs)
-end)))
-and norm_lcomp_opt : cfg  ->  env  ->  (FStar_Syntax_Syntax.lcomp, FStar_Syntax_Syntax.residual_comp) FStar_Util.either Prims.option  ->  (FStar_Syntax_Syntax.lcomp, FStar_Syntax_Syntax.residual_comp) FStar_Util.either Prims.option = (fun cfg env lopt -> (match (lopt) with
-| Some (FStar_Util.Inl (lc)) -> begin
-(
-
-let flags = (filter_out_lcomp_cflags lc)
-in (
-
-let uu____6843 = (FStar_Syntax_Util.is_tot_or_gtot_lcomp lc)
-in (match (uu____6843) with
-| true -> begin
-(
-
-let t = (norm cfg env [] lc.FStar_Syntax_Syntax.res_typ)
-in (
-
-let uu____6848 = (FStar_Syntax_Util.is_total_lcomp lc)
-in (match (uu____6848) with
-| true -> begin
-(
-
-let uu____6852 = (
-
-let uu____6855 = (
-
-let uu____6856 = (
-
-let uu____6859 = (FStar_Syntax_Syntax.mk_Total t)
-in (FStar_Syntax_Util.comp_set_flags uu____6859 flags))
-in (FStar_Syntax_Util.lcomp_of_comp uu____6856))
-in FStar_Util.Inl (uu____6855))
-in Some (uu____6852))
-end
-| uu____6862 -> begin
-(
-
-let uu____6863 = (
-
-let uu____6866 = (
-
-let uu____6867 = (
-
-let uu____6870 = (FStar_Syntax_Syntax.mk_GTotal t)
-in (FStar_Syntax_Util.comp_set_flags uu____6870 flags))
-in (FStar_Syntax_Util.lcomp_of_comp uu____6867))
-in FStar_Util.Inl (uu____6866))
-in Some (uu____6863))
-end)))
-end
-| uu____6873 -> begin
-Some (FStar_Util.Inr (((lc.FStar_Syntax_Syntax.eff_name), (flags))))
-end)))
-end
-| uu____6883 -> begin
-lopt
-end))
-and rebuild : cfg  ->  env  ->  stack  ->  FStar_Syntax_Syntax.term  ->  FStar_Syntax_Syntax.term = (fun cfg env stack1 t -> (match (stack1) with
-| [] -> begin
-t
-end
-| (Debug (tm))::stack2 -> begin
-((
-
-let uu____6895 = (FStar_All.pipe_left (FStar_TypeChecker_Env.debug cfg.tcenv) (FStar_Options.Other ("print_normalized_terms")))
-in (match (uu____6895) with
-| true -> begin
-(
-
-let uu____6896 = (FStar_Syntax_Print.term_to_string tm)
-in (
-
-let uu____6897 = (FStar_Syntax_Print.term_to_string t)
-in (FStar_Util.print2 "Normalized %s to %s\n" uu____6896 uu____6897)))
-end
-| uu____6898 -> begin
-()
-end));
-(rebuild cfg env stack2 t);
-)
-end
-| (Steps (s, ps, dl))::stack2 -> begin
-(rebuild (
-
-let uu___179_6908 = cfg
-in {steps = s; tcenv = uu___179_6908.tcenv; delta_level = dl; primitive_steps = ps}) env stack2 t)
-end
-| (Meta (m, r))::stack2 -> begin
-(
-
-let t1 = (mk (FStar_Syntax_Syntax.Tm_meta (((t), (m)))) r)
-in (rebuild cfg env stack2 t1))
-end
-| (MemoLazy (r))::stack2 -> begin
-((set_memo r ((env), (t)));
-(log cfg (fun uu____6928 -> (
-
-let uu____6929 = (FStar_Syntax_Print.term_to_string t)
-in (FStar_Util.print1 "\tSet memo %s\n" uu____6929))));
-(rebuild cfg env stack2 t);
-)
-end
-| (Let (env', bs, lb, r))::stack2 -> begin
-(
-
-let body = (FStar_Syntax_Subst.close bs t)
-in (
-
-let t1 = (FStar_Syntax_Syntax.mk (FStar_Syntax_Syntax.Tm_let (((((false), ((lb)::[]))), (body)))) None r)
-in (rebuild cfg env' stack2 t1)))
-end
-| (Abs (env', bs, env'', lopt, r))::stack2 -> begin
-(
-
-let bs1 = (norm_binders cfg env' bs)
-in (
-
-let lopt1 = (norm_lcomp_opt cfg env'' lopt)
-in (
-
-let uu____6966 = (
-
-let uu___180_6967 = (FStar_Syntax_Util.abs bs1 t lopt1)
-in {FStar_Syntax_Syntax.n = uu___180_6967.FStar_Syntax_Syntax.n; FStar_Syntax_Syntax.tk = uu___180_6967.FStar_Syntax_Syntax.tk; FStar_Syntax_Syntax.pos = r; FStar_Syntax_Syntax.vars = uu___180_6967.FStar_Syntax_Syntax.vars})
-in (rebuild cfg env stack2 uu____6966))))
-end
-| ((Arg (Univ (_), _, _))::_) | ((Arg (Dummy, _, _))::_) -> begin
-(failwith "Impossible")
-end
-| (UnivArgs (us, r))::stack2 -> begin
-(
-
-let t1 = (FStar_Syntax_Syntax.mk_Tm_uinst t us)
-in (rebuild cfg env stack2 t1))
-end
-| (Arg (Clos (env1, tm, m, uu____6989), aq, r))::stack2 -> begin
-((log cfg (fun uu____7005 -> (
-
-let uu____7006 = (FStar_Syntax_Print.term_to_string tm)
-in (FStar_Util.print1 "Rebuilding with arg %s\n" uu____7006))));
-(match ((FStar_List.contains (Exclude (Iota)) cfg.steps)) with
-| true -> begin
-(match ((FStar_List.contains WHNF cfg.steps)) with
-| true -> begin
-(
-
-let arg = (closure_as_term cfg env1 tm)
-in (
-
-let t1 = (FStar_Syntax_Syntax.extend_app t ((arg), (aq)) None r)
-in (rebuild cfg env1 stack2 t1)))
-end
-| uu____7013 -> begin
-(
-
-let stack3 = (App (((t), (aq), (r))))::stack2
-in (norm cfg env1 stack3 tm))
-end)
-end
-| uu____7016 -> begin
-(
-
-let uu____7017 = (FStar_ST.read m)
-in (match (uu____7017) with
-| None -> begin
-(match ((FStar_List.contains WHNF cfg.steps)) with
-| true -> begin
-(
-
-let arg = (closure_as_term cfg env1 tm)
-in (
-
-let t1 = (FStar_Syntax_Syntax.extend_app t ((arg), (aq)) None r)
-in (rebuild cfg env1 stack2 t1)))
-end
-| uu____7037 -> begin
-(
-
-let stack3 = (MemoLazy (m))::(App (((t), (aq), (r))))::stack2
-in (norm cfg env1 stack3 tm))
-end)
-end
-| Some (uu____7043, a) -> begin
-(
-
-let t1 = (FStar_Syntax_Syntax.extend_app t ((a), (aq)) None r)
-in (rebuild cfg env1 stack2 t1))
-end))
-end);
-)
-end
-| (App (head1, aq, r))::stack2 -> begin
-(
-
-let t1 = (FStar_Syntax_Syntax.extend_app head1 ((t), (aq)) None r)
-in (
-
-let uu____7065 = (maybe_simplify cfg t1)
-in (rebuild cfg env stack2 uu____7065)))
-end
-| (Match (env1, branches, r))::stack2 -> begin
-((log cfg (fun uu____7072 -> (
-
-let uu____7073 = (FStar_Syntax_Print.term_to_string t)
-in (FStar_Util.print1 "Rebuilding with match, scrutinee is %s ...\n" uu____7073))));
-(
-
-let scrutinee = t
-in (
-
-let norm_and_rebuild_match = (fun uu____7078 -> ((log cfg (fun uu____7080 -> (
-
-let uu____7081 = (FStar_Syntax_Print.term_to_string scrutinee)
-in (
-
-let uu____7082 = (
-
-let uu____7083 = (FStar_All.pipe_right branches (FStar_List.map (fun uu____7090 -> (match (uu____7090) with
-| (p, uu____7096, uu____7097) -> begin
-(FStar_Syntax_Print.pat_to_string p)
-end))))
-in (FStar_All.pipe_right uu____7083 (FStar_String.concat "\n\t")))
-in (FStar_Util.print2 "match is irreducible: scrutinee=%s\nbranches=%s\n" uu____7081 uu____7082)))));
-(
-
-let whnf = (FStar_List.contains WHNF cfg.steps)
-in (
-
-let cfg_exclude_iota_zeta = (
-
-let new_delta = (FStar_All.pipe_right cfg.delta_level (FStar_List.filter (fun uu___136_7107 -> (match (uu___136_7107) with
-| (FStar_TypeChecker_Env.Inlining) | (FStar_TypeChecker_Env.Eager_unfolding_only) -> begin
-true
-end
-| uu____7108 -> begin
-false
-end))))
-in (
-
-let steps' = (
-
-let uu____7111 = (FStar_All.pipe_right cfg.steps (FStar_List.contains PureSubtermsWithinComputations))
-in (match (uu____7111) with
-| true -> begin
-(Exclude (Zeta))::[]
-end
-| uu____7113 -> begin
-(Exclude (Iota))::(Exclude (Zeta))::[]
-end))
-in (
-
-let uu___181_7114 = cfg
-in {steps = (FStar_List.append steps' cfg.steps); tcenv = uu___181_7114.tcenv; delta_level = new_delta; primitive_steps = uu___181_7114.primitive_steps})))
-in (
-
-let norm_or_whnf = (fun env2 t1 -> (match (whnf) with
-| true -> begin
-(closure_as_term cfg_exclude_iota_zeta env2 t1)
-end
-| uu____7124 -> begin
-(norm cfg_exclude_iota_zeta env2 [] t1)
-end))
-in (
-
-let rec norm_pat = (fun env2 p -> (match (p.FStar_Syntax_Syntax.v) with
-| FStar_Syntax_Syntax.Pat_constant (uu____7148) -> begin
-((p), (env2))
-end
-| FStar_Syntax_Syntax.Pat_disj ([]) -> begin
-(failwith "Impossible")
-end
-| FStar_Syntax_Syntax.Pat_disj ((hd1)::tl1) -> begin
-(
-
-let uu____7168 = (norm_pat env2 hd1)
-in (match (uu____7168) with
-| (hd2, env') -> begin
-(
-
-let tl2 = (FStar_All.pipe_right tl1 (FStar_List.map (fun p1 -> (
-
-let uu____7204 = (norm_pat env2 p1)
-in (Prims.fst uu____7204)))))
-in (((
-
-let uu___182_7216 = p
-in {FStar_Syntax_Syntax.v = FStar_Syntax_Syntax.Pat_disj ((hd2)::tl2); FStar_Syntax_Syntax.ty = uu___182_7216.FStar_Syntax_Syntax.ty; FStar_Syntax_Syntax.p = uu___182_7216.FStar_Syntax_Syntax.p})), (env')))
-end))
-end
-| FStar_Syntax_Syntax.Pat_cons (fv, pats) -> begin
-(
-
-let uu____7233 = (FStar_All.pipe_right pats (FStar_List.fold_left (fun uu____7267 uu____7268 -> (match (((uu____7267), (uu____7268))) with
-| ((pats1, env3), (p1, b)) -> begin
-(
-
-let uu____7333 = (norm_pat env3 p1)
-in (match (uu____7333) with
-| (p2, env4) -> begin
-(((((p2), (b)))::pats1), (env4))
-end))
-end)) (([]), (env2))))
-in (match (uu____7233) with
-| (pats1, env3) -> begin
-(((
-
-let uu___183_7399 = p
-in {FStar_Syntax_Syntax.v = FStar_Syntax_Syntax.Pat_cons (((fv), ((FStar_List.rev pats1)))); FStar_Syntax_Syntax.ty = uu___183_7399.FStar_Syntax_Syntax.ty; FStar_Syntax_Syntax.p = uu___183_7399.FStar_Syntax_Syntax.p})), (env3))
-end))
-end
-| FStar_Syntax_Syntax.Pat_var (x) -> begin
-(
-
-let x1 = (
-
-let uu___184_7413 = x
-in (
-
-let uu____7414 = (norm_or_whnf env2 x.FStar_Syntax_Syntax.sort)
-in {FStar_Syntax_Syntax.ppname = uu___184_7413.FStar_Syntax_Syntax.ppname; FStar_Syntax_Syntax.index = uu___184_7413.FStar_Syntax_Syntax.index; FStar_Syntax_Syntax.sort = uu____7414}))
-in (((
-
-let uu___185_7420 = p
-in {FStar_Syntax_Syntax.v = FStar_Syntax_Syntax.Pat_var (x1); FStar_Syntax_Syntax.ty = uu___185_7420.FStar_Syntax_Syntax.ty; FStar_Syntax_Syntax.p = uu___185_7420.FStar_Syntax_Syntax.p})), ((Dummy)::env2)))
-end
-| FStar_Syntax_Syntax.Pat_wild (x) -> begin
-(
-
-let x1 = (
-
-let uu___186_7425 = x
-in (
-
-let uu____7426 = (norm_or_whnf env2 x.FStar_Syntax_Syntax.sort)
-in {FStar_Syntax_Syntax.ppname = uu___186_7425.FStar_Syntax_Syntax.ppname; FStar_Syntax_Syntax.index = uu___186_7425.FStar_Syntax_Syntax.index; FStar_Syntax_Syntax.sort = uu____7426}))
-in (((
-
-let uu___187_7432 = p
-in {FStar_Syntax_Syntax.v = FStar_Syntax_Syntax.Pat_wild (x1); FStar_Syntax_Syntax.ty = uu___187_7432.FStar_Syntax_Syntax.ty; FStar_Syntax_Syntax.p = uu___187_7432.FStar_Syntax_Syntax.p})), ((Dummy)::env2)))
-end
-| FStar_Syntax_Syntax.Pat_dot_term (x, t1) -> begin
-(
-
-let x1 = (
-
-let uu___188_7442 = x
-in (
-
-let uu____7443 = (norm_or_whnf env2 x.FStar_Syntax_Syntax.sort)
-in {FStar_Syntax_Syntax.ppname = uu___188_7442.FStar_Syntax_Syntax.ppname; FStar_Syntax_Syntax.index = uu___188_7442.FStar_Syntax_Syntax.index; FStar_Syntax_Syntax.sort = uu____7443}))
-in (
-
-let t2 = (norm_or_whnf env2 t1)
-in (((
-
-let uu___189_7450 = p
-in {FStar_Syntax_Syntax.v = FStar_Syntax_Syntax.Pat_dot_term (((x1), (t2))); FStar_Syntax_Syntax.ty = uu___189_7450.FStar_Syntax_Syntax.ty; FStar_Syntax_Syntax.p = uu___189_7450.FStar_Syntax_Syntax.p})), (env2))))
-end))
-in (
-
-let branches1 = (match (env1) with
-| [] when whnf -> begin
-branches
-end
-| uu____7454 -> begin
-(FStar_All.pipe_right branches (FStar_List.map (fun branch1 -> (
-
-let uu____7457 = (FStar_Syntax_Subst.open_branch branch1)
-in (match (uu____7457) with
-| (p, wopt, e) -> begin
-(
-
-let uu____7475 = (norm_pat env1 p)
-in (match (uu____7475) with
-| (p1, env2) -> begin
-(
-
-let wopt1 = (match (wopt) with
-| None -> begin
-None
-end
-| Some (w) -> begin
-(
-
-let uu____7499 = (norm_or_whnf env2 w)
-in Some (uu____7499))
-end)
-in (
-
-let e1 = (norm_or_whnf env2 e)
-in (FStar_Syntax_Util.branch ((p1), (wopt1), (e1)))))
-end))
-end)))))
-end)
-in (
-
-let uu____7504 = (mk (FStar_Syntax_Syntax.Tm_match (((scrutinee), (branches1)))) r)
-in (rebuild cfg env1 stack2 uu____7504)))))));
-))
-in (
-
-let rec is_cons = (fun head1 -> (match (head1.FStar_Syntax_Syntax.n) with
-| FStar_Syntax_Syntax.Tm_uinst (h, uu____7514) -> begin
-(is_cons h)
-end
-| (FStar_Syntax_Syntax.Tm_constant (_)) | (FStar_Syntax_Syntax.Tm_fvar ({FStar_Syntax_Syntax.fv_name = _; FStar_Syntax_Syntax.fv_delta = _; FStar_Syntax_Syntax.fv_qual = Some (FStar_Syntax_Syntax.Data_ctor)})) | (FStar_Syntax_Syntax.Tm_fvar ({FStar_Syntax_Syntax.fv_name = _; FStar_Syntax_Syntax.fv_delta = _; FStar_Syntax_Syntax.fv_qual = Some (FStar_Syntax_Syntax.Record_ctor (_))})) -> begin
-true
-end
-| uu____7525 -> begin
-false
-end))
-in (
-
-let guard_when_clause = (fun wopt b rest -> (match (wopt) with
-| None -> begin
-b
-end
-| Some (w) -> begin
-(
-
-let then_branch = b
-in (
-
-let else_branch = (mk (FStar_Syntax_Syntax.Tm_match (((scrutinee), (rest)))) r)
-in (FStar_Syntax_Util.if_then_else w then_branch else_branch)))
-end))
-in (
-
-let rec matches_pat = (fun scrutinee1 p -> (
-
-let scrutinee2 = (FStar_Syntax_Util.unmeta scrutinee1)
-in (
-
-let uu____7624 = (FStar_Syntax_Util.head_and_args scrutinee2)
-in (match (uu____7624) with
-| (head1, args) -> begin
-(match (p.FStar_Syntax_Syntax.v) with
-| FStar_Syntax_Syntax.Pat_disj (ps) -> begin
-(
-
-let mopt = (FStar_Util.find_map ps (fun p1 -> (
-
-let m = (matches_pat scrutinee2 p1)
-in (match (m) with
-| FStar_Util.Inl (uu____7681) -> begin
-Some (m)
-end
-| FStar_Util.Inr (true) -> begin
-Some (m)
-end
-| FStar_Util.Inr (false) -> begin
-None
-end))))
-in (match (mopt) with
-| None -> begin
-FStar_Util.Inr (false)
-end
-| Some (m) -> begin
-m
-end))
-end
-| (FStar_Syntax_Syntax.Pat_var (_)) | (FStar_Syntax_Syntax.Pat_wild (_)) -> begin
-FStar_Util.Inl ((scrutinee2)::[])
-end
-| FStar_Syntax_Syntax.Pat_dot_term (uu____7712) -> begin
-FStar_Util.Inl ([])
-end
-| FStar_Syntax_Syntax.Pat_constant (s) -> begin
-(match (scrutinee2.FStar_Syntax_Syntax.n) with
-| FStar_Syntax_Syntax.Tm_constant (s') when (s = s') -> begin
-FStar_Util.Inl ([])
-end
-| uu____7724 -> begin
-(
-
-let uu____7725 = (
-
-let uu____7726 = (is_cons head1)
-in (not (uu____7726)))
-in FStar_Util.Inr (uu____7725))
-end)
-end
-| FStar_Syntax_Syntax.Pat_cons (fv, arg_pats) -> begin
-(
-
-let uu____7740 = (
-
-let uu____7741 = (FStar_Syntax_Util.un_uinst head1)
-in uu____7741.FStar_Syntax_Syntax.n)
-in (match (uu____7740) with
-| FStar_Syntax_Syntax.Tm_fvar (fv') when (FStar_Syntax_Syntax.fv_eq fv fv') -> begin
-(matches_args [] args arg_pats)
-end
-| uu____7748 -> begin
-(
-
-let uu____7749 = (
-
-let uu____7750 = (is_cons head1)
-in (not (uu____7750)))
-in FStar_Util.Inr (uu____7749))
-end))
-end)
-end))))
-and matches_args = (fun out a p -> (match (((a), (p))) with
-| ([], []) -> begin
-FStar_Util.Inl (out)
-end
-| (((t1, uu____7784))::rest_a, ((p1, uu____7787))::rest_p) -> begin
-(
-
-let uu____7815 = (matches_pat t1 p1)
-in (match (uu____7815) with
-| FStar_Util.Inl (s) -> begin
-(matches_args (FStar_List.append out s) rest_a rest_p)
-end
-| m -> begin
-m
-end))
-end
-| uu____7829 -> begin
-FStar_Util.Inr (false)
-end))
-in (
-
-let rec matches = (fun scrutinee1 p -> (match (p) with
-| [] -> begin
-(norm_and_rebuild_match ())
-end
-| ((p1, wopt, b))::rest -> begin
-(
-
-let uu____7900 = (matches_pat scrutinee1 p1)
-in (match (uu____7900) with
-| FStar_Util.Inr (false) -> begin
-(matches scrutinee1 rest)
-end
-| FStar_Util.Inr (true) -> begin
-(norm_and_rebuild_match ())
-end
-| FStar_Util.Inl (s) -> begin
-((log cfg (fun uu____7910 -> (
-
-let uu____7911 = (FStar_Syntax_Print.pat_to_string p1)
-in (
-
-let uu____7912 = (
-
-let uu____7913 = (FStar_List.map FStar_Syntax_Print.term_to_string s)
-in (FStar_All.pipe_right uu____7913 (FStar_String.concat "; ")))
-in (FStar_Util.print2 "Matches pattern %s with subst = %s\n" uu____7911 uu____7912)))));
-(
-
-let env2 = (FStar_List.fold_left (fun env2 t1 -> (
-
-let uu____7922 = (
-
-let uu____7923 = (
-
-let uu____7933 = (FStar_Util.mk_ref (Some ((([]), (t1)))))
-in (([]), (t1), (uu____7933), (false)))
-in Clos (uu____7923))
-in (uu____7922)::env2)) env1 s)
-in (
-
-let uu____7956 = (guard_when_clause wopt b rest)
-in (norm cfg env2 stack2 uu____7956)));
-)
-end))
-end))
-in (
-
-let uu____7957 = (FStar_All.pipe_right cfg.steps (FStar_List.contains (Exclude (Iota))))
-in (match (uu____7957) with
-| true -> begin
-(norm_and_rebuild_match ())
-end
-| uu____7958 -> begin
-(matches scrutinee branches)
-end))))))));
-)
-end))
-
-
-let config : step Prims.list  ->  FStar_TypeChecker_Env.env  ->  cfg = (fun s e -> (
-
-let d = (FStar_All.pipe_right s (FStar_List.collect (fun uu___137_7971 -> (match (uu___137_7971) with
-| UnfoldUntil (k) -> begin
-(FStar_TypeChecker_Env.Unfold (k))::[]
-end
-| Eager_unfolding -> begin
-(FStar_TypeChecker_Env.Eager_unfolding_only)::[]
-end
-| Inlining -> begin
-(FStar_TypeChecker_Env.Inlining)::[]
-end
-| uu____7974 -> begin
-[]
-end))))
-in (
-
-let d1 = (match (d) with
-| [] -> begin
-(FStar_TypeChecker_Env.NoDelta)::[]
-end
-| uu____7978 -> begin
-d
-end)
-in {steps = s; tcenv = e; delta_level = d1; primitive_steps = (FStar_List.append built_in_primitive_steps equality_ops)})))
-
-
-let normalize_with_primitive_steps : primitive_step Prims.list  ->  step Prims.list  ->  FStar_TypeChecker_Env.env  ->  FStar_Syntax_Syntax.term  ->  FStar_Syntax_Syntax.term = (fun ps s e t -> (
-
-let c = (config s e)
-in (
-
-let c1 = (
-
-let uu___190_7998 = (config s e)
-in {steps = uu___190_7998.steps; tcenv = uu___190_7998.tcenv; delta_level = uu___190_7998.delta_level; primitive_steps = (FStar_List.append c.primitive_steps ps)})
-in (norm c1 [] [] t))))
-
-
-let normalize : steps  ->  FStar_TypeChecker_Env.env  ->  FStar_Syntax_Syntax.term  ->  FStar_Syntax_Syntax.term = (fun s e t -> (normalize_with_primitive_steps [] s e t))
-
-
-let normalize_comp : steps  ->  FStar_TypeChecker_Env.env  ->  FStar_Syntax_Syntax.comp  ->  FStar_Syntax_Syntax.comp = (fun s e t -> (
-
-let uu____8017 = (config s e)
-in (norm_comp uu____8017 [] t)))
-
-
-let normalize_universe : FStar_TypeChecker_Env.env  ->  FStar_Syntax_Syntax.universe  ->  FStar_Syntax_Syntax.universe = (fun env u -> (
-
-let uu____8024 = (config [] env)
-in (norm_universe uu____8024 [] u)))
-
-
-let ghost_to_pure : FStar_TypeChecker_Env.env  ->  FStar_Syntax_Syntax.comp  ->  FStar_Syntax_Syntax.comp = (fun env c -> (
-
-let uu____8031 = (config [] env)
-in (ghost_to_pure_aux uu____8031 [] c)))
-
-
-let ghost_to_pure_lcomp : FStar_TypeChecker_Env.env  ->  FStar_Syntax_Syntax.lcomp  ->  FStar_Syntax_Syntax.lcomp = (fun env lc -> (
-
-let cfg = (config ((Eager_unfolding)::(UnfoldUntil (FStar_Syntax_Syntax.Delta_constant))::(EraseUniverses)::(AllowUnboundUniverses)::[]) env)
-in (
-
-let non_info = (fun t -> (
-
-let uu____8043 = (norm cfg [] [] t)
-in (FStar_Syntax_Util.non_informative uu____8043)))
-in (
-
-let uu____8044 = ((FStar_Syntax_Util.is_ghost_effect lc.FStar_Syntax_Syntax.eff_name) && (non_info lc.FStar_Syntax_Syntax.res_typ))
-in (match (uu____8044) with
-| true -> begin
-(match ((downgrade_ghost_effect_name lc.FStar_Syntax_Syntax.eff_name)) with
-| Some (pure_eff) -> begin
-(
-
-let uu___191_8046 = lc
-in {FStar_Syntax_Syntax.eff_name = pure_eff; FStar_Syntax_Syntax.res_typ = uu___191_8046.FStar_Syntax_Syntax.res_typ; FStar_Syntax_Syntax.cflags = uu___191_8046.FStar_Syntax_Syntax.cflags; FStar_Syntax_Syntax.comp = (fun uu____8047 -> (
-
-let uu____8048 = (lc.FStar_Syntax_Syntax.comp ())
-in (ghost_to_pure env uu____8048)))})
-end
-| None -> begin
-lc
-end)
-end
-| uu____8049 -> begin
-lc
-end)))))
-
-
-let term_to_string : FStar_TypeChecker_Env.env  ->  FStar_Syntax_Syntax.term  ->  Prims.string = (fun env t -> (
-
-let uu____8056 = (normalize ((AllowUnboundUniverses)::[]) env t)
-in (FStar_Syntax_Print.term_to_string uu____8056)))
-
-
-let comp_to_string : FStar_TypeChecker_Env.env  ->  FStar_Syntax_Syntax.comp  ->  Prims.string = (fun env c -> (
-
-let uu____8063 = (
-
-let uu____8064 = (config ((AllowUnboundUniverses)::[]) env)
-in (norm_comp uu____8064 [] c))
-in (FStar_Syntax_Print.comp_to_string uu____8063)))
-
-
-let normalize_refinement : steps  ->  FStar_TypeChecker_Env.env  ->  FStar_Syntax_Syntax.typ  ->  FStar_Syntax_Syntax.typ = (fun steps env t0 -> (
-
-let t = (normalize (FStar_List.append steps ((Beta)::[])) env t0)
-in (
-
-let rec aux = (fun t1 -> (
-
-let t2 = (FStar_Syntax_Subst.compress t1)
-in (match (t2.FStar_Syntax_Syntax.n) with
-| FStar_Syntax_Syntax.Tm_refine (x, phi) -> begin
-(
-
-let t01 = (aux x.FStar_Syntax_Syntax.sort)
-in (match (t01.FStar_Syntax_Syntax.n) with
-| FStar_Syntax_Syntax.Tm_refine (y, phi1) -> begin
-(
-
-let uu____8101 = (
-
-let uu____8102 = (
-
-let uu____8107 = (FStar_Syntax_Util.mk_conj phi1 phi)
-in ((y), (uu____8107)))
-in FStar_Syntax_Syntax.Tm_refine (uu____8102))
-in (mk uu____8101 t01.FStar_Syntax_Syntax.pos))
-end
-| uu____8112 -> begin
-t2
-end))
-end
-| uu____8113 -> begin
-t2
-end)))
-in (aux t))))
-
-
-let eta_expand_with_type : FStar_Syntax_Syntax.term  ->  FStar_Syntax_Syntax.typ  ->  FStar_Syntax_Syntax.term = (fun t sort -> (
-
-let uu____8120 = (FStar_Syntax_Util.arrow_formals_comp sort)
-in (match (uu____8120) with
-| (binders, c) -> begin
-(match (binders) with
-| [] -> begin
-t
-end
-| uu____8136 -> begin
-(
-
-let uu____8140 = (FStar_All.pipe_right binders FStar_Syntax_Util.args_of_binders)
-in (match (uu____8140) with
-| (binders1, args) -> begin
-(
-
-let uu____8150 = ((FStar_Syntax_Syntax.mk_Tm_app t args) None t.FStar_Syntax_Syntax.pos)
-in (
-
-let uu____8155 = (
-
-let uu____8162 = (FStar_All.pipe_right (FStar_Syntax_Util.lcomp_of_comp c) (fun _0_33 -> FStar_Util.Inl (_0_33)))
-in (FStar_All.pipe_right uu____8162 (fun _0_34 -> Some (_0_34))))
-in (FStar_Syntax_Util.abs binders1 uu____8150 uu____8155)))
-end))
-end)
-end)))
-
-
-let eta_expand : FStar_TypeChecker_Env.env  ->  FStar_Syntax_Syntax.term  ->  FStar_Syntax_Syntax.term = (fun env t -> (
-
-let uu____8198 = (
-
-let uu____8202 = (FStar_ST.read t.FStar_Syntax_Syntax.tk)
-in ((uu____8202), (t.FStar_Syntax_Syntax.n)))
-in (match (uu____8198) with
-| (Some (sort), uu____8209) -> begin
-(
-
-let uu____8211 = (mk sort t.FStar_Syntax_Syntax.pos)
-in (eta_expand_with_type t uu____8211))
-end
-| (uu____8212, FStar_Syntax_Syntax.Tm_name (x)) -> begin
-(eta_expand_with_type t x.FStar_Syntax_Syntax.sort)
-end
-| uu____8216 -> begin
-(
-
-let uu____8220 = (FStar_Syntax_Util.head_and_args t)
-in (match (uu____8220) with
-| (head1, args) -> begin
-(
-
-let uu____8246 = (
-
-let uu____8247 = (FStar_Syntax_Subst.compress head1)
-in uu____8247.FStar_Syntax_Syntax.n)
-in (match (uu____8246) with
-| FStar_Syntax_Syntax.Tm_uvar (uu____8250, thead) -> begin
-(
-
-let uu____8264 = (FStar_Syntax_Util.arrow_formals thead)
-in (match (uu____8264) with
-| (formals, tres) -> begin
-(match (((FStar_List.length formals) = (FStar_List.length args))) with
-| true -> begin
-t
-end
-| uu____8294 -> begin
-(
-
-let uu____8295 = (env.FStar_TypeChecker_Env.type_of (
-
-let uu___192_8299 = env
-in {FStar_TypeChecker_Env.solver = uu___192_8299.FStar_TypeChecker_Env.solver; FStar_TypeChecker_Env.range = uu___192_8299.FStar_TypeChecker_Env.range; FStar_TypeChecker_Env.curmodule = uu___192_8299.FStar_TypeChecker_Env.curmodule; FStar_TypeChecker_Env.gamma = uu___192_8299.FStar_TypeChecker_Env.gamma; FStar_TypeChecker_Env.gamma_cache = uu___192_8299.FStar_TypeChecker_Env.gamma_cache; FStar_TypeChecker_Env.modules = uu___192_8299.FStar_TypeChecker_Env.modules; FStar_TypeChecker_Env.expected_typ = None; FStar_TypeChecker_Env.sigtab = uu___192_8299.FStar_TypeChecker_Env.sigtab; FStar_TypeChecker_Env.is_pattern = uu___192_8299.FStar_TypeChecker_Env.is_pattern; FStar_TypeChecker_Env.instantiate_imp = uu___192_8299.FStar_TypeChecker_Env.instantiate_imp; FStar_TypeChecker_Env.effects = uu___192_8299.FStar_TypeChecker_Env.effects; FStar_TypeChecker_Env.generalize = uu___192_8299.FStar_TypeChecker_Env.generalize; FStar_TypeChecker_Env.letrecs = uu___192_8299.FStar_TypeChecker_Env.letrecs; FStar_TypeChecker_Env.top_level = uu___192_8299.FStar_TypeChecker_Env.top_level; FStar_TypeChecker_Env.check_uvars = uu___192_8299.FStar_TypeChecker_Env.check_uvars; FStar_TypeChecker_Env.use_eq = uu___192_8299.FStar_TypeChecker_Env.use_eq; FStar_TypeChecker_Env.is_iface = uu___192_8299.FStar_TypeChecker_Env.is_iface; FStar_TypeChecker_Env.admit = uu___192_8299.FStar_TypeChecker_Env.admit; FStar_TypeChecker_Env.lax = true; FStar_TypeChecker_Env.lax_universes = uu___192_8299.FStar_TypeChecker_Env.lax_universes; FStar_TypeChecker_Env.type_of = uu___192_8299.FStar_TypeChecker_Env.type_of; FStar_TypeChecker_Env.universe_of = uu___192_8299.FStar_TypeChecker_Env.universe_of; FStar_TypeChecker_Env.use_bv_sorts = true; FStar_TypeChecker_Env.qname_and_index = uu___192_8299.FStar_TypeChecker_Env.qname_and_index}) t)
-in (match (uu____8295) with
-| (uu____8300, ty, uu____8302) -> begin
-(eta_expand_with_type t ty)
-end))
-end)
-end))
-end
-| uu____8303 -> begin
-(
-
-let uu____8304 = (env.FStar_TypeChecker_Env.type_of (
-
-let uu___193_8308 = env
-in {FStar_TypeChecker_Env.solver = uu___193_8308.FStar_TypeChecker_Env.solver; FStar_TypeChecker_Env.range = uu___193_8308.FStar_TypeChecker_Env.range; FStar_TypeChecker_Env.curmodule = uu___193_8308.FStar_TypeChecker_Env.curmodule; FStar_TypeChecker_Env.gamma = uu___193_8308.FStar_TypeChecker_Env.gamma; FStar_TypeChecker_Env.gamma_cache = uu___193_8308.FStar_TypeChecker_Env.gamma_cache; FStar_TypeChecker_Env.modules = uu___193_8308.FStar_TypeChecker_Env.modules; FStar_TypeChecker_Env.expected_typ = None; FStar_TypeChecker_Env.sigtab = uu___193_8308.FStar_TypeChecker_Env.sigtab; FStar_TypeChecker_Env.is_pattern = uu___193_8308.FStar_TypeChecker_Env.is_pattern; FStar_TypeChecker_Env.instantiate_imp = uu___193_8308.FStar_TypeChecker_Env.instantiate_imp; FStar_TypeChecker_Env.effects = uu___193_8308.FStar_TypeChecker_Env.effects; FStar_TypeChecker_Env.generalize = uu___193_8308.FStar_TypeChecker_Env.generalize; FStar_TypeChecker_Env.letrecs = uu___193_8308.FStar_TypeChecker_Env.letrecs; FStar_TypeChecker_Env.top_level = uu___193_8308.FStar_TypeChecker_Env.top_level; FStar_TypeChecker_Env.check_uvars = uu___193_8308.FStar_TypeChecker_Env.check_uvars; FStar_TypeChecker_Env.use_eq = uu___193_8308.FStar_TypeChecker_Env.use_eq; FStar_TypeChecker_Env.is_iface = uu___193_8308.FStar_TypeChecker_Env.is_iface; FStar_TypeChecker_Env.admit = uu___193_8308.FStar_TypeChecker_Env.admit; FStar_TypeChecker_Env.lax = true; FStar_TypeChecker_Env.lax_universes = uu___193_8308.FStar_TypeChecker_Env.lax_universes; FStar_TypeChecker_Env.type_of = uu___193_8308.FStar_TypeChecker_Env.type_of; FStar_TypeChecker_Env.universe_of = uu___193_8308.FStar_TypeChecker_Env.universe_of; FStar_TypeChecker_Env.use_bv_sorts = true; FStar_TypeChecker_Env.qname_and_index = uu___193_8308.FStar_TypeChecker_Env.qname_and_index}) t)
-in (match (uu____8304) with
-| (uu____8309, ty, uu____8311) -> begin
-(eta_expand_with_type t ty)
-end))
-end))
-end))
-end)))
-
-
-
-=======
   | Beta 
   | Iota 
   | Zeta 
@@ -8211,5 +4011,4 @@
                     (match uu____8304 with
                      | (uu____8309,ty,uu____8311) ->
                          eta_expand_with_type t ty)))
-  
->>>>>>> 210da3bf
+  