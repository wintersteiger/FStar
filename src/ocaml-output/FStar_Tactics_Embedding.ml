--- conflicted
+++ resolved
@@ -66,13 +66,6 @@
 let (fstar_tactics_Force : FStar_Syntax_Syntax.term) =
   lid_as_data_tm fstar_tactics_Force_lid 
 let (t_proofstate : FStar_Syntax_Syntax.term) =
-<<<<<<< HEAD
-  let uu____34 = fstar_tactics_lid' ["Types"; "proofstate"]  in
-  FStar_Syntax_Syntax.tconst uu____34 
-let (t_result_lid : FStar_Ident.lid) = fstar_tactics_lid' ["Types"; "result"] 
-let (t_result : FStar_Syntax_Syntax.term) =
-  FStar_Syntax_Syntax.tconst t_result_lid 
-=======
   let uu____39 = fstar_tactics_lid' ["Types"; "proofstate"]  in
   FStar_Syntax_Syntax.tconst uu____39 
 let (fv_proofstate : FStar_Syntax_Syntax.fv) =
@@ -84,64 +77,11 @@
 let (fv_result : FStar_Syntax_Syntax.fv) =
   let uu____42 = fstar_tactics_lid' ["Types"; "result"]  in
   FStar_Syntax_Syntax.fvconst uu____42 
->>>>>>> 26efee49
 let (t_result_of :
   FStar_Syntax_Syntax.term ->
     FStar_Syntax_Syntax.term' FStar_Syntax_Syntax.syntax)
   =
   fun t  ->
-<<<<<<< HEAD
-    let uu____42 = let uu____53 = FStar_Syntax_Syntax.as_arg t  in [uu____53]
-       in
-    FStar_Syntax_Util.mk_app t_result uu____42
-  
-let (t_guard_policy : FStar_Syntax_Syntax.term) =
-  let uu____78 = fstar_tactics_lid' ["Types"; "guard_policy"]  in
-  FStar_Syntax_Syntax.tconst uu____78 
-let (t_direction : FStar_Syntax_Syntax.term) =
-  let uu____79 = fstar_tactics_lid' ["Types"; "direction"]  in
-  FStar_Syntax_Syntax.tconst uu____79 
-let mk_emb :
-  'a .
-    (FStar_Range.range -> 'a -> FStar_Syntax_Syntax.term) ->
-      (Prims.bool ->
-         FStar_Syntax_Syntax.term -> 'a FStar_Pervasives_Native.option)
-        -> FStar_Syntax_Syntax.term -> 'a FStar_Syntax_Embeddings.embedding
-  =
-  fun em  ->
-    fun un  ->
-      fun t  ->
-        let uu____130 = FStar_Syntax_Embeddings.term_as_fv t  in
-        FStar_Syntax_Embeddings.mk_emb
-          (fun x  -> fun r  -> fun _topt  -> fun _norm  -> em r x)
-          (fun x  -> fun w  -> fun _norm  -> un w x) uu____130
-  
-let embed :
-  'Auu____176 .
-    'Auu____176 FStar_Syntax_Embeddings.embedding ->
-      FStar_Range.range -> 'Auu____176 -> FStar_Syntax_Syntax.term
-  =
-  fun e  ->
-    fun r  ->
-      fun x  ->
-        let uu____196 = FStar_Syntax_Embeddings.embed e x  in
-        uu____196 r FStar_Pervasives_Native.None
-          FStar_Syntax_Embeddings.id_norm_cb
-  
-let unembed' :
-  'Auu____236 .
-    Prims.bool ->
-      'Auu____236 FStar_Syntax_Embeddings.embedding ->
-        FStar_Syntax_Syntax.term ->
-          'Auu____236 FStar_Pervasives_Native.option
-  =
-  fun w  ->
-    fun e  ->
-      fun x  ->
-        let uu____258 = FStar_Syntax_Embeddings.unembed e x  in
-        uu____258 w FStar_Syntax_Embeddings.id_norm_cb
-  
-=======
     let uu____50 = let uu____61 = FStar_Syntax_Syntax.as_arg t  in [uu____61]
        in
     FStar_Syntax_Util.mk_app t_result uu____50
@@ -158,7 +98,6 @@
 let (fv_direction : FStar_Syntax_Syntax.fv) =
   let uu____89 = fstar_tactics_lid' ["Types"; "direction"]  in
   FStar_Syntax_Syntax.fvconst uu____89 
->>>>>>> 26efee49
 let (e_proofstate :
   FStar_Tactics_Types.proofstate FStar_Syntax_Embeddings.embedding) =
   let embed_proofstate rng ps =
@@ -166,31 +105,6 @@
       FStar_Syntax_Syntax.Lazy_proofstate (FStar_Pervasives_Native.Some rng)
      in
   let unembed_proofstate w t =
-<<<<<<< HEAD
-    let uu____297 =
-      let uu____298 = FStar_Syntax_Subst.compress t  in
-      uu____298.FStar_Syntax_Syntax.n  in
-    match uu____297 with
-    | FStar_Syntax_Syntax.Tm_lazy
-        { FStar_Syntax_Syntax.blob = b;
-          FStar_Syntax_Syntax.lkind = FStar_Syntax_Syntax.Lazy_proofstate ;
-          FStar_Syntax_Syntax.ltyp = uu____304;
-          FStar_Syntax_Syntax.rng = uu____305;_}
-        ->
-        let uu____308 = FStar_Dyn.undyn b  in
-        FStar_All.pipe_left
-          (fun _0_16  -> FStar_Pervasives_Native.Some _0_16) uu____308
-    | uu____311 ->
-        (if w
-         then
-           (let uu____313 =
-              let uu____318 =
-                let uu____319 = FStar_Syntax_Print.term_to_string t  in
-                FStar_Util.format1 "Not an embedded proofstate: %s" uu____319
-                 in
-              (FStar_Errors.Warning_NotEmbedded, uu____318)  in
-            FStar_Errors.log_issue t.FStar_Syntax_Syntax.pos uu____313)
-=======
     let uu____118 =
       let uu____119 = FStar_Syntax_Subst.compress t  in
       uu____119.FStar_Syntax_Syntax.n  in
@@ -210,11 +124,12 @@
                  in
               (FStar_Errors.Warning_NotEmbedded, uu____135)  in
             FStar_Errors.log_issue t.FStar_Syntax_Syntax.pos uu____130)
->>>>>>> 26efee49
          else ();
          FStar_Pervasives_Native.None)
      in
-  mk_emb embed_proofstate unembed_proofstate t_proofstate 
+  FStar_Syntax_Embeddings.mk_emb embed_proofstate unembed_proofstate
+    t_proofstate
+  
 let (unfold_lazy_proofstate :
   FStar_Syntax_Syntax.lazyinfo -> FStar_Syntax_Syntax.term) =
   fun i  -> FStar_Syntax_Util.exp_string "(((proofstate)))" 
@@ -286,7 +201,7 @@
       'a FStar_Tactics_Result.__result FStar_Syntax_Embeddings.embedding
   =
   fun ea  ->
-    let embed_result res rng uu____386 uu____387 =
+    let embed_result rng res =
       match res with
       | FStar_Tactics_Result.Success (a,ps) ->
           let uu____286 =
@@ -313,54 +228,6 @@
             FStar_Syntax_Syntax.mk_Tm_app uu____291 uu____292  in
           uu____286 FStar_Pervasives_Native.None rng
       | FStar_Tactics_Result.Failed (msg,ps) ->
-<<<<<<< HEAD
-          let uu____413 =
-            let uu____418 =
-              FStar_Syntax_Syntax.mk_Tm_uinst fstar_tactics_Failed_tm
-                [FStar_Syntax_Syntax.U_zero]
-               in
-            let uu____419 =
-              let uu____420 =
-                let uu____429 = FStar_Syntax_Embeddings.type_of ea  in
-                FStar_Syntax_Syntax.iarg uu____429  in
-              let uu____430 =
-                let uu____441 =
-                  let uu____450 =
-                    embed FStar_Syntax_Embeddings.e_string rng msg  in
-                  FStar_Syntax_Syntax.as_arg uu____450  in
-                let uu____451 =
-                  let uu____462 =
-                    let uu____471 = embed e_proofstate rng ps  in
-                    FStar_Syntax_Syntax.as_arg uu____471  in
-                  [uu____462]  in
-                uu____441 :: uu____451  in
-              uu____420 :: uu____430  in
-            FStar_Syntax_Syntax.mk_Tm_app uu____418 uu____419  in
-          uu____413 FStar_Pervasives_Native.None rng
-      | FStar_Tactics_Result.Success (a,ps) ->
-          let uu____508 =
-            let uu____513 =
-              FStar_Syntax_Syntax.mk_Tm_uinst fstar_tactics_Success_tm
-                [FStar_Syntax_Syntax.U_zero]
-               in
-            let uu____514 =
-              let uu____515 =
-                let uu____524 = FStar_Syntax_Embeddings.type_of ea  in
-                FStar_Syntax_Syntax.iarg uu____524  in
-              let uu____525 =
-                let uu____536 =
-                  let uu____545 = embed ea rng a  in
-                  FStar_Syntax_Syntax.as_arg uu____545  in
-                let uu____546 =
-                  let uu____557 =
-                    let uu____566 = embed e_proofstate rng ps  in
-                    FStar_Syntax_Syntax.as_arg uu____566  in
-                  [uu____557]  in
-                uu____536 :: uu____546  in
-              uu____515 :: uu____525  in
-            FStar_Syntax_Syntax.mk_Tm_app uu____513 uu____514  in
-          uu____508 FStar_Pervasives_Native.None rng
-=======
           let uu____381 =
             let uu____386 =
               FStar_Syntax_Syntax.mk_Tm_uinst fstar_tactics_Failed_tm
@@ -387,31 +254,10 @@
               uu____388 :: uu____398  in
             FStar_Syntax_Syntax.mk_Tm_app uu____386 uu____387  in
           uu____381 FStar_Pervasives_Native.None rng
->>>>>>> 26efee49
        in
-    let unembed_result t w uu____622 =
+    let unembed_result w t =
       let hd'_and_args tm =
         let tm1 = FStar_Syntax_Util.unascribe tm  in
-<<<<<<< HEAD
-        let uu____650 = FStar_Syntax_Util.head_and_args tm1  in
-        match uu____650 with
-        | (hd1,args) ->
-            let uu____707 =
-              let uu____708 = FStar_Syntax_Util.un_uinst hd1  in
-              uu____708.FStar_Syntax_Syntax.n  in
-            (uu____707, args)
-         in
-      let uu____721 = hd'_and_args t  in
-      match uu____721 with
-      | (FStar_Syntax_Syntax.Tm_fvar
-         fv,_t::(a,uu____743)::(ps,uu____745)::[]) when
-          FStar_Syntax_Syntax.fv_eq_lid fv fstar_tactics_Success_lid ->
-          let uu____812 = unembed' w ea a  in
-          FStar_Util.bind_opt uu____812
-            (fun a1  ->
-               let uu____820 = unembed' w e_proofstate ps  in
-               FStar_Util.bind_opt uu____820
-=======
         let uu____514 = FStar_Syntax_Util.head_and_args tm1  in
         match uu____514 with
         | (hd1,args) ->
@@ -431,51 +277,10 @@
                let uu____684 =
                  FStar_Syntax_Embeddings.unembed' w e_proofstate ps  in
                FStar_Util.bind_opt uu____684
->>>>>>> 26efee49
                  (fun ps1  ->
                     FStar_Pervasives_Native.Some
                       (FStar_Tactics_Result.Success (a1, ps1))))
       | (FStar_Syntax_Syntax.Tm_fvar
-<<<<<<< HEAD
-         fv,_t::(msg,uu____832)::(ps,uu____834)::[]) when
-          FStar_Syntax_Syntax.fv_eq_lid fv fstar_tactics_Failed_lid ->
-          let uu____901 = unembed' w FStar_Syntax_Embeddings.e_string msg  in
-          FStar_Util.bind_opt uu____901
-            (fun msg1  ->
-               let uu____909 = unembed' w e_proofstate ps  in
-               FStar_Util.bind_opt uu____909
-                 (fun ps1  ->
-                    FStar_Pervasives_Native.Some
-                      (FStar_Tactics_Result.Failed (msg1, ps1))))
-      | uu____918 ->
-          (if w
-           then
-             (let uu____934 =
-                let uu____939 =
-                  let uu____940 = FStar_Syntax_Print.term_to_string t  in
-                  FStar_Util.format1 "Not an embedded tactic result: %s"
-                    uu____940
-                   in
-                (FStar_Errors.Warning_NotEmbedded, uu____939)  in
-              FStar_Errors.log_issue t.FStar_Syntax_Syntax.pos uu____934)
-           else ();
-           FStar_Pervasives_Native.None)
-       in
-    let uu____944 =
-      let uu____945 = FStar_Syntax_Embeddings.type_of ea  in
-      t_result_of uu____945  in
-    let uu____946 =
-      let uu____947 =
-        let uu____954 =
-          FStar_All.pipe_right t_result_lid FStar_Ident.string_of_lid  in
-        let uu____955 =
-          let uu____958 = FStar_Syntax_Embeddings.emb_typ_of ea  in
-          [uu____958]  in
-        (uu____954, uu____955)  in
-      FStar_Syntax_Syntax.ET_app uu____947  in
-    FStar_Syntax_Embeddings.mk_emb_full embed_result unembed_result uu____944
-      (fun uu____964  -> "") uu____946
-=======
          fv,_t::(msg,uu____696)::(ps,uu____698)::[]) when
           FStar_Syntax_Syntax.fv_eq_lid fv fstar_tactics_Failed_lid ->
           let uu____765 =
@@ -595,7 +400,6 @@
       FStar_TypeChecker_NBETerm.un = unembed_result;
       FStar_TypeChecker_NBETerm.typ = uu____1079
     }
->>>>>>> 26efee49
   
 let (e_direction :
   FStar_Tactics_Types.direction FStar_Syntax_Embeddings.embedding) =
@@ -604,39 +408,16 @@
     | FStar_Tactics_Types.TopDown  -> fstar_tactics_topdown
     | FStar_Tactics_Types.BottomUp  -> fstar_tactics_bottomup  in
   let unembed_direction w t =
-<<<<<<< HEAD
-    let uu____995 =
-      let uu____996 = FStar_Syntax_Subst.compress t  in
-      uu____996.FStar_Syntax_Syntax.n  in
-    match uu____995 with
-=======
     let uu____1114 =
       let uu____1115 = FStar_Syntax_Subst.compress t  in
       uu____1115.FStar_Syntax_Syntax.n  in
     match uu____1114 with
->>>>>>> 26efee49
     | FStar_Syntax_Syntax.Tm_fvar fv when
         FStar_Syntax_Syntax.fv_eq_lid fv fstar_tactics_topdown_lid ->
         FStar_Pervasives_Native.Some FStar_Tactics_Types.TopDown
     | FStar_Syntax_Syntax.Tm_fvar fv when
         FStar_Syntax_Syntax.fv_eq_lid fv fstar_tactics_bottomup_lid ->
         FStar_Pervasives_Native.Some FStar_Tactics_Types.BottomUp
-<<<<<<< HEAD
-    | uu____1003 ->
-        (if w
-         then
-           (let uu____1005 =
-              let uu____1010 =
-                let uu____1011 = FStar_Syntax_Print.term_to_string t  in
-                FStar_Util.format1 "Not an embedded direction: %s" uu____1011
-                 in
-              (FStar_Errors.Warning_NotEmbedded, uu____1010)  in
-            FStar_Errors.log_issue t.FStar_Syntax_Syntax.pos uu____1005)
-         else ();
-         FStar_Pervasives_Native.None)
-     in
-  mk_emb embed_direction unembed_direction t_direction 
-=======
     | uu____1122 ->
         (if w
          then
@@ -680,7 +461,6 @@
     FStar_TypeChecker_NBETerm.un = unembed_direction;
     FStar_TypeChecker_NBETerm.typ = uu____1191
   } 
->>>>>>> 26efee49
 let (e_guard_policy :
   FStar_Tactics_Types.guard_policy FStar_Syntax_Embeddings.embedding) =
   let embed_guard_policy rng p =
@@ -690,17 +470,10 @@
     | FStar_Tactics_Types.Force  -> fstar_tactics_Force
     | FStar_Tactics_Types.Drop  -> fstar_tactics_Drop  in
   let unembed_guard_policy w t =
-<<<<<<< HEAD
-    let uu____1041 =
-      let uu____1042 = FStar_Syntax_Subst.compress t  in
-      uu____1042.FStar_Syntax_Syntax.n  in
-    match uu____1041 with
-=======
     let uu____1224 =
       let uu____1225 = FStar_Syntax_Subst.compress t  in
       uu____1225.FStar_Syntax_Syntax.n  in
     match uu____1224 with
->>>>>>> 26efee49
     | FStar_Syntax_Syntax.Tm_fvar fv when
         FStar_Syntax_Syntax.fv_eq_lid fv fstar_tactics_SMT_lid ->
         FStar_Pervasives_Native.Some FStar_Tactics_Types.SMT
@@ -713,23 +486,6 @@
     | FStar_Syntax_Syntax.Tm_fvar fv when
         FStar_Syntax_Syntax.fv_eq_lid fv fstar_tactics_Drop_lid ->
         FStar_Pervasives_Native.Some FStar_Tactics_Types.Drop
-<<<<<<< HEAD
-    | uu____1051 ->
-        (if w
-         then
-           (let uu____1053 =
-              let uu____1058 =
-                let uu____1059 = FStar_Syntax_Print.term_to_string t  in
-                FStar_Util.format1 "Not an embedded guard_policy: %s"
-                  uu____1059
-                 in
-              (FStar_Errors.Warning_NotEmbedded, uu____1058)  in
-            FStar_Errors.log_issue t.FStar_Syntax_Syntax.pos uu____1053)
-         else ();
-         FStar_Pervasives_Native.None)
-     in
-  mk_emb embed_guard_policy unembed_guard_policy t_guard_policy 
-=======
     | uu____1234 ->
         (if w
          then
@@ -770,5 +526,4 @@
     FStar_TypeChecker_NBETerm.em = embed_guard_policy;
     FStar_TypeChecker_NBETerm.un = unembed_guard_policy;
     FStar_TypeChecker_NBETerm.typ = uu____1329
-  } 
->>>>>>> 26efee49
+  } 