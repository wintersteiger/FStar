--- conflicted
+++ resolved
@@ -28,7 +28,7 @@
                in
             let a =
               let uu___94_64 = a  in
-              let uu____65 =
+              let _0_170 =
                 FStar_TypeChecker_Normalize.normalize
                   [FStar_TypeChecker_Normalize.EraseUniverses] env
                   a.FStar_Syntax_Syntax.sort
@@ -38,35 +38,33 @@
                   (uu___94_64.FStar_Syntax_Syntax.ppname);
                 FStar_Syntax_Syntax.index =
                   (uu___94_64.FStar_Syntax_Syntax.index);
-                FStar_Syntax_Syntax.sort = uu____65
+                FStar_Syntax_Syntax.sort = _0_170
               }  in
             let d s = FStar_Util.print1 "\\x1b[01;36m%s\\x1b[00m\n" s  in
-            (let uu____73 =
+            (let uu____70 =
                FStar_TypeChecker_Env.debug env (FStar_Options.Other "ED")  in
-             match uu____73 with
+             match uu____70 with
              | true  ->
                  (d "Elaborating extra WP combinators";
-                  (let uu____75 = FStar_Syntax_Print.term_to_string wp_a  in
-                   FStar_Util.print1 "wp_a is: %s\n" uu____75))
-             | uu____76 -> ());
+                  (let _0_171 = FStar_Syntax_Print.term_to_string wp_a  in
+                   FStar_Util.print1 "wp_a is: %s\n" _0_171))
+             | uu____72 -> ());
             (let rec collect_binders t =
-               let uu____84 =
-                 let uu____85 =
-                   let uu____88 = FStar_Syntax_Subst.compress t  in
-                   FStar_All.pipe_left FStar_Syntax_Util.unascribe uu____88
-                    in
-                 uu____85.FStar_Syntax_Syntax.n  in
-               match uu____84 with
+               let uu____80 =
+                 (let _0_172 = FStar_Syntax_Subst.compress t  in
+                  FStar_All.pipe_left FStar_Syntax_Util.unascribe _0_172).FStar_Syntax_Syntax.n
+                  in
+               match uu____80 with
                | FStar_Syntax_Syntax.Tm_arrow (bs,comp) ->
                    let rest =
                      match comp.FStar_Syntax_Syntax.n with
-                     | FStar_Syntax_Syntax.Total (t,uu____110) -> t
-                     | uu____117 -> failwith "wp_a contains non-Tot arrow"
+                     | FStar_Syntax_Syntax.Total (t,uu____102) -> t
+                     | uu____109 -> failwith "wp_a contains non-Tot arrow"
                       in
-                   let uu____120 = collect_binders rest  in
-                   FStar_List.append bs uu____120
-               | FStar_Syntax_Syntax.Tm_type uu____126 -> []
-               | uu____129 -> failwith "wp_a doesn't end in Type0"  in
+                   let _0_173 = collect_binders rest  in
+                   FStar_List.append bs _0_173
+               | FStar_Syntax_Syntax.Tm_type uu____114 -> []
+               | uu____117 -> failwith "wp_a doesn't end in Type0"  in
              let mk_lid name =
                FStar_Ident.lid_of_path
                  (FStar_Ident.path_of_text
@@ -75,128 +73,123 @@
                        (Prims.strcat "_" name))) FStar_Range.dummyRange
                 in
              let gamma =
-               let uu____141 = collect_binders wp_a  in
-               FStar_All.pipe_right uu____141 FStar_Syntax_Util.name_binders
-                in
-             (let uu____152 =
+               let _0_174 = collect_binders wp_a  in
+               FStar_All.pipe_right _0_174 FStar_Syntax_Util.name_binders  in
+             (let uu____136 =
                 FStar_TypeChecker_Env.debug env (FStar_Options.Other "ED")
                  in
-              match uu____152 with
+              match uu____136 with
               | true  ->
-                  let uu____153 =
-                    let uu____154 =
-                      FStar_Syntax_Print.binders_to_string ", " gamma  in
-                    FStar_Util.format1 "Gamma is %s\n" uu____154  in
-                  d uu____153
-              | uu____155 -> ());
+                  d
+                    (let _0_175 =
+                       FStar_Syntax_Print.binders_to_string ", " gamma  in
+                     FStar_Util.format1 "Gamma is %s\n" _0_175)
+              | uu____137 -> ());
              (let unknown = FStar_Syntax_Syntax.tun  in
               let mk x =
                 (FStar_Syntax_Syntax.mk x) None FStar_Range.dummyRange  in
               let sigelts = FStar_Util.mk_ref []  in
               let register env lident def =
-                let uu____186 =
+                let uu____168 =
                   FStar_TypeChecker_Util.mk_toplevel_definition env lident
                     def
                    in
-                match uu____186 with
+                match uu____168 with
                 | (sigelt,fv) ->
-                    ((let uu____192 =
-                        let uu____194 = FStar_ST.read sigelts  in sigelt ::
-                          uu____194
+                    ((let _0_177 =
+                        let _0_176 = FStar_ST.read sigelts  in sigelt ::
+                          _0_176
                          in
-                      FStar_ST.write sigelts uu____192);
+                      FStar_ST.write sigelts _0_177);
                      fv)
                  in
               let binders_of_list =
                 FStar_List.map
-                  (fun uu____215  ->
-                     match uu____215 with
+                  (fun uu____193  ->
+                     match uu____193 with
                      | (t,b) ->
-                         let uu____222 = FStar_Syntax_Syntax.as_implicit b
-                            in
-                         (t, uu____222))
+                         let _0_178 = FStar_Syntax_Syntax.as_implicit b  in
+                         (t, _0_178))
                  in
               let mk_all_implicit =
                 FStar_List.map
                   (fun t  ->
-                     let uu____239 = FStar_Syntax_Syntax.as_implicit true  in
-                     ((Prims.fst t), uu____239))
+                     let _0_179 = FStar_Syntax_Syntax.as_implicit true  in
+                     ((Prims.fst t), _0_179))
                  in
               let args_of_binders =
                 FStar_List.map
                   (fun bv  ->
-                     let uu____252 =
-                       FStar_Syntax_Syntax.bv_to_name (Prims.fst bv)  in
-                     FStar_Syntax_Syntax.as_arg uu____252)
+                     FStar_Syntax_Syntax.as_arg
+                       (FStar_Syntax_Syntax.bv_to_name (Prims.fst bv)))
                  in
-              let uu____253 =
-                let uu____265 =
+              let uu____228 =
+                let uu____240 =
                   let mk f =
                     let t =
                       FStar_Syntax_Syntax.gen_bv "t" None
                         FStar_Syntax_Util.ktype
                        in
                     let body =
-                      let uu____285 = f (FStar_Syntax_Syntax.bv_to_name t)
-                         in
-                      FStar_Syntax_Util.arrow gamma uu____285  in
-                    let uu____288 =
-                      let uu____292 =
-                        let uu____296 = FStar_Syntax_Syntax.mk_binder a  in
-                        let uu____297 =
-                          let uu____299 = FStar_Syntax_Syntax.mk_binder t  in
-                          [uu____299]  in
-                        uu____296 :: uu____297  in
-                      FStar_List.append binders uu____292  in
-                    FStar_Syntax_Util.abs uu____288 body None  in
-                  let uu____307 = mk FStar_Syntax_Syntax.mk_Total  in
-                  let uu____308 = mk FStar_Syntax_Syntax.mk_GTotal  in
-                  (uu____307, uu____308)  in
-                match uu____265 with
+                      let _0_180 = f (FStar_Syntax_Syntax.bv_to_name t)  in
+                      FStar_Syntax_Util.arrow gamma _0_180  in
+                    let _0_185 =
+                      let _0_184 =
+                        let _0_183 = FStar_Syntax_Syntax.mk_binder a  in
+                        let _0_182 =
+                          let _0_181 = FStar_Syntax_Syntax.mk_binder t  in
+                          [_0_181]  in
+                        _0_183 :: _0_182  in
+                      FStar_List.append binders _0_184  in
+                    FStar_Syntax_Util.abs _0_185 body None  in
+                  let _0_187 = mk FStar_Syntax_Syntax.mk_Total  in
+                  let _0_186 = mk FStar_Syntax_Syntax.mk_GTotal  in
+                  (_0_187, _0_186)  in
+                match uu____240 with
                 | (ctx_def,gctx_def) ->
                     let ctx_lid = mk_lid "ctx"  in
                     let ctx_fv = register env ctx_lid ctx_def  in
                     let gctx_lid = mk_lid "gctx"  in
                     let gctx_fv = register env gctx_lid gctx_def  in
                     let mk_app fv t =
-                      let uu____339 =
-                        let uu____340 =
-                          let uu____350 =
-                            let uu____354 =
-                              FStar_List.map
-                                (fun uu____362  ->
-                                   match uu____362 with
-                                   | (bv,uu____368) ->
-                                       let uu____369 =
-                                         FStar_Syntax_Syntax.bv_to_name bv
-                                          in
-                                       let uu____370 =
-                                         FStar_Syntax_Syntax.as_implicit
-                                           false
-                                          in
-                                       (uu____369, uu____370)) binders
-                               in
-                            let uu____371 =
-                              let uu____375 =
-                                let uu____378 =
-                                  FStar_Syntax_Syntax.bv_to_name a  in
-                                let uu____379 =
-                                  FStar_Syntax_Syntax.as_implicit false  in
-                                (uu____378, uu____379)  in
-                              let uu____380 =
-                                let uu____384 =
-                                  let uu____387 =
+                      mk
+                        (FStar_Syntax_Syntax.Tm_app
+                           (let _0_198 =
+                              let _0_197 =
+                                FStar_List.map
+                                  (fun uu____308  ->
+                                     match uu____308 with
+                                     | (bv,uu____314) ->
+                                         let _0_189 =
+                                           FStar_Syntax_Syntax.bv_to_name bv
+                                            in
+                                         let _0_188 =
+                                           FStar_Syntax_Syntax.as_implicit
+                                             false
+                                            in
+                                         (_0_189, _0_188)) binders
+                                 in
+                              let _0_196 =
+                                let _0_195 =
+                                  let _0_191 =
+                                    FStar_Syntax_Syntax.bv_to_name a  in
+                                  let _0_190 =
                                     FStar_Syntax_Syntax.as_implicit false  in
-                                  (t, uu____387)  in
-                                [uu____384]  in
-                              uu____375 :: uu____380  in
-                            FStar_List.append uu____354 uu____371  in
-                          (fv, uu____350)  in
-                        FStar_Syntax_Syntax.Tm_app uu____340  in
-                      mk uu____339  in
+                                  (_0_191, _0_190)  in
+                                let _0_194 =
+                                  let _0_193 =
+                                    let _0_192 =
+                                      FStar_Syntax_Syntax.as_implicit false
+                                       in
+                                    (t, _0_192)  in
+                                  [_0_193]  in
+                                _0_195 :: _0_194  in
+                              FStar_List.append _0_197 _0_196  in
+                            (fv, _0_198)))
+                       in
                     (env, (mk_app ctx_fv), (mk_app gctx_fv))
                  in
-              match uu____253 with
+              match uu____228 with
               | (env,mk_ctx,mk_gctx) ->
                   let c_pure =
                     let t =
@@ -204,33 +197,28 @@
                         FStar_Syntax_Util.ktype
                        in
                     let x =
-                      let uu____433 = FStar_Syntax_Syntax.bv_to_name t  in
-                      FStar_Syntax_Syntax.gen_bv "x" None uu____433  in
+                      let _0_199 = FStar_Syntax_Syntax.bv_to_name t  in
+                      FStar_Syntax_Syntax.gen_bv "x" None _0_199  in
                     let ret =
-                      let uu____441 =
-                        let uu____447 =
-                          let uu____448 =
-                            let uu____451 =
-                              let uu____452 =
-                                FStar_Syntax_Syntax.bv_to_name t  in
-                              mk_ctx uu____452  in
-                            FStar_Syntax_Syntax.mk_Total uu____451  in
-                          FStar_Syntax_Util.lcomp_of_comp uu____448  in
-                        FStar_Util.Inl uu____447  in
-                      Some uu____441  in
+                      Some
+                        (FStar_Util.Inl
+                           (FStar_Syntax_Util.lcomp_of_comp
+                              (FStar_Syntax_Syntax.mk_Total
+                                 (mk_ctx (FStar_Syntax_Syntax.bv_to_name t)))))
+                       in
                     let body =
-                      let uu____462 = FStar_Syntax_Syntax.bv_to_name x  in
-                      FStar_Syntax_Util.abs gamma uu____462 ret  in
-                    let uu____463 =
-                      let uu____467 = mk_all_implicit binders  in
-                      let uu____471 =
+                      let _0_200 = FStar_Syntax_Syntax.bv_to_name x  in
+                      FStar_Syntax_Util.abs gamma _0_200 ret  in
+                    let _0_203 =
+                      let _0_202 = mk_all_implicit binders  in
+                      let _0_201 =
                         binders_of_list [(a, true); (t, true); (x, false)]
                          in
-                      FStar_List.append uu____467 uu____471  in
-                    FStar_Syntax_Util.abs uu____463 body ret  in
+                      FStar_List.append _0_202 _0_201  in
+                    FStar_Syntax_Util.abs _0_203 body ret  in
                   let c_pure =
-                    let uu____486 = mk_lid "pure"  in
-                    register env uu____486 c_pure  in
+                    let _0_204 = mk_lid "pure"  in register env _0_204 c_pure
+                     in
                   let c_app =
                     let t1 =
                       FStar_Syntax_Syntax.gen_bv "t1" None
@@ -241,61 +229,54 @@
                         FStar_Syntax_Util.ktype
                        in
                     let l =
-                      let uu____491 =
-                        let uu____492 =
-                          let uu____493 =
-                            let uu____497 =
-                              let uu____498 =
-                                let uu____499 =
-                                  FStar_Syntax_Syntax.bv_to_name t1  in
-                                FStar_Syntax_Syntax.new_bv None uu____499  in
-                              FStar_Syntax_Syntax.mk_binder uu____498  in
-                            [uu____497]  in
-                          let uu____500 =
-                            let uu____503 = FStar_Syntax_Syntax.bv_to_name t2
-                               in
-                            FStar_Syntax_Syntax.mk_GTotal uu____503  in
-                          FStar_Syntax_Util.arrow uu____493 uu____500  in
-                        mk_gctx uu____492  in
-                      FStar_Syntax_Syntax.gen_bv "l" None uu____491  in
+                      let _0_209 =
+                        mk_gctx
+                          (let _0_208 =
+                             let _0_206 =
+                               FStar_Syntax_Syntax.mk_binder
+                                 (let _0_205 =
+                                    FStar_Syntax_Syntax.bv_to_name t1  in
+                                  FStar_Syntax_Syntax.new_bv None _0_205)
+                                in
+                             [_0_206]  in
+                           let _0_207 =
+                             FStar_Syntax_Syntax.mk_GTotal
+                               (FStar_Syntax_Syntax.bv_to_name t2)
+                              in
+                           FStar_Syntax_Util.arrow _0_208 _0_207)
+                         in
+                      FStar_Syntax_Syntax.gen_bv "l" None _0_209  in
                     let r =
-                      let uu____505 =
-                        let uu____506 = FStar_Syntax_Syntax.bv_to_name t1  in
-                        mk_gctx uu____506  in
-                      FStar_Syntax_Syntax.gen_bv "r" None uu____505  in
+                      let _0_210 =
+                        mk_gctx (FStar_Syntax_Syntax.bv_to_name t1)  in
+                      FStar_Syntax_Syntax.gen_bv "r" None _0_210  in
                     let ret =
-                      let uu____514 =
-                        let uu____520 =
-                          let uu____521 =
-                            let uu____524 =
-                              let uu____525 =
-                                FStar_Syntax_Syntax.bv_to_name t2  in
-                              mk_gctx uu____525  in
-                            FStar_Syntax_Syntax.mk_Total uu____524  in
-                          FStar_Syntax_Util.lcomp_of_comp uu____521  in
-                        FStar_Util.Inl uu____520  in
-                      Some uu____514  in
+                      Some
+                        (FStar_Util.Inl
+                           (FStar_Syntax_Util.lcomp_of_comp
+                              (FStar_Syntax_Syntax.mk_Total
+                                 (mk_gctx (FStar_Syntax_Syntax.bv_to_name t2)))))
+                       in
                     let outer_body =
                       let gamma_as_args = args_of_binders gamma  in
                       let inner_body =
-                        let uu____540 = FStar_Syntax_Syntax.bv_to_name l  in
-                        let uu____543 =
-                          let uu____549 =
-                            let uu____551 =
-                              let uu____552 =
-                                let uu____553 =
-                                  FStar_Syntax_Syntax.bv_to_name r  in
-                                FStar_Syntax_Util.mk_app uu____553
-                                  gamma_as_args
-                                 in
-                              FStar_Syntax_Syntax.as_arg uu____552  in
-                            [uu____551]  in
-                          FStar_List.append gamma_as_args uu____549  in
-                        FStar_Syntax_Util.mk_app uu____540 uu____543  in
+                        let _0_215 = FStar_Syntax_Syntax.bv_to_name l  in
+                        let _0_214 =
+                          let _0_213 =
+                            let _0_212 =
+                              FStar_Syntax_Syntax.as_arg
+                                (let _0_211 =
+                                   FStar_Syntax_Syntax.bv_to_name r  in
+                                 FStar_Syntax_Util.mk_app _0_211
+                                   gamma_as_args)
+                               in
+                            [_0_212]  in
+                          FStar_List.append gamma_as_args _0_213  in
+                        FStar_Syntax_Util.mk_app _0_215 _0_214  in
                       FStar_Syntax_Util.abs gamma inner_body ret  in
-                    let uu____556 =
-                      let uu____560 = mk_all_implicit binders  in
-                      let uu____564 =
+                    let _0_218 =
+                      let _0_217 = mk_all_implicit binders  in
+                      let _0_216 =
                         binders_of_list
                           [(a, true);
                           (t1, true);
@@ -303,11 +284,11 @@
                           (l, false);
                           (r, false)]
                          in
-                      FStar_List.append uu____560 uu____564  in
-                    FStar_Syntax_Util.abs uu____556 outer_body ret  in
+                      FStar_List.append _0_217 _0_216  in
+                    FStar_Syntax_Util.abs _0_218 outer_body ret  in
                   let c_app =
-                    let uu____583 = mk_lid "app"  in
-                    register env uu____583 c_app  in
+                    let _0_219 = mk_lid "app"  in register env _0_219 c_app
+                     in
                   let c_lift1 =
                     let t1 =
                       FStar_Syntax_Syntax.gen_bv "t1" None
@@ -318,37 +299,32 @@
                         FStar_Syntax_Util.ktype
                        in
                     let t_f =
-                      let uu____590 =
-                        let uu____594 =
-                          let uu____595 = FStar_Syntax_Syntax.bv_to_name t1
-                             in
-                          FStar_Syntax_Syntax.null_binder uu____595  in
-                        [uu____594]  in
-                      let uu____596 =
-                        let uu____599 = FStar_Syntax_Syntax.bv_to_name t2  in
-                        FStar_Syntax_Syntax.mk_GTotal uu____599  in
-                      FStar_Syntax_Util.arrow uu____590 uu____596  in
+                      let _0_222 =
+                        let _0_220 =
+                          FStar_Syntax_Syntax.null_binder
+                            (FStar_Syntax_Syntax.bv_to_name t1)
+                           in
+                        [_0_220]  in
+                      let _0_221 =
+                        FStar_Syntax_Syntax.mk_GTotal
+                          (FStar_Syntax_Syntax.bv_to_name t2)
+                         in
+                      FStar_Syntax_Util.arrow _0_222 _0_221  in
                     let f = FStar_Syntax_Syntax.gen_bv "f" None t_f  in
                     let a1 =
-                      let uu____602 =
-                        let uu____603 = FStar_Syntax_Syntax.bv_to_name t1  in
-                        mk_gctx uu____603  in
-                      FStar_Syntax_Syntax.gen_bv "a1" None uu____602  in
+                      let _0_223 =
+                        mk_gctx (FStar_Syntax_Syntax.bv_to_name t1)  in
+                      FStar_Syntax_Syntax.gen_bv "a1" None _0_223  in
                     let ret =
-                      let uu____611 =
-                        let uu____617 =
-                          let uu____618 =
-                            let uu____621 =
-                              let uu____622 =
-                                FStar_Syntax_Syntax.bv_to_name t2  in
-                              mk_gctx uu____622  in
-                            FStar_Syntax_Syntax.mk_Total uu____621  in
-                          FStar_Syntax_Util.lcomp_of_comp uu____618  in
-                        FStar_Util.Inl uu____617  in
-                      Some uu____611  in
-                    let uu____631 =
-                      let uu____635 = mk_all_implicit binders  in
-                      let uu____639 =
+                      Some
+                        (FStar_Util.Inl
+                           (FStar_Syntax_Util.lcomp_of_comp
+                              (FStar_Syntax_Syntax.mk_Total
+                                 (mk_gctx (FStar_Syntax_Syntax.bv_to_name t2)))))
+                       in
+                    let _0_235 =
+                      let _0_225 = mk_all_implicit binders  in
+                      let _0_224 =
                         binders_of_list
                           [(a, true);
                           (t1, true);
@@ -356,32 +332,31 @@
                           (f, false);
                           (a1, false)]
                          in
-                      FStar_List.append uu____635 uu____639  in
-                    let uu____657 =
-                      let uu____658 =
-                        let uu____664 =
-                          let uu____666 =
-                            let uu____669 =
-                              let uu____675 =
-                                let uu____677 =
-                                  FStar_Syntax_Syntax.bv_to_name f  in
-                                [uu____677]  in
+                      FStar_List.append _0_225 _0_224  in
+                    let _0_234 =
+                      let _0_233 =
+                        let _0_232 =
+                          let _0_231 =
+                            let _0_228 =
+                              let _0_227 =
+                                let _0_226 = FStar_Syntax_Syntax.bv_to_name f
+                                   in
+                                [_0_226]  in
                               FStar_List.map FStar_Syntax_Syntax.as_arg
-                                uu____675
+                                _0_227
                                in
-                            FStar_Syntax_Util.mk_app c_pure uu____669  in
-                          let uu____678 =
-                            let uu____682 = FStar_Syntax_Syntax.bv_to_name a1
+                            FStar_Syntax_Util.mk_app c_pure _0_228  in
+                          let _0_230 =
+                            let _0_229 = FStar_Syntax_Syntax.bv_to_name a1
                                in
-                            [uu____682]  in
-                          uu____666 :: uu____678  in
-                        FStar_List.map FStar_Syntax_Syntax.as_arg uu____664
-                         in
-                      FStar_Syntax_Util.mk_app c_app uu____658  in
-                    FStar_Syntax_Util.abs uu____631 uu____657 ret  in
+                            [_0_229]  in
+                          _0_231 :: _0_230  in
+                        FStar_List.map FStar_Syntax_Syntax.as_arg _0_232  in
+                      FStar_Syntax_Util.mk_app c_app _0_233  in
+                    FStar_Syntax_Util.abs _0_235 _0_234 ret  in
                   let c_lift1 =
-                    let uu____686 = mk_lid "lift1"  in
-                    register env uu____686 c_lift1  in
+                    let _0_236 = mk_lid "lift1"  in
+                    register env _0_236 c_lift1  in
                   let c_lift2 =
                     let t1 =
                       FStar_Syntax_Syntax.gen_bv "t1" None
@@ -396,48 +371,42 @@
                         FStar_Syntax_Util.ktype
                        in
                     let t_f =
-                      let uu____694 =
-                        let uu____698 =
-                          let uu____699 = FStar_Syntax_Syntax.bv_to_name t1
+                      let _0_241 =
+                        let _0_239 =
+                          FStar_Syntax_Syntax.null_binder
+                            (FStar_Syntax_Syntax.bv_to_name t1)
+                           in
+                        let _0_238 =
+                          let _0_237 =
+                            FStar_Syntax_Syntax.null_binder
+                              (FStar_Syntax_Syntax.bv_to_name t2)
                              in
-                          FStar_Syntax_Syntax.null_binder uu____699  in
-                        let uu____700 =
-                          let uu____702 =
-                            let uu____703 = FStar_Syntax_Syntax.bv_to_name t2
-                               in
-                            FStar_Syntax_Syntax.null_binder uu____703  in
-                          [uu____702]  in
-                        uu____698 :: uu____700  in
-                      let uu____704 =
-                        let uu____707 = FStar_Syntax_Syntax.bv_to_name t3  in
-                        FStar_Syntax_Syntax.mk_GTotal uu____707  in
-                      FStar_Syntax_Util.arrow uu____694 uu____704  in
+                          [_0_237]  in
+                        _0_239 :: _0_238  in
+                      let _0_240 =
+                        FStar_Syntax_Syntax.mk_GTotal
+                          (FStar_Syntax_Syntax.bv_to_name t3)
+                         in
+                      FStar_Syntax_Util.arrow _0_241 _0_240  in
                     let f = FStar_Syntax_Syntax.gen_bv "f" None t_f  in
                     let a1 =
-                      let uu____710 =
-                        let uu____711 = FStar_Syntax_Syntax.bv_to_name t1  in
-                        mk_gctx uu____711  in
-                      FStar_Syntax_Syntax.gen_bv "a1" None uu____710  in
+                      let _0_242 =
+                        mk_gctx (FStar_Syntax_Syntax.bv_to_name t1)  in
+                      FStar_Syntax_Syntax.gen_bv "a1" None _0_242  in
                     let a2 =
-                      let uu____713 =
-                        let uu____714 = FStar_Syntax_Syntax.bv_to_name t2  in
-                        mk_gctx uu____714  in
-                      FStar_Syntax_Syntax.gen_bv "a2" None uu____713  in
+                      let _0_243 =
+                        mk_gctx (FStar_Syntax_Syntax.bv_to_name t2)  in
+                      FStar_Syntax_Syntax.gen_bv "a2" None _0_243  in
                     let ret =
-                      let uu____722 =
-                        let uu____728 =
-                          let uu____729 =
-                            let uu____732 =
-                              let uu____733 =
-                                FStar_Syntax_Syntax.bv_to_name t3  in
-                              mk_gctx uu____733  in
-                            FStar_Syntax_Syntax.mk_Total uu____732  in
-                          FStar_Syntax_Util.lcomp_of_comp uu____729  in
-                        FStar_Util.Inl uu____728  in
-                      Some uu____722  in
-                    let uu____742 =
-                      let uu____746 = mk_all_implicit binders  in
-                      let uu____750 =
+                      Some
+                        (FStar_Util.Inl
+                           (FStar_Syntax_Util.lcomp_of_comp
+                              (FStar_Syntax_Syntax.mk_Total
+                                 (mk_gctx (FStar_Syntax_Syntax.bv_to_name t3)))))
+                       in
+                    let _0_260 =
+                      let _0_245 = mk_all_implicit binders  in
+                      let _0_244 =
                         binders_of_list
                           [(a, true);
                           (t1, true);
@@ -447,45 +416,43 @@
                           (a1, false);
                           (a2, false)]
                          in
-                      FStar_List.append uu____746 uu____750  in
-                    let uu____772 =
-                      let uu____773 =
-                        let uu____779 =
-                          let uu____781 =
-                            let uu____784 =
-                              let uu____790 =
-                                let uu____792 =
-                                  let uu____795 =
-                                    let uu____801 =
-                                      let uu____803 =
+                      FStar_List.append _0_245 _0_244  in
+                    let _0_259 =
+                      let _0_258 =
+                        let _0_257 =
+                          let _0_256 =
+                            let _0_253 =
+                              let _0_252 =
+                                let _0_251 =
+                                  let _0_248 =
+                                    let _0_247 =
+                                      let _0_246 =
                                         FStar_Syntax_Syntax.bv_to_name f  in
-                                      [uu____803]  in
+                                      [_0_246]  in
                                     FStar_List.map FStar_Syntax_Syntax.as_arg
-                                      uu____801
+                                      _0_247
                                      in
-                                  FStar_Syntax_Util.mk_app c_pure uu____795
-                                   in
-                                let uu____804 =
-                                  let uu____808 =
+                                  FStar_Syntax_Util.mk_app c_pure _0_248  in
+                                let _0_250 =
+                                  let _0_249 =
                                     FStar_Syntax_Syntax.bv_to_name a1  in
-                                  [uu____808]  in
-                                uu____792 :: uu____804  in
+                                  [_0_249]  in
+                                _0_251 :: _0_250  in
                               FStar_List.map FStar_Syntax_Syntax.as_arg
-                                uu____790
+                                _0_252
                                in
-                            FStar_Syntax_Util.mk_app c_app uu____784  in
-                          let uu____811 =
-                            let uu____815 = FStar_Syntax_Syntax.bv_to_name a2
+                            FStar_Syntax_Util.mk_app c_app _0_253  in
+                          let _0_255 =
+                            let _0_254 = FStar_Syntax_Syntax.bv_to_name a2
                                in
-                            [uu____815]  in
-                          uu____781 :: uu____811  in
-                        FStar_List.map FStar_Syntax_Syntax.as_arg uu____779
-                         in
-                      FStar_Syntax_Util.mk_app c_app uu____773  in
-                    FStar_Syntax_Util.abs uu____742 uu____772 ret  in
+                            [_0_254]  in
+                          _0_256 :: _0_255  in
+                        FStar_List.map FStar_Syntax_Syntax.as_arg _0_257  in
+                      FStar_Syntax_Util.mk_app c_app _0_258  in
+                    FStar_Syntax_Util.abs _0_260 _0_259 ret  in
                   let c_lift2 =
-                    let uu____819 = mk_lid "lift2"  in
-                    register env uu____819 c_lift2  in
+                    let _0_261 = mk_lid "lift2"  in
+                    register env _0_261 c_lift2  in
                   let c_push =
                     let t1 =
                       FStar_Syntax_Syntax.gen_bv "t1" None
@@ -496,150 +463,137 @@
                         FStar_Syntax_Util.ktype
                        in
                     let t_f =
-                      let uu____826 =
-                        let uu____830 =
-                          let uu____831 = FStar_Syntax_Syntax.bv_to_name t1
-                             in
-                          FStar_Syntax_Syntax.null_binder uu____831  in
-                        [uu____830]  in
-                      let uu____832 =
-                        let uu____835 =
-                          let uu____836 = FStar_Syntax_Syntax.bv_to_name t2
-                             in
-                          mk_gctx uu____836  in
-                        FStar_Syntax_Syntax.mk_Total uu____835  in
-                      FStar_Syntax_Util.arrow uu____826 uu____832  in
+                      let _0_264 =
+                        let _0_262 =
+                          FStar_Syntax_Syntax.null_binder
+                            (FStar_Syntax_Syntax.bv_to_name t1)
+                           in
+                        [_0_262]  in
+                      let _0_263 =
+                        FStar_Syntax_Syntax.mk_Total
+                          (mk_gctx (FStar_Syntax_Syntax.bv_to_name t2))
+                         in
+                      FStar_Syntax_Util.arrow _0_264 _0_263  in
                     let f = FStar_Syntax_Syntax.gen_bv "f" None t_f  in
                     let ret =
-                      let uu____845 =
-                        let uu____851 =
-                          let uu____852 =
-                            let uu____855 =
-                              let uu____856 =
-                                let uu____857 =
-                                  let uu____861 =
-                                    let uu____862 =
-                                      FStar_Syntax_Syntax.bv_to_name t1  in
-                                    FStar_Syntax_Syntax.null_binder uu____862
-                                     in
-                                  [uu____861]  in
-                                let uu____863 =
-                                  let uu____866 =
-                                    FStar_Syntax_Syntax.bv_to_name t2  in
-                                  FStar_Syntax_Syntax.mk_GTotal uu____866  in
-                                FStar_Syntax_Util.arrow uu____857 uu____863
-                                 in
-                              mk_ctx uu____856  in
-                            FStar_Syntax_Syntax.mk_Total uu____855  in
-                          FStar_Syntax_Util.lcomp_of_comp uu____852  in
-                        FStar_Util.Inl uu____851  in
-                      Some uu____845  in
+                      Some
+                        (FStar_Util.Inl
+                           (FStar_Syntax_Util.lcomp_of_comp
+                              (FStar_Syntax_Syntax.mk_Total
+                                 (mk_ctx
+                                    (let _0_267 =
+                                       let _0_265 =
+                                         FStar_Syntax_Syntax.null_binder
+                                           (FStar_Syntax_Syntax.bv_to_name t1)
+                                          in
+                                       [_0_265]  in
+                                     let _0_266 =
+                                       FStar_Syntax_Syntax.mk_GTotal
+                                         (FStar_Syntax_Syntax.bv_to_name t2)
+                                        in
+                                     FStar_Syntax_Util.arrow _0_267 _0_266)))))
+                       in
                     let e1 =
-                      let uu____876 = FStar_Syntax_Syntax.bv_to_name t1  in
-                      FStar_Syntax_Syntax.gen_bv "e1" None uu____876  in
+                      let _0_268 = FStar_Syntax_Syntax.bv_to_name t1  in
+                      FStar_Syntax_Syntax.gen_bv "e1" None _0_268  in
                     let body =
-                      let uu____878 =
-                        let uu____882 =
-                          let uu____886 = FStar_Syntax_Syntax.mk_binder e1
+                      let _0_276 =
+                        let _0_270 =
+                          let _0_269 = FStar_Syntax_Syntax.mk_binder e1  in
+                          [_0_269]  in
+                        FStar_List.append gamma _0_270  in
+                      let _0_275 =
+                        let _0_274 = FStar_Syntax_Syntax.bv_to_name f  in
+                        let _0_273 =
+                          let _0_272 =
+                            FStar_Syntax_Syntax.as_arg
+                              (FStar_Syntax_Syntax.bv_to_name e1)
                              in
-                          [uu____886]  in
-                        FStar_List.append gamma uu____882  in
-                      let uu____889 =
-                        let uu____890 = FStar_Syntax_Syntax.bv_to_name f  in
-                        let uu____893 =
-                          let uu____899 =
-                            let uu____900 = FStar_Syntax_Syntax.bv_to_name e1
-                               in
-                            FStar_Syntax_Syntax.as_arg uu____900  in
-                          let uu____901 = args_of_binders gamma  in uu____899
-                            :: uu____901
+                          let _0_271 = args_of_binders gamma  in _0_272 ::
+                            _0_271
                            in
-                        FStar_Syntax_Util.mk_app uu____890 uu____893  in
-                      FStar_Syntax_Util.abs uu____878 uu____889 ret  in
-                    let uu____903 =
-                      let uu____907 = mk_all_implicit binders  in
-                      let uu____911 =
+                        FStar_Syntax_Util.mk_app _0_274 _0_273  in
+                      FStar_Syntax_Util.abs _0_276 _0_275 ret  in
+                    let _0_279 =
+                      let _0_278 = mk_all_implicit binders  in
+                      let _0_277 =
                         binders_of_list
                           [(a, true); (t1, true); (t2, true); (f, false)]
                          in
-                      FStar_List.append uu____907 uu____911  in
-                    FStar_Syntax_Util.abs uu____903 body ret  in
+                      FStar_List.append _0_278 _0_277  in
+                    FStar_Syntax_Util.abs _0_279 body ret  in
                   let c_push =
-                    let uu____928 = mk_lid "push"  in
-                    register env uu____928 c_push  in
+                    let _0_280 = mk_lid "push"  in register env _0_280 c_push
+                     in
                   let ret_tot_wp_a =
-                    let uu____936 =
-                      let uu____942 =
-                        let uu____943 = FStar_Syntax_Syntax.mk_Total wp_a  in
-                        FStar_Syntax_Util.lcomp_of_comp uu____943  in
-                      FStar_Util.Inl uu____942  in
-                    Some uu____936  in
+                    Some
+                      (FStar_Util.Inl
+                         (FStar_Syntax_Util.lcomp_of_comp
+                            (FStar_Syntax_Syntax.mk_Total wp_a)))
+                     in
                   let mk_generic_app c =
                     match (FStar_List.length binders) > (Prims.parse_int "0")
                     with
                     | true  ->
-                        let uu____971 =
-                          let uu____972 =
-                            let uu____982 = args_of_binders binders  in
-                            (c, uu____982)  in
-                          FStar_Syntax_Syntax.Tm_app uu____972  in
-                        mk uu____971
-                    | uu____987 -> c  in
+                        mk
+                          (FStar_Syntax_Syntax.Tm_app
+                             (let _0_281 = args_of_binders binders  in
+                              (c, _0_281)))
+                    | uu____583 -> c  in
                   let wp_if_then_else =
                     let result_comp =
-                      let uu____990 =
-                        let uu____991 =
-                          let uu____995 =
-                            FStar_Syntax_Syntax.null_binder wp_a  in
-                          let uu____996 =
-                            let uu____998 =
-                              FStar_Syntax_Syntax.null_binder wp_a  in
-                            [uu____998]  in
-                          uu____995 :: uu____996  in
-                        let uu____999 = FStar_Syntax_Syntax.mk_Total wp_a  in
-                        FStar_Syntax_Util.arrow uu____991 uu____999  in
-                      FStar_Syntax_Syntax.mk_Total uu____990  in
+                      FStar_Syntax_Syntax.mk_Total
+                        (let _0_286 =
+                           let _0_284 = FStar_Syntax_Syntax.null_binder wp_a
+                              in
+                           let _0_283 =
+                             let _0_282 =
+                               FStar_Syntax_Syntax.null_binder wp_a  in
+                             [_0_282]  in
+                           _0_284 :: _0_283  in
+                         let _0_285 = FStar_Syntax_Syntax.mk_Total wp_a  in
+                         FStar_Syntax_Util.arrow _0_286 _0_285)
+                       in
                     let c =
                       FStar_Syntax_Syntax.gen_bv "c" None
                         FStar_Syntax_Util.ktype
                        in
-                    let uu____1003 =
-                      let uu____1007 =
-                        FStar_Syntax_Syntax.binders_of_list [a; c]  in
-                      FStar_List.append binders uu____1007  in
-                    let uu____1013 =
+                    let _0_295 =
+                      let _0_287 = FStar_Syntax_Syntax.binders_of_list [a; c]
+                         in
+                      FStar_List.append binders _0_287  in
+                    let _0_294 =
                       let l_ite =
                         FStar_Syntax_Syntax.fvar FStar_Syntax_Const.ite_lid
                           (FStar_Syntax_Syntax.Delta_defined_at_level
                              (Prims.parse_int "2")) None
                          in
-                      let uu____1015 =
-                        let uu____1018 =
-                          let uu____1024 =
-                            let uu____1026 =
-                              let uu____1029 =
-                                let uu____1035 =
-                                  let uu____1036 =
-                                    FStar_Syntax_Syntax.bv_to_name c  in
-                                  FStar_Syntax_Syntax.as_arg uu____1036  in
-                                [uu____1035]  in
-                              FStar_Syntax_Util.mk_app l_ite uu____1029  in
-                            [uu____1026]  in
-                          FStar_List.map FStar_Syntax_Syntax.as_arg
-                            uu____1024
+                      let _0_293 =
+                        let _0_292 =
+                          let _0_291 =
+                            let _0_290 =
+                              let _0_289 =
+                                let _0_288 =
+                                  FStar_Syntax_Syntax.as_arg
+                                    (FStar_Syntax_Syntax.bv_to_name c)
+                                   in
+                                [_0_288]  in
+                              FStar_Syntax_Util.mk_app l_ite _0_289  in
+                            [_0_290]  in
+                          FStar_List.map FStar_Syntax_Syntax.as_arg _0_291
                            in
-                        FStar_Syntax_Util.mk_app c_lift2 uu____1018  in
-                      FStar_Syntax_Util.ascribe uu____1015
+                        FStar_Syntax_Util.mk_app c_lift2 _0_292  in
+                      FStar_Syntax_Util.ascribe _0_293
                         (FStar_Util.Inr result_comp)
                        in
-                    FStar_Syntax_Util.abs uu____1003 uu____1013
+                    FStar_Syntax_Util.abs _0_295 _0_294
                       (Some
                          (FStar_Util.Inl
                             (FStar_Syntax_Util.lcomp_of_comp result_comp)))
                      in
                   let wp_if_then_else =
-                    let uu____1052 = mk_lid "wp_if_then_else"  in
-                    register env uu____1052 wp_if_then_else  in
+                    let _0_296 = mk_lid "wp_if_then_else"  in
+                    register env _0_296 wp_if_then_else  in
                   let wp_if_then_else = mk_generic_app wp_if_then_else  in
                   let wp_assert =
                     let q =
@@ -653,42 +607,39 @@
                            (Prims.parse_int "1")) None
                        in
                     let body =
-                      let uu____1063 =
-                        let uu____1069 =
-                          let uu____1071 =
-                            let uu____1074 =
-                              let uu____1080 =
-                                let uu____1082 =
-                                  let uu____1085 =
-                                    let uu____1091 =
-                                      let uu____1092 =
-                                        FStar_Syntax_Syntax.bv_to_name q  in
-                                      FStar_Syntax_Syntax.as_arg uu____1092
+                      let _0_306 =
+                        let _0_305 =
+                          let _0_304 =
+                            let _0_301 =
+                              let _0_300 =
+                                let _0_299 =
+                                  let _0_298 =
+                                    let _0_297 =
+                                      FStar_Syntax_Syntax.as_arg
+                                        (FStar_Syntax_Syntax.bv_to_name q)
                                        in
-                                    [uu____1091]  in
-                                  FStar_Syntax_Util.mk_app l_and uu____1085
-                                   in
-                                [uu____1082]  in
+                                    [_0_297]  in
+                                  FStar_Syntax_Util.mk_app l_and _0_298  in
+                                [_0_299]  in
                               FStar_List.map FStar_Syntax_Syntax.as_arg
-                                uu____1080
+                                _0_300
                                in
-                            FStar_Syntax_Util.mk_app c_pure uu____1074  in
-                          let uu____1097 =
-                            let uu____1101 =
-                              FStar_Syntax_Syntax.bv_to_name wp  in
-                            [uu____1101]  in
-                          uu____1071 :: uu____1097  in
-                        FStar_List.map FStar_Syntax_Syntax.as_arg uu____1069
-                         in
-                      FStar_Syntax_Util.mk_app c_app uu____1063  in
-                    let uu____1104 =
-                      let uu____1108 =
+                            FStar_Syntax_Util.mk_app c_pure _0_301  in
+                          let _0_303 =
+                            let _0_302 = FStar_Syntax_Syntax.bv_to_name wp
+                               in
+                            [_0_302]  in
+                          _0_304 :: _0_303  in
+                        FStar_List.map FStar_Syntax_Syntax.as_arg _0_305  in
+                      FStar_Syntax_Util.mk_app c_app _0_306  in
+                    let _0_308 =
+                      let _0_307 =
                         FStar_Syntax_Syntax.binders_of_list [a; q; wp]  in
-                      FStar_List.append binders uu____1108  in
-                    FStar_Syntax_Util.abs uu____1104 body ret_tot_wp_a  in
+                      FStar_List.append binders _0_307  in
+                    FStar_Syntax_Util.abs _0_308 body ret_tot_wp_a  in
                   let wp_assert =
-                    let uu____1115 = mk_lid "wp_assert"  in
-                    register env uu____1115 wp_assert  in
+                    let _0_309 = mk_lid "wp_assert"  in
+                    register env _0_309 wp_assert  in
                   let wp_assert = mk_generic_app wp_assert  in
                   let wp_assume =
                     let q =
@@ -702,42 +653,39 @@
                            (Prims.parse_int "1")) None
                        in
                     let body =
-                      let uu____1126 =
-                        let uu____1132 =
-                          let uu____1134 =
-                            let uu____1137 =
-                              let uu____1143 =
-                                let uu____1145 =
-                                  let uu____1148 =
-                                    let uu____1154 =
-                                      let uu____1155 =
-                                        FStar_Syntax_Syntax.bv_to_name q  in
-                                      FStar_Syntax_Syntax.as_arg uu____1155
+                      let _0_319 =
+                        let _0_318 =
+                          let _0_317 =
+                            let _0_314 =
+                              let _0_313 =
+                                let _0_312 =
+                                  let _0_311 =
+                                    let _0_310 =
+                                      FStar_Syntax_Syntax.as_arg
+                                        (FStar_Syntax_Syntax.bv_to_name q)
                                        in
-                                    [uu____1154]  in
-                                  FStar_Syntax_Util.mk_app l_imp uu____1148
-                                   in
-                                [uu____1145]  in
+                                    [_0_310]  in
+                                  FStar_Syntax_Util.mk_app l_imp _0_311  in
+                                [_0_312]  in
                               FStar_List.map FStar_Syntax_Syntax.as_arg
-                                uu____1143
+                                _0_313
                                in
-                            FStar_Syntax_Util.mk_app c_pure uu____1137  in
-                          let uu____1160 =
-                            let uu____1164 =
-                              FStar_Syntax_Syntax.bv_to_name wp  in
-                            [uu____1164]  in
-                          uu____1134 :: uu____1160  in
-                        FStar_List.map FStar_Syntax_Syntax.as_arg uu____1132
-                         in
-                      FStar_Syntax_Util.mk_app c_app uu____1126  in
-                    let uu____1167 =
-                      let uu____1171 =
+                            FStar_Syntax_Util.mk_app c_pure _0_314  in
+                          let _0_316 =
+                            let _0_315 = FStar_Syntax_Syntax.bv_to_name wp
+                               in
+                            [_0_315]  in
+                          _0_317 :: _0_316  in
+                        FStar_List.map FStar_Syntax_Syntax.as_arg _0_318  in
+                      FStar_Syntax_Util.mk_app c_app _0_319  in
+                    let _0_321 =
+                      let _0_320 =
                         FStar_Syntax_Syntax.binders_of_list [a; q; wp]  in
-                      FStar_List.append binders uu____1171  in
-                    FStar_Syntax_Util.abs uu____1167 body ret_tot_wp_a  in
+                      FStar_List.append binders _0_320  in
+                    FStar_Syntax_Util.abs _0_321 body ret_tot_wp_a  in
                   let wp_assume =
-                    let uu____1178 = mk_lid "wp_assume"  in
-                    register env uu____1178 wp_assume  in
+                    let _0_322 = mk_lid "wp_assume"  in
+                    register env _0_322 wp_assume  in
                   let wp_assume = mk_generic_app wp_assume  in
                   let wp_close =
                     let b =
@@ -745,121 +693,113 @@
                         FStar_Syntax_Util.ktype
                        in
                     let t_f =
-                      let uu____1187 =
-                        let uu____1191 =
-                          let uu____1192 = FStar_Syntax_Syntax.bv_to_name b
-                             in
-                          FStar_Syntax_Syntax.null_binder uu____1192  in
-                        [uu____1191]  in
-                      let uu____1193 = FStar_Syntax_Syntax.mk_Total wp_a  in
-                      FStar_Syntax_Util.arrow uu____1187 uu____1193  in
+                      let _0_325 =
+                        let _0_323 =
+                          FStar_Syntax_Syntax.null_binder
+                            (FStar_Syntax_Syntax.bv_to_name b)
+                           in
+                        [_0_323]  in
+                      let _0_324 = FStar_Syntax_Syntax.mk_Total wp_a  in
+                      FStar_Syntax_Util.arrow _0_325 _0_324  in
                     let f = FStar_Syntax_Syntax.gen_bv "f" None t_f  in
                     let body =
-                      let uu____1200 =
-                        let uu____1206 =
-                          let uu____1208 =
-                            let uu____1211 =
+                      let _0_334 =
+                        let _0_333 =
+                          let _0_332 =
+                            let _0_326 =
                               FStar_List.map FStar_Syntax_Syntax.as_arg
                                 [FStar_Syntax_Util.tforall]
                                in
-                            FStar_Syntax_Util.mk_app c_pure uu____1211  in
-                          let uu____1217 =
-                            let uu____1221 =
-                              let uu____1224 =
-                                let uu____1230 =
-                                  let uu____1232 =
+                            FStar_Syntax_Util.mk_app c_pure _0_326  in
+                          let _0_331 =
+                            let _0_330 =
+                              let _0_329 =
+                                let _0_328 =
+                                  let _0_327 =
                                     FStar_Syntax_Syntax.bv_to_name f  in
-                                  [uu____1232]  in
+                                  [_0_327]  in
                                 FStar_List.map FStar_Syntax_Syntax.as_arg
-                                  uu____1230
+                                  _0_328
                                  in
-                              FStar_Syntax_Util.mk_app c_push uu____1224  in
-                            [uu____1221]  in
-                          uu____1208 :: uu____1217  in
-                        FStar_List.map FStar_Syntax_Syntax.as_arg uu____1206
-                         in
-                      FStar_Syntax_Util.mk_app c_app uu____1200  in
-                    let uu____1239 =
-                      let uu____1243 =
+                              FStar_Syntax_Util.mk_app c_push _0_329  in
+                            [_0_330]  in
+                          _0_332 :: _0_331  in
+                        FStar_List.map FStar_Syntax_Syntax.as_arg _0_333  in
+                      FStar_Syntax_Util.mk_app c_app _0_334  in
+                    let _0_336 =
+                      let _0_335 =
                         FStar_Syntax_Syntax.binders_of_list [a; b; f]  in
-                      FStar_List.append binders uu____1243  in
-                    FStar_Syntax_Util.abs uu____1239 body ret_tot_wp_a  in
+                      FStar_List.append binders _0_335  in
+                    FStar_Syntax_Util.abs _0_336 body ret_tot_wp_a  in
                   let wp_close =
-                    let uu____1250 = mk_lid "wp_close"  in
-                    register env uu____1250 wp_close  in
+                    let _0_337 = mk_lid "wp_close"  in
+                    register env _0_337 wp_close  in
                   let wp_close = mk_generic_app wp_close  in
                   let ret_tot_type =
-                    let uu____1261 =
-                      let uu____1267 =
-                        let uu____1268 =
-                          FStar_Syntax_Syntax.mk_Total
-                            FStar_Syntax_Util.ktype
-                           in
-                        FStar_All.pipe_left FStar_Syntax_Util.lcomp_of_comp
-                          uu____1268
-                         in
-                      FStar_Util.Inl uu____1267  in
-                    Some uu____1261  in
+                    Some
+                      (FStar_Util.Inl
+                         (let _0_338 =
+                            FStar_Syntax_Syntax.mk_Total
+                              FStar_Syntax_Util.ktype
+                             in
+                          FStar_All.pipe_left FStar_Syntax_Util.lcomp_of_comp
+                            _0_338))
+                     in
                   let ret_gtot_type =
-                    let uu____1288 =
-                      let uu____1294 =
-                        let uu____1295 =
-                          FStar_Syntax_Syntax.mk_GTotal
-                            FStar_Syntax_Util.ktype
-                           in
-                        FStar_All.pipe_left FStar_Syntax_Util.lcomp_of_comp
-                          uu____1295
-                         in
-                      FStar_Util.Inl uu____1294  in
-                    Some uu____1288  in
+                    Some
+                      (FStar_Util.Inl
+                         (let _0_339 =
+                            FStar_Syntax_Syntax.mk_GTotal
+                              FStar_Syntax_Util.ktype
+                             in
+                          FStar_All.pipe_left FStar_Syntax_Util.lcomp_of_comp
+                            _0_339))
+                     in
                   let mk_forall x body =
-                    let uu____1315 =
-                      let uu____1318 =
-                        let uu____1319 =
-                          let uu____1329 =
-                            let uu____1331 =
-                              let uu____1332 =
-                                let uu____1333 =
-                                  let uu____1337 =
-                                    FStar_Syntax_Syntax.mk_binder x  in
-                                  [uu____1337]  in
-                                FStar_Syntax_Util.abs uu____1333 body
-                                  ret_tot_type
-                                 in
-                              FStar_Syntax_Syntax.as_arg uu____1332  in
-                            [uu____1331]  in
-                          (FStar_Syntax_Util.tforall, uu____1329)  in
-                        FStar_Syntax_Syntax.Tm_app uu____1319  in
-                      FStar_Syntax_Syntax.mk uu____1318  in
-                    uu____1315 None FStar_Range.dummyRange  in
+                    (FStar_Syntax_Syntax.mk
+                       (FStar_Syntax_Syntax.Tm_app
+                          (let _0_343 =
+                             let _0_342 =
+                               FStar_Syntax_Syntax.as_arg
+                                 (let _0_341 =
+                                    let _0_340 =
+                                      FStar_Syntax_Syntax.mk_binder x  in
+                                    [_0_340]  in
+                                  FStar_Syntax_Util.abs _0_341 body
+                                    ret_tot_type)
+                                in
+                             [_0_342]  in
+                           (FStar_Syntax_Util.tforall, _0_343)))) None
+                      FStar_Range.dummyRange
+                     in
                   let rec is_discrete t =
-                    let uu____1351 =
-                      let uu____1352 = FStar_Syntax_Subst.compress t  in
-                      uu____1352.FStar_Syntax_Syntax.n  in
-                    match uu____1351 with
-                    | FStar_Syntax_Syntax.Tm_type uu____1355 -> false
+                    let uu____721 =
+                      (FStar_Syntax_Subst.compress t).FStar_Syntax_Syntax.n
+                       in
+                    match uu____721 with
+                    | FStar_Syntax_Syntax.Tm_type uu____722 -> false
                     | FStar_Syntax_Syntax.Tm_arrow (bs,c) ->
                         (FStar_List.for_all
-                           (fun uu____1370  ->
-                              match uu____1370 with
-                              | (b,uu____1374) ->
+                           (fun uu____737  ->
+                              match uu____737 with
+                              | (b,uu____741) ->
                                   is_discrete b.FStar_Syntax_Syntax.sort) bs)
                           && (is_discrete (FStar_Syntax_Util.comp_result c))
-                    | uu____1375 -> true  in
+                    | uu____742 -> true  in
                   let rec is_monotonic t =
-                    let uu____1380 =
-                      let uu____1381 = FStar_Syntax_Subst.compress t  in
-                      uu____1381.FStar_Syntax_Syntax.n  in
-                    match uu____1380 with
-                    | FStar_Syntax_Syntax.Tm_type uu____1384 -> true
+                    let uu____747 =
+                      (FStar_Syntax_Subst.compress t).FStar_Syntax_Syntax.n
+                       in
+                    match uu____747 with
+                    | FStar_Syntax_Syntax.Tm_type uu____748 -> true
                     | FStar_Syntax_Syntax.Tm_arrow (bs,c) ->
                         (FStar_List.for_all
-                           (fun uu____1399  ->
-                              match uu____1399 with
-                              | (b,uu____1403) ->
+                           (fun uu____763  ->
+                              match uu____763 with
+                              | (b,uu____767) ->
                                   is_discrete b.FStar_Syntax_Syntax.sort) bs)
                           && (is_monotonic (FStar_Syntax_Util.comp_result c))
-                    | uu____1404 -> is_discrete t  in
+                    | uu____768 -> is_discrete t  in
                   let rec mk_rel rel t x y =
                     let mk_rel = mk_rel rel  in
                     let t =
@@ -869,11 +809,11 @@
                         FStar_TypeChecker_Normalize.UnfoldUntil
                           FStar_Syntax_Syntax.Delta_constant] env t
                        in
-                    let uu____1456 =
-                      let uu____1457 = FStar_Syntax_Subst.compress t  in
-                      uu____1457.FStar_Syntax_Syntax.n  in
-                    match uu____1456 with
-                    | FStar_Syntax_Syntax.Tm_type uu____1460 -> rel x y
+                    let uu____820 =
+                      (FStar_Syntax_Subst.compress t).FStar_Syntax_Syntax.n
+                       in
+                    match uu____820 with
+                    | FStar_Syntax_Syntax.Tm_type uu____821 -> rel x y
                     | FStar_Syntax_Syntax.Tm_arrow
                       (binder::[],{
                                     FStar_Syntax_Syntax.n =
@@ -891,95 +831,88 @@
                         ->
                         let a = (Prims.fst binder).FStar_Syntax_Syntax.sort
                            in
-                        let uu____1506 = (is_monotonic a) || (is_monotonic b)
+                        let uu____867 = (is_monotonic a) || (is_monotonic b)
                            in
-                        (match uu____1506 with
+                        (match uu____867 with
                          | true  ->
                              let a1 = FStar_Syntax_Syntax.gen_bv "a1" None a
                                 in
                              let body =
-                               let uu____1509 =
-                                 let uu____1512 =
-                                   let uu____1518 =
-                                     let uu____1519 =
-                                       FStar_Syntax_Syntax.bv_to_name a1  in
-                                     FStar_Syntax_Syntax.as_arg uu____1519
+                               let _0_349 =
+                                 let _0_345 =
+                                   let _0_344 =
+                                     FStar_Syntax_Syntax.as_arg
+                                       (FStar_Syntax_Syntax.bv_to_name a1)
                                       in
-                                   [uu____1518]  in
-                                 FStar_Syntax_Util.mk_app x uu____1512  in
-                               let uu____1520 =
-                                 let uu____1523 =
-                                   let uu____1529 =
-                                     let uu____1530 =
-                                       FStar_Syntax_Syntax.bv_to_name a1  in
-                                     FStar_Syntax_Syntax.as_arg uu____1530
+                                   [_0_344]  in
+                                 FStar_Syntax_Util.mk_app x _0_345  in
+                               let _0_348 =
+                                 let _0_347 =
+                                   let _0_346 =
+                                     FStar_Syntax_Syntax.as_arg
+                                       (FStar_Syntax_Syntax.bv_to_name a1)
                                       in
-                                   [uu____1529]  in
-                                 FStar_Syntax_Util.mk_app y uu____1523  in
-                               mk_rel b uu____1509 uu____1520  in
+                                   [_0_346]  in
+                                 FStar_Syntax_Util.mk_app y _0_347  in
+                               mk_rel b _0_349 _0_348  in
                              mk_forall a1 body
-                         | uu____1531 ->
+                         | uu____870 ->
                              let a1 = FStar_Syntax_Syntax.gen_bv "a1" None a
                                 in
                              let a2 = FStar_Syntax_Syntax.gen_bv "a2" None a
                                 in
                              let body =
-                               let uu____1535 =
-                                 let uu____1536 =
+                               let _0_359 =
+                                 let _0_351 =
                                    FStar_Syntax_Syntax.bv_to_name a1  in
-                                 let uu____1539 =
+                                 let _0_350 =
                                    FStar_Syntax_Syntax.bv_to_name a2  in
-                                 mk_rel a uu____1536 uu____1539  in
-                               let uu____1542 =
-                                 let uu____1543 =
-                                   let uu____1546 =
-                                     let uu____1552 =
-                                       let uu____1553 =
-                                         FStar_Syntax_Syntax.bv_to_name a1
-                                          in
-                                       FStar_Syntax_Syntax.as_arg uu____1553
+                                 mk_rel a _0_351 _0_350  in
+                               let _0_358 =
+                                 let _0_357 =
+                                   let _0_353 =
+                                     let _0_352 =
+                                       FStar_Syntax_Syntax.as_arg
+                                         (FStar_Syntax_Syntax.bv_to_name a1)
                                         in
-                                     [uu____1552]  in
-                                   FStar_Syntax_Util.mk_app x uu____1546  in
-                                 let uu____1554 =
-                                   let uu____1557 =
-                                     let uu____1563 =
-                                       let uu____1564 =
-                                         FStar_Syntax_Syntax.bv_to_name a2
-                                          in
-                                       FStar_Syntax_Syntax.as_arg uu____1564
+                                     [_0_352]  in
+                                   FStar_Syntax_Util.mk_app x _0_353  in
+                                 let _0_356 =
+                                   let _0_355 =
+                                     let _0_354 =
+                                       FStar_Syntax_Syntax.as_arg
+                                         (FStar_Syntax_Syntax.bv_to_name a2)
                                         in
-                                     [uu____1563]  in
-                                   FStar_Syntax_Util.mk_app y uu____1557  in
-                                 mk_rel b uu____1543 uu____1554  in
-                               FStar_Syntax_Util.mk_imp uu____1535 uu____1542
-                                in
-                             let uu____1565 = mk_forall a2 body  in
-                             mk_forall a1 uu____1565)
+                                     [_0_354]  in
+                                   FStar_Syntax_Util.mk_app y _0_355  in
+                                 mk_rel b _0_357 _0_356  in
+                               FStar_Syntax_Util.mk_imp _0_359 _0_358  in
+                             let _0_360 = mk_forall a2 body  in
+                             mk_forall a1 _0_360)
                     | FStar_Syntax_Syntax.Tm_arrow (binder::binders,comp) ->
                         let t =
-                          let uu___95_1586 = t  in
-                          let uu____1587 =
-                            let uu____1588 =
-                              let uu____1596 =
-                                let uu____1597 =
-                                  FStar_Syntax_Util.arrow binders comp  in
-                                FStar_Syntax_Syntax.mk_Total uu____1597  in
-                              ([binder], uu____1596)  in
-                            FStar_Syntax_Syntax.Tm_arrow uu____1588  in
+                          let uu___95_894 = t  in
+                          let _0_362 =
+                            FStar_Syntax_Syntax.Tm_arrow
+                              (let _0_361 =
+                                 FStar_Syntax_Syntax.mk_Total
+                                   (FStar_Syntax_Util.arrow binders comp)
+                                  in
+                               ([binder], _0_361))
+                             in
                           {
-                            FStar_Syntax_Syntax.n = uu____1587;
+                            FStar_Syntax_Syntax.n = _0_362;
                             FStar_Syntax_Syntax.tk =
-                              (uu___95_1586.FStar_Syntax_Syntax.tk);
+                              (uu___95_894.FStar_Syntax_Syntax.tk);
                             FStar_Syntax_Syntax.pos =
-                              (uu___95_1586.FStar_Syntax_Syntax.pos);
+                              (uu___95_894.FStar_Syntax_Syntax.pos);
                             FStar_Syntax_Syntax.vars =
-                              (uu___95_1586.FStar_Syntax_Syntax.vars)
+                              (uu___95_894.FStar_Syntax_Syntax.vars)
                           }  in
                         mk_rel t x y
-                    | FStar_Syntax_Syntax.Tm_arrow uu____1609 ->
+                    | FStar_Syntax_Syntax.Tm_arrow uu____906 ->
                         failwith "unhandled arrow"
-                    | uu____1617 -> FStar_Syntax_Util.mk_eq t t x y  in
+                    | uu____914 -> FStar_Syntax_Util.mk_eq t t x y  in
                   let stronger =
                     let wp1 = FStar_Syntax_Syntax.gen_bv "wp1" None wp_a  in
                     let wp2 = FStar_Syntax_Syntax.gen_bv "wp2" None wp_a  in
@@ -991,53 +924,51 @@
                           FStar_TypeChecker_Normalize.UnfoldUntil
                             FStar_Syntax_Syntax.Delta_constant] env t
                          in
-                      let uu____1632 =
-                        let uu____1633 = FStar_Syntax_Subst.compress t  in
-                        uu____1633.FStar_Syntax_Syntax.n  in
-                      match uu____1632 with
-                      | FStar_Syntax_Syntax.Tm_type uu____1636 ->
+                      let uu____929 =
+                        (FStar_Syntax_Subst.compress t).FStar_Syntax_Syntax.n
+                         in
+                      match uu____929 with
+                      | FStar_Syntax_Syntax.Tm_type uu____930 ->
                           FStar_Syntax_Util.mk_imp x y
                       | FStar_Syntax_Syntax.Tm_app (head,args) when
-                          let uu____1653 = FStar_Syntax_Subst.compress head
-                             in
-                          FStar_Syntax_Util.is_tuple_constructor uu____1653
+                          FStar_Syntax_Util.is_tuple_constructor
+                            (FStar_Syntax_Subst.compress head)
                           ->
                           let project i tuple =
                             let projector =
-                              let uu____1668 =
-                                let uu____1669 =
+                              let _0_364 =
+                                let _0_363 =
                                   FStar_Syntax_Util.mk_tuple_data_lid
                                     (FStar_List.length args)
                                     FStar_Range.dummyRange
                                    in
                                 FStar_TypeChecker_Env.lookup_projector env
-                                  uu____1669 i
+                                  _0_363 i
                                  in
-                              FStar_Syntax_Syntax.fvar uu____1668
+                              FStar_Syntax_Syntax.fvar _0_364
                                 (FStar_Syntax_Syntax.Delta_defined_at_level
                                    (Prims.parse_int "1")) None
                                in
                             FStar_Syntax_Util.mk_app projector
                               [(tuple, None)]
                              in
-                          let uu____1690 =
-                            let uu____1694 =
+                          let uu____981 =
+                            let uu____985 =
                               FStar_List.mapi
                                 (fun i  ->
-                                   fun uu____1699  ->
-                                     match uu____1699 with
+                                   fun uu____990  ->
+                                     match uu____990 with
                                      | (t,q) ->
-                                         let uu____1704 = project i x  in
-                                         let uu____1705 = project i y  in
-                                         mk_stronger t uu____1704 uu____1705)
-                                args
+                                         let _0_366 = project i x  in
+                                         let _0_365 = project i y  in
+                                         mk_stronger t _0_366 _0_365) args
                                in
-                            match uu____1694 with
+                            match uu____985 with
                             | [] ->
                                 failwith
                                   "Impossible : Empty application when creating stronger relation in DM4F"
                             | rel0::rels -> (rel0, rels)  in
-                          (match uu____1690 with
+                          (match uu____981 with
                            | (rel0,rels) ->
                                FStar_List.fold_left FStar_Syntax_Util.mk_conj
                                  rel0 rels)
@@ -1059,54 +990,50 @@
                           let bvs =
                             FStar_List.mapi
                               (fun i  ->
-                                 fun uu____1761  ->
-                                   match uu____1761 with
+                                 fun uu____1050  ->
+                                   match uu____1050 with
                                    | (bv,q) ->
-                                       let uu____1766 =
-                                         let uu____1767 =
+                                       let _0_368 =
+                                         let _0_367 =
                                            FStar_Util.string_of_int i  in
-                                         Prims.strcat "a" uu____1767  in
-                                       FStar_Syntax_Syntax.gen_bv uu____1766
-                                         None bv.FStar_Syntax_Syntax.sort)
-                              binders
+                                         Prims.strcat "a" _0_367  in
+                                       FStar_Syntax_Syntax.gen_bv _0_368 None
+                                         bv.FStar_Syntax_Syntax.sort) binders
                              in
                           let args =
                             FStar_List.map
                               (fun ai  ->
-                                 let uu____1771 =
-                                   FStar_Syntax_Syntax.bv_to_name ai  in
-                                 FStar_Syntax_Syntax.as_arg uu____1771) bvs
+                                 FStar_Syntax_Syntax.as_arg
+                                   (FStar_Syntax_Syntax.bv_to_name ai)) bvs
                              in
                           let body =
-                            let uu____1773 = FStar_Syntax_Util.mk_app x args
-                               in
-                            let uu____1774 = FStar_Syntax_Util.mk_app y args
-                               in
-                            mk_stronger b uu____1773 uu____1774  in
+                            let _0_370 = FStar_Syntax_Util.mk_app x args  in
+                            let _0_369 = FStar_Syntax_Util.mk_app y args  in
+                            mk_stronger b _0_370 _0_369  in
                           FStar_List.fold_right
                             (fun bv  -> fun body  -> mk_forall bv body) bvs
                             body
-                      | uu____1777 -> failwith "Not a DM elaborated type"  in
+                      | uu____1061 -> failwith "Not a DM elaborated type"  in
                     let body =
-                      let uu____1779 = FStar_Syntax_Util.unascribe wp_a  in
-                      let uu____1780 = FStar_Syntax_Syntax.bv_to_name wp1  in
-                      let uu____1781 = FStar_Syntax_Syntax.bv_to_name wp2  in
-                      mk_stronger uu____1779 uu____1780 uu____1781  in
-                    let uu____1782 =
-                      let uu____1786 =
+                      let _0_373 = FStar_Syntax_Util.unascribe wp_a  in
+                      let _0_372 = FStar_Syntax_Syntax.bv_to_name wp1  in
+                      let _0_371 = FStar_Syntax_Syntax.bv_to_name wp2  in
+                      mk_stronger _0_373 _0_372 _0_371  in
+                    let _0_375 =
+                      let _0_374 =
                         binders_of_list
                           [(a, false); (wp1, false); (wp2, false)]
                          in
-                      FStar_List.append binders uu____1786  in
-                    FStar_Syntax_Util.abs uu____1782 body ret_tot_type  in
+                      FStar_List.append binders _0_374  in
+                    FStar_Syntax_Util.abs _0_375 body ret_tot_type  in
                   let stronger =
-                    let uu____1801 = mk_lid "stronger"  in
-                    register env uu____1801 stronger  in
+                    let _0_376 = mk_lid "stronger"  in
+                    register env _0_376 stronger  in
                   let stronger = mk_generic_app stronger  in
                   let wp_ite =
                     let wp = FStar_Syntax_Syntax.gen_bv "wp" None wp_a  in
-                    let uu____1807 = FStar_Util.prefix gamma  in
-                    match uu____1807 with
+                    let uu____1079 = FStar_Util.prefix gamma  in
+                    match uu____1079 with
                     | (wp_args,post) ->
                         let k =
                           FStar_Syntax_Syntax.gen_bv "k" None
@@ -1115,230 +1042,212 @@
                         let equiv =
                           let k_tm = FStar_Syntax_Syntax.bv_to_name k  in
                           let eq =
-                            let uu____1833 =
+                            let _0_377 =
                               FStar_Syntax_Syntax.bv_to_name (Prims.fst post)
                                in
                             mk_rel FStar_Syntax_Util.mk_iff
-                              k.FStar_Syntax_Syntax.sort k_tm uu____1833
+                              k.FStar_Syntax_Syntax.sort k_tm _0_377
                              in
-                          let uu____1836 =
+                          let uu____1105 =
                             FStar_Syntax_Util.destruct_typ_as_formula eq  in
-                          match uu____1836 with
+                          match uu____1105 with
                           | Some (FStar_Syntax_Util.QAll (binders,[],body))
                               ->
                               let k_app =
-                                let uu____1844 = args_of_binders binders  in
-                                FStar_Syntax_Util.mk_app k_tm uu____1844  in
+                                let _0_378 = args_of_binders binders  in
+                                FStar_Syntax_Util.mk_app k_tm _0_378  in
                               let guard_free =
-                                let uu____1851 =
-                                  FStar_Syntax_Syntax.lid_as_fv
-                                    FStar_Syntax_Const.guard_free
-                                    FStar_Syntax_Syntax.Delta_constant None
-                                   in
-                                FStar_Syntax_Syntax.fv_to_tm uu____1851  in
+                                FStar_Syntax_Syntax.fv_to_tm
+                                  (FStar_Syntax_Syntax.lid_as_fv
+                                     FStar_Syntax_Const.guard_free
+                                     FStar_Syntax_Syntax.Delta_constant None)
+                                 in
                               let pat =
-                                let uu____1855 =
-                                  let uu____1861 =
+                                let _0_380 =
+                                  let _0_379 =
                                     FStar_Syntax_Syntax.as_arg k_app  in
-                                  [uu____1861]  in
-                                FStar_Syntax_Util.mk_app guard_free
-                                  uu____1855
+                                  [_0_379]  in
+                                FStar_Syntax_Util.mk_app guard_free _0_380
                                  in
                               let pattern_guarded_body =
-                                let uu____1865 =
-                                  let uu____1866 =
-                                    let uu____1871 =
-                                      let uu____1872 =
-                                        let uu____1879 =
-                                          let uu____1881 =
-                                            FStar_Syntax_Syntax.as_arg pat
-                                             in
-                                          [uu____1881]  in
-                                        [uu____1879]  in
-                                      FStar_Syntax_Syntax.Meta_pattern
-                                        uu____1872
-                                       in
-                                    (body, uu____1871)  in
-                                  FStar_Syntax_Syntax.Tm_meta uu____1866  in
-                                mk uu____1865  in
+                                mk
+                                  (FStar_Syntax_Syntax.Tm_meta
+                                     (let _0_383 =
+                                        FStar_Syntax_Syntax.Meta_pattern
+                                          (let _0_382 =
+                                             let _0_381 =
+                                               FStar_Syntax_Syntax.as_arg pat
+                                                in
+                                             [_0_381]  in
+                                           [_0_382])
+                                         in
+                                      (body, _0_383)))
+                                 in
                               FStar_Syntax_Util.close_forall binders
                                 pattern_guarded_body
-                          | uu____1884 ->
+                          | uu____1122 ->
                               failwith
                                 "Impossible: Expected the equivalence to be a quantified formula"
                            in
                         let body =
-                          let uu____1887 =
-                            let uu____1888 =
-                              let uu____1889 =
-                                let uu____1890 =
+                          let _0_391 =
+                            let _0_390 =
+                              let _0_389 =
+                                let _0_388 =
                                   FStar_Syntax_Syntax.bv_to_name wp  in
-                                let uu____1893 =
-                                  let uu____1899 = args_of_binders wp_args
-                                     in
-                                  let uu____1901 =
-                                    let uu____1903 =
-                                      let uu____1904 =
-                                        FStar_Syntax_Syntax.bv_to_name k  in
-                                      FStar_Syntax_Syntax.as_arg uu____1904
+                                let _0_387 =
+                                  let _0_386 = args_of_binders wp_args  in
+                                  let _0_385 =
+                                    let _0_384 =
+                                      FStar_Syntax_Syntax.as_arg
+                                        (FStar_Syntax_Syntax.bv_to_name k)
                                        in
-                                    [uu____1903]  in
-                                  FStar_List.append uu____1899 uu____1901  in
-                                FStar_Syntax_Util.mk_app uu____1890
-                                  uu____1893
-                                 in
-                              FStar_Syntax_Util.mk_imp equiv uu____1889  in
-                            FStar_Syntax_Util.mk_forall k uu____1888  in
-                          FStar_Syntax_Util.abs gamma uu____1887
-                            ret_gtot_type
+                                    [_0_384]  in
+                                  FStar_List.append _0_386 _0_385  in
+                                FStar_Syntax_Util.mk_app _0_388 _0_387  in
+                              FStar_Syntax_Util.mk_imp equiv _0_389  in
+                            FStar_Syntax_Util.mk_forall k _0_390  in
+                          FStar_Syntax_Util.abs gamma _0_391 ret_gtot_type
                            in
-                        let uu____1905 =
-                          let uu____1909 =
+                        let _0_393 =
+                          let _0_392 =
                             FStar_Syntax_Syntax.binders_of_list [a; wp]  in
-                          FStar_List.append binders uu____1909  in
-                        FStar_Syntax_Util.abs uu____1905 body ret_gtot_type
+                          FStar_List.append binders _0_392  in
+                        FStar_Syntax_Util.abs _0_393 body ret_gtot_type
                      in
                   let wp_ite =
-                    let uu____1916 = mk_lid "wp_ite"  in
-                    register env uu____1916 wp_ite  in
+                    let _0_394 = mk_lid "wp_ite"  in
+                    register env _0_394 wp_ite  in
                   let wp_ite = mk_generic_app wp_ite  in
                   let null_wp =
                     let wp = FStar_Syntax_Syntax.gen_bv "wp" None wp_a  in
-                    let uu____1922 = FStar_Util.prefix gamma  in
-                    match uu____1922 with
+                    let uu____1133 = FStar_Util.prefix gamma  in
+                    match uu____1133 with
                     | (wp_args,post) ->
                         let x =
                           FStar_Syntax_Syntax.gen_bv "x" None
                             FStar_Syntax_Syntax.tun
                            in
                         let body =
-                          let uu____1946 =
-                            let uu____1947 =
+                          let _0_398 =
+                            let _0_397 =
                               FStar_All.pipe_left
                                 FStar_Syntax_Syntax.bv_to_name
                                 (Prims.fst post)
                                in
-                            let uu____1950 =
-                              let uu____1956 =
-                                let uu____1957 =
-                                  FStar_Syntax_Syntax.bv_to_name x  in
-                                FStar_Syntax_Syntax.as_arg uu____1957  in
-                              [uu____1956]  in
-                            FStar_Syntax_Util.mk_app uu____1947 uu____1950
-                             in
-                          FStar_Syntax_Util.mk_forall x uu____1946  in
-                        let uu____1958 =
-                          let uu____1962 =
-                            let uu____1966 =
+                            let _0_396 =
+                              let _0_395 =
+                                FStar_Syntax_Syntax.as_arg
+                                  (FStar_Syntax_Syntax.bv_to_name x)
+                                 in
+                              [_0_395]  in
+                            FStar_Syntax_Util.mk_app _0_397 _0_396  in
+                          FStar_Syntax_Util.mk_forall x _0_398  in
+                        let _0_401 =
+                          let _0_400 =
+                            let _0_399 =
                               FStar_Syntax_Syntax.binders_of_list [a]  in
-                            FStar_List.append uu____1966 gamma  in
-                          FStar_List.append binders uu____1962  in
-                        FStar_Syntax_Util.abs uu____1958 body ret_gtot_type
+                            FStar_List.append _0_399 gamma  in
+                          FStar_List.append binders _0_400  in
+                        FStar_Syntax_Util.abs _0_401 body ret_gtot_type
                      in
                   let null_wp =
-                    let uu____1975 = mk_lid "null_wp"  in
-                    register env uu____1975 null_wp  in
+                    let _0_402 = mk_lid "null_wp"  in
+                    register env _0_402 null_wp  in
                   let null_wp = mk_generic_app null_wp  in
                   let wp_trivial =
                     let wp = FStar_Syntax_Syntax.gen_bv "wp" None wp_a  in
                     let body =
-                      let uu____1984 =
-                        let uu____1990 =
-                          let uu____1992 = FStar_Syntax_Syntax.bv_to_name a
-                             in
-                          let uu____1993 =
-                            let uu____1995 =
-                              let uu____1998 =
-                                let uu____2004 =
-                                  let uu____2005 =
-                                    FStar_Syntax_Syntax.bv_to_name a  in
-                                  FStar_Syntax_Syntax.as_arg uu____2005  in
-                                [uu____2004]  in
-                              FStar_Syntax_Util.mk_app null_wp uu____1998  in
-                            let uu____2006 =
-                              let uu____2010 =
-                                FStar_Syntax_Syntax.bv_to_name wp  in
-                              [uu____2010]  in
-                            uu____1995 :: uu____2006  in
-                          uu____1992 :: uu____1993  in
-                        FStar_List.map FStar_Syntax_Syntax.as_arg uu____1990
-                         in
-                      FStar_Syntax_Util.mk_app stronger uu____1984  in
-                    let uu____2013 =
-                      let uu____2017 =
+                      let _0_411 =
+                        let _0_410 =
+                          let _0_409 = FStar_Syntax_Syntax.bv_to_name a  in
+                          let _0_408 =
+                            let _0_407 =
+                              let _0_404 =
+                                let _0_403 =
+                                  FStar_Syntax_Syntax.as_arg
+                                    (FStar_Syntax_Syntax.bv_to_name a)
+                                   in
+                                [_0_403]  in
+                              FStar_Syntax_Util.mk_app null_wp _0_404  in
+                            let _0_406 =
+                              let _0_405 = FStar_Syntax_Syntax.bv_to_name wp
+                                 in
+                              [_0_405]  in
+                            _0_407 :: _0_406  in
+                          _0_409 :: _0_408  in
+                        FStar_List.map FStar_Syntax_Syntax.as_arg _0_410  in
+                      FStar_Syntax_Util.mk_app stronger _0_411  in
+                    let _0_413 =
+                      let _0_412 =
                         FStar_Syntax_Syntax.binders_of_list [a; wp]  in
-                      FStar_List.append binders uu____2017  in
-                    FStar_Syntax_Util.abs uu____2013 body ret_tot_type  in
+                      FStar_List.append binders _0_412  in
+                    FStar_Syntax_Util.abs _0_413 body ret_tot_type  in
                   let wp_trivial =
-                    let uu____2024 = mk_lid "wp_trivial"  in
-                    register env uu____2024 wp_trivial  in
+                    let _0_414 = mk_lid "wp_trivial"  in
+                    register env _0_414 wp_trivial  in
                   let wp_trivial = mk_generic_app wp_trivial  in
-                  ((let uu____2029 =
+                  ((let uu____1179 =
                       FStar_TypeChecker_Env.debug env
                         (FStar_Options.Other "ED")
                        in
-                    match uu____2029 with
+                    match uu____1179 with
                     | true  -> d "End Dijkstra monads for free"
-                    | uu____2030 -> ());
+                    | uu____1180 -> ());
                    (let c = FStar_Syntax_Subst.close binders  in
-                    let uu____2034 =
-                      let uu____2036 = FStar_ST.read sigelts  in
-                      FStar_List.rev uu____2036  in
-                    let uu____2041 =
-                      let uu___96_2042 = ed  in
-                      let uu____2043 =
-                        let uu____2044 = c wp_if_then_else  in
-                        ([], uu____2044)  in
-                      let uu____2046 =
-                        let uu____2047 = c wp_ite  in ([], uu____2047)  in
-                      let uu____2049 =
-                        let uu____2050 = c stronger  in ([], uu____2050)  in
-                      let uu____2052 =
-                        let uu____2053 = c wp_close  in ([], uu____2053)  in
-                      let uu____2055 =
-                        let uu____2056 = c wp_assert  in ([], uu____2056)  in
-                      let uu____2058 =
-                        let uu____2059 = c wp_assume  in ([], uu____2059)  in
-                      let uu____2061 =
-                        let uu____2062 = c null_wp  in ([], uu____2062)  in
-                      let uu____2064 =
-                        let uu____2065 = c wp_trivial  in ([], uu____2065)
+                    let _0_432 = FStar_List.rev (FStar_ST.read sigelts)  in
+                    let _0_431 =
+                      let uu___96_1188 = ed  in
+                      let _0_430 =
+                        let _0_415 = c wp_if_then_else  in ([], _0_415)  in
+                      let _0_429 = let _0_416 = c wp_ite  in ([], _0_416)  in
+                      let _0_428 = let _0_417 = c stronger  in ([], _0_417)
+                         in
+                      let _0_427 = let _0_418 = c wp_close  in ([], _0_418)
+                         in
+                      let _0_426 = let _0_419 = c wp_assert  in ([], _0_419)
+                         in
+                      let _0_425 = let _0_420 = c wp_assume  in ([], _0_420)
+                         in
+                      let _0_424 = let _0_421 = c null_wp  in ([], _0_421)
+                         in
+                      let _0_423 = let _0_422 = c wp_trivial  in ([], _0_422)
                          in
                       {
                         FStar_Syntax_Syntax.qualifiers =
-                          (uu___96_2042.FStar_Syntax_Syntax.qualifiers);
+                          (uu___96_1188.FStar_Syntax_Syntax.qualifiers);
                         FStar_Syntax_Syntax.cattributes =
-                          (uu___96_2042.FStar_Syntax_Syntax.cattributes);
+                          (uu___96_1188.FStar_Syntax_Syntax.cattributes);
                         FStar_Syntax_Syntax.mname =
-                          (uu___96_2042.FStar_Syntax_Syntax.mname);
+                          (uu___96_1188.FStar_Syntax_Syntax.mname);
                         FStar_Syntax_Syntax.univs =
-                          (uu___96_2042.FStar_Syntax_Syntax.univs);
+                          (uu___96_1188.FStar_Syntax_Syntax.univs);
                         FStar_Syntax_Syntax.binders =
-                          (uu___96_2042.FStar_Syntax_Syntax.binders);
+                          (uu___96_1188.FStar_Syntax_Syntax.binders);
                         FStar_Syntax_Syntax.signature =
-                          (uu___96_2042.FStar_Syntax_Syntax.signature);
+                          (uu___96_1188.FStar_Syntax_Syntax.signature);
                         FStar_Syntax_Syntax.ret_wp =
-                          (uu___96_2042.FStar_Syntax_Syntax.ret_wp);
+                          (uu___96_1188.FStar_Syntax_Syntax.ret_wp);
                         FStar_Syntax_Syntax.bind_wp =
-                          (uu___96_2042.FStar_Syntax_Syntax.bind_wp);
-                        FStar_Syntax_Syntax.if_then_else = uu____2043;
-                        FStar_Syntax_Syntax.ite_wp = uu____2046;
-                        FStar_Syntax_Syntax.stronger = uu____2049;
-                        FStar_Syntax_Syntax.close_wp = uu____2052;
-                        FStar_Syntax_Syntax.assert_p = uu____2055;
-                        FStar_Syntax_Syntax.assume_p = uu____2058;
-                        FStar_Syntax_Syntax.null_wp = uu____2061;
-                        FStar_Syntax_Syntax.trivial = uu____2064;
+                          (uu___96_1188.FStar_Syntax_Syntax.bind_wp);
+                        FStar_Syntax_Syntax.if_then_else = _0_430;
+                        FStar_Syntax_Syntax.ite_wp = _0_429;
+                        FStar_Syntax_Syntax.stronger = _0_428;
+                        FStar_Syntax_Syntax.close_wp = _0_427;
+                        FStar_Syntax_Syntax.assert_p = _0_426;
+                        FStar_Syntax_Syntax.assume_p = _0_425;
+                        FStar_Syntax_Syntax.null_wp = _0_424;
+                        FStar_Syntax_Syntax.trivial = _0_423;
                         FStar_Syntax_Syntax.repr =
-                          (uu___96_2042.FStar_Syntax_Syntax.repr);
+                          (uu___96_1188.FStar_Syntax_Syntax.repr);
                         FStar_Syntax_Syntax.return_repr =
-                          (uu___96_2042.FStar_Syntax_Syntax.return_repr);
+                          (uu___96_1188.FStar_Syntax_Syntax.return_repr);
                         FStar_Syntax_Syntax.bind_repr =
-                          (uu___96_2042.FStar_Syntax_Syntax.bind_repr);
+                          (uu___96_1188.FStar_Syntax_Syntax.bind_repr);
                         FStar_Syntax_Syntax.actions =
-                          (uu___96_2042.FStar_Syntax_Syntax.actions)
+                          (uu___96_1188.FStar_Syntax_Syntax.actions)
                       }  in
-                    (uu____2034, uu____2041)))))
+                    (_0_432, _0_431)))))
   
 type env_ = env
 let get_env : env -> FStar_TypeChecker_Env.env = fun env  -> env.env 
@@ -1346,65 +1255,63 @@
   | N of FStar_Syntax_Syntax.typ 
   | M of FStar_Syntax_Syntax.typ 
 let uu___is_N : nm -> Prims.bool =
-  fun projectee  -> match projectee with | N _0 -> true | uu____2081 -> false 
+  fun projectee  -> match projectee with | N _0 -> true | uu____1210 -> false 
 let __proj__N__item___0 : nm -> FStar_Syntax_Syntax.typ =
   fun projectee  -> match projectee with | N _0 -> _0 
 let uu___is_M : nm -> Prims.bool =
-  fun projectee  -> match projectee with | M _0 -> true | uu____2093 -> false 
+  fun projectee  -> match projectee with | M _0 -> true | uu____1222 -> false 
 let __proj__M__item___0 : nm -> FStar_Syntax_Syntax.typ =
   fun projectee  -> match projectee with | M _0 -> _0 
 type nm_ = nm
 let nm_of_comp : FStar_Syntax_Syntax.comp' -> nm =
-  fun uu___83_2103  ->
-    match uu___83_2103 with
-    | FStar_Syntax_Syntax.Total (t,uu____2105) -> N t
+  fun uu___83_1232  ->
+    match uu___83_1232 with
+    | FStar_Syntax_Syntax.Total (t,uu____1234) -> N t
     | FStar_Syntax_Syntax.Comp c when
         FStar_All.pipe_right c.FStar_Syntax_Syntax.flags
           (FStar_Util.for_some
-             (fun uu___82_2114  ->
-                match uu___82_2114 with
+             (fun uu___82_1243  ->
+                match uu___82_1243 with
                 | FStar_Syntax_Syntax.CPS  -> true
-                | uu____2115 -> false))
+                | uu____1244 -> false))
         -> M (c.FStar_Syntax_Syntax.result_typ)
     | FStar_Syntax_Syntax.Comp c ->
-        let uu____2117 =
-          let uu____2118 =
-            let uu____2119 = FStar_Syntax_Syntax.mk_Comp c  in
-            FStar_All.pipe_left FStar_Syntax_Print.comp_to_string uu____2119
-             in
-          FStar_Util.format1 "[nm_of_comp]: impossible (%s)" uu____2118  in
-        failwith uu____2117
-    | FStar_Syntax_Syntax.GTotal uu____2120 ->
+        failwith
+          (let _0_434 =
+             let _0_433 = FStar_Syntax_Syntax.mk_Comp c  in
+             FStar_All.pipe_left FStar_Syntax_Print.comp_to_string _0_433  in
+           FStar_Util.format1 "[nm_of_comp]: impossible (%s)" _0_434)
+    | FStar_Syntax_Syntax.GTotal uu____1246 ->
         failwith "[nm_of_comp]: impossible (GTot)"
   
 let string_of_nm : nm -> Prims.string =
-  fun uu___84_2128  ->
-    match uu___84_2128 with
+  fun uu___84_1254  ->
+    match uu___84_1254 with
     | N t ->
-        let uu____2130 = FStar_Syntax_Print.term_to_string t  in
-        FStar_Util.format1 "N[%s]" uu____2130
+        let _0_435 = FStar_Syntax_Print.term_to_string t  in
+        FStar_Util.format1 "N[%s]" _0_435
     | M t ->
-        let uu____2132 = FStar_Syntax_Print.term_to_string t  in
-        FStar_Util.format1 "M[%s]" uu____2132
+        let _0_436 = FStar_Syntax_Print.term_to_string t  in
+        FStar_Util.format1 "M[%s]" _0_436
   
 let is_monadic_arrow : FStar_Syntax_Syntax.term' -> nm =
   fun n  ->
     match n with
     | FStar_Syntax_Syntax.Tm_arrow
-        (uu____2136,{ FStar_Syntax_Syntax.n = n;
-                      FStar_Syntax_Syntax.tk = uu____2138;
-                      FStar_Syntax_Syntax.pos = uu____2139;
-                      FStar_Syntax_Syntax.vars = uu____2140;_})
+        (uu____1260,{ FStar_Syntax_Syntax.n = n;
+                      FStar_Syntax_Syntax.tk = uu____1262;
+                      FStar_Syntax_Syntax.pos = uu____1263;
+                      FStar_Syntax_Syntax.vars = uu____1264;_})
         -> nm_of_comp n
-    | uu____2151 -> failwith "unexpected_argument: [is_monadic_arrow]"
+    | uu____1275 -> failwith "unexpected_argument: [is_monadic_arrow]"
   
 let is_monadic_comp c =
-  let uu____2163 = nm_of_comp c.FStar_Syntax_Syntax.n  in
-  match uu____2163 with | M uu____2164 -> true | N uu____2165 -> false 
+  let uu____1287 = nm_of_comp c.FStar_Syntax_Syntax.n  in
+  match uu____1287 with | M uu____1288 -> true | N uu____1289 -> false 
 exception Not_found 
 let uu___is_Not_found : Prims.exn -> Prims.bool =
   fun projectee  ->
-    match projectee with | Not_found  -> true | uu____2169 -> false
+    match projectee with | Not_found  -> true | uu____1293 -> false
   
 let double_star :
   FStar_Syntax_Syntax.typ ->
@@ -1413,16 +1320,15 @@
   =
   fun typ  ->
     let star_once typ =
-      let uu____2179 =
-        let uu____2183 =
-          let uu____2184 = FStar_Syntax_Syntax.new_bv None typ  in
-          FStar_All.pipe_left FStar_Syntax_Syntax.mk_binder uu____2184  in
-        [uu____2183]  in
-      let uu____2185 = FStar_Syntax_Syntax.mk_Total FStar_Syntax_Util.ktype0
-         in
-      FStar_Syntax_Util.arrow uu____2179 uu____2185  in
-    let uu____2188 = FStar_All.pipe_right typ star_once  in
-    FStar_All.pipe_left star_once uu____2188
+      let _0_440 =
+        let _0_438 =
+          let _0_437 = FStar_Syntax_Syntax.new_bv None typ  in
+          FStar_All.pipe_left FStar_Syntax_Syntax.mk_binder _0_437  in
+        [_0_438]  in
+      let _0_439 = FStar_Syntax_Syntax.mk_Total FStar_Syntax_Util.ktype0  in
+      FStar_Syntax_Util.arrow _0_440 _0_439  in
+    let _0_441 = FStar_All.pipe_right typ star_once  in
+    FStar_All.pipe_left star_once _0_441
   
 let rec mk_star_to_type :
   (FStar_Syntax_Syntax.term' ->
@@ -1439,19 +1345,17 @@
     fun env  ->
       fun a  ->
         mk
-          (let uu____2223 =
-             let uu____2231 =
-               let uu____2235 =
-                 let uu____2238 =
-                   let uu____2239 = star_type' env a  in
-                   FStar_Syntax_Syntax.null_bv uu____2239  in
-                 let uu____2240 = FStar_Syntax_Syntax.as_implicit false  in
-                 (uu____2238, uu____2240)  in
-               [uu____2235]  in
-             let uu____2245 =
-               FStar_Syntax_Syntax.mk_Total FStar_Syntax_Util.ktype0  in
-             (uu____2231, uu____2245)  in
-           FStar_Syntax_Syntax.Tm_arrow uu____2223)
+          (FStar_Syntax_Syntax.Tm_arrow
+             (let _0_446 =
+                let _0_444 =
+                  let _0_443 = FStar_Syntax_Syntax.null_bv (star_type' env a)
+                     in
+                  let _0_442 = FStar_Syntax_Syntax.as_implicit false  in
+                  (_0_443, _0_442)  in
+                [_0_444]  in
+              let _0_445 =
+                FStar_Syntax_Syntax.mk_Total FStar_Syntax_Util.ktype0  in
+              (_0_446, _0_445)))
 
 and star_type' :
   env ->
@@ -1465,75 +1369,69 @@
       let mk_star_to_type = mk_star_to_type mk  in
       let t = FStar_Syntax_Subst.compress t  in
       match t.FStar_Syntax_Syntax.n with
-      | FStar_Syntax_Syntax.Tm_arrow (binders,uu____2278) ->
+      | FStar_Syntax_Syntax.Tm_arrow (binders,uu____1373) ->
           let binders =
             FStar_List.map
-              (fun uu____2297  ->
-                 match uu____2297 with
+              (fun uu____1392  ->
+                 match uu____1392 with
                  | (bv,aqual) ->
-                     let uu____2304 =
-                       let uu___97_2305 = bv  in
-                       let uu____2306 =
+                     let _0_448 =
+                       let uu___97_1399 = bv  in
+                       let _0_447 =
                          star_type' env bv.FStar_Syntax_Syntax.sort  in
                        {
                          FStar_Syntax_Syntax.ppname =
-                           (uu___97_2305.FStar_Syntax_Syntax.ppname);
+                           (uu___97_1399.FStar_Syntax_Syntax.ppname);
                          FStar_Syntax_Syntax.index =
-                           (uu___97_2305.FStar_Syntax_Syntax.index);
-                         FStar_Syntax_Syntax.sort = uu____2306
+                           (uu___97_1399.FStar_Syntax_Syntax.index);
+                         FStar_Syntax_Syntax.sort = _0_447
                        }  in
-                     (uu____2304, aqual)) binders
+                     (_0_448, aqual)) binders
              in
           (match t.FStar_Syntax_Syntax.n with
            | FStar_Syntax_Syntax.Tm_arrow
-               (uu____2309,{
+               (uu____1400,{
                              FStar_Syntax_Syntax.n =
-                               FStar_Syntax_Syntax.GTotal (hn,uu____2311);
-                             FStar_Syntax_Syntax.tk = uu____2312;
-                             FStar_Syntax_Syntax.pos = uu____2313;
-                             FStar_Syntax_Syntax.vars = uu____2314;_})
+                               FStar_Syntax_Syntax.GTotal (hn,uu____1402);
+                             FStar_Syntax_Syntax.tk = uu____1403;
+                             FStar_Syntax_Syntax.pos = uu____1404;
+                             FStar_Syntax_Syntax.vars = uu____1405;_})
                ->
-               let uu____2331 =
-                 let uu____2332 =
-                   let uu____2340 =
-                     let uu____2341 = star_type' env hn  in
-                     FStar_Syntax_Syntax.mk_GTotal uu____2341  in
-                   (binders, uu____2340)  in
-                 FStar_Syntax_Syntax.Tm_arrow uu____2332  in
-               mk uu____2331
-           | uu____2345 ->
-               let uu____2346 = is_monadic_arrow t.FStar_Syntax_Syntax.n  in
-               (match uu____2346 with
+               mk
+                 (FStar_Syntax_Syntax.Tm_arrow
+                    (let _0_449 =
+                       FStar_Syntax_Syntax.mk_GTotal (star_type' env hn)  in
+                     (binders, _0_449)))
+           | uu____1425 ->
+               let uu____1426 = is_monadic_arrow t.FStar_Syntax_Syntax.n  in
+               (match uu____1426 with
                 | N hn ->
-                    let uu____2348 =
-                      let uu____2349 =
-                        let uu____2357 =
-                          let uu____2358 = star_type' env hn  in
-                          FStar_Syntax_Syntax.mk_Total uu____2358  in
-                        (binders, uu____2357)  in
-                      FStar_Syntax_Syntax.Tm_arrow uu____2349  in
-                    mk uu____2348
+                    mk
+                      (FStar_Syntax_Syntax.Tm_arrow
+                         (let _0_450 =
+                            FStar_Syntax_Syntax.mk_Total (star_type' env hn)
+                             in
+                          (binders, _0_450)))
                 | M a ->
-                    let uu____2363 =
-                      let uu____2364 =
-                        let uu____2372 =
-                          let uu____2376 =
-                            let uu____2380 =
-                              let uu____2383 =
-                                let uu____2384 = mk_star_to_type env a  in
-                                FStar_Syntax_Syntax.null_bv uu____2384  in
-                              let uu____2385 =
-                                FStar_Syntax_Syntax.as_implicit false  in
-                              (uu____2383, uu____2385)  in
-                            [uu____2380]  in
-                          FStar_List.append binders uu____2376  in
-                        let uu____2392 =
-                          FStar_Syntax_Syntax.mk_Total
-                            FStar_Syntax_Util.ktype0
-                           in
-                        (uu____2372, uu____2392)  in
-                      FStar_Syntax_Syntax.Tm_arrow uu____2364  in
-                    mk uu____2363))
+                    mk
+                      (FStar_Syntax_Syntax.Tm_arrow
+                         (let _0_456 =
+                            let _0_454 =
+                              let _0_453 =
+                                let _0_452 =
+                                  FStar_Syntax_Syntax.null_bv
+                                    (mk_star_to_type env a)
+                                   in
+                                let _0_451 =
+                                  FStar_Syntax_Syntax.as_implicit false  in
+                                (_0_452, _0_451)  in
+                              [_0_453]  in
+                            FStar_List.append binders _0_454  in
+                          let _0_455 =
+                            FStar_Syntax_Syntax.mk_Total
+                              FStar_Syntax_Util.ktype0
+                             in
+                          (_0_456, _0_455)))))
       | FStar_Syntax_Syntax.Tm_app (head,args) ->
           let debug t s =
             let string_of_set f s =
@@ -1543,82 +1441,31 @@
               | x::xs ->
                   let strb = FStar_Util.new_string_builder ()  in
                   (FStar_Util.string_builder_append strb "{";
-                   (let uu____2443 = f x  in
-                    FStar_Util.string_builder_append strb uu____2443);
+                   (let _0_457 = f x  in
+                    FStar_Util.string_builder_append strb _0_457);
                    FStar_List.iter
                      (fun x  ->
                         FStar_Util.string_builder_append strb ", ";
-                        (let uu____2447 = f x  in
-                         FStar_Util.string_builder_append strb uu____2447))
-                     xs;
+                        (let _0_458 = f x  in
+                         FStar_Util.string_builder_append strb _0_458)) xs;
                    FStar_Util.string_builder_append strb "}";
                    FStar_Util.string_of_string_builder strb)
                in
-            let uu____2449 = FStar_Syntax_Print.term_to_string t  in
-            let uu____2450 = string_of_set FStar_Syntax_Print.bv_to_string s
-               in
+            let _0_460 = FStar_Syntax_Print.term_to_string t  in
+            let _0_459 = string_of_set FStar_Syntax_Print.bv_to_string s  in
             FStar_Util.print2_warning "Dependency found in term %s : %s"
-              uu____2449 uu____2450
+              _0_460 _0_459
              in
           let rec is_non_dependent_arrow ty n =
-            let uu____2458 =
-              let uu____2459 = FStar_Syntax_Subst.compress ty  in
-              uu____2459.FStar_Syntax_Syntax.n  in
-            match uu____2458 with
+            let uu____1499 =
+              (FStar_Syntax_Subst.compress ty).FStar_Syntax_Syntax.n  in
+            match uu____1499 with
             | FStar_Syntax_Syntax.Tm_arrow (binders,c) ->
-                let uu____2474 =
-                  let uu____2475 = FStar_Syntax_Util.is_tot_or_gtot_comp c
-                     in
-                  Prims.op_Negation uu____2475  in
-                (match uu____2474 with
+                let uu____1512 =
+                  Prims.op_Negation (FStar_Syntax_Util.is_tot_or_gtot_comp c)
+                   in
+                (match uu____1512 with
                  | true  -> false
-<<<<<<< HEAD
-                 | uu____2476 ->
-                     FStar_All.try_with
-                       (fun uu___99_2477  ->
-                          match () with
-                          | () ->
-                              let non_dependent_or_raise s ty =
-                                let sinter =
-                                  let uu____2489 = FStar_Syntax_Free.names ty
-                                     in
-                                  FStar_Util.set_intersect uu____2489 s  in
-                                let uu____2491 =
-                                  let uu____2492 =
-                                    FStar_Util.set_is_empty sinter  in
-                                  Prims.op_Negation uu____2492  in
-                                match uu____2491 with
-                                | true  ->
-                                    (debug ty sinter; Prims.raise Not_found)
-                                | uu____2494 -> ()  in
-                              let uu____2495 =
-                                FStar_Syntax_Subst.open_comp binders c  in
-                              (match uu____2495 with
-                               | (binders,c) ->
-                                   let s =
-                                     FStar_List.fold_left
-                                       (fun s  ->
-                                          fun uu____2506  ->
-                                            match uu____2506 with
-                                            | (bv,uu____2512) ->
-                                                (non_dependent_or_raise s
-                                                   bv.FStar_Syntax_Syntax.sort;
-                                                 FStar_Util.set_add bv s))
-                                       FStar_Syntax_Syntax.no_names binders
-                                      in
-                                   let ct = FStar_Syntax_Util.comp_result c
-                                      in
-                                   (non_dependent_or_raise s ct;
-                                    (let k = n - (FStar_List.length binders)
-                                        in
-                                     match k > (Prims.parse_int "0") with
-                                     | true  -> is_non_dependent_arrow ct k
-                                     | uu____2523 -> true))))
-                       (fun uu___98_2524  ->
-                          match uu___98_2524 with | Not_found  -> false))
-            | uu____2525 ->
-                ((let uu____2527 = FStar_Syntax_Print.term_to_string ty  in
-=======
                  | uu____1513 ->
                      (try
                         let non_dependent_or_raise s ty =
@@ -1656,16 +1503,14 @@
                       with | Not_found  -> false))
             | uu____1559 ->
                 ((let _0_462 = FStar_Syntax_Print.term_to_string ty  in
->>>>>>> f896d195
                   FStar_Util.print1_warning "Not a dependent arrow : %s"
-                    uu____2527);
+                    _0_462);
                  false)
              in
           let rec is_valid_application head =
-            let uu____2532 =
-              let uu____2533 = FStar_Syntax_Subst.compress head  in
-              uu____2533.FStar_Syntax_Syntax.n  in
-            match uu____2532 with
+            let uu____1565 =
+              (FStar_Syntax_Subst.compress head).FStar_Syntax_Syntax.n  in
+            match uu____1565 with
             | FStar_Syntax_Syntax.Tm_fvar fv when
                 (((FStar_Syntax_Syntax.fv_eq_lid fv
                      FStar_Syntax_Const.option_lid)
@@ -1676,8 +1521,8 @@
                    (FStar_Syntax_Syntax.fv_eq_lid fv
                       FStar_Syntax_Const.eq2_lid))
                   ||
-                  (let uu____2537 = FStar_Syntax_Subst.compress head  in
-                   FStar_Syntax_Util.is_tuple_constructor uu____2537)
+                  (FStar_Syntax_Util.is_tuple_constructor
+                     (FStar_Syntax_Subst.compress head))
                 -> true
             | FStar_Syntax_Syntax.Tm_fvar fv when
                 is_non_dependent_arrow
@@ -1691,60 +1536,55 @@
                       FStar_Syntax_Syntax.Delta_constant] env.env t
                    in
                 (match res.FStar_Syntax_Syntax.n with
-                 | FStar_Syntax_Syntax.Tm_app uu____2550 -> true
-                 | uu____2560 ->
-                     ((let uu____2562 =
-                         FStar_Syntax_Print.term_to_string head  in
+                 | FStar_Syntax_Syntax.Tm_app uu____1579 -> true
+                 | uu____1589 ->
+                     ((let _0_463 = FStar_Syntax_Print.term_to_string head
+                          in
                        FStar_Util.print1_warning
                          "Got a term which might be a non-dependent user-defined data-type %s\n"
-                         uu____2562);
+                         _0_463);
                       false))
             | FStar_Syntax_Syntax.Tm_bvar _|FStar_Syntax_Syntax.Tm_name _ ->
                 true
-            | FStar_Syntax_Syntax.Tm_uinst (t,uu____2566) ->
+            | FStar_Syntax_Syntax.Tm_uinst (t,uu____1594) ->
                 is_valid_application t
-            | uu____2571 -> false  in
-          let uu____2572 = is_valid_application head  in
-          (match uu____2572 with
+            | uu____1599 -> false  in
+          let uu____1600 = is_valid_application head  in
+          (match uu____1600 with
            | true  ->
-               let uu____2573 =
-                 let uu____2574 =
-                   let uu____2584 =
-                     FStar_List.map
-                       (fun uu____2594  ->
-                          match uu____2594 with
-                          | (t,qual) ->
-                              let uu____2607 = star_type' env t  in
-                              (uu____2607, qual)) args
-                      in
-                   (head, uu____2584)  in
-                 FStar_Syntax_Syntax.Tm_app uu____2574  in
-               mk uu____2573
-           | uu____2613 ->
-               let uu____2614 =
-                 let uu____2615 =
-                   let uu____2616 = FStar_Syntax_Print.term_to_string t  in
-                   FStar_Util.format1
-                     "For now, only [either], [option] and [eq2] are supported in the definition language (got: %s)"
-                     uu____2616
-                    in
-                 FStar_Errors.Err uu____2615  in
-               Prims.raise uu____2614)
+               mk
+                 (FStar_Syntax_Syntax.Tm_app
+                    (let _0_465 =
+                       FStar_List.map
+                         (fun uu____1612  ->
+                            match uu____1612 with
+                            | (t,qual) ->
+                                let _0_464 = star_type' env t  in
+                                (_0_464, qual)) args
+                        in
+                     (head, _0_465)))
+           | uu____1625 ->
+               Prims.raise
+                 (FStar_Errors.Err
+                    (let _0_466 = FStar_Syntax_Print.term_to_string t  in
+                     FStar_Util.format1
+                       "For now, only [either], [option] and [eq2] are supported in the definition language (got: %s)"
+                       _0_466)))
       | FStar_Syntax_Syntax.Tm_bvar _
         |FStar_Syntax_Syntax.Tm_name _
          |FStar_Syntax_Syntax.Tm_type _|FStar_Syntax_Syntax.Tm_fvar _ -> t
       | FStar_Syntax_Syntax.Tm_abs (binders,repr,something) ->
-          let uu____2646 = FStar_Syntax_Subst.open_term binders repr  in
-          (match uu____2646 with
+          let uu____1655 = FStar_Syntax_Subst.open_term binders repr  in
+          (match uu____1655 with
            | (binders,repr) ->
                let env =
-                 let uu___100_2652 = env  in
-                 let uu____2653 =
+                 let uu___100_1661 = env  in
+                 let _0_467 =
                    FStar_TypeChecker_Env.push_binders env.env binders  in
                  {
-                   env = uu____2653;
-                   subst = (uu___100_2652.subst);
-                   tc_const = (uu___100_2652.tc_const)
+                   env = _0_467;
+                   subst = (uu___100_1661.subst);
+                   tc_const = (uu___100_1661.tc_const)
                  }  in
                let repr = star_type' env repr  in
                FStar_Syntax_Util.abs binders repr something)
@@ -1758,113 +1598,80 @@
           let t = FStar_Syntax_Subst.subst subst t  in
           mk
             (FStar_Syntax_Syntax.Tm_refine
-               ((let uu___101_2670 = x  in
+               ((let uu___101_1678 = x  in
                  {
                    FStar_Syntax_Syntax.ppname =
-                     (uu___101_2670.FStar_Syntax_Syntax.ppname);
+                     (uu___101_1678.FStar_Syntax_Syntax.ppname);
                    FStar_Syntax_Syntax.index =
-                     (uu___101_2670.FStar_Syntax_Syntax.index);
+                     (uu___101_1678.FStar_Syntax_Syntax.index);
                    FStar_Syntax_Syntax.sort = sort
                  }), t))
       | FStar_Syntax_Syntax.Tm_meta (t,m) ->
-          let uu____2677 =
-            let uu____2678 =
-              let uu____2683 = star_type' env t  in (uu____2683, m)  in
-            FStar_Syntax_Syntax.Tm_meta uu____2678  in
-          mk uu____2677
+          mk
+            (FStar_Syntax_Syntax.Tm_meta
+               (let _0_468 = star_type' env t  in (_0_468, m)))
       | FStar_Syntax_Syntax.Tm_ascribed (e,FStar_Util.Inl t,something) ->
-          let uu____2705 =
-            let uu____2706 =
-              let uu____2719 = star_type' env e  in
-              let uu____2720 =
-                let uu____2725 = star_type' env t  in
-                FStar_Util.Inl uu____2725  in
-              (uu____2719, uu____2720, something)  in
-            FStar_Syntax_Syntax.Tm_ascribed uu____2706  in
-          mk uu____2705
-      | FStar_Syntax_Syntax.Tm_ascribed uu____2733 ->
-          let uu____2746 =
-            let uu____2747 =
-              let uu____2748 = FStar_Syntax_Print.term_to_string t  in
-              FStar_Util.format1
-                "Tm_ascribed is outside of the definition language: %s"
-                uu____2748
-               in
-            FStar_Errors.Err uu____2747  in
-          Prims.raise uu____2746
-      | FStar_Syntax_Syntax.Tm_refine uu____2749 ->
-          let uu____2754 =
-            let uu____2755 =
-              let uu____2756 = FStar_Syntax_Print.term_to_string t  in
-              FStar_Util.format1
-                "Tm_refine is outside of the definition language: %s"
-                uu____2756
-               in
-            FStar_Errors.Err uu____2755  in
-          Prims.raise uu____2754
-      | FStar_Syntax_Syntax.Tm_uinst uu____2757 ->
-          let uu____2762 =
-            let uu____2763 =
-              let uu____2764 = FStar_Syntax_Print.term_to_string t  in
-              FStar_Util.format1
-                "Tm_uinst is outside of the definition language: %s"
-                uu____2764
-               in
-            FStar_Errors.Err uu____2763  in
-          Prims.raise uu____2762
-      | FStar_Syntax_Syntax.Tm_constant uu____2765 ->
-          let uu____2766 =
-            let uu____2767 =
-              let uu____2768 = FStar_Syntax_Print.term_to_string t  in
-              FStar_Util.format1
-                "Tm_constant is outside of the definition language: %s"
-                uu____2768
-               in
-            FStar_Errors.Err uu____2767  in
-          Prims.raise uu____2766
-      | FStar_Syntax_Syntax.Tm_match uu____2769 ->
-          let uu____2785 =
-            let uu____2786 =
-              let uu____2787 = FStar_Syntax_Print.term_to_string t  in
-              FStar_Util.format1
-                "Tm_match is outside of the definition language: %s"
-                uu____2787
-               in
-            FStar_Errors.Err uu____2786  in
-          Prims.raise uu____2785
-      | FStar_Syntax_Syntax.Tm_let uu____2788 ->
-          let uu____2796 =
-            let uu____2797 =
-              let uu____2798 = FStar_Syntax_Print.term_to_string t  in
-              FStar_Util.format1
-                "Tm_let is outside of the definition language: %s" uu____2798
-               in
-            FStar_Errors.Err uu____2797  in
-          Prims.raise uu____2796
-      | FStar_Syntax_Syntax.Tm_uvar uu____2799 ->
-          let uu____2808 =
-            let uu____2809 =
-              let uu____2810 = FStar_Syntax_Print.term_to_string t  in
-              FStar_Util.format1
-                "Tm_uvar is outside of the definition language: %s"
-                uu____2810
-               in
-            FStar_Errors.Err uu____2809  in
-          Prims.raise uu____2808
+          mk
+            (FStar_Syntax_Syntax.Tm_ascribed
+               (let _0_470 = star_type' env e  in
+                let _0_469 = FStar_Util.Inl (star_type' env t)  in
+                (_0_470, _0_469, something)))
+      | FStar_Syntax_Syntax.Tm_ascribed uu____1713 ->
+          Prims.raise
+            (FStar_Errors.Err
+               (let _0_471 = FStar_Syntax_Print.term_to_string t  in
+                FStar_Util.format1
+                  "Tm_ascribed is outside of the definition language: %s"
+                  _0_471))
+      | FStar_Syntax_Syntax.Tm_refine uu____1726 ->
+          Prims.raise
+            (FStar_Errors.Err
+               (let _0_472 = FStar_Syntax_Print.term_to_string t  in
+                FStar_Util.format1
+                  "Tm_refine is outside of the definition language: %s"
+                  _0_472))
+      | FStar_Syntax_Syntax.Tm_uinst uu____1731 ->
+          Prims.raise
+            (FStar_Errors.Err
+               (let _0_473 = FStar_Syntax_Print.term_to_string t  in
+                FStar_Util.format1
+                  "Tm_uinst is outside of the definition language: %s" _0_473))
+      | FStar_Syntax_Syntax.Tm_constant uu____1736 ->
+          Prims.raise
+            (FStar_Errors.Err
+               (let _0_474 = FStar_Syntax_Print.term_to_string t  in
+                FStar_Util.format1
+                  "Tm_constant is outside of the definition language: %s"
+                  _0_474))
+      | FStar_Syntax_Syntax.Tm_match uu____1737 ->
+          Prims.raise
+            (FStar_Errors.Err
+               (let _0_475 = FStar_Syntax_Print.term_to_string t  in
+                FStar_Util.format1
+                  "Tm_match is outside of the definition language: %s" _0_475))
+      | FStar_Syntax_Syntax.Tm_let uu____1753 ->
+          Prims.raise
+            (FStar_Errors.Err
+               (let _0_476 = FStar_Syntax_Print.term_to_string t  in
+                FStar_Util.format1
+                  "Tm_let is outside of the definition language: %s" _0_476))
+      | FStar_Syntax_Syntax.Tm_uvar uu____1761 ->
+          Prims.raise
+            (FStar_Errors.Err
+               (let _0_477 = FStar_Syntax_Print.term_to_string t  in
+                FStar_Util.format1
+                  "Tm_uvar is outside of the definition language: %s" _0_477))
       | FStar_Syntax_Syntax.Tm_unknown  ->
-          let uu____2811 =
-            let uu____2812 =
-              let uu____2813 = FStar_Syntax_Print.term_to_string t  in
-              FStar_Util.format1
-                "Tm_unknown is outside of the definition language: %s"
-                uu____2813
-               in
-            FStar_Errors.Err uu____2812  in
-          Prims.raise uu____2811
-      | FStar_Syntax_Syntax.Tm_delayed uu____2814 -> failwith "impossible"
+          Prims.raise
+            (FStar_Errors.Err
+               (let _0_478 = FStar_Syntax_Print.term_to_string t  in
+                FStar_Util.format1
+                  "Tm_unknown is outside of the definition language: %s"
+                  _0_478))
+      | FStar_Syntax_Syntax.Tm_delayed uu____1770 -> failwith "impossible"
 
-let is_monadic uu___86_2847 =
-  match uu___86_2847 with
+let is_monadic uu___86_1803 =
+  match uu___86_1803 with
   | None  -> failwith "un-annotated lambda?!"
   | Some (FStar_Util.Inl
     { FStar_Syntax_Syntax.eff_name = _; FStar_Syntax_Syntax.res_typ = _;
@@ -1872,66 +1679,58 @@
     |Some (FStar_Util.Inr (_,flags)) ->
       FStar_All.pipe_right flags
         (FStar_Util.for_some
-           (fun uu___85_2884  ->
-              match uu___85_2884 with
+           (fun uu___85_1840  ->
+              match uu___85_1840 with
               | FStar_Syntax_Syntax.CPS  -> true
-              | uu____2885 -> false))
+              | uu____1841 -> false))
   
 let rec is_C : FStar_Syntax_Syntax.typ -> Prims.bool =
   fun t  ->
-    let uu____2889 =
-      let uu____2890 = FStar_Syntax_Subst.compress t  in
-      uu____2890.FStar_Syntax_Syntax.n  in
-    match uu____2889 with
+    let uu____1845 = (FStar_Syntax_Subst.compress t).FStar_Syntax_Syntax.n
+       in
+    match uu____1845 with
     | FStar_Syntax_Syntax.Tm_app (head,args) when
         FStar_Syntax_Util.is_tuple_constructor head ->
-        let r =
-          let uu____2910 =
-            let uu____2911 = FStar_List.hd args  in Prims.fst uu____2911  in
-          is_C uu____2910  in
+        let r = is_C (Prims.fst (FStar_List.hd args))  in
         (match r with
          | true  ->
-             ((let uu____2923 =
-                 let uu____2924 =
-                   FStar_List.for_all
-                     (fun uu____2927  ->
-                        match uu____2927 with | (h,uu____2931) -> is_C h)
-                     args
-                    in
-                 Prims.op_Negation uu____2924  in
-               match uu____2923 with
+             ((let uu____1870 =
+                 Prims.op_Negation
+                   (FStar_List.for_all
+                      (fun uu____1873  ->
+                         match uu____1873 with | (h,uu____1877) -> is_C h)
+                      args)
+                  in
+               match uu____1870 with
                | true  -> failwith "not a C (A * C)"
-               | uu____2932 -> ());
+               | uu____1878 -> ());
               true)
-         | uu____2933 ->
-             ((let uu____2935 =
-                 let uu____2936 =
-                   FStar_List.for_all
-                     (fun uu____2939  ->
-                        match uu____2939 with
-                        | (h,uu____2943) ->
-                            let uu____2944 = is_C h  in
-                            Prims.op_Negation uu____2944) args
-                    in
-                 Prims.op_Negation uu____2936  in
-               match uu____2935 with
+         | uu____1879 ->
+             ((let uu____1881 =
+                 Prims.op_Negation
+                   (FStar_List.for_all
+                      (fun uu____1884  ->
+                         match uu____1884 with
+                         | (h,uu____1888) -> Prims.op_Negation (is_C h)) args)
+                  in
+               match uu____1881 with
                | true  -> failwith "not a C (C * A)"
-               | uu____2945 -> ());
+               | uu____1889 -> ());
               false))
     | FStar_Syntax_Syntax.Tm_arrow (binders,comp) ->
-        let uu____2958 = nm_of_comp comp.FStar_Syntax_Syntax.n  in
-        (match uu____2958 with
+        let uu____1902 = nm_of_comp comp.FStar_Syntax_Syntax.n  in
+        (match uu____1902 with
          | M t ->
-             ((let uu____2961 = is_C t  in
-               match uu____2961 with
+             ((let uu____1905 = is_C t  in
+               match uu____1905 with
                | true  -> failwith "not a C (C -> C)"
-               | uu____2962 -> ());
+               | uu____1906 -> ());
               true)
          | N t -> is_C t)
     | FStar_Syntax_Syntax.Tm_meta (t,_)
       |FStar_Syntax_Syntax.Tm_uinst (t,_)|FStar_Syntax_Syntax.Tm_ascribed
        (t,_,_) -> is_C t
-    | uu____2988 -> false
+    | uu____1932 -> false
   
 let mk_return :
   env ->
@@ -1946,27 +1745,25 @@
         let p_type = mk_star_to_type mk env t  in
         let p = FStar_Syntax_Syntax.gen_bv "p'" None p_type  in
         let body =
-          let uu____3019 =
-            let uu____3020 =
-              let uu____3030 = FStar_Syntax_Syntax.bv_to_name p  in
-              let uu____3031 =
-                let uu____3035 =
-                  let uu____3038 = FStar_Syntax_Syntax.as_implicit false  in
-                  (e, uu____3038)  in
-                [uu____3035]  in
-              (uu____3030, uu____3031)  in
-            FStar_Syntax_Syntax.Tm_app uu____3020  in
-          mk uu____3019  in
-        let uu____3046 =
-          let uu____3050 = FStar_Syntax_Syntax.mk_binder p  in [uu____3050]
+          mk
+            (FStar_Syntax_Syntax.Tm_app
+               (let _0_482 = FStar_Syntax_Syntax.bv_to_name p  in
+                let _0_481 =
+                  let _0_480 =
+                    let _0_479 = FStar_Syntax_Syntax.as_implicit false  in
+                    (e, _0_479)  in
+                  [_0_480]  in
+                (_0_482, _0_481)))
            in
-        FStar_Syntax_Util.abs uu____3046 body None
+        let _0_484 =
+          let _0_483 = FStar_Syntax_Syntax.mk_binder p  in [_0_483]  in
+        FStar_Syntax_Util.abs _0_484 body None
   
 let is_unknown : FStar_Syntax_Syntax.term' -> Prims.bool =
-  fun uu___87_3058  ->
-    match uu___87_3058 with
+  fun uu___87_1977  ->
+    match uu___87_1977 with
     | FStar_Syntax_Syntax.Tm_unknown  -> true
-    | uu____3059 -> false
+    | uu____1978 -> false
   
 let rec check :
   env ->
@@ -1978,89 +1775,75 @@
       fun context_nm  ->
         let mk x = FStar_Syntax_Syntax.mk x None e.FStar_Syntax_Syntax.pos
            in
-        let return_if uu____3203 =
-          match uu____3203 with
+        let return_if uu____2122 =
+          match uu____2122 with
           | (rec_nm,s_e,u_e) ->
               let check t1 t2 =
-                let uu____3224 =
+                let uu____2143 =
                   (Prims.op_Negation (is_unknown t2.FStar_Syntax_Syntax.n))
                     &&
-                    (let uu____3225 =
-                       let uu____3226 =
-                         FStar_TypeChecker_Rel.teq env.env t1 t2  in
-                       FStar_TypeChecker_Rel.is_trivial uu____3226  in
-                     Prims.op_Negation uu____3225)
+                    (Prims.op_Negation
+                       (FStar_TypeChecker_Rel.is_trivial
+                          (FStar_TypeChecker_Rel.teq env.env t1 t2)))
                    in
-                match uu____3224 with
+                match uu____2143 with
                 | true  ->
-                    let uu____3227 =
-                      let uu____3228 =
-                        let uu____3229 = FStar_Syntax_Print.term_to_string e
-                           in
-                        let uu____3230 = FStar_Syntax_Print.term_to_string t1
-                           in
-                        let uu____3231 = FStar_Syntax_Print.term_to_string t2
-                           in
-                        FStar_Util.format3
-                          "[check]: the expression [%s] has type [%s] but should have type [%s]"
-                          uu____3229 uu____3230 uu____3231
-                         in
-                      FStar_Errors.Err uu____3228  in
-                    Prims.raise uu____3227
-                | uu____3232 -> ()  in
+                    Prims.raise
+                      (FStar_Errors.Err
+                         (let _0_487 = FStar_Syntax_Print.term_to_string e
+                             in
+                          let _0_486 = FStar_Syntax_Print.term_to_string t1
+                             in
+                          let _0_485 = FStar_Syntax_Print.term_to_string t2
+                             in
+                          FStar_Util.format3
+                            "[check]: the expression [%s] has type [%s] but should have type [%s]"
+                            _0_487 _0_486 _0_485))
+                | uu____2144 -> ()  in
               (match (rec_nm, context_nm) with
                | (N t1,N t2)|(M t1,M t2) -> (check t1 t2; (rec_nm, s_e, u_e))
                | (N t1,M t2) ->
                    (check t1 t2;
-                    (let uu____3242 = mk_return env t1 s_e  in
-                     ((M t1), uu____3242, u_e)))
+                    (let _0_488 = mk_return env t1 s_e  in
+                     ((M t1), _0_488, u_e)))
                | (M t1,N t2) ->
-                   let uu____3245 =
-                     let uu____3246 =
-                       let uu____3247 = FStar_Syntax_Print.term_to_string e
-                          in
-                       let uu____3248 = FStar_Syntax_Print.term_to_string t1
-                          in
-                       let uu____3249 = FStar_Syntax_Print.term_to_string t2
-                          in
-                       FStar_Util.format3
-                         "[check %s]: got an effectful computation [%s] in lieu of a pure computation [%s]"
-                         uu____3247 uu____3248 uu____3249
-                        in
-                     FStar_Errors.Err uu____3246  in
-                   Prims.raise uu____3245)
+                   Prims.raise
+                     (FStar_Errors.Err
+                        (let _0_491 = FStar_Syntax_Print.term_to_string e  in
+                         let _0_490 = FStar_Syntax_Print.term_to_string t1
+                            in
+                         let _0_489 = FStar_Syntax_Print.term_to_string t2
+                            in
+                         FStar_Util.format3
+                           "[check %s]: got an effectful computation [%s] in lieu of a pure computation [%s]"
+                           _0_491 _0_490 _0_489)))
            in
         let ensure_m env e2 =
-          let strip_m uu___88_3275 =
-            match uu___88_3275 with
+          let strip_m uu___88_2181 =
+            match uu___88_2181 with
             | (M t,s_e,u_e) -> (t, s_e, u_e)
-            | uu____3285 -> failwith "impossible"  in
+            | uu____2191 -> failwith "impossible"  in
           match context_nm with
           | N t ->
-              let uu____3296 =
-                let uu____3297 =
-                  let uu____3300 =
-                    let uu____3301 = FStar_Syntax_Print.term_to_string t  in
-                    Prims.strcat
-                      "let-bound monadic body has a non-monadic continuation or a branch of a match is monadic and the others aren't : "
-                      uu____3301
-                     in
-                  (uu____3300, (e2.FStar_Syntax_Syntax.pos))  in
-                FStar_Errors.Error uu____3297  in
-              Prims.raise uu____3296
-          | M uu____3305 ->
-              let uu____3306 = check env e2 context_nm  in strip_m uu____3306
-           in
-        let uu____3310 =
-          let uu____3311 = FStar_Syntax_Subst.compress e  in
-          uu____3311.FStar_Syntax_Syntax.n  in
-        match uu____3310 with
+              Prims.raise
+                (FStar_Errors.Error
+                   (let _0_493 =
+                      let _0_492 = FStar_Syntax_Print.term_to_string t  in
+                      Prims.strcat
+                        "let-bound monadic body has a non-monadic continuation or a branch of a match is monadic and the others aren't : "
+                        _0_492
+                       in
+                    (_0_493, (e2.FStar_Syntax_Syntax.pos))))
+          | M uu____2205 -> strip_m (check env e2 context_nm)  in
+        let uu____2206 =
+          (FStar_Syntax_Subst.compress e).FStar_Syntax_Syntax.n  in
+        match uu____2206 with
         | FStar_Syntax_Syntax.Tm_bvar _
           |FStar_Syntax_Syntax.Tm_name _
            |FStar_Syntax_Syntax.Tm_fvar _
             |FStar_Syntax_Syntax.Tm_abs _
              |FStar_Syntax_Syntax.Tm_constant _|FStar_Syntax_Syntax.Tm_app _
-            -> let uu____3323 = infer env e  in return_if uu____3323
+            -> return_if (infer env e)
         | FStar_Syntax_Syntax.Tm_let ((false ,binding::[]),e2) ->
             mk_let env binding e2
               (fun env  -> fun e2  -> check env e2 context_nm) ensure_m
@@ -2070,32 +1853,28 @@
         | FStar_Syntax_Syntax.Tm_meta (e,_)
           |FStar_Syntax_Syntax.Tm_uinst (e,_)|FStar_Syntax_Syntax.Tm_ascribed
            (e,_,_) -> check env e context_nm
-        | FStar_Syntax_Syntax.Tm_let uu____3393 ->
-            let uu____3401 =
-              let uu____3402 = FStar_Syntax_Print.term_to_string e  in
-              FStar_Util.format1 "[check]: Tm_let %s" uu____3402  in
-            failwith uu____3401
-        | FStar_Syntax_Syntax.Tm_type uu____3406 ->
+        | FStar_Syntax_Syntax.Tm_let uu____2282 ->
+            failwith
+              (let _0_494 = FStar_Syntax_Print.term_to_string e  in
+               FStar_Util.format1 "[check]: Tm_let %s" _0_494)
+        | FStar_Syntax_Syntax.Tm_type uu____2293 ->
             failwith "impossible (DM stratification)"
-        | FStar_Syntax_Syntax.Tm_arrow uu____3410 ->
+        | FStar_Syntax_Syntax.Tm_arrow uu____2297 ->
             failwith "impossible (DM stratification)"
-        | FStar_Syntax_Syntax.Tm_refine uu____3421 ->
-            let uu____3426 =
-              let uu____3427 = FStar_Syntax_Print.term_to_string e  in
-              FStar_Util.format1 "[check]: Tm_refine %s" uu____3427  in
-            failwith uu____3426
-        | FStar_Syntax_Syntax.Tm_uvar uu____3431 ->
-            let uu____3440 =
-              let uu____3441 = FStar_Syntax_Print.term_to_string e  in
-              FStar_Util.format1 "[check]: Tm_uvar %s" uu____3441  in
-            failwith uu____3440
-        | FStar_Syntax_Syntax.Tm_delayed uu____3445 ->
+        | FStar_Syntax_Syntax.Tm_refine uu____2308 ->
+            failwith
+              (let _0_495 = FStar_Syntax_Print.term_to_string e  in
+               FStar_Util.format1 "[check]: Tm_refine %s" _0_495)
+        | FStar_Syntax_Syntax.Tm_uvar uu____2316 ->
+            failwith
+              (let _0_496 = FStar_Syntax_Print.term_to_string e  in
+               FStar_Util.format1 "[check]: Tm_uvar %s" _0_496)
+        | FStar_Syntax_Syntax.Tm_delayed uu____2328 ->
             failwith "impossible (compressed)"
         | FStar_Syntax_Syntax.Tm_unknown  ->
-            let uu____3469 =
-              let uu____3470 = FStar_Syntax_Print.term_to_string e  in
-              FStar_Util.format1 "[check]: Tm_unknown %s" uu____3470  in
-            failwith uu____3469
+            failwith
+              (let _0_497 = FStar_Syntax_Print.term_to_string e  in
+               FStar_Util.format1 "[check]: Tm_unknown %s" _0_497)
 
 and infer :
   env ->
@@ -2113,10 +1892,9 @@
             FStar_Syntax_Syntax.Delta_constant;
           FStar_TypeChecker_Normalize.EraseUniverses] env.env
          in
-      let uu____3492 =
-        let uu____3493 = FStar_Syntax_Subst.compress e  in
-        uu____3493.FStar_Syntax_Syntax.n  in
-      match uu____3492 with
+      let uu____2373 = (FStar_Syntax_Subst.compress e).FStar_Syntax_Syntax.n
+         in
+      match uu____2373 with
       | FStar_Syntax_Syntax.Tm_bvar bv ->
           failwith "I failed to open a binder... boo"
       | FStar_Syntax_Syntax.Tm_name bv ->
@@ -2126,183 +1904,176 @@
           let subst = FStar_Syntax_Subst.opening_of_binders binders  in
           let body = FStar_Syntax_Subst.subst subst body  in
           let env =
-            let uu___102_3533 = env  in
-            let uu____3534 =
-              FStar_TypeChecker_Env.push_binders env.env binders  in
+            let uu___102_2411 = env  in
+            let _0_498 = FStar_TypeChecker_Env.push_binders env.env binders
+               in
             {
-              env = uu____3534;
-              subst = (uu___102_3533.subst);
-              tc_const = (uu___102_3533.tc_const)
+              env = _0_498;
+              subst = (uu___102_2411.subst);
+              tc_const = (uu___102_2411.tc_const)
             }  in
           let s_binders =
             FStar_List.map
-              (fun uu____3543  ->
-                 match uu____3543 with
+              (fun uu____2420  ->
+                 match uu____2420 with
                  | (bv,qual) ->
                      let sort = star_type' env bv.FStar_Syntax_Syntax.sort
                         in
-                     ((let uu___103_3551 = bv  in
+                     ((let uu___103_2428 = bv  in
                        {
                          FStar_Syntax_Syntax.ppname =
-                           (uu___103_3551.FStar_Syntax_Syntax.ppname);
+                           (uu___103_2428.FStar_Syntax_Syntax.ppname);
                          FStar_Syntax_Syntax.index =
-                           (uu___103_3551.FStar_Syntax_Syntax.index);
+                           (uu___103_2428.FStar_Syntax_Syntax.index);
                          FStar_Syntax_Syntax.sort = sort
                        }), qual)) binders
              in
-          let uu____3552 =
+          let uu____2429 =
             FStar_List.fold_left
-              (fun uu____3561  ->
-                 fun uu____3562  ->
-                   match (uu____3561, uu____3562) with
+              (fun uu____2438  ->
+                 fun uu____2439  ->
+                   match (uu____2438, uu____2439) with
                    | ((env,acc),(bv,qual)) ->
                        let c = bv.FStar_Syntax_Syntax.sort  in
-                       let uu____3590 = is_C c  in
-                       (match uu____3590 with
+                       let uu____2467 = is_C c  in
+                       (match uu____2467 with
                         | true  ->
                             let xw =
-                              let uu____3595 = star_type' env c  in
+                              let _0_499 = star_type' env c  in
                               FStar_Syntax_Syntax.gen_bv
                                 (Prims.strcat
                                    (bv.FStar_Syntax_Syntax.ppname).FStar_Ident.idText
-                                   "^w") None uu____3595
+                                   "^w") None _0_499
                                in
                             let x =
-                              let uu___104_3597 = bv  in
-                              let uu____3598 =
-                                let uu____3601 =
+                              let uu___104_2473 = bv  in
+                              let _0_501 =
+                                let _0_500 =
                                   FStar_Syntax_Syntax.bv_to_name xw  in
-                                trans_F_ env c uu____3601  in
+                                trans_F_ env c _0_500  in
                               {
                                 FStar_Syntax_Syntax.ppname =
-                                  (uu___104_3597.FStar_Syntax_Syntax.ppname);
+                                  (uu___104_2473.FStar_Syntax_Syntax.ppname);
                                 FStar_Syntax_Syntax.index =
-                                  (uu___104_3597.FStar_Syntax_Syntax.index);
-                                FStar_Syntax_Syntax.sort = uu____3598
+                                  (uu___104_2473.FStar_Syntax_Syntax.index);
+                                FStar_Syntax_Syntax.sort = _0_501
                               }  in
                             let env =
-                              let uu___105_3603 = env  in
-                              let uu____3604 =
-                                let uu____3606 =
-                                  let uu____3607 =
-                                    let uu____3612 =
-                                      FStar_Syntax_Syntax.bv_to_name xw  in
-                                    (bv, uu____3612)  in
-                                  FStar_Syntax_Syntax.NT uu____3607  in
-                                uu____3606 :: (env.subst)  in
+                              let uu___105_2475 = env  in
+                              let _0_504 =
+                                let _0_503 =
+                                  FStar_Syntax_Syntax.NT
+                                    (let _0_502 =
+                                       FStar_Syntax_Syntax.bv_to_name xw  in
+                                     (bv, _0_502))
+                                   in
+                                _0_503 :: (env.subst)  in
                               {
-                                env = (uu___105_3603.env);
-                                subst = uu____3604;
-                                tc_const = (uu___105_3603.tc_const)
+                                env = (uu___105_2475.env);
+                                subst = _0_504;
+                                tc_const = (uu___105_2475.tc_const)
                               }  in
-                            let uu____3613 =
-                              let uu____3615 =
-                                FStar_Syntax_Syntax.mk_binder x  in
-                              let uu____3616 =
-                                let uu____3618 =
-                                  FStar_Syntax_Syntax.mk_binder xw  in
-                                uu____3618 :: acc  in
-                              uu____3615 :: uu____3616  in
-                            (env, uu____3613)
-                        | uu____3620 ->
+                            let _0_508 =
+                              let _0_507 = FStar_Syntax_Syntax.mk_binder x
+                                 in
+                              let _0_506 =
+                                let _0_505 = FStar_Syntax_Syntax.mk_binder xw
+                                   in
+                                _0_505 :: acc  in
+                              _0_507 :: _0_506  in
+                            (env, _0_508)
+                        | uu____2477 ->
                             let x =
-                              let uu___106_3622 = bv  in
-                              let uu____3623 =
+                              let uu___106_2479 = bv  in
+                              let _0_509 =
                                 star_type' env bv.FStar_Syntax_Syntax.sort
                                  in
                               {
                                 FStar_Syntax_Syntax.ppname =
-                                  (uu___106_3622.FStar_Syntax_Syntax.ppname);
+                                  (uu___106_2479.FStar_Syntax_Syntax.ppname);
                                 FStar_Syntax_Syntax.index =
-                                  (uu___106_3622.FStar_Syntax_Syntax.index);
-                                FStar_Syntax_Syntax.sort = uu____3623
+                                  (uu___106_2479.FStar_Syntax_Syntax.index);
+                                FStar_Syntax_Syntax.sort = _0_509
                               }  in
-                            let uu____3626 =
-                              let uu____3628 =
-                                FStar_Syntax_Syntax.mk_binder x  in
-                              uu____3628 :: acc  in
-                            (env, uu____3626))) (env, []) binders
+                            let _0_511 =
+                              let _0_510 = FStar_Syntax_Syntax.mk_binder x
+                                 in
+                              _0_510 :: acc  in
+                            (env, _0_511))) (env, []) binders
              in
-          (match uu____3552 with
+          (match uu____2429 with
            | (env,u_binders) ->
                let u_binders = FStar_List.rev u_binders  in
-               let uu____3640 =
+               let uu____2491 =
                  let check_what =
-                   let uu____3652 = is_monadic what  in
-                   match uu____3652 with
+                   let uu____2503 = is_monadic what  in
+                   match uu____2503 with
                    | true  -> check_m
-                   | uu____3660 -> check_n  in
-                 let uu____3661 = check_what env body  in
-                 match uu____3661 with
+                   | uu____2511 -> check_n  in
+                 let uu____2512 = check_what env body  in
+                 match uu____2512 with
                  | (t,s_body,u_body) ->
-                     let uu____3671 =
-                       let uu____3672 =
-                         let uu____3673 = is_monadic what  in
-                         match uu____3673 with
-                         | true  -> M t
-                         | uu____3674 -> N t  in
-                       comp_of_nm uu____3672  in
-                     (uu____3671, s_body, u_body)
+                     let _0_512 =
+                       comp_of_nm
+                         (let uu____2522 = is_monadic what  in
+                          match uu____2522 with
+                          | true  -> M t
+                          | uu____2523 -> N t)
+                        in
+                     (_0_512, s_body, u_body)
                   in
-               (match uu____3640 with
+               (match uu____2491 with
                 | (comp,s_body,u_body) ->
                     let t = FStar_Syntax_Util.arrow binders comp  in
                     let s_what =
                       match what with
                       | None  -> None
                       | Some (FStar_Util.Inl lc) ->
-                          let uu____3716 =
+                          let uu____2565 =
                             FStar_All.pipe_right
                               lc.FStar_Syntax_Syntax.cflags
                               (FStar_Util.for_some
-                                 (fun uu___89_3718  ->
-                                    match uu___89_3718 with
+                                 (fun uu___89_2567  ->
+                                    match uu___89_2567 with
                                     | FStar_Syntax_Syntax.CPS  -> true
-                                    | uu____3719 -> false))
+                                    | uu____2568 -> false))
                              in
-                          (match uu____3716 with
+                          (match uu____2565 with
                            | true  ->
                                let double_starred_comp =
-                                 let uu____3727 =
-                                   let uu____3728 =
-                                     let uu____3729 =
-                                       lc.FStar_Syntax_Syntax.comp ()  in
-                                     FStar_Syntax_Util.comp_result uu____3729
-                                      in
-                                   FStar_All.pipe_left double_star uu____3728
-                                    in
-                                 FStar_Syntax_Syntax.mk_Total uu____3727  in
+                                 FStar_Syntax_Syntax.mk_Total
+                                   (let _0_513 =
+                                      FStar_Syntax_Util.comp_result
+                                        (lc.FStar_Syntax_Syntax.comp ())
+                                       in
+                                    FStar_All.pipe_left double_star _0_513)
+                                  in
                                let flags =
                                  FStar_List.filter
-                                   (fun uu___90_3734  ->
-                                      match uu___90_3734 with
+                                   (fun uu___90_2578  ->
+                                      match uu___90_2578 with
                                       | FStar_Syntax_Syntax.CPS  -> false
-                                      | uu____3735 -> true)
+                                      | uu____2579 -> true)
                                    lc.FStar_Syntax_Syntax.cflags
                                   in
-                               let uu____3736 =
-                                 let uu____3742 =
-                                   let uu____3743 =
-                                     FStar_Syntax_Util.comp_set_flags
-                                       double_starred_comp flags
-                                      in
-                                   FStar_Syntax_Util.lcomp_of_comp uu____3743
-                                    in
-                                 FStar_Util.Inl uu____3742  in
-                               Some uu____3736
-                           | uu____3754 ->
                                Some
                                  (FStar_Util.Inl
-                                    (let uu___107_3763 = lc  in
+                                    (FStar_Syntax_Util.lcomp_of_comp
+                                       (FStar_Syntax_Util.comp_set_flags
+                                          double_starred_comp flags)))
+                           | uu____2588 ->
+                               Some
+                                 (FStar_Util.Inl
+                                    (let uu___107_2597 = lc  in
                                      {
                                        FStar_Syntax_Syntax.eff_name =
-                                         (uu___107_3763.FStar_Syntax_Syntax.eff_name);
+                                         (uu___107_2597.FStar_Syntax_Syntax.eff_name);
                                        FStar_Syntax_Syntax.res_typ =
-                                         (uu___107_3763.FStar_Syntax_Syntax.res_typ);
+                                         (uu___107_2597.FStar_Syntax_Syntax.res_typ);
                                        FStar_Syntax_Syntax.cflags =
-                                         (uu___107_3763.FStar_Syntax_Syntax.cflags);
+                                         (uu___107_2597.FStar_Syntax_Syntax.cflags);
                                        FStar_Syntax_Syntax.comp =
-                                         ((fun uu____3764  ->
+                                         ((fun uu____2598  ->
                                              let c =
                                                lc.FStar_Syntax_Syntax.comp ()
                                                 in
@@ -2315,49 +2086,48 @@
                                                c result_typ))
                                      })))
                       | Some (FStar_Util.Inr (lid,flags)) ->
-                          let uu____3781 =
-                            let uu____3787 =
-                              let uu____3791 =
-                                FStar_All.pipe_right flags
-                                  (FStar_Util.for_some
-                                     (fun uu___91_3793  ->
-                                        match uu___91_3793 with
-                                        | FStar_Syntax_Syntax.CPS  -> true
-                                        | uu____3794 -> false))
-                                 in
-                              match uu____3791 with
-                              | true  ->
-                                  let uu____3798 =
-                                    FStar_List.filter
-                                      (fun uu___92_3800  ->
-                                         match uu___92_3800 with
-                                         | FStar_Syntax_Syntax.CPS  -> false
-                                         | uu____3801 -> true) flags
-                                     in
-                                  (FStar_Syntax_Const.effect_Tot_lid,
-                                    uu____3798)
-                              | uu____3803 -> (lid, flags)  in
-                            FStar_Util.Inr uu____3787  in
-                          Some uu____3781
-                       in
-                    let uu____3813 =
+                          Some
+                            (FStar_Util.Inr
+                               (let uu____2623 =
+                                  FStar_All.pipe_right flags
+                                    (FStar_Util.for_some
+                                       (fun uu___91_2625  ->
+                                          match uu___91_2625 with
+                                          | FStar_Syntax_Syntax.CPS  -> true
+                                          | uu____2626 -> false))
+                                   in
+                                (match uu____2623 with
+                                 | true  ->
+                                     let _0_514 =
+                                       FStar_List.filter
+                                         (fun uu___92_2631  ->
+                                            match uu___92_2631 with
+                                            | FStar_Syntax_Syntax.CPS  ->
+                                                false
+                                            | uu____2632 -> true) flags
+                                        in
+                                     (FStar_Syntax_Const.effect_Tot_lid,
+                                       _0_514)
+                                 | uu____2633 -> (lid, flags))))
+                       in
+                    let uu____2635 =
                       let comp =
-                        let uu____3825 = is_monadic what  in
-                        let uu____3826 =
+                        let _0_516 = is_monadic what  in
+                        let _0_515 =
                           FStar_Syntax_Subst.subst env.subst s_body  in
                         trans_G env (FStar_Syntax_Util.comp_result comp)
-                          uu____3825 uu____3826
+                          _0_516 _0_515
                          in
-                      let uu____3827 =
+                      let _0_517 =
                         FStar_Syntax_Util.ascribe u_body
                           (FStar_Util.Inr comp)
                          in
-                      (uu____3827,
+                      (_0_517,
                         (Some
                            (FStar_Util.Inl
                               (FStar_Syntax_Util.lcomp_of_comp comp))))
                        in
-                    (match uu____3813 with
+                    (match uu____2635 with
                      | (u_body,u_what) ->
                          let s_body =
                            FStar_Syntax_Subst.close s_binders s_body  in
@@ -2382,63 +2152,56 @@
           {
             FStar_Syntax_Syntax.fv_name =
               { FStar_Syntax_Syntax.v = lid;
-                FStar_Syntax_Syntax.ty = uu____3896;
-                FStar_Syntax_Syntax.p = uu____3897;_};
-            FStar_Syntax_Syntax.fv_delta = uu____3898;
-            FStar_Syntax_Syntax.fv_qual = uu____3899;_}
+                FStar_Syntax_Syntax.ty = uu____2713;
+                FStar_Syntax_Syntax.p = uu____2714;_};
+            FStar_Syntax_Syntax.fv_delta = uu____2715;
+            FStar_Syntax_Syntax.fv_qual = uu____2716;_}
           ->
-          let uu____3905 = FStar_TypeChecker_Env.lookup_lid env.env lid  in
-          (match uu____3905 with
-           | (uu____3911,t) ->
+          let uu____2722 = FStar_TypeChecker_Env.lookup_lid env.env lid  in
+          (match uu____2722 with
+           | (uu____2728,t) ->
                let txt = FStar_Ident.text_of_lid lid  in
-               let uu____3914 = let uu____3915 = normalize t  in N uu____3915
-                  in
-               (uu____3914, e, e))
+               let _0_518 = N (normalize t)  in (_0_518, e, e))
       | FStar_Syntax_Syntax.Tm_app (head,args) ->
-          let uu____3932 = check_n env head  in
-          (match uu____3932 with
+          let uu____2747 = check_n env head  in
+          (match uu____2747 with
            | (t_head,s_head,u_head) ->
                let is_arrow t =
-                 let uu____3946 =
-                   let uu____3947 = FStar_Syntax_Subst.compress t  in
-                   uu____3947.FStar_Syntax_Syntax.n  in
-                 match uu____3946 with
-                 | FStar_Syntax_Syntax.Tm_arrow uu____3950 -> true
-                 | uu____3958 -> false  in
+                 let uu____2761 =
+                   (FStar_Syntax_Subst.compress t).FStar_Syntax_Syntax.n  in
+                 match uu____2761 with
+                 | FStar_Syntax_Syntax.Tm_arrow uu____2762 -> true
+                 | uu____2770 -> false  in
                let rec flatten t =
-                 let uu____3970 =
-                   let uu____3971 = FStar_Syntax_Subst.compress t  in
-                   uu____3971.FStar_Syntax_Syntax.n  in
-                 match uu____3970 with
+                 let uu____2782 =
+                   (FStar_Syntax_Subst.compress t).FStar_Syntax_Syntax.n  in
+                 match uu____2782 with
                  | FStar_Syntax_Syntax.Tm_arrow
                      (binders,{
                                 FStar_Syntax_Syntax.n =
-                                  FStar_Syntax_Syntax.Total (t,uu____3983);
-                                FStar_Syntax_Syntax.tk = uu____3984;
-                                FStar_Syntax_Syntax.pos = uu____3985;
-                                FStar_Syntax_Syntax.vars = uu____3986;_})
+                                  FStar_Syntax_Syntax.Total (t,uu____2792);
+                                FStar_Syntax_Syntax.tk = uu____2793;
+                                FStar_Syntax_Syntax.pos = uu____2794;
+                                FStar_Syntax_Syntax.vars = uu____2795;_})
                      when is_arrow t ->
-                     let uu____4003 = flatten t  in
-                     (match uu____4003 with
+                     let uu____2812 = flatten t  in
+                     (match uu____2812 with
                       | (binders',comp) ->
                           ((FStar_List.append binders binders'), comp))
                  | FStar_Syntax_Syntax.Tm_arrow (binders,comp) ->
                      (binders, comp)
-                 | FStar_Syntax_Syntax.Tm_ascribed (e,uu____4055,uu____4056)
+                 | FStar_Syntax_Syntax.Tm_ascribed (e,uu____2864,uu____2865)
                      -> flatten e
-                 | uu____4075 ->
-                     let uu____4076 =
-                       let uu____4077 =
-                         let uu____4078 =
-                           FStar_Syntax_Print.term_to_string t_head  in
-                         FStar_Util.format1 "%s: not a function type"
-                           uu____4078
-                          in
-                       FStar_Errors.Err uu____4077  in
-                     Prims.raise uu____4076
+                 | uu____2884 ->
+                     Prims.raise
+                       (FStar_Errors.Err
+                          (let _0_519 =
+                             FStar_Syntax_Print.term_to_string t_head  in
+                           FStar_Util.format1 "%s: not a function type"
+                             _0_519))
                   in
-               let uu____4086 = flatten t_head  in
-               (match uu____4086 with
+               let uu____2892 = flatten t_head  in
+               (match uu____2892 with
                 | (binders,comp) ->
                     let n = FStar_List.length binders  in
                     let n' = FStar_List.length args  in
@@ -2446,71 +2209,54 @@
                               (FStar_List.length args)
                       with
                       | true  ->
-                          let uu____4131 =
-                            let uu____4132 =
-                              let uu____4133 = FStar_Util.string_of_int n  in
-                              let uu____4137 =
-                                FStar_Util.string_of_int (n' - n)  in
-                              let uu____4143 = FStar_Util.string_of_int n  in
-                              FStar_Util.format3
-                                "The head of this application, after being applied to %s arguments, is an effectful computation (leaving %s arguments to be applied). Please let-bind the head applied to the %s first arguments."
-                                uu____4133 uu____4137 uu____4143
-                               in
-                            FStar_Errors.Err uu____4132  in
-                          Prims.raise uu____4131
-                      | uu____4147 -> ());
-                     (let uu____4148 =
+                          Prims.raise
+                            (FStar_Errors.Err
+                               (let _0_522 = FStar_Util.string_of_int n  in
+                                let _0_521 =
+                                  FStar_Util.string_of_int (n' - n)  in
+                                let _0_520 = FStar_Util.string_of_int n  in
+                                FStar_Util.format3
+                                  "The head of this application, after being applied to %s arguments, is an effectful computation (leaving %s arguments to be applied). Please let-bind the head applied to the %s first arguments."
+                                  _0_522 _0_521 _0_520))
+                      | uu____2948 -> ());
+                     (let uu____2949 =
                         FStar_Syntax_Subst.open_comp binders comp  in
-                      match uu____4148 with
+                      match uu____2949 with
                       | (binders,comp) ->
-                          let rec final_type subst uu____4175 args =
-                            match uu____4175 with
+                          let rec final_type subst uu____2976 args =
+                            match uu____2976 with
                             | (binders,comp) ->
                                 (match (binders, args) with
                                  | ([],[]) ->
-                                     let uu____4218 =
-                                       let uu____4219 =
-                                         FStar_Syntax_Subst.subst_comp subst
-                                           comp
-                                          in
-                                       uu____4219.FStar_Syntax_Syntax.n  in
-                                     nm_of_comp uu____4218
+                                     nm_of_comp
+                                       (FStar_Syntax_Subst.subst_comp subst
+                                          comp).FStar_Syntax_Syntax.n
                                  | (binders,[]) ->
-                                     let uu____4238 =
-                                       let uu____4239 =
-                                         let uu____4242 =
-                                           let uu____4243 =
+                                     let uu____3035 =
+                                       (FStar_Syntax_Subst.compress
+                                          (let _0_523 =
                                              mk
                                                (FStar_Syntax_Syntax.Tm_arrow
                                                   (binders, comp))
                                               in
                                            FStar_Syntax_Subst.subst subst
-                                             uu____4243
-                                            in
-                                         FStar_Syntax_Subst.compress
-                                           uu____4242
-                                          in
-                                       uu____4239.FStar_Syntax_Syntax.n  in
-                                     (match uu____4238 with
+                                             _0_523)).FStar_Syntax_Syntax.n
+                                        in
+                                     (match uu____3035 with
                                       | FStar_Syntax_Syntax.Tm_arrow
                                           (binders,comp) ->
-                                          let uu____4259 =
-                                            let uu____4260 =
-                                              let uu____4261 =
-                                                let uu____4269 =
-                                                  FStar_Syntax_Subst.close_comp
-                                                    binders comp
-                                                   in
-                                                (binders, uu____4269)  in
-                                              FStar_Syntax_Syntax.Tm_arrow
-                                                uu____4261
-                                               in
-                                            mk uu____4260  in
-                                          N uu____4259
-                                      | uu____4273 -> failwith "wat?")
-                                 | ([],uu____4274::uu____4275) ->
+                                          N
+                                            (mk
+                                               (FStar_Syntax_Syntax.Tm_arrow
+                                                  (let _0_524 =
+                                                     FStar_Syntax_Subst.close_comp
+                                                       binders comp
+                                                      in
+                                                   (binders, _0_524))))
+                                      | uu____3054 -> failwith "wat?")
+                                 | ([],uu____3055::uu____3056) ->
                                      failwith "just checked that?!"
-                                 | ((bv,uu____4300)::binders,(arg,uu____4303)::args)
+                                 | ((bv,uu____3081)::binders,(arg,uu____3084)::args)
                                      ->
                                      final_type
                                        ((FStar_Syntax_Syntax.NT (bv, arg)) ::
@@ -2518,78 +2264,71 @@
                              in
                           let final_type = final_type [] (binders, comp) args
                              in
-                          let uu____4337 = FStar_List.splitAt n' binders  in
-                          (match uu____4337 with
-                           | (binders,uu____4354) ->
-                               let uu____4367 =
-                                 let uu____4377 =
-                                   FStar_List.map2
-                                     (fun uu____4397  ->
-                                        fun uu____4398  ->
-                                          match (uu____4397, uu____4398) with
-                                          | ((bv,uu____4415),(arg,q)) ->
-                                              let uu____4422 =
-                                                let uu____4423 =
-                                                  FStar_Syntax_Subst.compress
-                                                    bv.FStar_Syntax_Syntax.sort
-                                                   in
-                                                uu____4423.FStar_Syntax_Syntax.n
-                                                 in
-                                              (match uu____4422 with
-                                               | FStar_Syntax_Syntax.Tm_type
-                                                   uu____4433 ->
-                                                   let arg = (arg, q)  in
-                                                   (arg, [arg])
-                                               | uu____4446 ->
-                                                   let uu____4447 =
-                                                     check_n env arg  in
-                                                   (match uu____4447 with
-                                                    | (uu____4458,s_arg,u_arg)
-                                                        ->
-                                                        let uu____4461 =
-                                                          let uu____4465 =
-                                                            is_C
-                                                              bv.FStar_Syntax_Syntax.sort
-                                                             in
-                                                          match uu____4465
-                                                          with
-                                                          | true  ->
-                                                              let uu____4469
-                                                                =
-                                                                let uu____4472
-                                                                  =
-                                                                  FStar_Syntax_Subst.subst
+                          let uu____3118 = FStar_List.splitAt n' binders  in
+                          (match uu____3118 with
+                           | (binders,uu____3135) ->
+                               let uu____3148 =
+                                 FStar_List.split
+                                   (FStar_List.map2
+                                      (fun uu____3174  ->
+                                         fun uu____3175  ->
+                                           match (uu____3174, uu____3175)
+                                           with
+                                           | ((bv,uu____3192),(arg,q)) ->
+                                               let uu____3199 =
+                                                 (FStar_Syntax_Subst.compress
+                                                    bv.FStar_Syntax_Syntax.sort).FStar_Syntax_Syntax.n
+                                                  in
+                                               (match uu____3199 with
+                                                | FStar_Syntax_Syntax.Tm_type
+                                                    uu____3207 ->
+                                                    let arg = (arg, q)  in
+                                                    (arg, [arg])
+                                                | uu____3220 ->
+                                                    let uu____3221 =
+                                                      check_n env arg  in
+                                                    (match uu____3221 with
+                                                     | (uu____3232,s_arg,u_arg)
+                                                         ->
+                                                         let _0_527 =
+                                                           let uu____3240 =
+                                                             is_C
+                                                               bv.FStar_Syntax_Syntax.sort
+                                                              in
+                                                           match uu____3240
+                                                           with
+                                                           | true  ->
+                                                               let _0_526 =
+                                                                 let _0_525 =
+                                                                   FStar_Syntax_Subst.subst
                                                                     env.subst
                                                                     s_arg
-                                                                   in
-                                                                (uu____4472,
-                                                                  q)
-                                                                 in
-                                                              [uu____4469;
-                                                              (u_arg, q)]
-                                                          | uu____4479 ->
-                                                              [(u_arg, q)]
-                                                           in
-                                                        ((s_arg, q),
-                                                          uu____4461))))
-                                     binders args
-                                    in
-                                 FStar_List.split uu____4377  in
-                               (match uu____4367 with
+                                                                    in
+                                                                 (_0_525, q)
+                                                                  in
+                                                               [_0_526;
+                                                               (u_arg, q)]
+                                                           | uu____3250 ->
+                                                               [(u_arg, q)]
+                                                            in
+                                                         ((s_arg, q), _0_527))))
+                                      binders args)
+                                  in
+                               (match uu____3148 with
                                 | (s_args,u_args) ->
                                     let u_args = FStar_List.flatten u_args
                                        in
-                                    let uu____4519 =
+                                    let _0_529 =
                                       mk
                                         (FStar_Syntax_Syntax.Tm_app
                                            (s_head, s_args))
                                        in
-                                    let uu____4525 =
+                                    let _0_528 =
                                       mk
                                         (FStar_Syntax_Syntax.Tm_app
                                            (u_head, u_args))
                                        in
-                                    (final_type, uu____4519, uu____4525)))))))
+                                    (final_type, _0_529, _0_528)))))))
       | FStar_Syntax_Syntax.Tm_let ((false ,binding::[]),e2) ->
           mk_let env binding e2 infer check_m
       | FStar_Syntax_Syntax.Tm_match (e0,branches) ->
@@ -2598,35 +2337,29 @@
         |FStar_Syntax_Syntax.Tm_meta (e,_)|FStar_Syntax_Syntax.Tm_ascribed
          (e,_,_) -> infer env e
       | FStar_Syntax_Syntax.Tm_constant c ->
-          let uu____4598 = let uu____4599 = env.tc_const c  in N uu____4599
-             in
-          (uu____4598, e, e)
-      | FStar_Syntax_Syntax.Tm_let uu____4600 ->
-          let uu____4608 =
-            let uu____4609 = FStar_Syntax_Print.term_to_string e  in
-            FStar_Util.format1 "[infer]: Tm_let %s" uu____4609  in
-          failwith uu____4608
-      | FStar_Syntax_Syntax.Tm_type uu____4613 ->
+          let _0_530 = N (env.tc_const c)  in (_0_530, e, e)
+      | FStar_Syntax_Syntax.Tm_let uu____3353 ->
+          failwith
+            (let _0_531 = FStar_Syntax_Print.term_to_string e  in
+             FStar_Util.format1 "[infer]: Tm_let %s" _0_531)
+      | FStar_Syntax_Syntax.Tm_type uu____3364 ->
           failwith "impossible (DM stratification)"
-      | FStar_Syntax_Syntax.Tm_arrow uu____4617 ->
+      | FStar_Syntax_Syntax.Tm_arrow uu____3368 ->
           failwith "impossible (DM stratification)"
-      | FStar_Syntax_Syntax.Tm_refine uu____4628 ->
-          let uu____4633 =
-            let uu____4634 = FStar_Syntax_Print.term_to_string e  in
-            FStar_Util.format1 "[infer]: Tm_refine %s" uu____4634  in
-          failwith uu____4633
-      | FStar_Syntax_Syntax.Tm_uvar uu____4638 ->
-          let uu____4647 =
-            let uu____4648 = FStar_Syntax_Print.term_to_string e  in
-            FStar_Util.format1 "[infer]: Tm_uvar %s" uu____4648  in
-          failwith uu____4647
-      | FStar_Syntax_Syntax.Tm_delayed uu____4652 ->
+      | FStar_Syntax_Syntax.Tm_refine uu____3379 ->
+          failwith
+            (let _0_532 = FStar_Syntax_Print.term_to_string e  in
+             FStar_Util.format1 "[infer]: Tm_refine %s" _0_532)
+      | FStar_Syntax_Syntax.Tm_uvar uu____3387 ->
+          failwith
+            (let _0_533 = FStar_Syntax_Print.term_to_string e  in
+             FStar_Util.format1 "[infer]: Tm_uvar %s" _0_533)
+      | FStar_Syntax_Syntax.Tm_delayed uu____3399 ->
           failwith "impossible (compressed)"
       | FStar_Syntax_Syntax.Tm_unknown  ->
-          let uu____4676 =
-            let uu____4677 = FStar_Syntax_Print.term_to_string e  in
-            FStar_Util.format1 "[infer]: Tm_unknown %s" uu____4677  in
-          failwith uu____4676
+          failwith
+            (let _0_534 = FStar_Syntax_Print.term_to_string e  in
+             FStar_Util.format1 "[infer]: Tm_unknown %s" _0_534)
 
 and mk_match :
   env ->
@@ -2649,76 +2382,74 @@
         fun f  ->
           let mk x = FStar_Syntax_Syntax.mk x None e0.FStar_Syntax_Syntax.pos
              in
-          let uu____4715 = check_n env e0  in
-          match uu____4715 with
-          | (uu____4722,s_e0,u_e0) ->
-              let uu____4725 =
-                let uu____4743 =
-                  FStar_List.map
-                    (fun b  ->
-                       let uu____4776 = FStar_Syntax_Subst.open_branch b  in
-                       match uu____4776 with
-                       | (pat,None ,body) ->
-                           let env =
-                             let uu___108_4808 = env  in
-                             let uu____4809 =
-                               let uu____4810 =
-                                 FStar_Syntax_Syntax.pat_bvs pat  in
-                               FStar_List.fold_left
-                                 FStar_TypeChecker_Env.push_bv env.env
-                                 uu____4810
-                                in
-                             {
-                               env = uu____4809;
-                               subst = (uu___108_4808.subst);
-                               tc_const = (uu___108_4808.tc_const)
-                             }  in
-                           let uu____4812 = f env body  in
-                           (match uu____4812 with
-                            | (nm,s_body,u_body) ->
-                                (nm, (pat, None, (s_body, u_body, body))))
-                       | uu____4861 ->
-                           Prims.raise
-                             (FStar_Errors.Err
-                                "No when clauses in the definition language"))
-                    branches
-                   in
-                FStar_List.split uu____4743  in
-              (match uu____4725 with
+          let uu____3460 = check_n env e0  in
+          match uu____3460 with
+          | (uu____3467,s_e0,u_e0) ->
+              let uu____3470 =
+                FStar_List.split
+                  (FStar_List.map
+                     (fun b  ->
+                        let uu____3517 = FStar_Syntax_Subst.open_branch b  in
+                        match uu____3517 with
+                        | (pat,None ,body) ->
+                            let env =
+                              let uu___108_3549 = env  in
+                              let _0_536 =
+                                let _0_535 = FStar_Syntax_Syntax.pat_bvs pat
+                                   in
+                                FStar_List.fold_left
+                                  FStar_TypeChecker_Env.push_bv env.env
+                                  _0_535
+                                 in
+                              {
+                                env = _0_536;
+                                subst = (uu___108_3549.subst);
+                                tc_const = (uu___108_3549.tc_const)
+                              }  in
+                            let uu____3550 = f env body  in
+                            (match uu____3550 with
+                             | (nm,s_body,u_body) ->
+                                 (nm, (pat, None, (s_body, u_body, body))))
+                        | uu____3599 ->
+                            Prims.raise
+                              (FStar_Errors.Err
+                                 "No when clauses in the definition language"))
+                     branches)
+                 in
+              (match uu____3470 with
                | (nms,branches) ->
                    let t1 =
-                     let uu____4926 = FStar_List.hd nms  in
-                     match uu____4926 with | M t1|N t1 -> t1  in
+                     let uu____3651 = FStar_List.hd nms  in
+                     match uu____3651 with | M t1|N t1 -> t1  in
                    let has_m =
                      FStar_List.existsb
-                       (fun uu___93_4929  ->
-                          match uu___93_4929 with
-                          | M uu____4930 -> true
-                          | uu____4931 -> false) nms
+                       (fun uu___93_3654  ->
+                          match uu___93_3654 with
+                          | M uu____3655 -> true
+                          | uu____3656 -> false) nms
                       in
-                   let uu____4932 =
-                     let uu____4955 =
-                       FStar_List.map2
-                         (fun nm  ->
-                            fun uu____5007  ->
-                              match uu____5007 with
-                              | (pat,guard,(s_body,u_body,original_body)) ->
-                                  (match (nm, has_m) with
-                                   | (N t2,false )|(M t2,true ) ->
-                                       (nm, (pat, guard, s_body),
-                                         (pat, guard, u_body))
-                                   | (N t2,true ) ->
-                                       let uu____5103 =
-                                         check env original_body (M t2)  in
-                                       (match uu____5103 with
-                                        | (uu____5126,s_body,u_body) ->
-                                            ((M t2), (pat, guard, s_body),
-                                              (pat, guard, u_body)))
-                                   | (M uu____5155,false ) ->
-                                       failwith "impossible")) nms branches
-                        in
-                     FStar_List.unzip3 uu____4955  in
-                   (match uu____4932 with
+                   let uu____3657 =
+                     FStar_List.unzip3
+                       (FStar_List.map2
+                          (fun nm  ->
+                             fun uu____3727  ->
+                               match uu____3727 with
+                               | (pat,guard,(s_body,u_body,original_body)) ->
+                                   (match (nm, has_m) with
+                                    | (N t2,false )|(M t2,true ) ->
+                                        (nm, (pat, guard, s_body),
+                                          (pat, guard, u_body))
+                                    | (N t2,true ) ->
+                                        let uu____3823 =
+                                          check env original_body (M t2)  in
+                                        (match uu____3823 with
+                                         | (uu____3846,s_body,u_body) ->
+                                             ((M t2), (pat, guard, s_body),
+                                               (pat, guard, u_body)))
+                                    | (M uu____3875,false ) ->
+                                        failwith "impossible")) nms branches)
+                      in
+                   (match uu____3657 with
                     | (nms,s_branches,u_branches) ->
                         (match has_m with
                          | true  ->
@@ -2728,30 +2459,26 @@
                                 in
                              let s_branches =
                                FStar_List.map
-                                 (fun uu____5274  ->
-                                    match uu____5274 with
+                                 (fun uu____3978  ->
+                                    match uu____3978 with
                                     | (pat,guard,s_body) ->
                                         let s_body =
-                                          let uu____5315 =
-                                            let uu____5316 =
-                                              let uu____5326 =
-                                                let uu____5330 =
-                                                  let uu____5333 =
-                                                    FStar_Syntax_Syntax.bv_to_name
-                                                      p
-                                                     in
-                                                  let uu____5334 =
-                                                    FStar_Syntax_Syntax.as_implicit
-                                                      false
-                                                     in
-                                                  (uu____5333, uu____5334)
-                                                   in
-                                                [uu____5330]  in
-                                              (s_body, uu____5326)  in
-                                            FStar_Syntax_Syntax.Tm_app
-                                              uu____5316
-                                             in
-                                          mk uu____5315  in
+                                          mk
+                                            (FStar_Syntax_Syntax.Tm_app
+                                               (let _0_540 =
+                                                  let _0_539 =
+                                                    let _0_538 =
+                                                      FStar_Syntax_Syntax.bv_to_name
+                                                        p
+                                                       in
+                                                    let _0_537 =
+                                                      FStar_Syntax_Syntax.as_implicit
+                                                        false
+                                                       in
+                                                    (_0_538, _0_537)  in
+                                                  [_0_539]  in
+                                                (s_body, _0_540)))
+                                           in
                                         (pat, guard, s_body)) s_branches
                                 in
                              let s_branches =
@@ -2763,46 +2490,43 @@
                                  u_branches
                                 in
                              let s_e =
-                               let uu____5356 =
-                                 let uu____5360 =
-                                   FStar_Syntax_Syntax.mk_binder p  in
-                                 [uu____5360]  in
-                               let uu____5361 =
+                               let _0_543 =
+                                 let _0_541 = FStar_Syntax_Syntax.mk_binder p
+                                    in
+                                 [_0_541]  in
+                               let _0_542 =
                                  mk
                                    (FStar_Syntax_Syntax.Tm_match
                                       (s_e0, s_branches))
                                   in
-                               FStar_Syntax_Util.abs uu____5356 uu____5361
-                                 None
-                                in
+                               FStar_Syntax_Util.abs _0_543 _0_542 None  in
                              let t1_star =
-                               let uu____5371 =
-                                 let uu____5375 =
-                                   let uu____5376 =
+                               let _0_547 =
+                                 let _0_545 =
+                                   let _0_544 =
                                      FStar_Syntax_Syntax.new_bv None p_type
                                       in
                                    FStar_All.pipe_left
-                                     FStar_Syntax_Syntax.mk_binder uu____5376
+                                     FStar_Syntax_Syntax.mk_binder _0_544
                                     in
-                                 [uu____5375]  in
-                               let uu____5377 =
+                                 [_0_545]  in
+                               let _0_546 =
                                  FStar_Syntax_Syntax.mk_Total
                                    FStar_Syntax_Util.ktype0
                                   in
-                               FStar_Syntax_Util.arrow uu____5371 uu____5377
-                                in
-                             let uu____5380 =
+                               FStar_Syntax_Util.arrow _0_547 _0_546  in
+                             let _0_549 =
                                mk
                                  (FStar_Syntax_Syntax.Tm_ascribed
                                     (s_e, (FStar_Util.Inl t1_star), None))
                                 in
-                             let uu____5394 =
+                             let _0_548 =
                                mk
                                  (FStar_Syntax_Syntax.Tm_match
                                     (u_e0, u_branches))
                                 in
-                             ((M t1), uu____5380, uu____5394)
-                         | uu____5402 ->
+                             ((M t1), _0_549, _0_548)
+                         | uu____4065 ->
                              let s_branches =
                                FStar_List.map FStar_Syntax_Subst.close_branch
                                  s_branches
@@ -2812,26 +2536,22 @@
                                  u_branches
                                 in
                              let t1_star = t1  in
-                             let uu____5408 =
-                               let uu____5411 =
-                                 let uu____5412 =
-                                   let uu____5425 =
-                                     mk
-                                       (FStar_Syntax_Syntax.Tm_match
-                                          (s_e0, s_branches))
-                                      in
-                                   (uu____5425, (FStar_Util.Inl t1_star),
-                                     None)
-                                    in
-                                 FStar_Syntax_Syntax.Tm_ascribed uu____5412
-                                  in
-                               mk uu____5411  in
-                             let uu____5438 =
+                             let _0_552 =
+                               mk
+                                 (FStar_Syntax_Syntax.Tm_ascribed
+                                    (let _0_550 =
+                                       mk
+                                         (FStar_Syntax_Syntax.Tm_match
+                                            (s_e0, s_branches))
+                                        in
+                                     (_0_550, (FStar_Util.Inl t1_star), None)))
+                                in
+                             let _0_551 =
                                mk
                                  (FStar_Syntax_Syntax.Tm_match
                                     (u_e0, u_branches))
                                 in
-                             ((N t1), uu____5408, uu____5438))))
+                             ((N t1), _0_552, _0_551))))
 
 and mk_let :
   env_ ->
@@ -2857,212 +2577,206 @@
             let e1 = binding.FStar_Syntax_Syntax.lbdef  in
             let x = FStar_Util.left binding.FStar_Syntax_Syntax.lbname  in
             let x_binders =
-              let uu____5481 = FStar_Syntax_Syntax.mk_binder x  in
-              [uu____5481]  in
-            let uu____5482 = FStar_Syntax_Subst.open_term x_binders e2  in
-            match uu____5482 with
+              let _0_553 = FStar_Syntax_Syntax.mk_binder x  in [_0_553]  in
+            let uu____4121 = FStar_Syntax_Subst.open_term x_binders e2  in
+            match uu____4121 with
             | (x_binders,e2) ->
-                let uu____5490 = infer env e1  in
-                (match uu____5490 with
+                let uu____4129 = infer env e1  in
+                (match uu____4129 with
                  | (N t1,s_e1,u_e1) ->
                      let u_binding =
-                       let uu____5501 = is_C t1  in
-                       match uu____5501 with
+                       let uu____4140 = is_C t1  in
+                       match uu____4140 with
                        | true  ->
-                           let uu___109_5502 = binding  in
-                           let uu____5503 =
-                             let uu____5506 =
+                           let uu___109_4141 = binding  in
+                           let _0_555 =
+                             let _0_554 =
                                FStar_Syntax_Subst.subst env.subst s_e1  in
-                             trans_F_ env t1 uu____5506  in
+                             trans_F_ env t1 _0_554  in
                            {
                              FStar_Syntax_Syntax.lbname =
-                               (uu___109_5502.FStar_Syntax_Syntax.lbname);
+                               (uu___109_4141.FStar_Syntax_Syntax.lbname);
                              FStar_Syntax_Syntax.lbunivs =
-                               (uu___109_5502.FStar_Syntax_Syntax.lbunivs);
-                             FStar_Syntax_Syntax.lbtyp = uu____5503;
+                               (uu___109_4141.FStar_Syntax_Syntax.lbunivs);
+                             FStar_Syntax_Syntax.lbtyp = _0_555;
                              FStar_Syntax_Syntax.lbeff =
-                               (uu___109_5502.FStar_Syntax_Syntax.lbeff);
+                               (uu___109_4141.FStar_Syntax_Syntax.lbeff);
                              FStar_Syntax_Syntax.lbdef =
-                               (uu___109_5502.FStar_Syntax_Syntax.lbdef)
+                               (uu___109_4141.FStar_Syntax_Syntax.lbdef)
                            }
-                       | uu____5507 -> binding  in
+                       | uu____4142 -> binding  in
                      let env =
-                       let uu___110_5509 = env  in
-                       let uu____5510 =
+                       let uu___110_4144 = env  in
+                       let _0_556 =
                          FStar_TypeChecker_Env.push_bv env.env
-                           (let uu___111_5511 = x  in
+                           (let uu___111_4145 = x  in
                             {
                               FStar_Syntax_Syntax.ppname =
-                                (uu___111_5511.FStar_Syntax_Syntax.ppname);
+                                (uu___111_4145.FStar_Syntax_Syntax.ppname);
                               FStar_Syntax_Syntax.index =
-                                (uu___111_5511.FStar_Syntax_Syntax.index);
+                                (uu___111_4145.FStar_Syntax_Syntax.index);
                               FStar_Syntax_Syntax.sort = t1
                             })
                           in
                        {
-                         env = uu____5510;
-                         subst = (uu___110_5509.subst);
-                         tc_const = (uu___110_5509.tc_const)
+                         env = _0_556;
+                         subst = (uu___110_4144.subst);
+                         tc_const = (uu___110_4144.tc_const)
                        }  in
-                     let uu____5512 = proceed env e2  in
-                     (match uu____5512 with
+                     let uu____4146 = proceed env e2  in
+                     (match uu____4146 with
                       | (nm_rec,s_e2,u_e2) ->
                           let s_binding =
-                            let uu___112_5523 = binding  in
-                            let uu____5524 =
+                            let uu___112_4157 = binding  in
+                            let _0_557 =
                               star_type' env
                                 binding.FStar_Syntax_Syntax.lbtyp
                                in
                             {
                               FStar_Syntax_Syntax.lbname =
-                                (uu___112_5523.FStar_Syntax_Syntax.lbname);
+                                (uu___112_4157.FStar_Syntax_Syntax.lbname);
                               FStar_Syntax_Syntax.lbunivs =
-                                (uu___112_5523.FStar_Syntax_Syntax.lbunivs);
-                              FStar_Syntax_Syntax.lbtyp = uu____5524;
+                                (uu___112_4157.FStar_Syntax_Syntax.lbunivs);
+                              FStar_Syntax_Syntax.lbtyp = _0_557;
                               FStar_Syntax_Syntax.lbeff =
-                                (uu___112_5523.FStar_Syntax_Syntax.lbeff);
+                                (uu___112_4157.FStar_Syntax_Syntax.lbeff);
                               FStar_Syntax_Syntax.lbdef =
-                                (uu___112_5523.FStar_Syntax_Syntax.lbdef)
+                                (uu___112_4157.FStar_Syntax_Syntax.lbdef)
                             }  in
-                          let uu____5527 =
-                            let uu____5530 =
-                              let uu____5531 =
-                                let uu____5539 =
-                                  FStar_Syntax_Subst.close x_binders s_e2  in
-                                ((false,
-                                   [(let uu___113_5544 = s_binding  in
-                                     {
-                                       FStar_Syntax_Syntax.lbname =
-                                         (uu___113_5544.FStar_Syntax_Syntax.lbname);
-                                       FStar_Syntax_Syntax.lbunivs =
-                                         (uu___113_5544.FStar_Syntax_Syntax.lbunivs);
-                                       FStar_Syntax_Syntax.lbtyp =
-                                         (uu___113_5544.FStar_Syntax_Syntax.lbtyp);
-                                       FStar_Syntax_Syntax.lbeff =
-                                         (uu___113_5544.FStar_Syntax_Syntax.lbeff);
-                                       FStar_Syntax_Syntax.lbdef = s_e1
-                                     })]), uu____5539)
-                                 in
-                              FStar_Syntax_Syntax.Tm_let uu____5531  in
-                            mk uu____5530  in
-                          let uu____5545 =
-                            let uu____5548 =
-                              let uu____5549 =
-                                let uu____5557 =
-                                  FStar_Syntax_Subst.close x_binders u_e2  in
-                                ((false,
-                                   [(let uu___114_5562 = u_binding  in
-                                     {
-                                       FStar_Syntax_Syntax.lbname =
-                                         (uu___114_5562.FStar_Syntax_Syntax.lbname);
-                                       FStar_Syntax_Syntax.lbunivs =
-                                         (uu___114_5562.FStar_Syntax_Syntax.lbunivs);
-                                       FStar_Syntax_Syntax.lbtyp =
-                                         (uu___114_5562.FStar_Syntax_Syntax.lbtyp);
-                                       FStar_Syntax_Syntax.lbeff =
-                                         (uu___114_5562.FStar_Syntax_Syntax.lbeff);
-                                       FStar_Syntax_Syntax.lbdef = u_e1
-                                     })]), uu____5557)
-                                 in
-                              FStar_Syntax_Syntax.Tm_let uu____5549  in
-                            mk uu____5548  in
-                          (nm_rec, uu____5527, uu____5545))
+                          let _0_561 =
+                            mk
+                              (FStar_Syntax_Syntax.Tm_let
+                                 (let _0_558 =
+                                    FStar_Syntax_Subst.close x_binders s_e2
+                                     in
+                                  ((false,
+                                     [(let uu___113_4166 = s_binding  in
+                                       {
+                                         FStar_Syntax_Syntax.lbname =
+                                           (uu___113_4166.FStar_Syntax_Syntax.lbname);
+                                         FStar_Syntax_Syntax.lbunivs =
+                                           (uu___113_4166.FStar_Syntax_Syntax.lbunivs);
+                                         FStar_Syntax_Syntax.lbtyp =
+                                           (uu___113_4166.FStar_Syntax_Syntax.lbtyp);
+                                         FStar_Syntax_Syntax.lbeff =
+                                           (uu___113_4166.FStar_Syntax_Syntax.lbeff);
+                                         FStar_Syntax_Syntax.lbdef = s_e1
+                                       })]), _0_558)))
+                             in
+                          let _0_560 =
+                            mk
+                              (FStar_Syntax_Syntax.Tm_let
+                                 (let _0_559 =
+                                    FStar_Syntax_Subst.close x_binders u_e2
+                                     in
+                                  ((false,
+                                     [(let uu___114_4171 = u_binding  in
+                                       {
+                                         FStar_Syntax_Syntax.lbname =
+                                           (uu___114_4171.FStar_Syntax_Syntax.lbname);
+                                         FStar_Syntax_Syntax.lbunivs =
+                                           (uu___114_4171.FStar_Syntax_Syntax.lbunivs);
+                                         FStar_Syntax_Syntax.lbtyp =
+                                           (uu___114_4171.FStar_Syntax_Syntax.lbtyp);
+                                         FStar_Syntax_Syntax.lbeff =
+                                           (uu___114_4171.FStar_Syntax_Syntax.lbeff);
+                                         FStar_Syntax_Syntax.lbdef = u_e1
+                                       })]), _0_559)))
+                             in
+                          (nm_rec, _0_561, _0_560))
                  | (M t1,s_e1,u_e1) ->
                      let u_binding =
-                       let uu___115_5571 = binding  in
+                       let uu___115_4176 = binding  in
                        {
                          FStar_Syntax_Syntax.lbname =
-                           (uu___115_5571.FStar_Syntax_Syntax.lbname);
+                           (uu___115_4176.FStar_Syntax_Syntax.lbname);
                          FStar_Syntax_Syntax.lbunivs =
-                           (uu___115_5571.FStar_Syntax_Syntax.lbunivs);
+                           (uu___115_4176.FStar_Syntax_Syntax.lbunivs);
                          FStar_Syntax_Syntax.lbtyp = t1;
                          FStar_Syntax_Syntax.lbeff =
                            FStar_Syntax_Const.effect_PURE_lid;
                          FStar_Syntax_Syntax.lbdef =
-                           (uu___115_5571.FStar_Syntax_Syntax.lbdef)
+                           (uu___115_4176.FStar_Syntax_Syntax.lbdef)
                        }  in
                      let env =
-                       let uu___116_5573 = env  in
-                       let uu____5574 =
+                       let uu___116_4178 = env  in
+                       let _0_562 =
                          FStar_TypeChecker_Env.push_bv env.env
-                           (let uu___117_5575 = x  in
+                           (let uu___117_4179 = x  in
                             {
                               FStar_Syntax_Syntax.ppname =
-                                (uu___117_5575.FStar_Syntax_Syntax.ppname);
+                                (uu___117_4179.FStar_Syntax_Syntax.ppname);
                               FStar_Syntax_Syntax.index =
-                                (uu___117_5575.FStar_Syntax_Syntax.index);
+                                (uu___117_4179.FStar_Syntax_Syntax.index);
                               FStar_Syntax_Syntax.sort = t1
                             })
                           in
                        {
-                         env = uu____5574;
-                         subst = (uu___116_5573.subst);
-                         tc_const = (uu___116_5573.tc_const)
+                         env = _0_562;
+                         subst = (uu___116_4178.subst);
+                         tc_const = (uu___116_4178.tc_const)
                        }  in
-                     let uu____5576 = ensure_m env e2  in
-                     (match uu____5576 with
+                     let uu____4180 = ensure_m env e2  in
+                     (match uu____4180 with
                       | (t2,s_e2,u_e2) ->
                           let p_type = mk_star_to_type mk env t2  in
                           let p =
                             FStar_Syntax_Syntax.gen_bv "p''" None p_type  in
                           let s_e2 =
-                            let uu____5593 =
-                              let uu____5594 =
-                                let uu____5604 =
-                                  let uu____5608 =
-                                    let uu____5611 =
-                                      FStar_Syntax_Syntax.bv_to_name p  in
-                                    let uu____5612 =
-                                      FStar_Syntax_Syntax.as_implicit false
-                                       in
-                                    (uu____5611, uu____5612)  in
-                                  [uu____5608]  in
-                                (s_e2, uu____5604)  in
-                              FStar_Syntax_Syntax.Tm_app uu____5594  in
-                            mk uu____5593  in
+                            mk
+                              (FStar_Syntax_Syntax.Tm_app
+                                 (let _0_566 =
+                                    let _0_565 =
+                                      let _0_564 =
+                                        FStar_Syntax_Syntax.bv_to_name p  in
+                                      let _0_563 =
+                                        FStar_Syntax_Syntax.as_implicit false
+                                         in
+                                      (_0_564, _0_563)  in
+                                    [_0_565]  in
+                                  (s_e2, _0_566)))
+                             in
                           let s_e2 =
                             FStar_Syntax_Util.abs x_binders s_e2 None  in
                           let body =
-                            let uu____5629 =
-                              let uu____5630 =
-                                let uu____5640 =
-                                  let uu____5644 =
-                                    let uu____5647 =
-                                      FStar_Syntax_Syntax.as_implicit false
-                                       in
-                                    (s_e2, uu____5647)  in
-                                  [uu____5644]  in
-                                (s_e1, uu____5640)  in
-                              FStar_Syntax_Syntax.Tm_app uu____5630  in
-                            mk uu____5629  in
-                          let uu____5655 =
-                            let uu____5656 =
-                              let uu____5660 =
-                                FStar_Syntax_Syntax.mk_binder p  in
-                              [uu____5660]  in
-                            FStar_Syntax_Util.abs uu____5656 body None  in
-                          let uu____5666 =
-                            let uu____5669 =
-                              let uu____5670 =
-                                let uu____5678 =
-                                  FStar_Syntax_Subst.close x_binders u_e2  in
-                                ((false,
-                                   [(let uu___118_5683 = u_binding  in
-                                     {
-                                       FStar_Syntax_Syntax.lbname =
-                                         (uu___118_5683.FStar_Syntax_Syntax.lbname);
-                                       FStar_Syntax_Syntax.lbunivs =
-                                         (uu___118_5683.FStar_Syntax_Syntax.lbunivs);
-                                       FStar_Syntax_Syntax.lbtyp =
-                                         (uu___118_5683.FStar_Syntax_Syntax.lbtyp);
-                                       FStar_Syntax_Syntax.lbeff =
-                                         (uu___118_5683.FStar_Syntax_Syntax.lbeff);
-                                       FStar_Syntax_Syntax.lbdef = u_e1
-                                     })]), uu____5678)
+                            mk
+                              (FStar_Syntax_Syntax.Tm_app
+                                 (let _0_569 =
+                                    let _0_568 =
+                                      let _0_567 =
+                                        FStar_Syntax_Syntax.as_implicit false
+                                         in
+                                      (s_e2, _0_567)  in
+                                    [_0_568]  in
+                                  (s_e1, _0_569)))
+                             in
+                          let _0_574 =
+                            let _0_571 =
+                              let _0_570 = FStar_Syntax_Syntax.mk_binder p
                                  in
-                              FStar_Syntax_Syntax.Tm_let uu____5670  in
-                            mk uu____5669  in
-                          ((M t2), uu____5655, uu____5666)))
+                              [_0_570]  in
+                            FStar_Syntax_Util.abs _0_571 body None  in
+                          let _0_573 =
+                            mk
+                              (FStar_Syntax_Syntax.Tm_let
+                                 (let _0_572 =
+                                    FStar_Syntax_Subst.close x_binders u_e2
+                                     in
+                                  ((false,
+                                     [(let uu___118_4231 = u_binding  in
+                                       {
+                                         FStar_Syntax_Syntax.lbname =
+                                           (uu___118_4231.FStar_Syntax_Syntax.lbname);
+                                         FStar_Syntax_Syntax.lbunivs =
+                                           (uu___118_4231.FStar_Syntax_Syntax.lbunivs);
+                                         FStar_Syntax_Syntax.lbtyp =
+                                           (uu___118_4231.FStar_Syntax_Syntax.lbtyp);
+                                         FStar_Syntax_Syntax.lbeff =
+                                           (uu___118_4231.FStar_Syntax_Syntax.lbeff);
+                                         FStar_Syntax_Syntax.lbdef = u_e1
+                                       })]), _0_572)))
+                             in
+                          ((M t2), _0_574, _0_573)))
 
 and check_n :
   env_ ->
@@ -3073,15 +2787,14 @@
   fun env  ->
     fun e  ->
       let mn =
-        let uu____5692 =
-          FStar_Syntax_Syntax.mk FStar_Syntax_Syntax.Tm_unknown None
-            e.FStar_Syntax_Syntax.pos
-           in
-        N uu____5692  in
-      let uu____5697 = check env e mn  in
-      match uu____5697 with
+        N
+          (FStar_Syntax_Syntax.mk FStar_Syntax_Syntax.Tm_unknown None
+             e.FStar_Syntax_Syntax.pos)
+         in
+      let uu____4250 = check env e mn  in
+      match uu____4250 with
       | (N t,s_e,u_e) -> (t, s_e, u_e)
-      | uu____5707 -> failwith "[check_n]: impossible"
+      | uu____4260 -> failwith "[check_n]: impossible"
 
 and check_m :
   env_ ->
@@ -3092,15 +2805,14 @@
   fun env  ->
     fun e  ->
       let mn =
-        let uu____5720 =
-          FStar_Syntax_Syntax.mk FStar_Syntax_Syntax.Tm_unknown None
-            e.FStar_Syntax_Syntax.pos
-           in
-        M uu____5720  in
-      let uu____5725 = check env e mn  in
-      match uu____5725 with
+        M
+          (FStar_Syntax_Syntax.mk FStar_Syntax_Syntax.Tm_unknown None
+             e.FStar_Syntax_Syntax.pos)
+         in
+      let uu____4285 = check env e mn  in
+      match uu____4285 with
       | (M t,s_e,u_e) -> (t, s_e, u_e)
-      | uu____5735 -> failwith "[check_m]: impossible"
+      | uu____4295 -> failwith "[check_m]: impossible"
 
 and comp_of_nm : nm_ -> FStar_Syntax_Syntax.comp =
   fun nm  ->
@@ -3132,157 +2844,145 @@
   fun env  ->
     fun c  ->
       fun wp  ->
-        (let uu____5757 =
-           let uu____5758 = is_C c  in Prims.op_Negation uu____5758  in
-         match uu____5757 with
+        (let uu____4317 = Prims.op_Negation (is_C c)  in
+         match uu____4317 with
          | true  -> failwith "not a C"
-         | uu____5759 -> ());
+         | uu____4318 -> ());
         (let mk x = FStar_Syntax_Syntax.mk x None c.FStar_Syntax_Syntax.pos
             in
-         let uu____5770 =
-           let uu____5771 = FStar_Syntax_Subst.compress c  in
-           uu____5771.FStar_Syntax_Syntax.n  in
-         match uu____5770 with
+         let uu____4329 =
+           (FStar_Syntax_Subst.compress c).FStar_Syntax_Syntax.n  in
+         match uu____4329 with
          | FStar_Syntax_Syntax.Tm_app (head,args) ->
-             let uu____5790 = FStar_Syntax_Util.head_and_args wp  in
-             (match uu____5790 with
+             let uu____4346 = FStar_Syntax_Util.head_and_args wp  in
+             (match uu____4346 with
               | (wp_head,wp_args) ->
-                  ((let uu____5817 =
+                  ((let uu____4373 =
                       (Prims.op_Negation
                          ((FStar_List.length wp_args) =
                             (FStar_List.length args)))
                         ||
-                        (let uu____5830 =
-                           let uu____5831 =
-                             FStar_Syntax_Util.mk_tuple_data_lid
-                               (FStar_List.length wp_args)
-                               FStar_Range.dummyRange
-                              in
-                           FStar_Syntax_Util.is_constructor wp_head
-                             uu____5831
+                        (Prims.op_Negation
+                           (let _0_575 =
+                              FStar_Syntax_Util.mk_tuple_data_lid
+                                (FStar_List.length wp_args)
+                                FStar_Range.dummyRange
+                               in
+                            FStar_Syntax_Util.is_constructor wp_head _0_575))
+                       in
+                    match uu____4373 with
+                    | true  -> failwith "mismatch"
+                    | uu____4393 -> ());
+                   mk
+                     (FStar_Syntax_Syntax.Tm_app
+                        (let _0_579 =
+                           FStar_List.map2
+                             (fun uu____4405  ->
+                                fun uu____4406  ->
+                                  match (uu____4405, uu____4406) with
+                                  | ((arg,q),(wp_arg,q')) ->
+                                      let print_implicit q =
+                                        let uu____4429 =
+                                          FStar_Syntax_Syntax.is_implicit q
+                                           in
+                                        match uu____4429 with
+                                        | true  -> "implicit"
+                                        | uu____4430 -> "explicit"  in
+                                      ((match q <> q' with
+                                        | true  ->
+                                            let _0_577 = print_implicit q  in
+                                            let _0_576 = print_implicit q'
+                                               in
+                                            FStar_Util.print2_warning
+                                              "Incoherent implicit qualifiers %b %b"
+                                              _0_577 _0_576
+                                        | uu____4432 -> ());
+                                       (let _0_578 = trans_F_ env arg wp_arg
+                                           in
+                                        (_0_578, q)))) args wp_args
                             in
-                         Prims.op_Negation uu____5830)
-                       in
-                    match uu____5817 with
-                    | true  -> failwith "mismatch"
-                    | uu____5839 -> ());
-                   (let uu____5840 =
-                      let uu____5841 =
-                        let uu____5851 =
-                          FStar_List.map2
-                            (fun uu____5861  ->
-                               fun uu____5862  ->
-                                 match (uu____5861, uu____5862) with
-                                 | ((arg,q),(wp_arg,q')) ->
-                                     let print_implicit q =
-                                       let uu____5885 =
-                                         FStar_Syntax_Syntax.is_implicit q
-                                          in
-                                       match uu____5885 with
-                                       | true  -> "implicit"
-                                       | uu____5886 -> "explicit"  in
-                                     ((match q <> q' with
-                                       | true  ->
-                                           let uu____5888 = print_implicit q
-                                              in
-                                           let uu____5889 = print_implicit q'
-                                              in
-                                           FStar_Util.print2_warning
-                                             "Incoherent implicit qualifiers %b %b"
-                                             uu____5888 uu____5889
-                                       | uu____5890 -> ());
-                                      (let uu____5891 =
-                                         trans_F_ env arg wp_arg  in
-                                       (uu____5891, q)))) args wp_args
-                           in
-                        (head, uu____5851)  in
-                      FStar_Syntax_Syntax.Tm_app uu____5841  in
-                    mk uu____5840)))
+                         (head, _0_579)))))
          | FStar_Syntax_Syntax.Tm_arrow (binders,comp) ->
              let binders = FStar_Syntax_Util.name_binders binders  in
-             let uu____5913 = FStar_Syntax_Subst.open_comp binders comp  in
-             (match uu____5913 with
+             let uu____4449 = FStar_Syntax_Subst.open_comp binders comp  in
+             (match uu____4449 with
               | (binders_orig,comp) ->
-                  let uu____5918 =
-                    let uu____5926 =
-                      FStar_List.map
-                        (fun uu____5940  ->
-                           match uu____5940 with
-                           | (bv,q) ->
-                               let h = bv.FStar_Syntax_Syntax.sort  in
-                               let uu____5953 = is_C h  in
-                               (match uu____5953 with
-                                | true  ->
-                                    let w' =
-                                      let uu____5960 = star_type' env h  in
-                                      FStar_Syntax_Syntax.gen_bv
-                                        (Prims.strcat
-                                           (bv.FStar_Syntax_Syntax.ppname).FStar_Ident.idText
-                                           "-w'") None uu____5960
-                                       in
-                                    let uu____5961 =
-                                      let uu____5965 =
-                                        let uu____5969 =
-                                          let uu____5972 =
-                                            let uu____5973 =
-                                              let uu____5974 =
-                                                FStar_Syntax_Syntax.bv_to_name
-                                                  w'
-                                                 in
-                                              trans_F_ env h uu____5974  in
-                                            FStar_Syntax_Syntax.null_bv
-                                              uu____5973
-                                             in
-                                          (uu____5972, q)  in
-                                        [uu____5969]  in
-                                      (w', q) :: uu____5965  in
-                                    (w', uu____5961)
-                                | uu____5984 ->
-                                    let x =
-                                      let uu____5986 = star_type' env h  in
-                                      FStar_Syntax_Syntax.gen_bv
-                                        (Prims.strcat
-                                           (bv.FStar_Syntax_Syntax.ppname).FStar_Ident.idText
-                                           "-x") None uu____5986
-                                       in
-                                    (x, [(x, q)]))) binders_orig
-                       in
-                    FStar_List.split uu____5926  in
-                  (match uu____5918 with
+                  let uu____4454 =
+                    FStar_List.split
+                      (FStar_List.map
+                         (fun uu____4472  ->
+                            match uu____4472 with
+                            | (bv,q) ->
+                                let h = bv.FStar_Syntax_Syntax.sort  in
+                                let uu____4485 = is_C h  in
+                                (match uu____4485 with
+                                 | true  ->
+                                     let w' =
+                                       let _0_580 = star_type' env h  in
+                                       FStar_Syntax_Syntax.gen_bv
+                                         (Prims.strcat
+                                            (bv.FStar_Syntax_Syntax.ppname).FStar_Ident.idText
+                                            "-w'") None _0_580
+                                        in
+                                     let _0_585 =
+                                       let _0_584 =
+                                         let _0_583 =
+                                           let _0_582 =
+                                             FStar_Syntax_Syntax.null_bv
+                                               (let _0_581 =
+                                                  FStar_Syntax_Syntax.bv_to_name
+                                                    w'
+                                                   in
+                                                trans_F_ env h _0_581)
+                                              in
+                                           (_0_582, q)  in
+                                         [_0_583]  in
+                                       (w', q) :: _0_584  in
+                                     (w', _0_585)
+                                 | uu____4501 ->
+                                     let x =
+                                       let _0_586 = star_type' env h  in
+                                       FStar_Syntax_Syntax.gen_bv
+                                         (Prims.strcat
+                                            (bv.FStar_Syntax_Syntax.ppname).FStar_Ident.idText
+                                            "-x") None _0_586
+                                        in
+                                     (x, [(x, q)]))) binders_orig)
+                     in
+                  (match uu____4454 with
                    | (bvs,binders) ->
                        let binders = FStar_List.flatten binders  in
                        let comp =
-                         let uu____6016 =
-                           let uu____6018 =
+                         let _0_588 =
+                           let _0_587 =
                              FStar_Syntax_Syntax.binders_of_list bvs  in
                            FStar_Syntax_Util.rename_binders binders_orig
-                             uu____6018
+                             _0_587
                             in
-                         FStar_Syntax_Subst.subst_comp uu____6016 comp  in
+                         FStar_Syntax_Subst.subst_comp _0_588 comp  in
                        let app =
-                         let uu____6022 =
-                           let uu____6023 =
-                             let uu____6033 =
-                               FStar_List.map
-                                 (fun bv  ->
-                                    let uu____6040 =
-                                      FStar_Syntax_Syntax.bv_to_name bv  in
-                                    let uu____6041 =
-                                      FStar_Syntax_Syntax.as_implicit false
-                                       in
-                                    (uu____6040, uu____6041)) bvs
-                                in
-                             (wp, uu____6033)  in
-                           FStar_Syntax_Syntax.Tm_app uu____6023  in
-                         mk uu____6022  in
+                         mk
+                           (FStar_Syntax_Syntax.Tm_app
+                              (let _0_591 =
+                                 FStar_List.map
+                                   (fun bv  ->
+                                      let _0_590 =
+                                        FStar_Syntax_Syntax.bv_to_name bv  in
+                                      let _0_589 =
+                                        FStar_Syntax_Syntax.as_implicit false
+                                         in
+                                      (_0_590, _0_589)) bvs
+                                  in
+                               (wp, _0_591)))
+                          in
                        let comp =
-                         let uu____6046 = type_of_comp comp  in
-                         let uu____6047 = is_monadic_comp comp  in
-                         trans_G env uu____6046 uu____6047 app  in
+                         let _0_593 = type_of_comp comp  in
+                         let _0_592 = is_monadic_comp comp  in
+                         trans_G env _0_593 _0_592 app  in
                        FStar_Syntax_Util.arrow binders comp))
-         | FStar_Syntax_Syntax.Tm_ascribed (e,uu____6049,uu____6050) ->
+         | FStar_Syntax_Syntax.Tm_ascribed (e,uu____4540,uu____4541) ->
              trans_F_ env e wp
-         | uu____6069 -> failwith "impossible trans_F_")
+         | uu____4560 -> failwith "impossible trans_F_")
 
 and trans_G :
   env_ ->
@@ -3297,27 +2997,23 @@
              in
           match is_monadic with
           | true  ->
-              let uu____6084 =
-                let uu____6085 = star_type' env h  in
-                let uu____6088 =
-                  let uu____6094 =
-                    let uu____6097 = FStar_Syntax_Syntax.as_implicit false
-                       in
-                    (wp, uu____6097)  in
-                  [uu____6094]  in
-                {
-                  FStar_Syntax_Syntax.comp_univs =
-                    [FStar_Syntax_Syntax.U_unknown];
-                  FStar_Syntax_Syntax.effect_name =
-                    FStar_Syntax_Const.effect_PURE_lid;
-                  FStar_Syntax_Syntax.result_typ = uu____6085;
-                  FStar_Syntax_Syntax.effect_args = uu____6088;
-                  FStar_Syntax_Syntax.flags = []
-                }  in
-              FStar_Syntax_Syntax.mk_Comp uu____6084
-          | uu____6102 ->
-              let uu____6103 = trans_F_ env h wp  in
-              FStar_Syntax_Syntax.mk_Total uu____6103
+              FStar_Syntax_Syntax.mk_Comp
+                (let _0_597 = star_type' env h  in
+                 let _0_596 =
+                   let _0_595 =
+                     let _0_594 = FStar_Syntax_Syntax.as_implicit false  in
+                     (wp, _0_594)  in
+                   [_0_595]  in
+                 {
+                   FStar_Syntax_Syntax.comp_univs =
+                     [FStar_Syntax_Syntax.U_unknown];
+                   FStar_Syntax_Syntax.effect_name =
+                     FStar_Syntax_Const.effect_PURE_lid;
+                   FStar_Syntax_Syntax.result_typ = _0_597;
+                   FStar_Syntax_Syntax.effect_args = _0_596;
+                   FStar_Syntax_Syntax.flags = []
+                 })
+          | uu____4579 -> FStar_Syntax_Syntax.mk_Total (trans_F_ env h wp)
 
 let n :
   FStar_TypeChecker_Env.env ->
@@ -3332,18 +3028,13 @@
     FStar_TypeChecker_Normalize.EraseUniverses]
   
 let star_type : env -> FStar_Syntax_Syntax.typ -> FStar_Syntax_Syntax.term =
-  fun env  ->
-    fun t  -> let uu____6114 = n env.env t  in star_type' env uu____6114
-  
+  fun env  -> fun t  -> let _0_598 = n env.env t  in star_type' env _0_598 
 let star_expr :
   env ->
     FStar_Syntax_Syntax.term ->
       (FStar_Syntax_Syntax.typ * FStar_Syntax_Syntax.term *
         FStar_Syntax_Syntax.term)
-  =
-  fun env  ->
-    fun t  -> let uu____6126 = n env.env t  in check_n env uu____6126
-  
+  = fun env  -> fun t  -> let _0_599 = n env.env t  in check_n env _0_599 
 let trans_F :
   env_ ->
     FStar_Syntax_Syntax.typ ->
@@ -3352,6 +3043,6 @@
   fun env  ->
     fun c  ->
       fun wp  ->
-        let uu____6136 = n env.env c  in
-        let uu____6137 = n env.env wp  in trans_F_ env uu____6136 uu____6137
+        let _0_601 = n env.env c  in
+        let _0_600 = n env.env wp  in trans_F_ env _0_601 _0_600
   