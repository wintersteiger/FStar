--- conflicted
+++ resolved
@@ -1,1545 +1,5 @@
 open Prims
 type env =
-<<<<<<< HEAD
-{env : FStar_TypeChecker_Env.env; subst : FStar_Syntax_Syntax.subst_elt Prims.list; tc_const : FStar_Const.sconst  ->  FStar_Syntax_Syntax.typ}
-
-
-let is_Mkenv : env  ->  Prims.bool = (Obj.magic ((fun _ -> (FStar_All.failwith "Not yet implemented:is_Mkenv"))))
-
-
-let empty : FStar_TypeChecker_Env.env  ->  (FStar_Const.sconst  ->  FStar_Syntax_Syntax.typ)  ->  env = (fun env tc_const -> {env = env; subst = []; tc_const = tc_const})
-
-
-type env_ =
-env
-
-
-let get_env : env  ->  FStar_TypeChecker_Env.env = (fun env -> env.env)
-
-
-let set_env : env  ->  FStar_TypeChecker_Env.env  ->  env = (fun dmff_env env' -> (
-
-let _57_378 = dmff_env
-in {env = env'; subst = _57_378.subst; tc_const = _57_378.tc_const}))
-
-
-type nm =
-| N of FStar_Syntax_Syntax.typ
-| M of FStar_Syntax_Syntax.typ
-
-
-let is_N = (fun _discr_ -> (match (_discr_) with
-| N (_) -> begin
-true
-end
-| _ -> begin
-false
-end))
-
-
-let is_M = (fun _discr_ -> (match (_discr_) with
-| M (_) -> begin
-true
-end
-| _ -> begin
-false
-end))
-
-
-let ___N____0 = (fun projectee -> (match (projectee) with
-| N (_57_382) -> begin
-_57_382
-end))
-
-
-let ___M____0 = (fun projectee -> (match (projectee) with
-| M (_57_385) -> begin
-_57_385
-end))
-
-
-type nm_ =
-nm
-
-
-let nm_of_comp : FStar_Syntax_Syntax.comp'  ->  nm = (fun _57_1 -> (match (_57_1) with
-| FStar_Syntax_Syntax.Total (t, _57_389) -> begin
-N (t)
-end
-| FStar_Syntax_Syntax.Comp (c) when (FStar_Ident.lid_equals c.FStar_Syntax_Syntax.effect_name FStar_Syntax_Const.monadic_lid) -> begin
-M (c.FStar_Syntax_Syntax.result_typ)
-end
-| FStar_Syntax_Syntax.Comp (c) -> begin
-(let _152_518 = (let _152_517 = (FStar_Ident.string_of_lid c.FStar_Syntax_Syntax.effect_name)
-in (FStar_Util.format1 "[nm_of_comp]: impossible (%s)" _152_517))
-in (FStar_All.failwith _152_518))
-end
-| FStar_Syntax_Syntax.GTotal (_57_397) -> begin
-(FStar_All.failwith "[nm_of_comp]: impossible (GTot)")
-end))
-
-
-let string_of_nm : nm  ->  Prims.string = (fun _57_2 -> (match (_57_2) with
-| N (t) -> begin
-(let _152_521 = (FStar_Syntax_Print.term_to_string t)
-in (FStar_Util.format1 "N[%s]" _152_521))
-end
-| M (t) -> begin
-(let _152_522 = (FStar_Syntax_Print.term_to_string t)
-in (FStar_Util.format1 "M[%s]" _152_522))
-end))
-
-
-let is_monadic_arrow : FStar_Syntax_Syntax.term'  ->  nm = (fun n -> (match (n) with
-| FStar_Syntax_Syntax.Tm_arrow (_57_406, {FStar_Syntax_Syntax.n = n; FStar_Syntax_Syntax.tk = _57_412; FStar_Syntax_Syntax.pos = _57_410; FStar_Syntax_Syntax.vars = _57_408}) -> begin
-(nm_of_comp n)
-end
-| _57_418 -> begin
-(FStar_All.failwith "unexpected_argument: [is_monadic_arrow]")
-end))
-
-
-let is_monadic_comp = (fun c -> (match ((nm_of_comp c.FStar_Syntax_Syntax.n)) with
-| M (_57_421) -> begin
-true
-end
-| N (_57_424) -> begin
-false
-end))
-
-
-exception Not_found
-
-
-let is_Not_found = (fun _discr_ -> (match (_discr_) with
-| Not_found (_) -> begin
-true
-end
-| _ -> begin
-false
-end))
-
-
-let double_star : FStar_Syntax_Syntax.typ  ->  FStar_Syntax_Syntax.typ = (fun typ -> (
-
-let star_once = (fun typ -> (let _152_534 = (let _152_532 = (let _152_531 = (FStar_Syntax_Syntax.new_bv None typ)
-in (FStar_All.pipe_left FStar_Syntax_Syntax.mk_binder _152_531))
-in (_152_532)::[])
-in (let _152_533 = (FStar_Syntax_Syntax.mk_Total FStar_Syntax_Util.ktype0)
-in (FStar_Syntax_Util.arrow _152_534 _152_533))))
-in (let _152_535 = (FStar_All.pipe_right typ star_once)
-in (FStar_All.pipe_left star_once _152_535))))
-
-
-let rec mk_star_to_type : (FStar_Syntax_Syntax.term'  ->  (FStar_Syntax_Syntax.term', FStar_Syntax_Syntax.term') FStar_Syntax_Syntax.syntax)  ->  env  ->  (FStar_Syntax_Syntax.term', FStar_Syntax_Syntax.term') FStar_Syntax_Syntax.syntax  ->  (FStar_Syntax_Syntax.term', FStar_Syntax_Syntax.term') FStar_Syntax_Syntax.syntax = (fun mk env a -> (let _152_556 = (let _152_555 = (let _152_554 = (let _152_552 = (let _152_551 = (let _152_549 = (star_type' env a)
-in (FStar_Syntax_Syntax.null_bv _152_549))
-in (let _152_550 = (FStar_Syntax_Syntax.as_implicit false)
-in ((_152_551), (_152_550))))
-in (_152_552)::[])
-in (let _152_553 = (FStar_Syntax_Syntax.mk_Total FStar_Syntax_Util.ktype0)
-in ((_152_554), (_152_553))))
-in FStar_Syntax_Syntax.Tm_arrow (_152_555))
-in (mk _152_556)))
-and star_type' : env  ->  (FStar_Syntax_Syntax.term', FStar_Syntax_Syntax.term') FStar_Syntax_Syntax.syntax  ->  FStar_Syntax_Syntax.term = (fun env t -> (
-
-let mk = (fun x -> (FStar_Syntax_Syntax.mk x None t.FStar_Syntax_Syntax.pos))
-in (
-
-let mk_star_to_type = (mk_star_to_type mk)
-in (
-
-let t = (FStar_Syntax_Subst.compress t)
-in (match (t.FStar_Syntax_Syntax.n) with
-| FStar_Syntax_Syntax.Tm_arrow (binders, _57_440) -> begin
-(
-
-let binders = (FStar_List.map (fun _57_445 -> (match (_57_445) with
-| (bv, aqual) -> begin
-(let _152_565 = (
-
-let _57_446 = bv
-in (let _152_564 = (star_type' env bv.FStar_Syntax_Syntax.sort)
-in {FStar_Syntax_Syntax.ppname = _57_446.FStar_Syntax_Syntax.ppname; FStar_Syntax_Syntax.index = _57_446.FStar_Syntax_Syntax.index; FStar_Syntax_Syntax.sort = _152_564}))
-in ((_152_565), (aqual)))
-end)) binders)
-in (match (t.FStar_Syntax_Syntax.n) with
-| FStar_Syntax_Syntax.Tm_arrow (_57_450, {FStar_Syntax_Syntax.n = FStar_Syntax_Syntax.GTotal (hn, _57_459); FStar_Syntax_Syntax.tk = _57_456; FStar_Syntax_Syntax.pos = _57_454; FStar_Syntax_Syntax.vars = _57_452}) -> begin
-(let _152_569 = (let _152_568 = (let _152_567 = (let _152_566 = (star_type' env hn)
-in (FStar_Syntax_Syntax.mk_GTotal _152_566))
-in ((binders), (_152_567)))
-in FStar_Syntax_Syntax.Tm_arrow (_152_568))
-in (mk _152_569))
-end
-| _57_466 -> begin
-(match ((is_monadic_arrow t.FStar_Syntax_Syntax.n)) with
-| N (hn) -> begin
-(let _152_573 = (let _152_572 = (let _152_571 = (let _152_570 = (star_type' env hn)
-in (FStar_Syntax_Syntax.mk_Total _152_570))
-in ((binders), (_152_571)))
-in FStar_Syntax_Syntax.Tm_arrow (_152_572))
-in (mk _152_573))
-end
-| M (a) -> begin
-(let _152_582 = (let _152_581 = (let _152_580 = (let _152_578 = (let _152_577 = (let _152_576 = (let _152_574 = (mk_star_to_type env a)
-in (FStar_Syntax_Syntax.null_bv _152_574))
-in (let _152_575 = (FStar_Syntax_Syntax.as_implicit false)
-in ((_152_576), (_152_575))))
-in (_152_577)::[])
-in (FStar_List.append binders _152_578))
-in (let _152_579 = (FStar_Syntax_Syntax.mk_Total FStar_Syntax_Util.ktype0)
-in ((_152_580), (_152_579))))
-in FStar_Syntax_Syntax.Tm_arrow (_152_581))
-in (mk _152_582))
-end)
-end))
-end
-| FStar_Syntax_Syntax.Tm_app (head, args) -> begin
-(
-
-let debug = (fun t s -> (
-
-let string_of_set = (fun f s -> (
-
-let elts = (FStar_Util.set_elements s)
-in (match (elts) with
-| [] -> begin
-"{}"
-end
-| (x)::xs -> begin
-(
-
-let strb = (FStar_Util.new_string_builder ())
-in (
-
-let _57_487 = (FStar_Util.string_builder_append strb "{")
-in (
-
-let _57_489 = (let _152_596 = (f x)
-in (FStar_Util.string_builder_append strb _152_596))
-in (
-
-let _57_494 = (FStar_List.iter (fun x -> (
-
-let _57_492 = (FStar_Util.string_builder_append strb ", ")
-in (let _152_598 = (f x)
-in (FStar_Util.string_builder_append strb _152_598)))) xs)
-in (
-
-let _57_496 = (FStar_Util.string_builder_append strb "}")
-in (FStar_Util.string_of_string_builder strb))))))
-end)))
-in (let _152_600 = (FStar_Syntax_Print.term_to_string t)
-in (let _152_599 = (string_of_set FStar_Syntax_Print.bv_to_string s)
-in (FStar_Util.print2_warning "Dependency found in term %s : %s" _152_600 _152_599)))))
-in (
-
-let rec is_non_dependent_arrow = (fun ty n -> (match ((let _152_605 = (FStar_Syntax_Subst.compress ty)
-in _152_605.FStar_Syntax_Syntax.n)) with
-| FStar_Syntax_Syntax.Tm_arrow (binders, c) -> begin
-if (not ((FStar_Syntax_Util.is_tot_or_gtot_comp c))) then begin
-false
-end else begin
-try
-(match (()) with
-| () -> begin
-(
-
-let non_dependent_or_raise = (fun s ty -> (
-
-let sinter = (let _152_611 = (FStar_Syntax_Free.names ty)
-in (FStar_Util.set_intersect _152_611 s))
-in if (not ((FStar_Util.set_is_empty sinter))) then begin
-(
-
-let _57_515 = (debug ty sinter)
-in (Prims.raise Not_found))
-end else begin
-()
-end))
-in (
-
-let _57_519 = (FStar_Syntax_Subst.open_comp binders c)
-in (match (_57_519) with
-| (binders, c) -> begin
-(
-
-let s = (FStar_List.fold_left (fun s _57_524 -> (match (_57_524) with
-| (bv, _57_523) -> begin
-(
-
-let _57_525 = (non_dependent_or_raise s bv.FStar_Syntax_Syntax.sort)
-in (FStar_Util.set_add bv s))
-end)) FStar_Syntax_Syntax.no_names binders)
-in (
-
-let ct = (FStar_Syntax_Util.comp_result c)
-in (
-
-let _57_529 = (non_dependent_or_raise s ct)
-in (
-
-let k = (n - (FStar_List.length binders))
-in if (k > (Prims.parse_int "0")) then begin
-(is_non_dependent_arrow ct k)
-end else begin
-true
-end))))
-end)))
-end)
-with
-| Not_found -> begin
-false
-end
-end
-end
-| _57_533 -> begin
-(
-
-let _57_534 = (let _152_615 = (FStar_Syntax_Print.term_to_string ty)
-in (FStar_Util.print1_warning "Not a dependent arrow : %s" _152_615))
-in false)
-end))
-in (
-
-let rec is_valid_application = (fun head -> (match ((let _152_618 = (FStar_Syntax_Subst.compress head)
-in _152_618.FStar_Syntax_Syntax.n)) with
-| FStar_Syntax_Syntax.Tm_fvar (fv) when ((((FStar_Syntax_Syntax.fv_eq_lid fv FStar_Syntax_Const.option_lid) || (FStar_Syntax_Syntax.fv_eq_lid fv FStar_Syntax_Const.either_lid)) || (FStar_Syntax_Syntax.fv_eq_lid fv FStar_Syntax_Const.eq2_lid)) || (let _152_619 = (FStar_Syntax_Subst.compress head)
-in (FStar_Syntax_Util.is_tuple_constructor _152_619))) -> begin
-true
-end
-| FStar_Syntax_Syntax.Tm_fvar (fv) when (is_non_dependent_arrow fv.FStar_Syntax_Syntax.fv_name.FStar_Syntax_Syntax.ty (FStar_List.length args)) -> begin
-(
-
-let res = (FStar_TypeChecker_Normalize.normalize ((FStar_TypeChecker_Normalize.Inlining)::(FStar_TypeChecker_Normalize.UnfoldUntil (FStar_Syntax_Syntax.Delta_constant))::[]) env.env t)
-in (match (res.FStar_Syntax_Syntax.n) with
-| FStar_Syntax_Syntax.Tm_app (_57_544) -> begin
-true
-end
-| _57_547 -> begin
-(
-
-let _57_548 = (let _152_620 = (FStar_Syntax_Print.term_to_string head)
-in (FStar_Util.print1_warning "Got a term which might be a non-dependent user-defined data-type %s\n" _152_620))
-in false)
-end))
-end
-| (FStar_Syntax_Syntax.Tm_bvar (_)) | (FStar_Syntax_Syntax.Tm_name (_)) -> begin
-true
-end
-| FStar_Syntax_Syntax.Tm_uinst (t, _57_558) -> begin
-(is_valid_application t)
-end
-| _57_562 -> begin
-false
-end))
-in if (is_valid_application head) then begin
-(let _152_625 = (let _152_624 = (let _152_623 = (FStar_List.map (fun _57_565 -> (match (_57_565) with
-| (t, qual) -> begin
-(let _152_622 = (star_type' env t)
-in ((_152_622), (qual)))
-end)) args)
-in ((head), (_152_623)))
-in FStar_Syntax_Syntax.Tm_app (_152_624))
-in (mk _152_625))
-end else begin
-(let _152_628 = (let _152_627 = (let _152_626 = (FStar_Syntax_Print.term_to_string t)
-in (FStar_Util.format1 "For now, only [either], [option] and [eq2] are supported in the definition language (got: %s)" _152_626))
-in FStar_Syntax_Syntax.Err (_152_627))
-in (Prims.raise _152_628))
-end)))
-end
-| (FStar_Syntax_Syntax.Tm_bvar (_)) | (FStar_Syntax_Syntax.Tm_name (_)) | (FStar_Syntax_Syntax.Tm_type (_)) | (FStar_Syntax_Syntax.Tm_fvar (_)) -> begin
-t
-end
-| FStar_Syntax_Syntax.Tm_abs (binders, repr, something) -> begin
-(
-
-let _57_585 = (FStar_Syntax_Subst.open_term binders repr)
-in (match (_57_585) with
-| (binders, repr) -> begin
-(
-
-let env = (
-
-let _57_586 = env
-in (let _152_629 = (FStar_TypeChecker_Env.push_binders env.env binders)
-in {env = _152_629; subst = _57_586.subst; tc_const = _57_586.tc_const}))
-in (
-
-let repr = (star_type' env repr)
-in (FStar_Syntax_Util.abs binders repr something)))
-end))
-end
-| FStar_Syntax_Syntax.Tm_refine (x, t) when false -> begin
-(
-
-let x = (FStar_Syntax_Syntax.freshen_bv x)
-in (
-
-let sort = (star_type' env x.FStar_Syntax_Syntax.sort)
-in (
-
-let subst = (FStar_Syntax_Syntax.DB ((((Prims.parse_int "0")), (x))))::[]
-in (
-
-let t = (FStar_Syntax_Subst.subst subst t)
-in (
-
-let t = (star_type' env t)
-in (
-
-let subst = (FStar_Syntax_Syntax.NM (((x), ((Prims.parse_int "0")))))::[]
-in (
-
-let t = (FStar_Syntax_Subst.subst subst t)
-in (mk (FStar_Syntax_Syntax.Tm_refine ((((
-
-let _57_601 = x
-in {FStar_Syntax_Syntax.ppname = _57_601.FStar_Syntax_Syntax.ppname; FStar_Syntax_Syntax.index = _57_601.FStar_Syntax_Syntax.index; FStar_Syntax_Syntax.sort = sort})), (t))))))))))))
-end
-| FStar_Syntax_Syntax.Tm_meta (t, m) -> begin
-(let _152_632 = (let _152_631 = (let _152_630 = (star_type' env t)
-in ((_152_630), (m)))
-in FStar_Syntax_Syntax.Tm_meta (_152_631))
-in (mk _152_632))
-end
-| FStar_Syntax_Syntax.Tm_ascribed (e, FStar_Util.Inl (t), something) -> begin
-(let _152_637 = (let _152_636 = (let _152_635 = (star_type' env e)
-in (let _152_634 = (let _152_633 = (star_type' env t)
-in FStar_Util.Inl (_152_633))
-in ((_152_635), (_152_634), (something))))
-in FStar_Syntax_Syntax.Tm_ascribed (_152_636))
-in (mk _152_637))
-end
-| FStar_Syntax_Syntax.Tm_ascribed (_57_614) -> begin
-(let _152_640 = (let _152_639 = (let _152_638 = (FStar_Syntax_Print.term_to_string t)
-in (FStar_Util.format1 "Tm_ascribed is outside of the definition language: %s" _152_638))
-in FStar_Syntax_Syntax.Err (_152_639))
-in (Prims.raise _152_640))
-end
-| FStar_Syntax_Syntax.Tm_refine (_57_617) -> begin
-(let _152_643 = (let _152_642 = (let _152_641 = (FStar_Syntax_Print.term_to_string t)
-in (FStar_Util.format1 "Tm_refine is outside of the definition language: %s" _152_641))
-in FStar_Syntax_Syntax.Err (_152_642))
-in (Prims.raise _152_643))
-end
-| FStar_Syntax_Syntax.Tm_uinst (_57_620) -> begin
-(let _152_646 = (let _152_645 = (let _152_644 = (FStar_Syntax_Print.term_to_string t)
-in (FStar_Util.format1 "Tm_uinst is outside of the definition language: %s" _152_644))
-in FStar_Syntax_Syntax.Err (_152_645))
-in (Prims.raise _152_646))
-end
-| FStar_Syntax_Syntax.Tm_constant (_57_623) -> begin
-(let _152_649 = (let _152_648 = (let _152_647 = (FStar_Syntax_Print.term_to_string t)
-in (FStar_Util.format1 "Tm_constant is outside of the definition language: %s" _152_647))
-in FStar_Syntax_Syntax.Err (_152_648))
-in (Prims.raise _152_649))
-end
-| FStar_Syntax_Syntax.Tm_match (_57_626) -> begin
-(let _152_652 = (let _152_651 = (let _152_650 = (FStar_Syntax_Print.term_to_string t)
-in (FStar_Util.format1 "Tm_match is outside of the definition language: %s" _152_650))
-in FStar_Syntax_Syntax.Err (_152_651))
-in (Prims.raise _152_652))
-end
-| FStar_Syntax_Syntax.Tm_let (_57_629) -> begin
-(let _152_655 = (let _152_654 = (let _152_653 = (FStar_Syntax_Print.term_to_string t)
-in (FStar_Util.format1 "Tm_let is outside of the definition language: %s" _152_653))
-in FStar_Syntax_Syntax.Err (_152_654))
-in (Prims.raise _152_655))
-end
-| FStar_Syntax_Syntax.Tm_uvar (_57_632) -> begin
-(let _152_658 = (let _152_657 = (let _152_656 = (FStar_Syntax_Print.term_to_string t)
-in (FStar_Util.format1 "Tm_uvar is outside of the definition language: %s" _152_656))
-in FStar_Syntax_Syntax.Err (_152_657))
-in (Prims.raise _152_658))
-end
-| FStar_Syntax_Syntax.Tm_unknown -> begin
-(let _152_661 = (let _152_660 = (let _152_659 = (FStar_Syntax_Print.term_to_string t)
-in (FStar_Util.format1 "Tm_unknown is outside of the definition language: %s" _152_659))
-in FStar_Syntax_Syntax.Err (_152_660))
-in (Prims.raise _152_661))
-end
-| FStar_Syntax_Syntax.Tm_delayed (_57_636) -> begin
-(FStar_All.failwith "impossible")
-end)))))
-
-
-let is_monadic : (FStar_Syntax_Syntax.lcomp, FStar_Ident.lident) FStar_Util.either Prims.option  ->  Prims.bool = (fun _57_3 -> (match (_57_3) with
-| None -> begin
-(FStar_All.failwith "un-annotated lambda?!")
-end
-| (Some (FStar_Util.Inl ({FStar_Syntax_Syntax.eff_name = lid; FStar_Syntax_Syntax.res_typ = _; FStar_Syntax_Syntax.cflags = _; FStar_Syntax_Syntax.comp = _}))) | (Some (FStar_Util.Inr (lid))) -> begin
-(FStar_Ident.lid_equals lid FStar_Syntax_Const.monadic_lid)
-end))
-
-
-let rec is_C : FStar_Syntax_Syntax.typ  ->  Prims.bool = (fun t -> (match ((let _152_669 = (FStar_Syntax_Subst.compress t)
-in _152_669.FStar_Syntax_Syntax.n)) with
-| FStar_Syntax_Syntax.Tm_app (head, args) when (FStar_Syntax_Util.is_tuple_constructor head) -> begin
-(
-
-let r = (let _152_671 = (let _152_670 = (FStar_List.hd args)
-in (Prims.fst _152_670))
-in (is_C _152_671))
-in if r then begin
-(
-
-let _57_662 = if (not ((FStar_List.for_all (fun _57_661 -> (match (_57_661) with
-| (h, _57_660) -> begin
-(is_C h)
-end)) args))) then begin
-(FStar_All.failwith "not a C (A * C)")
-end else begin
-()
-end
-in true)
-end else begin
-(
-
-let _57_668 = if (not ((FStar_List.for_all (fun _57_667 -> (match (_57_667) with
-| (h, _57_666) -> begin
-(not ((is_C h)))
-end)) args))) then begin
-(FStar_All.failwith "not a C (C * A)")
-end else begin
-()
-end
-in false)
-end)
-end
-| FStar_Syntax_Syntax.Tm_arrow (binders, comp) -> begin
-(match ((nm_of_comp comp.FStar_Syntax_Syntax.n)) with
-| M (t) -> begin
-(
-
-let _57_676 = if (is_C t) then begin
-(FStar_All.failwith "not a C (C -> C)")
-end else begin
-()
-end
-in true)
-end
-| N (t) -> begin
-(is_C t)
-end)
-end
-| (FStar_Syntax_Syntax.Tm_meta (t, _)) | (FStar_Syntax_Syntax.Tm_uinst (t, _)) | (FStar_Syntax_Syntax.Tm_ascribed (t, _, _)) -> begin
-(is_C t)
-end
-| _57_696 -> begin
-false
-end))
-
-
-let mk_return : env  ->  FStar_Syntax_Syntax.typ  ->  FStar_Syntax_Syntax.term  ->  FStar_Syntax_Syntax.term = (fun env t e -> (
-
-let mk = (fun x -> (FStar_Syntax_Syntax.mk x None e.FStar_Syntax_Syntax.pos))
-in (
-
-let p_type = (mk_star_to_type mk env t)
-in (
-
-let p = (FStar_Syntax_Syntax.gen_bv "p\'" None p_type)
-in (
-
-let body = (let _152_687 = (let _152_686 = (let _152_685 = (FStar_Syntax_Syntax.bv_to_name p)
-in (let _152_684 = (let _152_683 = (let _152_682 = (FStar_Syntax_Syntax.as_implicit false)
-in ((e), (_152_682)))
-in (_152_683)::[])
-in ((_152_685), (_152_684))))
-in FStar_Syntax_Syntax.Tm_app (_152_686))
-in (mk _152_687))
-in (let _152_689 = (let _152_688 = (FStar_Syntax_Syntax.mk_binder p)
-in (_152_688)::[])
-in (FStar_Syntax_Util.abs _152_689 body None)))))))
-
-
-let is_unknown : FStar_Syntax_Syntax.term'  ->  Prims.bool = (fun _57_4 -> (match (_57_4) with
-| FStar_Syntax_Syntax.Tm_unknown -> begin
-true
-end
-| _57_708 -> begin
-false
-end))
-
-
-let rec check : env  ->  FStar_Syntax_Syntax.term  ->  nm  ->  (nm * FStar_Syntax_Syntax.term * FStar_Syntax_Syntax.term) = (fun env e context_nm -> (
-
-let mk = (fun x -> (FStar_Syntax_Syntax.mk x None e.FStar_Syntax_Syntax.pos))
-in (
-
-let return_if = (fun _57_718 -> (match (_57_718) with
-| (rec_nm, s_e, u_e) -> begin
-(
-
-let check = (fun t1 t2 -> if ((not ((is_unknown t2.FStar_Syntax_Syntax.n))) && (not ((let _152_743 = (FStar_TypeChecker_Rel.teq env.env t1 t2)
-in (FStar_TypeChecker_Rel.is_trivial _152_743))))) then begin
-(let _152_748 = (let _152_747 = (let _152_746 = (FStar_Syntax_Print.term_to_string e)
-in (let _152_745 = (FStar_Syntax_Print.term_to_string t1)
-in (let _152_744 = (FStar_Syntax_Print.term_to_string t2)
-in (FStar_Util.format3 "[check]: the expression [%s] has type [%s] but should have type [%s]" _152_746 _152_745 _152_744))))
-in FStar_Syntax_Syntax.Err (_152_747))
-in (Prims.raise _152_748))
-end else begin
-()
-end)
-in (match (((rec_nm), (context_nm))) with
-| ((N (t1), N (t2))) | ((M (t1), M (t2))) -> begin
-(
-
-let _57_730 = (check t1 t2)
-in ((rec_nm), (s_e), (u_e)))
-end
-| (N (t1), M (t2)) -> begin
-(
-
-let _57_737 = (check t1 t2)
-in (let _152_749 = (mk_return env t1 s_e)
-in ((M (t1)), (_152_749), (u_e))))
-end
-| (M (t1), N (t2)) -> begin
-(let _152_754 = (let _152_753 = (let _152_752 = (FStar_Syntax_Print.term_to_string e)
-in (let _152_751 = (FStar_Syntax_Print.term_to_string t1)
-in (let _152_750 = (FStar_Syntax_Print.term_to_string t2)
-in (FStar_Util.format3 "[check %s]: got an effectful computation [%s] in lieu of a pure computation [%s]" _152_752 _152_751 _152_750))))
-in FStar_Syntax_Syntax.Err (_152_753))
-in (Prims.raise _152_754))
-end))
-end))
-in (
-
-let ensure_m = (fun env e2 -> (
-
-let strip_m = (fun _57_5 -> (match (_57_5) with
-| (M (t), s_e, u_e) -> begin
-((t), (s_e), (u_e))
-end
-| _57_754 -> begin
-(FStar_All.failwith "impossible")
-end))
-in (match (context_nm) with
-| N (t) -> begin
-(Prims.raise (FStar_Syntax_Syntax.Error ((("let-bound monadic body has a non-monadic continuation or a branch of a match is monadic and the others aren\'t"), (e2.FStar_Syntax_Syntax.pos)))))
-end
-| M (_57_759) -> begin
-(let _152_761 = (check env e2 context_nm)
-in (strip_m _152_761))
-end)))
-in (match ((let _152_762 = (FStar_Syntax_Subst.compress e)
-in _152_762.FStar_Syntax_Syntax.n)) with
-| (FStar_Syntax_Syntax.Tm_bvar (_)) | (FStar_Syntax_Syntax.Tm_name (_)) | (FStar_Syntax_Syntax.Tm_fvar (_)) | (FStar_Syntax_Syntax.Tm_abs (_)) | (FStar_Syntax_Syntax.Tm_constant (_)) | (FStar_Syntax_Syntax.Tm_app (_)) -> begin
-(let _152_763 = (infer env e)
-in (return_if _152_763))
-end
-| FStar_Syntax_Syntax.Tm_let ((false, (binding)::[]), e2) -> begin
-(mk_let env binding e2 (fun env e2 -> (check env e2 context_nm)) ensure_m)
-end
-| FStar_Syntax_Syntax.Tm_match (e0, branches) -> begin
-(mk_match env e0 branches (fun env body -> (check env body context_nm)))
-end
-| (FStar_Syntax_Syntax.Tm_meta (e, _)) | (FStar_Syntax_Syntax.Tm_uinst (e, _)) | (FStar_Syntax_Syntax.Tm_ascribed (e, _, _)) -> begin
-(check env e context_nm)
-end
-| FStar_Syntax_Syntax.Tm_let (_57_810) -> begin
-(let _152_771 = (let _152_770 = (FStar_Syntax_Print.term_to_string e)
-in (FStar_Util.format1 "[check]: Tm_let %s" _152_770))
-in (FStar_All.failwith _152_771))
-end
-| FStar_Syntax_Syntax.Tm_type (_57_813) -> begin
-(FStar_All.failwith "impossible (stratified)")
-end
-| FStar_Syntax_Syntax.Tm_arrow (_57_816) -> begin
-(FStar_All.failwith "impossible (stratified)")
-end
-| FStar_Syntax_Syntax.Tm_refine (_57_819) -> begin
-(let _152_773 = (let _152_772 = (FStar_Syntax_Print.term_to_string e)
-in (FStar_Util.format1 "[check]: Tm_refine %s" _152_772))
-in (FStar_All.failwith _152_773))
-end
-| FStar_Syntax_Syntax.Tm_uvar (_57_822) -> begin
-(let _152_775 = (let _152_774 = (FStar_Syntax_Print.term_to_string e)
-in (FStar_Util.format1 "[check]: Tm_uvar %s" _152_774))
-in (FStar_All.failwith _152_775))
-end
-| FStar_Syntax_Syntax.Tm_delayed (_57_825) -> begin
-(FStar_All.failwith "impossible (compressed)")
-end
-| FStar_Syntax_Syntax.Tm_unknown -> begin
-(let _152_780 = (let _152_779 = (FStar_Syntax_Print.term_to_string e)
-in (FStar_Util.format1 "[check]: Tm_unknown %s" _152_779))
-in (FStar_All.failwith _152_780))
-end)))))
-and infer : env  ->  FStar_Syntax_Syntax.term  ->  (nm * FStar_Syntax_Syntax.term * FStar_Syntax_Syntax.term) = (fun env e -> (
-
-let mk = (fun x -> (FStar_Syntax_Syntax.mk x None e.FStar_Syntax_Syntax.pos))
-in (
-
-let normalize = (FStar_TypeChecker_Normalize.normalize ((FStar_TypeChecker_Normalize.Beta)::(FStar_TypeChecker_Normalize.Eager_unfolding)::(FStar_TypeChecker_Normalize.UnfoldUntil (FStar_Syntax_Syntax.Delta_constant))::(FStar_TypeChecker_Normalize.EraseUniverses)::[]) env.env)
-in (match ((let _152_786 = (FStar_Syntax_Subst.compress e)
-in _152_786.FStar_Syntax_Syntax.n)) with
-| FStar_Syntax_Syntax.Tm_bvar (bv) -> begin
-(FStar_All.failwith "I failed to open a binder... boo")
-end
-| FStar_Syntax_Syntax.Tm_name (bv) -> begin
-((N (bv.FStar_Syntax_Syntax.sort)), (e), (e))
-end
-| FStar_Syntax_Syntax.Tm_abs (binders, body, what) -> begin
-(
-
-let binders = (FStar_Syntax_Subst.open_binders binders)
-in (
-
-let subst = (FStar_Syntax_Subst.opening_of_binders binders)
-in (
-
-let body = (FStar_Syntax_Subst.subst subst body)
-in (
-
-let env = (
-
-let _57_845 = env
-in (let _152_787 = (FStar_TypeChecker_Env.push_binders env.env binders)
-in {env = _152_787; subst = _57_845.subst; tc_const = _57_845.tc_const}))
-in (
-
-let s_binders = (FStar_List.map (fun _57_850 -> (match (_57_850) with
-| (bv, qual) -> begin
-(
-
-let sort = (star_type' env bv.FStar_Syntax_Syntax.sort)
-in (((
-
-let _57_852 = bv
-in {FStar_Syntax_Syntax.ppname = _57_852.FStar_Syntax_Syntax.ppname; FStar_Syntax_Syntax.index = _57_852.FStar_Syntax_Syntax.index; FStar_Syntax_Syntax.sort = sort})), (qual)))
-end)) binders)
-in (
-
-let _57_874 = (FStar_List.fold_left (fun _57_857 _57_860 -> (match (((_57_857), (_57_860))) with
-| ((env, acc), (bv, qual)) -> begin
-(
-
-let c = bv.FStar_Syntax_Syntax.sort
-in if (is_C c) then begin
-(
-
-let xw = (let _152_791 = (star_type' env c)
-in (FStar_Syntax_Syntax.gen_bv (Prims.strcat bv.FStar_Syntax_Syntax.ppname.FStar_Ident.idText "^w") None _152_791))
-in (
-
-let x = (
-
-let _57_863 = bv
-in (let _152_793 = (let _152_792 = (FStar_Syntax_Syntax.bv_to_name xw)
-in (trans_F_ env c _152_792))
-in {FStar_Syntax_Syntax.ppname = _57_863.FStar_Syntax_Syntax.ppname; FStar_Syntax_Syntax.index = _57_863.FStar_Syntax_Syntax.index; FStar_Syntax_Syntax.sort = _152_793}))
-in (
-
-let env = (
-
-let _57_866 = env
-in (let _152_797 = (let _152_796 = (let _152_795 = (let _152_794 = (FStar_Syntax_Syntax.bv_to_name xw)
-in ((bv), (_152_794)))
-in FStar_Syntax_Syntax.NT (_152_795))
-in (_152_796)::env.subst)
-in {env = _57_866.env; subst = _152_797; tc_const = _57_866.tc_const}))
-in (let _152_801 = (let _152_800 = (FStar_Syntax_Syntax.mk_binder x)
-in (let _152_799 = (let _152_798 = (FStar_Syntax_Syntax.mk_binder xw)
-in (_152_798)::acc)
-in (_152_800)::_152_799))
-in ((env), (_152_801))))))
-end else begin
-(
-
-let x = (
-
-let _57_869 = bv
-in (let _152_802 = (star_type' env bv.FStar_Syntax_Syntax.sort)
-in {FStar_Syntax_Syntax.ppname = _57_869.FStar_Syntax_Syntax.ppname; FStar_Syntax_Syntax.index = _57_869.FStar_Syntax_Syntax.index; FStar_Syntax_Syntax.sort = _152_802}))
-in (let _152_804 = (let _152_803 = (FStar_Syntax_Syntax.mk_binder x)
-in (_152_803)::acc)
-in ((env), (_152_804))))
-end)
-end)) ((env), ([])) binders)
-in (match (_57_874) with
-| (env, u_binders) -> begin
-(
-
-let u_binders = (FStar_List.rev u_binders)
-in (
-
-let _57_884 = (
-
-let check_what = if (is_monadic what) then begin
-check_m
-end else begin
-check_n
-end
-in (
-
-let _57_880 = (check_what env body)
-in (match (_57_880) with
-| (t, s_body, u_body) -> begin
-(let _152_810 = (let _152_809 = if (is_monadic what) then begin
-M (t)
-end else begin
-N (t)
-end
-in (comp_of_nm _152_809))
-in ((_152_810), (s_body), (u_body)))
-end)))
-in (match (_57_884) with
-| (comp, s_body, u_body) -> begin
-(
-
-let t = (FStar_Syntax_Util.arrow binders comp)
-in (
-
-let s_what = (match (what) with
-| None -> begin
-None
-end
-| Some (FStar_Util.Inl (lc)) -> begin
-if (FStar_Ident.lid_equals lc.FStar_Syntax_Syntax.eff_name FStar_Syntax_Const.monadic_lid) then begin
-(let _152_816 = (let _152_815 = (let _152_814 = (let _152_813 = (let _152_812 = (let _152_811 = (lc.FStar_Syntax_Syntax.comp ())
-in (FStar_Syntax_Util.comp_result _152_811))
-in (FStar_All.pipe_left double_star _152_812))
-in (FStar_Syntax_Syntax.mk_Total _152_813))
-in (FStar_Syntax_Util.lcomp_of_comp _152_814))
-in FStar_Util.Inl (_152_815))
-in Some (_152_816))
-end else begin
-Some (FStar_Util.Inl ((
-
-let _57_890 = lc
-in {FStar_Syntax_Syntax.eff_name = _57_890.FStar_Syntax_Syntax.eff_name; FStar_Syntax_Syntax.res_typ = _57_890.FStar_Syntax_Syntax.res_typ; FStar_Syntax_Syntax.cflags = _57_890.FStar_Syntax_Syntax.cflags; FStar_Syntax_Syntax.comp = (fun _57_892 -> (match (()) with
-| () -> begin
-(
-
-let c = (lc.FStar_Syntax_Syntax.comp ())
-in (
-
-let result_typ = (star_type' env (FStar_Syntax_Util.comp_result c))
-in (FStar_Syntax_Util.set_result_typ c result_typ)))
-end))})))
-end
-end
-| Some (FStar_Util.Inr (lid)) -> begin
-Some (FStar_Util.Inr (if (FStar_Ident.lid_equals lid FStar_Syntax_Const.monadic_lid) then begin
-FStar_Syntax_Const.effect_Tot_lid
-end else begin
-lid
-end))
-end)
-in (
-
-let _57_902 = (
-
-let comp = (let _152_819 = (is_monadic what)
-in (let _152_818 = (FStar_Syntax_Subst.subst env.subst s_body)
-in (trans_G env (FStar_Syntax_Util.comp_result comp) _152_819 _152_818)))
-in (let _152_820 = (FStar_Syntax_Util.ascribe u_body (FStar_Util.Inr (comp)))
-in ((_152_820), (Some (FStar_Util.Inl ((FStar_Syntax_Util.lcomp_of_comp comp)))))))
-in (match (_57_902) with
-| (u_body, u_what) -> begin
-(
-
-let s_body = (FStar_Syntax_Subst.close s_binders s_body)
-in (
-
-let s_binders = (FStar_Syntax_Subst.close_binders s_binders)
-in (
-
-let s_term = (mk (FStar_Syntax_Syntax.Tm_abs (((s_binders), (s_body), (s_what)))))
-in (
-
-let u_body = (FStar_Syntax_Subst.close u_binders u_body)
-in (
-
-let u_binders = (FStar_Syntax_Subst.close_binders u_binders)
-in (
-
-let u_term = (mk (FStar_Syntax_Syntax.Tm_abs (((u_binders), (u_body), (u_what)))))
-in ((N (t)), (s_term), (u_term))))))))
-end))))
-end)))
-end)))))))
-end
-| FStar_Syntax_Syntax.Tm_fvar ({FStar_Syntax_Syntax.fv_name = {FStar_Syntax_Syntax.v = lid; FStar_Syntax_Syntax.ty = _57_916; FStar_Syntax_Syntax.p = _57_914}; FStar_Syntax_Syntax.fv_delta = _57_912; FStar_Syntax_Syntax.fv_qual = _57_910}) -> begin
-(
-
-let _57_924 = (FStar_TypeChecker_Env.lookup_lid env.env lid)
-in (match (_57_924) with
-| (_57_922, t) -> begin
-(
-
-let txt = (FStar_Ident.text_of_lid lid)
-in (let _152_822 = (let _152_821 = (normalize t)
-in N (_152_821))
-in ((_152_822), (e), (e))))
-end))
-end
-| FStar_Syntax_Syntax.Tm_app (head, args) -> begin
-(
-
-let _57_933 = (check_n env head)
-in (match (_57_933) with
-| (t_head, s_head, u_head) -> begin
-(
-
-let is_arrow = (fun t -> (match ((let _152_825 = (FStar_Syntax_Subst.compress t)
-in _152_825.FStar_Syntax_Syntax.n)) with
-| FStar_Syntax_Syntax.Tm_arrow (_57_937) -> begin
-true
-end
-| _57_940 -> begin
-false
-end))
-in (
-
-let rec flatten = (fun t -> (match ((let _152_828 = (FStar_Syntax_Subst.compress t)
-in _152_828.FStar_Syntax_Syntax.n)) with
-| FStar_Syntax_Syntax.Tm_arrow (binders, {FStar_Syntax_Syntax.n = FStar_Syntax_Syntax.Total (t, _57_952); FStar_Syntax_Syntax.tk = _57_949; FStar_Syntax_Syntax.pos = _57_947; FStar_Syntax_Syntax.vars = _57_945}) when (is_arrow t) -> begin
-(
-
-let _57_960 = (flatten t)
-in (match (_57_960) with
-| (binders', comp) -> begin
-(((FStar_List.append binders binders')), (comp))
-end))
-end
-| FStar_Syntax_Syntax.Tm_arrow (binders, comp) -> begin
-((binders), (comp))
-end
-| FStar_Syntax_Syntax.Tm_ascribed (e, _57_967, _57_969) -> begin
-(flatten e)
-end
-| _57_973 -> begin
-(let _152_831 = (let _152_830 = (let _152_829 = (FStar_Syntax_Print.term_to_string t_head)
-in (FStar_Util.format1 "%s: not a function type" _152_829))
-in FStar_Syntax_Syntax.Err (_152_830))
-in (Prims.raise _152_831))
-end))
-in (
-
-let _57_976 = (flatten t_head)
-in (match (_57_976) with
-| (binders, comp) -> begin
-(
-
-let n = (FStar_List.length binders)
-in (
-
-let n' = (FStar_List.length args)
-in (
-
-let _57_979 = if ((FStar_List.length binders) < (FStar_List.length args)) then begin
-(let _152_836 = (let _152_835 = (let _152_834 = (FStar_Util.string_of_int n)
-in (let _152_833 = (FStar_Util.string_of_int (n' - n))
-in (let _152_832 = (FStar_Util.string_of_int n)
-in (FStar_Util.format3 "The head of this application, after being applied to %s arguments, is an effectful computation (leaving %s arguments to be applied). Please let-bind the head applied to the %s first arguments." _152_834 _152_833 _152_832))))
-in FStar_Syntax_Syntax.Err (_152_835))
-in (Prims.raise _152_836))
-end else begin
-()
-end
-in (
-
-let _57_983 = (FStar_Syntax_Subst.open_comp binders comp)
-in (match (_57_983) with
-| (binders, comp) -> begin
-(
-
-let rec final_type = (fun subst _57_988 args -> (match (_57_988) with
-| (binders, comp) -> begin
-(match (((binders), (args))) with
-| ([], []) -> begin
-(let _152_844 = (let _152_843 = (FStar_Syntax_Subst.subst_comp subst comp)
-in _152_843.FStar_Syntax_Syntax.n)
-in (nm_of_comp _152_844))
-end
-| (binders, []) -> begin
-(match ((let _152_847 = (let _152_846 = (let _152_845 = (mk (FStar_Syntax_Syntax.Tm_arrow (((binders), (comp)))))
-in (FStar_Syntax_Subst.subst subst _152_845))
-in (FStar_Syntax_Subst.compress _152_846))
-in _152_847.FStar_Syntax_Syntax.n)) with
-| FStar_Syntax_Syntax.Tm_arrow (binders, comp) -> begin
-(let _152_851 = (let _152_850 = (let _152_849 = (let _152_848 = (FStar_Syntax_Subst.close_comp binders comp)
-in ((binders), (_152_848)))
-in FStar_Syntax_Syntax.Tm_arrow (_152_849))
-in (mk _152_850))
-in N (_152_851))
-end
-| _57_1001 -> begin
-(FStar_All.failwith "wat?")
-end)
-end
-| ([], (_57_1006)::_57_1004) -> begin
-(FStar_All.failwith "just checked that?!")
-end
-| (((bv, _57_1012))::binders, ((arg, _57_1018))::args) -> begin
-(final_type ((FStar_Syntax_Syntax.NT (((bv), (arg))))::subst) ((binders), (comp)) args)
-end)
-end))
-in (
-
-let final_type = (final_type [] ((binders), (comp)) args)
-in (
-
-let _57_1026 = (FStar_List.splitAt n' binders)
-in (match (_57_1026) with
-| (binders, _57_1025) -> begin
-(
-
-let _57_1047 = (let _152_858 = (FStar_List.map2 (fun _57_1030 _57_1033 -> (match (((_57_1030), (_57_1033))) with
-| ((bv, _57_1029), (arg, q)) -> begin
-(match ((let _152_854 = (FStar_Syntax_Subst.compress bv.FStar_Syntax_Syntax.sort)
-in _152_854.FStar_Syntax_Syntax.n)) with
-| FStar_Syntax_Syntax.Tm_type (_57_1035) -> begin
-(
-
-let arg = ((arg), (q))
-in ((arg), ((arg)::[])))
-end
-| _57_1039 -> begin
-(
-
-let _57_1044 = (check_n env arg)
-in (match (_57_1044) with
-| (_57_1041, s_arg, u_arg) -> begin
-(let _152_857 = if (is_C bv.FStar_Syntax_Syntax.sort) then begin
-(let _152_856 = (let _152_855 = (FStar_Syntax_Subst.subst env.subst s_arg)
-in ((_152_855), (q)))
-in (_152_856)::(((u_arg), (q)))::[])
-end else begin
-(((u_arg), (q)))::[]
-end
-in ((((s_arg), (q))), (_152_857)))
-end))
-end)
-end)) binders args)
-in (FStar_List.split _152_858))
-in (match (_57_1047) with
-| (s_args, u_args) -> begin
-(
-
-let u_args = (FStar_List.flatten u_args)
-in (let _152_860 = (mk (FStar_Syntax_Syntax.Tm_app (((s_head), (s_args)))))
-in (let _152_859 = (mk (FStar_Syntax_Syntax.Tm_app (((u_head), (u_args)))))
-in ((final_type), (_152_860), (_152_859)))))
-end))
-end))))
-end)))))
-end))))
-end))
-end
-| FStar_Syntax_Syntax.Tm_let ((false, (binding)::[]), e2) -> begin
-(mk_let env binding e2 infer check_m)
-end
-| FStar_Syntax_Syntax.Tm_match (e0, branches) -> begin
-(mk_match env e0 branches infer)
-end
-| (FStar_Syntax_Syntax.Tm_uinst (e, _)) | (FStar_Syntax_Syntax.Tm_meta (e, _)) | (FStar_Syntax_Syntax.Tm_ascribed (e, _, _)) -> begin
-(infer env e)
-end
-| FStar_Syntax_Syntax.Tm_constant (c) -> begin
-(let _152_862 = (let _152_861 = (env.tc_const c)
-in N (_152_861))
-in ((_152_862), (e), (e)))
-end
-| FStar_Syntax_Syntax.Tm_let (_57_1078) -> begin
-(let _152_864 = (let _152_863 = (FStar_Syntax_Print.term_to_string e)
-in (FStar_Util.format1 "[infer]: Tm_let %s" _152_863))
-in (FStar_All.failwith _152_864))
-end
-| FStar_Syntax_Syntax.Tm_type (_57_1081) -> begin
-(FStar_All.failwith "impossible (stratified)")
-end
-| FStar_Syntax_Syntax.Tm_arrow (_57_1084) -> begin
-(FStar_All.failwith "impossible (stratified)")
-end
-| FStar_Syntax_Syntax.Tm_refine (_57_1087) -> begin
-(let _152_866 = (let _152_865 = (FStar_Syntax_Print.term_to_string e)
-in (FStar_Util.format1 "[infer]: Tm_refine %s" _152_865))
-in (FStar_All.failwith _152_866))
-end
-| FStar_Syntax_Syntax.Tm_uvar (_57_1090) -> begin
-(let _152_868 = (let _152_867 = (FStar_Syntax_Print.term_to_string e)
-in (FStar_Util.format1 "[infer]: Tm_uvar %s" _152_867))
-in (FStar_All.failwith _152_868))
-end
-| FStar_Syntax_Syntax.Tm_delayed (_57_1093) -> begin
-(FStar_All.failwith "impossible (compressed)")
-end
-| FStar_Syntax_Syntax.Tm_unknown -> begin
-(let _152_873 = (let _152_872 = (FStar_Syntax_Print.term_to_string e)
-in (FStar_Util.format1 "[infer]: Tm_unknown %s" _152_872))
-in (FStar_All.failwith _152_873))
-end))))
-and mk_match : env  ->  FStar_Syntax_Syntax.term  ->  FStar_Syntax_Syntax.branch Prims.list  ->  (env  ->  FStar_Syntax_Syntax.term  ->  (nm * FStar_Syntax_Syntax.term * FStar_Syntax_Syntax.term))  ->  (nm * FStar_Syntax_Syntax.term * FStar_Syntax_Syntax.term) = (fun env e0 branches f -> (
-
-let mk = (fun x -> (FStar_Syntax_Syntax.mk x None e0.FStar_Syntax_Syntax.pos))
-in (
-
-let _57_1106 = (check_n env e0)
-in (match (_57_1106) with
-| (_57_1103, s_e0, u_e0) -> begin
-(
-
-let _57_1123 = (let _152_889 = (FStar_List.map (fun b -> (match ((FStar_Syntax_Subst.open_branch b)) with
-| (pat, None, body) -> begin
-(
-
-let env = (
-
-let _57_1112 = env
-in (let _152_888 = (let _152_887 = (FStar_Syntax_Syntax.pat_bvs pat)
-in (FStar_List.fold_left FStar_TypeChecker_Env.push_bv env.env _152_887))
-in {env = _152_888; subst = _57_1112.subst; tc_const = _57_1112.tc_const}))
-in (
-
-let _57_1118 = (f env body)
-in (match (_57_1118) with
-| (nm, s_body, u_body) -> begin
-((nm), (((pat), (None), (((s_body), (u_body), (body))))))
-end)))
-end
-| _57_1120 -> begin
-(Prims.raise (FStar_Syntax_Syntax.Err ("No when clauses in the definition language")))
-end)) branches)
-in (FStar_List.split _152_889))
-in (match (_57_1123) with
-| (nms, branches) -> begin
-(
-
-let t1 = (match ((FStar_List.hd nms)) with
-| (M (t1)) | (N (t1)) -> begin
-t1
-end)
-in (
-
-let has_m = (FStar_List.existsb (fun _57_6 -> (match (_57_6) with
-| M (_57_1130) -> begin
-true
-end
-| _57_1133 -> begin
-false
-end)) nms)
-in (
-
-let _57_1167 = (let _152_893 = (FStar_List.map2 (fun nm _57_1142 -> (match (_57_1142) with
-| (pat, guard, (s_body, u_body, original_body)) -> begin
-(match (((nm), (has_m))) with
-| ((N (t2), false)) | ((M (t2), true)) -> begin
-((nm), (((pat), (guard), (s_body))), (((pat), (guard), (u_body))))
-end
-| (N (t2), true) -> begin
-(
-
-let _57_1158 = (check env original_body (M (t2)))
-in (match (_57_1158) with
-| (_57_1155, s_body, u_body) -> begin
-((M (t2)), (((pat), (guard), (s_body))), (((pat), (guard), (u_body))))
-end))
-end
-| (M (_57_1160), false) -> begin
-(FStar_All.failwith "impossible")
-end)
-end)) nms branches)
-in (FStar_List.unzip3 _152_893))
-in (match (_57_1167) with
-| (nms, s_branches, u_branches) -> begin
-if has_m then begin
-(
-
-let p_type = (mk_star_to_type mk env t1)
-in (
-
-let p = (FStar_Syntax_Syntax.gen_bv "p\'\'" None p_type)
-in (
-
-let s_branches = (FStar_List.map (fun _57_1173 -> (match (_57_1173) with
-| (pat, guard, s_body) -> begin
-(
-
-let s_body = (let _152_900 = (let _152_899 = (let _152_898 = (let _152_897 = (let _152_896 = (FStar_Syntax_Syntax.bv_to_name p)
-in (let _152_895 = (FStar_Syntax_Syntax.as_implicit false)
-in ((_152_896), (_152_895))))
-in (_152_897)::[])
-in ((s_body), (_152_898)))
-in FStar_Syntax_Syntax.Tm_app (_152_899))
-in (mk _152_900))
-in ((pat), (guard), (s_body)))
-end)) s_branches)
-in (
-
-let s_branches = (FStar_List.map FStar_Syntax_Subst.close_branch s_branches)
-in (
-
-let u_branches = (FStar_List.map FStar_Syntax_Subst.close_branch u_branches)
-in (
-
-let s_e = (let _152_903 = (let _152_901 = (FStar_Syntax_Syntax.mk_binder p)
-in (_152_901)::[])
-in (let _152_902 = (mk (FStar_Syntax_Syntax.Tm_match (((s_e0), (s_branches)))))
-in (FStar_Syntax_Util.abs _152_903 _152_902 None)))
-in (
-
-let t1_star = (let _152_907 = (let _152_905 = (let _152_904 = (FStar_Syntax_Syntax.new_bv None p_type)
-in (FStar_All.pipe_left FStar_Syntax_Syntax.mk_binder _152_904))
-in (_152_905)::[])
-in (let _152_906 = (FStar_Syntax_Syntax.mk_Total FStar_Syntax_Util.ktype0)
-in (FStar_Syntax_Util.arrow _152_907 _152_906)))
-in (let _152_909 = (mk (FStar_Syntax_Syntax.Tm_ascribed (((s_e), (FStar_Util.Inl (t1_star)), (None)))))
-in (let _152_908 = (mk (FStar_Syntax_Syntax.Tm_match (((u_e0), (u_branches)))))
-in ((M (t1)), (_152_909), (_152_908)))))))))))
-end else begin
-(
-
-let s_branches = (FStar_List.map FStar_Syntax_Subst.close_branch s_branches)
-in (
-
-let u_branches = (FStar_List.map FStar_Syntax_Subst.close_branch u_branches)
-in (
-
-let t1_star = t1
-in (let _152_914 = (let _152_912 = (let _152_911 = (let _152_910 = (mk (FStar_Syntax_Syntax.Tm_match (((s_e0), (s_branches)))))
-in ((_152_910), (FStar_Util.Inl (t1_star)), (None)))
-in FStar_Syntax_Syntax.Tm_ascribed (_152_911))
-in (mk _152_912))
-in (let _152_913 = (mk (FStar_Syntax_Syntax.Tm_match (((u_e0), (u_branches)))))
-in ((N (t1)), (_152_914), (_152_913)))))))
-end
-end))))
-end))
-end))))
-and mk_let : env_  ->  FStar_Syntax_Syntax.letbinding  ->  FStar_Syntax_Syntax.term  ->  (env_  ->  FStar_Syntax_Syntax.term  ->  (nm * FStar_Syntax_Syntax.term * FStar_Syntax_Syntax.term))  ->  (env_  ->  FStar_Syntax_Syntax.term  ->  (FStar_Syntax_Syntax.term * FStar_Syntax_Syntax.term * FStar_Syntax_Syntax.term))  ->  (nm * FStar_Syntax_Syntax.term * FStar_Syntax_Syntax.term) = (fun env binding e2 proceed ensure_m -> (
-
-let mk = (fun x -> (FStar_Syntax_Syntax.mk x None e2.FStar_Syntax_Syntax.pos))
-in (
-
-let e1 = binding.FStar_Syntax_Syntax.lbdef
-in (
-
-let x = (FStar_Util.left binding.FStar_Syntax_Syntax.lbname)
-in (
-
-let x_binders = (let _152_934 = (FStar_Syntax_Syntax.mk_binder x)
-in (_152_934)::[])
-in (
-
-let _57_1195 = (FStar_Syntax_Subst.open_term x_binders e2)
-in (match (_57_1195) with
-| (x_binders, e2) -> begin
-(
-
-let s_binding = if (FStar_Ident.lid_equals FStar_Syntax_Const.monadic_lid binding.FStar_Syntax_Syntax.lbeff) then begin
-(
-
-let _57_1196 = binding
-in (let _152_935 = (double_star binding.FStar_Syntax_Syntax.lbtyp)
-in {FStar_Syntax_Syntax.lbname = _57_1196.FStar_Syntax_Syntax.lbname; FStar_Syntax_Syntax.lbunivs = _57_1196.FStar_Syntax_Syntax.lbunivs; FStar_Syntax_Syntax.lbtyp = _152_935; FStar_Syntax_Syntax.lbeff = FStar_Syntax_Const.effect_Tot_lid; FStar_Syntax_Syntax.lbdef = _57_1196.FStar_Syntax_Syntax.lbdef}))
-end else begin
-(
-
-let _57_1198 = binding
-in (let _152_936 = (star_type' env binding.FStar_Syntax_Syntax.lbtyp)
-in {FStar_Syntax_Syntax.lbname = _57_1198.FStar_Syntax_Syntax.lbname; FStar_Syntax_Syntax.lbunivs = _57_1198.FStar_Syntax_Syntax.lbunivs; FStar_Syntax_Syntax.lbtyp = _152_936; FStar_Syntax_Syntax.lbeff = _57_1198.FStar_Syntax_Syntax.lbeff; FStar_Syntax_Syntax.lbdef = _57_1198.FStar_Syntax_Syntax.lbdef}))
-end
-in (match ((infer env e1)) with
-| (N (t1), s_e1, u_e1) -> begin
-(
-
-let u_binding = if (is_C t1) then begin
-(
-
-let _57_1206 = binding
-in (let _152_938 = (let _152_937 = (FStar_Syntax_Subst.subst env.subst s_e1)
-in (trans_F_ env t1 _152_937))
-in {FStar_Syntax_Syntax.lbname = _57_1206.FStar_Syntax_Syntax.lbname; FStar_Syntax_Syntax.lbunivs = _57_1206.FStar_Syntax_Syntax.lbunivs; FStar_Syntax_Syntax.lbtyp = _152_938; FStar_Syntax_Syntax.lbeff = _57_1206.FStar_Syntax_Syntax.lbeff; FStar_Syntax_Syntax.lbdef = _57_1206.FStar_Syntax_Syntax.lbdef}))
-end else begin
-binding
-end
-in (
-
-let env = (
-
-let _57_1209 = env
-in (let _152_939 = (FStar_TypeChecker_Env.push_bv env.env (
-
-let _57_1211 = x
-in {FStar_Syntax_Syntax.ppname = _57_1211.FStar_Syntax_Syntax.ppname; FStar_Syntax_Syntax.index = _57_1211.FStar_Syntax_Syntax.index; FStar_Syntax_Syntax.sort = t1}))
-in {env = _152_939; subst = _57_1209.subst; tc_const = _57_1209.tc_const}))
-in (
-
-let _57_1217 = (proceed env e2)
-in (match (_57_1217) with
-| (nm_rec, s_e2, u_e2) -> begin
-(let _152_947 = (let _152_942 = (let _152_941 = (let _152_940 = (FStar_Syntax_Subst.close x_binders s_e2)
-in ((((false), (((
-
-let _57_1218 = s_binding
-in {FStar_Syntax_Syntax.lbname = _57_1218.FStar_Syntax_Syntax.lbname; FStar_Syntax_Syntax.lbunivs = _57_1218.FStar_Syntax_Syntax.lbunivs; FStar_Syntax_Syntax.lbtyp = _57_1218.FStar_Syntax_Syntax.lbtyp; FStar_Syntax_Syntax.lbeff = _57_1218.FStar_Syntax_Syntax.lbeff; FStar_Syntax_Syntax.lbdef = s_e1}))::[]))), (_152_940)))
-in FStar_Syntax_Syntax.Tm_let (_152_941))
-in (mk _152_942))
-in (let _152_946 = (let _152_945 = (let _152_944 = (let _152_943 = (FStar_Syntax_Subst.close x_binders u_e2)
-in ((((false), (((
-
-let _57_1220 = u_binding
-in {FStar_Syntax_Syntax.lbname = _57_1220.FStar_Syntax_Syntax.lbname; FStar_Syntax_Syntax.lbunivs = _57_1220.FStar_Syntax_Syntax.lbunivs; FStar_Syntax_Syntax.lbtyp = _57_1220.FStar_Syntax_Syntax.lbtyp; FStar_Syntax_Syntax.lbeff = _57_1220.FStar_Syntax_Syntax.lbeff; FStar_Syntax_Syntax.lbdef = u_e1}))::[]))), (_152_943)))
-in FStar_Syntax_Syntax.Tm_let (_152_944))
-in (mk _152_945))
-in ((nm_rec), (_152_947), (_152_946))))
-end))))
-end
-| (M (t1), s_e1, u_e1) -> begin
-(
-
-let u_binding = (
-
-let _57_1227 = binding
-in {FStar_Syntax_Syntax.lbname = _57_1227.FStar_Syntax_Syntax.lbname; FStar_Syntax_Syntax.lbunivs = _57_1227.FStar_Syntax_Syntax.lbunivs; FStar_Syntax_Syntax.lbtyp = t1; FStar_Syntax_Syntax.lbeff = FStar_Syntax_Const.effect_PURE_lid; FStar_Syntax_Syntax.lbdef = _57_1227.FStar_Syntax_Syntax.lbdef})
-in (
-
-let env = (
-
-let _57_1230 = env
-in (let _152_948 = (FStar_TypeChecker_Env.push_bv env.env (
-
-let _57_1232 = x
-in {FStar_Syntax_Syntax.ppname = _57_1232.FStar_Syntax_Syntax.ppname; FStar_Syntax_Syntax.index = _57_1232.FStar_Syntax_Syntax.index; FStar_Syntax_Syntax.sort = t1}))
-in {env = _152_948; subst = _57_1230.subst; tc_const = _57_1230.tc_const}))
-in (
-
-let _57_1238 = (ensure_m env e2)
-in (match (_57_1238) with
-| (t2, s_e2, u_e2) -> begin
-(
-
-let p_type = (mk_star_to_type mk env t2)
-in (
-
-let p = (FStar_Syntax_Syntax.gen_bv "p\'\'" None p_type)
-in (
-
-let s_e2 = (let _152_954 = (let _152_953 = (let _152_952 = (let _152_951 = (let _152_950 = (FStar_Syntax_Syntax.bv_to_name p)
-in (let _152_949 = (FStar_Syntax_Syntax.as_implicit false)
-in ((_152_950), (_152_949))))
-in (_152_951)::[])
-in ((s_e2), (_152_952)))
-in FStar_Syntax_Syntax.Tm_app (_152_953))
-in (mk _152_954))
-in (
-
-let s_e2 = (FStar_Syntax_Util.abs x_binders s_e2 None)
-in (
-
-let body = (let _152_959 = (let _152_958 = (let _152_957 = (let _152_956 = (let _152_955 = (FStar_Syntax_Syntax.as_implicit false)
-in ((s_e2), (_152_955)))
-in (_152_956)::[])
-in ((s_e1), (_152_957)))
-in FStar_Syntax_Syntax.Tm_app (_152_958))
-in (mk _152_959))
-in (let _152_966 = (let _152_961 = (let _152_960 = (FStar_Syntax_Syntax.mk_binder p)
-in (_152_960)::[])
-in (FStar_Syntax_Util.abs _152_961 body None))
-in (let _152_965 = (let _152_964 = (let _152_963 = (let _152_962 = (FStar_Syntax_Subst.close x_binders u_e2)
-in ((((false), (((
-
-let _57_1244 = u_binding
-in {FStar_Syntax_Syntax.lbname = _57_1244.FStar_Syntax_Syntax.lbname; FStar_Syntax_Syntax.lbunivs = _57_1244.FStar_Syntax_Syntax.lbunivs; FStar_Syntax_Syntax.lbtyp = _57_1244.FStar_Syntax_Syntax.lbtyp; FStar_Syntax_Syntax.lbeff = _57_1244.FStar_Syntax_Syntax.lbeff; FStar_Syntax_Syntax.lbdef = u_e1}))::[]))), (_152_962)))
-in FStar_Syntax_Syntax.Tm_let (_152_963))
-in (mk _152_964))
-in ((M (t2)), (_152_966), (_152_965)))))))))
-end))))
-end))
-end)))))))
-and check_n : env_  ->  FStar_Syntax_Syntax.term  ->  (FStar_Syntax_Syntax.typ * FStar_Syntax_Syntax.term * FStar_Syntax_Syntax.term) = (fun env e -> (
-
-let mn = (let _152_969 = (FStar_Syntax_Syntax.mk FStar_Syntax_Syntax.Tm_unknown None e.FStar_Syntax_Syntax.pos)
-in N (_152_969))
-in (match ((check env e mn)) with
-| (N (t), s_e, u_e) -> begin
-((t), (s_e), (u_e))
-end
-| _57_1255 -> begin
-(FStar_All.failwith "[check_n]: impossible")
-end)))
-and check_m : env_  ->  FStar_Syntax_Syntax.term  ->  (FStar_Syntax_Syntax.typ * FStar_Syntax_Syntax.term * FStar_Syntax_Syntax.term) = (fun env e -> (
-
-let mn = (let _152_972 = (FStar_Syntax_Syntax.mk FStar_Syntax_Syntax.Tm_unknown None e.FStar_Syntax_Syntax.pos)
-in M (_152_972))
-in (match ((check env e mn)) with
-| (M (t), s_e, u_e) -> begin
-((t), (s_e), (u_e))
-end
-| _57_1265 -> begin
-(FStar_All.failwith "[check_m]: impossible")
-end)))
-and comp_of_nm : nm_  ->  FStar_Syntax_Syntax.comp = (fun nm -> (match (nm) with
-| N (t) -> begin
-(FStar_Syntax_Syntax.mk_Total t)
-end
-| M (t) -> begin
-(mk_M t)
-end))
-and mk_M : FStar_Syntax_Syntax.typ  ->  FStar_Syntax_Syntax.comp = (fun t -> (FStar_Syntax_Syntax.mk_Comp {FStar_Syntax_Syntax.comp_univs = (FStar_Syntax_Syntax.U_unknown)::[]; FStar_Syntax_Syntax.effect_name = FStar_Syntax_Const.monadic_lid; FStar_Syntax_Syntax.result_typ = t; FStar_Syntax_Syntax.effect_args = []; FStar_Syntax_Syntax.flags = []}))
-and type_of_comp : (FStar_Syntax_Syntax.comp', Prims.unit) FStar_Syntax_Syntax.syntax  ->  FStar_Syntax_Syntax.typ = (fun t -> (FStar_Syntax_Util.comp_result t))
-and trans_F_ : env_  ->  FStar_Syntax_Syntax.typ  ->  FStar_Syntax_Syntax.term  ->  FStar_Syntax_Syntax.term = (fun env c wp -> (
-
-let _57_1276 = if (not ((is_C c))) then begin
-(FStar_All.failwith "not a C")
-end else begin
-()
-end
-in (
-
-let mk = (fun x -> (FStar_Syntax_Syntax.mk x None c.FStar_Syntax_Syntax.pos))
-in (match ((let _152_981 = (FStar_Syntax_Subst.compress c)
-in _152_981.FStar_Syntax_Syntax.n)) with
-| FStar_Syntax_Syntax.Tm_app (head, args) -> begin
-(
-
-let _57_1286 = (FStar_Syntax_Util.head_and_args wp)
-in (match (_57_1286) with
-| (wp_head, wp_args) -> begin
-(
-
-let _57_1287 = if ((not (((FStar_List.length wp_args) = (FStar_List.length args)))) || (not ((let _152_982 = (FStar_Syntax_Util.mk_tuple_data_lid (FStar_List.length wp_args) FStar_Range.dummyRange)
-in (FStar_Syntax_Util.is_constructor wp_head _152_982))))) then begin
-(FStar_All.failwith "mismatch")
-end else begin
-()
-end
-in (let _152_992 = (let _152_991 = (let _152_990 = (FStar_List.map2 (fun _57_1291 _57_1294 -> (match (((_57_1291), (_57_1294))) with
-| ((arg, q), (wp_arg, q')) -> begin
-(
-
-let print_implicit = (fun q -> if (FStar_Syntax_Syntax.is_implicit q) then begin
-"implicit"
-end else begin
-"explicit"
-end)
-in (
-
-let _57_1297 = if (q <> q') then begin
-(let _152_988 = (print_implicit q)
-in (let _152_987 = (print_implicit q')
-in (FStar_Util.print2_warning "Incoherent implicit qualifiers %b %b" _152_988 _152_987)))
-end else begin
-()
-end
-in (let _152_989 = (trans_F_ env arg wp_arg)
-in ((_152_989), (q)))))
-end)) args wp_args)
-in ((head), (_152_990)))
-in FStar_Syntax_Syntax.Tm_app (_152_991))
-in (mk _152_992)))
-end))
-end
-| FStar_Syntax_Syntax.Tm_arrow (binders, comp) -> begin
-(
-
-let binders = (FStar_Syntax_Util.name_binders binders)
-in (
-
-let _57_1306 = (FStar_Syntax_Subst.open_comp binders comp)
-in (match (_57_1306) with
-| (binders_orig, comp) -> begin
-(
-
-let _57_1315 = (let _152_1002 = (FStar_List.map (fun _57_1309 -> (match (_57_1309) with
-| (bv, q) -> begin
-(
-
-let h = bv.FStar_Syntax_Syntax.sort
-in if (is_C h) then begin
-(
-
-let w' = (let _152_994 = (star_type' env h)
-in (FStar_Syntax_Syntax.gen_bv (Prims.strcat bv.FStar_Syntax_Syntax.ppname.FStar_Ident.idText "-w\'") None _152_994))
-in (let _152_1000 = (let _152_999 = (let _152_998 = (let _152_997 = (let _152_996 = (let _152_995 = (FStar_Syntax_Syntax.bv_to_name w')
-in (trans_F_ env h _152_995))
-in (FStar_Syntax_Syntax.null_bv _152_996))
-in ((_152_997), (q)))
-in (_152_998)::[])
-in (((w'), (q)))::_152_999)
-in ((w'), (_152_1000))))
-end else begin
-(
-
-let x = (let _152_1001 = (star_type' env h)
-in (FStar_Syntax_Syntax.gen_bv (Prims.strcat bv.FStar_Syntax_Syntax.ppname.FStar_Ident.idText "-x") None _152_1001))
-in ((x), ((((x), (q)))::[])))
-end)
-end)) binders_orig)
-in (FStar_List.split _152_1002))
-in (match (_57_1315) with
-| (bvs, binders) -> begin
-(
-
-let binders = (FStar_List.flatten binders)
-in (
-
-let comp = (let _152_1004 = (let _152_1003 = (FStar_Syntax_Syntax.binders_of_list bvs)
-in (FStar_Syntax_Util.rename_binders binders_orig _152_1003))
-in (FStar_Syntax_Subst.subst_comp _152_1004 comp))
-in (
-
-let app = (let _152_1010 = (let _152_1009 = (let _152_1008 = (FStar_List.map (fun bv -> (let _152_1007 = (FStar_Syntax_Syntax.bv_to_name bv)
-in (let _152_1006 = (FStar_Syntax_Syntax.as_implicit false)
-in ((_152_1007), (_152_1006))))) bvs)
-in ((wp), (_152_1008)))
-in FStar_Syntax_Syntax.Tm_app (_152_1009))
-in (mk _152_1010))
-in (
-
-let comp = (let _152_1012 = (type_of_comp comp)
-in (let _152_1011 = (is_monadic_comp comp)
-in (trans_G env _152_1012 _152_1011 app)))
-in (FStar_Syntax_Util.arrow binders comp)))))
-end))
-end)))
-end
-| FStar_Syntax_Syntax.Tm_ascribed (e, _57_1323, _57_1325) -> begin
-(trans_F_ env e wp)
-end
-| _57_1329 -> begin
-(FStar_All.failwith "impossible trans_F_")
-end))))
-and trans_G : env_  ->  FStar_Syntax_Syntax.typ  ->  Prims.bool  ->  FStar_Syntax_Syntax.typ  ->  FStar_Syntax_Syntax.comp = (fun env h is_monadic wp -> (
-
-let mk = (fun x -> (FStar_Syntax_Syntax.mk x None h.FStar_Syntax_Syntax.pos))
-in if is_monadic then begin
-(let _152_1023 = (let _152_1022 = (star_type' env h)
-in (let _152_1021 = (let _152_1020 = (let _152_1019 = (FStar_Syntax_Syntax.as_implicit false)
-in ((wp), (_152_1019)))
-in (_152_1020)::[])
-in {FStar_Syntax_Syntax.comp_univs = (FStar_Syntax_Syntax.U_unknown)::[]; FStar_Syntax_Syntax.effect_name = FStar_Syntax_Const.effect_PURE_lid; FStar_Syntax_Syntax.result_typ = _152_1022; FStar_Syntax_Syntax.effect_args = _152_1021; FStar_Syntax_Syntax.flags = []}))
-in (FStar_Syntax_Syntax.mk_Comp _152_1023))
-end else begin
-(let _152_1024 = (trans_F_ env h wp)
-in (FStar_Syntax_Syntax.mk_Total _152_1024))
-end))
-
-
-let n : FStar_TypeChecker_Env.env  ->  FStar_Syntax_Syntax.term  ->  FStar_Syntax_Syntax.term = (FStar_TypeChecker_Normalize.normalize ((FStar_TypeChecker_Normalize.Beta)::(FStar_TypeChecker_Normalize.UnfoldUntil (FStar_Syntax_Syntax.Delta_constant))::(FStar_TypeChecker_Normalize.NoDeltaSteps)::(FStar_TypeChecker_Normalize.Eager_unfolding)::(FStar_TypeChecker_Normalize.EraseUniverses)::[]))
-
-
-let star_type : env  ->  FStar_Syntax_Syntax.term  ->  FStar_Syntax_Syntax.term = (fun env t -> (let _152_1031 = (n env.env t)
-in (star_type' env _152_1031)))
-
-
-let star_expr : env_  ->  FStar_Syntax_Syntax.term  ->  (FStar_Syntax_Syntax.typ * FStar_Syntax_Syntax.term * FStar_Syntax_Syntax.term) = (fun env t -> (let _152_1036 = (n env.env t)
-in (check_n env _152_1036)))
-
-
-let trans_F : env_  ->  FStar_Syntax_Syntax.typ  ->  FStar_Syntax_Syntax.term  ->  FStar_Syntax_Syntax.term = (fun env c wp -> (let _152_1044 = (n env.env c)
-in (let _152_1043 = (n env.env wp)
-in (trans_F_ env _152_1044 _152_1043))))
-
-
-
-=======
   {
   env: FStar_TypeChecker_Env.env ;
   subst: FStar_Syntax_Syntax.subst_elt Prims.list ;
@@ -1681,17 +141,17 @@
                          in
                       FStar_Syntax_Util.arrow gamma uu____285  in
                     let uu____288 =
-                      let uu____292 =
-                        let uu____296 = FStar_Syntax_Syntax.mk_binder a1  in
-                        let uu____297 =
-                          let uu____299 = FStar_Syntax_Syntax.mk_binder t  in
-                          [uu____299]  in
-                        uu____296 :: uu____297  in
-                      FStar_List.append binders uu____292  in
+                      let uu____289 =
+                        let uu____293 = FStar_Syntax_Syntax.mk_binder a1  in
+                        let uu____294 =
+                          let uu____296 = FStar_Syntax_Syntax.mk_binder t  in
+                          [uu____296]  in
+                        uu____293 :: uu____294  in
+                      FStar_List.append binders uu____289  in
                     FStar_Syntax_Util.abs uu____288 body None  in
-                  let uu____307 = mk2 FStar_Syntax_Syntax.mk_Total  in
-                  let uu____308 = mk2 FStar_Syntax_Syntax.mk_GTotal  in
-                  (uu____307, uu____308)  in
+                  let uu____304 = mk2 FStar_Syntax_Syntax.mk_Total  in
+                  let uu____305 = mk2 FStar_Syntax_Syntax.mk_GTotal  in
+                  (uu____304, uu____305)  in
                 match uu____265 with
                 | (ctx_def,gctx_def) ->
                     let ctx_lid = mk_lid "ctx"  in
@@ -1699,41 +159,41 @@
                     let gctx_lid = mk_lid "gctx"  in
                     let gctx_fv = register env gctx_lid gctx_def  in
                     let mk_app1 fv t =
-                      let uu____339 =
-                        let uu____340 =
-                          let uu____350 =
-                            let uu____354 =
+                      let uu____336 =
+                        let uu____337 =
+                          let uu____347 =
+                            let uu____351 =
                               FStar_List.map
-                                (fun uu____362  ->
-                                   match uu____362 with
-                                   | (bv,uu____368) ->
-                                       let uu____369 =
+                                (fun uu____359  ->
+                                   match uu____359 with
+                                   | (bv,uu____365) ->
+                                       let uu____366 =
                                          FStar_Syntax_Syntax.bv_to_name bv
                                           in
-                                       let uu____370 =
+                                       let uu____367 =
                                          FStar_Syntax_Syntax.as_implicit
                                            false
                                           in
-                                       (uu____369, uu____370)) binders
+                                       (uu____366, uu____367)) binders
                                in
-                            let uu____371 =
-                              let uu____375 =
-                                let uu____378 =
+                            let uu____368 =
+                              let uu____372 =
+                                let uu____375 =
                                   FStar_Syntax_Syntax.bv_to_name a1  in
-                                let uu____379 =
+                                let uu____376 =
                                   FStar_Syntax_Syntax.as_implicit false  in
-                                (uu____378, uu____379)  in
-                              let uu____380 =
-                                let uu____384 =
-                                  let uu____387 =
+                                (uu____375, uu____376)  in
+                              let uu____377 =
+                                let uu____381 =
+                                  let uu____384 =
                                     FStar_Syntax_Syntax.as_implicit false  in
-                                  (t, uu____387)  in
-                                [uu____384]  in
-                              uu____375 :: uu____380  in
-                            FStar_List.append uu____354 uu____371  in
-                          (fv, uu____350)  in
-                        FStar_Syntax_Syntax.Tm_app uu____340  in
-                      mk1 uu____339  in
+                                  (t, uu____384)  in
+                                [uu____381]  in
+                              uu____372 :: uu____377  in
+                            FStar_List.append uu____351 uu____368  in
+                          (fv, uu____347)  in
+                        FStar_Syntax_Syntax.Tm_app uu____337  in
+                      mk1 uu____336  in
                     (env, (mk_app1 ctx_fv), (mk_app1 gctx_fv))
                  in
               match uu____253 with
@@ -1744,33 +204,33 @@
                         FStar_Syntax_Util.ktype
                        in
                     let x =
-                      let uu____433 = FStar_Syntax_Syntax.bv_to_name t  in
-                      FStar_Syntax_Syntax.gen_bv "x" None uu____433  in
+                      let uu____430 = FStar_Syntax_Syntax.bv_to_name t  in
+                      FStar_Syntax_Syntax.gen_bv "x" None uu____430  in
                     let ret1 =
-                      let uu____441 =
-                        let uu____447 =
-                          let uu____448 =
-                            let uu____451 =
-                              let uu____452 =
+                      let uu____438 =
+                        let uu____444 =
+                          let uu____445 =
+                            let uu____448 =
+                              let uu____449 =
                                 FStar_Syntax_Syntax.bv_to_name t  in
-                              mk_ctx uu____452  in
-                            FStar_Syntax_Syntax.mk_Total uu____451  in
-                          FStar_Syntax_Util.lcomp_of_comp uu____448  in
-                        FStar_Util.Inl uu____447  in
-                      Some uu____441  in
+                              mk_ctx uu____449  in
+                            FStar_Syntax_Syntax.mk_Total uu____448  in
+                          FStar_Syntax_Util.lcomp_of_comp uu____445  in
+                        FStar_Util.Inl uu____444  in
+                      Some uu____438  in
                     let body =
-                      let uu____462 = FStar_Syntax_Syntax.bv_to_name x  in
-                      FStar_Syntax_Util.abs gamma uu____462 ret1  in
-                    let uu____463 =
-                      let uu____467 = mk_all_implicit binders  in
-                      let uu____471 =
+                      let uu____459 = FStar_Syntax_Syntax.bv_to_name x  in
+                      FStar_Syntax_Util.abs gamma uu____459 ret1  in
+                    let uu____460 =
+                      let uu____461 = mk_all_implicit binders  in
+                      let uu____465 =
                         binders_of_list1 [(a1, true); (t, true); (x, false)]
                          in
-                      FStar_List.append uu____467 uu____471  in
-                    FStar_Syntax_Util.abs uu____463 body ret1  in
+                      FStar_List.append uu____461 uu____465  in
+                    FStar_Syntax_Util.abs uu____460 body ret1  in
                   let c_pure1 =
-                    let uu____486 = mk_lid "pure"  in
-                    register env1 uu____486 c_pure  in
+                    let uu____480 = mk_lid "pure"  in
+                    register env1 uu____480 c_pure  in
                   let c_app =
                     let t1 =
                       FStar_Syntax_Syntax.gen_bv "t1" None
@@ -1781,61 +241,61 @@
                         FStar_Syntax_Util.ktype
                        in
                     let l =
-                      let uu____491 =
-                        let uu____492 =
-                          let uu____493 =
-                            let uu____497 =
-                              let uu____498 =
-                                let uu____499 =
+                      let uu____485 =
+                        let uu____486 =
+                          let uu____487 =
+                            let uu____491 =
+                              let uu____492 =
+                                let uu____493 =
                                   FStar_Syntax_Syntax.bv_to_name t1  in
-                                FStar_Syntax_Syntax.new_bv None uu____499  in
-                              FStar_Syntax_Syntax.mk_binder uu____498  in
-                            [uu____497]  in
-                          let uu____500 =
-                            let uu____503 = FStar_Syntax_Syntax.bv_to_name t2
+                                FStar_Syntax_Syntax.new_bv None uu____493  in
+                              FStar_Syntax_Syntax.mk_binder uu____492  in
+                            [uu____491]  in
+                          let uu____494 =
+                            let uu____497 = FStar_Syntax_Syntax.bv_to_name t2
                                in
-                            FStar_Syntax_Syntax.mk_GTotal uu____503  in
-                          FStar_Syntax_Util.arrow uu____493 uu____500  in
-                        mk_gctx uu____492  in
-                      FStar_Syntax_Syntax.gen_bv "l" None uu____491  in
+                            FStar_Syntax_Syntax.mk_GTotal uu____497  in
+                          FStar_Syntax_Util.arrow uu____487 uu____494  in
+                        mk_gctx uu____486  in
+                      FStar_Syntax_Syntax.gen_bv "l" None uu____485  in
                     let r =
-                      let uu____505 =
-                        let uu____506 = FStar_Syntax_Syntax.bv_to_name t1  in
-                        mk_gctx uu____506  in
-                      FStar_Syntax_Syntax.gen_bv "r" None uu____505  in
+                      let uu____499 =
+                        let uu____500 = FStar_Syntax_Syntax.bv_to_name t1  in
+                        mk_gctx uu____500  in
+                      FStar_Syntax_Syntax.gen_bv "r" None uu____499  in
                     let ret1 =
-                      let uu____514 =
-                        let uu____520 =
-                          let uu____521 =
-                            let uu____524 =
-                              let uu____525 =
+                      let uu____508 =
+                        let uu____514 =
+                          let uu____515 =
+                            let uu____518 =
+                              let uu____519 =
                                 FStar_Syntax_Syntax.bv_to_name t2  in
-                              mk_gctx uu____525  in
-                            FStar_Syntax_Syntax.mk_Total uu____524  in
-                          FStar_Syntax_Util.lcomp_of_comp uu____521  in
-                        FStar_Util.Inl uu____520  in
-                      Some uu____514  in
+                              mk_gctx uu____519  in
+                            FStar_Syntax_Syntax.mk_Total uu____518  in
+                          FStar_Syntax_Util.lcomp_of_comp uu____515  in
+                        FStar_Util.Inl uu____514  in
+                      Some uu____508  in
                     let outer_body =
                       let gamma_as_args = args_of_binders1 gamma  in
                       let inner_body =
-                        let uu____540 = FStar_Syntax_Syntax.bv_to_name l  in
-                        let uu____543 =
-                          let uu____549 =
-                            let uu____551 =
-                              let uu____552 =
-                                let uu____553 =
+                        let uu____534 = FStar_Syntax_Syntax.bv_to_name l  in
+                        let uu____537 =
+                          let uu____543 =
+                            let uu____545 =
+                              let uu____546 =
+                                let uu____547 =
                                   FStar_Syntax_Syntax.bv_to_name r  in
-                                FStar_Syntax_Util.mk_app uu____553
+                                FStar_Syntax_Util.mk_app uu____547
                                   gamma_as_args
                                  in
-                              FStar_Syntax_Syntax.as_arg uu____552  in
-                            [uu____551]  in
-                          FStar_List.append gamma_as_args uu____549  in
-                        FStar_Syntax_Util.mk_app uu____540 uu____543  in
+                              FStar_Syntax_Syntax.as_arg uu____546  in
+                            [uu____545]  in
+                          FStar_List.append gamma_as_args uu____543  in
+                        FStar_Syntax_Util.mk_app uu____534 uu____537  in
                       FStar_Syntax_Util.abs gamma inner_body ret1  in
-                    let uu____556 =
-                      let uu____560 = mk_all_implicit binders  in
-                      let uu____564 =
+                    let uu____550 =
+                      let uu____551 = mk_all_implicit binders  in
+                      let uu____555 =
                         binders_of_list1
                           [(a1, true);
                           (t1, true);
@@ -1843,11 +303,11 @@
                           (l, false);
                           (r, false)]
                          in
-                      FStar_List.append uu____560 uu____564  in
-                    FStar_Syntax_Util.abs uu____556 outer_body ret1  in
+                      FStar_List.append uu____551 uu____555  in
+                    FStar_Syntax_Util.abs uu____550 outer_body ret1  in
                   let c_app1 =
-                    let uu____583 = mk_lid "app"  in
-                    register env1 uu____583 c_app  in
+                    let uu____574 = mk_lid "app"  in
+                    register env1 uu____574 c_app  in
                   let c_lift1 =
                     let t1 =
                       FStar_Syntax_Syntax.gen_bv "t1" None
@@ -1858,37 +318,37 @@
                         FStar_Syntax_Util.ktype
                        in
                     let t_f =
-                      let uu____590 =
-                        let uu____594 =
-                          let uu____595 = FStar_Syntax_Syntax.bv_to_name t1
+                      let uu____581 =
+                        let uu____585 =
+                          let uu____586 = FStar_Syntax_Syntax.bv_to_name t1
                              in
-                          FStar_Syntax_Syntax.null_binder uu____595  in
-                        [uu____594]  in
-                      let uu____596 =
-                        let uu____599 = FStar_Syntax_Syntax.bv_to_name t2  in
-                        FStar_Syntax_Syntax.mk_GTotal uu____599  in
-                      FStar_Syntax_Util.arrow uu____590 uu____596  in
+                          FStar_Syntax_Syntax.null_binder uu____586  in
+                        [uu____585]  in
+                      let uu____587 =
+                        let uu____590 = FStar_Syntax_Syntax.bv_to_name t2  in
+                        FStar_Syntax_Syntax.mk_GTotal uu____590  in
+                      FStar_Syntax_Util.arrow uu____581 uu____587  in
                     let f = FStar_Syntax_Syntax.gen_bv "f" None t_f  in
                     let a11 =
+                      let uu____593 =
+                        let uu____594 = FStar_Syntax_Syntax.bv_to_name t1  in
+                        mk_gctx uu____594  in
+                      FStar_Syntax_Syntax.gen_bv "a1" None uu____593  in
+                    let ret1 =
                       let uu____602 =
-                        let uu____603 = FStar_Syntax_Syntax.bv_to_name t1  in
-                        mk_gctx uu____603  in
-                      FStar_Syntax_Syntax.gen_bv "a1" None uu____602  in
-                    let ret1 =
-                      let uu____611 =
-                        let uu____617 =
-                          let uu____618 =
-                            let uu____621 =
-                              let uu____622 =
+                        let uu____608 =
+                          let uu____609 =
+                            let uu____612 =
+                              let uu____613 =
                                 FStar_Syntax_Syntax.bv_to_name t2  in
-                              mk_gctx uu____622  in
-                            FStar_Syntax_Syntax.mk_Total uu____621  in
-                          FStar_Syntax_Util.lcomp_of_comp uu____618  in
-                        FStar_Util.Inl uu____617  in
-                      Some uu____611  in
-                    let uu____631 =
-                      let uu____635 = mk_all_implicit binders  in
-                      let uu____639 =
+                              mk_gctx uu____613  in
+                            FStar_Syntax_Syntax.mk_Total uu____612  in
+                          FStar_Syntax_Util.lcomp_of_comp uu____609  in
+                        FStar_Util.Inl uu____608  in
+                      Some uu____602  in
+                    let uu____622 =
+                      let uu____623 = mk_all_implicit binders  in
+                      let uu____627 =
                         binders_of_list1
                           [(a1, true);
                           (t1, true);
@@ -1896,32 +356,32 @@
                           (f, false);
                           (a11, false)]
                          in
-                      FStar_List.append uu____635 uu____639  in
-                    let uu____657 =
-                      let uu____658 =
-                        let uu____664 =
+                      FStar_List.append uu____623 uu____627  in
+                    let uu____645 =
+                      let uu____646 =
+                        let uu____652 =
+                          let uu____654 =
+                            let uu____657 =
+                              let uu____663 =
+                                let uu____665 =
+                                  FStar_Syntax_Syntax.bv_to_name f  in
+                                [uu____665]  in
+                              FStar_List.map FStar_Syntax_Syntax.as_arg
+                                uu____663
+                               in
+                            FStar_Syntax_Util.mk_app c_pure1 uu____657  in
                           let uu____666 =
-                            let uu____669 =
-                              let uu____675 =
-                                let uu____677 =
-                                  FStar_Syntax_Syntax.bv_to_name f  in
-                                [uu____677]  in
-                              FStar_List.map FStar_Syntax_Syntax.as_arg
-                                uu____675
-                               in
-                            FStar_Syntax_Util.mk_app c_pure1 uu____669  in
-                          let uu____678 =
-                            let uu____682 =
+                            let uu____670 =
                               FStar_Syntax_Syntax.bv_to_name a11  in
-                            [uu____682]  in
-                          uu____666 :: uu____678  in
-                        FStar_List.map FStar_Syntax_Syntax.as_arg uu____664
+                            [uu____670]  in
+                          uu____654 :: uu____666  in
+                        FStar_List.map FStar_Syntax_Syntax.as_arg uu____652
                          in
-                      FStar_Syntax_Util.mk_app c_app1 uu____658  in
-                    FStar_Syntax_Util.abs uu____631 uu____657 ret1  in
+                      FStar_Syntax_Util.mk_app c_app1 uu____646  in
+                    FStar_Syntax_Util.abs uu____622 uu____645 ret1  in
                   let c_lift11 =
-                    let uu____686 = mk_lid "lift1"  in
-                    register env1 uu____686 c_lift1  in
+                    let uu____674 = mk_lid "lift1"  in
+                    register env1 uu____674 c_lift1  in
                   let c_lift2 =
                     let t1 =
                       FStar_Syntax_Syntax.gen_bv "t1" None
@@ -1936,48 +396,48 @@
                         FStar_Syntax_Util.ktype
                        in
                     let t_f =
-                      let uu____694 =
-                        let uu____698 =
-                          let uu____699 = FStar_Syntax_Syntax.bv_to_name t1
+                      let uu____682 =
+                        let uu____686 =
+                          let uu____687 = FStar_Syntax_Syntax.bv_to_name t1
                              in
-                          FStar_Syntax_Syntax.null_binder uu____699  in
-                        let uu____700 =
-                          let uu____702 =
-                            let uu____703 = FStar_Syntax_Syntax.bv_to_name t2
+                          FStar_Syntax_Syntax.null_binder uu____687  in
+                        let uu____688 =
+                          let uu____690 =
+                            let uu____691 = FStar_Syntax_Syntax.bv_to_name t2
                                in
-                            FStar_Syntax_Syntax.null_binder uu____703  in
-                          [uu____702]  in
-                        uu____698 :: uu____700  in
-                      let uu____704 =
-                        let uu____707 = FStar_Syntax_Syntax.bv_to_name t3  in
-                        FStar_Syntax_Syntax.mk_GTotal uu____707  in
-                      FStar_Syntax_Util.arrow uu____694 uu____704  in
+                            FStar_Syntax_Syntax.null_binder uu____691  in
+                          [uu____690]  in
+                        uu____686 :: uu____688  in
+                      let uu____692 =
+                        let uu____695 = FStar_Syntax_Syntax.bv_to_name t3  in
+                        FStar_Syntax_Syntax.mk_GTotal uu____695  in
+                      FStar_Syntax_Util.arrow uu____682 uu____692  in
                     let f = FStar_Syntax_Syntax.gen_bv "f" None t_f  in
                     let a11 =
+                      let uu____698 =
+                        let uu____699 = FStar_Syntax_Syntax.bv_to_name t1  in
+                        mk_gctx uu____699  in
+                      FStar_Syntax_Syntax.gen_bv "a1" None uu____698  in
+                    let a2 =
+                      let uu____701 =
+                        let uu____702 = FStar_Syntax_Syntax.bv_to_name t2  in
+                        mk_gctx uu____702  in
+                      FStar_Syntax_Syntax.gen_bv "a2" None uu____701  in
+                    let ret1 =
                       let uu____710 =
-                        let uu____711 = FStar_Syntax_Syntax.bv_to_name t1  in
-                        mk_gctx uu____711  in
-                      FStar_Syntax_Syntax.gen_bv "a1" None uu____710  in
-                    let a2 =
-                      let uu____713 =
-                        let uu____714 = FStar_Syntax_Syntax.bv_to_name t2  in
-                        mk_gctx uu____714  in
-                      FStar_Syntax_Syntax.gen_bv "a2" None uu____713  in
-                    let ret1 =
-                      let uu____722 =
-                        let uu____728 =
-                          let uu____729 =
-                            let uu____732 =
-                              let uu____733 =
+                        let uu____716 =
+                          let uu____717 =
+                            let uu____720 =
+                              let uu____721 =
                                 FStar_Syntax_Syntax.bv_to_name t3  in
-                              mk_gctx uu____733  in
-                            FStar_Syntax_Syntax.mk_Total uu____732  in
-                          FStar_Syntax_Util.lcomp_of_comp uu____729  in
-                        FStar_Util.Inl uu____728  in
-                      Some uu____722  in
-                    let uu____742 =
-                      let uu____746 = mk_all_implicit binders  in
-                      let uu____750 =
+                              mk_gctx uu____721  in
+                            FStar_Syntax_Syntax.mk_Total uu____720  in
+                          FStar_Syntax_Util.lcomp_of_comp uu____717  in
+                        FStar_Util.Inl uu____716  in
+                      Some uu____710  in
+                    let uu____730 =
+                      let uu____731 = mk_all_implicit binders  in
+                      let uu____735 =
                         binders_of_list1
                           [(a1, true);
                           (t1, true);
@@ -1987,45 +447,45 @@
                           (a11, false);
                           (a2, false)]
                          in
-                      FStar_List.append uu____746 uu____750  in
-                    let uu____772 =
-                      let uu____773 =
-                        let uu____779 =
-                          let uu____781 =
-                            let uu____784 =
-                              let uu____790 =
-                                let uu____792 =
-                                  let uu____795 =
-                                    let uu____801 =
-                                      let uu____803 =
+                      FStar_List.append uu____731 uu____735  in
+                    let uu____757 =
+                      let uu____758 =
+                        let uu____764 =
+                          let uu____766 =
+                            let uu____769 =
+                              let uu____775 =
+                                let uu____777 =
+                                  let uu____780 =
+                                    let uu____786 =
+                                      let uu____788 =
                                         FStar_Syntax_Syntax.bv_to_name f  in
-                                      [uu____803]  in
+                                      [uu____788]  in
                                     FStar_List.map FStar_Syntax_Syntax.as_arg
-                                      uu____801
+                                      uu____786
                                      in
-                                  FStar_Syntax_Util.mk_app c_pure1 uu____795
+                                  FStar_Syntax_Util.mk_app c_pure1 uu____780
                                    in
-                                let uu____804 =
-                                  let uu____808 =
+                                let uu____789 =
+                                  let uu____793 =
                                     FStar_Syntax_Syntax.bv_to_name a11  in
-                                  [uu____808]  in
-                                uu____792 :: uu____804  in
+                                  [uu____793]  in
+                                uu____777 :: uu____789  in
                               FStar_List.map FStar_Syntax_Syntax.as_arg
-                                uu____790
+                                uu____775
                                in
-                            FStar_Syntax_Util.mk_app c_app1 uu____784  in
-                          let uu____811 =
-                            let uu____815 = FStar_Syntax_Syntax.bv_to_name a2
+                            FStar_Syntax_Util.mk_app c_app1 uu____769  in
+                          let uu____796 =
+                            let uu____800 = FStar_Syntax_Syntax.bv_to_name a2
                                in
-                            [uu____815]  in
-                          uu____781 :: uu____811  in
-                        FStar_List.map FStar_Syntax_Syntax.as_arg uu____779
+                            [uu____800]  in
+                          uu____766 :: uu____796  in
+                        FStar_List.map FStar_Syntax_Syntax.as_arg uu____764
                          in
-                      FStar_Syntax_Util.mk_app c_app1 uu____773  in
-                    FStar_Syntax_Util.abs uu____742 uu____772 ret1  in
+                      FStar_Syntax_Util.mk_app c_app1 uu____758  in
+                    FStar_Syntax_Util.abs uu____730 uu____757 ret1  in
                   let c_lift21 =
-                    let uu____819 = mk_lid "lift2"  in
-                    register env1 uu____819 c_lift2  in
+                    let uu____804 = mk_lid "lift2"  in
+                    register env1 uu____804 c_lift2  in
                   let c_push =
                     let t1 =
                       FStar_Syntax_Syntax.gen_bv "t1" None
@@ -2036,150 +496,150 @@
                         FStar_Syntax_Util.ktype
                        in
                     let t_f =
-                      let uu____826 =
-                        let uu____830 =
-                          let uu____831 = FStar_Syntax_Syntax.bv_to_name t1
+                      let uu____811 =
+                        let uu____815 =
+                          let uu____816 = FStar_Syntax_Syntax.bv_to_name t1
                              in
-                          FStar_Syntax_Syntax.null_binder uu____831  in
-                        [uu____830]  in
-                      let uu____832 =
-                        let uu____835 =
-                          let uu____836 = FStar_Syntax_Syntax.bv_to_name t2
+                          FStar_Syntax_Syntax.null_binder uu____816  in
+                        [uu____815]  in
+                      let uu____817 =
+                        let uu____820 =
+                          let uu____821 = FStar_Syntax_Syntax.bv_to_name t2
                              in
-                          mk_gctx uu____836  in
-                        FStar_Syntax_Syntax.mk_Total uu____835  in
-                      FStar_Syntax_Util.arrow uu____826 uu____832  in
+                          mk_gctx uu____821  in
+                        FStar_Syntax_Syntax.mk_Total uu____820  in
+                      FStar_Syntax_Util.arrow uu____811 uu____817  in
                     let f = FStar_Syntax_Syntax.gen_bv "f" None t_f  in
                     let ret1 =
-                      let uu____845 =
-                        let uu____851 =
-                          let uu____852 =
-                            let uu____855 =
-                              let uu____856 =
-                                let uu____857 =
-                                  let uu____861 =
-                                    let uu____862 =
+                      let uu____830 =
+                        let uu____836 =
+                          let uu____837 =
+                            let uu____840 =
+                              let uu____841 =
+                                let uu____842 =
+                                  let uu____846 =
+                                    let uu____847 =
                                       FStar_Syntax_Syntax.bv_to_name t1  in
-                                    FStar_Syntax_Syntax.null_binder uu____862
+                                    FStar_Syntax_Syntax.null_binder uu____847
                                      in
-                                  [uu____861]  in
-                                let uu____863 =
-                                  let uu____866 =
+                                  [uu____846]  in
+                                let uu____848 =
+                                  let uu____851 =
                                     FStar_Syntax_Syntax.bv_to_name t2  in
-                                  FStar_Syntax_Syntax.mk_GTotal uu____866  in
-                                FStar_Syntax_Util.arrow uu____857 uu____863
+                                  FStar_Syntax_Syntax.mk_GTotal uu____851  in
+                                FStar_Syntax_Util.arrow uu____842 uu____848
                                  in
-                              mk_ctx uu____856  in
-                            FStar_Syntax_Syntax.mk_Total uu____855  in
-                          FStar_Syntax_Util.lcomp_of_comp uu____852  in
-                        FStar_Util.Inl uu____851  in
-                      Some uu____845  in
+                              mk_ctx uu____841  in
+                            FStar_Syntax_Syntax.mk_Total uu____840  in
+                          FStar_Syntax_Util.lcomp_of_comp uu____837  in
+                        FStar_Util.Inl uu____836  in
+                      Some uu____830  in
                     let e1 =
-                      let uu____876 = FStar_Syntax_Syntax.bv_to_name t1  in
-                      FStar_Syntax_Syntax.gen_bv "e1" None uu____876  in
+                      let uu____861 = FStar_Syntax_Syntax.bv_to_name t1  in
+                      FStar_Syntax_Syntax.gen_bv "e1" None uu____861  in
                     let body =
-                      let uu____878 =
-                        let uu____882 =
-                          let uu____886 = FStar_Syntax_Syntax.mk_binder e1
+                      let uu____863 =
+                        let uu____864 =
+                          let uu____868 = FStar_Syntax_Syntax.mk_binder e1
                              in
-                          [uu____886]  in
-                        FStar_List.append gamma uu____882  in
-                      let uu____889 =
-                        let uu____890 = FStar_Syntax_Syntax.bv_to_name f  in
-                        let uu____893 =
-                          let uu____899 =
-                            let uu____900 = FStar_Syntax_Syntax.bv_to_name e1
+                          [uu____868]  in
+                        FStar_List.append gamma uu____864  in
+                      let uu____871 =
+                        let uu____872 = FStar_Syntax_Syntax.bv_to_name f  in
+                        let uu____875 =
+                          let uu____881 =
+                            let uu____882 = FStar_Syntax_Syntax.bv_to_name e1
                                in
-                            FStar_Syntax_Syntax.as_arg uu____900  in
-                          let uu____901 = args_of_binders1 gamma  in
-                          uu____899 :: uu____901  in
-                        FStar_Syntax_Util.mk_app uu____890 uu____893  in
-                      FStar_Syntax_Util.abs uu____878 uu____889 ret1  in
-                    let uu____903 =
-                      let uu____907 = mk_all_implicit binders  in
-                      let uu____911 =
+                            FStar_Syntax_Syntax.as_arg uu____882  in
+                          let uu____883 = args_of_binders1 gamma  in
+                          uu____881 :: uu____883  in
+                        FStar_Syntax_Util.mk_app uu____872 uu____875  in
+                      FStar_Syntax_Util.abs uu____863 uu____871 ret1  in
+                    let uu____885 =
+                      let uu____886 = mk_all_implicit binders  in
+                      let uu____890 =
                         binders_of_list1
                           [(a1, true); (t1, true); (t2, true); (f, false)]
                          in
-                      FStar_List.append uu____907 uu____911  in
-                    FStar_Syntax_Util.abs uu____903 body ret1  in
+                      FStar_List.append uu____886 uu____890  in
+                    FStar_Syntax_Util.abs uu____885 body ret1  in
                   let c_push1 =
-                    let uu____928 = mk_lid "push"  in
-                    register env1 uu____928 c_push  in
+                    let uu____907 = mk_lid "push"  in
+                    register env1 uu____907 c_push  in
                   let ret_tot_wp_a =
-                    let uu____936 =
-                      let uu____942 =
-                        let uu____943 = FStar_Syntax_Syntax.mk_Total wp_a1
+                    let uu____915 =
+                      let uu____921 =
+                        let uu____922 = FStar_Syntax_Syntax.mk_Total wp_a1
                            in
-                        FStar_Syntax_Util.lcomp_of_comp uu____943  in
-                      FStar_Util.Inl uu____942  in
-                    Some uu____936  in
+                        FStar_Syntax_Util.lcomp_of_comp uu____922  in
+                      FStar_Util.Inl uu____921  in
+                    Some uu____915  in
                   let mk_generic_app c =
                     if (FStar_List.length binders) > (Prims.parse_int "0")
                     then
-                      let uu____971 =
-                        let uu____972 =
-                          let uu____982 = args_of_binders1 binders  in
-                          (c, uu____982)  in
-                        FStar_Syntax_Syntax.Tm_app uu____972  in
-                      mk1 uu____971
+                      let uu____950 =
+                        let uu____951 =
+                          let uu____961 = args_of_binders1 binders  in
+                          (c, uu____961)  in
+                        FStar_Syntax_Syntax.Tm_app uu____951  in
+                      mk1 uu____950
                     else c  in
                   let wp_if_then_else =
                     let result_comp =
-                      let uu____990 =
-                        let uu____991 =
-                          let uu____995 =
+                      let uu____969 =
+                        let uu____970 =
+                          let uu____974 =
                             FStar_Syntax_Syntax.null_binder wp_a1  in
-                          let uu____996 =
-                            let uu____998 =
+                          let uu____975 =
+                            let uu____977 =
                               FStar_Syntax_Syntax.null_binder wp_a1  in
-                            [uu____998]  in
-                          uu____995 :: uu____996  in
-                        let uu____999 = FStar_Syntax_Syntax.mk_Total wp_a1
+                            [uu____977]  in
+                          uu____974 :: uu____975  in
+                        let uu____978 = FStar_Syntax_Syntax.mk_Total wp_a1
                            in
-                        FStar_Syntax_Util.arrow uu____991 uu____999  in
-                      FStar_Syntax_Syntax.mk_Total uu____990  in
+                        FStar_Syntax_Util.arrow uu____970 uu____978  in
+                      FStar_Syntax_Syntax.mk_Total uu____969  in
                     let c =
                       FStar_Syntax_Syntax.gen_bv "c" None
                         FStar_Syntax_Util.ktype
                        in
-                    let uu____1003 =
-                      let uu____1007 =
+                    let uu____982 =
+                      let uu____983 =
                         FStar_Syntax_Syntax.binders_of_list [a1; c]  in
-                      FStar_List.append binders uu____1007  in
-                    let uu____1013 =
+                      FStar_List.append binders uu____983  in
+                    let uu____989 =
                       let l_ite =
                         FStar_Syntax_Syntax.fvar FStar_Syntax_Const.ite_lid
                           (FStar_Syntax_Syntax.Delta_defined_at_level
                              (Prims.parse_int "2")) None
                          in
-                      let uu____1015 =
-                        let uu____1018 =
-                          let uu____1024 =
-                            let uu____1026 =
-                              let uu____1029 =
-                                let uu____1035 =
-                                  let uu____1036 =
+                      let uu____991 =
+                        let uu____994 =
+                          let uu____1000 =
+                            let uu____1002 =
+                              let uu____1005 =
+                                let uu____1011 =
+                                  let uu____1012 =
                                     FStar_Syntax_Syntax.bv_to_name c  in
-                                  FStar_Syntax_Syntax.as_arg uu____1036  in
-                                [uu____1035]  in
-                              FStar_Syntax_Util.mk_app l_ite uu____1029  in
-                            [uu____1026]  in
+                                  FStar_Syntax_Syntax.as_arg uu____1012  in
+                                [uu____1011]  in
+                              FStar_Syntax_Util.mk_app l_ite uu____1005  in
+                            [uu____1002]  in
                           FStar_List.map FStar_Syntax_Syntax.as_arg
-                            uu____1024
+                            uu____1000
                            in
-                        FStar_Syntax_Util.mk_app c_lift21 uu____1018  in
-                      FStar_Syntax_Util.ascribe uu____1015
+                        FStar_Syntax_Util.mk_app c_lift21 uu____994  in
+                      FStar_Syntax_Util.ascribe uu____991
                         ((FStar_Util.Inr result_comp), None)
                        in
-                    FStar_Syntax_Util.abs uu____1003 uu____1013
+                    FStar_Syntax_Util.abs uu____982 uu____989
                       (Some
                          (FStar_Util.Inl
                             (FStar_Syntax_Util.lcomp_of_comp result_comp)))
                      in
                   let wp_if_then_else1 =
-                    let uu____1061 = mk_lid "wp_if_then_else"  in
-                    register env1 uu____1061 wp_if_then_else  in
+                    let uu____1037 = mk_lid "wp_if_then_else"  in
+                    register env1 uu____1037 wp_if_then_else  in
                   let wp_if_then_else2 = mk_generic_app wp_if_then_else1  in
                   let wp_assert =
                     let q =
@@ -2193,42 +653,42 @@
                            (Prims.parse_int "1")) None
                        in
                     let body =
-                      let uu____1072 =
-                        let uu____1078 =
-                          let uu____1080 =
-                            let uu____1083 =
-                              let uu____1089 =
-                                let uu____1091 =
-                                  let uu____1094 =
-                                    let uu____1100 =
-                                      let uu____1101 =
+                      let uu____1048 =
+                        let uu____1054 =
+                          let uu____1056 =
+                            let uu____1059 =
+                              let uu____1065 =
+                                let uu____1067 =
+                                  let uu____1070 =
+                                    let uu____1076 =
+                                      let uu____1077 =
                                         FStar_Syntax_Syntax.bv_to_name q  in
-                                      FStar_Syntax_Syntax.as_arg uu____1101
+                                      FStar_Syntax_Syntax.as_arg uu____1077
                                        in
-                                    [uu____1100]  in
-                                  FStar_Syntax_Util.mk_app l_and uu____1094
+                                    [uu____1076]  in
+                                  FStar_Syntax_Util.mk_app l_and uu____1070
                                    in
-                                [uu____1091]  in
+                                [uu____1067]  in
                               FStar_List.map FStar_Syntax_Syntax.as_arg
-                                uu____1089
+                                uu____1065
                                in
-                            FStar_Syntax_Util.mk_app c_pure1 uu____1083  in
-                          let uu____1106 =
-                            let uu____1110 =
+                            FStar_Syntax_Util.mk_app c_pure1 uu____1059  in
+                          let uu____1082 =
+                            let uu____1086 =
                               FStar_Syntax_Syntax.bv_to_name wp  in
-                            [uu____1110]  in
-                          uu____1080 :: uu____1106  in
-                        FStar_List.map FStar_Syntax_Syntax.as_arg uu____1078
+                            [uu____1086]  in
+                          uu____1056 :: uu____1082  in
+                        FStar_List.map FStar_Syntax_Syntax.as_arg uu____1054
                          in
-                      FStar_Syntax_Util.mk_app c_app1 uu____1072  in
-                    let uu____1113 =
-                      let uu____1117 =
+                      FStar_Syntax_Util.mk_app c_app1 uu____1048  in
+                    let uu____1089 =
+                      let uu____1090 =
                         FStar_Syntax_Syntax.binders_of_list [a1; q; wp]  in
-                      FStar_List.append binders uu____1117  in
-                    FStar_Syntax_Util.abs uu____1113 body ret_tot_wp_a  in
+                      FStar_List.append binders uu____1090  in
+                    FStar_Syntax_Util.abs uu____1089 body ret_tot_wp_a  in
                   let wp_assert1 =
-                    let uu____1124 = mk_lid "wp_assert"  in
-                    register env1 uu____1124 wp_assert  in
+                    let uu____1097 = mk_lid "wp_assert"  in
+                    register env1 uu____1097 wp_assert  in
                   let wp_assert2 = mk_generic_app wp_assert1  in
                   let wp_assume =
                     let q =
@@ -2242,42 +702,42 @@
                            (Prims.parse_int "1")) None
                        in
                     let body =
-                      let uu____1135 =
-                        let uu____1141 =
-                          let uu____1143 =
+                      let uu____1108 =
+                        let uu____1114 =
+                          let uu____1116 =
+                            let uu____1119 =
+                              let uu____1125 =
+                                let uu____1127 =
+                                  let uu____1130 =
+                                    let uu____1136 =
+                                      let uu____1137 =
+                                        FStar_Syntax_Syntax.bv_to_name q  in
+                                      FStar_Syntax_Syntax.as_arg uu____1137
+                                       in
+                                    [uu____1136]  in
+                                  FStar_Syntax_Util.mk_app l_imp uu____1130
+                                   in
+                                [uu____1127]  in
+                              FStar_List.map FStar_Syntax_Syntax.as_arg
+                                uu____1125
+                               in
+                            FStar_Syntax_Util.mk_app c_pure1 uu____1119  in
+                          let uu____1142 =
                             let uu____1146 =
-                              let uu____1152 =
-                                let uu____1154 =
-                                  let uu____1157 =
-                                    let uu____1163 =
-                                      let uu____1164 =
-                                        FStar_Syntax_Syntax.bv_to_name q  in
-                                      FStar_Syntax_Syntax.as_arg uu____1164
-                                       in
-                                    [uu____1163]  in
-                                  FStar_Syntax_Util.mk_app l_imp uu____1157
-                                   in
-                                [uu____1154]  in
-                              FStar_List.map FStar_Syntax_Syntax.as_arg
-                                uu____1152
-                               in
-                            FStar_Syntax_Util.mk_app c_pure1 uu____1146  in
-                          let uu____1169 =
-                            let uu____1173 =
                               FStar_Syntax_Syntax.bv_to_name wp  in
-                            [uu____1173]  in
-                          uu____1143 :: uu____1169  in
-                        FStar_List.map FStar_Syntax_Syntax.as_arg uu____1141
+                            [uu____1146]  in
+                          uu____1116 :: uu____1142  in
+                        FStar_List.map FStar_Syntax_Syntax.as_arg uu____1114
                          in
-                      FStar_Syntax_Util.mk_app c_app1 uu____1135  in
-                    let uu____1176 =
-                      let uu____1180 =
+                      FStar_Syntax_Util.mk_app c_app1 uu____1108  in
+                    let uu____1149 =
+                      let uu____1150 =
                         FStar_Syntax_Syntax.binders_of_list [a1; q; wp]  in
-                      FStar_List.append binders uu____1180  in
-                    FStar_Syntax_Util.abs uu____1176 body ret_tot_wp_a  in
+                      FStar_List.append binders uu____1150  in
+                    FStar_Syntax_Util.abs uu____1149 body ret_tot_wp_a  in
                   let wp_assume1 =
-                    let uu____1187 = mk_lid "wp_assume"  in
-                    register env1 uu____1187 wp_assume  in
+                    let uu____1157 = mk_lid "wp_assume"  in
+                    register env1 uu____1157 wp_assume  in
                   let wp_assume2 = mk_generic_app wp_assume1  in
                   let wp_close =
                     let b =
@@ -2285,121 +745,121 @@
                         FStar_Syntax_Util.ktype
                        in
                     let t_f =
-                      let uu____1196 =
-                        let uu____1200 =
-                          let uu____1201 = FStar_Syntax_Syntax.bv_to_name b
+                      let uu____1166 =
+                        let uu____1170 =
+                          let uu____1171 = FStar_Syntax_Syntax.bv_to_name b
                              in
-                          FStar_Syntax_Syntax.null_binder uu____1201  in
-                        [uu____1200]  in
-                      let uu____1202 = FStar_Syntax_Syntax.mk_Total wp_a1  in
-                      FStar_Syntax_Util.arrow uu____1196 uu____1202  in
+                          FStar_Syntax_Syntax.null_binder uu____1171  in
+                        [uu____1170]  in
+                      let uu____1172 = FStar_Syntax_Syntax.mk_Total wp_a1  in
+                      FStar_Syntax_Util.arrow uu____1166 uu____1172  in
                     let f = FStar_Syntax_Syntax.gen_bv "f" None t_f  in
                     let body =
-                      let uu____1209 =
-                        let uu____1215 =
-                          let uu____1217 =
-                            let uu____1220 =
+                      let uu____1179 =
+                        let uu____1185 =
+                          let uu____1187 =
+                            let uu____1190 =
                               FStar_List.map FStar_Syntax_Syntax.as_arg
                                 [FStar_Syntax_Util.tforall]
                                in
-                            FStar_Syntax_Util.mk_app c_pure1 uu____1220  in
-                          let uu____1226 =
-                            let uu____1230 =
-                              let uu____1233 =
-                                let uu____1239 =
-                                  let uu____1241 =
+                            FStar_Syntax_Util.mk_app c_pure1 uu____1190  in
+                          let uu____1196 =
+                            let uu____1200 =
+                              let uu____1203 =
+                                let uu____1209 =
+                                  let uu____1211 =
                                     FStar_Syntax_Syntax.bv_to_name f  in
-                                  [uu____1241]  in
+                                  [uu____1211]  in
                                 FStar_List.map FStar_Syntax_Syntax.as_arg
-                                  uu____1239
+                                  uu____1209
                                  in
-                              FStar_Syntax_Util.mk_app c_push1 uu____1233  in
-                            [uu____1230]  in
-                          uu____1217 :: uu____1226  in
-                        FStar_List.map FStar_Syntax_Syntax.as_arg uu____1215
+                              FStar_Syntax_Util.mk_app c_push1 uu____1203  in
+                            [uu____1200]  in
+                          uu____1187 :: uu____1196  in
+                        FStar_List.map FStar_Syntax_Syntax.as_arg uu____1185
                          in
-                      FStar_Syntax_Util.mk_app c_app1 uu____1209  in
-                    let uu____1248 =
-                      let uu____1252 =
+                      FStar_Syntax_Util.mk_app c_app1 uu____1179  in
+                    let uu____1218 =
+                      let uu____1219 =
                         FStar_Syntax_Syntax.binders_of_list [a1; b; f]  in
-                      FStar_List.append binders uu____1252  in
-                    FStar_Syntax_Util.abs uu____1248 body ret_tot_wp_a  in
+                      FStar_List.append binders uu____1219  in
+                    FStar_Syntax_Util.abs uu____1218 body ret_tot_wp_a  in
                   let wp_close1 =
-                    let uu____1259 = mk_lid "wp_close"  in
-                    register env1 uu____1259 wp_close  in
+                    let uu____1226 = mk_lid "wp_close"  in
+                    register env1 uu____1226 wp_close  in
                   let wp_close2 = mk_generic_app wp_close1  in
                   let ret_tot_type =
-                    let uu____1270 =
-                      let uu____1276 =
-                        let uu____1277 =
+                    let uu____1237 =
+                      let uu____1243 =
+                        let uu____1244 =
                           FStar_Syntax_Syntax.mk_Total
                             FStar_Syntax_Util.ktype
                            in
                         FStar_All.pipe_left FStar_Syntax_Util.lcomp_of_comp
-                          uu____1277
+                          uu____1244
                          in
-                      FStar_Util.Inl uu____1276  in
-                    Some uu____1270  in
+                      FStar_Util.Inl uu____1243  in
+                    Some uu____1237  in
                   let ret_gtot_type =
-                    let uu____1297 =
-                      let uu____1303 =
-                        let uu____1304 =
+                    let uu____1264 =
+                      let uu____1270 =
+                        let uu____1271 =
                           FStar_Syntax_Syntax.mk_GTotal
                             FStar_Syntax_Util.ktype
                            in
                         FStar_All.pipe_left FStar_Syntax_Util.lcomp_of_comp
-                          uu____1304
+                          uu____1271
                          in
-                      FStar_Util.Inl uu____1303  in
-                    Some uu____1297  in
+                      FStar_Util.Inl uu____1270  in
+                    Some uu____1264  in
                   let mk_forall1 x body =
-                    let uu____1324 =
-                      let uu____1327 =
-                        let uu____1328 =
-                          let uu____1338 =
-                            let uu____1340 =
-                              let uu____1341 =
-                                let uu____1342 =
-                                  let uu____1346 =
+                    let uu____1291 =
+                      let uu____1294 =
+                        let uu____1295 =
+                          let uu____1305 =
+                            let uu____1307 =
+                              let uu____1308 =
+                                let uu____1309 =
+                                  let uu____1310 =
                                     FStar_Syntax_Syntax.mk_binder x  in
-                                  [uu____1346]  in
-                                FStar_Syntax_Util.abs uu____1342 body
+                                  [uu____1310]  in
+                                FStar_Syntax_Util.abs uu____1309 body
                                   ret_tot_type
                                  in
-                              FStar_Syntax_Syntax.as_arg uu____1341  in
-                            [uu____1340]  in
-                          (FStar_Syntax_Util.tforall, uu____1338)  in
-                        FStar_Syntax_Syntax.Tm_app uu____1328  in
-                      FStar_Syntax_Syntax.mk uu____1327  in
-                    uu____1324 None FStar_Range.dummyRange  in
+                              FStar_Syntax_Syntax.as_arg uu____1308  in
+                            [uu____1307]  in
+                          (FStar_Syntax_Util.tforall, uu____1305)  in
+                        FStar_Syntax_Syntax.Tm_app uu____1295  in
+                      FStar_Syntax_Syntax.mk uu____1294  in
+                    uu____1291 None FStar_Range.dummyRange  in
                   let rec is_discrete t =
-                    let uu____1360 =
-                      let uu____1361 = FStar_Syntax_Subst.compress t  in
-                      uu____1361.FStar_Syntax_Syntax.n  in
-                    match uu____1360 with
-                    | FStar_Syntax_Syntax.Tm_type uu____1364 -> false
+                    let uu____1324 =
+                      let uu____1325 = FStar_Syntax_Subst.compress t  in
+                      uu____1325.FStar_Syntax_Syntax.n  in
+                    match uu____1324 with
+                    | FStar_Syntax_Syntax.Tm_type uu____1328 -> false
                     | FStar_Syntax_Syntax.Tm_arrow (bs,c) ->
                         (FStar_List.for_all
-                           (fun uu____1379  ->
-                              match uu____1379 with
-                              | (b,uu____1383) ->
+                           (fun uu____1343  ->
+                              match uu____1343 with
+                              | (b,uu____1347) ->
                                   is_discrete b.FStar_Syntax_Syntax.sort) bs)
                           && (is_discrete (FStar_Syntax_Util.comp_result c))
-                    | uu____1384 -> true  in
+                    | uu____1348 -> true  in
                   let rec is_monotonic t =
-                    let uu____1389 =
-                      let uu____1390 = FStar_Syntax_Subst.compress t  in
-                      uu____1390.FStar_Syntax_Syntax.n  in
-                    match uu____1389 with
-                    | FStar_Syntax_Syntax.Tm_type uu____1393 -> true
+                    let uu____1353 =
+                      let uu____1354 = FStar_Syntax_Subst.compress t  in
+                      uu____1354.FStar_Syntax_Syntax.n  in
+                    match uu____1353 with
+                    | FStar_Syntax_Syntax.Tm_type uu____1357 -> true
                     | FStar_Syntax_Syntax.Tm_arrow (bs,c) ->
                         (FStar_List.for_all
-                           (fun uu____1408  ->
-                              match uu____1408 with
-                              | (b,uu____1412) ->
+                           (fun uu____1372  ->
+                              match uu____1372 with
+                              | (b,uu____1376) ->
                                   is_discrete b.FStar_Syntax_Syntax.sort) bs)
                           && (is_monotonic (FStar_Syntax_Util.comp_result c))
-                    | uu____1413 -> is_discrete t  in
+                    | uu____1377 -> is_discrete t  in
                   let rec mk_rel rel t x y =
                     let mk_rel1 = mk_rel rel  in
                     let t1 =
@@ -2409,11 +869,11 @@
                         FStar_TypeChecker_Normalize.UnfoldUntil
                           FStar_Syntax_Syntax.Delta_constant] env1 t
                        in
-                    let uu____1465 =
-                      let uu____1466 = FStar_Syntax_Subst.compress t1  in
-                      uu____1466.FStar_Syntax_Syntax.n  in
-                    match uu____1465 with
-                    | FStar_Syntax_Syntax.Tm_type uu____1469 -> rel x y
+                    let uu____1429 =
+                      let uu____1430 = FStar_Syntax_Subst.compress t1  in
+                      uu____1430.FStar_Syntax_Syntax.n  in
+                    match uu____1429 with
+                    | FStar_Syntax_Syntax.Tm_type uu____1433 -> rel x y
                     | FStar_Syntax_Syntax.Tm_arrow
                       (binder::[],{
                                     FStar_Syntax_Syntax.n =
@@ -2431,30 +891,30 @@
                         ->
                         let a2 = (Prims.fst binder).FStar_Syntax_Syntax.sort
                            in
-                        let uu____1515 =
+                        let uu____1479 =
                           (is_monotonic a2) || (is_monotonic b)  in
-                        if uu____1515
+                        if uu____1479
                         then
                           let a11 = FStar_Syntax_Syntax.gen_bv "a1" None a2
                              in
                           let body =
-                            let uu____1518 =
-                              let uu____1521 =
-                                let uu____1527 =
-                                  let uu____1528 =
+                            let uu____1482 =
+                              let uu____1485 =
+                                let uu____1491 =
+                                  let uu____1492 =
                                     FStar_Syntax_Syntax.bv_to_name a11  in
-                                  FStar_Syntax_Syntax.as_arg uu____1528  in
-                                [uu____1527]  in
-                              FStar_Syntax_Util.mk_app x uu____1521  in
-                            let uu____1529 =
-                              let uu____1532 =
-                                let uu____1538 =
-                                  let uu____1539 =
+                                  FStar_Syntax_Syntax.as_arg uu____1492  in
+                                [uu____1491]  in
+                              FStar_Syntax_Util.mk_app x uu____1485  in
+                            let uu____1493 =
+                              let uu____1496 =
+                                let uu____1502 =
+                                  let uu____1503 =
                                     FStar_Syntax_Syntax.bv_to_name a11  in
-                                  FStar_Syntax_Syntax.as_arg uu____1539  in
-                                [uu____1538]  in
-                              FStar_Syntax_Util.mk_app y uu____1532  in
-                            mk_rel1 b uu____1518 uu____1529  in
+                                  FStar_Syntax_Syntax.as_arg uu____1503  in
+                                [uu____1502]  in
+                              FStar_Syntax_Util.mk_app y uu____1496  in
+                            mk_rel1 b uu____1482 uu____1493  in
                           mk_forall1 a11 body
                         else
                           (let a11 = FStar_Syntax_Syntax.gen_bv "a1" None a2
@@ -2462,60 +922,60 @@
                            let a21 = FStar_Syntax_Syntax.gen_bv "a2" None a2
                               in
                            let body =
-                             let uu____1544 =
-                               let uu____1545 =
+                             let uu____1508 =
+                               let uu____1509 =
                                  FStar_Syntax_Syntax.bv_to_name a11  in
-                               let uu____1548 =
+                               let uu____1512 =
                                  FStar_Syntax_Syntax.bv_to_name a21  in
-                               mk_rel1 a2 uu____1545 uu____1548  in
-                             let uu____1551 =
-                               let uu____1552 =
-                                 let uu____1555 =
-                                   let uu____1561 =
-                                     let uu____1562 =
+                               mk_rel1 a2 uu____1509 uu____1512  in
+                             let uu____1515 =
+                               let uu____1516 =
+                                 let uu____1519 =
+                                   let uu____1525 =
+                                     let uu____1526 =
                                        FStar_Syntax_Syntax.bv_to_name a11  in
-                                     FStar_Syntax_Syntax.as_arg uu____1562
+                                     FStar_Syntax_Syntax.as_arg uu____1526
                                       in
-                                   [uu____1561]  in
-                                 FStar_Syntax_Util.mk_app x uu____1555  in
-                               let uu____1563 =
-                                 let uu____1566 =
-                                   let uu____1572 =
-                                     let uu____1573 =
+                                   [uu____1525]  in
+                                 FStar_Syntax_Util.mk_app x uu____1519  in
+                               let uu____1527 =
+                                 let uu____1530 =
+                                   let uu____1536 =
+                                     let uu____1537 =
                                        FStar_Syntax_Syntax.bv_to_name a21  in
-                                     FStar_Syntax_Syntax.as_arg uu____1573
+                                     FStar_Syntax_Syntax.as_arg uu____1537
                                       in
-                                   [uu____1572]  in
-                                 FStar_Syntax_Util.mk_app y uu____1566  in
-                               mk_rel1 b uu____1552 uu____1563  in
-                             FStar_Syntax_Util.mk_imp uu____1544 uu____1551
+                                   [uu____1536]  in
+                                 FStar_Syntax_Util.mk_app y uu____1530  in
+                               mk_rel1 b uu____1516 uu____1527  in
+                             FStar_Syntax_Util.mk_imp uu____1508 uu____1515
                               in
-                           let uu____1574 = mk_forall1 a21 body  in
-                           mk_forall1 a11 uu____1574)
+                           let uu____1538 = mk_forall1 a21 body  in
+                           mk_forall1 a11 uu____1538)
                     | FStar_Syntax_Syntax.Tm_arrow (binder::binders1,comp) ->
                         let t2 =
-                          let uu___98_1595 = t1  in
-                          let uu____1596 =
-                            let uu____1597 =
-                              let uu____1605 =
-                                let uu____1606 =
+                          let uu___98_1559 = t1  in
+                          let uu____1560 =
+                            let uu____1561 =
+                              let uu____1569 =
+                                let uu____1570 =
                                   FStar_Syntax_Util.arrow binders1 comp  in
-                                FStar_Syntax_Syntax.mk_Total uu____1606  in
-                              ([binder], uu____1605)  in
-                            FStar_Syntax_Syntax.Tm_arrow uu____1597  in
+                                FStar_Syntax_Syntax.mk_Total uu____1570  in
+                              ([binder], uu____1569)  in
+                            FStar_Syntax_Syntax.Tm_arrow uu____1561  in
                           {
-                            FStar_Syntax_Syntax.n = uu____1596;
+                            FStar_Syntax_Syntax.n = uu____1560;
                             FStar_Syntax_Syntax.tk =
-                              (uu___98_1595.FStar_Syntax_Syntax.tk);
+                              (uu___98_1559.FStar_Syntax_Syntax.tk);
                             FStar_Syntax_Syntax.pos =
-                              (uu___98_1595.FStar_Syntax_Syntax.pos);
+                              (uu___98_1559.FStar_Syntax_Syntax.pos);
                             FStar_Syntax_Syntax.vars =
-                              (uu___98_1595.FStar_Syntax_Syntax.vars)
+                              (uu___98_1559.FStar_Syntax_Syntax.vars)
                           }  in
                         mk_rel1 t2 x y
-                    | FStar_Syntax_Syntax.Tm_arrow uu____1618 ->
+                    | FStar_Syntax_Syntax.Tm_arrow uu____1582 ->
                         failwith "unhandled arrow"
-                    | uu____1626 -> FStar_Syntax_Util.mk_untyped_eq2 x y  in
+                    | uu____1590 -> FStar_Syntax_Util.mk_untyped_eq2 x y  in
                   let stronger =
                     let wp1 = FStar_Syntax_Syntax.gen_bv "wp1" None wp_a1  in
                     let wp2 = FStar_Syntax_Syntax.gen_bv "wp2" None wp_a1  in
@@ -2527,53 +987,53 @@
                           FStar_TypeChecker_Normalize.UnfoldUntil
                             FStar_Syntax_Syntax.Delta_constant] env1 t
                          in
-                      let uu____1641 =
-                        let uu____1642 = FStar_Syntax_Subst.compress t1  in
-                        uu____1642.FStar_Syntax_Syntax.n  in
-                      match uu____1641 with
-                      | FStar_Syntax_Syntax.Tm_type uu____1645 ->
+                      let uu____1605 =
+                        let uu____1606 = FStar_Syntax_Subst.compress t1  in
+                        uu____1606.FStar_Syntax_Syntax.n  in
+                      match uu____1605 with
+                      | FStar_Syntax_Syntax.Tm_type uu____1609 ->
                           FStar_Syntax_Util.mk_imp x y
                       | FStar_Syntax_Syntax.Tm_app (head1,args) when
-                          let uu____1662 = FStar_Syntax_Subst.compress head1
+                          let uu____1626 = FStar_Syntax_Subst.compress head1
                              in
-                          FStar_Syntax_Util.is_tuple_constructor uu____1662
+                          FStar_Syntax_Util.is_tuple_constructor uu____1626
                           ->
                           let project i tuple =
                             let projector =
-                              let uu____1677 =
-                                let uu____1678 =
+                              let uu____1641 =
+                                let uu____1642 =
                                   FStar_Syntax_Util.mk_tuple_data_lid
                                     (FStar_List.length args)
                                     FStar_Range.dummyRange
                                    in
                                 FStar_TypeChecker_Env.lookup_projector env1
-                                  uu____1678 i
+                                  uu____1642 i
                                  in
-                              FStar_Syntax_Syntax.fvar uu____1677
+                              FStar_Syntax_Syntax.fvar uu____1641
                                 (FStar_Syntax_Syntax.Delta_defined_at_level
                                    (Prims.parse_int "1")) None
                                in
                             FStar_Syntax_Util.mk_app projector
                               [(tuple, None)]
                              in
-                          let uu____1699 =
-                            let uu____1703 =
+                          let uu____1663 =
+                            let uu____1667 =
                               FStar_List.mapi
                                 (fun i  ->
-                                   fun uu____1708  ->
-                                     match uu____1708 with
+                                   fun uu____1672  ->
+                                     match uu____1672 with
                                      | (t2,q) ->
-                                         let uu____1713 = project i x  in
-                                         let uu____1714 = project i y  in
-                                         mk_stronger t2 uu____1713 uu____1714)
+                                         let uu____1677 = project i x  in
+                                         let uu____1678 = project i y  in
+                                         mk_stronger t2 uu____1677 uu____1678)
                                 args
                                in
-                            match uu____1703 with
+                            match uu____1667 with
                             | [] ->
                                 failwith
                                   "Impossible : Empty application when creating stronger relation in DM4F"
                             | rel0::rels -> (rel0, rels)  in
-                          (match uu____1699 with
+                          (match uu____1663 with
                            | (rel0,rels) ->
                                FStar_List.fold_left FStar_Syntax_Util.mk_conj
                                  rel0 rels)
@@ -2595,54 +1055,54 @@
                           let bvs =
                             FStar_List.mapi
                               (fun i  ->
-                                 fun uu____1770  ->
-                                   match uu____1770 with
+                                 fun uu____1734  ->
+                                   match uu____1734 with
                                    | (bv,q) ->
-                                       let uu____1775 =
-                                         let uu____1776 =
+                                       let uu____1739 =
+                                         let uu____1740 =
                                            FStar_Util.string_of_int i  in
-                                         Prims.strcat "a" uu____1776  in
-                                       FStar_Syntax_Syntax.gen_bv uu____1775
+                                         Prims.strcat "a" uu____1740  in
+                                       FStar_Syntax_Syntax.gen_bv uu____1739
                                          None bv.FStar_Syntax_Syntax.sort)
                               binders1
                              in
                           let args =
                             FStar_List.map
                               (fun ai  ->
-                                 let uu____1780 =
+                                 let uu____1744 =
                                    FStar_Syntax_Syntax.bv_to_name ai  in
-                                 FStar_Syntax_Syntax.as_arg uu____1780) bvs
+                                 FStar_Syntax_Syntax.as_arg uu____1744) bvs
                              in
                           let body =
-                            let uu____1782 = FStar_Syntax_Util.mk_app x args
+                            let uu____1746 = FStar_Syntax_Util.mk_app x args
                                in
-                            let uu____1783 = FStar_Syntax_Util.mk_app y args
+                            let uu____1747 = FStar_Syntax_Util.mk_app y args
                                in
-                            mk_stronger b uu____1782 uu____1783  in
+                            mk_stronger b uu____1746 uu____1747  in
                           FStar_List.fold_right
                             (fun bv  -> fun body1  -> mk_forall1 bv body1)
                             bvs body
-                      | uu____1786 -> failwith "Not a DM elaborated type"  in
+                      | uu____1750 -> failwith "Not a DM elaborated type"  in
                     let body =
-                      let uu____1788 = FStar_Syntax_Util.unascribe wp_a1  in
-                      let uu____1789 = FStar_Syntax_Syntax.bv_to_name wp1  in
-                      let uu____1790 = FStar_Syntax_Syntax.bv_to_name wp2  in
-                      mk_stronger uu____1788 uu____1789 uu____1790  in
-                    let uu____1791 =
-                      let uu____1795 =
+                      let uu____1752 = FStar_Syntax_Util.unascribe wp_a1  in
+                      let uu____1753 = FStar_Syntax_Syntax.bv_to_name wp1  in
+                      let uu____1754 = FStar_Syntax_Syntax.bv_to_name wp2  in
+                      mk_stronger uu____1752 uu____1753 uu____1754  in
+                    let uu____1755 =
+                      let uu____1756 =
                         binders_of_list1
                           [(a1, false); (wp1, false); (wp2, false)]
                          in
-                      FStar_List.append binders uu____1795  in
-                    FStar_Syntax_Util.abs uu____1791 body ret_tot_type  in
+                      FStar_List.append binders uu____1756  in
+                    FStar_Syntax_Util.abs uu____1755 body ret_tot_type  in
                   let stronger1 =
-                    let uu____1810 = mk_lid "stronger"  in
-                    register env1 uu____1810 stronger  in
+                    let uu____1771 = mk_lid "stronger"  in
+                    register env1 uu____1771 stronger  in
                   let stronger2 = mk_generic_app stronger1  in
                   let wp_ite =
                     let wp = FStar_Syntax_Syntax.gen_bv "wp" None wp_a1  in
-                    let uu____1816 = FStar_Util.prefix gamma  in
-                    match uu____1816 with
+                    let uu____1777 = FStar_Util.prefix gamma  in
+                    match uu____1777 with
                     | (wp_args,post) ->
                         let k =
                           FStar_Syntax_Syntax.gen_bv "k" None
@@ -2651,302 +1111,312 @@
                         let equiv =
                           let k_tm = FStar_Syntax_Syntax.bv_to_name k  in
                           let eq1 =
-                            let uu____1842 =
+                            let uu____1803 =
                               FStar_Syntax_Syntax.bv_to_name (Prims.fst post)
                                in
                             mk_rel FStar_Syntax_Util.mk_iff
-                              k.FStar_Syntax_Syntax.sort k_tm uu____1842
+                              k.FStar_Syntax_Syntax.sort k_tm uu____1803
                              in
-                          let uu____1845 =
+                          let uu____1806 =
                             FStar_Syntax_Util.destruct_typ_as_formula eq1  in
-                          match uu____1845 with
+                          match uu____1806 with
                           | Some (FStar_Syntax_Util.QAll (binders1,[],body))
                               ->
                               let k_app =
-                                let uu____1853 = args_of_binders1 binders1
+                                let uu____1814 = args_of_binders1 binders1
                                    in
-                                FStar_Syntax_Util.mk_app k_tm uu____1853  in
+                                FStar_Syntax_Util.mk_app k_tm uu____1814  in
                               let guard_free1 =
-                                let uu____1860 =
+                                let uu____1821 =
                                   FStar_Syntax_Syntax.lid_as_fv
                                     FStar_Syntax_Const.guard_free
                                     FStar_Syntax_Syntax.Delta_constant None
                                    in
-                                FStar_Syntax_Syntax.fv_to_tm uu____1860  in
+                                FStar_Syntax_Syntax.fv_to_tm uu____1821  in
                               let pat =
-                                let uu____1864 =
-                                  let uu____1870 =
+                                let uu____1825 =
+                                  let uu____1831 =
                                     FStar_Syntax_Syntax.as_arg k_app  in
-                                  [uu____1870]  in
+                                  [uu____1831]  in
                                 FStar_Syntax_Util.mk_app guard_free1
-                                  uu____1864
+                                  uu____1825
                                  in
                               let pattern_guarded_body =
-                                let uu____1874 =
-                                  let uu____1875 =
-                                    let uu____1880 =
-                                      let uu____1881 =
-                                        let uu____1888 =
-                                          let uu____1890 =
+                                let uu____1835 =
+                                  let uu____1836 =
+                                    let uu____1841 =
+                                      let uu____1842 =
+                                        let uu____1849 =
+                                          let uu____1851 =
                                             FStar_Syntax_Syntax.as_arg pat
                                              in
-                                          [uu____1890]  in
-                                        [uu____1888]  in
+                                          [uu____1851]  in
+                                        [uu____1849]  in
                                       FStar_Syntax_Syntax.Meta_pattern
-                                        uu____1881
+                                        uu____1842
                                        in
-                                    (body, uu____1880)  in
-                                  FStar_Syntax_Syntax.Tm_meta uu____1875  in
-                                mk1 uu____1874  in
+                                    (body, uu____1841)  in
+                                  FStar_Syntax_Syntax.Tm_meta uu____1836  in
+                                mk1 uu____1835  in
                               FStar_Syntax_Util.close_forall_no_univs
                                 binders1 pattern_guarded_body
-                          | uu____1893 ->
+                          | uu____1854 ->
                               failwith
                                 "Impossible: Expected the equivalence to be a quantified formula"
                            in
                         let body =
-                          let uu____1896 =
-                            let uu____1897 =
-                              let uu____1898 =
-                                let uu____1899 =
+                          let uu____1857 =
+                            let uu____1858 =
+                              let uu____1859 =
+                                let uu____1860 =
                                   FStar_Syntax_Syntax.bv_to_name wp  in
-                                let uu____1902 =
-                                  let uu____1908 = args_of_binders1 wp_args
+                                let uu____1863 =
+                                  let uu____1869 = args_of_binders1 wp_args
                                      in
-                                  let uu____1910 =
-                                    let uu____1912 =
-                                      let uu____1913 =
+                                  let uu____1871 =
+                                    let uu____1873 =
+                                      let uu____1874 =
                                         FStar_Syntax_Syntax.bv_to_name k  in
-                                      FStar_Syntax_Syntax.as_arg uu____1913
+                                      FStar_Syntax_Syntax.as_arg uu____1874
                                        in
-                                    [uu____1912]  in
-                                  FStar_List.append uu____1908 uu____1910  in
-                                FStar_Syntax_Util.mk_app uu____1899
-                                  uu____1902
+                                    [uu____1873]  in
+                                  FStar_List.append uu____1869 uu____1871  in
+                                FStar_Syntax_Util.mk_app uu____1860
+                                  uu____1863
                                  in
-                              FStar_Syntax_Util.mk_imp equiv uu____1898  in
-                            FStar_Syntax_Util.mk_forall_no_univ k uu____1897
+                              FStar_Syntax_Util.mk_imp equiv uu____1859  in
+                            FStar_Syntax_Util.mk_forall_no_univ k uu____1858
                              in
-                          FStar_Syntax_Util.abs gamma uu____1896
+                          FStar_Syntax_Util.abs gamma uu____1857
                             ret_gtot_type
                            in
-                        let uu____1914 =
-                          let uu____1918 =
+                        let uu____1875 =
+                          let uu____1876 =
                             FStar_Syntax_Syntax.binders_of_list [a1; wp]  in
-                          FStar_List.append binders uu____1918  in
-                        FStar_Syntax_Util.abs uu____1914 body ret_gtot_type
+                          FStar_List.append binders uu____1876  in
+                        FStar_Syntax_Util.abs uu____1875 body ret_gtot_type
                      in
                   let wp_ite1 =
-                    let uu____1925 = mk_lid "wp_ite"  in
-                    register env1 uu____1925 wp_ite  in
+                    let uu____1883 = mk_lid "wp_ite"  in
+                    register env1 uu____1883 wp_ite  in
                   let wp_ite2 = mk_generic_app wp_ite1  in
                   let null_wp =
                     let wp = FStar_Syntax_Syntax.gen_bv "wp" None wp_a1  in
-                    let uu____1931 = FStar_Util.prefix gamma  in
-                    match uu____1931 with
+                    let uu____1889 = FStar_Util.prefix gamma  in
+                    match uu____1889 with
                     | (wp_args,post) ->
                         let x =
                           FStar_Syntax_Syntax.gen_bv "x" None
                             FStar_Syntax_Syntax.tun
                            in
                         let body =
-                          let uu____1955 =
-                            let uu____1956 =
+                          let uu____1913 =
+                            let uu____1914 =
                               FStar_All.pipe_left
                                 FStar_Syntax_Syntax.bv_to_name
                                 (Prims.fst post)
                                in
-                            let uu____1959 =
-                              let uu____1965 =
-                                let uu____1966 =
+                            let uu____1917 =
+                              let uu____1923 =
+                                let uu____1924 =
                                   FStar_Syntax_Syntax.bv_to_name x  in
-                                FStar_Syntax_Syntax.as_arg uu____1966  in
-                              [uu____1965]  in
-                            FStar_Syntax_Util.mk_app uu____1956 uu____1959
+                                FStar_Syntax_Syntax.as_arg uu____1924  in
+                              [uu____1923]  in
+                            FStar_Syntax_Util.mk_app uu____1914 uu____1917
                              in
-                          FStar_Syntax_Util.mk_forall_no_univ x uu____1955
+                          FStar_Syntax_Util.mk_forall_no_univ x uu____1913
                            in
-                        let uu____1967 =
-                          let uu____1971 =
-                            let uu____1975 =
+                        let uu____1925 =
+                          let uu____1926 =
+                            let uu____1930 =
                               FStar_Syntax_Syntax.binders_of_list [a1]  in
-                            FStar_List.append uu____1975 gamma  in
-                          FStar_List.append binders uu____1971  in
-                        FStar_Syntax_Util.abs uu____1967 body ret_gtot_type
+                            FStar_List.append uu____1930 gamma  in
+                          FStar_List.append binders uu____1926  in
+                        FStar_Syntax_Util.abs uu____1925 body ret_gtot_type
                      in
                   let null_wp1 =
-                    let uu____1984 = mk_lid "null_wp"  in
-                    register env1 uu____1984 null_wp  in
+                    let uu____1939 = mk_lid "null_wp"  in
+                    register env1 uu____1939 null_wp  in
                   let null_wp2 = mk_generic_app null_wp1  in
                   let wp_trivial =
                     let wp = FStar_Syntax_Syntax.gen_bv "wp" None wp_a1  in
                     let body =
-                      let uu____1993 =
-                        let uu____1999 =
-                          let uu____2001 = FStar_Syntax_Syntax.bv_to_name a1
+                      let uu____1948 =
+                        let uu____1954 =
+                          let uu____1956 = FStar_Syntax_Syntax.bv_to_name a1
                              in
-                          let uu____2002 =
-                            let uu____2004 =
-                              let uu____2007 =
-                                let uu____2013 =
-                                  let uu____2014 =
+                          let uu____1957 =
+                            let uu____1959 =
+                              let uu____1962 =
+                                let uu____1968 =
+                                  let uu____1969 =
                                     FStar_Syntax_Syntax.bv_to_name a1  in
-                                  FStar_Syntax_Syntax.as_arg uu____2014  in
-                                [uu____2013]  in
-                              FStar_Syntax_Util.mk_app null_wp2 uu____2007
+                                  FStar_Syntax_Syntax.as_arg uu____1969  in
+                                [uu____1968]  in
+                              FStar_Syntax_Util.mk_app null_wp2 uu____1962
                                in
-                            let uu____2015 =
-                              let uu____2019 =
+                            let uu____1970 =
+                              let uu____1974 =
                                 FStar_Syntax_Syntax.bv_to_name wp  in
-                              [uu____2019]  in
-                            uu____2004 :: uu____2015  in
-                          uu____2001 :: uu____2002  in
-                        FStar_List.map FStar_Syntax_Syntax.as_arg uu____1999
+                              [uu____1974]  in
+                            uu____1959 :: uu____1970  in
+                          uu____1956 :: uu____1957  in
+                        FStar_List.map FStar_Syntax_Syntax.as_arg uu____1954
                          in
-                      FStar_Syntax_Util.mk_app stronger2 uu____1993  in
-                    let uu____2022 =
-                      let uu____2026 =
+                      FStar_Syntax_Util.mk_app stronger2 uu____1948  in
+                    let uu____1977 =
+                      let uu____1978 =
                         FStar_Syntax_Syntax.binders_of_list [a1; wp]  in
-                      FStar_List.append binders uu____2026  in
-                    FStar_Syntax_Util.abs uu____2022 body ret_tot_type  in
+                      FStar_List.append binders uu____1978  in
+                    FStar_Syntax_Util.abs uu____1977 body ret_tot_type  in
                   let wp_trivial1 =
-                    let uu____2033 = mk_lid "wp_trivial"  in
-                    register env1 uu____2033 wp_trivial  in
+                    let uu____1985 = mk_lid "wp_trivial"  in
+                    register env1 uu____1985 wp_trivial  in
                   let wp_trivial2 = mk_generic_app wp_trivial1  in
-                  ((let uu____2038 =
+                  ((let uu____1990 =
                       FStar_TypeChecker_Env.debug env1
                         (FStar_Options.Other "ED")
                        in
-                    if uu____2038
+                    if uu____1990
                     then d "End Dijkstra monads for free"
                     else ());
                    (let c = FStar_Syntax_Subst.close binders  in
-                    let uu____2043 =
-                      let uu____2045 = FStar_ST.read sigelts  in
-                      FStar_List.rev uu____2045  in
-                    let uu____2050 =
-                      let uu___99_2051 = ed  in
-                      let uu____2052 =
-                        let uu____2053 = c wp_if_then_else2  in
-                        ([], uu____2053)  in
-                      let uu____2055 =
-                        let uu____2056 = c wp_ite2  in ([], uu____2056)  in
-                      let uu____2058 =
-                        let uu____2059 = c stronger2  in ([], uu____2059)  in
-                      let uu____2061 =
-                        let uu____2062 = c wp_close2  in ([], uu____2062)  in
-                      let uu____2064 =
-                        let uu____2065 = c wp_assert2  in ([], uu____2065)
+                    let uu____1995 =
+                      let uu____1997 = FStar_ST.read sigelts  in
+                      FStar_List.rev uu____1997  in
+                    let uu____2002 =
+                      let uu___99_2003 = ed  in
+                      let uu____2004 =
+                        let uu____2005 = c wp_if_then_else2  in
+                        ([], uu____2005)  in
+                      let uu____2007 =
+                        let uu____2008 = c wp_ite2  in ([], uu____2008)  in
+                      let uu____2010 =
+                        let uu____2011 = c stronger2  in ([], uu____2011)  in
+                      let uu____2013 =
+                        let uu____2014 = c wp_close2  in ([], uu____2014)  in
+                      let uu____2016 =
+                        let uu____2017 = c wp_assert2  in ([], uu____2017)
                          in
-                      let uu____2067 =
-                        let uu____2068 = c wp_assume2  in ([], uu____2068)
+                      let uu____2019 =
+                        let uu____2020 = c wp_assume2  in ([], uu____2020)
                          in
-                      let uu____2070 =
-                        let uu____2071 = c null_wp2  in ([], uu____2071)  in
-                      let uu____2073 =
-                        let uu____2074 = c wp_trivial2  in ([], uu____2074)
+                      let uu____2022 =
+                        let uu____2023 = c null_wp2  in ([], uu____2023)  in
+                      let uu____2025 =
+                        let uu____2026 = c wp_trivial2  in ([], uu____2026)
                          in
                       {
                         FStar_Syntax_Syntax.qualifiers =
-                          (uu___99_2051.FStar_Syntax_Syntax.qualifiers);
+                          (uu___99_2003.FStar_Syntax_Syntax.qualifiers);
                         FStar_Syntax_Syntax.cattributes =
-                          (uu___99_2051.FStar_Syntax_Syntax.cattributes);
+                          (uu___99_2003.FStar_Syntax_Syntax.cattributes);
                         FStar_Syntax_Syntax.mname =
-                          (uu___99_2051.FStar_Syntax_Syntax.mname);
+                          (uu___99_2003.FStar_Syntax_Syntax.mname);
                         FStar_Syntax_Syntax.univs =
-                          (uu___99_2051.FStar_Syntax_Syntax.univs);
+                          (uu___99_2003.FStar_Syntax_Syntax.univs);
                         FStar_Syntax_Syntax.binders =
-                          (uu___99_2051.FStar_Syntax_Syntax.binders);
+                          (uu___99_2003.FStar_Syntax_Syntax.binders);
                         FStar_Syntax_Syntax.signature =
-                          (uu___99_2051.FStar_Syntax_Syntax.signature);
+                          (uu___99_2003.FStar_Syntax_Syntax.signature);
                         FStar_Syntax_Syntax.ret_wp =
-                          (uu___99_2051.FStar_Syntax_Syntax.ret_wp);
+                          (uu___99_2003.FStar_Syntax_Syntax.ret_wp);
                         FStar_Syntax_Syntax.bind_wp =
-                          (uu___99_2051.FStar_Syntax_Syntax.bind_wp);
-                        FStar_Syntax_Syntax.if_then_else = uu____2052;
-                        FStar_Syntax_Syntax.ite_wp = uu____2055;
-                        FStar_Syntax_Syntax.stronger = uu____2058;
-                        FStar_Syntax_Syntax.close_wp = uu____2061;
-                        FStar_Syntax_Syntax.assert_p = uu____2064;
-                        FStar_Syntax_Syntax.assume_p = uu____2067;
-                        FStar_Syntax_Syntax.null_wp = uu____2070;
-                        FStar_Syntax_Syntax.trivial = uu____2073;
+                          (uu___99_2003.FStar_Syntax_Syntax.bind_wp);
+                        FStar_Syntax_Syntax.if_then_else = uu____2004;
+                        FStar_Syntax_Syntax.ite_wp = uu____2007;
+                        FStar_Syntax_Syntax.stronger = uu____2010;
+                        FStar_Syntax_Syntax.close_wp = uu____2013;
+                        FStar_Syntax_Syntax.assert_p = uu____2016;
+                        FStar_Syntax_Syntax.assume_p = uu____2019;
+                        FStar_Syntax_Syntax.null_wp = uu____2022;
+                        FStar_Syntax_Syntax.trivial = uu____2025;
                         FStar_Syntax_Syntax.repr =
-                          (uu___99_2051.FStar_Syntax_Syntax.repr);
+                          (uu___99_2003.FStar_Syntax_Syntax.repr);
                         FStar_Syntax_Syntax.return_repr =
-                          (uu___99_2051.FStar_Syntax_Syntax.return_repr);
+                          (uu___99_2003.FStar_Syntax_Syntax.return_repr);
                         FStar_Syntax_Syntax.bind_repr =
-                          (uu___99_2051.FStar_Syntax_Syntax.bind_repr);
+                          (uu___99_2003.FStar_Syntax_Syntax.bind_repr);
                         FStar_Syntax_Syntax.actions =
-                          (uu___99_2051.FStar_Syntax_Syntax.actions)
+                          (uu___99_2003.FStar_Syntax_Syntax.actions)
                       }  in
-                    (uu____2043, uu____2050)))))
+                    (uu____1995, uu____2002)))))
   
 type env_ = env
 let get_env : env -> FStar_TypeChecker_Env.env = fun env  -> env.env 
+let set_env : env -> FStar_TypeChecker_Env.env -> env =
+  fun dmff_env  ->
+    fun env'  ->
+      let uu___100_2038 = dmff_env  in
+      {
+        env = env';
+        subst = (uu___100_2038.subst);
+        tc_const = (uu___100_2038.tc_const)
+      }
+  
 type nm =
   | N of FStar_Syntax_Syntax.typ 
   | M of FStar_Syntax_Syntax.typ 
 let uu___is_N : nm -> Prims.bool =
-  fun projectee  -> match projectee with | N _0 -> true | uu____2090 -> false 
+  fun projectee  -> match projectee with | N _0 -> true | uu____2049 -> false 
 let __proj__N__item___0 : nm -> FStar_Syntax_Syntax.typ =
   fun projectee  -> match projectee with | N _0 -> _0 
 let uu___is_M : nm -> Prims.bool =
-  fun projectee  -> match projectee with | M _0 -> true | uu____2102 -> false 
+  fun projectee  -> match projectee with | M _0 -> true | uu____2061 -> false 
 let __proj__M__item___0 : nm -> FStar_Syntax_Syntax.typ =
   fun projectee  -> match projectee with | M _0 -> _0 
 type nm_ = nm
 let nm_of_comp : FStar_Syntax_Syntax.comp' -> nm =
-  fun uu___86_2112  ->
-    match uu___86_2112 with
-    | FStar_Syntax_Syntax.Total (t,uu____2114) -> N t
+  fun uu___86_2071  ->
+    match uu___86_2071 with
+    | FStar_Syntax_Syntax.Total (t,uu____2073) -> N t
     | FStar_Syntax_Syntax.Comp c when
         FStar_All.pipe_right c.FStar_Syntax_Syntax.flags
           (FStar_Util.for_some
-             (fun uu___85_2123  ->
-                match uu___85_2123 with
+             (fun uu___85_2082  ->
+                match uu___85_2082 with
                 | FStar_Syntax_Syntax.CPS  -> true
-                | uu____2124 -> false))
+                | uu____2083 -> false))
         -> M (c.FStar_Syntax_Syntax.result_typ)
     | FStar_Syntax_Syntax.Comp c ->
-        let uu____2126 =
-          let uu____2127 =
-            let uu____2128 = FStar_Syntax_Syntax.mk_Comp c  in
-            FStar_All.pipe_left FStar_Syntax_Print.comp_to_string uu____2128
+        let uu____2085 =
+          let uu____2086 =
+            let uu____2087 = FStar_Syntax_Syntax.mk_Comp c  in
+            FStar_All.pipe_left FStar_Syntax_Print.comp_to_string uu____2087
              in
-          FStar_Util.format1 "[nm_of_comp]: impossible (%s)" uu____2127  in
-        failwith uu____2126
-    | FStar_Syntax_Syntax.GTotal uu____2129 ->
+          FStar_Util.format1 "[nm_of_comp]: impossible (%s)" uu____2086  in
+        failwith uu____2085
+    | FStar_Syntax_Syntax.GTotal uu____2088 ->
         failwith "[nm_of_comp]: impossible (GTot)"
   
 let string_of_nm : nm -> Prims.string =
-  fun uu___87_2137  ->
-    match uu___87_2137 with
+  fun uu___87_2096  ->
+    match uu___87_2096 with
     | N t ->
-        let uu____2139 = FStar_Syntax_Print.term_to_string t  in
-        FStar_Util.format1 "N[%s]" uu____2139
+        let uu____2098 = FStar_Syntax_Print.term_to_string t  in
+        FStar_Util.format1 "N[%s]" uu____2098
     | M t ->
-        let uu____2141 = FStar_Syntax_Print.term_to_string t  in
-        FStar_Util.format1 "M[%s]" uu____2141
+        let uu____2100 = FStar_Syntax_Print.term_to_string t  in
+        FStar_Util.format1 "M[%s]" uu____2100
   
 let is_monadic_arrow : FStar_Syntax_Syntax.term' -> nm =
   fun n1  ->
     match n1 with
     | FStar_Syntax_Syntax.Tm_arrow
-        (uu____2145,{ FStar_Syntax_Syntax.n = n2;
-                      FStar_Syntax_Syntax.tk = uu____2147;
-                      FStar_Syntax_Syntax.pos = uu____2148;
-                      FStar_Syntax_Syntax.vars = uu____2149;_})
+        (uu____2104,{ FStar_Syntax_Syntax.n = n2;
+                      FStar_Syntax_Syntax.tk = uu____2106;
+                      FStar_Syntax_Syntax.pos = uu____2107;
+                      FStar_Syntax_Syntax.vars = uu____2108;_})
         -> nm_of_comp n2
-    | uu____2160 -> failwith "unexpected_argument: [is_monadic_arrow]"
+    | uu____2119 -> failwith "unexpected_argument: [is_monadic_arrow]"
   
 let is_monadic_comp c =
-  let uu____2172 = nm_of_comp c.FStar_Syntax_Syntax.n  in
-  match uu____2172 with | M uu____2173 -> true | N uu____2174 -> false 
+  let uu____2131 = nm_of_comp c.FStar_Syntax_Syntax.n  in
+  match uu____2131 with | M uu____2132 -> true | N uu____2133 -> false 
 exception Not_found 
 let uu___is_Not_found : Prims.exn -> Prims.bool =
   fun projectee  ->
-    match projectee with | Not_found  -> true | uu____2178 -> false
+    match projectee with | Not_found  -> true | uu____2137 -> false
   
 let double_star :
   FStar_Syntax_Syntax.typ ->
@@ -2955,16 +1425,16 @@
   =
   fun typ  ->
     let star_once typ1 =
-      let uu____2188 =
-        let uu____2192 =
-          let uu____2193 = FStar_Syntax_Syntax.new_bv None typ1  in
-          FStar_All.pipe_left FStar_Syntax_Syntax.mk_binder uu____2193  in
-        [uu____2192]  in
-      let uu____2194 = FStar_Syntax_Syntax.mk_Total FStar_Syntax_Util.ktype0
+      let uu____2147 =
+        let uu____2151 =
+          let uu____2152 = FStar_Syntax_Syntax.new_bv None typ1  in
+          FStar_All.pipe_left FStar_Syntax_Syntax.mk_binder uu____2152  in
+        [uu____2151]  in
+      let uu____2153 = FStar_Syntax_Syntax.mk_Total FStar_Syntax_Util.ktype0
          in
-      FStar_Syntax_Util.arrow uu____2188 uu____2194  in
-    let uu____2197 = FStar_All.pipe_right typ star_once  in
-    FStar_All.pipe_left star_once uu____2197
+      FStar_Syntax_Util.arrow uu____2147 uu____2153  in
+    let uu____2156 = FStar_All.pipe_right typ star_once  in
+    FStar_All.pipe_left star_once uu____2156
   
 let rec mk_star_to_type :
   (FStar_Syntax_Syntax.term' ->
@@ -2981,19 +1451,19 @@
     fun env  ->
       fun a  ->
         mk1
-          (let uu____2232 =
-             let uu____2240 =
-               let uu____2244 =
-                 let uu____2247 =
-                   let uu____2248 = star_type' env a  in
-                   FStar_Syntax_Syntax.null_bv uu____2248  in
-                 let uu____2249 = FStar_Syntax_Syntax.as_implicit false  in
-                 (uu____2247, uu____2249)  in
-               [uu____2244]  in
-             let uu____2254 =
+          (let uu____2191 =
+             let uu____2199 =
+               let uu____2203 =
+                 let uu____2206 =
+                   let uu____2207 = star_type' env a  in
+                   FStar_Syntax_Syntax.null_bv uu____2207  in
+                 let uu____2208 = FStar_Syntax_Syntax.as_implicit false  in
+                 (uu____2206, uu____2208)  in
+               [uu____2203]  in
+             let uu____2213 =
                FStar_Syntax_Syntax.mk_Total FStar_Syntax_Util.ktype0  in
-             (uu____2240, uu____2254)  in
-           FStar_Syntax_Syntax.Tm_arrow uu____2232)
+             (uu____2199, uu____2213)  in
+           FStar_Syntax_Syntax.Tm_arrow uu____2191)
 
 and star_type' :
   env ->
@@ -3007,75 +1477,75 @@
       let mk_star_to_type1 = mk_star_to_type mk1  in
       let t1 = FStar_Syntax_Subst.compress t  in
       match t1.FStar_Syntax_Syntax.n with
-      | FStar_Syntax_Syntax.Tm_arrow (binders,uu____2287) ->
+      | FStar_Syntax_Syntax.Tm_arrow (binders,uu____2246) ->
           let binders1 =
             FStar_List.map
-              (fun uu____2306  ->
-                 match uu____2306 with
+              (fun uu____2265  ->
+                 match uu____2265 with
                  | (bv,aqual) ->
-                     let uu____2313 =
-                       let uu___100_2314 = bv  in
-                       let uu____2315 =
+                     let uu____2272 =
+                       let uu___101_2273 = bv  in
+                       let uu____2274 =
                          star_type' env bv.FStar_Syntax_Syntax.sort  in
                        {
                          FStar_Syntax_Syntax.ppname =
-                           (uu___100_2314.FStar_Syntax_Syntax.ppname);
+                           (uu___101_2273.FStar_Syntax_Syntax.ppname);
                          FStar_Syntax_Syntax.index =
-                           (uu___100_2314.FStar_Syntax_Syntax.index);
-                         FStar_Syntax_Syntax.sort = uu____2315
+                           (uu___101_2273.FStar_Syntax_Syntax.index);
+                         FStar_Syntax_Syntax.sort = uu____2274
                        }  in
-                     (uu____2313, aqual)) binders
+                     (uu____2272, aqual)) binders
              in
           (match t1.FStar_Syntax_Syntax.n with
            | FStar_Syntax_Syntax.Tm_arrow
-               (uu____2318,{
+               (uu____2277,{
                              FStar_Syntax_Syntax.n =
-                               FStar_Syntax_Syntax.GTotal (hn,uu____2320);
-                             FStar_Syntax_Syntax.tk = uu____2321;
-                             FStar_Syntax_Syntax.pos = uu____2322;
-                             FStar_Syntax_Syntax.vars = uu____2323;_})
+                               FStar_Syntax_Syntax.GTotal (hn,uu____2279);
+                             FStar_Syntax_Syntax.tk = uu____2280;
+                             FStar_Syntax_Syntax.pos = uu____2281;
+                             FStar_Syntax_Syntax.vars = uu____2282;_})
                ->
-               let uu____2340 =
-                 let uu____2341 =
-                   let uu____2349 =
-                     let uu____2350 = star_type' env hn  in
-                     FStar_Syntax_Syntax.mk_GTotal uu____2350  in
-                   (binders1, uu____2349)  in
-                 FStar_Syntax_Syntax.Tm_arrow uu____2341  in
-               mk1 uu____2340
-           | uu____2354 ->
-               let uu____2355 = is_monadic_arrow t1.FStar_Syntax_Syntax.n  in
-               (match uu____2355 with
+               let uu____2299 =
+                 let uu____2300 =
+                   let uu____2308 =
+                     let uu____2309 = star_type' env hn  in
+                     FStar_Syntax_Syntax.mk_GTotal uu____2309  in
+                   (binders1, uu____2308)  in
+                 FStar_Syntax_Syntax.Tm_arrow uu____2300  in
+               mk1 uu____2299
+           | uu____2313 ->
+               let uu____2314 = is_monadic_arrow t1.FStar_Syntax_Syntax.n  in
+               (match uu____2314 with
                 | N hn ->
-                    let uu____2357 =
-                      let uu____2358 =
-                        let uu____2366 =
-                          let uu____2367 = star_type' env hn  in
-                          FStar_Syntax_Syntax.mk_Total uu____2367  in
-                        (binders1, uu____2366)  in
-                      FStar_Syntax_Syntax.Tm_arrow uu____2358  in
-                    mk1 uu____2357
+                    let uu____2316 =
+                      let uu____2317 =
+                        let uu____2325 =
+                          let uu____2326 = star_type' env hn  in
+                          FStar_Syntax_Syntax.mk_Total uu____2326  in
+                        (binders1, uu____2325)  in
+                      FStar_Syntax_Syntax.Tm_arrow uu____2317  in
+                    mk1 uu____2316
                 | M a ->
-                    let uu____2372 =
-                      let uu____2373 =
-                        let uu____2381 =
-                          let uu____2385 =
-                            let uu____2389 =
-                              let uu____2392 =
-                                let uu____2393 = mk_star_to_type1 env a  in
-                                FStar_Syntax_Syntax.null_bv uu____2393  in
-                              let uu____2394 =
+                    let uu____2331 =
+                      let uu____2332 =
+                        let uu____2340 =
+                          let uu____2344 =
+                            let uu____2348 =
+                              let uu____2351 =
+                                let uu____2352 = mk_star_to_type1 env a  in
+                                FStar_Syntax_Syntax.null_bv uu____2352  in
+                              let uu____2353 =
                                 FStar_Syntax_Syntax.as_implicit false  in
-                              (uu____2392, uu____2394)  in
-                            [uu____2389]  in
-                          FStar_List.append binders1 uu____2385  in
-                        let uu____2401 =
+                              (uu____2351, uu____2353)  in
+                            [uu____2348]  in
+                          FStar_List.append binders1 uu____2344  in
+                        let uu____2360 =
                           FStar_Syntax_Syntax.mk_Total
                             FStar_Syntax_Util.ktype0
                            in
-                        (uu____2381, uu____2401)  in
-                      FStar_Syntax_Syntax.Tm_arrow uu____2373  in
-                    mk1 uu____2372))
+                        (uu____2340, uu____2360)  in
+                      FStar_Syntax_Syntax.Tm_arrow uu____2332  in
+                    mk1 uu____2331))
       | FStar_Syntax_Syntax.Tm_app (head1,args) ->
           let debug1 t2 s =
             let string_of_set f s1 =
@@ -3085,57 +1555,57 @@
               | x::xs ->
                   let strb = FStar_Util.new_string_builder ()  in
                   (FStar_Util.string_builder_append strb "{";
-                   (let uu____2452 = f x  in
-                    FStar_Util.string_builder_append strb uu____2452);
+                   (let uu____2411 = f x  in
+                    FStar_Util.string_builder_append strb uu____2411);
                    FStar_List.iter
                      (fun x1  ->
                         FStar_Util.string_builder_append strb ", ";
-                        (let uu____2456 = f x1  in
-                         FStar_Util.string_builder_append strb uu____2456))
+                        (let uu____2415 = f x1  in
+                         FStar_Util.string_builder_append strb uu____2415))
                      xs;
                    FStar_Util.string_builder_append strb "}";
                    FStar_Util.string_of_string_builder strb)
                in
-            let uu____2458 = FStar_Syntax_Print.term_to_string t2  in
-            let uu____2459 = string_of_set FStar_Syntax_Print.bv_to_string s
+            let uu____2417 = FStar_Syntax_Print.term_to_string t2  in
+            let uu____2418 = string_of_set FStar_Syntax_Print.bv_to_string s
                in
             FStar_Util.print2_warning "Dependency found in term %s : %s"
-              uu____2458 uu____2459
+              uu____2417 uu____2418
              in
           let rec is_non_dependent_arrow ty n1 =
-            let uu____2467 =
-              let uu____2468 = FStar_Syntax_Subst.compress ty  in
-              uu____2468.FStar_Syntax_Syntax.n  in
-            match uu____2467 with
+            let uu____2426 =
+              let uu____2427 = FStar_Syntax_Subst.compress ty  in
+              uu____2427.FStar_Syntax_Syntax.n  in
+            match uu____2426 with
             | FStar_Syntax_Syntax.Tm_arrow (binders,c) ->
-                let uu____2483 =
-                  let uu____2484 = FStar_Syntax_Util.is_tot_or_gtot_comp c
+                let uu____2442 =
+                  let uu____2443 = FStar_Syntax_Util.is_tot_or_gtot_comp c
                      in
-                  Prims.op_Negation uu____2484  in
-                if uu____2483
+                  Prims.op_Negation uu____2443  in
+                if uu____2442
                 then false
                 else
                   (try
                      let non_dependent_or_raise s ty1 =
                        let sinter =
-                         let uu____2498 = FStar_Syntax_Free.names ty1  in
-                         FStar_Util.set_intersect uu____2498 s  in
-                       let uu____2500 =
-                         let uu____2501 = FStar_Util.set_is_empty sinter  in
-                         Prims.op_Negation uu____2501  in
-                       if uu____2500
+                         let uu____2457 = FStar_Syntax_Free.names ty1  in
+                         FStar_Util.set_intersect uu____2457 s  in
+                       let uu____2459 =
+                         let uu____2460 = FStar_Util.set_is_empty sinter  in
+                         Prims.op_Negation uu____2460  in
+                       if uu____2459
                        then (debug1 ty1 sinter; Prims.raise Not_found)
                        else ()  in
-                     let uu____2504 = FStar_Syntax_Subst.open_comp binders c
+                     let uu____2463 = FStar_Syntax_Subst.open_comp binders c
                         in
-                     match uu____2504 with
+                     match uu____2463 with
                      | (binders1,c1) ->
                          let s =
                            FStar_List.fold_left
                              (fun s  ->
-                                fun uu____2515  ->
-                                  match uu____2515 with
-                                  | (bv,uu____2521) ->
+                                fun uu____2474  ->
+                                  match uu____2474 with
+                                  | (bv,uu____2480) ->
                                       (non_dependent_or_raise s
                                          bv.FStar_Syntax_Syntax.sort;
                                        FStar_Util.set_add bv s))
@@ -3148,17 +1618,17 @@
                            then is_non_dependent_arrow ct k
                            else true))
                    with | Not_found  -> false)
-            | uu____2534 ->
-                ((let uu____2536 = FStar_Syntax_Print.term_to_string ty  in
+            | uu____2493 ->
+                ((let uu____2495 = FStar_Syntax_Print.term_to_string ty  in
                   FStar_Util.print1_warning "Not a dependent arrow : %s"
-                    uu____2536);
+                    uu____2495);
                  false)
              in
           let rec is_valid_application head2 =
-            let uu____2541 =
-              let uu____2542 = FStar_Syntax_Subst.compress head2  in
-              uu____2542.FStar_Syntax_Syntax.n  in
-            match uu____2541 with
+            let uu____2500 =
+              let uu____2501 = FStar_Syntax_Subst.compress head2  in
+              uu____2501.FStar_Syntax_Syntax.n  in
+            match uu____2500 with
             | FStar_Syntax_Syntax.Tm_fvar fv when
                 (((FStar_Syntax_Syntax.fv_eq_lid fv
                      FStar_Syntax_Const.option_lid)
@@ -3169,8 +1639,8 @@
                    (FStar_Syntax_Syntax.fv_eq_lid fv
                       FStar_Syntax_Const.eq2_lid))
                   ||
-                  (let uu____2546 = FStar_Syntax_Subst.compress head2  in
-                   FStar_Syntax_Util.is_tuple_constructor uu____2546)
+                  (let uu____2505 = FStar_Syntax_Subst.compress head2  in
+                   FStar_Syntax_Util.is_tuple_constructor uu____2505)
                 -> true
             | FStar_Syntax_Syntax.Tm_fvar fv when
                 is_non_dependent_arrow
@@ -3184,60 +1654,60 @@
                       FStar_Syntax_Syntax.Delta_constant] env.env t1
                    in
                 (match res.FStar_Syntax_Syntax.n with
-                 | FStar_Syntax_Syntax.Tm_app uu____2559 -> true
-                 | uu____2569 ->
-                     ((let uu____2571 =
+                 | FStar_Syntax_Syntax.Tm_app uu____2518 -> true
+                 | uu____2528 ->
+                     ((let uu____2530 =
                          FStar_Syntax_Print.term_to_string head2  in
                        FStar_Util.print1_warning
                          "Got a term which might be a non-dependent user-defined data-type %s\n"
-                         uu____2571);
+                         uu____2530);
                       false))
             | FStar_Syntax_Syntax.Tm_bvar _|FStar_Syntax_Syntax.Tm_name _ ->
                 true
-            | FStar_Syntax_Syntax.Tm_uinst (t2,uu____2575) ->
+            | FStar_Syntax_Syntax.Tm_uinst (t2,uu____2534) ->
                 is_valid_application t2
-            | uu____2580 -> false  in
-          let uu____2581 = is_valid_application head1  in
-          if uu____2581
+            | uu____2539 -> false  in
+          let uu____2540 = is_valid_application head1  in
+          if uu____2540
           then
-            let uu____2582 =
-              let uu____2583 =
-                let uu____2593 =
+            let uu____2541 =
+              let uu____2542 =
+                let uu____2552 =
                   FStar_List.map
-                    (fun uu____2603  ->
-                       match uu____2603 with
+                    (fun uu____2562  ->
+                       match uu____2562 with
                        | (t2,qual) ->
-                           let uu____2616 = star_type' env t2  in
-                           (uu____2616, qual)) args
+                           let uu____2575 = star_type' env t2  in
+                           (uu____2575, qual)) args
                    in
-                (head1, uu____2593)  in
-              FStar_Syntax_Syntax.Tm_app uu____2583  in
-            mk1 uu____2582
+                (head1, uu____2552)  in
+              FStar_Syntax_Syntax.Tm_app uu____2542  in
+            mk1 uu____2541
           else
-            (let uu____2623 =
-               let uu____2624 =
-                 let uu____2625 = FStar_Syntax_Print.term_to_string t1  in
+            (let uu____2582 =
+               let uu____2583 =
+                 let uu____2584 = FStar_Syntax_Print.term_to_string t1  in
                  FStar_Util.format1
                    "For now, only [either], [option] and [eq2] are supported in the definition language (got: %s)"
-                   uu____2625
+                   uu____2584
                   in
-               FStar_Errors.Err uu____2624  in
-             Prims.raise uu____2623)
+               FStar_Errors.Err uu____2583  in
+             Prims.raise uu____2582)
       | FStar_Syntax_Syntax.Tm_bvar _
         |FStar_Syntax_Syntax.Tm_name _
          |FStar_Syntax_Syntax.Tm_type _|FStar_Syntax_Syntax.Tm_fvar _ -> t1
       | FStar_Syntax_Syntax.Tm_abs (binders,repr,something) ->
-          let uu____2655 = FStar_Syntax_Subst.open_term binders repr  in
-          (match uu____2655 with
+          let uu____2614 = FStar_Syntax_Subst.open_term binders repr  in
+          (match uu____2614 with
            | (binders1,repr1) ->
                let env1 =
-                 let uu___103_2661 = env  in
-                 let uu____2662 =
+                 let uu___104_2620 = env  in
+                 let uu____2621 =
                    FStar_TypeChecker_Env.push_binders env.env binders1  in
                  {
-                   env = uu____2662;
-                   subst = (uu___103_2661.subst);
-                   tc_const = (uu___103_2661.tc_const)
+                   env = uu____2621;
+                   subst = (uu___104_2620.subst);
+                   tc_const = (uu___104_2620.tc_const)
                  }  in
                let repr2 = star_type' env1 repr1  in
                FStar_Syntax_Util.abs binders1 repr2 something)
@@ -3253,116 +1723,116 @@
           let t5 = FStar_Syntax_Subst.subst subst2 t4  in
           mk1
             (FStar_Syntax_Syntax.Tm_refine
-               ((let uu___104_2679 = x1  in
+               ((let uu___105_2638 = x1  in
                  {
                    FStar_Syntax_Syntax.ppname =
-                     (uu___104_2679.FStar_Syntax_Syntax.ppname);
+                     (uu___105_2638.FStar_Syntax_Syntax.ppname);
                    FStar_Syntax_Syntax.index =
-                     (uu___104_2679.FStar_Syntax_Syntax.index);
+                     (uu___105_2638.FStar_Syntax_Syntax.index);
                    FStar_Syntax_Syntax.sort = sort
                  }), t5))
       | FStar_Syntax_Syntax.Tm_meta (t2,m) ->
-          let uu____2686 =
-            let uu____2687 =
-              let uu____2692 = star_type' env t2  in (uu____2692, m)  in
-            FStar_Syntax_Syntax.Tm_meta uu____2687  in
-          mk1 uu____2686
+          let uu____2645 =
+            let uu____2646 =
+              let uu____2651 = star_type' env t2  in (uu____2651, m)  in
+            FStar_Syntax_Syntax.Tm_meta uu____2646  in
+          mk1 uu____2645
       | FStar_Syntax_Syntax.Tm_ascribed
           (e,(FStar_Util.Inl t2,None ),something) ->
-          let uu____2730 =
-            let uu____2731 =
-              let uu____2749 = star_type' env e  in
-              let uu____2750 =
-                let uu____2760 =
-                  let uu____2765 = star_type' env t2  in
-                  FStar_Util.Inl uu____2765  in
-                (uu____2760, None)  in
-              (uu____2749, uu____2750, something)  in
-            FStar_Syntax_Syntax.Tm_ascribed uu____2731  in
-          mk1 uu____2730
-      | FStar_Syntax_Syntax.Tm_ascribed uu____2787 ->
-          let uu____2805 =
-            let uu____2806 =
-              let uu____2807 = FStar_Syntax_Print.term_to_string t1  in
+          let uu____2689 =
+            let uu____2690 =
+              let uu____2708 = star_type' env e  in
+              let uu____2709 =
+                let uu____2719 =
+                  let uu____2724 = star_type' env t2  in
+                  FStar_Util.Inl uu____2724  in
+                (uu____2719, None)  in
+              (uu____2708, uu____2709, something)  in
+            FStar_Syntax_Syntax.Tm_ascribed uu____2690  in
+          mk1 uu____2689
+      | FStar_Syntax_Syntax.Tm_ascribed uu____2746 ->
+          let uu____2764 =
+            let uu____2765 =
+              let uu____2766 = FStar_Syntax_Print.term_to_string t1  in
               FStar_Util.format1
                 "Tm_ascribed is outside of the definition language: %s"
-                uu____2807
+                uu____2766
                in
-            FStar_Errors.Err uu____2806  in
-          Prims.raise uu____2805
-      | FStar_Syntax_Syntax.Tm_refine uu____2808 ->
-          let uu____2813 =
-            let uu____2814 =
-              let uu____2815 = FStar_Syntax_Print.term_to_string t1  in
+            FStar_Errors.Err uu____2765  in
+          Prims.raise uu____2764
+      | FStar_Syntax_Syntax.Tm_refine uu____2767 ->
+          let uu____2772 =
+            let uu____2773 =
+              let uu____2774 = FStar_Syntax_Print.term_to_string t1  in
               FStar_Util.format1
                 "Tm_refine is outside of the definition language: %s"
-                uu____2815
+                uu____2774
                in
-            FStar_Errors.Err uu____2814  in
-          Prims.raise uu____2813
-      | FStar_Syntax_Syntax.Tm_uinst uu____2816 ->
-          let uu____2821 =
-            let uu____2822 =
-              let uu____2823 = FStar_Syntax_Print.term_to_string t1  in
+            FStar_Errors.Err uu____2773  in
+          Prims.raise uu____2772
+      | FStar_Syntax_Syntax.Tm_uinst uu____2775 ->
+          let uu____2780 =
+            let uu____2781 =
+              let uu____2782 = FStar_Syntax_Print.term_to_string t1  in
               FStar_Util.format1
                 "Tm_uinst is outside of the definition language: %s"
-                uu____2823
+                uu____2782
                in
-            FStar_Errors.Err uu____2822  in
-          Prims.raise uu____2821
-      | FStar_Syntax_Syntax.Tm_constant uu____2824 ->
-          let uu____2825 =
-            let uu____2826 =
-              let uu____2827 = FStar_Syntax_Print.term_to_string t1  in
+            FStar_Errors.Err uu____2781  in
+          Prims.raise uu____2780
+      | FStar_Syntax_Syntax.Tm_constant uu____2783 ->
+          let uu____2784 =
+            let uu____2785 =
+              let uu____2786 = FStar_Syntax_Print.term_to_string t1  in
               FStar_Util.format1
                 "Tm_constant is outside of the definition language: %s"
-                uu____2827
+                uu____2786
                in
-            FStar_Errors.Err uu____2826  in
-          Prims.raise uu____2825
-      | FStar_Syntax_Syntax.Tm_match uu____2828 ->
-          let uu____2844 =
-            let uu____2845 =
-              let uu____2846 = FStar_Syntax_Print.term_to_string t1  in
+            FStar_Errors.Err uu____2785  in
+          Prims.raise uu____2784
+      | FStar_Syntax_Syntax.Tm_match uu____2787 ->
+          let uu____2803 =
+            let uu____2804 =
+              let uu____2805 = FStar_Syntax_Print.term_to_string t1  in
               FStar_Util.format1
                 "Tm_match is outside of the definition language: %s"
-                uu____2846
+                uu____2805
                in
-            FStar_Errors.Err uu____2845  in
-          Prims.raise uu____2844
-      | FStar_Syntax_Syntax.Tm_let uu____2847 ->
-          let uu____2855 =
-            let uu____2856 =
-              let uu____2857 = FStar_Syntax_Print.term_to_string t1  in
+            FStar_Errors.Err uu____2804  in
+          Prims.raise uu____2803
+      | FStar_Syntax_Syntax.Tm_let uu____2806 ->
+          let uu____2814 =
+            let uu____2815 =
+              let uu____2816 = FStar_Syntax_Print.term_to_string t1  in
               FStar_Util.format1
-                "Tm_let is outside of the definition language: %s" uu____2857
+                "Tm_let is outside of the definition language: %s" uu____2816
                in
-            FStar_Errors.Err uu____2856  in
-          Prims.raise uu____2855
-      | FStar_Syntax_Syntax.Tm_uvar uu____2858 ->
-          let uu____2867 =
-            let uu____2868 =
-              let uu____2869 = FStar_Syntax_Print.term_to_string t1  in
+            FStar_Errors.Err uu____2815  in
+          Prims.raise uu____2814
+      | FStar_Syntax_Syntax.Tm_uvar uu____2817 ->
+          let uu____2826 =
+            let uu____2827 =
+              let uu____2828 = FStar_Syntax_Print.term_to_string t1  in
               FStar_Util.format1
                 "Tm_uvar is outside of the definition language: %s"
-                uu____2869
+                uu____2828
                in
-            FStar_Errors.Err uu____2868  in
-          Prims.raise uu____2867
+            FStar_Errors.Err uu____2827  in
+          Prims.raise uu____2826
       | FStar_Syntax_Syntax.Tm_unknown  ->
-          let uu____2870 =
-            let uu____2871 =
-              let uu____2872 = FStar_Syntax_Print.term_to_string t1  in
+          let uu____2829 =
+            let uu____2830 =
+              let uu____2831 = FStar_Syntax_Print.term_to_string t1  in
               FStar_Util.format1
                 "Tm_unknown is outside of the definition language: %s"
-                uu____2872
+                uu____2831
                in
-            FStar_Errors.Err uu____2871  in
-          Prims.raise uu____2870
-      | FStar_Syntax_Syntax.Tm_delayed uu____2873 -> failwith "impossible"
+            FStar_Errors.Err uu____2830  in
+          Prims.raise uu____2829
+      | FStar_Syntax_Syntax.Tm_delayed uu____2832 -> failwith "impossible"
 
-let is_monadic uu___89_2906 =
-  match uu___89_2906 with
+let is_monadic uu___89_2865 =
+  match uu___89_2865 with
   | None  -> failwith "un-annotated lambda?!"
   | Some (FStar_Util.Inl
     { FStar_Syntax_Syntax.eff_name = _; FStar_Syntax_Syntax.res_typ = _;
@@ -3370,59 +1840,59 @@
     |Some (FStar_Util.Inr (_,flags)) ->
       FStar_All.pipe_right flags
         (FStar_Util.for_some
-           (fun uu___88_2943  ->
-              match uu___88_2943 with
+           (fun uu___88_2902  ->
+              match uu___88_2902 with
               | FStar_Syntax_Syntax.CPS  -> true
-              | uu____2944 -> false))
+              | uu____2903 -> false))
   
 let rec is_C : FStar_Syntax_Syntax.typ -> Prims.bool =
   fun t  ->
-    let uu____2948 =
-      let uu____2949 = FStar_Syntax_Subst.compress t  in
-      uu____2949.FStar_Syntax_Syntax.n  in
-    match uu____2948 with
+    let uu____2907 =
+      let uu____2908 = FStar_Syntax_Subst.compress t  in
+      uu____2908.FStar_Syntax_Syntax.n  in
+    match uu____2907 with
     | FStar_Syntax_Syntax.Tm_app (head1,args) when
         FStar_Syntax_Util.is_tuple_constructor head1 ->
         let r =
-          let uu____2969 =
-            let uu____2970 = FStar_List.hd args  in Prims.fst uu____2970  in
-          is_C uu____2969  in
+          let uu____2928 =
+            let uu____2929 = FStar_List.hd args  in Prims.fst uu____2929  in
+          is_C uu____2928  in
         if r
         then
-          ((let uu____2982 =
-              let uu____2983 =
+          ((let uu____2941 =
+              let uu____2942 =
                 FStar_List.for_all
-                  (fun uu____2986  ->
-                     match uu____2986 with | (h,uu____2990) -> is_C h) args
+                  (fun uu____2945  ->
+                     match uu____2945 with | (h,uu____2949) -> is_C h) args
                  in
-              Prims.op_Negation uu____2983  in
-            if uu____2982 then failwith "not a C (A * C)" else ());
+              Prims.op_Negation uu____2942  in
+            if uu____2941 then failwith "not a C (A * C)" else ());
            true)
         else
-          ((let uu____2994 =
-              let uu____2995 =
+          ((let uu____2953 =
+              let uu____2954 =
                 FStar_List.for_all
-                  (fun uu____2998  ->
-                     match uu____2998 with
-                     | (h,uu____3002) ->
-                         let uu____3003 = is_C h  in
-                         Prims.op_Negation uu____3003) args
+                  (fun uu____2957  ->
+                     match uu____2957 with
+                     | (h,uu____2961) ->
+                         let uu____2962 = is_C h  in
+                         Prims.op_Negation uu____2962) args
                  in
-              Prims.op_Negation uu____2995  in
-            if uu____2994 then failwith "not a C (C * A)" else ());
+              Prims.op_Negation uu____2954  in
+            if uu____2953 then failwith "not a C (C * A)" else ());
            false)
     | FStar_Syntax_Syntax.Tm_arrow (binders,comp) ->
-        let uu____3017 = nm_of_comp comp.FStar_Syntax_Syntax.n  in
-        (match uu____3017 with
+        let uu____2976 = nm_of_comp comp.FStar_Syntax_Syntax.n  in
+        (match uu____2976 with
          | M t1 ->
-             ((let uu____3020 = is_C t1  in
-               if uu____3020 then failwith "not a C (C -> C)" else ());
+             ((let uu____2979 = is_C t1  in
+               if uu____2979 then failwith "not a C (C -> C)" else ());
               true)
          | N t1 -> is_C t1)
     | FStar_Syntax_Syntax.Tm_meta (t1,_)
       |FStar_Syntax_Syntax.Tm_uinst (t1,_)|FStar_Syntax_Syntax.Tm_ascribed
        (t1,_,_) -> is_C t1
-    | uu____3052 -> false
+    | uu____3011 -> false
   
 let mk_return :
   env ->
@@ -3437,35 +1907,35 @@
         let p_type = mk_star_to_type mk1 env t  in
         let p = FStar_Syntax_Syntax.gen_bv "p'" None p_type  in
         let body =
-          let uu____3083 =
+          let uu____3042 =
+            let uu____3043 =
+              let uu____3053 = FStar_Syntax_Syntax.bv_to_name p  in
+              let uu____3054 =
+                let uu____3058 =
+                  let uu____3061 = FStar_Syntax_Syntax.as_implicit false  in
+                  (e, uu____3061)  in
+                [uu____3058]  in
+              (uu____3053, uu____3054)  in
+            FStar_Syntax_Syntax.Tm_app uu____3043  in
+          mk1 uu____3042  in
+        let uu____3069 =
+          let uu____3070 = FStar_Syntax_Syntax.mk_binder p  in [uu____3070]
+           in
+        let uu____3071 =
+          let uu____3078 =
             let uu____3084 =
-              let uu____3094 = FStar_Syntax_Syntax.bv_to_name p  in
-              let uu____3095 =
-                let uu____3099 =
-                  let uu____3102 = FStar_Syntax_Syntax.as_implicit false  in
-                  (e, uu____3102)  in
-                [uu____3099]  in
-              (uu____3094, uu____3095)  in
-            FStar_Syntax_Syntax.Tm_app uu____3084  in
-          mk1 uu____3083  in
-        let uu____3110 =
-          let uu____3114 = FStar_Syntax_Syntax.mk_binder p  in [uu____3114]
-           in
-        let uu____3115 =
-          let uu____3122 =
-            let uu____3128 =
-              let uu____3129 =
+              let uu____3085 =
                 FStar_Syntax_Syntax.mk_Total FStar_Syntax_Util.ktype0  in
-              FStar_Syntax_Util.lcomp_of_comp uu____3129  in
-            FStar_Util.Inl uu____3128  in
-          Some uu____3122  in
-        FStar_Syntax_Util.abs uu____3110 body uu____3115
+              FStar_Syntax_Util.lcomp_of_comp uu____3085  in
+            FStar_Util.Inl uu____3084  in
+          Some uu____3078  in
+        FStar_Syntax_Util.abs uu____3069 body uu____3071
   
 let is_unknown : FStar_Syntax_Syntax.term' -> Prims.bool =
-  fun uu___90_3142  ->
-    match uu___90_3142 with
+  fun uu___90_3098  ->
+    match uu___90_3098 with
     | FStar_Syntax_Syntax.Tm_unknown  -> true
-    | uu____3143 -> false
+    | uu____3099 -> false
   
 let rec check :
   env ->
@@ -3477,91 +1947,91 @@
       fun context_nm  ->
         let mk1 x = FStar_Syntax_Syntax.mk x None e.FStar_Syntax_Syntax.pos
            in
-        let return_if uu____3287 =
-          match uu____3287 with
+        let return_if uu____3243 =
+          match uu____3243 with
           | (rec_nm,s_e,u_e) ->
               let check1 t1 t2 =
-                let uu____3308 =
+                let uu____3264 =
                   (Prims.op_Negation (is_unknown t2.FStar_Syntax_Syntax.n))
                     &&
-                    (let uu____3309 =
-                       let uu____3310 =
+                    (let uu____3265 =
+                       let uu____3266 =
                          FStar_TypeChecker_Rel.teq env.env t1 t2  in
-                       FStar_TypeChecker_Rel.is_trivial uu____3310  in
-                     Prims.op_Negation uu____3309)
+                       FStar_TypeChecker_Rel.is_trivial uu____3266  in
+                     Prims.op_Negation uu____3265)
                    in
-                if uu____3308
+                if uu____3264
                 then
-                  let uu____3311 =
-                    let uu____3312 =
-                      let uu____3313 = FStar_Syntax_Print.term_to_string e
+                  let uu____3267 =
+                    let uu____3268 =
+                      let uu____3269 = FStar_Syntax_Print.term_to_string e
                          in
-                      let uu____3314 = FStar_Syntax_Print.term_to_string t1
+                      let uu____3270 = FStar_Syntax_Print.term_to_string t1
                          in
-                      let uu____3315 = FStar_Syntax_Print.term_to_string t2
+                      let uu____3271 = FStar_Syntax_Print.term_to_string t2
                          in
                       FStar_Util.format3
                         "[check]: the expression [%s] has type [%s] but should have type [%s]"
-                        uu____3313 uu____3314 uu____3315
+                        uu____3269 uu____3270 uu____3271
                        in
-                    FStar_Errors.Err uu____3312  in
-                  Prims.raise uu____3311
+                    FStar_Errors.Err uu____3268  in
+                  Prims.raise uu____3267
                 else ()  in
               (match (rec_nm, context_nm) with
                | (N t1,N t2)|(M t1,M t2) ->
                    (check1 t1 t2; (rec_nm, s_e, u_e))
                | (N t1,M t2) ->
                    (check1 t1 t2;
-                    (let uu____3326 = mk_return env t1 s_e  in
-                     ((M t1), uu____3326, u_e)))
+                    (let uu____3282 = mk_return env t1 s_e  in
+                     ((M t1), uu____3282, u_e)))
                | (M t1,N t2) ->
-                   let uu____3329 =
-                     let uu____3330 =
-                       let uu____3331 = FStar_Syntax_Print.term_to_string e
+                   let uu____3285 =
+                     let uu____3286 =
+                       let uu____3287 = FStar_Syntax_Print.term_to_string e
                           in
-                       let uu____3332 = FStar_Syntax_Print.term_to_string t1
+                       let uu____3288 = FStar_Syntax_Print.term_to_string t1
                           in
-                       let uu____3333 = FStar_Syntax_Print.term_to_string t2
+                       let uu____3289 = FStar_Syntax_Print.term_to_string t2
                           in
                        FStar_Util.format3
                          "[check %s]: got an effectful computation [%s] in lieu of a pure computation [%s]"
-                         uu____3331 uu____3332 uu____3333
+                         uu____3287 uu____3288 uu____3289
                         in
-                     FStar_Errors.Err uu____3330  in
-                   Prims.raise uu____3329)
+                     FStar_Errors.Err uu____3286  in
+                   Prims.raise uu____3285)
            in
         let ensure_m env1 e2 =
-          let strip_m uu___91_3359 =
-            match uu___91_3359 with
+          let strip_m uu___91_3315 =
+            match uu___91_3315 with
             | (M t,s_e,u_e) -> (t, s_e, u_e)
-            | uu____3369 -> failwith "impossible"  in
+            | uu____3325 -> failwith "impossible"  in
           match context_nm with
           | N t ->
-              let uu____3380 =
-                let uu____3381 =
-                  let uu____3384 =
-                    let uu____3385 = FStar_Syntax_Print.term_to_string t  in
+              let uu____3336 =
+                let uu____3337 =
+                  let uu____3340 =
+                    let uu____3341 = FStar_Syntax_Print.term_to_string t  in
                     Prims.strcat
                       "let-bound monadic body has a non-monadic continuation or a branch of a match is monadic and the others aren't : "
-                      uu____3385
+                      uu____3341
                      in
-                  (uu____3384, (e2.FStar_Syntax_Syntax.pos))  in
-                FStar_Errors.Error uu____3381  in
-              Prims.raise uu____3380
-          | M uu____3389 ->
-              let uu____3390 = check env1 e2 context_nm  in
-              strip_m uu____3390
+                  (uu____3340, (e2.FStar_Syntax_Syntax.pos))  in
+                FStar_Errors.Error uu____3337  in
+              Prims.raise uu____3336
+          | M uu____3345 ->
+              let uu____3346 = check env1 e2 context_nm  in
+              strip_m uu____3346
            in
-        let uu____3394 =
-          let uu____3395 = FStar_Syntax_Subst.compress e  in
-          uu____3395.FStar_Syntax_Syntax.n  in
-        match uu____3394 with
+        let uu____3350 =
+          let uu____3351 = FStar_Syntax_Subst.compress e  in
+          uu____3351.FStar_Syntax_Syntax.n  in
+        match uu____3350 with
         | FStar_Syntax_Syntax.Tm_bvar _
           |FStar_Syntax_Syntax.Tm_name _
            |FStar_Syntax_Syntax.Tm_fvar _
             |FStar_Syntax_Syntax.Tm_abs _
              |FStar_Syntax_Syntax.Tm_constant _|FStar_Syntax_Syntax.Tm_app _
-            -> let uu____3407 = infer env e  in return_if uu____3407
+            -> let uu____3363 = infer env e  in return_if uu____3363
         | FStar_Syntax_Syntax.Tm_let ((false ,binding::[]),e2) ->
             mk_let env binding e2
               (fun env1  -> fun e21  -> check env1 e21 context_nm) ensure_m
@@ -3572,32 +2042,32 @@
           |FStar_Syntax_Syntax.Tm_uinst (e1,_)
            |FStar_Syntax_Syntax.Tm_ascribed (e1,_,_) ->
             check env e1 context_nm
-        | FStar_Syntax_Syntax.Tm_let uu____3482 ->
-            let uu____3490 =
-              let uu____3491 = FStar_Syntax_Print.term_to_string e  in
-              FStar_Util.format1 "[check]: Tm_let %s" uu____3491  in
-            failwith uu____3490
-        | FStar_Syntax_Syntax.Tm_type uu____3495 ->
+        | FStar_Syntax_Syntax.Tm_let uu____3438 ->
+            let uu____3446 =
+              let uu____3447 = FStar_Syntax_Print.term_to_string e  in
+              FStar_Util.format1 "[check]: Tm_let %s" uu____3447  in
+            failwith uu____3446
+        | FStar_Syntax_Syntax.Tm_type uu____3451 ->
             failwith "impossible (DM stratification)"
-        | FStar_Syntax_Syntax.Tm_arrow uu____3499 ->
+        | FStar_Syntax_Syntax.Tm_arrow uu____3455 ->
             failwith "impossible (DM stratification)"
-        | FStar_Syntax_Syntax.Tm_refine uu____3510 ->
-            let uu____3515 =
-              let uu____3516 = FStar_Syntax_Print.term_to_string e  in
-              FStar_Util.format1 "[check]: Tm_refine %s" uu____3516  in
-            failwith uu____3515
-        | FStar_Syntax_Syntax.Tm_uvar uu____3520 ->
-            let uu____3529 =
-              let uu____3530 = FStar_Syntax_Print.term_to_string e  in
-              FStar_Util.format1 "[check]: Tm_uvar %s" uu____3530  in
-            failwith uu____3529
-        | FStar_Syntax_Syntax.Tm_delayed uu____3534 ->
+        | FStar_Syntax_Syntax.Tm_refine uu____3466 ->
+            let uu____3471 =
+              let uu____3472 = FStar_Syntax_Print.term_to_string e  in
+              FStar_Util.format1 "[check]: Tm_refine %s" uu____3472  in
+            failwith uu____3471
+        | FStar_Syntax_Syntax.Tm_uvar uu____3476 ->
+            let uu____3485 =
+              let uu____3486 = FStar_Syntax_Print.term_to_string e  in
+              FStar_Util.format1 "[check]: Tm_uvar %s" uu____3486  in
+            failwith uu____3485
+        | FStar_Syntax_Syntax.Tm_delayed uu____3490 ->
             failwith "impossible (compressed)"
         | FStar_Syntax_Syntax.Tm_unknown  ->
-            let uu____3558 =
-              let uu____3559 = FStar_Syntax_Print.term_to_string e  in
-              FStar_Util.format1 "[check]: Tm_unknown %s" uu____3559  in
-            failwith uu____3558
+            let uu____3514 =
+              let uu____3515 = FStar_Syntax_Print.term_to_string e  in
+              FStar_Util.format1 "[check]: Tm_unknown %s" uu____3515  in
+            failwith uu____3514
 
 and infer :
   env ->
@@ -3615,10 +2085,10 @@
             FStar_Syntax_Syntax.Delta_constant;
           FStar_TypeChecker_Normalize.EraseUniverses] env.env
          in
-      let uu____3581 =
-        let uu____3582 = FStar_Syntax_Subst.compress e  in
-        uu____3582.FStar_Syntax_Syntax.n  in
-      match uu____3581 with
+      let uu____3537 =
+        let uu____3538 = FStar_Syntax_Subst.compress e  in
+        uu____3538.FStar_Syntax_Syntax.n  in
+      match uu____3537 with
       | FStar_Syntax_Syntax.Tm_bvar bv ->
           failwith "I failed to open a binder... boo"
       | FStar_Syntax_Syntax.Tm_name bv ->
@@ -3628,178 +2098,178 @@
           let subst1 = FStar_Syntax_Subst.opening_of_binders binders1  in
           let body1 = FStar_Syntax_Subst.subst subst1 body  in
           let env1 =
-            let uu___105_3622 = env  in
-            let uu____3623 =
+            let uu___106_3578 = env  in
+            let uu____3579 =
               FStar_TypeChecker_Env.push_binders env.env binders1  in
             {
-              env = uu____3623;
-              subst = (uu___105_3622.subst);
-              tc_const = (uu___105_3622.tc_const)
+              env = uu____3579;
+              subst = (uu___106_3578.subst);
+              tc_const = (uu___106_3578.tc_const)
             }  in
           let s_binders =
             FStar_List.map
-              (fun uu____3632  ->
-                 match uu____3632 with
+              (fun uu____3588  ->
+                 match uu____3588 with
                  | (bv,qual) ->
                      let sort = star_type' env1 bv.FStar_Syntax_Syntax.sort
                         in
-                     ((let uu___106_3640 = bv  in
+                     ((let uu___107_3596 = bv  in
                        {
                          FStar_Syntax_Syntax.ppname =
-                           (uu___106_3640.FStar_Syntax_Syntax.ppname);
+                           (uu___107_3596.FStar_Syntax_Syntax.ppname);
                          FStar_Syntax_Syntax.index =
-                           (uu___106_3640.FStar_Syntax_Syntax.index);
+                           (uu___107_3596.FStar_Syntax_Syntax.index);
                          FStar_Syntax_Syntax.sort = sort
                        }), qual)) binders1
              in
-          let uu____3641 =
+          let uu____3597 =
             FStar_List.fold_left
-              (fun uu____3650  ->
-                 fun uu____3651  ->
-                   match (uu____3650, uu____3651) with
+              (fun uu____3606  ->
+                 fun uu____3607  ->
+                   match (uu____3606, uu____3607) with
                    | ((env2,acc),(bv,qual)) ->
                        let c = bv.FStar_Syntax_Syntax.sort  in
-                       let uu____3679 = is_C c  in
-                       if uu____3679
+                       let uu____3635 = is_C c  in
+                       if uu____3635
                        then
                          let xw =
-                           let uu____3684 = star_type' env2 c  in
+                           let uu____3640 = star_type' env2 c  in
                            FStar_Syntax_Syntax.gen_bv
                              (Prims.strcat
                                 (bv.FStar_Syntax_Syntax.ppname).FStar_Ident.idText
-                                "^w") None uu____3684
+                                "^w") None uu____3640
                             in
                          let x =
-                           let uu___107_3686 = bv  in
-                           let uu____3687 =
-                             let uu____3690 =
+                           let uu___108_3642 = bv  in
+                           let uu____3643 =
+                             let uu____3646 =
                                FStar_Syntax_Syntax.bv_to_name xw  in
-                             trans_F_ env2 c uu____3690  in
+                             trans_F_ env2 c uu____3646  in
                            {
                              FStar_Syntax_Syntax.ppname =
-                               (uu___107_3686.FStar_Syntax_Syntax.ppname);
+                               (uu___108_3642.FStar_Syntax_Syntax.ppname);
                              FStar_Syntax_Syntax.index =
-                               (uu___107_3686.FStar_Syntax_Syntax.index);
-                             FStar_Syntax_Syntax.sort = uu____3687
+                               (uu___108_3642.FStar_Syntax_Syntax.index);
+                             FStar_Syntax_Syntax.sort = uu____3643
                            }  in
                          let env3 =
-                           let uu___108_3692 = env2  in
-                           let uu____3693 =
-                             let uu____3695 =
-                               let uu____3696 =
-                                 let uu____3701 =
+                           let uu___109_3648 = env2  in
+                           let uu____3649 =
+                             let uu____3651 =
+                               let uu____3652 =
+                                 let uu____3657 =
                                    FStar_Syntax_Syntax.bv_to_name xw  in
-                                 (bv, uu____3701)  in
-                               FStar_Syntax_Syntax.NT uu____3696  in
-                             uu____3695 :: (env2.subst)  in
+                                 (bv, uu____3657)  in
+                               FStar_Syntax_Syntax.NT uu____3652  in
+                             uu____3651 :: (env2.subst)  in
                            {
-                             env = (uu___108_3692.env);
-                             subst = uu____3693;
-                             tc_const = (uu___108_3692.tc_const)
+                             env = (uu___109_3648.env);
+                             subst = uu____3649;
+                             tc_const = (uu___109_3648.tc_const)
                            }  in
-                         let uu____3702 =
-                           let uu____3704 = FStar_Syntax_Syntax.mk_binder x
+                         let uu____3658 =
+                           let uu____3660 = FStar_Syntax_Syntax.mk_binder x
                               in
-                           let uu____3705 =
-                             let uu____3707 =
+                           let uu____3661 =
+                             let uu____3663 =
                                FStar_Syntax_Syntax.mk_binder xw  in
-                             uu____3707 :: acc  in
-                           uu____3704 :: uu____3705  in
-                         (env3, uu____3702)
+                             uu____3663 :: acc  in
+                           uu____3660 :: uu____3661  in
+                         (env3, uu____3658)
                        else
                          (let x =
-                            let uu___109_3711 = bv  in
-                            let uu____3712 =
+                            let uu___110_3667 = bv  in
+                            let uu____3668 =
                               star_type' env2 bv.FStar_Syntax_Syntax.sort  in
                             {
                               FStar_Syntax_Syntax.ppname =
-                                (uu___109_3711.FStar_Syntax_Syntax.ppname);
+                                (uu___110_3667.FStar_Syntax_Syntax.ppname);
                               FStar_Syntax_Syntax.index =
-                                (uu___109_3711.FStar_Syntax_Syntax.index);
-                              FStar_Syntax_Syntax.sort = uu____3712
+                                (uu___110_3667.FStar_Syntax_Syntax.index);
+                              FStar_Syntax_Syntax.sort = uu____3668
                             }  in
-                          let uu____3715 =
-                            let uu____3717 = FStar_Syntax_Syntax.mk_binder x
+                          let uu____3671 =
+                            let uu____3673 = FStar_Syntax_Syntax.mk_binder x
                                in
-                            uu____3717 :: acc  in
-                          (env2, uu____3715))) (env1, []) binders1
+                            uu____3673 :: acc  in
+                          (env2, uu____3671))) (env1, []) binders1
              in
-          (match uu____3641 with
+          (match uu____3597 with
            | (env2,u_binders) ->
                let u_binders1 = FStar_List.rev u_binders  in
-               let uu____3729 =
+               let uu____3685 =
                  let check_what =
-                   let uu____3741 = is_monadic what  in
-                   if uu____3741 then check_m else check_n  in
-                 let uu____3750 = check_what env2 body1  in
-                 match uu____3750 with
+                   let uu____3697 = is_monadic what  in
+                   if uu____3697 then check_m else check_n  in
+                 let uu____3706 = check_what env2 body1  in
+                 match uu____3706 with
                  | (t,s_body,u_body) ->
-                     let uu____3760 =
-                       let uu____3761 =
-                         let uu____3762 = is_monadic what  in
-                         if uu____3762 then M t else N t  in
-                       comp_of_nm uu____3761  in
-                     (uu____3760, s_body, u_body)
+                     let uu____3716 =
+                       let uu____3717 =
+                         let uu____3718 = is_monadic what  in
+                         if uu____3718 then M t else N t  in
+                       comp_of_nm uu____3717  in
+                     (uu____3716, s_body, u_body)
                   in
-               (match uu____3729 with
+               (match uu____3685 with
                 | (comp,s_body,u_body) ->
                     let t = FStar_Syntax_Util.arrow binders1 comp  in
                     let s_what =
                       match what with
                       | None  -> None
                       | Some (FStar_Util.Inl lc) ->
-                          let uu____3805 =
+                          let uu____3761 =
                             FStar_All.pipe_right
                               lc.FStar_Syntax_Syntax.cflags
                               (FStar_Util.for_some
-                                 (fun uu___92_3807  ->
-                                    match uu___92_3807 with
+                                 (fun uu___92_3763  ->
+                                    match uu___92_3763 with
                                     | FStar_Syntax_Syntax.CPS  -> true
-                                    | uu____3808 -> false))
+                                    | uu____3764 -> false))
                              in
-                          if uu____3805
+                          if uu____3761
                           then
                             let double_starred_comp =
-                              let uu____3816 =
-                                let uu____3817 =
-                                  let uu____3818 =
+                              let uu____3772 =
+                                let uu____3773 =
+                                  let uu____3774 =
                                     lc.FStar_Syntax_Syntax.comp ()  in
-                                  FStar_Syntax_Util.comp_result uu____3818
+                                  FStar_Syntax_Util.comp_result uu____3774
                                    in
-                                FStar_All.pipe_left double_star uu____3817
+                                FStar_All.pipe_left double_star uu____3773
                                  in
-                              FStar_Syntax_Syntax.mk_Total uu____3816  in
+                              FStar_Syntax_Syntax.mk_Total uu____3772  in
                             let flags =
                               FStar_List.filter
-                                (fun uu___93_3823  ->
-                                   match uu___93_3823 with
+                                (fun uu___93_3779  ->
+                                   match uu___93_3779 with
                                    | FStar_Syntax_Syntax.CPS  -> false
-                                   | uu____3824 -> true)
+                                   | uu____3780 -> true)
                                 lc.FStar_Syntax_Syntax.cflags
                                in
-                            let uu____3825 =
-                              let uu____3831 =
-                                let uu____3832 =
+                            let uu____3781 =
+                              let uu____3787 =
+                                let uu____3788 =
                                   FStar_Syntax_Util.comp_set_flags
                                     double_starred_comp flags
                                    in
-                                FStar_Syntax_Util.lcomp_of_comp uu____3832
+                                FStar_Syntax_Util.lcomp_of_comp uu____3788
                                  in
-                              FStar_Util.Inl uu____3831  in
-                            Some uu____3825
+                              FStar_Util.Inl uu____3787  in
+                            Some uu____3781
                           else
                             Some
                               (FStar_Util.Inl
-                                 ((let uu___110_3852 = lc  in
+                                 ((let uu___111_3808 = lc  in
                                    {
                                      FStar_Syntax_Syntax.eff_name =
-                                       (uu___110_3852.FStar_Syntax_Syntax.eff_name);
+                                       (uu___111_3808.FStar_Syntax_Syntax.eff_name);
                                      FStar_Syntax_Syntax.res_typ =
-                                       (uu___110_3852.FStar_Syntax_Syntax.res_typ);
+                                       (uu___111_3808.FStar_Syntax_Syntax.res_typ);
                                      FStar_Syntax_Syntax.cflags =
-                                       (uu___110_3852.FStar_Syntax_Syntax.cflags);
+                                       (uu___111_3808.FStar_Syntax_Syntax.cflags);
                                      FStar_Syntax_Syntax.comp =
-                                       (fun uu____3853  ->
+                                       (fun uu____3809  ->
                                           let c =
                                             lc.FStar_Syntax_Syntax.comp ()
                                              in
@@ -3812,49 +2282,49 @@
                                             result_typ)
                                    })))
                       | Some (FStar_Util.Inr (lid,flags)) ->
-                          let uu____3870 =
-                            let uu____3876 =
-                              let uu____3880 =
+                          let uu____3826 =
+                            let uu____3832 =
+                              let uu____3836 =
                                 FStar_All.pipe_right flags
                                   (FStar_Util.for_some
-                                     (fun uu___94_3882  ->
-                                        match uu___94_3882 with
+                                     (fun uu___94_3838  ->
+                                        match uu___94_3838 with
                                         | FStar_Syntax_Syntax.CPS  -> true
-                                        | uu____3883 -> false))
+                                        | uu____3839 -> false))
                                  in
-                              if uu____3880
+                              if uu____3836
                               then
-                                let uu____3887 =
+                                let uu____3843 =
                                   FStar_List.filter
-                                    (fun uu___95_3889  ->
-                                       match uu___95_3889 with
+                                    (fun uu___95_3845  ->
+                                       match uu___95_3845 with
                                        | FStar_Syntax_Syntax.CPS  -> false
-                                       | uu____3890 -> true) flags
+                                       | uu____3846 -> true) flags
                                    in
                                 (FStar_Syntax_Const.effect_Tot_lid,
-                                  uu____3887)
+                                  uu____3843)
                               else (lid, flags)  in
-                            FStar_Util.Inr uu____3876  in
-                          Some uu____3870
+                            FStar_Util.Inr uu____3832  in
+                          Some uu____3826
                        in
-                    let uu____3902 =
+                    let uu____3858 =
                       let comp1 =
-                        let uu____3914 = is_monadic what  in
-                        let uu____3915 =
+                        let uu____3870 = is_monadic what  in
+                        let uu____3871 =
                           FStar_Syntax_Subst.subst env2.subst s_body  in
                         trans_G env2 (FStar_Syntax_Util.comp_result comp)
-                          uu____3914 uu____3915
+                          uu____3870 uu____3871
                          in
-                      let uu____3916 =
+                      let uu____3872 =
                         FStar_Syntax_Util.ascribe u_body
                           ((FStar_Util.Inr comp1), None)
                          in
-                      (uu____3916,
+                      (uu____3872,
                         (Some
                            (FStar_Util.Inl
                               (FStar_Syntax_Util.lcomp_of_comp comp1))))
                        in
-                    (match uu____3902 with
+                    (match uu____3858 with
                      | (u_body1,u_what) ->
                          let s_body1 =
                            FStar_Syntax_Subst.close s_binders s_body  in
@@ -3879,135 +2349,135 @@
           {
             FStar_Syntax_Syntax.fv_name =
               { FStar_Syntax_Syntax.v = lid;
-                FStar_Syntax_Syntax.ty = uu____3994;
-                FStar_Syntax_Syntax.p = uu____3995;_};
-            FStar_Syntax_Syntax.fv_delta = uu____3996;
-            FStar_Syntax_Syntax.fv_qual = uu____3997;_}
+                FStar_Syntax_Syntax.ty = uu____3950;
+                FStar_Syntax_Syntax.p = uu____3951;_};
+            FStar_Syntax_Syntax.fv_delta = uu____3952;
+            FStar_Syntax_Syntax.fv_qual = uu____3953;_}
           ->
-          let uu____4003 =
-            let uu____4006 = FStar_TypeChecker_Env.lookup_lid env.env lid  in
-            FStar_All.pipe_left Prims.fst uu____4006  in
-          (match uu____4003 with
-           | (uu____4022,t) ->
-               let uu____4024 =
-                 let uu____4025 = normalize1 t  in N uu____4025  in
-               (uu____4024, e, e))
+          let uu____3959 =
+            let uu____3962 = FStar_TypeChecker_Env.lookup_lid env.env lid  in
+            FStar_All.pipe_left Prims.fst uu____3962  in
+          (match uu____3959 with
+           | (uu____3978,t) ->
+               let uu____3980 =
+                 let uu____3981 = normalize1 t  in N uu____3981  in
+               (uu____3980, e, e))
       | FStar_Syntax_Syntax.Tm_app (head1,args) ->
-          let uu____4042 = check_n env head1  in
-          (match uu____4042 with
+          let uu____3998 = check_n env head1  in
+          (match uu____3998 with
            | (t_head,s_head,u_head) ->
                let is_arrow t =
-                 let uu____4056 =
-                   let uu____4057 = FStar_Syntax_Subst.compress t  in
-                   uu____4057.FStar_Syntax_Syntax.n  in
-                 match uu____4056 with
-                 | FStar_Syntax_Syntax.Tm_arrow uu____4060 -> true
-                 | uu____4068 -> false  in
+                 let uu____4012 =
+                   let uu____4013 = FStar_Syntax_Subst.compress t  in
+                   uu____4013.FStar_Syntax_Syntax.n  in
+                 match uu____4012 with
+                 | FStar_Syntax_Syntax.Tm_arrow uu____4016 -> true
+                 | uu____4024 -> false  in
                let rec flatten1 t =
-                 let uu____4080 =
-                   let uu____4081 = FStar_Syntax_Subst.compress t  in
-                   uu____4081.FStar_Syntax_Syntax.n  in
-                 match uu____4080 with
+                 let uu____4036 =
+                   let uu____4037 = FStar_Syntax_Subst.compress t  in
+                   uu____4037.FStar_Syntax_Syntax.n  in
+                 match uu____4036 with
                  | FStar_Syntax_Syntax.Tm_arrow
                      (binders,{
                                 FStar_Syntax_Syntax.n =
-                                  FStar_Syntax_Syntax.Total (t1,uu____4093);
-                                FStar_Syntax_Syntax.tk = uu____4094;
-                                FStar_Syntax_Syntax.pos = uu____4095;
-                                FStar_Syntax_Syntax.vars = uu____4096;_})
+                                  FStar_Syntax_Syntax.Total (t1,uu____4049);
+                                FStar_Syntax_Syntax.tk = uu____4050;
+                                FStar_Syntax_Syntax.pos = uu____4051;
+                                FStar_Syntax_Syntax.vars = uu____4052;_})
                      when is_arrow t1 ->
-                     let uu____4113 = flatten1 t1  in
-                     (match uu____4113 with
+                     let uu____4069 = flatten1 t1  in
+                     (match uu____4069 with
                       | (binders',comp) ->
                           ((FStar_List.append binders binders'), comp))
                  | FStar_Syntax_Syntax.Tm_arrow (binders,comp) ->
                      (binders, comp)
-                 | FStar_Syntax_Syntax.Tm_ascribed (e1,uu____4165,uu____4166)
+                 | FStar_Syntax_Syntax.Tm_ascribed (e1,uu____4121,uu____4122)
                      -> flatten1 e1
-                 | uu____4195 ->
-                     let uu____4196 =
-                       let uu____4197 =
-                         let uu____4198 =
+                 | uu____4151 ->
+                     let uu____4152 =
+                       let uu____4153 =
+                         let uu____4154 =
                            FStar_Syntax_Print.term_to_string t_head  in
                          FStar_Util.format1 "%s: not a function type"
-                           uu____4198
+                           uu____4154
                           in
-                       FStar_Errors.Err uu____4197  in
-                     Prims.raise uu____4196
+                       FStar_Errors.Err uu____4153  in
+                     Prims.raise uu____4152
                   in
-               let uu____4206 = flatten1 t_head  in
-               (match uu____4206 with
+               let uu____4162 = flatten1 t_head  in
+               (match uu____4162 with
                 | (binders,comp) ->
                     let n1 = FStar_List.length binders  in
                     let n' = FStar_List.length args  in
                     (if
                        (FStar_List.length binders) < (FStar_List.length args)
                      then
-                       (let uu____4251 =
-                          let uu____4252 =
-                            let uu____4253 = FStar_Util.string_of_int n1  in
-                            let uu____4257 =
+                       (let uu____4207 =
+                          let uu____4208 =
+                            let uu____4209 = FStar_Util.string_of_int n1  in
+                            let uu____4213 =
                               FStar_Util.string_of_int (n' - n1)  in
-                            let uu____4263 = FStar_Util.string_of_int n1  in
+                            let uu____4219 = FStar_Util.string_of_int n1  in
                             FStar_Util.format3
                               "The head of this application, after being applied to %s arguments, is an effectful computation (leaving %s arguments to be applied). Please let-bind the head applied to the %s first arguments."
-                              uu____4253 uu____4257 uu____4263
+                              uu____4209 uu____4213 uu____4219
                              in
-                          FStar_Errors.Err uu____4252  in
-                        Prims.raise uu____4251)
+                          FStar_Errors.Err uu____4208  in
+                        Prims.raise uu____4207)
                      else ();
-                     (let uu____4268 =
+                     (let uu____4224 =
                         FStar_Syntax_Subst.open_comp binders comp  in
-                      match uu____4268 with
+                      match uu____4224 with
                       | (binders1,comp1) ->
-                          let rec final_type subst1 uu____4295 args1 =
-                            match uu____4295 with
+                          let rec final_type subst1 uu____4251 args1 =
+                            match uu____4251 with
                             | (binders2,comp2) ->
                                 (match (binders2, args1) with
                                  | ([],[]) ->
-                                     let uu____4338 =
-                                       let uu____4339 =
+                                     let uu____4294 =
+                                       let uu____4295 =
                                          FStar_Syntax_Subst.subst_comp subst1
                                            comp2
                                           in
-                                       uu____4339.FStar_Syntax_Syntax.n  in
-                                     nm_of_comp uu____4338
+                                       uu____4295.FStar_Syntax_Syntax.n  in
+                                     nm_of_comp uu____4294
                                  | (binders3,[]) ->
-                                     let uu____4358 =
-                                       let uu____4359 =
-                                         let uu____4362 =
-                                           let uu____4363 =
+                                     let uu____4314 =
+                                       let uu____4315 =
+                                         let uu____4318 =
+                                           let uu____4319 =
                                              mk1
                                                (FStar_Syntax_Syntax.Tm_arrow
                                                   (binders3, comp2))
                                               in
                                            FStar_Syntax_Subst.subst subst1
-                                             uu____4363
+                                             uu____4319
                                             in
                                          FStar_Syntax_Subst.compress
-                                           uu____4362
+                                           uu____4318
                                           in
-                                       uu____4359.FStar_Syntax_Syntax.n  in
-                                     (match uu____4358 with
+                                       uu____4315.FStar_Syntax_Syntax.n  in
+                                     (match uu____4314 with
                                       | FStar_Syntax_Syntax.Tm_arrow
                                           (binders4,comp3) ->
-                                          let uu____4379 =
-                                            let uu____4380 =
-                                              let uu____4381 =
-                                                let uu____4389 =
+                                          let uu____4335 =
+                                            let uu____4336 =
+                                              let uu____4337 =
+                                                let uu____4345 =
                                                   FStar_Syntax_Subst.close_comp
                                                     binders4 comp3
                                                    in
-                                                (binders4, uu____4389)  in
+                                                (binders4, uu____4345)  in
                                               FStar_Syntax_Syntax.Tm_arrow
-                                                uu____4381
+                                                uu____4337
                                                in
-                                            mk1 uu____4380  in
-                                          N uu____4379
-                                      | uu____4393 -> failwith "wat?")
-                                 | ([],uu____4394::uu____4395) ->
+                                            mk1 uu____4336  in
+                                          N uu____4335
+                                      | uu____4349 -> failwith "wat?")
+                                 | ([],uu____4350::uu____4351) ->
                                      failwith "just checked that?!"
-                                 | ((bv,uu____4420)::binders3,(arg,uu____4423)::args2)
+                                 | ((bv,uu____4376)::binders3,(arg,uu____4379)::args2)
                                      ->
                                      final_type
                                        ((FStar_Syntax_Syntax.NT (bv, arg)) ::
@@ -4015,74 +2485,74 @@
                              in
                           let final_type1 =
                             final_type [] (binders1, comp1) args  in
-                          let uu____4457 = FStar_List.splitAt n' binders1  in
-                          (match uu____4457 with
-                           | (binders2,uu____4474) ->
-                               let uu____4487 =
-                                 let uu____4497 =
+                          let uu____4413 = FStar_List.splitAt n' binders1  in
+                          (match uu____4413 with
+                           | (binders2,uu____4430) ->
+                               let uu____4443 =
+                                 let uu____4453 =
                                    FStar_List.map2
-                                     (fun uu____4517  ->
-                                        fun uu____4518  ->
-                                          match (uu____4517, uu____4518) with
-                                          | ((bv,uu____4535),(arg,q)) ->
-                                              let uu____4542 =
-                                                let uu____4543 =
+                                     (fun uu____4473  ->
+                                        fun uu____4474  ->
+                                          match (uu____4473, uu____4474) with
+                                          | ((bv,uu____4491),(arg,q)) ->
+                                              let uu____4498 =
+                                                let uu____4499 =
                                                   FStar_Syntax_Subst.compress
                                                     bv.FStar_Syntax_Syntax.sort
                                                    in
-                                                uu____4543.FStar_Syntax_Syntax.n
+                                                uu____4499.FStar_Syntax_Syntax.n
                                                  in
-                                              (match uu____4542 with
+                                              (match uu____4498 with
                                                | FStar_Syntax_Syntax.Tm_type
-                                                   uu____4553 ->
+                                                   uu____4509 ->
                                                    let arg1 = (arg, q)  in
                                                    (arg1, [arg1])
-                                               | uu____4566 ->
-                                                   let uu____4567 =
+                                               | uu____4522 ->
+                                                   let uu____4523 =
                                                      check_n env arg  in
-                                                   (match uu____4567 with
-                                                    | (uu____4578,s_arg,u_arg)
+                                                   (match uu____4523 with
+                                                    | (uu____4534,s_arg,u_arg)
                                                         ->
-                                                        let uu____4581 =
-                                                          let uu____4585 =
+                                                        let uu____4537 =
+                                                          let uu____4541 =
                                                             is_C
                                                               bv.FStar_Syntax_Syntax.sort
                                                              in
-                                                          if uu____4585
+                                                          if uu____4541
                                                           then
-                                                            let uu____4589 =
-                                                              let uu____4592
+                                                            let uu____4545 =
+                                                              let uu____4548
                                                                 =
                                                                 FStar_Syntax_Subst.subst
                                                                   env.subst
                                                                   s_arg
                                                                  in
-                                                              (uu____4592, q)
+                                                              (uu____4548, q)
                                                                in
-                                                            [uu____4589;
+                                                            [uu____4545;
                                                             (u_arg, q)]
                                                           else [(u_arg, q)]
                                                            in
                                                         ((s_arg, q),
-                                                          uu____4581))))
+                                                          uu____4537))))
                                      binders2 args
                                     in
-                                 FStar_List.split uu____4497  in
-                               (match uu____4487 with
+                                 FStar_List.split uu____4453  in
+                               (match uu____4443 with
                                 | (s_args,u_args) ->
                                     let u_args1 = FStar_List.flatten u_args
                                        in
-                                    let uu____4639 =
+                                    let uu____4595 =
                                       mk1
                                         (FStar_Syntax_Syntax.Tm_app
                                            (s_head, s_args))
                                        in
-                                    let uu____4645 =
+                                    let uu____4601 =
                                       mk1
                                         (FStar_Syntax_Syntax.Tm_app
                                            (u_head, u_args1))
                                        in
-                                    (final_type1, uu____4639, uu____4645)))))))
+                                    (final_type1, uu____4595, uu____4601)))))))
       | FStar_Syntax_Syntax.Tm_let ((false ,binding::[]),e2) ->
           mk_let env binding e2 infer check_m
       | FStar_Syntax_Syntax.Tm_match (e0,branches) ->
@@ -4091,35 +2561,35 @@
         |FStar_Syntax_Syntax.Tm_meta (e1,_)|FStar_Syntax_Syntax.Tm_ascribed
          (e1,_,_) -> infer env e1
       | FStar_Syntax_Syntax.Tm_constant c ->
-          let uu____4723 = let uu____4724 = env.tc_const c  in N uu____4724
+          let uu____4679 = let uu____4680 = env.tc_const c  in N uu____4680
              in
-          (uu____4723, e, e)
-      | FStar_Syntax_Syntax.Tm_let uu____4725 ->
-          let uu____4733 =
-            let uu____4734 = FStar_Syntax_Print.term_to_string e  in
-            FStar_Util.format1 "[infer]: Tm_let %s" uu____4734  in
-          failwith uu____4733
-      | FStar_Syntax_Syntax.Tm_type uu____4738 ->
+          (uu____4679, e, e)
+      | FStar_Syntax_Syntax.Tm_let uu____4681 ->
+          let uu____4689 =
+            let uu____4690 = FStar_Syntax_Print.term_to_string e  in
+            FStar_Util.format1 "[infer]: Tm_let %s" uu____4690  in
+          failwith uu____4689
+      | FStar_Syntax_Syntax.Tm_type uu____4694 ->
           failwith "impossible (DM stratification)"
-      | FStar_Syntax_Syntax.Tm_arrow uu____4742 ->
+      | FStar_Syntax_Syntax.Tm_arrow uu____4698 ->
           failwith "impossible (DM stratification)"
-      | FStar_Syntax_Syntax.Tm_refine uu____4753 ->
-          let uu____4758 =
-            let uu____4759 = FStar_Syntax_Print.term_to_string e  in
-            FStar_Util.format1 "[infer]: Tm_refine %s" uu____4759  in
-          failwith uu____4758
-      | FStar_Syntax_Syntax.Tm_uvar uu____4763 ->
-          let uu____4772 =
-            let uu____4773 = FStar_Syntax_Print.term_to_string e  in
-            FStar_Util.format1 "[infer]: Tm_uvar %s" uu____4773  in
-          failwith uu____4772
-      | FStar_Syntax_Syntax.Tm_delayed uu____4777 ->
+      | FStar_Syntax_Syntax.Tm_refine uu____4709 ->
+          let uu____4714 =
+            let uu____4715 = FStar_Syntax_Print.term_to_string e  in
+            FStar_Util.format1 "[infer]: Tm_refine %s" uu____4715  in
+          failwith uu____4714
+      | FStar_Syntax_Syntax.Tm_uvar uu____4719 ->
+          let uu____4728 =
+            let uu____4729 = FStar_Syntax_Print.term_to_string e  in
+            FStar_Util.format1 "[infer]: Tm_uvar %s" uu____4729  in
+          failwith uu____4728
+      | FStar_Syntax_Syntax.Tm_delayed uu____4733 ->
           failwith "impossible (compressed)"
       | FStar_Syntax_Syntax.Tm_unknown  ->
-          let uu____4801 =
-            let uu____4802 = FStar_Syntax_Print.term_to_string e  in
-            FStar_Util.format1 "[infer]: Tm_unknown %s" uu____4802  in
-          failwith uu____4801
+          let uu____4757 =
+            let uu____4758 = FStar_Syntax_Print.term_to_string e  in
+            FStar_Util.format1 "[infer]: Tm_unknown %s" uu____4758  in
+          failwith uu____4757
 
 and mk_match :
   env ->
@@ -4142,76 +2612,76 @@
         fun f  ->
           let mk1 x =
             FStar_Syntax_Syntax.mk x None e0.FStar_Syntax_Syntax.pos  in
-          let uu____4840 = check_n env e0  in
-          match uu____4840 with
-          | (uu____4847,s_e0,u_e0) ->
-              let uu____4850 =
-                let uu____4868 =
+          let uu____4796 = check_n env e0  in
+          match uu____4796 with
+          | (uu____4803,s_e0,u_e0) ->
+              let uu____4806 =
+                let uu____4824 =
                   FStar_List.map
                     (fun b  ->
-                       let uu____4901 = FStar_Syntax_Subst.open_branch b  in
-                       match uu____4901 with
+                       let uu____4857 = FStar_Syntax_Subst.open_branch b  in
+                       match uu____4857 with
                        | (pat,None ,body) ->
                            let env1 =
-                             let uu___111_4933 = env  in
-                             let uu____4934 =
-                               let uu____4935 =
+                             let uu___112_4889 = env  in
+                             let uu____4890 =
+                               let uu____4891 =
                                  FStar_Syntax_Syntax.pat_bvs pat  in
                                FStar_List.fold_left
                                  FStar_TypeChecker_Env.push_bv env.env
-                                 uu____4935
+                                 uu____4891
                                 in
                              {
-                               env = uu____4934;
-                               subst = (uu___111_4933.subst);
-                               tc_const = (uu___111_4933.tc_const)
+                               env = uu____4890;
+                               subst = (uu___112_4889.subst);
+                               tc_const = (uu___112_4889.tc_const)
                              }  in
-                           let uu____4937 = f env1 body  in
-                           (match uu____4937 with
+                           let uu____4893 = f env1 body  in
+                           (match uu____4893 with
                             | (nm,s_body,u_body) ->
                                 (nm, (pat, None, (s_body, u_body, body))))
-                       | uu____4986 ->
+                       | uu____4942 ->
                            Prims.raise
                              (FStar_Errors.Err
                                 "No when clauses in the definition language"))
                     branches
                    in
-                FStar_List.split uu____4868  in
-              (match uu____4850 with
+                FStar_List.split uu____4824  in
+              (match uu____4806 with
                | (nms,branches1) ->
                    let t1 =
-                     let uu____5051 = FStar_List.hd nms  in
-                     match uu____5051 with | M t1|N t1 -> t1  in
+                     let uu____5007 = FStar_List.hd nms  in
+                     match uu____5007 with | M t1|N t1 -> t1  in
                    let has_m =
                      FStar_List.existsb
-                       (fun uu___96_5054  ->
-                          match uu___96_5054 with
-                          | M uu____5055 -> true
-                          | uu____5056 -> false) nms
+                       (fun uu___96_5010  ->
+                          match uu___96_5010 with
+                          | M uu____5011 -> true
+                          | uu____5012 -> false) nms
                       in
-                   let uu____5057 =
-                     let uu____5080 =
+                   let uu____5013 =
+                     let uu____5036 =
                        FStar_List.map2
                          (fun nm  ->
-                            fun uu____5132  ->
-                              match uu____5132 with
+                            fun uu____5088  ->
+                              match uu____5088 with
                               | (pat,guard,(s_body,u_body,original_body)) ->
                                   (match (nm, has_m) with
                                    | (N t2,false )|(M t2,true ) ->
                                        (nm, (pat, guard, s_body),
                                          (pat, guard, u_body))
                                    | (N t2,true ) ->
-                                       let uu____5228 =
+                                       let uu____5184 =
                                          check env original_body (M t2)  in
-                                       (match uu____5228 with
-                                        | (uu____5251,s_body1,u_body1) ->
+                                       (match uu____5184 with
+                                        | (uu____5207,s_body1,u_body1) ->
                                             ((M t2), (pat, guard, s_body1),
                                               (pat, guard, u_body1)))
-                                   | (M uu____5280,false ) ->
+                                   | (M uu____5236,false ) ->
                                        failwith "impossible")) nms branches1
                         in
-                     FStar_List.unzip3 uu____5080  in
-                   (match uu____5057 with
+                     FStar_List.unzip3 uu____5036  in
+                   (match uu____5013 with
                     | (nms1,s_branches,u_branches) ->
                         if has_m
                         then
@@ -4220,29 +2690,29 @@
                             FStar_Syntax_Syntax.gen_bv "p''" None p_type  in
                           let s_branches1 =
                             FStar_List.map
-                              (fun uu____5399  ->
-                                 match uu____5399 with
+                              (fun uu____5355  ->
+                                 match uu____5355 with
                                  | (pat,guard,s_body) ->
                                      let s_body1 =
-                                       let uu____5440 =
-                                         let uu____5441 =
-                                           let uu____5451 =
-                                             let uu____5455 =
-                                               let uu____5458 =
+                                       let uu____5396 =
+                                         let uu____5397 =
+                                           let uu____5407 =
+                                             let uu____5411 =
+                                               let uu____5414 =
                                                  FStar_Syntax_Syntax.bv_to_name
                                                    p
                                                   in
-                                               let uu____5459 =
+                                               let uu____5415 =
                                                  FStar_Syntax_Syntax.as_implicit
                                                    false
                                                   in
-                                               (uu____5458, uu____5459)  in
-                                             [uu____5455]  in
-                                           (s_body, uu____5451)  in
+                                               (uu____5414, uu____5415)  in
+                                             [uu____5411]  in
+                                           (s_body, uu____5407)  in
                                          FStar_Syntax_Syntax.Tm_app
-                                           uu____5441
+                                           uu____5397
                                           in
-                                       mk1 uu____5440  in
+                                       mk1 uu____5396  in
                                      (pat, guard, s_body1)) s_branches
                              in
                           let s_branches2 =
@@ -4254,55 +2724,55 @@
                               u_branches
                              in
                           let s_e =
-                            let uu____5481 =
-                              let uu____5485 =
+                            let uu____5437 =
+                              let uu____5438 =
                                 FStar_Syntax_Syntax.mk_binder p  in
-                              [uu____5485]  in
-                            let uu____5486 =
+                              [uu____5438]  in
+                            let uu____5439 =
                               mk1
                                 (FStar_Syntax_Syntax.Tm_match
                                    (s_e0, s_branches2))
                                in
-                            let uu____5488 =
-                              let uu____5495 =
-                                let uu____5501 =
-                                  let uu____5502 =
+                            let uu____5441 =
+                              let uu____5448 =
+                                let uu____5454 =
+                                  let uu____5455 =
                                     FStar_Syntax_Syntax.mk_Total
                                       FStar_Syntax_Util.ktype0
                                      in
-                                  FStar_Syntax_Util.lcomp_of_comp uu____5502
+                                  FStar_Syntax_Util.lcomp_of_comp uu____5455
                                    in
-                                FStar_Util.Inl uu____5501  in
-                              Some uu____5495  in
-                            FStar_Syntax_Util.abs uu____5481 uu____5486
-                              uu____5488
+                                FStar_Util.Inl uu____5454  in
+                              Some uu____5448  in
+                            FStar_Syntax_Util.abs uu____5437 uu____5439
+                              uu____5441
                              in
                           let t1_star =
-                            let uu____5516 =
-                              let uu____5520 =
-                                let uu____5521 =
+                            let uu____5469 =
+                              let uu____5473 =
+                                let uu____5474 =
                                   FStar_Syntax_Syntax.new_bv None p_type  in
                                 FStar_All.pipe_left
-                                  FStar_Syntax_Syntax.mk_binder uu____5521
+                                  FStar_Syntax_Syntax.mk_binder uu____5474
                                  in
-                              [uu____5520]  in
-                            let uu____5522 =
+                              [uu____5473]  in
+                            let uu____5475 =
                               FStar_Syntax_Syntax.mk_Total
                                 FStar_Syntax_Util.ktype0
                                in
-                            FStar_Syntax_Util.arrow uu____5516 uu____5522  in
-                          let uu____5525 =
+                            FStar_Syntax_Util.arrow uu____5469 uu____5475  in
+                          let uu____5478 =
                             mk1
                               (FStar_Syntax_Syntax.Tm_ascribed
                                  (s_e, ((FStar_Util.Inl t1_star), None),
                                    None))
                              in
-                          let uu____5555 =
+                          let uu____5508 =
                             mk1
                               (FStar_Syntax_Syntax.Tm_match
                                  (u_e0, u_branches1))
                              in
-                          ((M t1), uu____5525, uu____5555)
+                          ((M t1), uu____5478, uu____5508)
                         else
                           (let s_branches1 =
                              FStar_List.map FStar_Syntax_Subst.close_branch
@@ -4313,25 +2783,25 @@
                                u_branches
                               in
                            let t1_star = t1  in
-                           let uu____5569 =
-                             let uu____5572 =
-                               let uu____5573 =
-                                 let uu____5591 =
+                           let uu____5522 =
+                             let uu____5525 =
+                               let uu____5526 =
+                                 let uu____5544 =
                                    mk1
                                      (FStar_Syntax_Syntax.Tm_match
                                         (s_e0, s_branches1))
                                     in
-                                 (uu____5591,
+                                 (uu____5544,
                                    ((FStar_Util.Inl t1_star), None), None)
                                   in
-                               FStar_Syntax_Syntax.Tm_ascribed uu____5573  in
-                             mk1 uu____5572  in
-                           let uu____5618 =
+                               FStar_Syntax_Syntax.Tm_ascribed uu____5526  in
+                             mk1 uu____5525  in
+                           let uu____5571 =
                              mk1
                                (FStar_Syntax_Syntax.Tm_match
                                   (u_e0, u_branches1))
                               in
-                           ((N t1), uu____5569, uu____5618))))
+                           ((N t1), uu____5522, uu____5571))))
 
 and mk_let :
   env_ ->
@@ -4357,239 +2827,239 @@
             let e1 = binding.FStar_Syntax_Syntax.lbdef  in
             let x = FStar_Util.left binding.FStar_Syntax_Syntax.lbname  in
             let x_binders =
-              let uu____5661 = FStar_Syntax_Syntax.mk_binder x  in
-              [uu____5661]  in
-            let uu____5662 = FStar_Syntax_Subst.open_term x_binders e2  in
-            match uu____5662 with
+              let uu____5614 = FStar_Syntax_Syntax.mk_binder x  in
+              [uu____5614]  in
+            let uu____5615 = FStar_Syntax_Subst.open_term x_binders e2  in
+            match uu____5615 with
             | (x_binders1,e21) ->
-                let uu____5670 = infer env e1  in
-                (match uu____5670 with
+                let uu____5623 = infer env e1  in
+                (match uu____5623 with
                  | (N t1,s_e1,u_e1) ->
                      let u_binding =
-                       let uu____5681 = is_C t1  in
-                       if uu____5681
+                       let uu____5634 = is_C t1  in
+                       if uu____5634
                        then
-                         let uu___112_5682 = binding  in
-                         let uu____5683 =
-                           let uu____5686 =
+                         let uu___113_5635 = binding  in
+                         let uu____5636 =
+                           let uu____5639 =
                              FStar_Syntax_Subst.subst env.subst s_e1  in
-                           trans_F_ env t1 uu____5686  in
+                           trans_F_ env t1 uu____5639  in
                          {
                            FStar_Syntax_Syntax.lbname =
-                             (uu___112_5682.FStar_Syntax_Syntax.lbname);
+                             (uu___113_5635.FStar_Syntax_Syntax.lbname);
                            FStar_Syntax_Syntax.lbunivs =
-                             (uu___112_5682.FStar_Syntax_Syntax.lbunivs);
-                           FStar_Syntax_Syntax.lbtyp = uu____5683;
+                             (uu___113_5635.FStar_Syntax_Syntax.lbunivs);
+                           FStar_Syntax_Syntax.lbtyp = uu____5636;
                            FStar_Syntax_Syntax.lbeff =
-                             (uu___112_5682.FStar_Syntax_Syntax.lbeff);
+                             (uu___113_5635.FStar_Syntax_Syntax.lbeff);
                            FStar_Syntax_Syntax.lbdef =
-                             (uu___112_5682.FStar_Syntax_Syntax.lbdef)
+                             (uu___113_5635.FStar_Syntax_Syntax.lbdef)
                          }
                        else binding  in
                      let env1 =
-                       let uu___113_5689 = env  in
-                       let uu____5690 =
+                       let uu___114_5642 = env  in
+                       let uu____5643 =
                          FStar_TypeChecker_Env.push_bv env.env
-                           (let uu___114_5691 = x  in
+                           (let uu___115_5644 = x  in
                             {
                               FStar_Syntax_Syntax.ppname =
-                                (uu___114_5691.FStar_Syntax_Syntax.ppname);
+                                (uu___115_5644.FStar_Syntax_Syntax.ppname);
                               FStar_Syntax_Syntax.index =
-                                (uu___114_5691.FStar_Syntax_Syntax.index);
+                                (uu___115_5644.FStar_Syntax_Syntax.index);
                               FStar_Syntax_Syntax.sort = t1
                             })
                           in
                        {
-                         env = uu____5690;
-                         subst = (uu___113_5689.subst);
-                         tc_const = (uu___113_5689.tc_const)
+                         env = uu____5643;
+                         subst = (uu___114_5642.subst);
+                         tc_const = (uu___114_5642.tc_const)
                        }  in
-                     let uu____5692 = proceed env1 e21  in
-                     (match uu____5692 with
+                     let uu____5645 = proceed env1 e21  in
+                     (match uu____5645 with
                       | (nm_rec,s_e2,u_e2) ->
                           let s_binding =
-                            let uu___115_5703 = binding  in
-                            let uu____5704 =
+                            let uu___116_5656 = binding  in
+                            let uu____5657 =
                               star_type' env1
                                 binding.FStar_Syntax_Syntax.lbtyp
                                in
                             {
                               FStar_Syntax_Syntax.lbname =
-                                (uu___115_5703.FStar_Syntax_Syntax.lbname);
+                                (uu___116_5656.FStar_Syntax_Syntax.lbname);
                               FStar_Syntax_Syntax.lbunivs =
-                                (uu___115_5703.FStar_Syntax_Syntax.lbunivs);
-                              FStar_Syntax_Syntax.lbtyp = uu____5704;
+                                (uu___116_5656.FStar_Syntax_Syntax.lbunivs);
+                              FStar_Syntax_Syntax.lbtyp = uu____5657;
                               FStar_Syntax_Syntax.lbeff =
-                                (uu___115_5703.FStar_Syntax_Syntax.lbeff);
+                                (uu___116_5656.FStar_Syntax_Syntax.lbeff);
                               FStar_Syntax_Syntax.lbdef =
-                                (uu___115_5703.FStar_Syntax_Syntax.lbdef)
+                                (uu___116_5656.FStar_Syntax_Syntax.lbdef)
                             }  in
-                          let uu____5707 =
-                            let uu____5710 =
-                              let uu____5711 =
-                                let uu____5719 =
+                          let uu____5660 =
+                            let uu____5663 =
+                              let uu____5664 =
+                                let uu____5672 =
                                   FStar_Syntax_Subst.close x_binders1 s_e2
                                    in
                                 ((false,
-                                   [(let uu___116_5724 = s_binding  in
+                                   [(let uu___117_5677 = s_binding  in
                                      {
                                        FStar_Syntax_Syntax.lbname =
-                                         (uu___116_5724.FStar_Syntax_Syntax.lbname);
+                                         (uu___117_5677.FStar_Syntax_Syntax.lbname);
                                        FStar_Syntax_Syntax.lbunivs =
-                                         (uu___116_5724.FStar_Syntax_Syntax.lbunivs);
+                                         (uu___117_5677.FStar_Syntax_Syntax.lbunivs);
                                        FStar_Syntax_Syntax.lbtyp =
-                                         (uu___116_5724.FStar_Syntax_Syntax.lbtyp);
+                                         (uu___117_5677.FStar_Syntax_Syntax.lbtyp);
                                        FStar_Syntax_Syntax.lbeff =
-                                         (uu___116_5724.FStar_Syntax_Syntax.lbeff);
+                                         (uu___117_5677.FStar_Syntax_Syntax.lbeff);
                                        FStar_Syntax_Syntax.lbdef = s_e1
-                                     })]), uu____5719)
+                                     })]), uu____5672)
                                  in
-                              FStar_Syntax_Syntax.Tm_let uu____5711  in
-                            mk1 uu____5710  in
-                          let uu____5725 =
-                            let uu____5728 =
-                              let uu____5729 =
-                                let uu____5737 =
+                              FStar_Syntax_Syntax.Tm_let uu____5664  in
+                            mk1 uu____5663  in
+                          let uu____5678 =
+                            let uu____5681 =
+                              let uu____5682 =
+                                let uu____5690 =
                                   FStar_Syntax_Subst.close x_binders1 u_e2
                                    in
                                 ((false,
-                                   [(let uu___117_5742 = u_binding  in
+                                   [(let uu___118_5695 = u_binding  in
                                      {
                                        FStar_Syntax_Syntax.lbname =
-                                         (uu___117_5742.FStar_Syntax_Syntax.lbname);
+                                         (uu___118_5695.FStar_Syntax_Syntax.lbname);
                                        FStar_Syntax_Syntax.lbunivs =
-                                         (uu___117_5742.FStar_Syntax_Syntax.lbunivs);
+                                         (uu___118_5695.FStar_Syntax_Syntax.lbunivs);
                                        FStar_Syntax_Syntax.lbtyp =
-                                         (uu___117_5742.FStar_Syntax_Syntax.lbtyp);
+                                         (uu___118_5695.FStar_Syntax_Syntax.lbtyp);
                                        FStar_Syntax_Syntax.lbeff =
-                                         (uu___117_5742.FStar_Syntax_Syntax.lbeff);
+                                         (uu___118_5695.FStar_Syntax_Syntax.lbeff);
                                        FStar_Syntax_Syntax.lbdef = u_e1
-                                     })]), uu____5737)
+                                     })]), uu____5690)
                                  in
-                              FStar_Syntax_Syntax.Tm_let uu____5729  in
-                            mk1 uu____5728  in
-                          (nm_rec, uu____5707, uu____5725))
+                              FStar_Syntax_Syntax.Tm_let uu____5682  in
+                            mk1 uu____5681  in
+                          (nm_rec, uu____5660, uu____5678))
                  | (M t1,s_e1,u_e1) ->
                      let u_binding =
-                       let uu___118_5751 = binding  in
+                       let uu___119_5704 = binding  in
                        {
                          FStar_Syntax_Syntax.lbname =
-                           (uu___118_5751.FStar_Syntax_Syntax.lbname);
+                           (uu___119_5704.FStar_Syntax_Syntax.lbname);
                          FStar_Syntax_Syntax.lbunivs =
-                           (uu___118_5751.FStar_Syntax_Syntax.lbunivs);
+                           (uu___119_5704.FStar_Syntax_Syntax.lbunivs);
                          FStar_Syntax_Syntax.lbtyp = t1;
                          FStar_Syntax_Syntax.lbeff =
                            FStar_Syntax_Const.effect_PURE_lid;
                          FStar_Syntax_Syntax.lbdef =
-                           (uu___118_5751.FStar_Syntax_Syntax.lbdef)
+                           (uu___119_5704.FStar_Syntax_Syntax.lbdef)
                        }  in
                      let env1 =
-                       let uu___119_5753 = env  in
-                       let uu____5754 =
+                       let uu___120_5706 = env  in
+                       let uu____5707 =
                          FStar_TypeChecker_Env.push_bv env.env
-                           (let uu___120_5755 = x  in
+                           (let uu___121_5708 = x  in
                             {
                               FStar_Syntax_Syntax.ppname =
-                                (uu___120_5755.FStar_Syntax_Syntax.ppname);
+                                (uu___121_5708.FStar_Syntax_Syntax.ppname);
                               FStar_Syntax_Syntax.index =
-                                (uu___120_5755.FStar_Syntax_Syntax.index);
+                                (uu___121_5708.FStar_Syntax_Syntax.index);
                               FStar_Syntax_Syntax.sort = t1
                             })
                           in
                        {
-                         env = uu____5754;
-                         subst = (uu___119_5753.subst);
-                         tc_const = (uu___119_5753.tc_const)
+                         env = uu____5707;
+                         subst = (uu___120_5706.subst);
+                         tc_const = (uu___120_5706.tc_const)
                        }  in
-                     let uu____5756 = ensure_m env1 e21  in
-                     (match uu____5756 with
+                     let uu____5709 = ensure_m env1 e21  in
+                     (match uu____5709 with
                       | (t2,s_e2,u_e2) ->
                           let p_type = mk_star_to_type mk1 env1 t2  in
                           let p =
                             FStar_Syntax_Syntax.gen_bv "p''" None p_type  in
                           let s_e21 =
-                            let uu____5773 =
-                              let uu____5774 =
-                                let uu____5784 =
-                                  let uu____5788 =
-                                    let uu____5791 =
+                            let uu____5726 =
+                              let uu____5727 =
+                                let uu____5737 =
+                                  let uu____5741 =
+                                    let uu____5744 =
                                       FStar_Syntax_Syntax.bv_to_name p  in
-                                    let uu____5792 =
+                                    let uu____5745 =
                                       FStar_Syntax_Syntax.as_implicit false
                                        in
-                                    (uu____5791, uu____5792)  in
-                                  [uu____5788]  in
-                                (s_e2, uu____5784)  in
-                              FStar_Syntax_Syntax.Tm_app uu____5774  in
-                            mk1 uu____5773  in
+                                    (uu____5744, uu____5745)  in
+                                  [uu____5741]  in
+                                (s_e2, uu____5737)  in
+                              FStar_Syntax_Syntax.Tm_app uu____5727  in
+                            mk1 uu____5726  in
                           let s_e22 =
-                            let uu____5801 =
-                              let uu____5808 =
-                                let uu____5814 =
-                                  let uu____5815 =
+                            let uu____5754 =
+                              let uu____5761 =
+                                let uu____5767 =
+                                  let uu____5768 =
                                     FStar_Syntax_Syntax.mk_Total
                                       FStar_Syntax_Util.ktype0
                                      in
-                                  FStar_Syntax_Util.lcomp_of_comp uu____5815
+                                  FStar_Syntax_Util.lcomp_of_comp uu____5768
                                    in
-                                FStar_Util.Inl uu____5814  in
-                              Some uu____5808  in
-                            FStar_Syntax_Util.abs x_binders1 s_e21 uu____5801
+                                FStar_Util.Inl uu____5767  in
+                              Some uu____5761  in
+                            FStar_Syntax_Util.abs x_binders1 s_e21 uu____5754
                              in
                           let body =
-                            let uu____5829 =
-                              let uu____5830 =
-                                let uu____5840 =
-                                  let uu____5844 =
-                                    let uu____5847 =
+                            let uu____5782 =
+                              let uu____5783 =
+                                let uu____5793 =
+                                  let uu____5797 =
+                                    let uu____5800 =
                                       FStar_Syntax_Syntax.as_implicit false
                                        in
-                                    (s_e22, uu____5847)  in
-                                  [uu____5844]  in
-                                (s_e1, uu____5840)  in
-                              FStar_Syntax_Syntax.Tm_app uu____5830  in
-                            mk1 uu____5829  in
-                          let uu____5855 =
-                            let uu____5856 =
-                              let uu____5860 =
+                                    (s_e22, uu____5800)  in
+                                  [uu____5797]  in
+                                (s_e1, uu____5793)  in
+                              FStar_Syntax_Syntax.Tm_app uu____5783  in
+                            mk1 uu____5782  in
+                          let uu____5808 =
+                            let uu____5809 =
+                              let uu____5810 =
                                 FStar_Syntax_Syntax.mk_binder p  in
-                              [uu____5860]  in
-                            let uu____5861 =
-                              let uu____5868 =
-                                let uu____5874 =
-                                  let uu____5875 =
+                              [uu____5810]  in
+                            let uu____5811 =
+                              let uu____5818 =
+                                let uu____5824 =
+                                  let uu____5825 =
                                     FStar_Syntax_Syntax.mk_Total
                                       FStar_Syntax_Util.ktype0
                                      in
-                                  FStar_Syntax_Util.lcomp_of_comp uu____5875
+                                  FStar_Syntax_Util.lcomp_of_comp uu____5825
                                    in
-                                FStar_Util.Inl uu____5874  in
-                              Some uu____5868  in
-                            FStar_Syntax_Util.abs uu____5856 body uu____5861
+                                FStar_Util.Inl uu____5824  in
+                              Some uu____5818  in
+                            FStar_Syntax_Util.abs uu____5809 body uu____5811
                              in
-                          let uu____5886 =
-                            let uu____5889 =
-                              let uu____5890 =
-                                let uu____5898 =
+                          let uu____5836 =
+                            let uu____5839 =
+                              let uu____5840 =
+                                let uu____5848 =
                                   FStar_Syntax_Subst.close x_binders1 u_e2
                                    in
                                 ((false,
-                                   [(let uu___121_5903 = u_binding  in
+                                   [(let uu___122_5853 = u_binding  in
                                      {
                                        FStar_Syntax_Syntax.lbname =
-                                         (uu___121_5903.FStar_Syntax_Syntax.lbname);
+                                         (uu___122_5853.FStar_Syntax_Syntax.lbname);
                                        FStar_Syntax_Syntax.lbunivs =
-                                         (uu___121_5903.FStar_Syntax_Syntax.lbunivs);
+                                         (uu___122_5853.FStar_Syntax_Syntax.lbunivs);
                                        FStar_Syntax_Syntax.lbtyp =
-                                         (uu___121_5903.FStar_Syntax_Syntax.lbtyp);
+                                         (uu___122_5853.FStar_Syntax_Syntax.lbtyp);
                                        FStar_Syntax_Syntax.lbeff =
-                                         (uu___121_5903.FStar_Syntax_Syntax.lbeff);
+                                         (uu___122_5853.FStar_Syntax_Syntax.lbeff);
                                        FStar_Syntax_Syntax.lbdef = u_e1
-                                     })]), uu____5898)
+                                     })]), uu____5848)
                                  in
-                              FStar_Syntax_Syntax.Tm_let uu____5890  in
-                            mk1 uu____5889  in
-                          ((M t2), uu____5855, uu____5886)))
+                              FStar_Syntax_Syntax.Tm_let uu____5840  in
+                            mk1 uu____5839  in
+                          ((M t2), uu____5808, uu____5836)))
 
 and check_n :
   env_ ->
@@ -4600,15 +3070,15 @@
   fun env  ->
     fun e  ->
       let mn =
-        let uu____5912 =
+        let uu____5862 =
           FStar_Syntax_Syntax.mk FStar_Syntax_Syntax.Tm_unknown None
             e.FStar_Syntax_Syntax.pos
            in
-        N uu____5912  in
-      let uu____5917 = check env e mn  in
-      match uu____5917 with
+        N uu____5862  in
+      let uu____5867 = check env e mn  in
+      match uu____5867 with
       | (N t,s_e,u_e) -> (t, s_e, u_e)
-      | uu____5927 -> failwith "[check_n]: impossible"
+      | uu____5877 -> failwith "[check_n]: impossible"
 
 and check_m :
   env_ ->
@@ -4619,15 +3089,15 @@
   fun env  ->
     fun e  ->
       let mn =
-        let uu____5940 =
+        let uu____5890 =
           FStar_Syntax_Syntax.mk FStar_Syntax_Syntax.Tm_unknown None
             e.FStar_Syntax_Syntax.pos
            in
-        M uu____5940  in
-      let uu____5945 = check env e mn  in
-      match uu____5945 with
+        M uu____5890  in
+      let uu____5895 = check env e mn  in
+      match uu____5895 with
       | (M t,s_e,u_e) -> (t, s_e, u_e)
-      | uu____5955 -> failwith "[check_m]: impossible"
+      | uu____5905 -> failwith "[check_m]: impossible"
 
 and comp_of_nm : nm_ -> FStar_Syntax_Syntax.comp =
   fun nm  ->
@@ -4659,153 +3129,153 @@
   fun env  ->
     fun c  ->
       fun wp  ->
-        (let uu____5977 =
-           let uu____5978 = is_C c  in Prims.op_Negation uu____5978  in
-         if uu____5977 then failwith "not a C" else ());
+        (let uu____5927 =
+           let uu____5928 = is_C c  in Prims.op_Negation uu____5928  in
+         if uu____5927 then failwith "not a C" else ());
         (let mk1 x = FStar_Syntax_Syntax.mk x None c.FStar_Syntax_Syntax.pos
             in
-         let uu____5990 =
-           let uu____5991 = FStar_Syntax_Subst.compress c  in
-           uu____5991.FStar_Syntax_Syntax.n  in
-         match uu____5990 with
+         let uu____5940 =
+           let uu____5941 = FStar_Syntax_Subst.compress c  in
+           uu____5941.FStar_Syntax_Syntax.n  in
+         match uu____5940 with
          | FStar_Syntax_Syntax.Tm_app (head1,args) ->
-             let uu____6010 = FStar_Syntax_Util.head_and_args wp  in
-             (match uu____6010 with
+             let uu____5960 = FStar_Syntax_Util.head_and_args wp  in
+             (match uu____5960 with
               | (wp_head,wp_args) ->
-                  ((let uu____6037 =
+                  ((let uu____5987 =
                       (Prims.op_Negation
                          ((FStar_List.length wp_args) =
                             (FStar_List.length args)))
                         ||
-                        (let uu____6050 =
-                           let uu____6051 =
+                        (let uu____6000 =
+                           let uu____6001 =
                              FStar_Syntax_Util.mk_tuple_data_lid
                                (FStar_List.length wp_args)
                                FStar_Range.dummyRange
                               in
                            FStar_Syntax_Util.is_constructor wp_head
-                             uu____6051
+                             uu____6001
                             in
-                         Prims.op_Negation uu____6050)
+                         Prims.op_Negation uu____6000)
                        in
-                    if uu____6037 then failwith "mismatch" else ());
-                   (let uu____6060 =
-                      let uu____6061 =
-                        let uu____6071 =
+                    if uu____5987 then failwith "mismatch" else ());
+                   (let uu____6010 =
+                      let uu____6011 =
+                        let uu____6021 =
                           FStar_List.map2
-                            (fun uu____6081  ->
-                               fun uu____6082  ->
-                                 match (uu____6081, uu____6082) with
+                            (fun uu____6031  ->
+                               fun uu____6032  ->
+                                 match (uu____6031, uu____6032) with
                                  | ((arg,q),(wp_arg,q')) ->
                                      let print_implicit q1 =
-                                       let uu____6105 =
+                                       let uu____6055 =
                                          FStar_Syntax_Syntax.is_implicit q1
                                           in
-                                       if uu____6105
+                                       if uu____6055
                                        then "implicit"
                                        else "explicit"  in
                                      (if q <> q'
                                       then
-                                        (let uu____6108 = print_implicit q
+                                        (let uu____6058 = print_implicit q
                                             in
-                                         let uu____6109 = print_implicit q'
+                                         let uu____6059 = print_implicit q'
                                             in
                                          FStar_Util.print2_warning
                                            "Incoherent implicit qualifiers %b %b"
-                                           uu____6108 uu____6109)
+                                           uu____6058 uu____6059)
                                       else ();
-                                      (let uu____6111 =
+                                      (let uu____6061 =
                                          trans_F_ env arg wp_arg  in
-                                       (uu____6111, q)))) args wp_args
+                                       (uu____6061, q)))) args wp_args
                            in
-                        (head1, uu____6071)  in
-                      FStar_Syntax_Syntax.Tm_app uu____6061  in
-                    mk1 uu____6060)))
+                        (head1, uu____6021)  in
+                      FStar_Syntax_Syntax.Tm_app uu____6011  in
+                    mk1 uu____6010)))
          | FStar_Syntax_Syntax.Tm_arrow (binders,comp) ->
              let binders1 = FStar_Syntax_Util.name_binders binders  in
-             let uu____6133 = FStar_Syntax_Subst.open_comp binders1 comp  in
-             (match uu____6133 with
+             let uu____6083 = FStar_Syntax_Subst.open_comp binders1 comp  in
+             (match uu____6083 with
               | (binders_orig,comp1) ->
-                  let uu____6138 =
-                    let uu____6146 =
+                  let uu____6088 =
+                    let uu____6096 =
                       FStar_List.map
-                        (fun uu____6160  ->
-                           match uu____6160 with
+                        (fun uu____6110  ->
+                           match uu____6110 with
                            | (bv,q) ->
                                let h = bv.FStar_Syntax_Syntax.sort  in
-                               let uu____6173 = is_C h  in
-                               if uu____6173
+                               let uu____6123 = is_C h  in
+                               if uu____6123
                                then
                                  let w' =
-                                   let uu____6180 = star_type' env h  in
+                                   let uu____6130 = star_type' env h  in
                                    FStar_Syntax_Syntax.gen_bv
                                      (Prims.strcat
                                         (bv.FStar_Syntax_Syntax.ppname).FStar_Ident.idText
-                                        "-w'") None uu____6180
+                                        "-w'") None uu____6130
                                     in
-                                 let uu____6181 =
-                                   let uu____6185 =
-                                     let uu____6189 =
-                                       let uu____6192 =
-                                         let uu____6193 =
-                                           let uu____6194 =
+                                 let uu____6131 =
+                                   let uu____6135 =
+                                     let uu____6139 =
+                                       let uu____6142 =
+                                         let uu____6143 =
+                                           let uu____6144 =
                                              FStar_Syntax_Syntax.bv_to_name
                                                w'
                                               in
-                                           trans_F_ env h uu____6194  in
+                                           trans_F_ env h uu____6144  in
                                          FStar_Syntax_Syntax.null_bv
-                                           uu____6193
+                                           uu____6143
                                           in
-                                       (uu____6192, q)  in
-                                     [uu____6189]  in
-                                   (w', q) :: uu____6185  in
-                                 (w', uu____6181)
+                                       (uu____6142, q)  in
+                                     [uu____6139]  in
+                                   (w', q) :: uu____6135  in
+                                 (w', uu____6131)
                                else
                                  (let x =
-                                    let uu____6206 = star_type' env h  in
+                                    let uu____6156 = star_type' env h  in
                                     FStar_Syntax_Syntax.gen_bv
                                       (Prims.strcat
                                          (bv.FStar_Syntax_Syntax.ppname).FStar_Ident.idText
-                                         "-x") None uu____6206
+                                         "-x") None uu____6156
                                      in
                                   (x, [(x, q)]))) binders_orig
                        in
-                    FStar_List.split uu____6146  in
-                  (match uu____6138 with
+                    FStar_List.split uu____6096  in
+                  (match uu____6088 with
                    | (bvs,binders2) ->
                        let binders3 = FStar_List.flatten binders2  in
                        let comp2 =
-                         let uu____6236 =
-                           let uu____6238 =
+                         let uu____6186 =
+                           let uu____6188 =
                              FStar_Syntax_Syntax.binders_of_list bvs  in
                            FStar_Syntax_Util.rename_binders binders_orig
-                             uu____6238
+                             uu____6188
                             in
-                         FStar_Syntax_Subst.subst_comp uu____6236 comp1  in
+                         FStar_Syntax_Subst.subst_comp uu____6186 comp1  in
                        let app =
-                         let uu____6242 =
-                           let uu____6243 =
-                             let uu____6253 =
+                         let uu____6192 =
+                           let uu____6193 =
+                             let uu____6203 =
                                FStar_List.map
                                  (fun bv  ->
-                                    let uu____6260 =
+                                    let uu____6210 =
                                       FStar_Syntax_Syntax.bv_to_name bv  in
-                                    let uu____6261 =
+                                    let uu____6211 =
                                       FStar_Syntax_Syntax.as_implicit false
                                        in
-                                    (uu____6260, uu____6261)) bvs
+                                    (uu____6210, uu____6211)) bvs
                                 in
-                             (wp, uu____6253)  in
-                           FStar_Syntax_Syntax.Tm_app uu____6243  in
-                         mk1 uu____6242  in
+                             (wp, uu____6203)  in
+                           FStar_Syntax_Syntax.Tm_app uu____6193  in
+                         mk1 uu____6192  in
                        let comp3 =
-                         let uu____6266 = type_of_comp comp2  in
-                         let uu____6267 = is_monadic_comp comp2  in
-                         trans_G env uu____6266 uu____6267 app  in
+                         let uu____6216 = type_of_comp comp2  in
+                         let uu____6217 = is_monadic_comp comp2  in
+                         trans_G env uu____6216 uu____6217 app  in
                        FStar_Syntax_Util.arrow binders3 comp3))
-         | FStar_Syntax_Syntax.Tm_ascribed (e,uu____6269,uu____6270) ->
+         | FStar_Syntax_Syntax.Tm_ascribed (e,uu____6219,uu____6220) ->
              trans_F_ env e wp
-         | uu____6299 -> failwith "impossible trans_F_")
+         | uu____6249 -> failwith "impossible trans_F_")
 
 and trans_G :
   env_ ->
@@ -4820,26 +3290,26 @@
              in
           if is_monadic1
           then
-            let uu____6314 =
-              let uu____6315 = star_type' env h  in
-              let uu____6318 =
-                let uu____6324 =
-                  let uu____6327 = FStar_Syntax_Syntax.as_implicit false  in
-                  (wp, uu____6327)  in
-                [uu____6324]  in
+            let uu____6264 =
+              let uu____6265 = star_type' env h  in
+              let uu____6268 =
+                let uu____6274 =
+                  let uu____6277 = FStar_Syntax_Syntax.as_implicit false  in
+                  (wp, uu____6277)  in
+                [uu____6274]  in
               {
                 FStar_Syntax_Syntax.comp_univs =
                   [FStar_Syntax_Syntax.U_unknown];
                 FStar_Syntax_Syntax.effect_name =
                   FStar_Syntax_Const.effect_PURE_lid;
-                FStar_Syntax_Syntax.result_typ = uu____6315;
-                FStar_Syntax_Syntax.effect_args = uu____6318;
+                FStar_Syntax_Syntax.result_typ = uu____6265;
+                FStar_Syntax_Syntax.effect_args = uu____6268;
                 FStar_Syntax_Syntax.flags = []
               }  in
-            FStar_Syntax_Syntax.mk_Comp uu____6314
+            FStar_Syntax_Syntax.mk_Comp uu____6264
           else
-            (let uu____6333 = trans_F_ env h wp  in
-             FStar_Syntax_Syntax.mk_Total uu____6333)
+            (let uu____6283 = trans_F_ env h wp  in
+             FStar_Syntax_Syntax.mk_Total uu____6283)
 
 let n :
   FStar_TypeChecker_Env.env ->
@@ -4855,7 +3325,7 @@
   
 let star_type : env -> FStar_Syntax_Syntax.typ -> FStar_Syntax_Syntax.term =
   fun env  ->
-    fun t  -> let uu____6344 = n env.env t  in star_type' env uu____6344
+    fun t  -> let uu____6294 = n env.env t  in star_type' env uu____6294
   
 let star_expr :
   env ->
@@ -4864,7 +3334,7 @@
         FStar_Syntax_Syntax.term)
   =
   fun env  ->
-    fun t  -> let uu____6356 = n env.env t  in check_n env uu____6356
+    fun t  -> let uu____6306 = n env.env t  in check_n env uu____6306
   
 let trans_F :
   env_ ->
@@ -4874,7 +3344,6 @@
   fun env  ->
     fun c  ->
       fun wp  ->
-        let uu____6366 = n env.env c  in
-        let uu____6367 = n env.env wp  in trans_F_ env uu____6366 uu____6367
-  
->>>>>>> 91c434f3
+        let uu____6316 = n env.env c  in
+        let uu____6317 = n env.env wp  in trans_F_ env uu____6316 uu____6317
+  