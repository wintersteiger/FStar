
open Prims
<<<<<<< HEAD
let format_info:
  FStar_TypeChecker_Env.env ->
    Prims.string ->
      FStar_Syntax_Syntax.term ->
        FStar_Range.range -> Prims.string Prims.option -> Prims.string
  =
  fun env  ->
    fun name  ->
      fun typ  ->
        fun range  ->
          fun doc1  ->
            let uu____18 = FStar_Range.string_of_range range in
            let uu____19 = FStar_TypeChecker_Normalize.term_to_string env typ in
            let uu____20 =
              match doc1 with
              | Some docstring -> FStar_Util.format1 "#doc %s" docstring
              | None  -> "" in
            FStar_Util.format4 "(defined at %s) %s: %s%s" uu____18 name
              uu____19 uu____20
let info_at_pos env file row col =
  let uu____50 = FStar_TypeChecker_Common.info_at_pos file row col in
  match uu____50 with
  | None  -> None
  | Some info ->
      (match info.FStar_TypeChecker_Common.identifier with
       | FStar_Util.Inl bv ->
           let uu____71 =
             let uu____77 =
               let uu____80 = FStar_Syntax_Print.nm_to_string bv in
               FStar_Util.Inl uu____80 in
             let uu____81 = FStar_Syntax_Syntax.range_of_bv bv in
             (uu____77, (info.FStar_TypeChecker_Common.identifier_ty),
               uu____81) in
           Some uu____71
       | FStar_Util.Inr fv ->
           let uu____90 =
             let uu____96 =
               let uu____99 = FStar_Syntax_Syntax.lid_of_fv fv in
               FStar_Util.Inr uu____99 in
             let uu____100 = FStar_Syntax_Syntax.range_of_fv fv in
             (uu____96, (info.FStar_TypeChecker_Common.identifier_ty),
               uu____100) in
           Some uu____90)
let add_errors:
  FStar_TypeChecker_Env.env ->
    (Prims.string* FStar_Range.range) Prims.list -> Prims.unit
  =
  fun env  ->
    fun errs  ->
      let errs1 =
        FStar_All.pipe_right errs
          (FStar_List.map
             (fun uu____134  ->
                match uu____134 with
                | (msg,r) ->
                    if r = FStar_Range.dummyRange
                    then
                      let uu____143 = FStar_TypeChecker_Env.get_range env in
                      (msg, uu____143)
                    else
                      (let r' =
                         let uu___194_146 = r in
                         {
                           FStar_Range.def_range = (r.FStar_Range.use_range);
                           FStar_Range.use_range =
                             (uu___194_146.FStar_Range.use_range)
                         } in
                       let uu____147 =
                         let uu____148 = FStar_Range.file_of_range r' in
                         let uu____149 =
                           let uu____150 =
                             FStar_TypeChecker_Env.get_range env in
                           FStar_Range.file_of_range uu____150 in
                         uu____148 <> uu____149 in
                       if uu____147
                       then
                         let uu____153 =
                           let uu____154 =
                             let uu____155 =
                               let uu____156 =
                                 FStar_Range.string_of_use_range r in
                               Prims.strcat uu____156 ")" in
                             Prims.strcat "(Also see: " uu____155 in
                           Prims.strcat msg uu____154 in
                         let uu____157 = FStar_TypeChecker_Env.get_range env in
                         (uu____153, uu____157)
                       else (msg, r)))) in
      FStar_Errors.add_errors errs1
let possibly_verbose_message:
  FStar_TypeChecker_Env.env ->
    FStar_Syntax_Syntax.term ->
      FStar_Syntax_Syntax.term -> (Prims.string* Prims.string* Prims.string)
  =
  fun env  ->
    fun t1  ->
      fun t2  ->
        let s1 = FStar_TypeChecker_Normalize.term_to_string env t1 in
        let s2 = FStar_TypeChecker_Normalize.term_to_string env t2 in
        let extra =
          if s1 = s2
          then
            let uu____174 =
              FStar_Options.set_options FStar_Options.Set
                "--prn --print_universes" in
            let s11 = FStar_TypeChecker_Normalize.term_to_string env t1 in
            let s21 = FStar_TypeChecker_Normalize.term_to_string env t2 in
            FStar_Util.format2
              "\nMore precisely: expected type:\n%s\ngot:\n%s\n" s11 s21
          else "" in
        (s1, s2, extra)
let exhaustiveness_check: Prims.string = "Patterns are incomplete"
let subtyping_failed:
  FStar_TypeChecker_Env.env ->
    FStar_Syntax_Syntax.typ ->
      FStar_Syntax_Syntax.typ -> Prims.unit -> Prims.string
  =
  fun env  ->
    fun t1  ->
      fun t2  ->
        fun x  ->
          let uu____190 = possibly_verbose_message env t2 t1 in
          match uu____190 with
          | (s2,s1,extra) ->
              FStar_Util.format3
                "Subtyping check failed; expected type %s; got type %s%s" s2
                s1 extra
let ill_kinded_type: Prims.string = "Ill-kinded type"
let totality_check: Prims.string = "This term may not terminate"
let unexpected_signature_for_monad:
  FStar_TypeChecker_Env.env ->
    FStar_Ident.lident -> FStar_Syntax_Syntax.term -> Prims.string
  =
  fun env  ->
    fun m  ->
      fun k  ->
        let uu____206 = FStar_TypeChecker_Normalize.term_to_string env k in
        FStar_Util.format2
          "Unexpected signature for monad \"%s\". Expected a signature of the form (a:Type => WP a => Effect); got %s"
          m.FStar_Ident.str uu____206
let expected_a_term_of_type_t_got_a_function:
  FStar_TypeChecker_Env.env ->
    Prims.string ->
      FStar_Syntax_Syntax.term -> FStar_Syntax_Syntax.term -> Prims.string
  =
  fun env  ->
    fun msg  ->
      fun t  ->
        fun e  ->
          let uu____219 = FStar_TypeChecker_Normalize.term_to_string env t in
          let uu____220 = FStar_Syntax_Print.term_to_string e in
          FStar_Util.format3
            "Expected a term of type \"%s\"; got a function \"%s\" (%s)"
            uu____219 uu____220 msg
let unexpected_implicit_argument: Prims.string =
  "Unexpected instantiation of an implicit argument to a function that only expects explicit arguments"
let expected_expression_of_type:
  FStar_TypeChecker_Env.env ->
    FStar_Syntax_Syntax.term ->
      FStar_Syntax_Syntax.term -> FStar_Syntax_Syntax.term -> Prims.string
  =
  fun env  ->
    fun t1  ->
      fun e  ->
        fun t2  ->
          let uu____233 = FStar_TypeChecker_Normalize.term_to_string env t1 in
          let uu____234 = FStar_Syntax_Print.term_to_string e in
          let uu____235 = FStar_TypeChecker_Normalize.term_to_string env t2 in
          FStar_Util.format3
            "Expected expression of type \"%s\"; got expression \"%s\" of type \"%s\""
            uu____233 uu____234 uu____235
let expected_function_with_parameter_of_type:
  FStar_TypeChecker_Env.env ->
    FStar_Syntax_Syntax.term ->
      FStar_Syntax_Syntax.term -> Prims.string -> Prims.string
  =
  fun env  ->
    fun t1  ->
      fun t2  ->
        let uu____247 = FStar_TypeChecker_Normalize.term_to_string env t1 in
        let uu____248 = FStar_TypeChecker_Normalize.term_to_string env t2 in
        FStar_Util.format3
          "Expected a function with a parameter of type \"%s\"; this function has a parameter of type \"%s\""
          uu____247 uu____248
let expected_pattern_of_type:
  FStar_TypeChecker_Env.env ->
    FStar_Syntax_Syntax.term ->
      FStar_Syntax_Syntax.term -> FStar_Syntax_Syntax.term -> Prims.string
  =
  fun env  ->
    fun t1  ->
      fun e  ->
        fun t2  ->
          let uu____261 = FStar_TypeChecker_Normalize.term_to_string env t1 in
          let uu____262 = FStar_Syntax_Print.term_to_string e in
          let uu____263 = FStar_TypeChecker_Normalize.term_to_string env t2 in
          FStar_Util.format3
            "Expected pattern of type \"%s\"; got pattern \"%s\" of type \"%s\""
            uu____261 uu____262 uu____263
let basic_type_error:
  FStar_TypeChecker_Env.env ->
    FStar_Syntax_Syntax.term Prims.option ->
      FStar_Syntax_Syntax.term -> FStar_Syntax_Syntax.term -> Prims.string
  =
  fun env  ->
    fun eopt  ->
      fun t1  ->
        fun t2  ->
          let uu____278 = possibly_verbose_message env t1 t2 in
          match uu____278 with
          | (s1,s2,extra) ->
              (match eopt with
               | None  ->
                   FStar_Util.format3
                     "Expected type \"%s\"; got type \"%s\"%s" s1 s2 extra
               | Some e ->
                   let uu____286 = FStar_Syntax_Print.term_to_string e in
                   FStar_Util.format4
                     "Expected type \"%s\"; but \"%s\" has type \"%s\"%s" s1
                     uu____286 s2 extra)
let occurs_check: Prims.string =
  "Possibly infinite typ (occurs check failed)"
let unification_well_formedness: Prims.string =
  "Term or type of an unexpected sort"
let incompatible_kinds:
  FStar_TypeChecker_Env.env ->
    FStar_Syntax_Syntax.term -> FStar_Syntax_Syntax.term -> Prims.string
  =
  fun env  ->
    fun k1  ->
      fun k2  ->
        let uu____296 = FStar_TypeChecker_Normalize.term_to_string env k1 in
        let uu____297 = FStar_TypeChecker_Normalize.term_to_string env k2 in
        FStar_Util.format2 "Kinds \"%s\" and \"%s\" are incompatible"
          uu____296 uu____297
let constructor_builds_the_wrong_type:
  FStar_TypeChecker_Env.env ->
    FStar_Syntax_Syntax.term ->
      FStar_Syntax_Syntax.term -> FStar_Syntax_Syntax.term -> Prims.string
  =
  fun env  ->
    fun d  ->
      fun t  ->
        fun t'  ->
          let uu____310 = FStar_Syntax_Print.term_to_string d in
          let uu____311 = FStar_TypeChecker_Normalize.term_to_string env t in
          let uu____312 = FStar_TypeChecker_Normalize.term_to_string env t' in
          FStar_Util.format3
            "Constructor \"%s\" builds a value of type \"%s\"; expected \"%s\""
            uu____310 uu____311 uu____312
let constructor_fails_the_positivity_check env d l =
  let uu____330 = FStar_Syntax_Print.term_to_string d in
  let uu____331 = FStar_Syntax_Print.lid_to_string l in
  FStar_Util.format2
    "Constructor \"%s\" fails the strict positivity check; the constructed type \"%s\" occurs to the left of a pure function type"
    uu____330 uu____331
let inline_type_annotation_and_val_decl: FStar_Ident.lid -> Prims.string =
  fun l  ->
    let uu____335 = FStar_Syntax_Print.lid_to_string l in
    FStar_Util.format1
      "\"%s\" has a val declaration as well as an inlined type annotation; remove one"
      uu____335
let inferred_type_causes_variable_to_escape:
  FStar_TypeChecker_Env.env ->
    FStar_Syntax_Syntax.term -> FStar_Syntax_Syntax.bv -> Prims.string
  =
  fun env  ->
    fun t  ->
      fun x  ->
        let uu____345 = FStar_TypeChecker_Normalize.term_to_string env t in
        let uu____346 = FStar_Syntax_Print.bv_to_string x in
        FStar_Util.format2
          "Inferred type \"%s\" causes variable \"%s\" to escape its scope"
          uu____345 uu____346
let expected_typ_of_kind:
  FStar_TypeChecker_Env.env ->
    FStar_Syntax_Syntax.term ->
      FStar_Syntax_Syntax.term -> FStar_Syntax_Syntax.term -> Prims.string
  =
  fun env  ->
    fun k1  ->
      fun t  ->
        fun k2  ->
          let uu____359 = FStar_TypeChecker_Normalize.term_to_string env k1 in
          let uu____360 = FStar_TypeChecker_Normalize.term_to_string env t in
          let uu____361 = FStar_TypeChecker_Normalize.term_to_string env k2 in
          FStar_Util.format3
            "Expected type of kind \"%s\"; got \"%s\" of kind \"%s\""
            uu____359 uu____360 uu____361
let expected_tcon_kind:
  FStar_TypeChecker_Env.env ->
    FStar_Syntax_Syntax.term -> FStar_Syntax_Syntax.term -> Prims.string
  =
  fun env  ->
    fun t  ->
      fun k  ->
        let uu____371 = FStar_TypeChecker_Normalize.term_to_string env t in
        let uu____372 = FStar_TypeChecker_Normalize.term_to_string env k in
        FStar_Util.format2
          "Expected a type-to-type constructor or function; got a type \"%s\" of kind \"%s\""
          uu____371 uu____372
let expected_dcon_kind:
  FStar_TypeChecker_Env.env ->
    FStar_Syntax_Syntax.term -> FStar_Syntax_Syntax.term -> Prims.string
  =
  fun env  ->
    fun t  ->
      fun k  ->
        let uu____382 = FStar_TypeChecker_Normalize.term_to_string env t in
        let uu____383 = FStar_TypeChecker_Normalize.term_to_string env k in
        FStar_Util.format2
          "Expected a term-to-type constructor or function; got a type \"%s\" of kind \"%s\""
          uu____382 uu____383
let expected_function_typ:
  FStar_TypeChecker_Env.env -> FStar_Syntax_Syntax.term -> Prims.string =
  fun env  ->
    fun t  ->
      let uu____390 = FStar_TypeChecker_Normalize.term_to_string env t in
      FStar_Util.format1
        "Expected a function; got an expression of type \"%s\"" uu____390
let expected_poly_typ:
  FStar_TypeChecker_Env.env ->
    FStar_Syntax_Syntax.term ->
      FStar_Syntax_Syntax.term -> FStar_Syntax_Syntax.term -> Prims.string
  =
  fun env  ->
    fun f  ->
      fun t  ->
        fun targ  ->
          let uu____403 = FStar_Syntax_Print.term_to_string f in
          let uu____404 = FStar_TypeChecker_Normalize.term_to_string env t in
          let uu____405 = FStar_TypeChecker_Normalize.term_to_string env targ in
          FStar_Util.format3
            "Expected a polymorphic function; got an expression \"%s\" of type \"%s\" applied to a type \"%s\""
            uu____403 uu____404 uu____405
let nonlinear_pattern_variable: FStar_Syntax_Syntax.bv -> Prims.string =
  fun x  ->
    let m = FStar_Syntax_Print.bv_to_string x in
    FStar_Util.format1 "The pattern variable \"%s\" was used more than once"
      m
let disjunctive_pattern_vars:
  FStar_Syntax_Syntax.bv Prims.list ->
    FStar_Syntax_Syntax.bv Prims.list -> Prims.string
  =
  fun v1  ->
    fun v2  ->
      let vars v3 =
        let uu____426 =
          FStar_All.pipe_right v3
            (FStar_List.map FStar_Syntax_Print.bv_to_string) in
        FStar_All.pipe_right uu____426 (FStar_String.concat ", ") in
      let uu____431 = vars v1 in
      let uu____432 = vars v2 in
      FStar_Util.format2
        "Every alternative of an 'or' pattern must bind the same variables; here one branch binds (\"%s\") and another (\"%s\")"
        uu____431 uu____432
let name_and_result c =
  match c.FStar_Syntax_Syntax.n with
  | FStar_Syntax_Syntax.Total (t,uu____449) -> ("Tot", t)
  | FStar_Syntax_Syntax.GTotal (t,uu____459) -> ("GTot", t)
  | FStar_Syntax_Syntax.Comp ct ->
      let uu____469 =
        FStar_Syntax_Print.lid_to_string ct.FStar_Syntax_Syntax.effect_name in
      (uu____469, (ct.FStar_Syntax_Syntax.result_typ))
let computed_computation_type_does_not_match_annotation env e c c' =
  let uu____506 = name_and_result c in
  match uu____506 with
  | (f1,r1) ->
      let uu____517 = name_and_result c' in
      (match uu____517 with
       | (f2,r2) ->
           let uu____528 = FStar_TypeChecker_Normalize.term_to_string env r1 in
           let uu____529 = FStar_TypeChecker_Normalize.term_to_string env r2 in
           FStar_Util.format4
             "Computed type \"%s\" and effect \"%s\" is not compatible with the annotated type \"%s\" effect \"%s\""
             uu____528 f1 uu____529 f2)
let unexpected_non_trivial_precondition_on_term:
  FStar_TypeChecker_Env.env -> FStar_Syntax_Syntax.term -> Prims.string =
  fun env  ->
    fun f  ->
      let uu____536 = FStar_TypeChecker_Normalize.term_to_string env f in
      FStar_Util.format1
        "Term has an unexpected non-trivial pre-condition: %s" uu____536
let expected_pure_expression e c =
  let uu____553 = FStar_Syntax_Print.term_to_string e in
  let uu____554 =
    let uu____555 = name_and_result c in
    FStar_All.pipe_left Prims.fst uu____555 in
  FStar_Util.format2
    "Expected a pure expression; got an expression \"%s\" with effect \"%s\""
    uu____553 uu____554
let expected_ghost_expression e c =
  let uu____582 = FStar_Syntax_Print.term_to_string e in
  let uu____583 =
    let uu____584 = name_and_result c in
    FStar_All.pipe_left Prims.fst uu____584 in
  FStar_Util.format2
    "Expected a ghost expression; got an expression \"%s\" with effect \"%s\""
    uu____582 uu____583
let expected_effect_1_got_effect_2:
  FStar_Ident.lident -> FStar_Ident.lident -> Prims.string =
  fun c1  ->
    fun c2  ->
      let uu____601 = FStar_Syntax_Print.lid_to_string c1 in
      let uu____602 = FStar_Syntax_Print.lid_to_string c2 in
      FStar_Util.format2
        "Expected a computation with effect %s; but it has effect %s"
        uu____601 uu____602
let failed_to_prove_specification_of:
  FStar_Syntax_Syntax.lbname -> Prims.string Prims.list -> Prims.string =
  fun l  ->
    fun lbls  ->
      let uu____611 = FStar_Syntax_Print.lbname_to_string l in
      let uu____612 = FStar_All.pipe_right lbls (FStar_String.concat ", ") in
      FStar_Util.format2
        "Failed to prove specification of %s; assertions at [%s] may fail"
        uu____611 uu____612
let failed_to_prove_specification: Prims.string Prims.list -> Prims.string =
  fun lbls  ->
    match lbls with
    | [] ->
        "An unknown assertion in the term at this location was not provable"
    | uu____619 ->
        let uu____621 =
          FStar_All.pipe_right lbls (FStar_String.concat "\n\t") in
        FStar_Util.format1 "The following problems were found:\n\t%s"
          uu____621
let top_level_effect: Prims.string =
  "Top-level let-bindings must be total; this term may have effects"
let cardinality_constraint_violated l a =
  let uu____639 = FStar_Syntax_Print.lid_to_string l in
  let uu____640 = FStar_Syntax_Print.bv_to_string a.FStar_Syntax_Syntax.v in
  FStar_Util.format2
    "Constructor %s violates the cardinality of Type at parameter '%s'; type arguments are not allowed"
    uu____639 uu____640
=======

let format_info : FStar_TypeChecker_Env.env  ->  Prims.string  ->  FStar_Syntax_Syntax.term  ->  FStar_Range.range  ->  Prims.string Prims.option  ->  Prims.string = (fun env name typ range doc1 -> (

let uu____18 = (FStar_Range.string_of_range range)
in (

let uu____19 = (FStar_TypeChecker_Normalize.term_to_string env typ)
in (

let uu____20 = (match (doc1) with
| Some (docstring) -> begin
(FStar_Util.format1 "#doc %s" docstring)
end
| None -> begin
""
end)
in (FStar_Util.format4 "(defined at %s) %s: %s%s" uu____18 name uu____19 uu____20)))))


let info_at_pos = (fun env file row col -> (

let uu____50 = (FStar_TypeChecker_Common.info_at_pos file row col)
in (match (uu____50) with
| None -> begin
None
end
| Some (info) -> begin
(match (info.FStar_TypeChecker_Common.identifier) with
| FStar_Util.Inl (bv) -> begin
(

let uu____71 = (

let uu____77 = (

let uu____80 = (FStar_Syntax_Print.nm_to_string bv)
in FStar_Util.Inl (uu____80))
in (

let uu____81 = (FStar_Syntax_Syntax.range_of_bv bv)
in ((uu____77), (info.FStar_TypeChecker_Common.identifier_ty), (uu____81))))
in Some (uu____71))
end
| FStar_Util.Inr (fv) -> begin
(

let uu____90 = (

let uu____96 = (

let uu____99 = (FStar_Syntax_Syntax.lid_of_fv fv)
in FStar_Util.Inr (uu____99))
in (

let uu____100 = (FStar_Syntax_Syntax.range_of_fv fv)
in ((uu____96), (info.FStar_TypeChecker_Common.identifier_ty), (uu____100))))
in Some (uu____90))
end)
end)))


let add_errors : FStar_TypeChecker_Env.env  ->  (Prims.string * FStar_Range.range) Prims.list  ->  Prims.unit = (fun env errs -> (

let errs1 = (FStar_All.pipe_right errs (FStar_List.map (fun uu____134 -> (match (uu____134) with
| (msg, r) -> begin
(match ((r = FStar_Range.dummyRange)) with
| true -> begin
(

let uu____143 = (FStar_TypeChecker_Env.get_range env)
in ((msg), (uu____143)))
end
| uu____144 -> begin
(

let r' = (

let uu___194_146 = r
in {FStar_Range.def_range = r.FStar_Range.use_range; FStar_Range.use_range = uu___194_146.FStar_Range.use_range})
in (

let uu____147 = (

let uu____148 = (FStar_Range.file_of_range r')
in (

let uu____149 = (

let uu____150 = (FStar_TypeChecker_Env.get_range env)
in (FStar_Range.file_of_range uu____150))
in (uu____148 <> uu____149)))
in (match (uu____147) with
| true -> begin
(

let uu____153 = (

let uu____154 = (

let uu____155 = (

let uu____156 = (FStar_Range.string_of_use_range r)
in (Prims.strcat uu____156 ")"))
in (Prims.strcat "(Also see: " uu____155))
in (Prims.strcat msg uu____154))
in (

let uu____157 = (FStar_TypeChecker_Env.get_range env)
in ((uu____153), (uu____157))))
end
| uu____158 -> begin
((msg), (r))
end)))
end)
end))))
in (FStar_Errors.add_errors errs1)))


let possibly_verbose_message : FStar_TypeChecker_Env.env  ->  FStar_Syntax_Syntax.term  ->  FStar_Syntax_Syntax.term  ->  (Prims.string * Prims.string * Prims.string) = (fun env t1 t2 -> (

let s1 = (FStar_TypeChecker_Normalize.term_to_string env t1)
in (

let s2 = (FStar_TypeChecker_Normalize.term_to_string env t2)
in (

let extra = (match ((s1 = s2)) with
| true -> begin
(

let uu____174 = (FStar_Options.set_options FStar_Options.Set "--prn --print_universes")
in (

let s11 = (FStar_TypeChecker_Normalize.term_to_string env t1)
in (

let s21 = (FStar_TypeChecker_Normalize.term_to_string env t2)
in (FStar_Util.format2 "\nMore precisely: expected type:\n%s\ngot:\n%s\n" s11 s21))))
end
| uu____177 -> begin
""
end)
in ((s1), (s2), (extra))))))


let exhaustiveness_check : Prims.string = "Patterns are incomplete"


let subtyping_failed : FStar_TypeChecker_Env.env  ->  FStar_Syntax_Syntax.typ  ->  FStar_Syntax_Syntax.typ  ->  Prims.unit  ->  Prims.string = (fun env t1 t2 x -> (

let uu____190 = (possibly_verbose_message env t2 t1)
in (match (uu____190) with
| (s2, s1, extra) -> begin
(FStar_Util.format3 "Subtyping check failed; expected type %s; got type %s%s" s2 s1 extra)
end)))


let ill_kinded_type : Prims.string = "Ill-kinded type"


let totality_check : Prims.string = "This term may not terminate"


let unexpected_signature_for_monad : FStar_TypeChecker_Env.env  ->  FStar_Ident.lident  ->  FStar_Syntax_Syntax.term  ->  Prims.string = (fun env m k -> (

let uu____206 = (FStar_TypeChecker_Normalize.term_to_string env k)
in (FStar_Util.format2 "Unexpected signature for monad \"%s\". Expected a signature of the form (a:Type => WP a => Effect); got %s" m.FStar_Ident.str uu____206)))


let expected_a_term_of_type_t_got_a_function : FStar_TypeChecker_Env.env  ->  Prims.string  ->  FStar_Syntax_Syntax.term  ->  FStar_Syntax_Syntax.term  ->  Prims.string = (fun env msg t e -> (

let uu____219 = (FStar_TypeChecker_Normalize.term_to_string env t)
in (

let uu____220 = (FStar_Syntax_Print.term_to_string e)
in (FStar_Util.format3 "Expected a term of type \"%s\"; got a function \"%s\" (%s)" uu____219 uu____220 msg))))


let unexpected_implicit_argument : Prims.string = "Unexpected instantiation of an implicit argument to a function that only expects explicit arguments"


let expected_expression_of_type : FStar_TypeChecker_Env.env  ->  FStar_Syntax_Syntax.term  ->  FStar_Syntax_Syntax.term  ->  FStar_Syntax_Syntax.term  ->  Prims.string = (fun env t1 e t2 -> (

let uu____233 = (FStar_TypeChecker_Normalize.term_to_string env t1)
in (

let uu____234 = (FStar_Syntax_Print.term_to_string e)
in (

let uu____235 = (FStar_TypeChecker_Normalize.term_to_string env t2)
in (FStar_Util.format3 "Expected expression of type \"%s\"; got expression \"%s\" of type \"%s\"" uu____233 uu____234 uu____235)))))


let expected_function_with_parameter_of_type : FStar_TypeChecker_Env.env  ->  FStar_Syntax_Syntax.term  ->  FStar_Syntax_Syntax.term  ->  Prims.string  ->  Prims.string = (fun env t1 t2 -> (

let uu____247 = (FStar_TypeChecker_Normalize.term_to_string env t1)
in (

let uu____248 = (FStar_TypeChecker_Normalize.term_to_string env t2)
in (FStar_Util.format3 "Expected a function with a parameter of type \"%s\"; this function has a parameter of type \"%s\"" uu____247 uu____248))))


let expected_pattern_of_type : FStar_TypeChecker_Env.env  ->  FStar_Syntax_Syntax.term  ->  FStar_Syntax_Syntax.term  ->  FStar_Syntax_Syntax.term  ->  Prims.string = (fun env t1 e t2 -> (

let uu____261 = (FStar_TypeChecker_Normalize.term_to_string env t1)
in (

let uu____262 = (FStar_Syntax_Print.term_to_string e)
in (

let uu____263 = (FStar_TypeChecker_Normalize.term_to_string env t2)
in (FStar_Util.format3 "Expected pattern of type \"%s\"; got pattern \"%s\" of type \"%s\"" uu____261 uu____262 uu____263)))))


let basic_type_error : FStar_TypeChecker_Env.env  ->  FStar_Syntax_Syntax.term Prims.option  ->  FStar_Syntax_Syntax.term  ->  FStar_Syntax_Syntax.term  ->  Prims.string = (fun env eopt t1 t2 -> (

let uu____278 = (possibly_verbose_message env t1 t2)
in (match (uu____278) with
| (s1, s2, extra) -> begin
(match (eopt) with
| None -> begin
(FStar_Util.format3 "Expected type \"%s\"; got type \"%s\"%s" s1 s2 extra)
end
| Some (e) -> begin
(

let uu____286 = (FStar_Syntax_Print.term_to_string e)
in (FStar_Util.format4 "Expected type \"%s\"; but \"%s\" has type \"%s\"%s" s1 uu____286 s2 extra))
end)
end)))


let occurs_check : Prims.string = "Possibly infinite typ (occurs check failed)"


let unification_well_formedness : Prims.string = "Term or type of an unexpected sort"


let incompatible_kinds : FStar_TypeChecker_Env.env  ->  FStar_Syntax_Syntax.term  ->  FStar_Syntax_Syntax.term  ->  Prims.string = (fun env k1 k2 -> (

let uu____296 = (FStar_TypeChecker_Normalize.term_to_string env k1)
in (

let uu____297 = (FStar_TypeChecker_Normalize.term_to_string env k2)
in (FStar_Util.format2 "Kinds \"%s\" and \"%s\" are incompatible" uu____296 uu____297))))


let constructor_builds_the_wrong_type : FStar_TypeChecker_Env.env  ->  FStar_Syntax_Syntax.term  ->  FStar_Syntax_Syntax.term  ->  FStar_Syntax_Syntax.term  ->  Prims.string = (fun env d t t' -> (

let uu____310 = (FStar_Syntax_Print.term_to_string d)
in (

let uu____311 = (FStar_TypeChecker_Normalize.term_to_string env t)
in (

let uu____312 = (FStar_TypeChecker_Normalize.term_to_string env t')
in (FStar_Util.format3 "Constructor \"%s\" builds a value of type \"%s\"; expected \"%s\"" uu____310 uu____311 uu____312)))))


let constructor_fails_the_positivity_check = (fun env d l -> (

let uu____330 = (FStar_Syntax_Print.term_to_string d)
in (

let uu____331 = (FStar_Syntax_Print.lid_to_string l)
in (FStar_Util.format2 "Constructor \"%s\" fails the strict positivity check; the constructed type \"%s\" occurs to the left of a pure function type" uu____330 uu____331))))


let inline_type_annotation_and_val_decl : FStar_Ident.lid  ->  Prims.string = (fun l -> (

let uu____335 = (FStar_Syntax_Print.lid_to_string l)
in (FStar_Util.format1 "\"%s\" has a val declaration as well as an inlined type annotation; remove one" uu____335)))


let inferred_type_causes_variable_to_escape : FStar_TypeChecker_Env.env  ->  FStar_Syntax_Syntax.term  ->  FStar_Syntax_Syntax.bv  ->  Prims.string = (fun env t x -> (

let uu____345 = (FStar_TypeChecker_Normalize.term_to_string env t)
in (

let uu____346 = (FStar_Syntax_Print.bv_to_string x)
in (FStar_Util.format2 "Inferred type \"%s\" causes variable \"%s\" to escape its scope" uu____345 uu____346))))


let expected_typ_of_kind : FStar_TypeChecker_Env.env  ->  FStar_Syntax_Syntax.term  ->  FStar_Syntax_Syntax.term  ->  FStar_Syntax_Syntax.term  ->  Prims.string = (fun env k1 t k2 -> (

let uu____359 = (FStar_TypeChecker_Normalize.term_to_string env k1)
in (

let uu____360 = (FStar_TypeChecker_Normalize.term_to_string env t)
in (

let uu____361 = (FStar_TypeChecker_Normalize.term_to_string env k2)
in (FStar_Util.format3 "Expected type of kind \"%s\"; got \"%s\" of kind \"%s\"" uu____359 uu____360 uu____361)))))


let expected_tcon_kind : FStar_TypeChecker_Env.env  ->  FStar_Syntax_Syntax.term  ->  FStar_Syntax_Syntax.term  ->  Prims.string = (fun env t k -> (

let uu____371 = (FStar_TypeChecker_Normalize.term_to_string env t)
in (

let uu____372 = (FStar_TypeChecker_Normalize.term_to_string env k)
in (FStar_Util.format2 "Expected a type-to-type constructor or function; got a type \"%s\" of kind \"%s\"" uu____371 uu____372))))


let expected_dcon_kind : FStar_TypeChecker_Env.env  ->  FStar_Syntax_Syntax.term  ->  FStar_Syntax_Syntax.term  ->  Prims.string = (fun env t k -> (

let uu____382 = (FStar_TypeChecker_Normalize.term_to_string env t)
in (

let uu____383 = (FStar_TypeChecker_Normalize.term_to_string env k)
in (FStar_Util.format2 "Expected a term-to-type constructor or function; got a type \"%s\" of kind \"%s\"" uu____382 uu____383))))


let expected_function_typ : FStar_TypeChecker_Env.env  ->  FStar_Syntax_Syntax.term  ->  Prims.string = (fun env t -> (

let uu____390 = (FStar_TypeChecker_Normalize.term_to_string env t)
in (FStar_Util.format1 "Expected a function; got an expression of type \"%s\"" uu____390)))


let expected_poly_typ : FStar_TypeChecker_Env.env  ->  FStar_Syntax_Syntax.term  ->  FStar_Syntax_Syntax.term  ->  FStar_Syntax_Syntax.term  ->  Prims.string = (fun env f t targ -> (

let uu____403 = (FStar_Syntax_Print.term_to_string f)
in (

let uu____404 = (FStar_TypeChecker_Normalize.term_to_string env t)
in (

let uu____405 = (FStar_TypeChecker_Normalize.term_to_string env targ)
in (FStar_Util.format3 "Expected a polymorphic function; got an expression \"%s\" of type \"%s\" applied to a type \"%s\"" uu____403 uu____404 uu____405)))))


let nonlinear_pattern_variable : FStar_Syntax_Syntax.bv  ->  Prims.string = (fun x -> (

let m = (FStar_Syntax_Print.bv_to_string x)
in (FStar_Util.format1 "The pattern variable \"%s\" was used more than once" m)))


let disjunctive_pattern_vars : FStar_Syntax_Syntax.bv Prims.list  ->  FStar_Syntax_Syntax.bv Prims.list  ->  Prims.string = (fun v1 v2 -> (

let vars = (fun v3 -> (

let uu____426 = (FStar_All.pipe_right v3 (FStar_List.map FStar_Syntax_Print.bv_to_string))
in (FStar_All.pipe_right uu____426 (FStar_String.concat ", "))))
in (

let uu____431 = (vars v1)
in (

let uu____432 = (vars v2)
in (FStar_Util.format2 "Every alternative of an \'or\' pattern must bind the same variables; here one branch binds (\"%s\") and another (\"%s\")" uu____431 uu____432)))))


let name_and_result = (fun c -> (match (c.FStar_Syntax_Syntax.n) with
| FStar_Syntax_Syntax.Total (t, uu____449) -> begin
(("Tot"), (t))
end
| FStar_Syntax_Syntax.GTotal (t, uu____459) -> begin
(("GTot"), (t))
end
| FStar_Syntax_Syntax.Comp (ct) -> begin
(

let uu____469 = (FStar_Syntax_Print.lid_to_string ct.FStar_Syntax_Syntax.effect_name)
in ((uu____469), (ct.FStar_Syntax_Syntax.result_typ)))
end))


let computed_computation_type_does_not_match_annotation = (fun env e c c' -> (

let uu____506 = (name_and_result c)
in (match (uu____506) with
| (f1, r1) -> begin
(

let uu____517 = (name_and_result c')
in (match (uu____517) with
| (f2, r2) -> begin
(

let uu____528 = (FStar_TypeChecker_Normalize.term_to_string env r1)
in (

let uu____529 = (FStar_TypeChecker_Normalize.term_to_string env r2)
in (FStar_Util.format4 "Computed type \"%s\" and effect \"%s\" is not compatible with the annotated type \"%s\" effect \"%s\"" uu____528 f1 uu____529 f2)))
end))
end)))


let unexpected_non_trivial_precondition_on_term : FStar_TypeChecker_Env.env  ->  FStar_Syntax_Syntax.term  ->  Prims.string = (fun env f -> (

let uu____536 = (FStar_TypeChecker_Normalize.term_to_string env f)
in (FStar_Util.format1 "Term has an unexpected non-trivial pre-condition: %s" uu____536)))


let expected_pure_expression = (fun e c -> (

let uu____553 = (FStar_Syntax_Print.term_to_string e)
in (

let uu____554 = (

let uu____555 = (name_and_result c)
in (FStar_All.pipe_left Prims.fst uu____555))
in (FStar_Util.format2 "Expected a pure expression; got an expression \"%s\" with effect \"%s\"" uu____553 uu____554))))


let expected_ghost_expression = (fun e c -> (

let uu____582 = (FStar_Syntax_Print.term_to_string e)
in (

let uu____583 = (

let uu____584 = (name_and_result c)
in (FStar_All.pipe_left Prims.fst uu____584))
in (FStar_Util.format2 "Expected a ghost expression; got an expression \"%s\" with effect \"%s\"" uu____582 uu____583))))


let expected_effect_1_got_effect_2 : FStar_Ident.lident  ->  FStar_Ident.lident  ->  Prims.string = (fun c1 c2 -> (

let uu____601 = (FStar_Syntax_Print.lid_to_string c1)
in (

let uu____602 = (FStar_Syntax_Print.lid_to_string c2)
in (FStar_Util.format2 "Expected a computation with effect %s; but it has effect %s" uu____601 uu____602))))


let failed_to_prove_specification_of : FStar_Syntax_Syntax.lbname  ->  Prims.string Prims.list  ->  Prims.string = (fun l lbls -> (

let uu____611 = (FStar_Syntax_Print.lbname_to_string l)
in (

let uu____612 = (FStar_All.pipe_right lbls (FStar_String.concat ", "))
in (FStar_Util.format2 "Failed to prove specification of %s; assertions at [%s] may fail" uu____611 uu____612))))


let failed_to_prove_specification : Prims.string Prims.list  ->  Prims.string = (fun lbls -> (match (lbls) with
| [] -> begin
"An unknown assertion in the term at this location was not provable"
end
| uu____619 -> begin
(

let uu____621 = (FStar_All.pipe_right lbls (FStar_String.concat "\n\t"))
in (FStar_Util.format1 "The following problems were found:\n\t%s" uu____621))
end))


let top_level_effect : Prims.string = "Top-level let-bindings must be total; this term may have effects"


let cardinality_constraint_violated = (fun l a -> (

let uu____639 = (FStar_Syntax_Print.lid_to_string l)
in (

let uu____640 = (FStar_Syntax_Print.bv_to_string a.FStar_Syntax_Syntax.v)
in (FStar_Util.format2 "Constructor %s violates the cardinality of Type at parameter \'%s\'; type arguments are not allowed" uu____639 uu____640))))



>>>>>>> 54787939
<|MERGE_RESOLUTION|>--- conflicted
+++ resolved
@@ -1,441 +1,5 @@
 
 open Prims
-<<<<<<< HEAD
-let format_info:
-  FStar_TypeChecker_Env.env ->
-    Prims.string ->
-      FStar_Syntax_Syntax.term ->
-        FStar_Range.range -> Prims.string Prims.option -> Prims.string
-  =
-  fun env  ->
-    fun name  ->
-      fun typ  ->
-        fun range  ->
-          fun doc1  ->
-            let uu____18 = FStar_Range.string_of_range range in
-            let uu____19 = FStar_TypeChecker_Normalize.term_to_string env typ in
-            let uu____20 =
-              match doc1 with
-              | Some docstring -> FStar_Util.format1 "#doc %s" docstring
-              | None  -> "" in
-            FStar_Util.format4 "(defined at %s) %s: %s%s" uu____18 name
-              uu____19 uu____20
-let info_at_pos env file row col =
-  let uu____50 = FStar_TypeChecker_Common.info_at_pos file row col in
-  match uu____50 with
-  | None  -> None
-  | Some info ->
-      (match info.FStar_TypeChecker_Common.identifier with
-       | FStar_Util.Inl bv ->
-           let uu____71 =
-             let uu____77 =
-               let uu____80 = FStar_Syntax_Print.nm_to_string bv in
-               FStar_Util.Inl uu____80 in
-             let uu____81 = FStar_Syntax_Syntax.range_of_bv bv in
-             (uu____77, (info.FStar_TypeChecker_Common.identifier_ty),
-               uu____81) in
-           Some uu____71
-       | FStar_Util.Inr fv ->
-           let uu____90 =
-             let uu____96 =
-               let uu____99 = FStar_Syntax_Syntax.lid_of_fv fv in
-               FStar_Util.Inr uu____99 in
-             let uu____100 = FStar_Syntax_Syntax.range_of_fv fv in
-             (uu____96, (info.FStar_TypeChecker_Common.identifier_ty),
-               uu____100) in
-           Some uu____90)
-let add_errors:
-  FStar_TypeChecker_Env.env ->
-    (Prims.string* FStar_Range.range) Prims.list -> Prims.unit
-  =
-  fun env  ->
-    fun errs  ->
-      let errs1 =
-        FStar_All.pipe_right errs
-          (FStar_List.map
-             (fun uu____134  ->
-                match uu____134 with
-                | (msg,r) ->
-                    if r = FStar_Range.dummyRange
-                    then
-                      let uu____143 = FStar_TypeChecker_Env.get_range env in
-                      (msg, uu____143)
-                    else
-                      (let r' =
-                         let uu___194_146 = r in
-                         {
-                           FStar_Range.def_range = (r.FStar_Range.use_range);
-                           FStar_Range.use_range =
-                             (uu___194_146.FStar_Range.use_range)
-                         } in
-                       let uu____147 =
-                         let uu____148 = FStar_Range.file_of_range r' in
-                         let uu____149 =
-                           let uu____150 =
-                             FStar_TypeChecker_Env.get_range env in
-                           FStar_Range.file_of_range uu____150 in
-                         uu____148 <> uu____149 in
-                       if uu____147
-                       then
-                         let uu____153 =
-                           let uu____154 =
-                             let uu____155 =
-                               let uu____156 =
-                                 FStar_Range.string_of_use_range r in
-                               Prims.strcat uu____156 ")" in
-                             Prims.strcat "(Also see: " uu____155 in
-                           Prims.strcat msg uu____154 in
-                         let uu____157 = FStar_TypeChecker_Env.get_range env in
-                         (uu____153, uu____157)
-                       else (msg, r)))) in
-      FStar_Errors.add_errors errs1
-let possibly_verbose_message:
-  FStar_TypeChecker_Env.env ->
-    FStar_Syntax_Syntax.term ->
-      FStar_Syntax_Syntax.term -> (Prims.string* Prims.string* Prims.string)
-  =
-  fun env  ->
-    fun t1  ->
-      fun t2  ->
-        let s1 = FStar_TypeChecker_Normalize.term_to_string env t1 in
-        let s2 = FStar_TypeChecker_Normalize.term_to_string env t2 in
-        let extra =
-          if s1 = s2
-          then
-            let uu____174 =
-              FStar_Options.set_options FStar_Options.Set
-                "--prn --print_universes" in
-            let s11 = FStar_TypeChecker_Normalize.term_to_string env t1 in
-            let s21 = FStar_TypeChecker_Normalize.term_to_string env t2 in
-            FStar_Util.format2
-              "\nMore precisely: expected type:\n%s\ngot:\n%s\n" s11 s21
-          else "" in
-        (s1, s2, extra)
-let exhaustiveness_check: Prims.string = "Patterns are incomplete"
-let subtyping_failed:
-  FStar_TypeChecker_Env.env ->
-    FStar_Syntax_Syntax.typ ->
-      FStar_Syntax_Syntax.typ -> Prims.unit -> Prims.string
-  =
-  fun env  ->
-    fun t1  ->
-      fun t2  ->
-        fun x  ->
-          let uu____190 = possibly_verbose_message env t2 t1 in
-          match uu____190 with
-          | (s2,s1,extra) ->
-              FStar_Util.format3
-                "Subtyping check failed; expected type %s; got type %s%s" s2
-                s1 extra
-let ill_kinded_type: Prims.string = "Ill-kinded type"
-let totality_check: Prims.string = "This term may not terminate"
-let unexpected_signature_for_monad:
-  FStar_TypeChecker_Env.env ->
-    FStar_Ident.lident -> FStar_Syntax_Syntax.term -> Prims.string
-  =
-  fun env  ->
-    fun m  ->
-      fun k  ->
-        let uu____206 = FStar_TypeChecker_Normalize.term_to_string env k in
-        FStar_Util.format2
-          "Unexpected signature for monad \"%s\". Expected a signature of the form (a:Type => WP a => Effect); got %s"
-          m.FStar_Ident.str uu____206
-let expected_a_term_of_type_t_got_a_function:
-  FStar_TypeChecker_Env.env ->
-    Prims.string ->
-      FStar_Syntax_Syntax.term -> FStar_Syntax_Syntax.term -> Prims.string
-  =
-  fun env  ->
-    fun msg  ->
-      fun t  ->
-        fun e  ->
-          let uu____219 = FStar_TypeChecker_Normalize.term_to_string env t in
-          let uu____220 = FStar_Syntax_Print.term_to_string e in
-          FStar_Util.format3
-            "Expected a term of type \"%s\"; got a function \"%s\" (%s)"
-            uu____219 uu____220 msg
-let unexpected_implicit_argument: Prims.string =
-  "Unexpected instantiation of an implicit argument to a function that only expects explicit arguments"
-let expected_expression_of_type:
-  FStar_TypeChecker_Env.env ->
-    FStar_Syntax_Syntax.term ->
-      FStar_Syntax_Syntax.term -> FStar_Syntax_Syntax.term -> Prims.string
-  =
-  fun env  ->
-    fun t1  ->
-      fun e  ->
-        fun t2  ->
-          let uu____233 = FStar_TypeChecker_Normalize.term_to_string env t1 in
-          let uu____234 = FStar_Syntax_Print.term_to_string e in
-          let uu____235 = FStar_TypeChecker_Normalize.term_to_string env t2 in
-          FStar_Util.format3
-            "Expected expression of type \"%s\"; got expression \"%s\" of type \"%s\""
-            uu____233 uu____234 uu____235
-let expected_function_with_parameter_of_type:
-  FStar_TypeChecker_Env.env ->
-    FStar_Syntax_Syntax.term ->
-      FStar_Syntax_Syntax.term -> Prims.string -> Prims.string
-  =
-  fun env  ->
-    fun t1  ->
-      fun t2  ->
-        let uu____247 = FStar_TypeChecker_Normalize.term_to_string env t1 in
-        let uu____248 = FStar_TypeChecker_Normalize.term_to_string env t2 in
-        FStar_Util.format3
-          "Expected a function with a parameter of type \"%s\"; this function has a parameter of type \"%s\""
-          uu____247 uu____248
-let expected_pattern_of_type:
-  FStar_TypeChecker_Env.env ->
-    FStar_Syntax_Syntax.term ->
-      FStar_Syntax_Syntax.term -> FStar_Syntax_Syntax.term -> Prims.string
-  =
-  fun env  ->
-    fun t1  ->
-      fun e  ->
-        fun t2  ->
-          let uu____261 = FStar_TypeChecker_Normalize.term_to_string env t1 in
-          let uu____262 = FStar_Syntax_Print.term_to_string e in
-          let uu____263 = FStar_TypeChecker_Normalize.term_to_string env t2 in
-          FStar_Util.format3
-            "Expected pattern of type \"%s\"; got pattern \"%s\" of type \"%s\""
-            uu____261 uu____262 uu____263
-let basic_type_error:
-  FStar_TypeChecker_Env.env ->
-    FStar_Syntax_Syntax.term Prims.option ->
-      FStar_Syntax_Syntax.term -> FStar_Syntax_Syntax.term -> Prims.string
-  =
-  fun env  ->
-    fun eopt  ->
-      fun t1  ->
-        fun t2  ->
-          let uu____278 = possibly_verbose_message env t1 t2 in
-          match uu____278 with
-          | (s1,s2,extra) ->
-              (match eopt with
-               | None  ->
-                   FStar_Util.format3
-                     "Expected type \"%s\"; got type \"%s\"%s" s1 s2 extra
-               | Some e ->
-                   let uu____286 = FStar_Syntax_Print.term_to_string e in
-                   FStar_Util.format4
-                     "Expected type \"%s\"; but \"%s\" has type \"%s\"%s" s1
-                     uu____286 s2 extra)
-let occurs_check: Prims.string =
-  "Possibly infinite typ (occurs check failed)"
-let unification_well_formedness: Prims.string =
-  "Term or type of an unexpected sort"
-let incompatible_kinds:
-  FStar_TypeChecker_Env.env ->
-    FStar_Syntax_Syntax.term -> FStar_Syntax_Syntax.term -> Prims.string
-  =
-  fun env  ->
-    fun k1  ->
-      fun k2  ->
-        let uu____296 = FStar_TypeChecker_Normalize.term_to_string env k1 in
-        let uu____297 = FStar_TypeChecker_Normalize.term_to_string env k2 in
-        FStar_Util.format2 "Kinds \"%s\" and \"%s\" are incompatible"
-          uu____296 uu____297
-let constructor_builds_the_wrong_type:
-  FStar_TypeChecker_Env.env ->
-    FStar_Syntax_Syntax.term ->
-      FStar_Syntax_Syntax.term -> FStar_Syntax_Syntax.term -> Prims.string
-  =
-  fun env  ->
-    fun d  ->
-      fun t  ->
-        fun t'  ->
-          let uu____310 = FStar_Syntax_Print.term_to_string d in
-          let uu____311 = FStar_TypeChecker_Normalize.term_to_string env t in
-          let uu____312 = FStar_TypeChecker_Normalize.term_to_string env t' in
-          FStar_Util.format3
-            "Constructor \"%s\" builds a value of type \"%s\"; expected \"%s\""
-            uu____310 uu____311 uu____312
-let constructor_fails_the_positivity_check env d l =
-  let uu____330 = FStar_Syntax_Print.term_to_string d in
-  let uu____331 = FStar_Syntax_Print.lid_to_string l in
-  FStar_Util.format2
-    "Constructor \"%s\" fails the strict positivity check; the constructed type \"%s\" occurs to the left of a pure function type"
-    uu____330 uu____331
-let inline_type_annotation_and_val_decl: FStar_Ident.lid -> Prims.string =
-  fun l  ->
-    let uu____335 = FStar_Syntax_Print.lid_to_string l in
-    FStar_Util.format1
-      "\"%s\" has a val declaration as well as an inlined type annotation; remove one"
-      uu____335
-let inferred_type_causes_variable_to_escape:
-  FStar_TypeChecker_Env.env ->
-    FStar_Syntax_Syntax.term -> FStar_Syntax_Syntax.bv -> Prims.string
-  =
-  fun env  ->
-    fun t  ->
-      fun x  ->
-        let uu____345 = FStar_TypeChecker_Normalize.term_to_string env t in
-        let uu____346 = FStar_Syntax_Print.bv_to_string x in
-        FStar_Util.format2
-          "Inferred type \"%s\" causes variable \"%s\" to escape its scope"
-          uu____345 uu____346
-let expected_typ_of_kind:
-  FStar_TypeChecker_Env.env ->
-    FStar_Syntax_Syntax.term ->
-      FStar_Syntax_Syntax.term -> FStar_Syntax_Syntax.term -> Prims.string
-  =
-  fun env  ->
-    fun k1  ->
-      fun t  ->
-        fun k2  ->
-          let uu____359 = FStar_TypeChecker_Normalize.term_to_string env k1 in
-          let uu____360 = FStar_TypeChecker_Normalize.term_to_string env t in
-          let uu____361 = FStar_TypeChecker_Normalize.term_to_string env k2 in
-          FStar_Util.format3
-            "Expected type of kind \"%s\"; got \"%s\" of kind \"%s\""
-            uu____359 uu____360 uu____361
-let expected_tcon_kind:
-  FStar_TypeChecker_Env.env ->
-    FStar_Syntax_Syntax.term -> FStar_Syntax_Syntax.term -> Prims.string
-  =
-  fun env  ->
-    fun t  ->
-      fun k  ->
-        let uu____371 = FStar_TypeChecker_Normalize.term_to_string env t in
-        let uu____372 = FStar_TypeChecker_Normalize.term_to_string env k in
-        FStar_Util.format2
-          "Expected a type-to-type constructor or function; got a type \"%s\" of kind \"%s\""
-          uu____371 uu____372
-let expected_dcon_kind:
-  FStar_TypeChecker_Env.env ->
-    FStar_Syntax_Syntax.term -> FStar_Syntax_Syntax.term -> Prims.string
-  =
-  fun env  ->
-    fun t  ->
-      fun k  ->
-        let uu____382 = FStar_TypeChecker_Normalize.term_to_string env t in
-        let uu____383 = FStar_TypeChecker_Normalize.term_to_string env k in
-        FStar_Util.format2
-          "Expected a term-to-type constructor or function; got a type \"%s\" of kind \"%s\""
-          uu____382 uu____383
-let expected_function_typ:
-  FStar_TypeChecker_Env.env -> FStar_Syntax_Syntax.term -> Prims.string =
-  fun env  ->
-    fun t  ->
-      let uu____390 = FStar_TypeChecker_Normalize.term_to_string env t in
-      FStar_Util.format1
-        "Expected a function; got an expression of type \"%s\"" uu____390
-let expected_poly_typ:
-  FStar_TypeChecker_Env.env ->
-    FStar_Syntax_Syntax.term ->
-      FStar_Syntax_Syntax.term -> FStar_Syntax_Syntax.term -> Prims.string
-  =
-  fun env  ->
-    fun f  ->
-      fun t  ->
-        fun targ  ->
-          let uu____403 = FStar_Syntax_Print.term_to_string f in
-          let uu____404 = FStar_TypeChecker_Normalize.term_to_string env t in
-          let uu____405 = FStar_TypeChecker_Normalize.term_to_string env targ in
-          FStar_Util.format3
-            "Expected a polymorphic function; got an expression \"%s\" of type \"%s\" applied to a type \"%s\""
-            uu____403 uu____404 uu____405
-let nonlinear_pattern_variable: FStar_Syntax_Syntax.bv -> Prims.string =
-  fun x  ->
-    let m = FStar_Syntax_Print.bv_to_string x in
-    FStar_Util.format1 "The pattern variable \"%s\" was used more than once"
-      m
-let disjunctive_pattern_vars:
-  FStar_Syntax_Syntax.bv Prims.list ->
-    FStar_Syntax_Syntax.bv Prims.list -> Prims.string
-  =
-  fun v1  ->
-    fun v2  ->
-      let vars v3 =
-        let uu____426 =
-          FStar_All.pipe_right v3
-            (FStar_List.map FStar_Syntax_Print.bv_to_string) in
-        FStar_All.pipe_right uu____426 (FStar_String.concat ", ") in
-      let uu____431 = vars v1 in
-      let uu____432 = vars v2 in
-      FStar_Util.format2
-        "Every alternative of an 'or' pattern must bind the same variables; here one branch binds (\"%s\") and another (\"%s\")"
-        uu____431 uu____432
-let name_and_result c =
-  match c.FStar_Syntax_Syntax.n with
-  | FStar_Syntax_Syntax.Total (t,uu____449) -> ("Tot", t)
-  | FStar_Syntax_Syntax.GTotal (t,uu____459) -> ("GTot", t)
-  | FStar_Syntax_Syntax.Comp ct ->
-      let uu____469 =
-        FStar_Syntax_Print.lid_to_string ct.FStar_Syntax_Syntax.effect_name in
-      (uu____469, (ct.FStar_Syntax_Syntax.result_typ))
-let computed_computation_type_does_not_match_annotation env e c c' =
-  let uu____506 = name_and_result c in
-  match uu____506 with
-  | (f1,r1) ->
-      let uu____517 = name_and_result c' in
-      (match uu____517 with
-       | (f2,r2) ->
-           let uu____528 = FStar_TypeChecker_Normalize.term_to_string env r1 in
-           let uu____529 = FStar_TypeChecker_Normalize.term_to_string env r2 in
-           FStar_Util.format4
-             "Computed type \"%s\" and effect \"%s\" is not compatible with the annotated type \"%s\" effect \"%s\""
-             uu____528 f1 uu____529 f2)
-let unexpected_non_trivial_precondition_on_term:
-  FStar_TypeChecker_Env.env -> FStar_Syntax_Syntax.term -> Prims.string =
-  fun env  ->
-    fun f  ->
-      let uu____536 = FStar_TypeChecker_Normalize.term_to_string env f in
-      FStar_Util.format1
-        "Term has an unexpected non-trivial pre-condition: %s" uu____536
-let expected_pure_expression e c =
-  let uu____553 = FStar_Syntax_Print.term_to_string e in
-  let uu____554 =
-    let uu____555 = name_and_result c in
-    FStar_All.pipe_left Prims.fst uu____555 in
-  FStar_Util.format2
-    "Expected a pure expression; got an expression \"%s\" with effect \"%s\""
-    uu____553 uu____554
-let expected_ghost_expression e c =
-  let uu____582 = FStar_Syntax_Print.term_to_string e in
-  let uu____583 =
-    let uu____584 = name_and_result c in
-    FStar_All.pipe_left Prims.fst uu____584 in
-  FStar_Util.format2
-    "Expected a ghost expression; got an expression \"%s\" with effect \"%s\""
-    uu____582 uu____583
-let expected_effect_1_got_effect_2:
-  FStar_Ident.lident -> FStar_Ident.lident -> Prims.string =
-  fun c1  ->
-    fun c2  ->
-      let uu____601 = FStar_Syntax_Print.lid_to_string c1 in
-      let uu____602 = FStar_Syntax_Print.lid_to_string c2 in
-      FStar_Util.format2
-        "Expected a computation with effect %s; but it has effect %s"
-        uu____601 uu____602
-let failed_to_prove_specification_of:
-  FStar_Syntax_Syntax.lbname -> Prims.string Prims.list -> Prims.string =
-  fun l  ->
-    fun lbls  ->
-      let uu____611 = FStar_Syntax_Print.lbname_to_string l in
-      let uu____612 = FStar_All.pipe_right lbls (FStar_String.concat ", ") in
-      FStar_Util.format2
-        "Failed to prove specification of %s; assertions at [%s] may fail"
-        uu____611 uu____612
-let failed_to_prove_specification: Prims.string Prims.list -> Prims.string =
-  fun lbls  ->
-    match lbls with
-    | [] ->
-        "An unknown assertion in the term at this location was not provable"
-    | uu____619 ->
-        let uu____621 =
-          FStar_All.pipe_right lbls (FStar_String.concat "\n\t") in
-        FStar_Util.format1 "The following problems were found:\n\t%s"
-          uu____621
-let top_level_effect: Prims.string =
-  "Top-level let-bindings must be total; this term may have effects"
-let cardinality_constraint_violated l a =
-  let uu____639 = FStar_Syntax_Print.lid_to_string l in
-  let uu____640 = FStar_Syntax_Print.bv_to_string a.FStar_Syntax_Syntax.v in
-  FStar_Util.format2
-    "Constructor %s violates the cardinality of Type at parameter '%s'; type arguments are not allowed"
-    uu____639 uu____640
-=======
 
 let format_info : FStar_TypeChecker_Env.env  ->  Prims.string  ->  FStar_Syntax_Syntax.term  ->  FStar_Range.range  ->  Prims.string Prims.option  ->  Prims.string = (fun env name typ range doc1 -> (
 
@@ -897,4 +461,3 @@
 
 
 
->>>>>>> 54787939
