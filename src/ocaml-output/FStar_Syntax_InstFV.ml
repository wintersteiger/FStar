--- conflicted
+++ resolved
@@ -2,7 +2,7 @@
 type inst_t =
   (FStar_Ident.lident,FStar_Syntax_Syntax.universes)
     FStar_Pervasives_Native.tuple2 Prims.list[@@deriving show]
-let mk :
+let mk:
   'Auu____11 'Auu____12 .
     'Auu____12 FStar_Syntax_Syntax.syntax ->
       'Auu____11 -> 'Auu____11 FStar_Syntax_Syntax.syntax
@@ -11,16 +11,15 @@
     fun s  ->
       FStar_Syntax_Syntax.mk s FStar_Pervasives_Native.None
         t.FStar_Syntax_Syntax.pos
-  
-let rec (inst :
-  (FStar_Syntax_Syntax.term ->
-     FStar_Syntax_Syntax.fv -> FStar_Syntax_Syntax.term)
-    -> FStar_Syntax_Syntax.term -> FStar_Syntax_Syntax.term)
+let rec inst:
+  (FStar_Syntax_Syntax.term ->
+     FStar_Syntax_Syntax.fv -> FStar_Syntax_Syntax.term)
+    -> FStar_Syntax_Syntax.term -> FStar_Syntax_Syntax.term
   =
   fun s  ->
     fun t  ->
-      let t1 = FStar_Syntax_Subst.compress t  in
-      let mk1 = mk t1  in
+      let t1 = FStar_Syntax_Subst.compress t in
+      let mk1 = mk t1 in
       match t1.FStar_Syntax_Syntax.n with
       | FStar_Syntax_Syntax.Tm_delayed uu____113 -> failwith "Impossible"
       | FStar_Syntax_Syntax.Tm_name uu____138 -> t1
@@ -33,42 +32,36 @@
       | FStar_Syntax_Syntax.Tm_uinst uu____176 -> t1
       | FStar_Syntax_Syntax.Tm_fvar fv -> s t1 fv
       | FStar_Syntax_Syntax.Tm_abs (bs,body,lopt) ->
-          let bs1 = inst_binders s bs  in
-          let body1 = inst s body  in
+          let bs1 = inst_binders s bs in
+          let body1 = inst s body in
           let uu____209 =
             let uu____210 =
-              let uu____227 = inst_lcomp_opt s lopt  in
-              (bs1, body1, uu____227)  in
-            FStar_Syntax_Syntax.Tm_abs uu____210  in
+              let uu____227 = inst_lcomp_opt s lopt in
+              (bs1, body1, uu____227) in
+            FStar_Syntax_Syntax.Tm_abs uu____210 in
           mk1 uu____209
       | FStar_Syntax_Syntax.Tm_arrow (bs,c) ->
-          let bs1 = inst_binders s bs  in
-          let c1 = inst_comp s c  in
+          let bs1 = inst_binders s bs in
+          let c1 = inst_comp s c in
           mk1 (FStar_Syntax_Syntax.Tm_arrow (bs1, c1))
       | FStar_Syntax_Syntax.Tm_refine (bv,t2) ->
           let bv1 =
-<<<<<<< HEAD
-            let uu___24_263 = bv  in
-            let uu____264 = inst s bv.FStar_Syntax_Syntax.sort  in
-=======
             let uu___25_263 = bv in
             let uu____264 = inst s bv.FStar_Syntax_Syntax.sort in
->>>>>>> 5b12fe7d
             {
               FStar_Syntax_Syntax.ppname =
                 (uu___25_263.FStar_Syntax_Syntax.ppname);
               FStar_Syntax_Syntax.index =
                 (uu___25_263.FStar_Syntax_Syntax.index);
               FStar_Syntax_Syntax.sort = uu____264
-            }  in
-          let t3 = inst s t2  in
-          mk1 (FStar_Syntax_Syntax.Tm_refine (bv1, t3))
+            } in
+          let t3 = inst s t2 in mk1 (FStar_Syntax_Syntax.Tm_refine (bv1, t3))
       | FStar_Syntax_Syntax.Tm_app (t2,args) ->
           let uu____290 =
             let uu____291 =
-              let uu____306 = inst s t2  in
-              let uu____307 = inst_args s args  in (uu____306, uu____307)  in
-            FStar_Syntax_Syntax.Tm_app uu____291  in
+              let uu____306 = inst s t2 in
+              let uu____307 = inst_args s args in (uu____306, uu____307) in
+            FStar_Syntax_Syntax.Tm_app uu____291 in
           mk1 uu____290
       | FStar_Syntax_Syntax.Tm_match (t2,pats) ->
           let pats1 =
@@ -82,36 +75,31 @@
                           | FStar_Pervasives_Native.None  ->
                               FStar_Pervasives_Native.None
                           | FStar_Pervasives_Native.Some w ->
-                              let uu____467 = inst s w  in
-                              FStar_Pervasives_Native.Some uu____467
-                           in
-                        let t4 = inst s t3  in (p, wopt1, t4)))
-             in
+                              let uu____467 = inst s w in
+                              FStar_Pervasives_Native.Some uu____467 in
+                        let t4 = inst s t3 in (p, wopt1, t4))) in
           let uu____473 =
-            let uu____474 = let uu____497 = inst s t2  in (uu____497, pats1)
-               in
-            FStar_Syntax_Syntax.Tm_match uu____474  in
+            let uu____474 = let uu____497 = inst s t2 in (uu____497, pats1) in
+            FStar_Syntax_Syntax.Tm_match uu____474 in
           mk1 uu____473
       | FStar_Syntax_Syntax.Tm_ascribed (t11,asc,f) ->
           let inst_asc uu____580 =
             match uu____580 with
             | (annot,topt) ->
-                let topt1 = FStar_Util.map_opt topt (inst s)  in
+                let topt1 = FStar_Util.map_opt topt (inst s) in
                 let annot1 =
                   match annot with
                   | FStar_Util.Inl t2 ->
-                      let uu____642 = inst s t2  in FStar_Util.Inl uu____642
+                      let uu____642 = inst s t2 in FStar_Util.Inl uu____642
                   | FStar_Util.Inr c ->
-                      let uu____650 = inst_comp s c  in
-                      FStar_Util.Inr uu____650
-                   in
-                (annot1, topt1)
-             in
+                      let uu____650 = inst_comp s c in
+                      FStar_Util.Inr uu____650 in
+                (annot1, topt1) in
           let uu____663 =
             let uu____664 =
-              let uu____691 = inst s t11  in
-              let uu____692 = inst_asc asc  in (uu____691, uu____692, f)  in
-            FStar_Syntax_Syntax.Tm_ascribed uu____664  in
+              let uu____691 = inst s t11 in
+              let uu____692 = inst_asc asc in (uu____691, uu____692, f) in
+            FStar_Syntax_Syntax.Tm_ascribed uu____664 in
           mk1 uu____663
       | FStar_Syntax_Syntax.Tm_let (lbs,t2) ->
           let lbs1 =
@@ -119,15 +107,9 @@
               FStar_All.pipe_right (FStar_Pervasives_Native.snd lbs)
                 (FStar_List.map
                    (fun lb  ->
-<<<<<<< HEAD
-                      let uu___25_758 = lb  in
-                      let uu____759 = inst s lb.FStar_Syntax_Syntax.lbtyp  in
-                      let uu____762 = inst s lb.FStar_Syntax_Syntax.lbdef  in
-=======
                       let uu___26_758 = lb in
                       let uu____759 = inst s lb.FStar_Syntax_Syntax.lbtyp in
                       let uu____762 = inst s lb.FStar_Syntax_Syntax.lbdef in
->>>>>>> 5b12fe7d
                       {
                         FStar_Syntax_Syntax.lbname =
                           (uu___26_758.FStar_Syntax_Syntax.lbname);
@@ -137,50 +119,44 @@
                         FStar_Syntax_Syntax.lbeff =
                           (uu___26_758.FStar_Syntax_Syntax.lbeff);
                         FStar_Syntax_Syntax.lbdef = uu____762
-                      }))
-               in
-            ((FStar_Pervasives_Native.fst lbs), uu____744)  in
+                      })) in
+            ((FStar_Pervasives_Native.fst lbs), uu____744) in
           let uu____769 =
-            let uu____770 = let uu____783 = inst s t2  in (lbs1, uu____783)
-               in
-            FStar_Syntax_Syntax.Tm_let uu____770  in
+            let uu____770 = let uu____783 = inst s t2 in (lbs1, uu____783) in
+            FStar_Syntax_Syntax.Tm_let uu____770 in
           mk1 uu____769
       | FStar_Syntax_Syntax.Tm_meta
           (t2,FStar_Syntax_Syntax.Meta_pattern args) ->
           let uu____806 =
             let uu____807 =
-              let uu____814 = inst s t2  in
+              let uu____814 = inst s t2 in
               let uu____815 =
                 let uu____816 =
-                  FStar_All.pipe_right args (FStar_List.map (inst_args s))
-                   in
-                FStar_Syntax_Syntax.Meta_pattern uu____816  in
-              (uu____814, uu____815)  in
-            FStar_Syntax_Syntax.Tm_meta uu____807  in
+                  FStar_All.pipe_right args (FStar_List.map (inst_args s)) in
+                FStar_Syntax_Syntax.Meta_pattern uu____816 in
+              (uu____814, uu____815) in
+            FStar_Syntax_Syntax.Tm_meta uu____807 in
           mk1 uu____806
       | FStar_Syntax_Syntax.Tm_meta
           (t2,FStar_Syntax_Syntax.Meta_monadic (m,t')) ->
           let uu____874 =
             let uu____875 =
-              let uu____882 = inst s t2  in
+              let uu____882 = inst s t2 in
               let uu____883 =
-                let uu____884 = let uu____891 = inst s t'  in (m, uu____891)
-                   in
-                FStar_Syntax_Syntax.Meta_monadic uu____884  in
-              (uu____882, uu____883)  in
-            FStar_Syntax_Syntax.Tm_meta uu____875  in
+                let uu____884 = let uu____891 = inst s t' in (m, uu____891) in
+                FStar_Syntax_Syntax.Meta_monadic uu____884 in
+              (uu____882, uu____883) in
+            FStar_Syntax_Syntax.Tm_meta uu____875 in
           mk1 uu____874
       | FStar_Syntax_Syntax.Tm_meta (t2,tag) ->
           let uu____898 =
-            let uu____899 = let uu____906 = inst s t2  in (uu____906, tag)
-               in
-            FStar_Syntax_Syntax.Tm_meta uu____899  in
+            let uu____899 = let uu____906 = inst s t2 in (uu____906, tag) in
+            FStar_Syntax_Syntax.Tm_meta uu____899 in
           mk1 uu____898
-
-and (inst_binders :
-  (FStar_Syntax_Syntax.term ->
-     FStar_Syntax_Syntax.fv -> FStar_Syntax_Syntax.term)
-    -> FStar_Syntax_Syntax.binders -> FStar_Syntax_Syntax.binders)
+and inst_binders:
+  (FStar_Syntax_Syntax.term ->
+     FStar_Syntax_Syntax.fv -> FStar_Syntax_Syntax.term)
+    -> FStar_Syntax_Syntax.binders -> FStar_Syntax_Syntax.binders
   =
   fun s  ->
     fun bs  ->
@@ -190,30 +166,24 @@
               match uu____931 with
               | (x,imp) ->
                   let uu____942 =
-<<<<<<< HEAD
-                    let uu___26_943 = x  in
-                    let uu____944 = inst s x.FStar_Syntax_Syntax.sort  in
-=======
                     let uu___27_943 = x in
                     let uu____944 = inst s x.FStar_Syntax_Syntax.sort in
->>>>>>> 5b12fe7d
                     {
                       FStar_Syntax_Syntax.ppname =
                         (uu___27_943.FStar_Syntax_Syntax.ppname);
                       FStar_Syntax_Syntax.index =
                         (uu___27_943.FStar_Syntax_Syntax.index);
                       FStar_Syntax_Syntax.sort = uu____944
-                    }  in
+                    } in
                   (uu____942, imp)))
-
-and (inst_args :
+and inst_args:
   (FStar_Syntax_Syntax.term ->
      FStar_Syntax_Syntax.fv -> FStar_Syntax_Syntax.term)
     ->
     (FStar_Syntax_Syntax.term' FStar_Syntax_Syntax.syntax,FStar_Syntax_Syntax.aqual)
       FStar_Pervasives_Native.tuple2 Prims.list ->
       (FStar_Syntax_Syntax.term' FStar_Syntax_Syntax.syntax,FStar_Syntax_Syntax.aqual)
-        FStar_Pervasives_Native.tuple2 Prims.list)
+        FStar_Pervasives_Native.tuple2 Prims.list
   =
   fun s  ->
     fun args  ->
@@ -221,46 +191,37 @@
         (FStar_List.map
            (fun uu____987  ->
               match uu____987 with
-              | (a,imp) -> let uu____998 = inst s a  in (uu____998, imp)))
-
-and (inst_comp :
+              | (a,imp) -> let uu____998 = inst s a in (uu____998, imp)))
+and inst_comp:
   (FStar_Syntax_Syntax.term ->
      FStar_Syntax_Syntax.fv -> FStar_Syntax_Syntax.term)
     ->
     FStar_Syntax_Syntax.comp' FStar_Syntax_Syntax.syntax ->
-      FStar_Syntax_Syntax.comp' FStar_Syntax_Syntax.syntax)
+      FStar_Syntax_Syntax.comp' FStar_Syntax_Syntax.syntax
   =
   fun s  ->
     fun c  ->
       match c.FStar_Syntax_Syntax.n with
       | FStar_Syntax_Syntax.Total (t,uopt) ->
-          let uu____1019 = inst s t  in
+          let uu____1019 = inst s t in
           FStar_Syntax_Syntax.mk_Total' uu____1019 uopt
       | FStar_Syntax_Syntax.GTotal (t,uopt) ->
-          let uu____1030 = inst s t  in
+          let uu____1030 = inst s t in
           FStar_Syntax_Syntax.mk_GTotal' uu____1030 uopt
       | FStar_Syntax_Syntax.Comp ct ->
           let ct1 =
-<<<<<<< HEAD
-            let uu___27_1033 = ct  in
-            let uu____1034 = inst s ct.FStar_Syntax_Syntax.result_typ  in
-            let uu____1037 = inst_args s ct.FStar_Syntax_Syntax.effect_args
-               in
-=======
             let uu___28_1033 = ct in
             let uu____1034 = inst s ct.FStar_Syntax_Syntax.result_typ in
             let uu____1037 = inst_args s ct.FStar_Syntax_Syntax.effect_args in
->>>>>>> 5b12fe7d
             let uu____1046 =
               FStar_All.pipe_right ct.FStar_Syntax_Syntax.flags
                 (FStar_List.map
                    (fun uu___24_1056  ->
                       match uu___24_1056 with
                       | FStar_Syntax_Syntax.DECREASES t ->
-                          let uu____1060 = inst s t  in
+                          let uu____1060 = inst s t in
                           FStar_Syntax_Syntax.DECREASES uu____1060
-                      | f -> f))
-               in
+                      | f -> f)) in
             {
               FStar_Syntax_Syntax.comp_univs =
                 (uu___28_1033.FStar_Syntax_Syntax.comp_univs);
@@ -269,15 +230,14 @@
               FStar_Syntax_Syntax.result_typ = uu____1034;
               FStar_Syntax_Syntax.effect_args = uu____1037;
               FStar_Syntax_Syntax.flags = uu____1046
-            }  in
+            } in
           FStar_Syntax_Syntax.mk_Comp ct1
-
-and (inst_lcomp_opt :
+and inst_lcomp_opt:
   (FStar_Syntax_Syntax.term ->
      FStar_Syntax_Syntax.fv -> FStar_Syntax_Syntax.term)
     ->
     FStar_Syntax_Syntax.residual_comp FStar_Pervasives_Native.option ->
-      FStar_Syntax_Syntax.residual_comp FStar_Pervasives_Native.option)
+      FStar_Syntax_Syntax.residual_comp FStar_Pervasives_Native.option
   =
   fun s  ->
     fun l  ->
@@ -285,30 +245,19 @@
       | FStar_Pervasives_Native.None  -> FStar_Pervasives_Native.None
       | FStar_Pervasives_Native.Some rc ->
           let uu____1075 =
-<<<<<<< HEAD
-            let uu___28_1076 = rc  in
-=======
             let uu___29_1076 = rc in
->>>>>>> 5b12fe7d
             let uu____1077 =
-              FStar_Util.map_opt rc.FStar_Syntax_Syntax.residual_typ (inst s)
-               in
+              FStar_Util.map_opt rc.FStar_Syntax_Syntax.residual_typ (inst s) in
             {
               FStar_Syntax_Syntax.residual_effect =
                 (uu___29_1076.FStar_Syntax_Syntax.residual_effect);
               FStar_Syntax_Syntax.residual_typ = uu____1077;
               FStar_Syntax_Syntax.residual_flags =
-<<<<<<< HEAD
-                (uu___28_1076.FStar_Syntax_Syntax.residual_flags)
-            }  in
-=======
                 (uu___29_1076.FStar_Syntax_Syntax.residual_flags)
             } in
->>>>>>> 5b12fe7d
           FStar_Pervasives_Native.Some uu____1075
-
-let (instantiate :
-  inst_t -> FStar_Syntax_Syntax.term -> FStar_Syntax_Syntax.term) =
+let instantiate:
+  inst_t -> FStar_Syntax_Syntax.term -> FStar_Syntax_Syntax.term =
   fun i  ->
     fun t  ->
       match i with
@@ -322,12 +271,9 @@
                    | (x,uu____1122) ->
                        FStar_Ident.lid_equals x
                          (fv.FStar_Syntax_Syntax.fv_name).FStar_Syntax_Syntax.v)
-                i
-               in
+                i in
             match uu____1102 with
             | FStar_Pervasives_Native.None  -> t1
             | FStar_Pervasives_Native.Some (uu____1127,us) ->
-                mk t1 (FStar_Syntax_Syntax.Tm_uinst (t1, us))
-             in
-          inst inst_fv t
-  +                mk t1 (FStar_Syntax_Syntax.Tm_uinst (t1, us)) in
+          inst inst_fv t