
open Prims
open FStar_Pervasives
type goal =
<<<<<<< HEAD
{context : FStar_TypeChecker_Env.env; witness : FStar_Syntax_Syntax.term; goal_ty : FStar_Syntax_Syntax.typ; opts : FStar_Options.optionstate; is_guard : Prims.bool}


let __proj__Mkgoal__item__context : goal  ->  FStar_TypeChecker_Env.env = (fun projectee -> (match (projectee) with
| {context = __fname__context; witness = __fname__witness; goal_ty = __fname__goal_ty; opts = __fname__opts; is_guard = __fname__is_guard} -> begin
__fname__context
end))


let __proj__Mkgoal__item__witness : goal  ->  FStar_Syntax_Syntax.term = (fun projectee -> (match (projectee) with
| {context = __fname__context; witness = __fname__witness; goal_ty = __fname__goal_ty; opts = __fname__opts; is_guard = __fname__is_guard} -> begin
__fname__witness
end))


let __proj__Mkgoal__item__goal_ty : goal  ->  FStar_Syntax_Syntax.typ = (fun projectee -> (match (projectee) with
| {context = __fname__context; witness = __fname__witness; goal_ty = __fname__goal_ty; opts = __fname__opts; is_guard = __fname__is_guard} -> begin
__fname__goal_ty
end))


let __proj__Mkgoal__item__opts : goal  ->  FStar_Options.optionstate = (fun projectee -> (match (projectee) with
| {context = __fname__context; witness = __fname__witness; goal_ty = __fname__goal_ty; opts = __fname__opts; is_guard = __fname__is_guard} -> begin
__fname__opts
end))


let __proj__Mkgoal__item__is_guard : goal  ->  Prims.bool = (fun projectee -> (match (projectee) with
| {context = __fname__context; witness = __fname__witness; goal_ty = __fname__goal_ty; opts = __fname__opts; is_guard = __fname__is_guard} -> begin
__fname__is_guard
end))


let subst_goal : FStar_Syntax_Syntax.subst_t  ->  goal  ->  goal = (fun subst1 goal -> (

let uu___128_74 = goal
in (

let uu____75 = (FStar_TypeChecker_Env.rename_env subst1 goal.context)
in (

let uu____76 = (FStar_Syntax_Subst.subst subst1 goal.witness)
in (

let uu____77 = (FStar_Syntax_Subst.subst subst1 goal.goal_ty)
in {context = uu____75; witness = uu____76; goal_ty = uu____77; opts = uu___128_74.opts; is_guard = uu___128_74.is_guard})))))

type proofstate =
{main_context : FStar_TypeChecker_Env.env; main_goal : goal; all_implicits : FStar_TypeChecker_Env.implicits; goals : goal Prims.list; smt_goals : goal Prims.list; depth : Prims.int; __dump : proofstate  ->  Prims.string  ->  Prims.unit; psc : FStar_TypeChecker_Normalize.psc}


let __proj__Mkproofstate__item__main_context : proofstate  ->  FStar_TypeChecker_Env.env = (fun projectee -> (match (projectee) with
| {main_context = __fname__main_context; main_goal = __fname__main_goal; all_implicits = __fname__all_implicits; goals = __fname__goals; smt_goals = __fname__smt_goals; depth = __fname__depth; __dump = __fname____dump; psc = __fname__psc} -> begin
__fname__main_context
end))


let __proj__Mkproofstate__item__main_goal : proofstate  ->  goal = (fun projectee -> (match (projectee) with
| {main_context = __fname__main_context; main_goal = __fname__main_goal; all_implicits = __fname__all_implicits; goals = __fname__goals; smt_goals = __fname__smt_goals; depth = __fname__depth; __dump = __fname____dump; psc = __fname__psc} -> begin
__fname__main_goal
end))


let __proj__Mkproofstate__item__all_implicits : proofstate  ->  FStar_TypeChecker_Env.implicits = (fun projectee -> (match (projectee) with
| {main_context = __fname__main_context; main_goal = __fname__main_goal; all_implicits = __fname__all_implicits; goals = __fname__goals; smt_goals = __fname__smt_goals; depth = __fname__depth; __dump = __fname____dump; psc = __fname__psc} -> begin
__fname__all_implicits
end))


let __proj__Mkproofstate__item__goals : proofstate  ->  goal Prims.list = (fun projectee -> (match (projectee) with
| {main_context = __fname__main_context; main_goal = __fname__main_goal; all_implicits = __fname__all_implicits; goals = __fname__goals; smt_goals = __fname__smt_goals; depth = __fname__depth; __dump = __fname____dump; psc = __fname__psc} -> begin
__fname__goals
end))


let __proj__Mkproofstate__item__smt_goals : proofstate  ->  goal Prims.list = (fun projectee -> (match (projectee) with
| {main_context = __fname__main_context; main_goal = __fname__main_goal; all_implicits = __fname__all_implicits; goals = __fname__goals; smt_goals = __fname__smt_goals; depth = __fname__depth; __dump = __fname____dump; psc = __fname__psc} -> begin
__fname__smt_goals
end))


let __proj__Mkproofstate__item__depth : proofstate  ->  Prims.int = (fun projectee -> (match (projectee) with
| {main_context = __fname__main_context; main_goal = __fname__main_goal; all_implicits = __fname__all_implicits; goals = __fname__goals; smt_goals = __fname__smt_goals; depth = __fname__depth; __dump = __fname____dump; psc = __fname__psc} -> begin
__fname__depth
end))


let __proj__Mkproofstate__item____dump : proofstate  ->  proofstate  ->  Prims.string  ->  Prims.unit = (fun projectee -> (match (projectee) with
| {main_context = __fname__main_context; main_goal = __fname__main_goal; all_implicits = __fname__all_implicits; goals = __fname__goals; smt_goals = __fname__smt_goals; depth = __fname__depth; __dump = __fname____dump; psc = __fname__psc} -> begin
__fname____dump
end))


let __proj__Mkproofstate__item__psc : proofstate  ->  FStar_TypeChecker_Normalize.psc = (fun projectee -> (match (projectee) with
| {main_context = __fname__main_context; main_goal = __fname__main_goal; all_implicits = __fname__all_implicits; goals = __fname__goals; smt_goals = __fname__smt_goals; depth = __fname__depth; __dump = __fname____dump; psc = __fname__psc} -> begin
__fname__psc
end))


let subst_proof_state : FStar_Syntax_Syntax.subst_t  ->  proofstate  ->  proofstate = (fun subst1 ps -> (

let uu___129_308 = ps
in (

let uu____309 = (subst_goal subst1 ps.main_goal)
in (

let uu____310 = (FStar_List.map (subst_goal subst1) ps.goals)
in {main_context = uu___129_308.main_context; main_goal = uu____309; all_implicits = uu___129_308.all_implicits; goals = uu____310; smt_goals = uu___129_308.smt_goals; depth = uu___129_308.depth; __dump = uu___129_308.__dump; psc = uu___129_308.psc}))))


let decr_depth : proofstate  ->  proofstate = (fun ps -> (

let uu___130_317 = ps
in {main_context = uu___130_317.main_context; main_goal = uu___130_317.main_goal; all_implicits = uu___130_317.all_implicits; goals = uu___130_317.goals; smt_goals = uu___130_317.smt_goals; depth = (ps.depth - (Prims.parse_int "1")); __dump = uu___130_317.__dump; psc = uu___130_317.psc}))


let incr_depth : proofstate  ->  proofstate = (fun ps -> (

let uu___131_322 = ps
in {main_context = uu___131_322.main_context; main_goal = uu___131_322.main_goal; all_implicits = uu___131_322.all_implicits; goals = uu___131_322.goals; smt_goals = uu___131_322.smt_goals; depth = (ps.depth + (Prims.parse_int "1")); __dump = uu___131_322.__dump; psc = uu___131_322.psc}))


let tracepoint : proofstate  ->  Prims.unit = (fun ps -> (

let uu____327 = ((FStar_Options.tactic_trace ()) || (

let uu____329 = (FStar_Options.tactic_trace_d ())
in (ps.depth <= uu____329)))
in (match (uu____327) with
| true -> begin
(ps.__dump ps "TRACE")
end
| uu____330 -> begin
()
end)))


let set_ps_psc : FStar_TypeChecker_Normalize.psc  ->  proofstate  ->  proofstate = (fun psc ps -> (

let uu___132_339 = ps
in {main_context = uu___132_339.main_context; main_goal = uu___132_339.main_goal; all_implicits = uu___132_339.all_implicits; goals = uu___132_339.goals; smt_goals = uu___132_339.smt_goals; depth = uu___132_339.depth; __dump = uu___132_339.__dump; psc = psc}))

type direction =
| TopDown
| BottomUp


let uu___is_TopDown : direction  ->  Prims.bool = (fun projectee -> (match (projectee) with
| TopDown -> begin
true
end
| uu____344 -> begin
false
end))


let uu___is_BottomUp : direction  ->  Prims.bool = (fun projectee -> (match (projectee) with
| BottomUp -> begin
true
end
| uu____349 -> begin
false
end))



=======
  {
  context: FStar_TypeChecker_Env.env;
  witness: FStar_Syntax_Syntax.term;
  goal_ty: FStar_Syntax_Syntax.typ;
  opts: FStar_Options.optionstate;
  is_guard: Prims.bool;}[@@deriving show]
let __proj__Mkgoal__item__context: goal -> FStar_TypeChecker_Env.env =
  fun projectee  ->
    match projectee with
    | { context = __fname__context; witness = __fname__witness;
        goal_ty = __fname__goal_ty; opts = __fname__opts;
        is_guard = __fname__is_guard;_} -> __fname__context
let __proj__Mkgoal__item__witness: goal -> FStar_Syntax_Syntax.term =
  fun projectee  ->
    match projectee with
    | { context = __fname__context; witness = __fname__witness;
        goal_ty = __fname__goal_ty; opts = __fname__opts;
        is_guard = __fname__is_guard;_} -> __fname__witness
let __proj__Mkgoal__item__goal_ty: goal -> FStar_Syntax_Syntax.typ =
  fun projectee  ->
    match projectee with
    | { context = __fname__context; witness = __fname__witness;
        goal_ty = __fname__goal_ty; opts = __fname__opts;
        is_guard = __fname__is_guard;_} -> __fname__goal_ty
let __proj__Mkgoal__item__opts: goal -> FStar_Options.optionstate =
  fun projectee  ->
    match projectee with
    | { context = __fname__context; witness = __fname__witness;
        goal_ty = __fname__goal_ty; opts = __fname__opts;
        is_guard = __fname__is_guard;_} -> __fname__opts
let __proj__Mkgoal__item__is_guard: goal -> Prims.bool =
  fun projectee  ->
    match projectee with
    | { context = __fname__context; witness = __fname__witness;
        goal_ty = __fname__goal_ty; opts = __fname__opts;
        is_guard = __fname__is_guard;_} -> __fname__is_guard
let subst_goal: FStar_Syntax_Syntax.subst_t -> goal -> goal =
  fun subst1  ->
    fun goal  ->
      let uu___188_67 = goal in
      let uu____68 = FStar_TypeChecker_Env.rename_env subst1 goal.context in
      let uu____69 = FStar_Syntax_Subst.subst subst1 goal.witness in
      let uu____70 = FStar_Syntax_Subst.subst subst1 goal.goal_ty in
      {
        context = uu____68;
        witness = uu____69;
        goal_ty = uu____70;
        opts = (uu___188_67.opts);
        is_guard = (uu___188_67.is_guard)
      }
type proofstate =
  {
  main_context: FStar_TypeChecker_Env.env;
  main_goal: goal;
  all_implicits: FStar_TypeChecker_Env.implicits;
  goals: goal Prims.list;
  smt_goals: goal Prims.list;
  depth: Prims.int;
  __dump: proofstate -> Prims.string -> Prims.unit;
  psc: FStar_TypeChecker_Normalize.psc;
  entry_range: FStar_Range.range;}[@@deriving show]
let __proj__Mkproofstate__item__main_context:
  proofstate -> FStar_TypeChecker_Env.env =
  fun projectee  ->
    match projectee with
    | { main_context = __fname__main_context; main_goal = __fname__main_goal;
        all_implicits = __fname__all_implicits; goals = __fname__goals;
        smt_goals = __fname__smt_goals; depth = __fname__depth;
        __dump = __fname____dump; psc = __fname__psc;
        entry_range = __fname__entry_range;_} -> __fname__main_context
let __proj__Mkproofstate__item__main_goal: proofstate -> goal =
  fun projectee  ->
    match projectee with
    | { main_context = __fname__main_context; main_goal = __fname__main_goal;
        all_implicits = __fname__all_implicits; goals = __fname__goals;
        smt_goals = __fname__smt_goals; depth = __fname__depth;
        __dump = __fname____dump; psc = __fname__psc;
        entry_range = __fname__entry_range;_} -> __fname__main_goal
let __proj__Mkproofstate__item__all_implicits:
  proofstate -> FStar_TypeChecker_Env.implicits =
  fun projectee  ->
    match projectee with
    | { main_context = __fname__main_context; main_goal = __fname__main_goal;
        all_implicits = __fname__all_implicits; goals = __fname__goals;
        smt_goals = __fname__smt_goals; depth = __fname__depth;
        __dump = __fname____dump; psc = __fname__psc;
        entry_range = __fname__entry_range;_} -> __fname__all_implicits
let __proj__Mkproofstate__item__goals: proofstate -> goal Prims.list =
  fun projectee  ->
    match projectee with
    | { main_context = __fname__main_context; main_goal = __fname__main_goal;
        all_implicits = __fname__all_implicits; goals = __fname__goals;
        smt_goals = __fname__smt_goals; depth = __fname__depth;
        __dump = __fname____dump; psc = __fname__psc;
        entry_range = __fname__entry_range;_} -> __fname__goals
let __proj__Mkproofstate__item__smt_goals: proofstate -> goal Prims.list =
  fun projectee  ->
    match projectee with
    | { main_context = __fname__main_context; main_goal = __fname__main_goal;
        all_implicits = __fname__all_implicits; goals = __fname__goals;
        smt_goals = __fname__smt_goals; depth = __fname__depth;
        __dump = __fname____dump; psc = __fname__psc;
        entry_range = __fname__entry_range;_} -> __fname__smt_goals
let __proj__Mkproofstate__item__depth: proofstate -> Prims.int =
  fun projectee  ->
    match projectee with
    | { main_context = __fname__main_context; main_goal = __fname__main_goal;
        all_implicits = __fname__all_implicits; goals = __fname__goals;
        smt_goals = __fname__smt_goals; depth = __fname__depth;
        __dump = __fname____dump; psc = __fname__psc;
        entry_range = __fname__entry_range;_} -> __fname__depth
let __proj__Mkproofstate__item____dump:
  proofstate -> proofstate -> Prims.string -> Prims.unit =
  fun projectee  ->
    match projectee with
    | { main_context = __fname__main_context; main_goal = __fname__main_goal;
        all_implicits = __fname__all_implicits; goals = __fname__goals;
        smt_goals = __fname__smt_goals; depth = __fname__depth;
        __dump = __fname____dump; psc = __fname__psc;
        entry_range = __fname__entry_range;_} -> __fname____dump
let __proj__Mkproofstate__item__psc:
  proofstate -> FStar_TypeChecker_Normalize.psc =
  fun projectee  ->
    match projectee with
    | { main_context = __fname__main_context; main_goal = __fname__main_goal;
        all_implicits = __fname__all_implicits; goals = __fname__goals;
        smt_goals = __fname__smt_goals; depth = __fname__depth;
        __dump = __fname____dump; psc = __fname__psc;
        entry_range = __fname__entry_range;_} -> __fname__psc
let __proj__Mkproofstate__item__entry_range: proofstate -> FStar_Range.range
  =
  fun projectee  ->
    match projectee with
    | { main_context = __fname__main_context; main_goal = __fname__main_goal;
        all_implicits = __fname__all_implicits; goals = __fname__goals;
        smt_goals = __fname__smt_goals; depth = __fname__depth;
        __dump = __fname____dump; psc = __fname__psc;
        entry_range = __fname__entry_range;_} -> __fname__entry_range
let subst_proof_state:
  FStar_Syntax_Syntax.subst_t -> proofstate -> proofstate =
  fun subst1  ->
    fun ps  ->
      let uu___189_321 = ps in
      let uu____322 = subst_goal subst1 ps.main_goal in
      let uu____323 = FStar_List.map (subst_goal subst1) ps.goals in
      {
        main_context = (uu___189_321.main_context);
        main_goal = uu____322;
        all_implicits = (uu___189_321.all_implicits);
        goals = uu____323;
        smt_goals = (uu___189_321.smt_goals);
        depth = (uu___189_321.depth);
        __dump = (uu___189_321.__dump);
        psc = (uu___189_321.psc);
        entry_range = (uu___189_321.entry_range)
      }
let decr_depth: proofstate -> proofstate =
  fun ps  ->
    let uu___190_329 = ps in
    {
      main_context = (uu___190_329.main_context);
      main_goal = (uu___190_329.main_goal);
      all_implicits = (uu___190_329.all_implicits);
      goals = (uu___190_329.goals);
      smt_goals = (uu___190_329.smt_goals);
      depth = (ps.depth - (Prims.parse_int "1"));
      __dump = (uu___190_329.__dump);
      psc = (uu___190_329.psc);
      entry_range = (uu___190_329.entry_range)
    }
let incr_depth: proofstate -> proofstate =
  fun ps  ->
    let uu___191_333 = ps in
    {
      main_context = (uu___191_333.main_context);
      main_goal = (uu___191_333.main_goal);
      all_implicits = (uu___191_333.all_implicits);
      goals = (uu___191_333.goals);
      smt_goals = (uu___191_333.smt_goals);
      depth = (ps.depth + (Prims.parse_int "1"));
      __dump = (uu___191_333.__dump);
      psc = (uu___191_333.psc);
      entry_range = (uu___191_333.entry_range)
    }
let tracepoint: proofstate -> Prims.unit =
  fun ps  ->
    let uu____337 =
      (FStar_Options.tactic_trace ()) ||
        (let uu____339 = FStar_Options.tactic_trace_d () in
         ps.depth <= uu____339) in
    if uu____337
    then
      let uu____340 =
        let uu____341 = FStar_TypeChecker_Normalize.psc_subst ps.psc in
        subst_proof_state uu____341 ps in
      ps.__dump uu____340 "TRACE"
    else ()
let set_ps_psc: FStar_TypeChecker_Normalize.psc -> proofstate -> proofstate =
  fun psc  ->
    fun ps  ->
      let uu___192_349 = ps in
      {
        main_context = (uu___192_349.main_context);
        main_goal = (uu___192_349.main_goal);
        all_implicits = (uu___192_349.all_implicits);
        goals = (uu___192_349.goals);
        smt_goals = (uu___192_349.smt_goals);
        depth = (uu___192_349.depth);
        __dump = (uu___192_349.__dump);
        psc;
        entry_range = (uu___192_349.entry_range)
      }
let set_proofstate_range: proofstate -> FStar_Range.range -> proofstate =
  fun ps  ->
    fun r  ->
      let uu___193_356 = ps in
      {
        main_context = (uu___193_356.main_context);
        main_goal = (uu___193_356.main_goal);
        all_implicits = (uu___193_356.all_implicits);
        goals = (uu___193_356.goals);
        smt_goals = (uu___193_356.smt_goals);
        depth = (uu___193_356.depth);
        __dump = (uu___193_356.__dump);
        psc = (uu___193_356.psc);
        entry_range = r
      }
type direction =
  | TopDown
  | BottomUp[@@deriving show]
let uu___is_TopDown: direction -> Prims.bool =
  fun projectee  ->
    match projectee with | TopDown  -> true | uu____360 -> false
let uu___is_BottomUp: direction -> Prims.bool =
  fun projectee  ->
    match projectee with | BottomUp  -> true | uu____364 -> false
>>>>>>> 484a43b6
<|MERGE_RESOLUTION|>--- conflicted
+++ resolved
@@ -2,175 +2,6 @@
 open Prims
 open FStar_Pervasives
 type goal =
-<<<<<<< HEAD
-{context : FStar_TypeChecker_Env.env; witness : FStar_Syntax_Syntax.term; goal_ty : FStar_Syntax_Syntax.typ; opts : FStar_Options.optionstate; is_guard : Prims.bool}
-
-
-let __proj__Mkgoal__item__context : goal  ->  FStar_TypeChecker_Env.env = (fun projectee -> (match (projectee) with
-| {context = __fname__context; witness = __fname__witness; goal_ty = __fname__goal_ty; opts = __fname__opts; is_guard = __fname__is_guard} -> begin
-__fname__context
-end))
-
-
-let __proj__Mkgoal__item__witness : goal  ->  FStar_Syntax_Syntax.term = (fun projectee -> (match (projectee) with
-| {context = __fname__context; witness = __fname__witness; goal_ty = __fname__goal_ty; opts = __fname__opts; is_guard = __fname__is_guard} -> begin
-__fname__witness
-end))
-
-
-let __proj__Mkgoal__item__goal_ty : goal  ->  FStar_Syntax_Syntax.typ = (fun projectee -> (match (projectee) with
-| {context = __fname__context; witness = __fname__witness; goal_ty = __fname__goal_ty; opts = __fname__opts; is_guard = __fname__is_guard} -> begin
-__fname__goal_ty
-end))
-
-
-let __proj__Mkgoal__item__opts : goal  ->  FStar_Options.optionstate = (fun projectee -> (match (projectee) with
-| {context = __fname__context; witness = __fname__witness; goal_ty = __fname__goal_ty; opts = __fname__opts; is_guard = __fname__is_guard} -> begin
-__fname__opts
-end))
-
-
-let __proj__Mkgoal__item__is_guard : goal  ->  Prims.bool = (fun projectee -> (match (projectee) with
-| {context = __fname__context; witness = __fname__witness; goal_ty = __fname__goal_ty; opts = __fname__opts; is_guard = __fname__is_guard} -> begin
-__fname__is_guard
-end))
-
-
-let subst_goal : FStar_Syntax_Syntax.subst_t  ->  goal  ->  goal = (fun subst1 goal -> (
-
-let uu___128_74 = goal
-in (
-
-let uu____75 = (FStar_TypeChecker_Env.rename_env subst1 goal.context)
-in (
-
-let uu____76 = (FStar_Syntax_Subst.subst subst1 goal.witness)
-in (
-
-let uu____77 = (FStar_Syntax_Subst.subst subst1 goal.goal_ty)
-in {context = uu____75; witness = uu____76; goal_ty = uu____77; opts = uu___128_74.opts; is_guard = uu___128_74.is_guard})))))
-
-type proofstate =
-{main_context : FStar_TypeChecker_Env.env; main_goal : goal; all_implicits : FStar_TypeChecker_Env.implicits; goals : goal Prims.list; smt_goals : goal Prims.list; depth : Prims.int; __dump : proofstate  ->  Prims.string  ->  Prims.unit; psc : FStar_TypeChecker_Normalize.psc}
-
-
-let __proj__Mkproofstate__item__main_context : proofstate  ->  FStar_TypeChecker_Env.env = (fun projectee -> (match (projectee) with
-| {main_context = __fname__main_context; main_goal = __fname__main_goal; all_implicits = __fname__all_implicits; goals = __fname__goals; smt_goals = __fname__smt_goals; depth = __fname__depth; __dump = __fname____dump; psc = __fname__psc} -> begin
-__fname__main_context
-end))
-
-
-let __proj__Mkproofstate__item__main_goal : proofstate  ->  goal = (fun projectee -> (match (projectee) with
-| {main_context = __fname__main_context; main_goal = __fname__main_goal; all_implicits = __fname__all_implicits; goals = __fname__goals; smt_goals = __fname__smt_goals; depth = __fname__depth; __dump = __fname____dump; psc = __fname__psc} -> begin
-__fname__main_goal
-end))
-
-
-let __proj__Mkproofstate__item__all_implicits : proofstate  ->  FStar_TypeChecker_Env.implicits = (fun projectee -> (match (projectee) with
-| {main_context = __fname__main_context; main_goal = __fname__main_goal; all_implicits = __fname__all_implicits; goals = __fname__goals; smt_goals = __fname__smt_goals; depth = __fname__depth; __dump = __fname____dump; psc = __fname__psc} -> begin
-__fname__all_implicits
-end))
-
-
-let __proj__Mkproofstate__item__goals : proofstate  ->  goal Prims.list = (fun projectee -> (match (projectee) with
-| {main_context = __fname__main_context; main_goal = __fname__main_goal; all_implicits = __fname__all_implicits; goals = __fname__goals; smt_goals = __fname__smt_goals; depth = __fname__depth; __dump = __fname____dump; psc = __fname__psc} -> begin
-__fname__goals
-end))
-
-
-let __proj__Mkproofstate__item__smt_goals : proofstate  ->  goal Prims.list = (fun projectee -> (match (projectee) with
-| {main_context = __fname__main_context; main_goal = __fname__main_goal; all_implicits = __fname__all_implicits; goals = __fname__goals; smt_goals = __fname__smt_goals; depth = __fname__depth; __dump = __fname____dump; psc = __fname__psc} -> begin
-__fname__smt_goals
-end))
-
-
-let __proj__Mkproofstate__item__depth : proofstate  ->  Prims.int = (fun projectee -> (match (projectee) with
-| {main_context = __fname__main_context; main_goal = __fname__main_goal; all_implicits = __fname__all_implicits; goals = __fname__goals; smt_goals = __fname__smt_goals; depth = __fname__depth; __dump = __fname____dump; psc = __fname__psc} -> begin
-__fname__depth
-end))
-
-
-let __proj__Mkproofstate__item____dump : proofstate  ->  proofstate  ->  Prims.string  ->  Prims.unit = (fun projectee -> (match (projectee) with
-| {main_context = __fname__main_context; main_goal = __fname__main_goal; all_implicits = __fname__all_implicits; goals = __fname__goals; smt_goals = __fname__smt_goals; depth = __fname__depth; __dump = __fname____dump; psc = __fname__psc} -> begin
-__fname____dump
-end))
-
-
-let __proj__Mkproofstate__item__psc : proofstate  ->  FStar_TypeChecker_Normalize.psc = (fun projectee -> (match (projectee) with
-| {main_context = __fname__main_context; main_goal = __fname__main_goal; all_implicits = __fname__all_implicits; goals = __fname__goals; smt_goals = __fname__smt_goals; depth = __fname__depth; __dump = __fname____dump; psc = __fname__psc} -> begin
-__fname__psc
-end))
-
-
-let subst_proof_state : FStar_Syntax_Syntax.subst_t  ->  proofstate  ->  proofstate = (fun subst1 ps -> (
-
-let uu___129_308 = ps
-in (
-
-let uu____309 = (subst_goal subst1 ps.main_goal)
-in (
-
-let uu____310 = (FStar_List.map (subst_goal subst1) ps.goals)
-in {main_context = uu___129_308.main_context; main_goal = uu____309; all_implicits = uu___129_308.all_implicits; goals = uu____310; smt_goals = uu___129_308.smt_goals; depth = uu___129_308.depth; __dump = uu___129_308.__dump; psc = uu___129_308.psc}))))
-
-
-let decr_depth : proofstate  ->  proofstate = (fun ps -> (
-
-let uu___130_317 = ps
-in {main_context = uu___130_317.main_context; main_goal = uu___130_317.main_goal; all_implicits = uu___130_317.all_implicits; goals = uu___130_317.goals; smt_goals = uu___130_317.smt_goals; depth = (ps.depth - (Prims.parse_int "1")); __dump = uu___130_317.__dump; psc = uu___130_317.psc}))
-
-
-let incr_depth : proofstate  ->  proofstate = (fun ps -> (
-
-let uu___131_322 = ps
-in {main_context = uu___131_322.main_context; main_goal = uu___131_322.main_goal; all_implicits = uu___131_322.all_implicits; goals = uu___131_322.goals; smt_goals = uu___131_322.smt_goals; depth = (ps.depth + (Prims.parse_int "1")); __dump = uu___131_322.__dump; psc = uu___131_322.psc}))
-
-
-let tracepoint : proofstate  ->  Prims.unit = (fun ps -> (
-
-let uu____327 = ((FStar_Options.tactic_trace ()) || (
-
-let uu____329 = (FStar_Options.tactic_trace_d ())
-in (ps.depth <= uu____329)))
-in (match (uu____327) with
-| true -> begin
-(ps.__dump ps "TRACE")
-end
-| uu____330 -> begin
-()
-end)))
-
-
-let set_ps_psc : FStar_TypeChecker_Normalize.psc  ->  proofstate  ->  proofstate = (fun psc ps -> (
-
-let uu___132_339 = ps
-in {main_context = uu___132_339.main_context; main_goal = uu___132_339.main_goal; all_implicits = uu___132_339.all_implicits; goals = uu___132_339.goals; smt_goals = uu___132_339.smt_goals; depth = uu___132_339.depth; __dump = uu___132_339.__dump; psc = psc}))
-
-type direction =
-| TopDown
-| BottomUp
-
-
-let uu___is_TopDown : direction  ->  Prims.bool = (fun projectee -> (match (projectee) with
-| TopDown -> begin
-true
-end
-| uu____344 -> begin
-false
-end))
-
-
-let uu___is_BottomUp : direction  ->  Prims.bool = (fun projectee -> (match (projectee) with
-| BottomUp -> begin
-true
-end
-| uu____349 -> begin
-false
-end))
-
-
-
-=======
   {
   context: FStar_TypeChecker_Env.env;
   witness: FStar_Syntax_Syntax.term;
@@ -406,5 +237,4 @@
     match projectee with | TopDown  -> true | uu____360 -> false
 let uu___is_BottomUp: direction -> Prims.bool =
   fun projectee  ->
-    match projectee with | BottomUp  -> true | uu____364 -> false
->>>>>>> 484a43b6
+    match projectee with | BottomUp  -> true | uu____364 -> false