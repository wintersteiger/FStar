open Prims
type doc =
  | Doc of Prims.string
let uu___is_Doc: doc -> Prims.bool = fun projectee  -> true
let __proj__Doc__item___0: doc -> Prims.string =
  fun projectee  -> match projectee with | Doc _0 -> _0
let empty: doc = Doc ""
let hardline: doc = Doc "\n"
let text: Prims.string -> doc = fun s  -> Doc s
let num: Prims.int -> doc = fun i  -> Doc (Prims.string_of_int i)
let break_: Prims.int -> doc = fun i  -> Doc ""
let break0: doc = break_ (Prims.parse_int "0")
let break1: doc = text " "
let enclose: doc -> doc -> doc -> doc =
  fun uu____35  ->
    fun uu____36  ->
      fun uu____37  ->
        match (uu____35, uu____36, uu____37) with
        | (Doc l,Doc r,Doc x) -> Doc (Prims.strcat l (Prims.strcat x r))
let brackets: doc -> doc =
  fun uu____44  ->
    match uu____44 with | Doc d -> enclose (text "[") (text "]") (Doc d)
let cbrackets: doc -> doc =
  fun uu____49  ->
    match uu____49 with | Doc d -> enclose (text "{") (text "}") (Doc d)
let parens: doc -> doc =
  fun uu____54  ->
    match uu____54 with | Doc d -> enclose (text "(") (text ")") (Doc d)
let cat: doc -> doc -> doc =
  fun uu____62  ->
    fun uu____63  ->
      match (uu____62, uu____63) with
      | (Doc d1,Doc d2) -> Doc (Prims.strcat d1 d2)
let reduce: doc Prims.list -> doc =
  fun docs1  -> FStar_List.fold_left cat empty docs1
<<<<<<< HEAD
let group: doc -> doc = fun uu____75  -> match uu____75 with | Doc d -> Doc d
let groups: doc Prims.list -> doc =
  fun docs1  -> let uu____83 = reduce docs1 in group uu____83
let combine: doc -> doc Prims.list -> doc =
  fun uu____91  ->
    fun docs1  ->
      match uu____91 with
      | Doc sep ->
          let select uu____99 =
            match uu____99 with
=======
let group: doc -> doc = fun uu____62  -> match uu____62 with | Doc d -> Doc d
let groups: doc Prims.list -> doc =
  fun docs1  -> let uu____71 = reduce docs1 in group uu____71
let combine: doc -> doc Prims.list -> doc =
  fun uu____78  ->
    fun docs1  ->
      match uu____78 with
      | Doc sep ->
          let select uu____88 =
            match uu____88 with
>>>>>>> c7f1cc4d
            | Doc d ->
                if d = ""
                then FStar_Pervasives_Native.None
                else FStar_Pervasives_Native.Some d in
          let docs2 = FStar_List.choose select docs1 in
          Doc (FStar_String.concat sep docs2)
let cat1: doc -> doc -> doc = fun d1  -> fun d2  -> reduce [d1; break1; d2]
let reduce1: doc Prims.list -> doc = fun docs1  -> combine break1 docs1
let nest: Prims.int -> doc -> doc =
<<<<<<< HEAD
  fun i  -> fun uu____127  -> match uu____127 with | Doc d -> Doc d
let align: doc Prims.list -> doc =
  fun docs1  ->
    let uu____135 = combine hardline docs1 in
    match uu____135 with | Doc doc1 -> Doc doc1
let hbox: doc -> doc = fun d  -> d
let pretty: Prims.int -> doc -> Prims.string =
  fun sz  -> fun uu____148  -> match uu____148 with | Doc doc1 -> doc1
=======
  fun i  -> fun uu____116  -> match uu____116 with | Doc d -> Doc d
let align: doc Prims.list -> doc =
  fun docs1  ->
    let uu____125 = combine hardline docs1 in
    match uu____125 with | Doc doc1 -> Doc doc1
let hbox: doc -> doc = fun d  -> d
let pretty: Prims.int -> doc -> Prims.string =
  fun sz  -> fun uu____135  -> match uu____135 with | Doc doc1 -> doc1
>>>>>>> c7f1cc4d
<|MERGE_RESOLUTION|>--- conflicted
+++ resolved
@@ -12,39 +12,27 @@
 let break0: doc = break_ (Prims.parse_int "0")
 let break1: doc = text " "
 let enclose: doc -> doc -> doc -> doc =
-  fun uu____35  ->
-    fun uu____36  ->
-      fun uu____37  ->
-        match (uu____35, uu____36, uu____37) with
+  fun uu____27  ->
+    fun uu____28  ->
+      fun uu____29  ->
+        match (uu____27, uu____28, uu____29) with
         | (Doc l,Doc r,Doc x) -> Doc (Prims.strcat l (Prims.strcat x r))
 let brackets: doc -> doc =
-  fun uu____44  ->
-    match uu____44 with | Doc d -> enclose (text "[") (text "]") (Doc d)
+  fun uu____35  ->
+    match uu____35 with | Doc d -> enclose (text "[") (text "]") (Doc d)
 let cbrackets: doc -> doc =
+  fun uu____39  ->
+    match uu____39 with | Doc d -> enclose (text "{") (text "}") (Doc d)
+let parens: doc -> doc =
+  fun uu____43  ->
+    match uu____43 with | Doc d -> enclose (text "(") (text ")") (Doc d)
+let cat: doc -> doc -> doc =
   fun uu____49  ->
-    match uu____49 with | Doc d -> enclose (text "{") (text "}") (Doc d)
-let parens: doc -> doc =
-  fun uu____54  ->
-    match uu____54 with | Doc d -> enclose (text "(") (text ")") (Doc d)
-let cat: doc -> doc -> doc =
-  fun uu____62  ->
-    fun uu____63  ->
-      match (uu____62, uu____63) with
+    fun uu____50  ->
+      match (uu____49, uu____50) with
       | (Doc d1,Doc d2) -> Doc (Prims.strcat d1 d2)
 let reduce: doc Prims.list -> doc =
   fun docs1  -> FStar_List.fold_left cat empty docs1
-<<<<<<< HEAD
-let group: doc -> doc = fun uu____75  -> match uu____75 with | Doc d -> Doc d
-let groups: doc Prims.list -> doc =
-  fun docs1  -> let uu____83 = reduce docs1 in group uu____83
-let combine: doc -> doc Prims.list -> doc =
-  fun uu____91  ->
-    fun docs1  ->
-      match uu____91 with
-      | Doc sep ->
-          let select uu____99 =
-            match uu____99 with
-=======
 let group: doc -> doc = fun uu____62  -> match uu____62 with | Doc d -> Doc d
 let groups: doc Prims.list -> doc =
   fun docs1  -> let uu____71 = reduce docs1 in group uu____71
@@ -55,7 +43,6 @@
       | Doc sep ->
           let select uu____88 =
             match uu____88 with
->>>>>>> c7f1cc4d
             | Doc d ->
                 if d = ""
                 then FStar_Pervasives_Native.None
@@ -65,16 +52,6 @@
 let cat1: doc -> doc -> doc = fun d1  -> fun d2  -> reduce [d1; break1; d2]
 let reduce1: doc Prims.list -> doc = fun docs1  -> combine break1 docs1
 let nest: Prims.int -> doc -> doc =
-<<<<<<< HEAD
-  fun i  -> fun uu____127  -> match uu____127 with | Doc d -> Doc d
-let align: doc Prims.list -> doc =
-  fun docs1  ->
-    let uu____135 = combine hardline docs1 in
-    match uu____135 with | Doc doc1 -> Doc doc1
-let hbox: doc -> doc = fun d  -> d
-let pretty: Prims.int -> doc -> Prims.string =
-  fun sz  -> fun uu____148  -> match uu____148 with | Doc doc1 -> doc1
-=======
   fun i  -> fun uu____116  -> match uu____116 with | Doc d -> Doc d
 let align: doc Prims.list -> doc =
   fun docs1  ->
@@ -82,5 +59,4 @@
     match uu____125 with | Doc doc1 -> Doc doc1
 let hbox: doc -> doc = fun d  -> d
 let pretty: Prims.int -> doc -> Prims.string =
-  fun sz  -> fun uu____135  -> match uu____135 with | Doc doc1 -> doc1
->>>>>>> c7f1cc4d
+  fun sz  -> fun uu____135  -> match uu____135 with | Doc doc1 -> doc1