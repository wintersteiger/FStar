--- conflicted
+++ resolved
@@ -1596,187 +1596,99 @@
 end))
 
 
-<<<<<<< HEAD
 let ___Include____0 = (fun projectee -> (match (projectee) with
-| Include (_60_203) -> begin
-_60_203
+| Include (_61_219) -> begin
+_61_219
 end))
 
 
 let ___ModuleAbbrev____0 = (fun projectee -> (match (projectee) with
-| ModuleAbbrev (_60_206) -> begin
-_60_206
+| ModuleAbbrev (_61_222) -> begin
+_61_222
+end))
+
+
+let ___TopLevelLet____0 = (fun projectee -> (match (projectee) with
+| TopLevelLet (_61_225) -> begin
+_61_225
+end))
+
+
+let ___Main____0 = (fun projectee -> (match (projectee) with
+| Main (_61_228) -> begin
+_61_228
+end))
+
+
+let ___Tycon____0 = (fun projectee -> (match (projectee) with
+| Tycon (_61_231) -> begin
+_61_231
+end))
+
+
+let ___Val____0 = (fun projectee -> (match (projectee) with
+| Val (_61_234) -> begin
+_61_234
+end))
+
+
+let ___Exception____0 = (fun projectee -> (match (projectee) with
+| Exception (_61_237) -> begin
+_61_237
+end))
+
+
+let ___NewEffect____0 = (fun projectee -> (match (projectee) with
+| NewEffect (_61_240) -> begin
+_61_240
+end))
+
+
+let ___NewEffectForFree____0 = (fun projectee -> (match (projectee) with
+| NewEffectForFree (_61_243) -> begin
+_61_243
+end))
+
+
+let ___SubEffect____0 = (fun projectee -> (match (projectee) with
+| SubEffect (_61_246) -> begin
+_61_246
+end))
+
+
+let ___Pragma____0 = (fun projectee -> (match (projectee) with
+| Pragma (_61_249) -> begin
+_61_249
+end))
+
+
+let ___Fsdoc____0 = (fun projectee -> (match (projectee) with
+| Fsdoc (_61_252) -> begin
+_61_252
 end))
 
 
 let ___KindAbbrev____0 = (fun projectee -> (match (projectee) with
-| KindAbbrev (_60_209) -> begin
-_60_209
-end))
-
-
-let ___TopLevelLet____0 = (fun projectee -> (match (projectee) with
-| TopLevelLet (_60_212) -> begin
-_60_212
-end))
-
-
-let ___Main____0 = (fun projectee -> (match (projectee) with
-| Main (_60_215) -> begin
-_60_215
+| KindAbbrev (_61_255) -> begin
+_61_255
 end))
 
 
 let ___Assume____0 = (fun projectee -> (match (projectee) with
-| Assume (_60_218) -> begin
-_60_218
-end))
-
-
-let ___Tycon____0 = (fun projectee -> (match (projectee) with
-| Tycon (_60_221) -> begin
-_60_221
-end))
-
-
-let ___Val____0 = (fun projectee -> (match (projectee) with
-| Val (_60_224) -> begin
-_60_224
-end))
-
-
-let ___Exception____0 = (fun projectee -> (match (projectee) with
-| Exception (_60_227) -> begin
-_60_227
-end))
-
-
-let ___NewEffect____0 = (fun projectee -> (match (projectee) with
-| NewEffect (_60_230) -> begin
-_60_230
-end))
-
-
-let ___NewEffectForFree____0 = (fun projectee -> (match (projectee) with
-| NewEffectForFree (_60_233) -> begin
-_60_233
-end))
-
-
-let ___SubEffect____0 = (fun projectee -> (match (projectee) with
-| SubEffect (_60_236) -> begin
-_60_236
-end))
-
-
-let ___Pragma____0 = (fun projectee -> (match (projectee) with
-| Pragma (_60_239) -> begin
-_60_239
-=======
-let ___ModuleAbbrev____0 = (fun projectee -> (match (projectee) with
-| ModuleAbbrev (_61_219) -> begin
-_61_219
-end))
-
-
-let ___TopLevelLet____0 = (fun projectee -> (match (projectee) with
-| TopLevelLet (_61_222) -> begin
-_61_222
-end))
-
-
-let ___Main____0 = (fun projectee -> (match (projectee) with
-| Main (_61_225) -> begin
-_61_225
-end))
-
-
-let ___Tycon____0 = (fun projectee -> (match (projectee) with
-| Tycon (_61_228) -> begin
-_61_228
-end))
-
-
-let ___Val____0 = (fun projectee -> (match (projectee) with
-| Val (_61_231) -> begin
-_61_231
-end))
-
-
-let ___Exception____0 = (fun projectee -> (match (projectee) with
-| Exception (_61_234) -> begin
-_61_234
-end))
-
-
-let ___NewEffect____0 = (fun projectee -> (match (projectee) with
-| NewEffect (_61_237) -> begin
-_61_237
-end))
-
-
-let ___NewEffectForFree____0 = (fun projectee -> (match (projectee) with
-| NewEffectForFree (_61_240) -> begin
-_61_240
-end))
-
-
-let ___SubEffect____0 = (fun projectee -> (match (projectee) with
-| SubEffect (_61_243) -> begin
-_61_243
-end))
-
-
-let ___Pragma____0 = (fun projectee -> (match (projectee) with
-| Pragma (_61_246) -> begin
-_61_246
-end))
-
-
-let ___Fsdoc____0 = (fun projectee -> (match (projectee) with
-| Fsdoc (_61_249) -> begin
-_61_249
-end))
-
-
-let ___KindAbbrev____0 = (fun projectee -> (match (projectee) with
-| KindAbbrev (_61_252) -> begin
-_61_252
-end))
-
-
-let ___Assume____0 = (fun projectee -> (match (projectee) with
-| Assume (_61_255) -> begin
-_61_255
->>>>>>> d0d64548
-end))
-
-
-let ___Fsdoc____0 = (fun projectee -> (match (projectee) with
-| Fsdoc (_60_242) -> begin
-_60_242
+| Assume (_61_258) -> begin
+_61_258
 end))
 
 
 let ___DefineEffect____0 = (fun projectee -> (match (projectee) with
-<<<<<<< HEAD
-| DefineEffect (_60_246) -> begin
-_60_246
-=======
-| DefineEffect (_61_259) -> begin
-_61_259
->>>>>>> d0d64548
+| DefineEffect (_61_262) -> begin
+_61_262
 end))
 
 
 let ___RedefineEffect____0 = (fun projectee -> (match (projectee) with
-<<<<<<< HEAD
-| RedefineEffect (_60_249) -> begin
-_60_249
-=======
-| RedefineEffect (_61_262) -> begin
-_61_262
->>>>>>> d0d64548
+| RedefineEffect (_61_265) -> begin
+_61_265
 end))
 
 
@@ -1804,24 +1716,14 @@
 
 
 let ___Module____0 = (fun projectee -> (match (projectee) with
-<<<<<<< HEAD
-| Module (_60_252) -> begin
-_60_252
-=======
-| Module (_61_265) -> begin
-_61_265
->>>>>>> d0d64548
+| Module (_61_268) -> begin
+_61_268
 end))
 
 
 let ___Interface____0 = (fun projectee -> (match (projectee) with
-<<<<<<< HEAD
-| Interface (_60_255) -> begin
-_60_255
-=======
-| Interface (_61_268) -> begin
-_61_268
->>>>>>> d0d64548
+| Interface (_61_271) -> begin
+_61_271
 end))
 
 
@@ -1840,17 +1742,10 @@
 in if ((FStar_String.lowercase first_char) = first_char) then begin
 ()
 end else begin
-<<<<<<< HEAD
-(let _155_1168 = (let _155_1167 = (let _155_1166 = (FStar_Util.format1 "Invalid identifer \'%s\'; expected a symbol that begins with a lower-case character" id.FStar_Ident.idText)
-in ((_155_1166), (id.FStar_Ident.idRange)))
-in FStar_Syntax_Syntax.Error (_155_1167))
-in (Prims.raise _155_1168))
-=======
-(let _159_1202 = (let _159_1201 = (let _159_1200 = (FStar_Util.format1 "Invalid identifer \'%s\'; expected a symbol that begins with a lower-case character" id.FStar_Ident.idText)
-in ((_159_1200), (id.FStar_Ident.idRange)))
-in FStar_Syntax_Syntax.Error (_159_1201))
-in (Prims.raise _159_1202))
->>>>>>> d0d64548
+(let _159_1216 = (let _159_1215 = (let _159_1214 = (FStar_Util.format1 "Invalid identifer \'%s\'; expected a symbol that begins with a lower-case character" id.FStar_Ident.idText)
+in ((_159_1214), (id.FStar_Ident.idRange)))
+in FStar_Syntax_Syntax.Error (_159_1215))
+in (Prims.raise _159_1216))
 end)
 end else begin
 ()
@@ -1864,34 +1759,34 @@
 | [] -> begin
 None
 end
-| _61_278 -> begin
-(let _159_1208 = (let _159_1207 = (let _159_1206 = (FStar_Util.format1 "At most one %s is allowed on declarations" s)
-in ((_159_1206), (r)))
-in FStar_Syntax_Syntax.Error (_159_1207))
-in (Prims.raise _159_1208))
+| _61_281 -> begin
+(let _159_1222 = (let _159_1221 = (let _159_1220 = (FStar_Util.format1 "At most one %s is allowed on declarations" s)
+in ((_159_1220), (r)))
+in FStar_Syntax_Syntax.Error (_159_1221))
+in (Prims.raise _159_1222))
 end))
 
 
 let mk_decl : decl'  ->  FStar_Range.range  ->  decoration Prims.list  ->  decl = (fun d r decorations -> (
 
-let doc = (let _159_1216 = (FStar_List.choose (fun _61_1 -> (match (_61_1) with
+let doc = (let _159_1230 = (FStar_List.choose (fun _61_1 -> (match (_61_1) with
 | Doc (d) -> begin
 Some (d)
 end
-| _61_286 -> begin
+| _61_289 -> begin
 None
 end)) decorations)
-in (at_most_one "fsdoc" r _159_1216))
+in (at_most_one "fsdoc" r _159_1230))
 in (
 
-let attributes_ = (let _159_1218 = (FStar_List.choose (fun _61_2 -> (match (_61_2) with
+let attributes_ = (let _159_1232 = (FStar_List.choose (fun _61_2 -> (match (_61_2) with
 | DeclAttributes (a) -> begin
 Some (a)
 end
-| _61_292 -> begin
+| _61_295 -> begin
 None
 end)) decorations)
-in (at_most_one "attribute set" r _159_1218))
+in (at_most_one "attribute set" r _159_1232))
 in (
 
 let attributes_ = (FStar_Util.dflt [] attributes_)
@@ -1901,7 +1796,7 @@
 | Qualifier (q) -> begin
 Some (q)
 end
-| _61_299 -> begin
+| _61_302 -> begin
 None
 end)) decorations)
 in {d = d; drange = r; doc = doc; quals = qualifiers; attrs = attributes_})))))
@@ -1919,11 +1814,7 @@
 | Const (FStar_Const.Const_int (s, Some (FStar_Const.Signed, width))) -> begin
 Const (FStar_Const.Const_int ((((Prims.strcat "-" s)), (Some (((FStar_Const.Signed), (width)))))))
 end
-<<<<<<< HEAD
-| _60_280 -> begin
-=======
-| _61_320 -> begin
->>>>>>> d0d64548
+| _61_323 -> begin
 Op ((("-"), ((t)::[])))
 end)
 in (mk_term t r l)))
@@ -1936,11 +1827,7 @@
 | Abs (p', body') -> begin
 Abs ((((FStar_List.append ps p')), (body')))
 end
-<<<<<<< HEAD
-| _60_291 -> begin
-=======
-| _61_331 -> begin
->>>>>>> d0d64548
+| _61_334 -> begin
 Abs (((ps), (body)))
 end))
 
@@ -1955,52 +1842,28 @@
 end else begin
 (FStar_Absyn_Util.genident (Some (r1)))
 end
-<<<<<<< HEAD
-in (let _155_1216 = (let _155_1215 = (let _155_1214 = (let _155_1213 = (let _155_1212 = (let _155_1211 = (let _155_1210 = (let _155_1209 = (FStar_Ident.lid_of_ids ((x)::[]))
-in Var (_155_1209))
-in (mk_term _155_1210 r1 Expr))
-in ((_155_1211), (branches)))
-in Match (_155_1212))
-in (mk_term _155_1213 r2 Expr))
-in ((((mk_pattern (PatVar (((x), (None)))) r1))::[]), (_155_1214)))
-in Abs (_155_1215))
-in (mk_term _155_1216 r2 Expr))))
+in (let _159_1275 = (let _159_1274 = (let _159_1273 = (let _159_1272 = (let _159_1271 = (let _159_1270 = (let _159_1269 = (let _159_1268 = (FStar_Ident.lid_of_ids ((x)::[]))
+in Var (_159_1268))
+in (mk_term _159_1269 r1 Expr))
+in ((_159_1270), (branches)))
+in Match (_159_1271))
+in (mk_term _159_1272 r2 Expr))
+in ((((mk_pattern (PatVar (((x), (None)))) r1))::[]), (_159_1273)))
+in Abs (_159_1274))
+in (mk_term _159_1275 r2 Expr))))
 
 
 let un_function : pattern  ->  term  ->  (pattern * term) Prims.option = (fun p tm -> (match (((p.pat), (tm.tm))) with
-| (PatVar (_60_300), Abs (pats, body)) -> begin
+| (PatVar (_61_343), Abs (pats, body)) -> begin
 Some ((((mk_pattern (PatApp (((p), (pats)))) p.prange)), (body)))
 end
-| _60_308 -> begin
-=======
-in (let _159_1261 = (let _159_1260 = (let _159_1259 = (let _159_1258 = (let _159_1257 = (let _159_1256 = (let _159_1255 = (let _159_1254 = (FStar_Ident.lid_of_ids ((x)::[]))
-in Var (_159_1254))
-in (mk_term _159_1255 r1 Expr))
-in ((_159_1256), (branches)))
-in Match (_159_1257))
-in (mk_term _159_1258 r2 Expr))
-in ((((mk_pattern (PatVar (((x), (None)))) r1))::[]), (_159_1259)))
-in Abs (_159_1260))
-in (mk_term _159_1261 r2 Expr))))
-
-
-let un_function : pattern  ->  term  ->  (pattern * term) Prims.option = (fun p tm -> (match (((p.pat), (tm.tm))) with
-| (PatVar (_61_340), Abs (pats, body)) -> begin
-Some ((((mk_pattern (PatApp (((p), (pats)))) p.prange)), (body)))
-end
-| _61_348 -> begin
->>>>>>> d0d64548
+| _61_351 -> begin
 None
 end))
 
 
-<<<<<<< HEAD
-let lid_with_range : FStar_Ident.lident  ->  FStar_Range.range  ->  FStar_Ident.lident = (fun lid r -> (let _155_1225 = (FStar_Ident.path_of_lid lid)
-in (FStar_Ident.lid_of_path _155_1225 r)))
-=======
-let lid_with_range : FStar_Ident.lident  ->  FStar_Range.range  ->  FStar_Ident.lident = (fun lid r -> (let _159_1270 = (FStar_Ident.path_of_lid lid)
-in (FStar_Ident.lid_of_path _159_1270 r)))
->>>>>>> d0d64548
+let lid_with_range : FStar_Ident.lident  ->  FStar_Range.range  ->  FStar_Ident.lident = (fun lid r -> (let _159_1284 = (FStar_Ident.path_of_lid lid)
+in (FStar_Ident.lid_of_path _159_1284 r)))
 
 
 let consPat : FStar_Range.range  ->  pattern  ->  pattern  ->  pattern' = (fun r hd tl -> PatApp ((((mk_pattern (PatName (FStar_Absyn_Const.cons_lid)) r)), ((hd)::(tl)::[]))))
@@ -2028,22 +1891,13 @@
 | [] -> begin
 t
 end
-<<<<<<< HEAD
-| _60_335 -> begin
-=======
-| _61_375 -> begin
->>>>>>> d0d64548
+| _61_378 -> begin
 (match (t.tm) with
 | Name (s) -> begin
 (mk_term (Construct (((s), (args)))) r Un)
 end
-<<<<<<< HEAD
-| _60_339 -> begin
-(FStar_List.fold_left (fun t _60_343 -> (match (_60_343) with
-=======
-| _61_379 -> begin
-(FStar_List.fold_left (fun t _61_383 -> (match (_61_383) with
->>>>>>> d0d64548
+| _61_382 -> begin
+(FStar_List.fold_left (fun t _61_386 -> (match (_61_386) with
 | (a, imp) -> begin
 (mk_term (App (((t), (a), (imp)))) r Un)
 end)) t args)
@@ -2056,20 +1910,12 @@
 let univs = (FStar_Options.universes ())
 in (
 
-<<<<<<< HEAD
-let _60_350 = if univs then begin
-=======
-let _61_390 = if univs then begin
->>>>>>> d0d64548
+let _61_393 = if univs then begin
 ((FStar_Absyn_Const.tset_empty), (FStar_Absyn_Const.tset_singleton), (FStar_Absyn_Const.tset_union))
 end else begin
 ((FStar_Absyn_Const.set_empty), (FStar_Absyn_Const.set_singleton), (FStar_Absyn_Const.set_union))
 end
-<<<<<<< HEAD
-in (match (_60_350) with
-=======
-in (match (_61_390) with
->>>>>>> d0d64548
+in (match (_61_393) with
 | (empty_lid, singleton_lid, union_lid) -> begin
 (
 
@@ -2097,27 +1943,15 @@
 | [] -> begin
 t
 end
-<<<<<<< HEAD
-| _60_364 -> begin
+| _61_407 -> begin
 (match (t.tm) with
 | Name (s) -> begin
-(let _155_1279 = (let _155_1278 = (let _155_1277 = (FStar_List.map (fun a -> ((a), (Nothing))) args)
-in ((s), (_155_1277)))
-in Construct (_155_1278))
-in (mk_term _155_1279 r Un))
-end
-| _60_369 -> begin
-=======
-| _61_404 -> begin
-(match (t.tm) with
-| Name (s) -> begin
-(let _159_1324 = (let _159_1323 = (let _159_1322 = (FStar_List.map (fun a -> ((a), (Nothing))) args)
-in ((s), (_159_1322)))
-in Construct (_159_1323))
-in (mk_term _159_1324 r Un))
-end
-| _61_409 -> begin
->>>>>>> d0d64548
+(let _159_1338 = (let _159_1337 = (let _159_1336 = (FStar_List.map (fun a -> ((a), (Nothing))) args)
+in ((s), (_159_1336)))
+in Construct (_159_1337))
+in (mk_term _159_1338 r Un))
+end
+| _61_412 -> begin
 (FStar_List.fold_left (fun t a -> (mk_term (App (((t), (a), (Nothing)))) r Un)) t args)
 end)
 end))
@@ -2144,13 +1978,8 @@
 in admit_magic)))))
 
 
-<<<<<<< HEAD
-let mkWildAdmitMagic = (fun r -> (let _155_1285 = (mkAdmitMagic r)
-in (((mk_pattern PatWild r)), (None), (_155_1285))))
-=======
-let mkWildAdmitMagic = (fun r -> (let _159_1330 = (mkAdmitMagic r)
-in (((mk_pattern PatWild r)), (None), (_159_1330))))
->>>>>>> d0d64548
+let mkWildAdmitMagic = (fun r -> (let _159_1344 = (mkAdmitMagic r)
+in (((mk_pattern PatWild r)), (None), (_159_1344))))
 
 
 let focusBranches = (fun branches r -> (
@@ -2159,25 +1988,14 @@
 in if should_filter then begin
 (
 
-<<<<<<< HEAD
-let _60_383 = (FStar_Tc_Errors.warn r "Focusing on only some cases")
+let _61_426 = (FStar_Tc_Errors.warn r "Focusing on only some cases")
 in (
 
-let focussed = (let _155_1288 = (FStar_List.filter Prims.fst branches)
-in (FStar_All.pipe_right _155_1288 (FStar_List.map Prims.snd)))
-in (let _155_1290 = (let _155_1289 = (mkWildAdmitMagic r)
-in (_155_1289)::[])
-in (FStar_List.append focussed _155_1290))))
-=======
-let _61_423 = (FStar_Tc_Errors.warn r "Focusing on only some cases")
-in (
-
-let focussed = (let _159_1333 = (FStar_List.filter Prims.fst branches)
-in (FStar_All.pipe_right _159_1333 (FStar_List.map Prims.snd)))
-in (let _159_1335 = (let _159_1334 = (mkWildAdmitMagic r)
-in (_159_1334)::[])
-in (FStar_List.append focussed _159_1335))))
->>>>>>> d0d64548
+let focussed = (let _159_1347 = (FStar_List.filter Prims.fst branches)
+in (FStar_All.pipe_right _159_1347 (FStar_List.map Prims.snd)))
+in (let _159_1349 = (let _159_1348 = (mkWildAdmitMagic r)
+in (_159_1348)::[])
+in (FStar_List.append focussed _159_1349))))
 end else begin
 (FStar_All.pipe_right branches (FStar_List.map Prims.snd))
 end))
@@ -2189,24 +2007,14 @@
 in if should_filter then begin
 (
 
-<<<<<<< HEAD
-let _60_389 = (FStar_Tc_Errors.warn r "Focusing on only some cases in this (mutually) recursive definition")
-in (FStar_List.map (fun _60_393 -> (match (_60_393) with
-=======
-let _61_429 = (FStar_Tc_Errors.warn r "Focusing on only some cases in this (mutually) recursive definition")
-in (FStar_List.map (fun _61_433 -> (match (_61_433) with
->>>>>>> d0d64548
+let _61_432 = (FStar_Tc_Errors.warn r "Focusing on only some cases in this (mutually) recursive definition")
+in (FStar_List.map (fun _61_436 -> (match (_61_436) with
 | (f, lb) -> begin
 if f then begin
 lb
 end else begin
-<<<<<<< HEAD
-(let _155_1294 = (mkAdmitMagic r)
-in (((Prims.fst lb)), (_155_1294)))
-=======
-(let _159_1339 = (mkAdmitMagic r)
-in (((Prims.fst lb)), (_159_1339)))
->>>>>>> d0d64548
+(let _159_1353 = (mkAdmitMagic r)
+in (((Prims.fst lb)), (_159_1353)))
 end
 end)) lbs))
 end else begin
@@ -2214,13 +2022,8 @@
 end))
 
 
-<<<<<<< HEAD
-let mkFsTypApp : term  ->  term Prims.list  ->  FStar_Range.range  ->  term = (fun t args r -> (let _155_1302 = (FStar_List.map (fun a -> ((a), (FsTypApp))) args)
-in (mkApp t _155_1302 r)))
-=======
-let mkFsTypApp : term  ->  term Prims.list  ->  FStar_Range.range  ->  term = (fun t args r -> (let _159_1347 = (FStar_List.map (fun a -> ((a), (FsTypApp))) args)
-in (mkApp t _159_1347 r)))
->>>>>>> d0d64548
+let mkFsTypApp : term  ->  term Prims.list  ->  FStar_Range.range  ->  term = (fun t args r -> (let _159_1361 = (FStar_List.map (fun a -> ((a), (FsTypApp))) args)
+in (mkApp t _159_1361 r)))
 
 
 let mkTuple : term Prims.list  ->  FStar_Range.range  ->  term = (fun args r -> (
@@ -2230,13 +2033,8 @@
 end else begin
 (FStar_Absyn_Util.mk_tuple_data_lid (FStar_List.length args) r)
 end
-<<<<<<< HEAD
-in (let _155_1308 = (FStar_List.map (fun x -> ((x), (Nothing))) args)
-in (mkApp (mk_term (Name (cons)) r Expr) _155_1308 r))))
-=======
-in (let _159_1353 = (FStar_List.map (fun x -> ((x), (Nothing))) args)
-in (mkApp (mk_term (Name (cons)) r Expr) _159_1353 r))))
->>>>>>> d0d64548
+in (let _159_1367 = (FStar_List.map (fun x -> ((x), (Nothing))) args)
+in (mkApp (mk_term (Name (cons)) r Expr) _159_1367 r))))
 
 
 let mkDTuple : term Prims.list  ->  FStar_Range.range  ->  term = (fun args r -> (
@@ -2246,13 +2044,8 @@
 end else begin
 (FStar_Absyn_Util.mk_dtuple_data_lid (FStar_List.length args) r)
 end
-<<<<<<< HEAD
-in (let _155_1314 = (FStar_List.map (fun x -> ((x), (Nothing))) args)
-in (mkApp (mk_term (Name (cons)) r Expr) _155_1314 r))))
-=======
-in (let _159_1359 = (FStar_List.map (fun x -> ((x), (Nothing))) args)
-in (mkApp (mk_term (Name (cons)) r Expr) _159_1359 r))))
->>>>>>> d0d64548
+in (let _159_1373 = (FStar_List.map (fun x -> ((x), (Nothing))) args)
+in (mkApp (mk_term (Name (cons)) r Expr) _159_1373 r))))
 
 
 let mkRefinedBinder : FStar_Ident.ident  ->  term  ->  Prims.bool  ->  term Prims.option  ->  FStar_Range.range  ->  aqual  ->  binder = (fun id t should_bind_var refopt m implicit -> (
@@ -2286,17 +2079,10 @@
 | Some (phi) -> begin
 if should_bind_pat then begin
 (match (pat.pat) with
-<<<<<<< HEAD
-| PatVar (x, _60_428) -> begin
+| PatVar (x, _61_472) -> begin
 (mk_term (Refine ((((mk_binder (Annotated (((x), (t)))) t_range Type None)), (phi)))) range Type)
 end
-| _60_432 -> begin
-=======
-| PatVar (x, _61_469) -> begin
-(mk_term (Refine ((((mk_binder (Annotated (((x), (t)))) t_range Type None)), (phi)))) range Type)
-end
-| _61_473 -> begin
->>>>>>> d0d64548
+| _61_476 -> begin
 (
 
 let x = (FStar_Ident.gen t_range)
@@ -2304,31 +2090,18 @@
 
 let phi = (
 
-<<<<<<< HEAD
-let x_var = (let _155_1340 = (let _155_1339 = (FStar_Ident.lid_of_ids ((x)::[]))
-in Var (_155_1339))
-in (mk_term _155_1340 phi.range Formula))
-=======
-let x_var = (let _159_1385 = (let _159_1384 = (FStar_Ident.lid_of_ids ((x)::[]))
-in Var (_159_1384))
-in (mk_term _159_1385 phi.range Formula))
->>>>>>> d0d64548
+let x_var = (let _159_1399 = (let _159_1398 = (FStar_Ident.lid_of_ids ((x)::[]))
+in Var (_159_1398))
+in (mk_term _159_1399 phi.range Formula))
 in (
 
 let pat_branch = ((pat), (None), (phi))
 in (
 
-<<<<<<< HEAD
-let otherwise_branch = (let _155_1343 = (let _155_1342 = (let _155_1341 = (FStar_Ident.lid_of_path (("False")::[]) phi.range)
-in Name (_155_1341))
-in (mk_term _155_1342 phi.range Formula))
-in (((mk_pattern PatWild phi.range)), (None), (_155_1343)))
-=======
-let otherwise_branch = (let _159_1388 = (let _159_1387 = (let _159_1386 = (FStar_Ident.lid_of_path (("False")::[]) phi.range)
-in Name (_159_1386))
-in (mk_term _159_1387 phi.range Formula))
-in (((mk_pattern PatWild phi.range)), (None), (_159_1388)))
->>>>>>> d0d64548
+let otherwise_branch = (let _159_1402 = (let _159_1401 = (let _159_1400 = (FStar_Ident.lid_of_path (("False")::[]) phi.range)
+in Name (_159_1400))
+in (mk_term _159_1401 phi.range Formula))
+in (((mk_pattern PatWild phi.range)), (None), (_159_1402)))
 in (mk_term (Match (((x_var), ((pat_branch)::(otherwise_branch)::[])))) phi.range Formula))))
 in (mk_term (Refine ((((mk_binder (Annotated (((x), (t)))) t_range Type None)), (phi)))) range Type)))
 end)
@@ -2346,38 +2119,20 @@
 | NamedTyp (x, t) -> begin
 Some (((x), (t), (None)))
 end
-<<<<<<< HEAD
-| Refine ({b = Annotated (x, t); brange = _60_449; blevel = _60_447; aqual = _60_445}, t') -> begin
-=======
-| Refine ({b = Annotated (x, t); brange = _61_491; blevel = _61_489; aqual = _61_487}, t') -> begin
->>>>>>> d0d64548
+| Refine ({b = Annotated (x, t); brange = _61_494; blevel = _61_492; aqual = _61_490}, t') -> begin
 Some (((x), (t), (Some (t'))))
 end
 | Paren (t) -> begin
 (extract_named_refinement t)
 end
-<<<<<<< HEAD
-| _60_461 -> begin
-=======
-| _61_503 -> begin
->>>>>>> d0d64548
+| _61_506 -> begin
 None
 end))
 
 
-<<<<<<< HEAD
-let string_of_fsdoc : (Prims.string * (Prims.string * Prims.string) Prims.list)  ->  Prims.string = (fun _60_464 -> (match (_60_464) with
-| (comment, keywords) -> begin
-(let _155_1350 = (let _155_1349 = (FStar_List.map (fun _60_467 -> (match (_60_467) with
-| (k, v) -> begin
-(Prims.strcat k (Prims.strcat "->" v))
-end)) keywords)
-in (FStar_String.concat "," _155_1349))
-in (Prims.strcat comment _155_1350))
-=======
 let as_frag : decl  ->  decl Prims.list  ->  (modul Prims.list, decl Prims.list) FStar_Util.either = (fun d ds -> (
 
-let rec as_mlist = (fun out _61_512 ds -> (match (_61_512) with
+let rec as_mlist = (fun out _61_515 ds -> (match (_61_515) with
 | ((m_name, m_decl), cur) -> begin
 (match (ds) with
 | [] -> begin
@@ -2388,7 +2143,7 @@
 | TopLevelModule (m') -> begin
 (as_mlist ((Module (((m_name), ((m_decl)::(FStar_List.rev cur)))))::out) ((((m'), (d))), ([])) ds)
 end
-| _61_521 -> begin
+| _61_524 -> begin
 (as_mlist out ((((m_name), (m_decl))), ((d)::cur)) ds)
 end)
 end)
@@ -2400,30 +2155,30 @@
 let ms = (as_mlist [] ((((m), (d))), ([])) ds)
 in (
 
-let _61_536 = (match ((FStar_List.tl ms)) with
-| (Module (m', _61_529))::_61_526 -> begin
+let _61_539 = (match ((FStar_List.tl ms)) with
+| (Module (m', _61_532))::_61_529 -> begin
 (
 
 let msg = "Support for more than one module in a file is deprecated"
-in (let _159_1401 = (FStar_Range.string_of_range (FStar_Ident.range_of_lid m'))
-in (FStar_Util.print2_warning "%s (Warning): %s\n" _159_1401 msg)))
-end
-| _61_535 -> begin
+in (let _159_1415 = (FStar_Range.string_of_range (FStar_Ident.range_of_lid m'))
+in (FStar_Util.print2_warning "%s (Warning): %s\n" _159_1415 msg)))
+end
+| _61_538 -> begin
 ()
 end)
 in FStar_Util.Inl (ms)))
 end
-| _61_539 -> begin
+| _61_542 -> begin
 (
 
 let ds = (d)::ds
 in (
 
-let _61_555 = (FStar_List.iter (fun _61_4 -> (match (_61_4) with
-| {d = TopLevelModule (_61_550); drange = r; doc = _61_547; quals = _61_545; attrs = _61_543} -> begin
+let _61_558 = (FStar_List.iter (fun _61_4 -> (match (_61_4) with
+| {d = TopLevelModule (_61_553); drange = r; doc = _61_550; quals = _61_548; attrs = _61_546} -> begin
 (Prims.raise (FStar_Absyn_Syntax.Error ((("Unexpected module declaration"), (r)))))
 end
-| _61_554 -> begin
+| _61_557 -> begin
 ()
 end)) ds)
 in FStar_Util.Inr (ds)))
@@ -2484,7 +2239,7 @@
 | ':' -> begin
 "Colon"
 end
-| _61_578 -> begin
+| _61_581 -> begin
 "UNKNOWN"
 end))
 in (match (s) with
@@ -2500,26 +2255,25 @@
 | ".()" -> begin
 "op_Array_Access"
 end
-| _61_585 -> begin
-(let _159_1411 = (let _159_1410 = (let _159_1409 = (FStar_String.list_of_string s)
-in (FStar_List.map name_of_char _159_1409))
-in (FStar_String.concat "_" _159_1410))
-in (Prims.strcat "op_" _159_1411))
+| _61_588 -> begin
+(let _159_1425 = (let _159_1424 = (let _159_1423 = (FStar_String.list_of_string s)
+in (FStar_List.map name_of_char _159_1423))
+in (FStar_String.concat "_" _159_1424))
+in (Prims.strcat "op_" _159_1425))
 end)))
 
 
 let compile_op' : Prims.string  ->  Prims.string = (fun s -> (compile_op (~- ((Prims.parse_int "1"))) s))
 
 
-let string_of_fsdoc : (Prims.string * (Prims.string * Prims.string) Prims.list)  ->  Prims.string = (fun _61_589 -> (match (_61_589) with
+let string_of_fsdoc : (Prims.string * (Prims.string * Prims.string) Prims.list)  ->  Prims.string = (fun _61_592 -> (match (_61_592) with
 | (comment, keywords) -> begin
-(let _159_1418 = (let _159_1417 = (FStar_List.map (fun _61_592 -> (match (_61_592) with
+(let _159_1432 = (let _159_1431 = (FStar_List.map (fun _61_595 -> (match (_61_595) with
 | (k, v) -> begin
 (Prims.strcat k (Prims.strcat "->" v))
 end)) keywords)
-in (FStar_String.concat "," _159_1417))
-in (Prims.strcat comment _159_1418))
->>>>>>> d0d64548
+in (FStar_String.concat "," _159_1431))
+in (Prims.strcat comment _159_1432))
 end))
 
 
@@ -2535,24 +2289,15 @@
 end))
 
 
-<<<<<<< HEAD
-let to_string_l = (fun sep f l -> (let _155_1359 = (FStar_List.map f l)
-in (FStar_String.concat sep _155_1359)))
-=======
-let to_string_l = (fun sep f l -> (let _159_1427 = (FStar_List.map f l)
-in (FStar_String.concat sep _159_1427)))
->>>>>>> d0d64548
+let to_string_l = (fun sep f l -> (let _159_1441 = (FStar_List.map f l)
+in (FStar_String.concat sep _159_1441)))
 
 
 let imp_to_string : imp  ->  Prims.string = (fun _61_7 -> (match (_61_7) with
 | Hash -> begin
 "#"
 end
-<<<<<<< HEAD
-| _60_478 -> begin
-=======
-| _61_603 -> begin
->>>>>>> d0d64548
+| _61_606 -> begin
 ""
 end))
 
@@ -2561,45 +2306,25 @@
 | Wild -> begin
 "_"
 end
-<<<<<<< HEAD
-| Requires (t, _60_483) -> begin
-(let _155_1367 = (term_to_string t)
-in (FStar_Util.format1 "(requires %s)" _155_1367))
-end
-| Ensures (t, _60_488) -> begin
-(let _155_1368 = (term_to_string t)
-in (FStar_Util.format1 "(ensures %s)" _155_1368))
-end
-| Labeled (t, l, _60_494) -> begin
-(let _155_1369 = (term_to_string t)
-in (FStar_Util.format2 "(labeled %s %s)" l _155_1369))
-=======
-| Requires (t, _61_608) -> begin
-(let _159_1435 = (term_to_string t)
-in (FStar_Util.format1 "(requires %s)" _159_1435))
-end
-| Ensures (t, _61_613) -> begin
-(let _159_1436 = (term_to_string t)
-in (FStar_Util.format1 "(ensures %s)" _159_1436))
-end
-| Labeled (t, l, _61_619) -> begin
-(let _159_1437 = (term_to_string t)
-in (FStar_Util.format2 "(labeled %s %s)" l _159_1437))
->>>>>>> d0d64548
+| Requires (t, _61_611) -> begin
+(let _159_1449 = (term_to_string t)
+in (FStar_Util.format1 "(requires %s)" _159_1449))
+end
+| Ensures (t, _61_616) -> begin
+(let _159_1450 = (term_to_string t)
+in (FStar_Util.format1 "(ensures %s)" _159_1450))
+end
+| Labeled (t, l, _61_622) -> begin
+(let _159_1451 = (term_to_string t)
+in (FStar_Util.format2 "(labeled %s %s)" l _159_1451))
 end
 | Const (c) -> begin
 (FStar_Absyn_Print.const_to_string c)
 end
 | Op (s, xs) -> begin
-<<<<<<< HEAD
-(let _155_1372 = (let _155_1371 = (FStar_List.map (fun x -> (FStar_All.pipe_right x term_to_string)) xs)
-in (FStar_String.concat ", " _155_1371))
-in (FStar_Util.format2 "%s(%s)" s _155_1372))
-=======
-(let _159_1440 = (let _159_1439 = (FStar_List.map (fun x -> (FStar_All.pipe_right x term_to_string)) xs)
-in (FStar_String.concat ", " _159_1439))
-in (FStar_Util.format2 "%s(%s)" s _159_1440))
->>>>>>> d0d64548
+(let _159_1454 = (let _159_1453 = (FStar_List.map (fun x -> (FStar_All.pipe_right x term_to_string)) xs)
+in (FStar_String.concat ", " _159_1453))
+in (FStar_Util.format2 "%s(%s)" s _159_1454))
 end
 | (Tvar (id)) | (Uvar (id)) -> begin
 id.FStar_Ident.idText
@@ -2608,182 +2333,93 @@
 l.FStar_Ident.str
 end
 | Construct (l, args) -> begin
-<<<<<<< HEAD
-(let _155_1375 = (to_string_l " " (fun _60_516 -> (match (_60_516) with
+(let _159_1457 = (to_string_l " " (fun _61_644 -> (match (_61_644) with
 | (a, imp) -> begin
-(let _155_1374 = (term_to_string a)
-in (FStar_Util.format2 "%s%s" (imp_to_string imp) _155_1374))
+(let _159_1456 = (term_to_string a)
+in (FStar_Util.format2 "%s%s" (imp_to_string imp) _159_1456))
 end)) args)
-in (FStar_Util.format2 "(%s %s)" l.FStar_Ident.str _155_1375))
+in (FStar_Util.format2 "(%s %s)" l.FStar_Ident.str _159_1457))
 end
 | Abs (pats, t) -> begin
-(let _155_1377 = (to_string_l " " pat_to_string pats)
-in (let _155_1376 = (FStar_All.pipe_right t term_to_string)
-in (FStar_Util.format2 "(fun %s -> %s)" _155_1377 _155_1376)))
+(let _159_1459 = (to_string_l " " pat_to_string pats)
+in (let _159_1458 = (FStar_All.pipe_right t term_to_string)
+in (FStar_Util.format2 "(fun %s -> %s)" _159_1459 _159_1458)))
 end
 | App (t1, t2, imp) -> begin
-(let _155_1379 = (FStar_All.pipe_right t1 term_to_string)
-in (let _155_1378 = (FStar_All.pipe_right t2 term_to_string)
-in (FStar_Util.format3 "%s %s%s" _155_1379 (imp_to_string imp) _155_1378)))
+(let _159_1461 = (FStar_All.pipe_right t1 term_to_string)
+in (let _159_1460 = (FStar_All.pipe_right t2 term_to_string)
+in (FStar_Util.format3 "%s %s%s" _159_1461 (imp_to_string imp) _159_1460)))
 end
 | Let (Rec, lbs, body) -> begin
-(let _155_1384 = (to_string_l " and " (fun _60_533 -> (match (_60_533) with
+(let _159_1466 = (to_string_l " and " (fun _61_661 -> (match (_61_661) with
 | (p, b) -> begin
-(let _155_1382 = (FStar_All.pipe_right p pat_to_string)
-in (let _155_1381 = (FStar_All.pipe_right b term_to_string)
-in (FStar_Util.format2 "%s=%s" _155_1382 _155_1381)))
+(let _159_1464 = (FStar_All.pipe_right p pat_to_string)
+in (let _159_1463 = (FStar_All.pipe_right b term_to_string)
+in (FStar_Util.format2 "%s=%s" _159_1464 _159_1463)))
 end)) lbs)
-in (let _155_1383 = (FStar_All.pipe_right body term_to_string)
-in (FStar_Util.format2 "let rec %s in %s" _155_1384 _155_1383)))
+in (let _159_1465 = (FStar_All.pipe_right body term_to_string)
+in (FStar_Util.format2 "let rec %s in %s" _159_1466 _159_1465)))
 end
 | Let (q, ((pat, tm))::[], body) -> begin
-(let _155_1387 = (FStar_All.pipe_right pat pat_to_string)
-in (let _155_1386 = (FStar_All.pipe_right tm term_to_string)
-in (let _155_1385 = (FStar_All.pipe_right body term_to_string)
-in (FStar_Util.format4 "let %s %s = %s in %s" (string_of_let_qualifier q) _155_1387 _155_1386 _155_1385))))
+(let _159_1469 = (FStar_All.pipe_right pat pat_to_string)
+in (let _159_1468 = (FStar_All.pipe_right tm term_to_string)
+in (let _159_1467 = (FStar_All.pipe_right body term_to_string)
+in (FStar_Util.format4 "let %s %s = %s in %s" (string_of_let_qualifier q) _159_1469 _159_1468 _159_1467))))
 end
 | Seq (t1, t2) -> begin
-(let _155_1389 = (FStar_All.pipe_right t1 term_to_string)
-in (let _155_1388 = (FStar_All.pipe_right t2 term_to_string)
-in (FStar_Util.format2 "%s; %s" _155_1389 _155_1388)))
+(let _159_1471 = (FStar_All.pipe_right t1 term_to_string)
+in (let _159_1470 = (FStar_All.pipe_right t2 term_to_string)
+in (FStar_Util.format2 "%s; %s" _159_1471 _159_1470)))
 end
 | If (t1, t2, t3) -> begin
-(let _155_1392 = (FStar_All.pipe_right t1 term_to_string)
-in (let _155_1391 = (FStar_All.pipe_right t2 term_to_string)
-in (let _155_1390 = (FStar_All.pipe_right t3 term_to_string)
-in (FStar_Util.format3 "if %s then %s else %s" _155_1392 _155_1391 _155_1390))))
+(let _159_1474 = (FStar_All.pipe_right t1 term_to_string)
+in (let _159_1473 = (FStar_All.pipe_right t2 term_to_string)
+in (let _159_1472 = (FStar_All.pipe_right t3 term_to_string)
+in (FStar_Util.format3 "if %s then %s else %s" _159_1474 _159_1473 _159_1472))))
 end
 | Match (t, branches) -> begin
-(let _155_1399 = (FStar_All.pipe_right t term_to_string)
-in (let _155_1398 = (to_string_l " | " (fun _60_558 -> (match (_60_558) with
+(let _159_1481 = (FStar_All.pipe_right t term_to_string)
+in (let _159_1480 = (to_string_l " | " (fun _61_686 -> (match (_61_686) with
 | (p, w, e) -> begin
-(let _155_1397 = (FStar_All.pipe_right p pat_to_string)
-in (let _155_1396 = (match (w) with
-=======
-(let _159_1443 = (to_string_l " " (fun _61_641 -> (match (_61_641) with
-| (a, imp) -> begin
-(let _159_1442 = (term_to_string a)
-in (FStar_Util.format2 "%s%s" (imp_to_string imp) _159_1442))
-end)) args)
-in (FStar_Util.format2 "(%s %s)" l.FStar_Ident.str _159_1443))
-end
-| Abs (pats, t) -> begin
-(let _159_1445 = (to_string_l " " pat_to_string pats)
-in (let _159_1444 = (FStar_All.pipe_right t term_to_string)
-in (FStar_Util.format2 "(fun %s -> %s)" _159_1445 _159_1444)))
-end
-| App (t1, t2, imp) -> begin
-(let _159_1447 = (FStar_All.pipe_right t1 term_to_string)
-in (let _159_1446 = (FStar_All.pipe_right t2 term_to_string)
-in (FStar_Util.format3 "%s %s%s" _159_1447 (imp_to_string imp) _159_1446)))
-end
-| Let (Rec, lbs, body) -> begin
-(let _159_1452 = (to_string_l " and " (fun _61_658 -> (match (_61_658) with
-| (p, b) -> begin
-(let _159_1450 = (FStar_All.pipe_right p pat_to_string)
-in (let _159_1449 = (FStar_All.pipe_right b term_to_string)
-in (FStar_Util.format2 "%s=%s" _159_1450 _159_1449)))
-end)) lbs)
-in (let _159_1451 = (FStar_All.pipe_right body term_to_string)
-in (FStar_Util.format2 "let rec %s in %s" _159_1452 _159_1451)))
-end
-| Let (q, ((pat, tm))::[], body) -> begin
-(let _159_1455 = (FStar_All.pipe_right pat pat_to_string)
-in (let _159_1454 = (FStar_All.pipe_right tm term_to_string)
-in (let _159_1453 = (FStar_All.pipe_right body term_to_string)
-in (FStar_Util.format4 "let %s %s = %s in %s" (string_of_let_qualifier q) _159_1455 _159_1454 _159_1453))))
-end
-| Seq (t1, t2) -> begin
-(let _159_1457 = (FStar_All.pipe_right t1 term_to_string)
-in (let _159_1456 = (FStar_All.pipe_right t2 term_to_string)
-in (FStar_Util.format2 "%s; %s" _159_1457 _159_1456)))
-end
-| If (t1, t2, t3) -> begin
-(let _159_1460 = (FStar_All.pipe_right t1 term_to_string)
-in (let _159_1459 = (FStar_All.pipe_right t2 term_to_string)
-in (let _159_1458 = (FStar_All.pipe_right t3 term_to_string)
-in (FStar_Util.format3 "if %s then %s else %s" _159_1460 _159_1459 _159_1458))))
-end
-| Match (t, branches) -> begin
-(let _159_1467 = (FStar_All.pipe_right t term_to_string)
-in (let _159_1466 = (to_string_l " | " (fun _61_683 -> (match (_61_683) with
-| (p, w, e) -> begin
-(let _159_1465 = (FStar_All.pipe_right p pat_to_string)
-in (let _159_1464 = (match (w) with
->>>>>>> d0d64548
+(let _159_1479 = (FStar_All.pipe_right p pat_to_string)
+in (let _159_1478 = (match (w) with
 | None -> begin
 ""
 end
 | Some (e) -> begin
-<<<<<<< HEAD
-(let _155_1394 = (term_to_string e)
-in (FStar_Util.format1 "when %s" _155_1394))
+(let _159_1476 = (term_to_string e)
+in (FStar_Util.format1 "when %s" _159_1476))
 end)
-in (let _155_1395 = (FStar_All.pipe_right e term_to_string)
-in (FStar_Util.format3 "%s %s -> %s" _155_1397 _155_1396 _155_1395))))
+in (let _159_1477 = (FStar_All.pipe_right e term_to_string)
+in (FStar_Util.format3 "%s %s -> %s" _159_1479 _159_1478 _159_1477))))
 end)) branches)
-in (FStar_Util.format2 "match %s with %s" _155_1399 _155_1398)))
+in (FStar_Util.format2 "match %s with %s" _159_1481 _159_1480)))
 end
 | Ascribed (t1, t2) -> begin
-(let _155_1401 = (FStar_All.pipe_right t1 term_to_string)
-in (let _155_1400 = (FStar_All.pipe_right t2 term_to_string)
-in (FStar_Util.format2 "(%s : %s)" _155_1401 _155_1400)))
+(let _159_1483 = (FStar_All.pipe_right t1 term_to_string)
+in (let _159_1482 = (FStar_All.pipe_right t2 term_to_string)
+in (FStar_Util.format2 "(%s : %s)" _159_1483 _159_1482)))
 end
 | Record (Some (e), fields) -> begin
-(let _155_1405 = (FStar_All.pipe_right e term_to_string)
-in (let _155_1404 = (to_string_l " " (fun _60_573 -> (match (_60_573) with
+(let _159_1487 = (FStar_All.pipe_right e term_to_string)
+in (let _159_1486 = (to_string_l " " (fun _61_701 -> (match (_61_701) with
 | (l, e) -> begin
-(let _155_1403 = (FStar_All.pipe_right e term_to_string)
-in (FStar_Util.format2 "%s=%s" l.FStar_Ident.str _155_1403))
+(let _159_1485 = (FStar_All.pipe_right e term_to_string)
+in (FStar_Util.format2 "%s=%s" l.FStar_Ident.str _159_1485))
 end)) fields)
-in (FStar_Util.format2 "{%s with %s}" _155_1405 _155_1404)))
+in (FStar_Util.format2 "{%s with %s}" _159_1487 _159_1486)))
 end
 | Record (None, fields) -> begin
-(let _155_1408 = (to_string_l " " (fun _60_580 -> (match (_60_580) with
+(let _159_1490 = (to_string_l " " (fun _61_708 -> (match (_61_708) with
 | (l, e) -> begin
-(let _155_1407 = (FStar_All.pipe_right e term_to_string)
-in (FStar_Util.format2 "%s=%s" l.FStar_Ident.str _155_1407))
+(let _159_1489 = (FStar_All.pipe_right e term_to_string)
+in (FStar_Util.format2 "%s=%s" l.FStar_Ident.str _159_1489))
 end)) fields)
-in (FStar_Util.format1 "{%s}" _155_1408))
+in (FStar_Util.format1 "{%s}" _159_1490))
 end
 | Project (e, l) -> begin
-(let _155_1409 = (FStar_All.pipe_right e term_to_string)
-in (FStar_Util.format2 "%s.%s" _155_1409 l.FStar_Ident.str))
-=======
-(let _159_1462 = (term_to_string e)
-in (FStar_Util.format1 "when %s" _159_1462))
-end)
-in (let _159_1463 = (FStar_All.pipe_right e term_to_string)
-in (FStar_Util.format3 "%s %s -> %s" _159_1465 _159_1464 _159_1463))))
-end)) branches)
-in (FStar_Util.format2 "match %s with %s" _159_1467 _159_1466)))
-end
-| Ascribed (t1, t2) -> begin
-(let _159_1469 = (FStar_All.pipe_right t1 term_to_string)
-in (let _159_1468 = (FStar_All.pipe_right t2 term_to_string)
-in (FStar_Util.format2 "(%s : %s)" _159_1469 _159_1468)))
-end
-| Record (Some (e), fields) -> begin
-(let _159_1473 = (FStar_All.pipe_right e term_to_string)
-in (let _159_1472 = (to_string_l " " (fun _61_698 -> (match (_61_698) with
-| (l, e) -> begin
-(let _159_1471 = (FStar_All.pipe_right e term_to_string)
-in (FStar_Util.format2 "%s=%s" l.FStar_Ident.str _159_1471))
-end)) fields)
-in (FStar_Util.format2 "{%s with %s}" _159_1473 _159_1472)))
-end
-| Record (None, fields) -> begin
-(let _159_1476 = (to_string_l " " (fun _61_705 -> (match (_61_705) with
-| (l, e) -> begin
-(let _159_1475 = (FStar_All.pipe_right e term_to_string)
-in (FStar_Util.format2 "%s=%s" l.FStar_Ident.str _159_1475))
-end)) fields)
-in (FStar_Util.format1 "{%s}" _159_1476))
-end
-| Project (e, l) -> begin
-(let _159_1477 = (FStar_All.pipe_right e term_to_string)
-in (FStar_Util.format2 "%s.%s" _159_1477 l.FStar_Ident.str))
->>>>>>> d0d64548
+(let _159_1491 = (FStar_All.pipe_right e term_to_string)
+in (FStar_Util.format2 "%s.%s" _159_1491 l.FStar_Ident.str))
 end
 | Product ([], t) -> begin
 (term_to_string t)
@@ -2792,99 +2428,51 @@
 (term_to_string (mk_term (Product ((((b)::[]), ((mk_term (Product ((((hd)::tl), (t)))) x.range x.level))))) x.range x.level))
 end
 | Product ((b)::[], t) when (x.level = Type) -> begin
-<<<<<<< HEAD
-(let _155_1411 = (FStar_All.pipe_right b binder_to_string)
-in (let _155_1410 = (FStar_All.pipe_right t term_to_string)
-in (FStar_Util.format2 "%s -> %s" _155_1411 _155_1410)))
+(let _159_1493 = (FStar_All.pipe_right b binder_to_string)
+in (let _159_1492 = (FStar_All.pipe_right t term_to_string)
+in (FStar_Util.format2 "%s -> %s" _159_1493 _159_1492)))
 end
 | Product ((b)::[], t) when (x.level = Kind) -> begin
-(let _155_1413 = (FStar_All.pipe_right b binder_to_string)
-in (let _155_1412 = (FStar_All.pipe_right t term_to_string)
-in (FStar_Util.format2 "%s => %s" _155_1413 _155_1412)))
+(let _159_1495 = (FStar_All.pipe_right b binder_to_string)
+in (let _159_1494 = (FStar_All.pipe_right t term_to_string)
+in (FStar_Util.format2 "%s => %s" _159_1495 _159_1494)))
 end
 | Sum (binders, t) -> begin
-(let _155_1416 = (let _155_1414 = (FStar_All.pipe_right binders (FStar_List.map binder_to_string))
-in (FStar_All.pipe_right _155_1414 (FStar_String.concat " * ")))
-in (let _155_1415 = (FStar_All.pipe_right t term_to_string)
-in (FStar_Util.format2 "%s * %s" _155_1416 _155_1415)))
+(let _159_1498 = (let _159_1496 = (FStar_All.pipe_right binders (FStar_List.map binder_to_string))
+in (FStar_All.pipe_right _159_1496 (FStar_String.concat " * ")))
+in (let _159_1497 = (FStar_All.pipe_right t term_to_string)
+in (FStar_Util.format2 "%s * %s" _159_1498 _159_1497)))
 end
 | QForall (bs, pats, t) -> begin
-(let _155_1419 = (to_string_l " " binder_to_string bs)
-in (let _155_1418 = (to_string_l " \\/ " (to_string_l "; " term_to_string) pats)
-in (let _155_1417 = (FStar_All.pipe_right t term_to_string)
-in (FStar_Util.format3 "forall %s.{:pattern %s} %s" _155_1419 _155_1418 _155_1417))))
+(let _159_1501 = (to_string_l " " binder_to_string bs)
+in (let _159_1500 = (to_string_l " \\/ " (to_string_l "; " term_to_string) pats)
+in (let _159_1499 = (FStar_All.pipe_right t term_to_string)
+in (FStar_Util.format3 "forall %s.{:pattern %s} %s" _159_1501 _159_1500 _159_1499))))
 end
 | QExists (bs, pats, t) -> begin
-(let _155_1422 = (to_string_l " " binder_to_string bs)
-in (let _155_1421 = (to_string_l " \\/ " (to_string_l "; " term_to_string) pats)
-in (let _155_1420 = (FStar_All.pipe_right t term_to_string)
-in (FStar_Util.format3 "exists %s.{:pattern %s} %s" _155_1422 _155_1421 _155_1420))))
+(let _159_1504 = (to_string_l " " binder_to_string bs)
+in (let _159_1503 = (to_string_l " \\/ " (to_string_l "; " term_to_string) pats)
+in (let _159_1502 = (FStar_All.pipe_right t term_to_string)
+in (FStar_Util.format3 "exists %s.{:pattern %s} %s" _159_1504 _159_1503 _159_1502))))
 end
 | Refine (b, t) -> begin
-(let _155_1424 = (FStar_All.pipe_right b binder_to_string)
-in (let _155_1423 = (FStar_All.pipe_right t term_to_string)
-in (FStar_Util.format2 "%s:{%s}" _155_1424 _155_1423)))
+(let _159_1506 = (FStar_All.pipe_right b binder_to_string)
+in (let _159_1505 = (FStar_All.pipe_right t term_to_string)
+in (FStar_Util.format2 "%s:{%s}" _159_1506 _159_1505)))
 end
 | NamedTyp (x, t) -> begin
-(let _155_1425 = (FStar_All.pipe_right t term_to_string)
-in (FStar_Util.format2 "%s:%s" x.FStar_Ident.idText _155_1425))
+(let _159_1507 = (FStar_All.pipe_right t term_to_string)
+in (FStar_Util.format2 "%s:%s" x.FStar_Ident.idText _159_1507))
 end
 | Paren (t) -> begin
-(let _155_1426 = (FStar_All.pipe_right t term_to_string)
-in (FStar_Util.format1 "(%s)" _155_1426))
+(let _159_1508 = (FStar_All.pipe_right t term_to_string)
+in (FStar_Util.format1 "(%s)" _159_1508))
 end
 | Product (bs, t) -> begin
-(let _155_1429 = (let _155_1427 = (FStar_All.pipe_right bs (FStar_List.map binder_to_string))
-in (FStar_All.pipe_right _155_1427 (FStar_String.concat ",")))
-in (let _155_1428 = (FStar_All.pipe_right t term_to_string)
-in (FStar_Util.format2 "Unidentified product: [%s] %s" _155_1429 _155_1428)))
-=======
-(let _159_1479 = (FStar_All.pipe_right b binder_to_string)
-in (let _159_1478 = (FStar_All.pipe_right t term_to_string)
-in (FStar_Util.format2 "%s -> %s" _159_1479 _159_1478)))
-end
-| Product ((b)::[], t) when (x.level = Kind) -> begin
-(let _159_1481 = (FStar_All.pipe_right b binder_to_string)
-in (let _159_1480 = (FStar_All.pipe_right t term_to_string)
-in (FStar_Util.format2 "%s => %s" _159_1481 _159_1480)))
-end
-| Sum (binders, t) -> begin
-(let _159_1484 = (let _159_1482 = (FStar_All.pipe_right binders (FStar_List.map binder_to_string))
-in (FStar_All.pipe_right _159_1482 (FStar_String.concat " * ")))
-in (let _159_1483 = (FStar_All.pipe_right t term_to_string)
-in (FStar_Util.format2 "%s * %s" _159_1484 _159_1483)))
-end
-| QForall (bs, pats, t) -> begin
-(let _159_1487 = (to_string_l " " binder_to_string bs)
-in (let _159_1486 = (to_string_l " \\/ " (to_string_l "; " term_to_string) pats)
-in (let _159_1485 = (FStar_All.pipe_right t term_to_string)
-in (FStar_Util.format3 "forall %s.{:pattern %s} %s" _159_1487 _159_1486 _159_1485))))
-end
-| QExists (bs, pats, t) -> begin
-(let _159_1490 = (to_string_l " " binder_to_string bs)
-in (let _159_1489 = (to_string_l " \\/ " (to_string_l "; " term_to_string) pats)
-in (let _159_1488 = (FStar_All.pipe_right t term_to_string)
-in (FStar_Util.format3 "exists %s.{:pattern %s} %s" _159_1490 _159_1489 _159_1488))))
-end
-| Refine (b, t) -> begin
-(let _159_1492 = (FStar_All.pipe_right b binder_to_string)
-in (let _159_1491 = (FStar_All.pipe_right t term_to_string)
-in (FStar_Util.format2 "%s:{%s}" _159_1492 _159_1491)))
-end
-| NamedTyp (x, t) -> begin
-(let _159_1493 = (FStar_All.pipe_right t term_to_string)
-in (FStar_Util.format2 "%s:%s" x.FStar_Ident.idText _159_1493))
-end
-| Paren (t) -> begin
-(let _159_1494 = (FStar_All.pipe_right t term_to_string)
-in (FStar_Util.format1 "(%s)" _159_1494))
-end
-| Product (bs, t) -> begin
-(let _159_1497 = (let _159_1495 = (FStar_All.pipe_right bs (FStar_List.map binder_to_string))
-in (FStar_All.pipe_right _159_1495 (FStar_String.concat ",")))
-in (let _159_1496 = (FStar_All.pipe_right t term_to_string)
-in (FStar_Util.format2 "Unidentified product: [%s] %s" _159_1497 _159_1496)))
->>>>>>> d0d64548
+(let _159_1511 = (let _159_1509 = (FStar_All.pipe_right bs (FStar_List.map binder_to_string))
+in (FStar_All.pipe_right _159_1509 (FStar_String.concat ",")))
+in (let _159_1510 = (FStar_All.pipe_right t term_to_string)
+in (FStar_Util.format2 "Unidentified product: [%s] %s" _159_1511 _159_1510)))
 end
 | t -> begin
 "_"
@@ -2899,37 +2487,22 @@
 (FStar_Util.format1 "%s:_" i.FStar_Ident.idText)
 end
 | (TAnnotated (i, t)) | (Annotated (i, t)) -> begin
-<<<<<<< HEAD
-(let _155_1431 = (FStar_All.pipe_right t term_to_string)
-in (FStar_Util.format2 "%s:%s" i.FStar_Ident.idText _155_1431))
-=======
-(let _159_1499 = (FStar_All.pipe_right t term_to_string)
-in (FStar_Util.format2 "%s:%s" i.FStar_Ident.idText _159_1499))
->>>>>>> d0d64548
+(let _159_1513 = (FStar_All.pipe_right t term_to_string)
+in (FStar_Util.format2 "%s:%s" i.FStar_Ident.idText _159_1513))
 end
 | NoName (t) -> begin
 (FStar_All.pipe_right t term_to_string)
 end)
-<<<<<<< HEAD
-in (let _155_1432 = (aqual_to_string x.aqual)
-in (FStar_Util.format2 "%s%s" _155_1432 s))))
-and aqual_to_string : aqual  ->  Prims.string = (fun _60_3 -> (match (_60_3) with
-=======
-in (let _159_1500 = (aqual_to_string x.aqual)
-in (FStar_Util.format2 "%s%s" _159_1500 s))))
+in (let _159_1514 = (aqual_to_string x.aqual)
+in (FStar_Util.format2 "%s%s" _159_1514 s))))
 and aqual_to_string : aqual  ->  Prims.string = (fun _61_8 -> (match (_61_8) with
->>>>>>> d0d64548
 | Some (Equality) -> begin
 "$"
 end
 | Some (Implicit) -> begin
 "#"
 end
-<<<<<<< HEAD
-| _60_656 -> begin
-=======
-| _61_781 -> begin
->>>>>>> d0d64548
+| _61_784 -> begin
 ""
 end))
 and pat_to_string : pattern  ->  Prims.string = (fun x -> (match (x.pat) with
@@ -2940,67 +2513,36 @@
 (FStar_Absyn_Print.const_to_string c)
 end
 | PatApp (p, ps) -> begin
-<<<<<<< HEAD
-(let _155_1436 = (FStar_All.pipe_right p pat_to_string)
-in (let _155_1435 = (to_string_l " " pat_to_string ps)
-in (FStar_Util.format2 "(%s %s)" _155_1436 _155_1435)))
+(let _159_1518 = (FStar_All.pipe_right p pat_to_string)
+in (let _159_1517 = (to_string_l " " pat_to_string ps)
+in (FStar_Util.format2 "(%s %s)" _159_1518 _159_1517)))
 end
 | (PatTvar (i, aq)) | (PatVar (i, aq)) -> begin
-(let _155_1437 = (aqual_to_string aq)
-in (FStar_Util.format2 "%s%s" _155_1437 i.FStar_Ident.idText))
-=======
-(let _159_1504 = (FStar_All.pipe_right p pat_to_string)
-in (let _159_1503 = (to_string_l " " pat_to_string ps)
-in (FStar_Util.format2 "(%s %s)" _159_1504 _159_1503)))
-end
-| (PatTvar (i, aq)) | (PatVar (i, aq)) -> begin
-(let _159_1505 = (aqual_to_string aq)
-in (FStar_Util.format2 "%s%s" _159_1505 i.FStar_Ident.idText))
->>>>>>> d0d64548
+(let _159_1519 = (aqual_to_string aq)
+in (FStar_Util.format2 "%s%s" _159_1519 i.FStar_Ident.idText))
 end
 | PatName (l) -> begin
 l.FStar_Ident.str
 end
 | PatList (l) -> begin
-<<<<<<< HEAD
-(let _155_1438 = (to_string_l "; " pat_to_string l)
-in (FStar_Util.format1 "[%s]" _155_1438))
+(let _159_1520 = (to_string_l "; " pat_to_string l)
+in (FStar_Util.format1 "[%s]" _159_1520))
 end
 | PatTuple (l, false) -> begin
-(let _155_1439 = (to_string_l ", " pat_to_string l)
-in (FStar_Util.format1 "(%s)" _155_1439))
+(let _159_1521 = (to_string_l ", " pat_to_string l)
+in (FStar_Util.format1 "(%s)" _159_1521))
 end
 | PatTuple (l, true) -> begin
-(let _155_1440 = (to_string_l ", " pat_to_string l)
-in (FStar_Util.format1 "(|%s|)" _155_1440))
+(let _159_1522 = (to_string_l ", " pat_to_string l)
+in (FStar_Util.format1 "(|%s|)" _159_1522))
 end
 | PatRecord (l) -> begin
-(let _155_1443 = (to_string_l "; " (fun _60_687 -> (match (_60_687) with
+(let _159_1525 = (to_string_l "; " (fun _61_815 -> (match (_61_815) with
 | (f, e) -> begin
-(let _155_1442 = (FStar_All.pipe_right e pat_to_string)
-in (FStar_Util.format2 "%s=%s" f.FStar_Ident.str _155_1442))
+(let _159_1524 = (FStar_All.pipe_right e pat_to_string)
+in (FStar_Util.format2 "%s=%s" f.FStar_Ident.str _159_1524))
 end)) l)
-in (FStar_Util.format1 "{%s}" _155_1443))
-=======
-(let _159_1506 = (to_string_l "; " pat_to_string l)
-in (FStar_Util.format1 "[%s]" _159_1506))
-end
-| PatTuple (l, false) -> begin
-(let _159_1507 = (to_string_l ", " pat_to_string l)
-in (FStar_Util.format1 "(%s)" _159_1507))
-end
-| PatTuple (l, true) -> begin
-(let _159_1508 = (to_string_l ", " pat_to_string l)
-in (FStar_Util.format1 "(|%s|)" _159_1508))
-end
-| PatRecord (l) -> begin
-(let _159_1511 = (to_string_l "; " (fun _61_812 -> (match (_61_812) with
-| (f, e) -> begin
-(let _159_1510 = (FStar_All.pipe_right e pat_to_string)
-in (FStar_Util.format2 "%s=%s" f.FStar_Ident.str _159_1510))
-end)) l)
-in (FStar_Util.format1 "{%s}" _159_1511))
->>>>>>> d0d64548
+in (FStar_Util.format1 "{%s}" _159_1525))
 end
 | PatOr (l) -> begin
 (to_string_l "|\n " pat_to_string l)
@@ -3009,15 +2551,9 @@
 (FStar_Util.format1 "(%s)" op)
 end
 | PatAscribed (p, t) -> begin
-<<<<<<< HEAD
-(let _155_1445 = (FStar_All.pipe_right p pat_to_string)
-in (let _155_1444 = (FStar_All.pipe_right t term_to_string)
-in (FStar_Util.format2 "(%s:%s)" _155_1445 _155_1444)))
-=======
-(let _159_1513 = (FStar_All.pipe_right p pat_to_string)
-in (let _159_1512 = (FStar_All.pipe_right t term_to_string)
-in (FStar_Util.format2 "(%s:%s)" _159_1513 _159_1512)))
->>>>>>> d0d64548
+(let _159_1527 = (FStar_All.pipe_right p pat_to_string)
+in (let _159_1526 = (FStar_All.pipe_right t term_to_string)
+in (FStar_Util.format2 "(%s:%s)" _159_1527 _159_1526)))
 end))
 
 
@@ -3025,42 +2561,23 @@
 | PatName (l) -> begin
 (l)::[]
 end
-<<<<<<< HEAD
-| PatVar (i, _60_701) -> begin
-(let _155_1448 = (FStar_Ident.lid_of_ids ((i)::[]))
-in (_155_1448)::[])
-end
-| PatApp (p, _60_706) -> begin
+| PatVar (i, _61_829) -> begin
+(let _159_1530 = (FStar_Ident.lid_of_ids ((i)::[]))
+in (_159_1530)::[])
+end
+| PatApp (p, _61_834) -> begin
 (head_id_of_pat p)
 end
-| PatAscribed (p, _60_711) -> begin
+| PatAscribed (p, _61_839) -> begin
 (head_id_of_pat p)
 end
-| _60_715 -> begin
-=======
-| PatVar (i, _61_826) -> begin
-(let _159_1516 = (FStar_Ident.lid_of_ids ((i)::[]))
-in (_159_1516)::[])
-end
-| PatApp (p, _61_831) -> begin
-(head_id_of_pat p)
-end
-| PatAscribed (p, _61_836) -> begin
-(head_id_of_pat p)
-end
-| _61_840 -> begin
->>>>>>> d0d64548
+| _61_843 -> begin
 []
 end))
 
 
-<<<<<<< HEAD
-let lids_of_let = (fun defs -> (FStar_All.pipe_right defs (FStar_List.collect (fun _60_720 -> (match (_60_720) with
-| (p, _60_719) -> begin
-=======
-let lids_of_let = (fun defs -> (FStar_All.pipe_right defs (FStar_List.collect (fun _61_845 -> (match (_61_845) with
-| (p, _61_844) -> begin
->>>>>>> d0d64548
+let lids_of_let = (fun defs -> (FStar_All.pipe_right defs (FStar_List.collect (fun _61_848 -> (match (_61_848) with
+| (p, _61_847) -> begin
 (head_id_of_pat p)
 end)))))
 
@@ -3084,63 +2601,33 @@
 | ModuleAbbrev (i, l) -> begin
 (FStar_Util.format2 "module %s = %s" i.FStar_Ident.idText l.FStar_Ident.str)
 end
-<<<<<<< HEAD
-| KindAbbrev (i, _60_766, _60_768) -> begin
+| KindAbbrev (i, _61_894, _61_896) -> begin
 (Prims.strcat "kind " i.FStar_Ident.idText)
 end
-| TopLevelLet (_60_772, _60_774, pats) -> begin
-(let _155_1458 = (let _155_1457 = (let _155_1456 = (lids_of_let pats)
-in (FStar_All.pipe_right _155_1456 (FStar_List.map (fun l -> l.FStar_Ident.str))))
-in (FStar_All.pipe_right _155_1457 (FStar_String.concat ", ")))
-in (Prims.strcat "let " _155_1458))
-end
-| Main (_60_780) -> begin
+| TopLevelLet (_61_900, pats) -> begin
+(let _159_1540 = (let _159_1539 = (let _159_1538 = (lids_of_let pats)
+in (FStar_All.pipe_right _159_1538 (FStar_List.map (fun l -> l.FStar_Ident.str))))
+in (FStar_All.pipe_right _159_1539 (FStar_String.concat ", ")))
+in (Prims.strcat "let " _159_1540))
+end
+| Main (_61_906) -> begin
 "main ..."
 end
-| Assume (_60_783, i, _60_786) -> begin
+| Assume (i, _61_910) -> begin
 (Prims.strcat "assume " i.FStar_Ident.idText)
 end
-| Tycon (_60_790, tys) -> begin
-(let _155_1461 = (let _155_1460 = (FStar_All.pipe_right tys (FStar_List.map (fun _60_797 -> (match (_60_797) with
-| (x, _60_796) -> begin
+| Tycon (_61_914, tys) -> begin
+(let _159_1543 = (let _159_1542 = (FStar_All.pipe_right tys (FStar_List.map (fun _61_921 -> (match (_61_921) with
+| (x, _61_920) -> begin
 (id_of_tycon x)
 end))))
-in (FStar_All.pipe_right _155_1460 (FStar_String.concat ", ")))
-in (Prims.strcat "type " _155_1461))
-end
-| Val (_60_799, i, _60_802) -> begin
+in (FStar_All.pipe_right _159_1542 (FStar_String.concat ", ")))
+in (Prims.strcat "type " _159_1543))
+end
+| Val (i, _61_924) -> begin
 (Prims.strcat "val " i.FStar_Ident.idText)
 end
-| Exception (i, _60_807) -> begin
-=======
-| KindAbbrev (i, _61_889, _61_891) -> begin
-(Prims.strcat "kind " i.FStar_Ident.idText)
-end
-| TopLevelLet (_61_895, pats) -> begin
-(let _159_1526 = (let _159_1525 = (let _159_1524 = (lids_of_let pats)
-in (FStar_All.pipe_right _159_1524 (FStar_List.map (fun l -> l.FStar_Ident.str))))
-in (FStar_All.pipe_right _159_1525 (FStar_String.concat ", ")))
-in (Prims.strcat "let " _159_1526))
-end
-| Main (_61_901) -> begin
-"main ..."
-end
-| Assume (i, _61_905) -> begin
-(Prims.strcat "assume " i.FStar_Ident.idText)
-end
-| Tycon (_61_909, tys) -> begin
-(let _159_1529 = (let _159_1528 = (FStar_All.pipe_right tys (FStar_List.map (fun _61_916 -> (match (_61_916) with
-| (x, _61_915) -> begin
-(id_of_tycon x)
-end))))
-in (FStar_All.pipe_right _159_1528 (FStar_String.concat ", ")))
-in (Prims.strcat "type " _159_1529))
-end
-| Val (i, _61_919) -> begin
-(Prims.strcat "val " i.FStar_Ident.idText)
-end
-| Exception (i, _61_924) -> begin
->>>>>>> d0d64548
+| Exception (i, _61_929) -> begin
 (Prims.strcat "exception " i.FStar_Ident.idText)
 end
 | (NewEffect (DefineEffect (i, _, _, _, _))) | (NewEffect (RedefineEffect (i, _, _))) -> begin
@@ -3149,36 +2636,21 @@
 | (NewEffectForFree (DefineEffect (i, _, _, _, _))) | (NewEffectForFree (RedefineEffect (i, _, _))) -> begin
 (Prims.strcat "new_effect_for_free " i.FStar_Ident.idText)
 end
-<<<<<<< HEAD
-| SubEffect (_60_861) -> begin
+| SubEffect (_61_971) -> begin
 "sub_effect"
 end
-| Pragma (_60_864) -> begin
+| Pragma (_61_974) -> begin
 "pragma"
 end
-| Fsdoc (_60_867) -> begin
-=======
-| SubEffect (_61_966) -> begin
-"sub_effect"
-end
-| Pragma (_61_969) -> begin
-"pragma"
-end
-| Fsdoc (_61_972) -> begin
->>>>>>> d0d64548
+| Fsdoc (_61_977) -> begin
 "fsdoc"
 end))
 
 
 let modul_to_string : modul  ->  Prims.string = (fun m -> (match (m) with
 | (Module (_, decls)) | (Interface (_, decls, _)) -> begin
-<<<<<<< HEAD
-(let _155_1464 = (FStar_All.pipe_right decls (FStar_List.map decl_to_string))
-in (FStar_All.pipe_right _155_1464 (FStar_String.concat "\n")))
-=======
-(let _159_1532 = (FStar_All.pipe_right decls (FStar_List.map decl_to_string))
-in (FStar_All.pipe_right _159_1532 (FStar_String.concat "\n")))
->>>>>>> d0d64548
+(let _159_1546 = (FStar_All.pipe_right decls (FStar_List.map decl_to_string))
+in (FStar_All.pipe_right _159_1546 (FStar_String.concat "\n")))
 end))
 
 
@@ -3188,13 +2660,8 @@
 in (
 
 let tm = if ((FStar_String.length tm) >= (Prims.parse_int "80")) then begin
-<<<<<<< HEAD
-(let _155_1468 = (FStar_Util.substring tm (Prims.parse_int "0") (Prims.parse_int "77"))
-in (Prims.strcat _155_1468 "..."))
-=======
-(let _159_1536 = (FStar_Util.substring tm (Prims.parse_int "0") (Prims.parse_int "77"))
-in (Prims.strcat _159_1536 "..."))
->>>>>>> d0d64548
+(let _159_1550 = (FStar_Util.substring tm (Prims.parse_int "0") (Prims.parse_int "77"))
+in (Prims.strcat _159_1550 "..."))
 end else begin
 tm
 end
