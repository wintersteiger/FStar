
open Prims

type level =
| Un
| Expr
| Type
| Kind
| Formula


let is_Un = (fun _discr_ -> (match (_discr_) with
| Un (_) -> begin
true
end
| _ -> begin
false
end))


let is_Expr = (fun _discr_ -> (match (_discr_) with
| Expr (_) -> begin
true
end
| _ -> begin
false
end))


let is_Type = (fun _discr_ -> (match (_discr_) with
| Type (_) -> begin
true
end
| _ -> begin
false
end))


let is_Kind = (fun _discr_ -> (match (_discr_) with
| Kind (_) -> begin
true
end
| _ -> begin
false
end))


let is_Formula = (fun _discr_ -> (match (_discr_) with
| Formula (_) -> begin
true
end
| _ -> begin
false
end))


type imp =
| FsTypApp
| Hash
| Nothing


let is_FsTypApp = (fun _discr_ -> (match (_discr_) with
| FsTypApp (_) -> begin
true
end
| _ -> begin
false
end))


let is_Hash = (fun _discr_ -> (match (_discr_) with
| Hash (_) -> begin
true
end
| _ -> begin
false
end))


let is_Nothing = (fun _discr_ -> (match (_discr_) with
| Nothing (_) -> begin
true
end
| _ -> begin
false
end))


type arg_qualifier =
| Implicit
| Equality


let is_Implicit = (fun _discr_ -> (match (_discr_) with
| Implicit (_) -> begin
true
end
| _ -> begin
false
end))


let is_Equality = (fun _discr_ -> (match (_discr_) with
| Equality (_) -> begin
true
end
| _ -> begin
false
end))


type aqual =
arg_qualifier Prims.option


type let_qualifier =
| NoLetQualifier
| Rec
| Mutable


let is_NoLetQualifier = (fun _discr_ -> (match (_discr_) with
| NoLetQualifier (_) -> begin
true
end
| _ -> begin
false
end))


let is_Rec = (fun _discr_ -> (match (_discr_) with
| Rec (_) -> begin
true
end
| _ -> begin
false
end))


let is_Mutable = (fun _discr_ -> (match (_discr_) with
| Mutable (_) -> begin
true
end
| _ -> begin
false
end))


type term' =
| Wild
| Const of FStar_Const.sconst
| Op of (Prims.string * term Prims.list)
| Tvar of FStar_Ident.ident
| Var of FStar_Ident.lid
| Name of FStar_Ident.lid
| Construct of (FStar_Ident.lid * (term * imp) Prims.list)
| Abs of (pattern Prims.list * term)
| App of (term * term * imp)
| Let of (let_qualifier * (pattern * term) Prims.list * term)
| LetOpen of (FStar_Ident.lid * term)
| Seq of (term * term)
| If of (term * term * term)
| Match of (term * branch Prims.list)
| TryWith of (term * branch Prims.list)
| Ascribed of (term * term)
| Record of (term Prims.option * (FStar_Ident.lid * term) Prims.list)
| Project of (term * FStar_Ident.lid)
| Product of (binder Prims.list * term)
| Sum of (binder Prims.list * term)
| QForall of (binder Prims.list * term Prims.list Prims.list * term)
| QExists of (binder Prims.list * term Prims.list Prims.list * term)
| Refine of (binder * term)
| NamedTyp of (FStar_Ident.ident * term)
| Paren of term
| Requires of (term * Prims.string Prims.option)
| Ensures of (term * Prims.string Prims.option)
| Labeled of (term * Prims.string * Prims.bool)
| Assign of (FStar_Ident.ident * term) 
 and term =
{tm : term'; range : FStar_Range.range; level : level} 
 and binder' =
| Variable of FStar_Ident.ident
| TVariable of FStar_Ident.ident
| Annotated of (FStar_Ident.ident * term)
| TAnnotated of (FStar_Ident.ident * term)
| NoName of term 
 and binder =
{b : binder'; brange : FStar_Range.range; blevel : level; aqual : aqual} 
 and pattern' =
| PatWild
| PatConst of FStar_Const.sconst
| PatApp of (pattern * pattern Prims.list)
| PatVar of (FStar_Ident.ident * arg_qualifier Prims.option)
| PatName of FStar_Ident.lid
| PatTvar of (FStar_Ident.ident * arg_qualifier Prims.option)
| PatList of pattern Prims.list
| PatTuple of (pattern Prims.list * Prims.bool)
| PatRecord of (FStar_Ident.lid * pattern) Prims.list
| PatAscribed of (pattern * term)
| PatOr of pattern Prims.list
| PatOp of Prims.string 
 and pattern =
{pat : pattern'; prange : FStar_Range.range} 
 and branch =
(pattern * term Prims.option * term)


let is_Wild = (fun _discr_ -> (match (_discr_) with
| Wild (_) -> begin
true
end
| _ -> begin
false
end))


let is_Const = (fun _discr_ -> (match (_discr_) with
| Const (_) -> begin
true
end
| _ -> begin
false
end))


let is_Op = (fun _discr_ -> (match (_discr_) with
| Op (_) -> begin
true
end
| _ -> begin
false
end))


let is_Tvar = (fun _discr_ -> (match (_discr_) with
| Tvar (_) -> begin
true
end
| _ -> begin
false
end))


let is_Var = (fun _discr_ -> (match (_discr_) with
| Var (_) -> begin
true
end
| _ -> begin
false
end))


let is_Name = (fun _discr_ -> (match (_discr_) with
| Name (_) -> begin
true
end
| _ -> begin
false
end))


let is_Construct = (fun _discr_ -> (match (_discr_) with
| Construct (_) -> begin
true
end
| _ -> begin
false
end))


let is_Abs = (fun _discr_ -> (match (_discr_) with
| Abs (_) -> begin
true
end
| _ -> begin
false
end))


let is_App = (fun _discr_ -> (match (_discr_) with
| App (_) -> begin
true
end
| _ -> begin
false
end))


let is_Let = (fun _discr_ -> (match (_discr_) with
| Let (_) -> begin
true
end
| _ -> begin
false
end))


let is_LetOpen = (fun _discr_ -> (match (_discr_) with
| LetOpen (_) -> begin
true
end
| _ -> begin
false
end))


let is_Seq = (fun _discr_ -> (match (_discr_) with
| Seq (_) -> begin
true
end
| _ -> begin
false
end))


let is_If = (fun _discr_ -> (match (_discr_) with
| If (_) -> begin
true
end
| _ -> begin
false
end))


let is_Match = (fun _discr_ -> (match (_discr_) with
| Match (_) -> begin
true
end
| _ -> begin
false
end))


let is_TryWith = (fun _discr_ -> (match (_discr_) with
| TryWith (_) -> begin
true
end
| _ -> begin
false
end))


let is_Ascribed = (fun _discr_ -> (match (_discr_) with
| Ascribed (_) -> begin
true
end
| _ -> begin
false
end))


let is_Record = (fun _discr_ -> (match (_discr_) with
| Record (_) -> begin
true
end
| _ -> begin
false
end))


let is_Project = (fun _discr_ -> (match (_discr_) with
| Project (_) -> begin
true
end
| _ -> begin
false
end))


let is_Product = (fun _discr_ -> (match (_discr_) with
| Product (_) -> begin
true
end
| _ -> begin
false
end))


let is_Sum = (fun _discr_ -> (match (_discr_) with
| Sum (_) -> begin
true
end
| _ -> begin
false
end))


let is_QForall = (fun _discr_ -> (match (_discr_) with
| QForall (_) -> begin
true
end
| _ -> begin
false
end))


let is_QExists = (fun _discr_ -> (match (_discr_) with
| QExists (_) -> begin
true
end
| _ -> begin
false
end))


let is_Refine = (fun _discr_ -> (match (_discr_) with
| Refine (_) -> begin
true
end
| _ -> begin
false
end))


let is_NamedTyp = (fun _discr_ -> (match (_discr_) with
| NamedTyp (_) -> begin
true
end
| _ -> begin
false
end))


let is_Paren = (fun _discr_ -> (match (_discr_) with
| Paren (_) -> begin
true
end
| _ -> begin
false
end))


let is_Requires = (fun _discr_ -> (match (_discr_) with
| Requires (_) -> begin
true
end
| _ -> begin
false
end))


let is_Ensures = (fun _discr_ -> (match (_discr_) with
| Ensures (_) -> begin
true
end
| _ -> begin
false
end))


let is_Labeled = (fun _discr_ -> (match (_discr_) with
| Labeled (_) -> begin
true
end
| _ -> begin
false
end))


let is_Assign = (fun _discr_ -> (match (_discr_) with
| Assign (_) -> begin
true
end
| _ -> begin
false
end))


let is_Mkterm : term  ->  Prims.bool = (Obj.magic ((fun _ -> (FStar_All.failwith "Not yet implemented:is_Mkterm"))))


let is_Variable = (fun _discr_ -> (match (_discr_) with
| Variable (_) -> begin
true
end
| _ -> begin
false
end))


let is_TVariable = (fun _discr_ -> (match (_discr_) with
| TVariable (_) -> begin
true
end
| _ -> begin
false
end))


let is_Annotated = (fun _discr_ -> (match (_discr_) with
| Annotated (_) -> begin
true
end
| _ -> begin
false
end))


let is_TAnnotated = (fun _discr_ -> (match (_discr_) with
| TAnnotated (_) -> begin
true
end
| _ -> begin
false
end))


let is_NoName = (fun _discr_ -> (match (_discr_) with
| NoName (_) -> begin
true
end
| _ -> begin
false
end))


let is_Mkbinder : binder  ->  Prims.bool = (Obj.magic ((fun _ -> (FStar_All.failwith "Not yet implemented:is_Mkbinder"))))


let is_PatWild = (fun _discr_ -> (match (_discr_) with
| PatWild (_) -> begin
true
end
| _ -> begin
false
end))


let is_PatConst = (fun _discr_ -> (match (_discr_) with
| PatConst (_) -> begin
true
end
| _ -> begin
false
end))


let is_PatApp = (fun _discr_ -> (match (_discr_) with
| PatApp (_) -> begin
true
end
| _ -> begin
false
end))


let is_PatVar = (fun _discr_ -> (match (_discr_) with
| PatVar (_) -> begin
true
end
| _ -> begin
false
end))


let is_PatName = (fun _discr_ -> (match (_discr_) with
| PatName (_) -> begin
true
end
| _ -> begin
false
end))


let is_PatTvar = (fun _discr_ -> (match (_discr_) with
| PatTvar (_) -> begin
true
end
| _ -> begin
false
end))


let is_PatList = (fun _discr_ -> (match (_discr_) with
| PatList (_) -> begin
true
end
| _ -> begin
false
end))


let is_PatTuple = (fun _discr_ -> (match (_discr_) with
| PatTuple (_) -> begin
true
end
| _ -> begin
false
end))


let is_PatRecord = (fun _discr_ -> (match (_discr_) with
| PatRecord (_) -> begin
true
end
| _ -> begin
false
end))


let is_PatAscribed = (fun _discr_ -> (match (_discr_) with
| PatAscribed (_) -> begin
true
end
| _ -> begin
false
end))


let is_PatOr = (fun _discr_ -> (match (_discr_) with
| PatOr (_) -> begin
true
end
| _ -> begin
false
end))


let is_PatOp = (fun _discr_ -> (match (_discr_) with
| PatOp (_) -> begin
true
end
| _ -> begin
false
end))


let is_Mkpattern : pattern  ->  Prims.bool = (Obj.magic ((fun _ -> (FStar_All.failwith "Not yet implemented:is_Mkpattern"))))


let ___Const____0 = (fun projectee -> (match (projectee) with
| Const (_60_16) -> begin
_60_16
end))


let ___Op____0 = (fun projectee -> (match (projectee) with
| Op (_60_19) -> begin
_60_19
end))


let ___Tvar____0 = (fun projectee -> (match (projectee) with
| Tvar (_60_22) -> begin
_60_22
end))


let ___Var____0 = (fun projectee -> (match (projectee) with
| Var (_60_25) -> begin
_60_25
end))


let ___Name____0 = (fun projectee -> (match (projectee) with
| Name (_60_28) -> begin
_60_28
end))


let ___Construct____0 = (fun projectee -> (match (projectee) with
| Construct (_60_31) -> begin
_60_31
end))


let ___Abs____0 = (fun projectee -> (match (projectee) with
| Abs (_60_34) -> begin
_60_34
end))


let ___App____0 = (fun projectee -> (match (projectee) with
| App (_60_37) -> begin
_60_37
end))


let ___Let____0 = (fun projectee -> (match (projectee) with
| Let (_60_40) -> begin
_60_40
end))


let ___LetOpen____0 = (fun projectee -> (match (projectee) with
| LetOpen (_60_43) -> begin
_60_43
end))


let ___Seq____0 = (fun projectee -> (match (projectee) with
| Seq (_60_46) -> begin
_60_46
end))


let ___If____0 = (fun projectee -> (match (projectee) with
| If (_60_49) -> begin
_60_49
end))


let ___Match____0 = (fun projectee -> (match (projectee) with
| Match (_60_52) -> begin
_60_52
end))


let ___TryWith____0 = (fun projectee -> (match (projectee) with
| TryWith (_60_55) -> begin
_60_55
end))


let ___Ascribed____0 = (fun projectee -> (match (projectee) with
| Ascribed (_60_58) -> begin
_60_58
end))


let ___Record____0 = (fun projectee -> (match (projectee) with
| Record (_60_61) -> begin
_60_61
end))


let ___Project____0 = (fun projectee -> (match (projectee) with
| Project (_60_64) -> begin
_60_64
end))


let ___Product____0 = (fun projectee -> (match (projectee) with
| Product (_60_67) -> begin
_60_67
end))


let ___Sum____0 = (fun projectee -> (match (projectee) with
| Sum (_60_70) -> begin
_60_70
end))


let ___QForall____0 = (fun projectee -> (match (projectee) with
| QForall (_60_73) -> begin
_60_73
end))


let ___QExists____0 = (fun projectee -> (match (projectee) with
| QExists (_60_76) -> begin
_60_76
end))


let ___Refine____0 = (fun projectee -> (match (projectee) with
| Refine (_60_79) -> begin
_60_79
end))


let ___NamedTyp____0 = (fun projectee -> (match (projectee) with
| NamedTyp (_60_82) -> begin
_60_82
end))


let ___Paren____0 = (fun projectee -> (match (projectee) with
| Paren (_60_85) -> begin
_60_85
end))


let ___Requires____0 = (fun projectee -> (match (projectee) with
| Requires (_60_88) -> begin
_60_88
end))


let ___Ensures____0 = (fun projectee -> (match (projectee) with
| Ensures (_60_91) -> begin
_60_91
end))


let ___Labeled____0 = (fun projectee -> (match (projectee) with
| Labeled (_60_94) -> begin
_60_94
end))


let ___Assign____0 = (fun projectee -> (match (projectee) with
| Assign (_60_97) -> begin
_60_97
end))


let ___Variable____0 = (fun projectee -> (match (projectee) with
| Variable (_60_101) -> begin
_60_101
end))


let ___TVariable____0 = (fun projectee -> (match (projectee) with
| TVariable (_60_104) -> begin
_60_104
end))


let ___Annotated____0 = (fun projectee -> (match (projectee) with
| Annotated (_60_107) -> begin
_60_107
end))


let ___TAnnotated____0 = (fun projectee -> (match (projectee) with
| TAnnotated (_60_110) -> begin
_60_110
end))


let ___NoName____0 = (fun projectee -> (match (projectee) with
| NoName (_60_113) -> begin
_60_113
end))


let ___PatConst____0 = (fun projectee -> (match (projectee) with
| PatConst (_60_117) -> begin
_60_117
end))


let ___PatApp____0 = (fun projectee -> (match (projectee) with
| PatApp (_60_120) -> begin
_60_120
end))


let ___PatVar____0 = (fun projectee -> (match (projectee) with
| PatVar (_60_123) -> begin
_60_123
end))


let ___PatName____0 = (fun projectee -> (match (projectee) with
| PatName (_60_126) -> begin
_60_126
end))


let ___PatTvar____0 = (fun projectee -> (match (projectee) with
| PatTvar (_60_129) -> begin
_60_129
end))


let ___PatList____0 = (fun projectee -> (match (projectee) with
| PatList (_60_132) -> begin
_60_132
end))


let ___PatTuple____0 = (fun projectee -> (match (projectee) with
| PatTuple (_60_135) -> begin
_60_135
end))


let ___PatRecord____0 = (fun projectee -> (match (projectee) with
| PatRecord (_60_138) -> begin
_60_138
end))


let ___PatAscribed____0 = (fun projectee -> (match (projectee) with
| PatAscribed (_60_141) -> begin
_60_141
end))


let ___PatOr____0 = (fun projectee -> (match (projectee) with
| PatOr (_60_144) -> begin
_60_144
end))


let ___PatOp____0 = (fun projectee -> (match (projectee) with
| PatOp (_60_147) -> begin
_60_147
end))


type knd =
term


type typ =
term


type expr =
term


type fsdoc =
(Prims.string * (Prims.string * Prims.string) Prims.list)


type tycon =
| TyconAbstract of (FStar_Ident.ident * binder Prims.list * knd Prims.option)
| TyconAbbrev of (FStar_Ident.ident * binder Prims.list * knd Prims.option * term)
| TyconRecord of (FStar_Ident.ident * binder Prims.list * knd Prims.option * (FStar_Ident.ident * term * fsdoc Prims.option) Prims.list)
| TyconVariant of (FStar_Ident.ident * binder Prims.list * knd Prims.option * (FStar_Ident.ident * term Prims.option * fsdoc Prims.option * Prims.bool) Prims.list)


let is_TyconAbstract = (fun _discr_ -> (match (_discr_) with
| TyconAbstract (_) -> begin
true
end
| _ -> begin
false
end))


let is_TyconAbbrev = (fun _discr_ -> (match (_discr_) with
| TyconAbbrev (_) -> begin
true
end
| _ -> begin
false
end))


let is_TyconRecord = (fun _discr_ -> (match (_discr_) with
| TyconRecord (_) -> begin
true
end
| _ -> begin
false
end))


let is_TyconVariant = (fun _discr_ -> (match (_discr_) with
| TyconVariant (_) -> begin
true
end
| _ -> begin
false
end))


let ___TyconAbstract____0 = (fun projectee -> (match (projectee) with
| TyconAbstract (_60_151) -> begin
_60_151
end))


let ___TyconAbbrev____0 = (fun projectee -> (match (projectee) with
| TyconAbbrev (_60_154) -> begin
_60_154
end))


let ___TyconRecord____0 = (fun projectee -> (match (projectee) with
| TyconRecord (_60_157) -> begin
_60_157
end))


let ___TyconVariant____0 = (fun projectee -> (match (projectee) with
| TyconVariant (_60_160) -> begin
_60_160
end))


type qualifier =
| Private
| Abstract
| Noeq
| Unopteq
| Assumption
| DefaultEffect
| TotalEffect
| Effect
| New
| Inline
| Unfoldable
| Irreducible
| Reifiable
| Reflectable
| Opaque
| Logic


let is_Private = (fun _discr_ -> (match (_discr_) with
| Private (_) -> begin
true
end
| _ -> begin
false
end))


let is_Abstract = (fun _discr_ -> (match (_discr_) with
| Abstract (_) -> begin
true
end
| _ -> begin
false
end))


let is_Noeq = (fun _discr_ -> (match (_discr_) with
| Noeq (_) -> begin
true
end
| _ -> begin
false
end))


let is_Unopteq = (fun _discr_ -> (match (_discr_) with
| Unopteq (_) -> begin
true
end
| _ -> begin
false
end))


let is_Assumption = (fun _discr_ -> (match (_discr_) with
| Assumption (_) -> begin
true
end
| _ -> begin
false
end))


let is_DefaultEffect = (fun _discr_ -> (match (_discr_) with
| DefaultEffect (_) -> begin
true
end
| _ -> begin
false
end))


let is_TotalEffect = (fun _discr_ -> (match (_discr_) with
| TotalEffect (_) -> begin
true
end
| _ -> begin
false
end))


let is_Effect = (fun _discr_ -> (match (_discr_) with
| Effect (_) -> begin
true
end
| _ -> begin
false
end))


let is_New = (fun _discr_ -> (match (_discr_) with
| New (_) -> begin
true
end
| _ -> begin
false
end))


let is_Inline = (fun _discr_ -> (match (_discr_) with
| Inline (_) -> begin
true
end
| _ -> begin
false
end))


let is_Unfoldable = (fun _discr_ -> (match (_discr_) with
| Unfoldable (_) -> begin
true
end
| _ -> begin
false
end))


let is_Irreducible = (fun _discr_ -> (match (_discr_) with
| Irreducible (_) -> begin
true
end
| _ -> begin
false
end))


let is_Reifiable = (fun _discr_ -> (match (_discr_) with
| Reifiable (_) -> begin
true
end
| _ -> begin
false
end))


let is_Reflectable = (fun _discr_ -> (match (_discr_) with
| Reflectable (_) -> begin
true
end
| _ -> begin
false
end))


let is_Opaque = (fun _discr_ -> (match (_discr_) with
| Opaque (_) -> begin
true
end
| _ -> begin
false
end))


let is_Logic = (fun _discr_ -> (match (_discr_) with
| Logic (_) -> begin
true
end
| _ -> begin
false
end))


type qualifiers =
qualifier Prims.list


type lift_op =
| NonReifiableLift of term
| ReifiableLift of (term * term)
| LiftForFree of term


let is_NonReifiableLift = (fun _discr_ -> (match (_discr_) with
| NonReifiableLift (_) -> begin
true
end
| _ -> begin
false
end))


let is_ReifiableLift = (fun _discr_ -> (match (_discr_) with
| ReifiableLift (_) -> begin
true
end
| _ -> begin
false
end))


let is_LiftForFree = (fun _discr_ -> (match (_discr_) with
| LiftForFree (_) -> begin
true
end
| _ -> begin
false
end))


let ___NonReifiableLift____0 = (fun projectee -> (match (projectee) with
| NonReifiableLift (_60_163) -> begin
_60_163
end))


let ___ReifiableLift____0 = (fun projectee -> (match (projectee) with
| ReifiableLift (_60_166) -> begin
_60_166
end))


let ___LiftForFree____0 = (fun projectee -> (match (projectee) with
| LiftForFree (_60_169) -> begin
_60_169
end))


type lift =
{msource : FStar_Ident.lid; mdest : FStar_Ident.lid; lift_op : lift_op}


let is_Mklift : lift  ->  Prims.bool = (Obj.magic ((fun _ -> (FStar_All.failwith "Not yet implemented:is_Mklift"))))


type pragma =
| SetOptions of Prims.string
| ResetOptions of Prims.string Prims.option


let is_SetOptions = (fun _discr_ -> (match (_discr_) with
| SetOptions (_) -> begin
true
end
| _ -> begin
false
end))


let is_ResetOptions = (fun _discr_ -> (match (_discr_) with
| ResetOptions (_) -> begin
true
end
| _ -> begin
false
end))


let ___SetOptions____0 = (fun projectee -> (match (projectee) with
| SetOptions (_60_176) -> begin
_60_176
end))


let ___ResetOptions____0 = (fun projectee -> (match (projectee) with
| ResetOptions (_60_179) -> begin
_60_179
end))


type decl' =
| TopLevelModule of FStar_Ident.lid
| Open of FStar_Ident.lid
| ModuleAbbrev of (FStar_Ident.ident * FStar_Ident.lid)
| KindAbbrev of (FStar_Ident.ident * binder Prims.list * knd)
| ToplevelLet of (qualifiers * let_qualifier * (pattern * term) Prims.list)
| Main of term
| Assume of (qualifiers * FStar_Ident.ident * term)
| Tycon of (qualifiers * (tycon * fsdoc Prims.option) Prims.list)
| Val of (qualifiers * FStar_Ident.ident * term)
| Exception of (FStar_Ident.ident * term Prims.option)
| NewEffect of (qualifiers * effect_decl)
| NewEffectForFree of (qualifiers * effect_decl)
| SubEffect of lift
| Pragma of pragma
| Fsdoc of fsdoc 
 and decl =
{d : decl'; drange : FStar_Range.range; doc : fsdoc Prims.option} 
 and effect_decl =
| DefineEffect of (FStar_Ident.ident * binder Prims.list * term * decl Prims.list * decl Prims.list)
| RedefineEffect of (FStar_Ident.ident * binder Prims.list * term)


let is_TopLevelModule = (fun _discr_ -> (match (_discr_) with
| TopLevelModule (_) -> begin
true
end
| _ -> begin
false
end))


let is_Open = (fun _discr_ -> (match (_discr_) with
| Open (_) -> begin
true
end
| _ -> begin
false
end))


let is_ModuleAbbrev = (fun _discr_ -> (match (_discr_) with
| ModuleAbbrev (_) -> begin
true
end
| _ -> begin
false
end))


let is_KindAbbrev = (fun _discr_ -> (match (_discr_) with
| KindAbbrev (_) -> begin
true
end
| _ -> begin
false
end))


let is_ToplevelLet = (fun _discr_ -> (match (_discr_) with
| ToplevelLet (_) -> begin
true
end
| _ -> begin
false
end))


let is_Main = (fun _discr_ -> (match (_discr_) with
| Main (_) -> begin
true
end
| _ -> begin
false
end))


let is_Assume = (fun _discr_ -> (match (_discr_) with
| Assume (_) -> begin
true
end
| _ -> begin
false
end))


let is_Tycon = (fun _discr_ -> (match (_discr_) with
| Tycon (_) -> begin
true
end
| _ -> begin
false
end))


let is_Val = (fun _discr_ -> (match (_discr_) with
| Val (_) -> begin
true
end
| _ -> begin
false
end))


let is_Exception = (fun _discr_ -> (match (_discr_) with
| Exception (_) -> begin
true
end
| _ -> begin
false
end))


let is_NewEffect = (fun _discr_ -> (match (_discr_) with
| NewEffect (_) -> begin
true
end
| _ -> begin
false
end))


let is_NewEffectForFree = (fun _discr_ -> (match (_discr_) with
| NewEffectForFree (_) -> begin
true
end
| _ -> begin
false
end))


let is_SubEffect = (fun _discr_ -> (match (_discr_) with
| SubEffect (_) -> begin
true
end
| _ -> begin
false
end))


let is_Pragma = (fun _discr_ -> (match (_discr_) with
| Pragma (_) -> begin
true
end
| _ -> begin
false
end))


let is_Fsdoc = (fun _discr_ -> (match (_discr_) with
| Fsdoc (_) -> begin
true
end
| _ -> begin
false
end))


let is_Mkdecl : decl  ->  Prims.bool = (Obj.magic ((fun _ -> (FStar_All.failwith "Not yet implemented:is_Mkdecl"))))


let is_DefineEffect = (fun _discr_ -> (match (_discr_) with
| DefineEffect (_) -> begin
true
end
| _ -> begin
false
end))


let is_RedefineEffect = (fun _discr_ -> (match (_discr_) with
| RedefineEffect (_) -> begin
true
end
| _ -> begin
false
end))


let ___TopLevelModule____0 = (fun projectee -> (match (projectee) with
| TopLevelModule (_60_185) -> begin
_60_185
end))


let ___Open____0 = (fun projectee -> (match (projectee) with
| Open (_60_188) -> begin
_60_188
end))


let ___ModuleAbbrev____0 = (fun projectee -> (match (projectee) with
| ModuleAbbrev (_60_191) -> begin
_60_191
end))


let ___KindAbbrev____0 = (fun projectee -> (match (projectee) with
| KindAbbrev (_60_194) -> begin
_60_194
end))


let ___ToplevelLet____0 = (fun projectee -> (match (projectee) with
| ToplevelLet (_60_197) -> begin
_60_197
end))


let ___Main____0 = (fun projectee -> (match (projectee) with
| Main (_60_200) -> begin
_60_200
end))


let ___Assume____0 = (fun projectee -> (match (projectee) with
| Assume (_60_203) -> begin
_60_203
end))


let ___Tycon____0 = (fun projectee -> (match (projectee) with
| Tycon (_60_206) -> begin
_60_206
end))


let ___Val____0 = (fun projectee -> (match (projectee) with
| Val (_60_209) -> begin
_60_209
end))


let ___Exception____0 = (fun projectee -> (match (projectee) with
| Exception (_60_212) -> begin
_60_212
end))


let ___NewEffect____0 = (fun projectee -> (match (projectee) with
| NewEffect (_60_215) -> begin
_60_215
end))


let ___NewEffectForFree____0 = (fun projectee -> (match (projectee) with
| NewEffectForFree (_60_218) -> begin
_60_218
end))


let ___SubEffect____0 = (fun projectee -> (match (projectee) with
| SubEffect (_60_221) -> begin
_60_221
end))


let ___Pragma____0 = (fun projectee -> (match (projectee) with
| Pragma (_60_224) -> begin
_60_224
end))


let ___Fsdoc____0 = (fun projectee -> (match (projectee) with
| Fsdoc (_60_227) -> begin
_60_227
end))


let ___DefineEffect____0 = (fun projectee -> (match (projectee) with
| DefineEffect (_60_231) -> begin
_60_231
end))


let ___RedefineEffect____0 = (fun projectee -> (match (projectee) with
| RedefineEffect (_60_234) -> begin
_60_234
end))


type modul =
| Module of (FStar_Ident.lid * decl Prims.list)
| Interface of (FStar_Ident.lid * decl Prims.list * Prims.bool)


let is_Module = (fun _discr_ -> (match (_discr_) with
| Module (_) -> begin
true
end
| _ -> begin
false
end))


let is_Interface = (fun _discr_ -> (match (_discr_) with
| Interface (_) -> begin
true
end
| _ -> begin
false
end))


let ___Module____0 = (fun projectee -> (match (projectee) with
| Module (_60_237) -> begin
_60_237
end))


let ___Interface____0 = (fun projectee -> (match (projectee) with
| Interface (_60_240) -> begin
_60_240
end))


type file =
modul Prims.list


type inputFragment =
(file, decl Prims.list) FStar_Util.either


let check_id : FStar_Ident.ident  ->  Prims.unit = (fun id -> if (FStar_Options.universes ()) then begin
(

let first_char = (FStar_String.substring id.FStar_Ident.idText (Prims.parse_int "0") (Prims.parse_int "1"))
in if ((FStar_String.lowercase first_char) = first_char) then begin
()
end else begin
(let _154_1094 = (let _154_1093 = (let _154_1092 = (FStar_Util.format1 "Invalid identifer \'%s\'; expected a symbol that begins with a lower-case character" id.FStar_Ident.idText)
in ((_154_1092), (id.FStar_Ident.idRange)))
in FStar_Syntax_Syntax.Error (_154_1093))
in (Prims.raise _154_1094))
end)
end else begin
()
end)


let mk_decl : decl'  ->  FStar_Range.range  ->  fsdoc Prims.option  ->  decl = (fun d r doc -> {d = d; drange = r; doc = doc})


let mk_binder : binder'  ->  FStar_Range.range  ->  level  ->  aqual  ->  binder = (fun b r l i -> {b = b; brange = r; blevel = l; aqual = i})


let mk_term : term'  ->  FStar_Range.range  ->  level  ->  term = (fun t r l -> {tm = t; range = r; level = l})


let mk_uminus : term  ->  FStar_Range.range  ->  level  ->  term = (fun t r l -> (

let t = (match (t.tm) with
| Const (FStar_Const.Const_int (s, Some (FStar_Const.Signed, width))) -> begin
Const (FStar_Const.Const_int ((((Prims.strcat "-" s)), (Some (((FStar_Const.Signed), (width)))))))
end
| _60_265 -> begin
Op ((("-"), ((t)::[])))
end)
in (mk_term t r l)))


let mk_pattern : pattern'  ->  FStar_Range.range  ->  pattern = (fun p r -> {pat = p; prange = r})


let un_curry_abs : pattern Prims.list  ->  term  ->  term' = (fun ps body -> (match (body.tm) with
| Abs (p', body') -> begin
Abs ((((FStar_List.append ps p')), (body')))
end
| _60_276 -> begin
Abs (((ps), (body)))
end))


let mk_function : branch Prims.list  ->  FStar_Range.range  ->  FStar_Range.range  ->  term = (fun branches r1 r2 -> (

let x = if (FStar_Options.universes ()) then begin
(

let i = (FStar_Syntax_Syntax.next_id ())
in (FStar_Ident.gen r1))
end else begin
(FStar_Absyn_Util.genident (Some (r1)))
end
in (let _154_1142 = (let _154_1141 = (let _154_1140 = (let _154_1139 = (let _154_1138 = (let _154_1137 = (let _154_1136 = (let _154_1135 = (FStar_Ident.lid_of_ids ((x)::[]))
in Var (_154_1135))
in (mk_term _154_1136 r1 Expr))
in ((_154_1137), (branches)))
in Match (_154_1138))
in (mk_term _154_1139 r2 Expr))
in ((((mk_pattern (PatVar (((x), (None)))) r1))::[]), (_154_1140)))
in Abs (_154_1141))
in (mk_term _154_1142 r2 Expr))))


let un_function : pattern  ->  term  ->  (pattern * term) Prims.option = (fun p tm -> (match (((p.pat), (tm.tm))) with
| (PatVar (_60_285), Abs (pats, body)) -> begin
Some ((((mk_pattern (PatApp (((p), (pats)))) p.prange)), (body)))
end
| _60_293 -> begin
None
end))


let lid_with_range : FStar_Ident.lident  ->  FStar_Range.range  ->  FStar_Ident.lident = (fun lid r -> (let _154_1151 = (FStar_Ident.path_of_lid lid)
in (FStar_Ident.lid_of_path _154_1151 r)))


let consPat : FStar_Range.range  ->  pattern  ->  pattern  ->  pattern' = (fun r hd tl -> PatApp ((((mk_pattern (PatName (FStar_Absyn_Const.cons_lid)) r)), ((hd)::(tl)::[]))))


let consTerm : FStar_Range.range  ->  term  ->  term  ->  term = (fun r hd tl -> (mk_term (Construct (((FStar_Absyn_Const.cons_lid), ((((hd), (Nothing)))::(((tl), (Nothing)))::[])))) r Expr))


let lexConsTerm : FStar_Range.range  ->  term  ->  term  ->  term = (fun r hd tl -> (mk_term (Construct (((FStar_Absyn_Const.lexcons_lid), ((((hd), (Nothing)))::(((tl), (Nothing)))::[])))) r Expr))


let mkConsList : FStar_Range.range  ->  term Prims.list  ->  term = (fun r elts -> (

let nil = (mk_term (Construct (((FStar_Absyn_Const.nil_lid), ([])))) r Expr)
in (FStar_List.fold_right (fun e tl -> (consTerm r e tl)) elts nil)))


let mkLexList : FStar_Range.range  ->  term Prims.list  ->  term = (fun r elts -> (

let nil = (mk_term (Construct (((FStar_Absyn_Const.lextop_lid), ([])))) r Expr)
in (FStar_List.fold_right (fun e tl -> (lexConsTerm r e tl)) elts nil)))


let mkApp : term  ->  (term * imp) Prims.list  ->  FStar_Range.range  ->  term = (fun t args r -> (match (args) with
| [] -> begin
t
end
| _60_320 -> begin
(match (t.tm) with
| Name (s) -> begin
(mk_term (Construct (((s), (args)))) r Un)
end
| _60_324 -> begin
(FStar_List.fold_left (fun t _60_328 -> (match (_60_328) with
| (a, imp) -> begin
(mk_term (App (((t), (a), (imp)))) r Un)
end)) t args)
end)
end))


let mkRefSet : FStar_Range.range  ->  term Prims.list  ->  term = (fun r elts -> (

let univs = (FStar_Options.universes ())
in (

let _60_335 = if univs then begin
((FStar_Absyn_Const.tset_empty), (FStar_Absyn_Const.tset_singleton), (FStar_Absyn_Const.tset_union))
end else begin
((FStar_Absyn_Const.set_empty), (FStar_Absyn_Const.set_singleton), (FStar_Absyn_Const.set_union))
end
in (match (_60_335) with
| (empty_lid, singleton_lid, union_lid) -> begin
(

<<<<<<< HEAD
let empty = (mk_term (Var ((FStar_Ident.set_lid_range empty_lid r))) r Expr)
in (

let ref_constr = (mk_term (Var ((FStar_Ident.set_lid_range FStar_Absyn_Const.heap_ref r))) r Expr)
in (

let singleton = (mk_term (Var ((FStar_Ident.set_lid_range singleton_lid r))) r Expr)
in (

let union = (mk_term (Var ((FStar_Ident.set_lid_range union_lid r))) r Expr)
=======
let empty = (let _154_1195 = (let _154_1194 = (FStar_Ident.set_lid_range empty_lid r)
in Var (_154_1194))
in (mk_term _154_1195 r Expr))
in (

let ref_constr = (let _154_1197 = (let _154_1196 = (FStar_Ident.set_lid_range FStar_Absyn_Const.heap_ref r)
in Var (_154_1196))
in (mk_term _154_1197 r Expr))
in (

let singleton = (let _154_1199 = (let _154_1198 = (FStar_Ident.set_lid_range singleton_lid r)
in Var (_154_1198))
in (mk_term _154_1199 r Expr))
in (

let union = (let _154_1201 = (let _154_1200 = (FStar_Ident.set_lid_range union_lid r)
in Var (_154_1200))
in (mk_term _154_1201 r Expr))
>>>>>>> 35732020
in (FStar_List.fold_right (fun e tl -> (

let e = (mkApp ref_constr ((((e), (Nothing)))::[]) r)
in (

let single_e = (mkApp singleton ((((e), (Nothing)))::[]) r)
in (mkApp union ((((single_e), (Nothing)))::(((tl), (Nothing)))::[]) r)))) elts empty)))))
end))))


let mkExplicitApp : term  ->  term Prims.list  ->  FStar_Range.range  ->  term = (fun t args r -> (match (args) with
| [] -> begin
t
end
| _60_349 -> begin
(match (t.tm) with
| Name (s) -> begin
<<<<<<< HEAD
(let _154_1191 = (let _154_1190 = (let _154_1189 = (FStar_List.map (fun a -> ((a), (Nothing))) args)
in ((s), (_154_1189)))
in Construct (_154_1190))
in (mk_term _154_1191 r Un))
=======
(let _154_1213 = (let _154_1212 = (let _154_1211 = (FStar_List.map (fun a -> ((a), (Nothing))) args)
in ((s), (_154_1211)))
in Construct (_154_1212))
in (mk_term _154_1213 r Un))
>>>>>>> 35732020
end
| _60_354 -> begin
(FStar_List.fold_left (fun t a -> (mk_term (App (((t), (a), (Nothing)))) r Un)) t args)
end)
end))


let mkAdmitMagic : FStar_Range.range  ->  term = (fun r -> (

let unit_const = (mk_term (Const (FStar_Const.Const_unit)) r Expr)
in (

let admit = (

<<<<<<< HEAD
let admit_name = (mk_term (Var ((FStar_Ident.set_lid_range FStar_Absyn_Const.admit_lid r))) r Expr)
=======
let admit_name = (let _154_1219 = (let _154_1218 = (FStar_Ident.set_lid_range FStar_Absyn_Const.admit_lid r)
in Var (_154_1218))
in (mk_term _154_1219 r Expr))
>>>>>>> 35732020
in (mkExplicitApp admit_name ((unit_const)::[]) r))
in (

let magic = (

<<<<<<< HEAD
let magic_name = (mk_term (Var ((FStar_Ident.set_lid_range FStar_Absyn_Const.magic_lid r))) r Expr)
=======
let magic_name = (let _154_1221 = (let _154_1220 = (FStar_Ident.set_lid_range FStar_Absyn_Const.magic_lid r)
in Var (_154_1220))
in (mk_term _154_1221 r Expr))
>>>>>>> 35732020
in (mkExplicitApp magic_name ((unit_const)::[]) r))
in (

let admit_magic = (mk_term (Seq (((admit), (magic)))) r Expr)
in admit_magic)))))


<<<<<<< HEAD
let mkWildAdmitMagic = (fun r -> (let _154_1197 = (mkAdmitMagic r)
in (((mk_pattern PatWild r)), (None), (_154_1197))))
=======
let mkWildAdmitMagic = (fun r -> (let _154_1223 = (mkAdmitMagic r)
in (((mk_pattern PatWild r)), (None), (_154_1223))))
>>>>>>> 35732020


let focusBranches = (fun branches r -> (

let should_filter = (FStar_Util.for_some Prims.fst branches)
in if should_filter then begin
(

let _60_368 = (FStar_Tc_Errors.warn r "Focusing on only some cases")
in (

<<<<<<< HEAD
let focussed = (let _154_1200 = (FStar_List.filter Prims.fst branches)
in (FStar_All.pipe_right _154_1200 (FStar_List.map Prims.snd)))
in (let _154_1202 = (let _154_1201 = (mkWildAdmitMagic r)
in (_154_1201)::[])
in (FStar_List.append focussed _154_1202))))
=======
let focussed = (let _154_1226 = (FStar_List.filter Prims.fst branches)
in (FStar_All.pipe_right _154_1226 (FStar_List.map Prims.snd)))
in (let _154_1228 = (let _154_1227 = (mkWildAdmitMagic r)
in (_154_1227)::[])
in (FStar_List.append focussed _154_1228))))
>>>>>>> 35732020
end else begin
(FStar_All.pipe_right branches (FStar_List.map Prims.snd))
end))


let focusLetBindings = (fun lbs r -> (

let should_filter = (FStar_Util.for_some Prims.fst lbs)
in if should_filter then begin
(

let _60_374 = (FStar_Tc_Errors.warn r "Focusing on only some cases in this (mutually) recursive definition")
in (FStar_List.map (fun _60_378 -> (match (_60_378) with
| (f, lb) -> begin
if f then begin
lb
end else begin
<<<<<<< HEAD
(let _154_1206 = (mkAdmitMagic r)
in (((Prims.fst lb)), (_154_1206)))
=======
(let _154_1232 = (mkAdmitMagic r)
in (((Prims.fst lb)), (_154_1232)))
>>>>>>> 35732020
end
end)) lbs))
end else begin
(FStar_All.pipe_right lbs (FStar_List.map Prims.snd))
end))


<<<<<<< HEAD
let mkFsTypApp : term  ->  term Prims.list  ->  FStar_Range.range  ->  term = (fun t args r -> (let _154_1214 = (FStar_List.map (fun a -> ((a), (FsTypApp))) args)
in (mkApp t _154_1214 r)))
=======
let mkFsTypApp : term  ->  term Prims.list  ->  FStar_Range.range  ->  term = (fun t args r -> (let _154_1240 = (FStar_List.map (fun a -> ((a), (FsTypApp))) args)
in (mkApp t _154_1240 r)))
>>>>>>> 35732020


let mkTuple : term Prims.list  ->  FStar_Range.range  ->  term = (fun args r -> (

let cons = if (FStar_Options.universes ()) then begin
(FStar_Syntax_Util.mk_tuple_data_lid (FStar_List.length args) r)
end else begin
(FStar_Absyn_Util.mk_tuple_data_lid (FStar_List.length args) r)
end
<<<<<<< HEAD
in (let _154_1220 = (FStar_List.map (fun x -> ((x), (Nothing))) args)
in (mkApp (mk_term (Name (cons)) r Expr) _154_1220 r))))
=======
in (let _154_1246 = (FStar_List.map (fun x -> ((x), (Nothing))) args)
in (mkApp (mk_term (Name (cons)) r Expr) _154_1246 r))))
>>>>>>> 35732020


let mkDTuple : term Prims.list  ->  FStar_Range.range  ->  term = (fun args r -> (

let cons = if (FStar_Options.universes ()) then begin
(FStar_Syntax_Util.mk_dtuple_data_lid (FStar_List.length args) r)
end else begin
(FStar_Absyn_Util.mk_dtuple_data_lid (FStar_List.length args) r)
end
<<<<<<< HEAD
in (let _154_1226 = (FStar_List.map (fun x -> ((x), (Nothing))) args)
in (mkApp (mk_term (Name (cons)) r Expr) _154_1226 r))))
=======
in (let _154_1252 = (FStar_List.map (fun x -> ((x), (Nothing))) args)
in (mkApp (mk_term (Name (cons)) r Expr) _154_1252 r))))
>>>>>>> 35732020


let mkRefinedBinder : FStar_Ident.ident  ->  term  ->  term Prims.option  ->  FStar_Range.range  ->  aqual  ->  binder = (fun id t refopt m implicit -> (

let b = (mk_binder (Annotated (((id), (t)))) m Type implicit)
in (match (refopt) with
| None -> begin
b
end
| Some (t) -> begin
(mk_binder (Annotated (((id), ((mk_term (Refine (((b), (t)))) m Type))))) m Type implicit)
end)))


let rec extract_named_refinement : term  ->  (FStar_Ident.ident * term * term Prims.option) Prims.option = (fun t1 -> (match (t1.tm) with
| NamedTyp (x, t) -> begin
Some (((x), (t), (None)))
end
| Refine ({b = Annotated (x, t); brange = _60_410; blevel = _60_408; aqual = _60_406}, t') -> begin
Some (((x), (t), (Some (t'))))
end
| Paren (t) -> begin
(extract_named_refinement t)
end
| _60_422 -> begin
None
end))


let string_of_fsdoc : (Prims.string * (Prims.string * Prims.string) Prims.list)  ->  Prims.string = (fun _60_425 -> (match (_60_425) with
| (comment, keywords) -> begin
<<<<<<< HEAD
(let _154_1243 = (let _154_1242 = (FStar_List.map (fun _60_425 -> (match (_60_425) with
| (k, v) -> begin
(Prims.strcat k (Prims.strcat "->" v))
end)) keywords)
in (FStar_String.concat "," _154_1242))
in (Prims.strcat comment _154_1243))
=======
(let _154_1269 = (let _154_1268 = (FStar_List.map (fun _60_428 -> (match (_60_428) with
| (k, v) -> begin
(Prims.strcat k (Prims.strcat "->" v))
end)) keywords)
in (FStar_String.concat "," _154_1268))
in (Prims.strcat comment _154_1269))
>>>>>>> 35732020
end))


let string_of_let_qualifier : let_qualifier  ->  Prims.string = (fun _60_1 -> (match (_60_1) with
| NoLetQualifier -> begin
""
end
| Rec -> begin
"rec"
end
| Mutable -> begin
"mutable"
end))


<<<<<<< HEAD
let to_string_l = (fun sep f l -> (let _154_1252 = (FStar_List.map f l)
in (FStar_String.concat sep _154_1252)))
=======
let to_string_l = (fun sep f l -> (let _154_1278 = (FStar_List.map f l)
in (FStar_String.concat sep _154_1278)))
>>>>>>> 35732020


let imp_to_string : imp  ->  Prims.string = (fun _60_2 -> (match (_60_2) with
| Hash -> begin
"#"
end
| _60_439 -> begin
""
end))


let rec term_to_string : term  ->  Prims.string = (fun x -> (match (x.tm) with
| Wild -> begin
"_"
end
<<<<<<< HEAD
| Requires (t, _60_441) -> begin
(let _154_1260 = (term_to_string t)
in (FStar_Util.format1 "(requires %s)" _154_1260))
end
| Ensures (t, _60_446) -> begin
(let _154_1261 = (term_to_string t)
in (FStar_Util.format1 "(ensures %s)" _154_1261))
end
| Labeled (t, l, _60_452) -> begin
(let _154_1262 = (term_to_string t)
in (FStar_Util.format2 "(labeled %s %s)" l _154_1262))
=======
| Requires (t, _60_444) -> begin
(let _154_1286 = (term_to_string t)
in (FStar_Util.format1 "(requires %s)" _154_1286))
end
| Ensures (t, _60_449) -> begin
(let _154_1287 = (term_to_string t)
in (FStar_Util.format1 "(ensures %s)" _154_1287))
end
| Labeled (t, l, _60_455) -> begin
(let _154_1288 = (term_to_string t)
in (FStar_Util.format2 "(labeled %s %s)" l _154_1288))
>>>>>>> 35732020
end
| Const (c) -> begin
(FStar_Absyn_Print.const_to_string c)
end
| Op (s, xs) -> begin
<<<<<<< HEAD
(let _154_1265 = (let _154_1264 = (FStar_List.map (fun x -> (FStar_All.pipe_right x term_to_string)) xs)
in (FStar_String.concat ", " _154_1264))
in (FStar_Util.format2 "%s(%s)" s _154_1265))
=======
(let _154_1291 = (let _154_1290 = (FStar_List.map (fun x -> (FStar_All.pipe_right x term_to_string)) xs)
in (FStar_String.concat ", " _154_1290))
in (FStar_Util.format2 "%s(%s)" s _154_1291))
>>>>>>> 35732020
end
| Tvar (id) -> begin
id.FStar_Ident.idText
end
| (Var (l)) | (Name (l)) -> begin
l.FStar_Ident.str
end
| Construct (l, args) -> begin
<<<<<<< HEAD
(let _154_1268 = (to_string_l " " (fun _60_473 -> (match (_60_473) with
| (a, imp) -> begin
(let _154_1267 = (term_to_string a)
in (FStar_Util.format2 "%s%s" (imp_to_string imp) _154_1267))
end)) args)
in (FStar_Util.format2 "(%s %s)" l.FStar_Ident.str _154_1268))
end
| Abs (pats, t) -> begin
(let _154_1270 = (to_string_l " " pat_to_string pats)
in (let _154_1269 = (FStar_All.pipe_right t term_to_string)
in (FStar_Util.format2 "(fun %s -> %s)" _154_1270 _154_1269)))
end
| App (t1, t2, imp) -> begin
(let _154_1272 = (FStar_All.pipe_right t1 term_to_string)
in (let _154_1271 = (FStar_All.pipe_right t2 term_to_string)
in (FStar_Util.format3 "%s %s%s" _154_1272 (imp_to_string imp) _154_1271)))
end
| Let (Rec, lbs, body) -> begin
(let _154_1277 = (to_string_l " and " (fun _60_490 -> (match (_60_490) with
| (p, b) -> begin
(let _154_1275 = (FStar_All.pipe_right p pat_to_string)
in (let _154_1274 = (FStar_All.pipe_right b term_to_string)
in (FStar_Util.format2 "%s=%s" _154_1275 _154_1274)))
end)) lbs)
in (let _154_1276 = (FStar_All.pipe_right body term_to_string)
in (FStar_Util.format2 "let rec %s in %s" _154_1277 _154_1276)))
end
| Let (q, ((pat, tm))::[], body) -> begin
(let _154_1280 = (FStar_All.pipe_right pat pat_to_string)
in (let _154_1279 = (FStar_All.pipe_right tm term_to_string)
in (let _154_1278 = (FStar_All.pipe_right body term_to_string)
in (FStar_Util.format4 "let %s %s = %s in %s" (string_of_let_qualifier q) _154_1280 _154_1279 _154_1278))))
end
| Seq (t1, t2) -> begin
(let _154_1282 = (FStar_All.pipe_right t1 term_to_string)
in (let _154_1281 = (FStar_All.pipe_right t2 term_to_string)
in (FStar_Util.format2 "%s; %s" _154_1282 _154_1281)))
end
| If (t1, t2, t3) -> begin
(let _154_1285 = (FStar_All.pipe_right t1 term_to_string)
in (let _154_1284 = (FStar_All.pipe_right t2 term_to_string)
in (let _154_1283 = (FStar_All.pipe_right t3 term_to_string)
in (FStar_Util.format3 "if %s then %s else %s" _154_1285 _154_1284 _154_1283))))
end
| Match (t, branches) -> begin
(let _154_1292 = (FStar_All.pipe_right t term_to_string)
in (let _154_1291 = (to_string_l " | " (fun _60_515 -> (match (_60_515) with
| (p, w, e) -> begin
(let _154_1290 = (FStar_All.pipe_right p pat_to_string)
in (let _154_1289 = (match (w) with
=======
(let _154_1294 = (to_string_l " " (fun _60_476 -> (match (_60_476) with
| (a, imp) -> begin
(let _154_1293 = (term_to_string a)
in (FStar_Util.format2 "%s%s" (imp_to_string imp) _154_1293))
end)) args)
in (FStar_Util.format2 "(%s %s)" l.FStar_Ident.str _154_1294))
end
| Abs (pats, t) -> begin
(let _154_1296 = (to_string_l " " pat_to_string pats)
in (let _154_1295 = (FStar_All.pipe_right t term_to_string)
in (FStar_Util.format2 "(fun %s -> %s)" _154_1296 _154_1295)))
end
| App (t1, t2, imp) -> begin
(let _154_1298 = (FStar_All.pipe_right t1 term_to_string)
in (let _154_1297 = (FStar_All.pipe_right t2 term_to_string)
in (FStar_Util.format3 "%s %s%s" _154_1298 (imp_to_string imp) _154_1297)))
end
| Let (Rec, lbs, body) -> begin
(let _154_1303 = (to_string_l " and " (fun _60_493 -> (match (_60_493) with
| (p, b) -> begin
(let _154_1301 = (FStar_All.pipe_right p pat_to_string)
in (let _154_1300 = (FStar_All.pipe_right b term_to_string)
in (FStar_Util.format2 "%s=%s" _154_1301 _154_1300)))
end)) lbs)
in (let _154_1302 = (FStar_All.pipe_right body term_to_string)
in (FStar_Util.format2 "let rec %s in %s" _154_1303 _154_1302)))
end
| Let (q, ((pat, tm))::[], body) -> begin
(let _154_1306 = (FStar_All.pipe_right pat pat_to_string)
in (let _154_1305 = (FStar_All.pipe_right tm term_to_string)
in (let _154_1304 = (FStar_All.pipe_right body term_to_string)
in (FStar_Util.format4 "let %s %s = %s in %s" (string_of_let_qualifier q) _154_1306 _154_1305 _154_1304))))
end
| Seq (t1, t2) -> begin
(let _154_1308 = (FStar_All.pipe_right t1 term_to_string)
in (let _154_1307 = (FStar_All.pipe_right t2 term_to_string)
in (FStar_Util.format2 "%s; %s" _154_1308 _154_1307)))
end
| If (t1, t2, t3) -> begin
(let _154_1311 = (FStar_All.pipe_right t1 term_to_string)
in (let _154_1310 = (FStar_All.pipe_right t2 term_to_string)
in (let _154_1309 = (FStar_All.pipe_right t3 term_to_string)
in (FStar_Util.format3 "if %s then %s else %s" _154_1311 _154_1310 _154_1309))))
end
| Match (t, branches) -> begin
(let _154_1318 = (FStar_All.pipe_right t term_to_string)
in (let _154_1317 = (to_string_l " | " (fun _60_518 -> (match (_60_518) with
| (p, w, e) -> begin
(let _154_1316 = (FStar_All.pipe_right p pat_to_string)
in (let _154_1315 = (match (w) with
>>>>>>> 35732020
| None -> begin
""
end
| Some (e) -> begin
<<<<<<< HEAD
(let _154_1287 = (term_to_string e)
in (FStar_Util.format1 "when %s" _154_1287))
end)
in (let _154_1288 = (FStar_All.pipe_right e term_to_string)
in (FStar_Util.format3 "%s %s -> %s" _154_1290 _154_1289 _154_1288))))
end)) branches)
in (FStar_Util.format2 "match %s with %s" _154_1292 _154_1291)))
end
| Ascribed (t1, t2) -> begin
(let _154_1294 = (FStar_All.pipe_right t1 term_to_string)
in (let _154_1293 = (FStar_All.pipe_right t2 term_to_string)
in (FStar_Util.format2 "(%s : %s)" _154_1294 _154_1293)))
end
| Record (Some (e), fields) -> begin
(let _154_1298 = (FStar_All.pipe_right e term_to_string)
in (let _154_1297 = (to_string_l " " (fun _60_530 -> (match (_60_530) with
| (l, e) -> begin
(let _154_1296 = (FStar_All.pipe_right e term_to_string)
in (FStar_Util.format2 "%s=%s" l.FStar_Ident.str _154_1296))
end)) fields)
in (FStar_Util.format2 "{%s with %s}" _154_1298 _154_1297)))
end
| Record (None, fields) -> begin
(let _154_1301 = (to_string_l " " (fun _60_537 -> (match (_60_537) with
| (l, e) -> begin
(let _154_1300 = (FStar_All.pipe_right e term_to_string)
in (FStar_Util.format2 "%s=%s" l.FStar_Ident.str _154_1300))
end)) fields)
in (FStar_Util.format1 "{%s}" _154_1301))
end
| Project (e, l) -> begin
(let _154_1302 = (FStar_All.pipe_right e term_to_string)
in (FStar_Util.format2 "%s.%s" _154_1302 l.FStar_Ident.str))
=======
(let _154_1313 = (term_to_string e)
in (FStar_Util.format1 "when %s" _154_1313))
end)
in (let _154_1314 = (FStar_All.pipe_right e term_to_string)
in (FStar_Util.format3 "%s %s -> %s" _154_1316 _154_1315 _154_1314))))
end)) branches)
in (FStar_Util.format2 "match %s with %s" _154_1318 _154_1317)))
end
| Ascribed (t1, t2) -> begin
(let _154_1320 = (FStar_All.pipe_right t1 term_to_string)
in (let _154_1319 = (FStar_All.pipe_right t2 term_to_string)
in (FStar_Util.format2 "(%s : %s)" _154_1320 _154_1319)))
end
| Record (Some (e), fields) -> begin
(let _154_1324 = (FStar_All.pipe_right e term_to_string)
in (let _154_1323 = (to_string_l " " (fun _60_533 -> (match (_60_533) with
| (l, e) -> begin
(let _154_1322 = (FStar_All.pipe_right e term_to_string)
in (FStar_Util.format2 "%s=%s" l.FStar_Ident.str _154_1322))
end)) fields)
in (FStar_Util.format2 "{%s with %s}" _154_1324 _154_1323)))
end
| Record (None, fields) -> begin
(let _154_1327 = (to_string_l " " (fun _60_540 -> (match (_60_540) with
| (l, e) -> begin
(let _154_1326 = (FStar_All.pipe_right e term_to_string)
in (FStar_Util.format2 "%s=%s" l.FStar_Ident.str _154_1326))
end)) fields)
in (FStar_Util.format1 "{%s}" _154_1327))
end
| Project (e, l) -> begin
(let _154_1328 = (FStar_All.pipe_right e term_to_string)
in (FStar_Util.format2 "%s.%s" _154_1328 l.FStar_Ident.str))
>>>>>>> 35732020
end
| Product ([], t) -> begin
(term_to_string t)
end
| Product ((b)::(hd)::tl, t) -> begin
(term_to_string (mk_term (Product ((((b)::[]), ((mk_term (Product ((((hd)::tl), (t)))) x.range x.level))))) x.range x.level))
end
| Product ((b)::[], t) when (x.level = Type) -> begin
<<<<<<< HEAD
(let _154_1304 = (FStar_All.pipe_right b binder_to_string)
in (let _154_1303 = (FStar_All.pipe_right t term_to_string)
in (FStar_Util.format2 "%s -> %s" _154_1304 _154_1303)))
end
| Product ((b)::[], t) when (x.level = Kind) -> begin
(let _154_1306 = (FStar_All.pipe_right b binder_to_string)
in (let _154_1305 = (FStar_All.pipe_right t term_to_string)
in (FStar_Util.format2 "%s => %s" _154_1306 _154_1305)))
end
| Sum (binders, t) -> begin
(let _154_1309 = (let _154_1307 = (FStar_All.pipe_right binders (FStar_List.map binder_to_string))
in (FStar_All.pipe_right _154_1307 (FStar_String.concat " * ")))
in (let _154_1308 = (FStar_All.pipe_right t term_to_string)
in (FStar_Util.format2 "%s * %s" _154_1309 _154_1308)))
end
| QForall (bs, pats, t) -> begin
(let _154_1312 = (to_string_l " " binder_to_string bs)
in (let _154_1311 = (to_string_l " \\/ " (to_string_l "; " term_to_string) pats)
in (let _154_1310 = (FStar_All.pipe_right t term_to_string)
in (FStar_Util.format3 "forall %s.{:pattern %s} %s" _154_1312 _154_1311 _154_1310))))
end
| QExists (bs, pats, t) -> begin
(let _154_1315 = (to_string_l " " binder_to_string bs)
in (let _154_1314 = (to_string_l " \\/ " (to_string_l "; " term_to_string) pats)
in (let _154_1313 = (FStar_All.pipe_right t term_to_string)
in (FStar_Util.format3 "exists %s.{:pattern %s} %s" _154_1315 _154_1314 _154_1313))))
end
| Refine (b, t) -> begin
(let _154_1317 = (FStar_All.pipe_right b binder_to_string)
in (let _154_1316 = (FStar_All.pipe_right t term_to_string)
in (FStar_Util.format2 "%s:{%s}" _154_1317 _154_1316)))
end
| NamedTyp (x, t) -> begin
(let _154_1318 = (FStar_All.pipe_right t term_to_string)
in (FStar_Util.format2 "%s:%s" x.FStar_Ident.idText _154_1318))
end
| Paren (t) -> begin
(let _154_1319 = (FStar_All.pipe_right t term_to_string)
in (FStar_Util.format1 "(%s)" _154_1319))
end
| Product (bs, t) -> begin
(let _154_1322 = (let _154_1320 = (FStar_All.pipe_right bs (FStar_List.map binder_to_string))
in (FStar_All.pipe_right _154_1320 (FStar_String.concat ",")))
in (let _154_1321 = (FStar_All.pipe_right t term_to_string)
in (FStar_Util.format2 "Unidentified product: [%s] %s" _154_1322 _154_1321)))
=======
(let _154_1330 = (FStar_All.pipe_right b binder_to_string)
in (let _154_1329 = (FStar_All.pipe_right t term_to_string)
in (FStar_Util.format2 "%s -> %s" _154_1330 _154_1329)))
end
| Product ((b)::[], t) when (x.level = Kind) -> begin
(let _154_1332 = (FStar_All.pipe_right b binder_to_string)
in (let _154_1331 = (FStar_All.pipe_right t term_to_string)
in (FStar_Util.format2 "%s => %s" _154_1332 _154_1331)))
end
| Sum (binders, t) -> begin
(let _154_1335 = (let _154_1333 = (FStar_All.pipe_right binders (FStar_List.map binder_to_string))
in (FStar_All.pipe_right _154_1333 (FStar_String.concat " * ")))
in (let _154_1334 = (FStar_All.pipe_right t term_to_string)
in (FStar_Util.format2 "%s * %s" _154_1335 _154_1334)))
end
| QForall (bs, pats, t) -> begin
(let _154_1338 = (to_string_l " " binder_to_string bs)
in (let _154_1337 = (to_string_l " \\/ " (to_string_l "; " term_to_string) pats)
in (let _154_1336 = (FStar_All.pipe_right t term_to_string)
in (FStar_Util.format3 "forall %s.{:pattern %s} %s" _154_1338 _154_1337 _154_1336))))
end
| QExists (bs, pats, t) -> begin
(let _154_1341 = (to_string_l " " binder_to_string bs)
in (let _154_1340 = (to_string_l " \\/ " (to_string_l "; " term_to_string) pats)
in (let _154_1339 = (FStar_All.pipe_right t term_to_string)
in (FStar_Util.format3 "exists %s.{:pattern %s} %s" _154_1341 _154_1340 _154_1339))))
end
| Refine (b, t) -> begin
(let _154_1343 = (FStar_All.pipe_right b binder_to_string)
in (let _154_1342 = (FStar_All.pipe_right t term_to_string)
in (FStar_Util.format2 "%s:{%s}" _154_1343 _154_1342)))
end
| NamedTyp (x, t) -> begin
(let _154_1344 = (FStar_All.pipe_right t term_to_string)
in (FStar_Util.format2 "%s:%s" x.FStar_Ident.idText _154_1344))
end
| Paren (t) -> begin
(let _154_1345 = (FStar_All.pipe_right t term_to_string)
in (FStar_Util.format1 "(%s)" _154_1345))
end
| Product (bs, t) -> begin
(let _154_1348 = (let _154_1346 = (FStar_All.pipe_right bs (FStar_List.map binder_to_string))
in (FStar_All.pipe_right _154_1346 (FStar_String.concat ",")))
in (let _154_1347 = (FStar_All.pipe_right t term_to_string)
in (FStar_Util.format2 "Unidentified product: [%s] %s" _154_1348 _154_1347)))
>>>>>>> 35732020
end
| t -> begin
"_"
end))
and binder_to_string : binder  ->  Prims.string = (fun x -> (

let s = (match (x.b) with
| Variable (i) -> begin
i.FStar_Ident.idText
end
| TVariable (i) -> begin
(FStar_Util.format1 "%s:_" i.FStar_Ident.idText)
end
| (TAnnotated (i, t)) | (Annotated (i, t)) -> begin
<<<<<<< HEAD
(let _154_1324 = (FStar_All.pipe_right t term_to_string)
in (FStar_Util.format2 "%s:%s" i.FStar_Ident.idText _154_1324))
=======
(let _154_1350 = (FStar_All.pipe_right t term_to_string)
in (FStar_Util.format2 "%s:%s" i.FStar_Ident.idText _154_1350))
>>>>>>> 35732020
end
| NoName (t) -> begin
(FStar_All.pipe_right t term_to_string)
end)
<<<<<<< HEAD
in (let _154_1325 = (aqual_to_string x.aqual)
in (FStar_Util.format2 "%s%s" _154_1325 s))))
=======
in (let _154_1351 = (aqual_to_string x.aqual)
in (FStar_Util.format2 "%s%s" _154_1351 s))))
>>>>>>> 35732020
and aqual_to_string : aqual  ->  Prims.string = (fun _60_3 -> (match (_60_3) with
| Some (Equality) -> begin
"$"
end
| Some (Implicit) -> begin
"#"
end
| _60_616 -> begin
""
end))
and pat_to_string : pattern  ->  Prims.string = (fun x -> (match (x.pat) with
| PatWild -> begin
"_"
end
| PatConst (c) -> begin
(FStar_Absyn_Print.const_to_string c)
end
| PatApp (p, ps) -> begin
<<<<<<< HEAD
(let _154_1329 = (FStar_All.pipe_right p pat_to_string)
in (let _154_1328 = (to_string_l " " pat_to_string ps)
in (FStar_Util.format2 "(%s %s)" _154_1329 _154_1328)))
end
| (PatTvar (i, aq)) | (PatVar (i, aq)) -> begin
(let _154_1330 = (aqual_to_string aq)
in (FStar_Util.format2 "%s%s" _154_1330 i.FStar_Ident.idText))
=======
(let _154_1355 = (FStar_All.pipe_right p pat_to_string)
in (let _154_1354 = (to_string_l " " pat_to_string ps)
in (FStar_Util.format2 "(%s %s)" _154_1355 _154_1354)))
end
| (PatTvar (i, aq)) | (PatVar (i, aq)) -> begin
(let _154_1356 = (aqual_to_string aq)
in (FStar_Util.format2 "%s%s" _154_1356 i.FStar_Ident.idText))
>>>>>>> 35732020
end
| PatName (l) -> begin
l.FStar_Ident.str
end
| PatList (l) -> begin
<<<<<<< HEAD
(let _154_1331 = (to_string_l "; " pat_to_string l)
in (FStar_Util.format1 "[%s]" _154_1331))
end
| PatTuple (l, false) -> begin
(let _154_1332 = (to_string_l ", " pat_to_string l)
in (FStar_Util.format1 "(%s)" _154_1332))
end
| PatTuple (l, true) -> begin
(let _154_1333 = (to_string_l ", " pat_to_string l)
in (FStar_Util.format1 "(|%s|)" _154_1333))
end
| PatRecord (l) -> begin
(let _154_1336 = (to_string_l "; " (fun _60_644 -> (match (_60_644) with
| (f, e) -> begin
(let _154_1335 = (FStar_All.pipe_right e pat_to_string)
in (FStar_Util.format2 "%s=%s" f.FStar_Ident.str _154_1335))
end)) l)
in (FStar_Util.format1 "{%s}" _154_1336))
=======
(let _154_1357 = (to_string_l "; " pat_to_string l)
in (FStar_Util.format1 "[%s]" _154_1357))
end
| PatTuple (l, false) -> begin
(let _154_1358 = (to_string_l ", " pat_to_string l)
in (FStar_Util.format1 "(%s)" _154_1358))
end
| PatTuple (l, true) -> begin
(let _154_1359 = (to_string_l ", " pat_to_string l)
in (FStar_Util.format1 "(|%s|)" _154_1359))
end
| PatRecord (l) -> begin
(let _154_1362 = (to_string_l "; " (fun _60_647 -> (match (_60_647) with
| (f, e) -> begin
(let _154_1361 = (FStar_All.pipe_right e pat_to_string)
in (FStar_Util.format2 "%s=%s" f.FStar_Ident.str _154_1361))
end)) l)
in (FStar_Util.format1 "{%s}" _154_1362))
>>>>>>> 35732020
end
| PatOr (l) -> begin
(to_string_l "|\n " pat_to_string l)
end
| PatOp (op) -> begin
(FStar_Util.format1 "(%s)" op)
end
| PatAscribed (p, t) -> begin
<<<<<<< HEAD
(let _154_1338 = (FStar_All.pipe_right p pat_to_string)
in (let _154_1337 = (FStar_All.pipe_right t term_to_string)
in (FStar_Util.format2 "(%s:%s)" _154_1338 _154_1337)))
=======
(let _154_1364 = (FStar_All.pipe_right p pat_to_string)
in (let _154_1363 = (FStar_All.pipe_right t term_to_string)
in (FStar_Util.format2 "(%s:%s)" _154_1364 _154_1363)))
>>>>>>> 35732020
end))


let rec head_id_of_pat : pattern  ->  FStar_Ident.lid Prims.list = (fun p -> (match (p.pat) with
| PatName (l) -> begin
(l)::[]
end
<<<<<<< HEAD
| PatVar (i, _60_658) -> begin
(let _154_1341 = (FStar_Ident.lid_of_ids ((i)::[]))
in (_154_1341)::[])
=======
| PatVar (i, _60_661) -> begin
(let _154_1367 = (FStar_Ident.lid_of_ids ((i)::[]))
in (_154_1367)::[])
>>>>>>> 35732020
end
| PatApp (p, _60_666) -> begin
(head_id_of_pat p)
end
| PatAscribed (p, _60_671) -> begin
(head_id_of_pat p)
end
| _60_675 -> begin
[]
end))


let lids_of_let = (fun defs -> (FStar_All.pipe_right defs (FStar_List.collect (fun _60_680 -> (match (_60_680) with
| (p, _60_679) -> begin
(head_id_of_pat p)
end)))))


let id_of_tycon : tycon  ->  Prims.string = (fun _60_4 -> (match (_60_4) with
| (TyconAbstract (i, _, _)) | (TyconAbbrev (i, _, _, _)) | (TyconRecord (i, _, _, _)) | (TyconVariant (i, _, _, _)) -> begin
i.FStar_Ident.idText
end))


let decl_to_string : decl  ->  Prims.string = (fun d -> (match (d.d) with
| TopLevelModule (l) -> begin
(Prims.strcat "module " l.FStar_Ident.str)
end
| Open (l) -> begin
(Prims.strcat "open " l.FStar_Ident.str)
end
| ModuleAbbrev (i, l) -> begin
(FStar_Util.format2 "module %s = %s" i.FStar_Ident.idText l.FStar_Ident.str)
end
| KindAbbrev (i, _60_724, _60_726) -> begin
(Prims.strcat "kind " i.FStar_Ident.idText)
end
<<<<<<< HEAD
| ToplevelLet (_60_727, _60_729, pats) -> begin
(let _154_1351 = (let _154_1350 = (let _154_1349 = (lids_of_let pats)
in (FStar_All.pipe_right _154_1349 (FStar_List.map (fun l -> l.FStar_Ident.str))))
in (FStar_All.pipe_right _154_1350 (FStar_String.concat ", ")))
in (Prims.strcat "let " _154_1351))
=======
| ToplevelLet (_60_730, _60_732, pats) -> begin
(let _154_1377 = (let _154_1376 = (let _154_1375 = (lids_of_let pats)
in (FStar_All.pipe_right _154_1375 (FStar_List.map (fun l -> l.FStar_Ident.str))))
in (FStar_All.pipe_right _154_1376 (FStar_String.concat ", ")))
in (Prims.strcat "let " _154_1377))
>>>>>>> 35732020
end
| Main (_60_738) -> begin
"main ..."
end
| Assume (_60_741, i, _60_744) -> begin
(Prims.strcat "assume " i.FStar_Ident.idText)
end
<<<<<<< HEAD
| Tycon (_60_745, tys) -> begin
(let _154_1354 = (let _154_1353 = (FStar_All.pipe_right tys (FStar_List.map (fun _60_752 -> (match (_60_752) with
| (x, _60_751) -> begin
(id_of_tycon x)
end))))
in (FStar_All.pipe_right _154_1353 (FStar_String.concat ", ")))
in (Prims.strcat "type " _154_1354))
=======
| Tycon (_60_748, tys) -> begin
(let _154_1380 = (let _154_1379 = (FStar_All.pipe_right tys (FStar_List.map (fun _60_755 -> (match (_60_755) with
| (x, _60_754) -> begin
(id_of_tycon x)
end))))
in (FStar_All.pipe_right _154_1379 (FStar_String.concat ", ")))
in (Prims.strcat "type " _154_1380))
>>>>>>> 35732020
end
| Val (_60_757, i, _60_760) -> begin
(Prims.strcat "val " i.FStar_Ident.idText)
end
| Exception (i, _60_765) -> begin
(Prims.strcat "exception " i.FStar_Ident.idText)
end
| (NewEffect (_, DefineEffect (i, _, _, _, _))) | (NewEffect (_, RedefineEffect (i, _, _))) -> begin
(Prims.strcat "new_effect " i.FStar_Ident.idText)
end
| (NewEffectForFree (_, DefineEffect (i, _, _, _, _))) | (NewEffectForFree (_, RedefineEffect (i, _, _))) -> begin
(Prims.strcat "new_effect_for_free " i.FStar_Ident.idText)
end
| SubEffect (_60_819) -> begin
"sub_effect"
end
| Pragma (_60_822) -> begin
"pragma"
end
| Fsdoc (_60_825) -> begin
"fsdoc"
end))


let modul_to_string : modul  ->  Prims.string = (fun m -> (match (m) with
| (Module (_, decls)) | (Interface (_, decls, _)) -> begin
<<<<<<< HEAD
(let _154_1357 = (FStar_All.pipe_right decls (FStar_List.map decl_to_string))
in (FStar_All.pipe_right _154_1357 (FStar_String.concat "\n")))
=======
(let _154_1383 = (FStar_All.pipe_right decls (FStar_List.map decl_to_string))
in (FStar_All.pipe_right _154_1383 (FStar_String.concat "\n")))
>>>>>>> 35732020
end))


let error = (fun msg tm r -> (

let tm = (FStar_All.pipe_right tm term_to_string)
in (

let tm = if ((FStar_String.length tm) >= (Prims.parse_int "80")) then begin
<<<<<<< HEAD
(let _154_1361 = (FStar_Util.substring tm (Prims.parse_int "0") (Prims.parse_int "77"))
in (Prims.strcat _154_1361 "..."))
=======
(let _154_1387 = (FStar_Util.substring tm (Prims.parse_int "0") (Prims.parse_int "77"))
in (Prims.strcat _154_1387 "..."))
>>>>>>> 35732020
end else begin
tm
end
in if (FStar_Options.universes ()) then begin
(Prims.raise (FStar_Syntax_Syntax.Error ((((Prims.strcat msg (Prims.strcat "\n" tm))), (r)))))
end else begin
(Prims.raise (FStar_Absyn_Syntax.Error ((((Prims.strcat msg (Prims.strcat "\n" tm))), (r)))))
end)))



<|MERGE_RESOLUTION|>--- conflicted
+++ resolved
@@ -1697,18 +1697,6 @@
 | (empty_lid, singleton_lid, union_lid) -> begin
 (
 
-<<<<<<< HEAD
-let empty = (mk_term (Var ((FStar_Ident.set_lid_range empty_lid r))) r Expr)
-in (
-
-let ref_constr = (mk_term (Var ((FStar_Ident.set_lid_range FStar_Absyn_Const.heap_ref r))) r Expr)
-in (
-
-let singleton = (mk_term (Var ((FStar_Ident.set_lid_range singleton_lid r))) r Expr)
-in (
-
-let union = (mk_term (Var ((FStar_Ident.set_lid_range union_lid r))) r Expr)
-=======
 let empty = (let _154_1195 = (let _154_1194 = (FStar_Ident.set_lid_range empty_lid r)
 in Var (_154_1194))
 in (mk_term _154_1195 r Expr))
@@ -1727,7 +1715,6 @@
 let union = (let _154_1201 = (let _154_1200 = (FStar_Ident.set_lid_range union_lid r)
 in Var (_154_1200))
 in (mk_term _154_1201 r Expr))
->>>>>>> 35732020
 in (FStar_List.fold_right (fun e tl -> (
 
 let e = (mkApp ref_constr ((((e), (Nothing)))::[]) r)
@@ -1745,17 +1732,10 @@
 | _60_349 -> begin
 (match (t.tm) with
 | Name (s) -> begin
-<<<<<<< HEAD
-(let _154_1191 = (let _154_1190 = (let _154_1189 = (FStar_List.map (fun a -> ((a), (Nothing))) args)
-in ((s), (_154_1189)))
-in Construct (_154_1190))
-in (mk_term _154_1191 r Un))
-=======
 (let _154_1213 = (let _154_1212 = (let _154_1211 = (FStar_List.map (fun a -> ((a), (Nothing))) args)
 in ((s), (_154_1211)))
 in Construct (_154_1212))
 in (mk_term _154_1213 r Un))
->>>>>>> 35732020
 end
 | _60_354 -> begin
 (FStar_List.fold_left (fun t a -> (mk_term (App (((t), (a), (Nothing)))) r Un)) t args)
@@ -1770,25 +1750,17 @@
 
 let admit = (
 
-<<<<<<< HEAD
-let admit_name = (mk_term (Var ((FStar_Ident.set_lid_range FStar_Absyn_Const.admit_lid r))) r Expr)
-=======
 let admit_name = (let _154_1219 = (let _154_1218 = (FStar_Ident.set_lid_range FStar_Absyn_Const.admit_lid r)
 in Var (_154_1218))
 in (mk_term _154_1219 r Expr))
->>>>>>> 35732020
 in (mkExplicitApp admit_name ((unit_const)::[]) r))
 in (
 
 let magic = (
 
-<<<<<<< HEAD
-let magic_name = (mk_term (Var ((FStar_Ident.set_lid_range FStar_Absyn_Const.magic_lid r))) r Expr)
-=======
 let magic_name = (let _154_1221 = (let _154_1220 = (FStar_Ident.set_lid_range FStar_Absyn_Const.magic_lid r)
 in Var (_154_1220))
 in (mk_term _154_1221 r Expr))
->>>>>>> 35732020
 in (mkExplicitApp magic_name ((unit_const)::[]) r))
 in (
 
@@ -1796,13 +1768,8 @@
 in admit_magic)))))
 
 
-<<<<<<< HEAD
-let mkWildAdmitMagic = (fun r -> (let _154_1197 = (mkAdmitMagic r)
-in (((mk_pattern PatWild r)), (None), (_154_1197))))
-=======
 let mkWildAdmitMagic = (fun r -> (let _154_1223 = (mkAdmitMagic r)
 in (((mk_pattern PatWild r)), (None), (_154_1223))))
->>>>>>> 35732020
 
 
 let focusBranches = (fun branches r -> (
@@ -1814,19 +1781,11 @@
 let _60_368 = (FStar_Tc_Errors.warn r "Focusing on only some cases")
 in (
 
-<<<<<<< HEAD
-let focussed = (let _154_1200 = (FStar_List.filter Prims.fst branches)
-in (FStar_All.pipe_right _154_1200 (FStar_List.map Prims.snd)))
-in (let _154_1202 = (let _154_1201 = (mkWildAdmitMagic r)
-in (_154_1201)::[])
-in (FStar_List.append focussed _154_1202))))
-=======
 let focussed = (let _154_1226 = (FStar_List.filter Prims.fst branches)
 in (FStar_All.pipe_right _154_1226 (FStar_List.map Prims.snd)))
 in (let _154_1228 = (let _154_1227 = (mkWildAdmitMagic r)
 in (_154_1227)::[])
 in (FStar_List.append focussed _154_1228))))
->>>>>>> 35732020
 end else begin
 (FStar_All.pipe_right branches (FStar_List.map Prims.snd))
 end))
@@ -1844,13 +1803,8 @@
 if f then begin
 lb
 end else begin
-<<<<<<< HEAD
-(let _154_1206 = (mkAdmitMagic r)
-in (((Prims.fst lb)), (_154_1206)))
-=======
 (let _154_1232 = (mkAdmitMagic r)
 in (((Prims.fst lb)), (_154_1232)))
->>>>>>> 35732020
 end
 end)) lbs))
 end else begin
@@ -1858,13 +1812,8 @@
 end))
 
 
-<<<<<<< HEAD
-let mkFsTypApp : term  ->  term Prims.list  ->  FStar_Range.range  ->  term = (fun t args r -> (let _154_1214 = (FStar_List.map (fun a -> ((a), (FsTypApp))) args)
-in (mkApp t _154_1214 r)))
-=======
 let mkFsTypApp : term  ->  term Prims.list  ->  FStar_Range.range  ->  term = (fun t args r -> (let _154_1240 = (FStar_List.map (fun a -> ((a), (FsTypApp))) args)
 in (mkApp t _154_1240 r)))
->>>>>>> 35732020
 
 
 let mkTuple : term Prims.list  ->  FStar_Range.range  ->  term = (fun args r -> (
@@ -1874,13 +1823,8 @@
 end else begin
 (FStar_Absyn_Util.mk_tuple_data_lid (FStar_List.length args) r)
 end
-<<<<<<< HEAD
-in (let _154_1220 = (FStar_List.map (fun x -> ((x), (Nothing))) args)
-in (mkApp (mk_term (Name (cons)) r Expr) _154_1220 r))))
-=======
 in (let _154_1246 = (FStar_List.map (fun x -> ((x), (Nothing))) args)
 in (mkApp (mk_term (Name (cons)) r Expr) _154_1246 r))))
->>>>>>> 35732020
 
 
 let mkDTuple : term Prims.list  ->  FStar_Range.range  ->  term = (fun args r -> (
@@ -1890,13 +1834,8 @@
 end else begin
 (FStar_Absyn_Util.mk_dtuple_data_lid (FStar_List.length args) r)
 end
-<<<<<<< HEAD
-in (let _154_1226 = (FStar_List.map (fun x -> ((x), (Nothing))) args)
-in (mkApp (mk_term (Name (cons)) r Expr) _154_1226 r))))
-=======
 in (let _154_1252 = (FStar_List.map (fun x -> ((x), (Nothing))) args)
 in (mkApp (mk_term (Name (cons)) r Expr) _154_1252 r))))
->>>>>>> 35732020
 
 
 let mkRefinedBinder : FStar_Ident.ident  ->  term  ->  term Prims.option  ->  FStar_Range.range  ->  aqual  ->  binder = (fun id t refopt m implicit -> (
@@ -1928,21 +1867,12 @@
 
 let string_of_fsdoc : (Prims.string * (Prims.string * Prims.string) Prims.list)  ->  Prims.string = (fun _60_425 -> (match (_60_425) with
 | (comment, keywords) -> begin
-<<<<<<< HEAD
-(let _154_1243 = (let _154_1242 = (FStar_List.map (fun _60_425 -> (match (_60_425) with
-| (k, v) -> begin
-(Prims.strcat k (Prims.strcat "->" v))
-end)) keywords)
-in (FStar_String.concat "," _154_1242))
-in (Prims.strcat comment _154_1243))
-=======
 (let _154_1269 = (let _154_1268 = (FStar_List.map (fun _60_428 -> (match (_60_428) with
 | (k, v) -> begin
 (Prims.strcat k (Prims.strcat "->" v))
 end)) keywords)
 in (FStar_String.concat "," _154_1268))
 in (Prims.strcat comment _154_1269))
->>>>>>> 35732020
 end))
 
 
@@ -1958,13 +1888,8 @@
 end))
 
 
-<<<<<<< HEAD
-let to_string_l = (fun sep f l -> (let _154_1252 = (FStar_List.map f l)
-in (FStar_String.concat sep _154_1252)))
-=======
 let to_string_l = (fun sep f l -> (let _154_1278 = (FStar_List.map f l)
 in (FStar_String.concat sep _154_1278)))
->>>>>>> 35732020
 
 
 let imp_to_string : imp  ->  Prims.string = (fun _60_2 -> (match (_60_2) with
@@ -1980,19 +1905,6 @@
 | Wild -> begin
 "_"
 end
-<<<<<<< HEAD
-| Requires (t, _60_441) -> begin
-(let _154_1260 = (term_to_string t)
-in (FStar_Util.format1 "(requires %s)" _154_1260))
-end
-| Ensures (t, _60_446) -> begin
-(let _154_1261 = (term_to_string t)
-in (FStar_Util.format1 "(ensures %s)" _154_1261))
-end
-| Labeled (t, l, _60_452) -> begin
-(let _154_1262 = (term_to_string t)
-in (FStar_Util.format2 "(labeled %s %s)" l _154_1262))
-=======
 | Requires (t, _60_444) -> begin
 (let _154_1286 = (term_to_string t)
 in (FStar_Util.format1 "(requires %s)" _154_1286))
@@ -2004,21 +1916,14 @@
 | Labeled (t, l, _60_455) -> begin
 (let _154_1288 = (term_to_string t)
 in (FStar_Util.format2 "(labeled %s %s)" l _154_1288))
->>>>>>> 35732020
 end
 | Const (c) -> begin
 (FStar_Absyn_Print.const_to_string c)
 end
 | Op (s, xs) -> begin
-<<<<<<< HEAD
-(let _154_1265 = (let _154_1264 = (FStar_List.map (fun x -> (FStar_All.pipe_right x term_to_string)) xs)
-in (FStar_String.concat ", " _154_1264))
-in (FStar_Util.format2 "%s(%s)" s _154_1265))
-=======
 (let _154_1291 = (let _154_1290 = (FStar_List.map (fun x -> (FStar_All.pipe_right x term_to_string)) xs)
 in (FStar_String.concat ", " _154_1290))
 in (FStar_Util.format2 "%s(%s)" s _154_1291))
->>>>>>> 35732020
 end
 | Tvar (id) -> begin
 id.FStar_Ident.idText
@@ -2027,58 +1932,6 @@
 l.FStar_Ident.str
 end
 | Construct (l, args) -> begin
-<<<<<<< HEAD
-(let _154_1268 = (to_string_l " " (fun _60_473 -> (match (_60_473) with
-| (a, imp) -> begin
-(let _154_1267 = (term_to_string a)
-in (FStar_Util.format2 "%s%s" (imp_to_string imp) _154_1267))
-end)) args)
-in (FStar_Util.format2 "(%s %s)" l.FStar_Ident.str _154_1268))
-end
-| Abs (pats, t) -> begin
-(let _154_1270 = (to_string_l " " pat_to_string pats)
-in (let _154_1269 = (FStar_All.pipe_right t term_to_string)
-in (FStar_Util.format2 "(fun %s -> %s)" _154_1270 _154_1269)))
-end
-| App (t1, t2, imp) -> begin
-(let _154_1272 = (FStar_All.pipe_right t1 term_to_string)
-in (let _154_1271 = (FStar_All.pipe_right t2 term_to_string)
-in (FStar_Util.format3 "%s %s%s" _154_1272 (imp_to_string imp) _154_1271)))
-end
-| Let (Rec, lbs, body) -> begin
-(let _154_1277 = (to_string_l " and " (fun _60_490 -> (match (_60_490) with
-| (p, b) -> begin
-(let _154_1275 = (FStar_All.pipe_right p pat_to_string)
-in (let _154_1274 = (FStar_All.pipe_right b term_to_string)
-in (FStar_Util.format2 "%s=%s" _154_1275 _154_1274)))
-end)) lbs)
-in (let _154_1276 = (FStar_All.pipe_right body term_to_string)
-in (FStar_Util.format2 "let rec %s in %s" _154_1277 _154_1276)))
-end
-| Let (q, ((pat, tm))::[], body) -> begin
-(let _154_1280 = (FStar_All.pipe_right pat pat_to_string)
-in (let _154_1279 = (FStar_All.pipe_right tm term_to_string)
-in (let _154_1278 = (FStar_All.pipe_right body term_to_string)
-in (FStar_Util.format4 "let %s %s = %s in %s" (string_of_let_qualifier q) _154_1280 _154_1279 _154_1278))))
-end
-| Seq (t1, t2) -> begin
-(let _154_1282 = (FStar_All.pipe_right t1 term_to_string)
-in (let _154_1281 = (FStar_All.pipe_right t2 term_to_string)
-in (FStar_Util.format2 "%s; %s" _154_1282 _154_1281)))
-end
-| If (t1, t2, t3) -> begin
-(let _154_1285 = (FStar_All.pipe_right t1 term_to_string)
-in (let _154_1284 = (FStar_All.pipe_right t2 term_to_string)
-in (let _154_1283 = (FStar_All.pipe_right t3 term_to_string)
-in (FStar_Util.format3 "if %s then %s else %s" _154_1285 _154_1284 _154_1283))))
-end
-| Match (t, branches) -> begin
-(let _154_1292 = (FStar_All.pipe_right t term_to_string)
-in (let _154_1291 = (to_string_l " | " (fun _60_515 -> (match (_60_515) with
-| (p, w, e) -> begin
-(let _154_1290 = (FStar_All.pipe_right p pat_to_string)
-in (let _154_1289 = (match (w) with
-=======
 (let _154_1294 = (to_string_l " " (fun _60_476 -> (match (_60_476) with
 | (a, imp) -> begin
 (let _154_1293 = (term_to_string a)
@@ -2129,46 +1982,10 @@
 | (p, w, e) -> begin
 (let _154_1316 = (FStar_All.pipe_right p pat_to_string)
 in (let _154_1315 = (match (w) with
->>>>>>> 35732020
 | None -> begin
 ""
 end
 | Some (e) -> begin
-<<<<<<< HEAD
-(let _154_1287 = (term_to_string e)
-in (FStar_Util.format1 "when %s" _154_1287))
-end)
-in (let _154_1288 = (FStar_All.pipe_right e term_to_string)
-in (FStar_Util.format3 "%s %s -> %s" _154_1290 _154_1289 _154_1288))))
-end)) branches)
-in (FStar_Util.format2 "match %s with %s" _154_1292 _154_1291)))
-end
-| Ascribed (t1, t2) -> begin
-(let _154_1294 = (FStar_All.pipe_right t1 term_to_string)
-in (let _154_1293 = (FStar_All.pipe_right t2 term_to_string)
-in (FStar_Util.format2 "(%s : %s)" _154_1294 _154_1293)))
-end
-| Record (Some (e), fields) -> begin
-(let _154_1298 = (FStar_All.pipe_right e term_to_string)
-in (let _154_1297 = (to_string_l " " (fun _60_530 -> (match (_60_530) with
-| (l, e) -> begin
-(let _154_1296 = (FStar_All.pipe_right e term_to_string)
-in (FStar_Util.format2 "%s=%s" l.FStar_Ident.str _154_1296))
-end)) fields)
-in (FStar_Util.format2 "{%s with %s}" _154_1298 _154_1297)))
-end
-| Record (None, fields) -> begin
-(let _154_1301 = (to_string_l " " (fun _60_537 -> (match (_60_537) with
-| (l, e) -> begin
-(let _154_1300 = (FStar_All.pipe_right e term_to_string)
-in (FStar_Util.format2 "%s=%s" l.FStar_Ident.str _154_1300))
-end)) fields)
-in (FStar_Util.format1 "{%s}" _154_1301))
-end
-| Project (e, l) -> begin
-(let _154_1302 = (FStar_All.pipe_right e term_to_string)
-in (FStar_Util.format2 "%s.%s" _154_1302 l.FStar_Ident.str))
-=======
 (let _154_1313 = (term_to_string e)
 in (FStar_Util.format1 "when %s" _154_1313))
 end)
@@ -2202,7 +2019,6 @@
 | Project (e, l) -> begin
 (let _154_1328 = (FStar_All.pipe_right e term_to_string)
 in (FStar_Util.format2 "%s.%s" _154_1328 l.FStar_Ident.str))
->>>>>>> 35732020
 end
 | Product ([], t) -> begin
 (term_to_string t)
@@ -2211,53 +2027,6 @@
 (term_to_string (mk_term (Product ((((b)::[]), ((mk_term (Product ((((hd)::tl), (t)))) x.range x.level))))) x.range x.level))
 end
 | Product ((b)::[], t) when (x.level = Type) -> begin
-<<<<<<< HEAD
-(let _154_1304 = (FStar_All.pipe_right b binder_to_string)
-in (let _154_1303 = (FStar_All.pipe_right t term_to_string)
-in (FStar_Util.format2 "%s -> %s" _154_1304 _154_1303)))
-end
-| Product ((b)::[], t) when (x.level = Kind) -> begin
-(let _154_1306 = (FStar_All.pipe_right b binder_to_string)
-in (let _154_1305 = (FStar_All.pipe_right t term_to_string)
-in (FStar_Util.format2 "%s => %s" _154_1306 _154_1305)))
-end
-| Sum (binders, t) -> begin
-(let _154_1309 = (let _154_1307 = (FStar_All.pipe_right binders (FStar_List.map binder_to_string))
-in (FStar_All.pipe_right _154_1307 (FStar_String.concat " * ")))
-in (let _154_1308 = (FStar_All.pipe_right t term_to_string)
-in (FStar_Util.format2 "%s * %s" _154_1309 _154_1308)))
-end
-| QForall (bs, pats, t) -> begin
-(let _154_1312 = (to_string_l " " binder_to_string bs)
-in (let _154_1311 = (to_string_l " \\/ " (to_string_l "; " term_to_string) pats)
-in (let _154_1310 = (FStar_All.pipe_right t term_to_string)
-in (FStar_Util.format3 "forall %s.{:pattern %s} %s" _154_1312 _154_1311 _154_1310))))
-end
-| QExists (bs, pats, t) -> begin
-(let _154_1315 = (to_string_l " " binder_to_string bs)
-in (let _154_1314 = (to_string_l " \\/ " (to_string_l "; " term_to_string) pats)
-in (let _154_1313 = (FStar_All.pipe_right t term_to_string)
-in (FStar_Util.format3 "exists %s.{:pattern %s} %s" _154_1315 _154_1314 _154_1313))))
-end
-| Refine (b, t) -> begin
-(let _154_1317 = (FStar_All.pipe_right b binder_to_string)
-in (let _154_1316 = (FStar_All.pipe_right t term_to_string)
-in (FStar_Util.format2 "%s:{%s}" _154_1317 _154_1316)))
-end
-| NamedTyp (x, t) -> begin
-(let _154_1318 = (FStar_All.pipe_right t term_to_string)
-in (FStar_Util.format2 "%s:%s" x.FStar_Ident.idText _154_1318))
-end
-| Paren (t) -> begin
-(let _154_1319 = (FStar_All.pipe_right t term_to_string)
-in (FStar_Util.format1 "(%s)" _154_1319))
-end
-| Product (bs, t) -> begin
-(let _154_1322 = (let _154_1320 = (FStar_All.pipe_right bs (FStar_List.map binder_to_string))
-in (FStar_All.pipe_right _154_1320 (FStar_String.concat ",")))
-in (let _154_1321 = (FStar_All.pipe_right t term_to_string)
-in (FStar_Util.format2 "Unidentified product: [%s] %s" _154_1322 _154_1321)))
-=======
 (let _154_1330 = (FStar_All.pipe_right b binder_to_string)
 in (let _154_1329 = (FStar_All.pipe_right t term_to_string)
 in (FStar_Util.format2 "%s -> %s" _154_1330 _154_1329)))
@@ -2303,7 +2072,6 @@
 in (FStar_All.pipe_right _154_1346 (FStar_String.concat ",")))
 in (let _154_1347 = (FStar_All.pipe_right t term_to_string)
 in (FStar_Util.format2 "Unidentified product: [%s] %s" _154_1348 _154_1347)))
->>>>>>> 35732020
 end
 | t -> begin
 "_"
@@ -2318,24 +2086,14 @@
 (FStar_Util.format1 "%s:_" i.FStar_Ident.idText)
 end
 | (TAnnotated (i, t)) | (Annotated (i, t)) -> begin
-<<<<<<< HEAD
-(let _154_1324 = (FStar_All.pipe_right t term_to_string)
-in (FStar_Util.format2 "%s:%s" i.FStar_Ident.idText _154_1324))
-=======
 (let _154_1350 = (FStar_All.pipe_right t term_to_string)
 in (FStar_Util.format2 "%s:%s" i.FStar_Ident.idText _154_1350))
->>>>>>> 35732020
 end
 | NoName (t) -> begin
 (FStar_All.pipe_right t term_to_string)
 end)
-<<<<<<< HEAD
-in (let _154_1325 = (aqual_to_string x.aqual)
-in (FStar_Util.format2 "%s%s" _154_1325 s))))
-=======
 in (let _154_1351 = (aqual_to_string x.aqual)
 in (FStar_Util.format2 "%s%s" _154_1351 s))))
->>>>>>> 35732020
 and aqual_to_string : aqual  ->  Prims.string = (fun _60_3 -> (match (_60_3) with
 | Some (Equality) -> begin
 "$"
@@ -2354,15 +2112,6 @@
 (FStar_Absyn_Print.const_to_string c)
 end
 | PatApp (p, ps) -> begin
-<<<<<<< HEAD
-(let _154_1329 = (FStar_All.pipe_right p pat_to_string)
-in (let _154_1328 = (to_string_l " " pat_to_string ps)
-in (FStar_Util.format2 "(%s %s)" _154_1329 _154_1328)))
-end
-| (PatTvar (i, aq)) | (PatVar (i, aq)) -> begin
-(let _154_1330 = (aqual_to_string aq)
-in (FStar_Util.format2 "%s%s" _154_1330 i.FStar_Ident.idText))
-=======
 (let _154_1355 = (FStar_All.pipe_right p pat_to_string)
 in (let _154_1354 = (to_string_l " " pat_to_string ps)
 in (FStar_Util.format2 "(%s %s)" _154_1355 _154_1354)))
@@ -2370,32 +2119,11 @@
 | (PatTvar (i, aq)) | (PatVar (i, aq)) -> begin
 (let _154_1356 = (aqual_to_string aq)
 in (FStar_Util.format2 "%s%s" _154_1356 i.FStar_Ident.idText))
->>>>>>> 35732020
 end
 | PatName (l) -> begin
 l.FStar_Ident.str
 end
 | PatList (l) -> begin
-<<<<<<< HEAD
-(let _154_1331 = (to_string_l "; " pat_to_string l)
-in (FStar_Util.format1 "[%s]" _154_1331))
-end
-| PatTuple (l, false) -> begin
-(let _154_1332 = (to_string_l ", " pat_to_string l)
-in (FStar_Util.format1 "(%s)" _154_1332))
-end
-| PatTuple (l, true) -> begin
-(let _154_1333 = (to_string_l ", " pat_to_string l)
-in (FStar_Util.format1 "(|%s|)" _154_1333))
-end
-| PatRecord (l) -> begin
-(let _154_1336 = (to_string_l "; " (fun _60_644 -> (match (_60_644) with
-| (f, e) -> begin
-(let _154_1335 = (FStar_All.pipe_right e pat_to_string)
-in (FStar_Util.format2 "%s=%s" f.FStar_Ident.str _154_1335))
-end)) l)
-in (FStar_Util.format1 "{%s}" _154_1336))
-=======
 (let _154_1357 = (to_string_l "; " pat_to_string l)
 in (FStar_Util.format1 "[%s]" _154_1357))
 end
@@ -2414,7 +2142,6 @@
 in (FStar_Util.format2 "%s=%s" f.FStar_Ident.str _154_1361))
 end)) l)
 in (FStar_Util.format1 "{%s}" _154_1362))
->>>>>>> 35732020
 end
 | PatOr (l) -> begin
 (to_string_l "|\n " pat_to_string l)
@@ -2423,15 +2150,9 @@
 (FStar_Util.format1 "(%s)" op)
 end
 | PatAscribed (p, t) -> begin
-<<<<<<< HEAD
-(let _154_1338 = (FStar_All.pipe_right p pat_to_string)
-in (let _154_1337 = (FStar_All.pipe_right t term_to_string)
-in (FStar_Util.format2 "(%s:%s)" _154_1338 _154_1337)))
-=======
 (let _154_1364 = (FStar_All.pipe_right p pat_to_string)
 in (let _154_1363 = (FStar_All.pipe_right t term_to_string)
 in (FStar_Util.format2 "(%s:%s)" _154_1364 _154_1363)))
->>>>>>> 35732020
 end))
 
 
@@ -2439,15 +2160,9 @@
 | PatName (l) -> begin
 (l)::[]
 end
-<<<<<<< HEAD
-| PatVar (i, _60_658) -> begin
-(let _154_1341 = (FStar_Ident.lid_of_ids ((i)::[]))
-in (_154_1341)::[])
-=======
 | PatVar (i, _60_661) -> begin
 (let _154_1367 = (FStar_Ident.lid_of_ids ((i)::[]))
 in (_154_1367)::[])
->>>>>>> 35732020
 end
 | PatApp (p, _60_666) -> begin
 (head_id_of_pat p)
@@ -2485,19 +2200,11 @@
 | KindAbbrev (i, _60_724, _60_726) -> begin
 (Prims.strcat "kind " i.FStar_Ident.idText)
 end
-<<<<<<< HEAD
-| ToplevelLet (_60_727, _60_729, pats) -> begin
-(let _154_1351 = (let _154_1350 = (let _154_1349 = (lids_of_let pats)
-in (FStar_All.pipe_right _154_1349 (FStar_List.map (fun l -> l.FStar_Ident.str))))
-in (FStar_All.pipe_right _154_1350 (FStar_String.concat ", ")))
-in (Prims.strcat "let " _154_1351))
-=======
 | ToplevelLet (_60_730, _60_732, pats) -> begin
 (let _154_1377 = (let _154_1376 = (let _154_1375 = (lids_of_let pats)
 in (FStar_All.pipe_right _154_1375 (FStar_List.map (fun l -> l.FStar_Ident.str))))
 in (FStar_All.pipe_right _154_1376 (FStar_String.concat ", ")))
 in (Prims.strcat "let " _154_1377))
->>>>>>> 35732020
 end
 | Main (_60_738) -> begin
 "main ..."
@@ -2505,15 +2212,6 @@
 | Assume (_60_741, i, _60_744) -> begin
 (Prims.strcat "assume " i.FStar_Ident.idText)
 end
-<<<<<<< HEAD
-| Tycon (_60_745, tys) -> begin
-(let _154_1354 = (let _154_1353 = (FStar_All.pipe_right tys (FStar_List.map (fun _60_752 -> (match (_60_752) with
-| (x, _60_751) -> begin
-(id_of_tycon x)
-end))))
-in (FStar_All.pipe_right _154_1353 (FStar_String.concat ", ")))
-in (Prims.strcat "type " _154_1354))
-=======
 | Tycon (_60_748, tys) -> begin
 (let _154_1380 = (let _154_1379 = (FStar_All.pipe_right tys (FStar_List.map (fun _60_755 -> (match (_60_755) with
 | (x, _60_754) -> begin
@@ -2521,7 +2219,6 @@
 end))))
 in (FStar_All.pipe_right _154_1379 (FStar_String.concat ", ")))
 in (Prims.strcat "type " _154_1380))
->>>>>>> 35732020
 end
 | Val (_60_757, i, _60_760) -> begin
 (Prims.strcat "val " i.FStar_Ident.idText)
@@ -2548,13 +2245,8 @@
 
 let modul_to_string : modul  ->  Prims.string = (fun m -> (match (m) with
 | (Module (_, decls)) | (Interface (_, decls, _)) -> begin
-<<<<<<< HEAD
-(let _154_1357 = (FStar_All.pipe_right decls (FStar_List.map decl_to_string))
-in (FStar_All.pipe_right _154_1357 (FStar_String.concat "\n")))
-=======
 (let _154_1383 = (FStar_All.pipe_right decls (FStar_List.map decl_to_string))
 in (FStar_All.pipe_right _154_1383 (FStar_String.concat "\n")))
->>>>>>> 35732020
 end))
 
 
@@ -2564,13 +2256,8 @@
 in (
 
 let tm = if ((FStar_String.length tm) >= (Prims.parse_int "80")) then begin
-<<<<<<< HEAD
-(let _154_1361 = (FStar_Util.substring tm (Prims.parse_int "0") (Prims.parse_int "77"))
-in (Prims.strcat _154_1361 "..."))
-=======
 (let _154_1387 = (FStar_Util.substring tm (Prims.parse_int "0") (Prims.parse_int "77"))
 in (Prims.strcat _154_1387 "..."))
->>>>>>> 35732020
 end else begin
 tm
 end
