--- conflicted
+++ resolved
@@ -1,413 +1,5 @@
 
 open Prims
-<<<<<<< HEAD
-let module_or_interface_name:
-  FStar_Syntax_Syntax.modul -> (Prims.bool* FStar_Ident.lident) =
-  fun m  ->
-    ((m.FStar_Syntax_Syntax.is_interface), (m.FStar_Syntax_Syntax.name))
-let parse:
-  FStar_ToSyntax_Env.env ->
-    Prims.string Prims.option ->
-      Prims.string ->
-        (FStar_ToSyntax_Env.env* FStar_Syntax_Syntax.modul Prims.list)
-  =
-  fun env  ->
-    fun pre_fn  ->
-      fun fn  ->
-        let uu____23 = FStar_Parser_Driver.parse_file fn in
-        match uu____23 with
-        | (ast,uu____33) ->
-            let ast1 =
-              match pre_fn with
-              | None  -> ast
-              | Some pre_fn1 ->
-                  let uu____42 = FStar_Parser_Driver.parse_file pre_fn1 in
-                  (match uu____42 with
-                   | (pre_ast,uu____49) ->
-                       (match (pre_ast, ast) with
-                        | ((FStar_Parser_AST.Interface
-                           (lid1,decls1,uu____58))::[],(FStar_Parser_AST.Module
-                           (lid2,decls2))::[]) when
-                            FStar_Ident.lid_equals lid1 lid2 ->
-                            let uu____67 =
-                              let uu____68 =
-                                let uu____72 =
-                                  FStar_Parser_Interleave.interleave decls1
-                                    decls2 in
-                                (lid1, uu____72) in
-                              FStar_Parser_AST.Module uu____68 in
-                            [uu____67]
-                        | uu____75 ->
-                            Prims.raise
-                              (FStar_Errors.Err
-                                 "mismatch between pre-module and module\n"))) in
-            FStar_ToSyntax_ToSyntax.desugar_file env ast1
-let tc_prims:
-  Prims.unit ->
-    ((FStar_Syntax_Syntax.modul* Prims.int)* FStar_ToSyntax_Env.env*
-      FStar_TypeChecker_Env.env)
-  =
-  fun uu____85  ->
-    let solver1 =
-      let uu____92 = FStar_Options.lax () in
-      if uu____92
-      then FStar_SMTEncoding_Solver.dummy
-      else
-        (let uu___214_94 = FStar_SMTEncoding_Solver.solver in
-         {
-           FStar_TypeChecker_Env.init =
-             (uu___214_94.FStar_TypeChecker_Env.init);
-           FStar_TypeChecker_Env.push =
-             (uu___214_94.FStar_TypeChecker_Env.push);
-           FStar_TypeChecker_Env.pop =
-             (uu___214_94.FStar_TypeChecker_Env.pop);
-           FStar_TypeChecker_Env.mark =
-             (uu___214_94.FStar_TypeChecker_Env.mark);
-           FStar_TypeChecker_Env.reset_mark =
-             (uu___214_94.FStar_TypeChecker_Env.reset_mark);
-           FStar_TypeChecker_Env.commit_mark =
-             (uu___214_94.FStar_TypeChecker_Env.commit_mark);
-           FStar_TypeChecker_Env.encode_modul =
-             (uu___214_94.FStar_TypeChecker_Env.encode_modul);
-           FStar_TypeChecker_Env.encode_sig =
-             (uu___214_94.FStar_TypeChecker_Env.encode_sig);
-           FStar_TypeChecker_Env.preprocess =
-             FStar_Tactics_Interpreter.preprocess;
-           FStar_TypeChecker_Env.solve =
-             (uu___214_94.FStar_TypeChecker_Env.solve);
-           FStar_TypeChecker_Env.is_trivial =
-             (uu___214_94.FStar_TypeChecker_Env.is_trivial);
-           FStar_TypeChecker_Env.finish =
-             (uu___214_94.FStar_TypeChecker_Env.finish);
-           FStar_TypeChecker_Env.refresh =
-             (uu___214_94.FStar_TypeChecker_Env.refresh)
-         }) in
-    let env =
-      FStar_TypeChecker_Env.initial_env
-        FStar_TypeChecker_TcTerm.type_of_tot_term
-        FStar_TypeChecker_TcTerm.universe_of solver1
-        FStar_Syntax_Const.prims_lid in
-    (env.FStar_TypeChecker_Env.solver).FStar_TypeChecker_Env.init env;
-    (let prims_filename = FStar_Options.prims () in
-     let uu____98 =
-       let uu____102 = FStar_ToSyntax_Env.empty_env () in
-       parse uu____102 None prims_filename in
-     match uu____98 with
-     | (dsenv,prims_mod) ->
-         let uu____112 =
-           FStar_Util.record_time
-             (fun uu____119  ->
-                let uu____120 = FStar_List.hd prims_mod in
-                FStar_TypeChecker_Tc.check_module env uu____120) in
-         (match uu____112 with
-          | ((prims_mod1,env1),elapsed_time) ->
-              ((prims_mod1, elapsed_time), dsenv, env1)))
-let tc_one_fragment:
-  FStar_Syntax_Syntax.modul Prims.option ->
-    FStar_ToSyntax_Env.env ->
-      FStar_TypeChecker_Env.env ->
-        (FStar_Parser_ParseIt.input_frag* Prims.bool) ->
-          (FStar_Syntax_Syntax.modul Prims.option* FStar_ToSyntax_Env.env*
-            FStar_TypeChecker_Env.env) Prims.option
-  =
-  fun curmod  ->
-    fun dsenv  ->
-      fun env  ->
-        fun uu____152  ->
-          match uu____152 with
-          | (frag,is_interface_dependence) ->
-              (try
-                 let uu____174 = FStar_Parser_Driver.parse_fragment frag in
-                 match uu____174 with
-                 | FStar_Parser_Driver.Empty  -> Some (curmod, dsenv, env)
-                 | FStar_Parser_Driver.Modul ast_modul ->
-                     let ast_modul1 =
-                       if is_interface_dependence
-                       then FStar_ToSyntax_ToSyntax.as_interface ast_modul
-                       else ast_modul in
-                     let uu____188 =
-                       FStar_ToSyntax_ToSyntax.desugar_partial_modul curmod
-                         dsenv ast_modul1 in
-                     (match uu____188 with
-                      | (dsenv1,modul) ->
-                          let env1 =
-                            match curmod with
-                            | Some modul1 ->
-                                let uu____200 =
-                                  let uu____201 =
-                                    let uu____202 =
-                                      let uu____203 =
-                                        FStar_Options.file_list () in
-                                      FStar_List.hd uu____203 in
-                                    FStar_Parser_Dep.lowercase_module_name
-                                      uu____202 in
-                                  let uu____205 =
-                                    let uu____206 =
-                                      FStar_Ident.string_of_lid
-                                        modul1.FStar_Syntax_Syntax.name in
-                                    FStar_String.lowercase uu____206 in
-                                  uu____201 <> uu____205 in
-                                if uu____200
-                                then
-                                  Prims.raise
-                                    (FStar_Errors.Err
-                                       "Interactive mode only supports a single module at the top-level")
-                                else env
-                            | None  -> env in
-                          let uu____208 =
-                            FStar_TypeChecker_Tc.tc_partial_modul env1 modul in
-                          (match uu____208 with
-                           | (modul1,uu____219,env2) ->
-                               Some ((Some modul1), dsenv1, env2)))
-                 | FStar_Parser_Driver.Decls ast_decls ->
-                     let uu____230 =
-                       FStar_ToSyntax_ToSyntax.desugar_decls dsenv ast_decls in
-                     (match uu____230 with
-                      | (dsenv1,decls) ->
-                          (match curmod with
-                           | None  ->
-                               (FStar_Util.print_error
-                                  "fragment without an enclosing module";
-                                FStar_All.exit (Prims.parse_int "1"))
-                           | Some modul ->
-                               let uu____252 =
-                                 FStar_TypeChecker_Tc.tc_more_partial_modul
-                                   env modul decls in
-                               (match uu____252 with
-                                | (modul1,uu____263,env1) ->
-                                    Some ((Some modul1), dsenv1, env1))))
-               with
-               | FStar_Errors.Error (msg,r) when
-                   let uu____280 = FStar_Options.trace_error () in
-                   Prims.op_Negation uu____280 ->
-                   (FStar_TypeChecker_Err.add_errors env [(msg, r)]; None)
-               | FStar_Errors.Err msg when
-                   let uu____291 = FStar_Options.trace_error () in
-                   Prims.op_Negation uu____291 ->
-                   (FStar_TypeChecker_Err.add_errors env
-                      [(msg, FStar_Range.dummyRange)];
-                    None)
-               | e when
-                   let uu____302 = FStar_Options.trace_error () in
-                   Prims.op_Negation uu____302 -> Prims.raise e)
-let tc_one_file:
-  FStar_ToSyntax_Env.env ->
-    FStar_TypeChecker_Env.env ->
-      Prims.string Prims.option ->
-        Prims.string ->
-          ((FStar_Syntax_Syntax.modul* Prims.int) Prims.list*
-            FStar_ToSyntax_Env.env* FStar_TypeChecker_Env.env)
-  =
-  fun dsenv  ->
-    fun env  ->
-      fun pre_fn  ->
-        fun fn  ->
-          let uu____334 = parse dsenv pre_fn fn in
-          match uu____334 with
-          | (dsenv1,fmods) ->
-              let check_mods uu____357 =
-                let uu____358 =
-                  FStar_All.pipe_right fmods
-                    (FStar_List.fold_left
-                       (fun uu____375  ->
-                          fun m  ->
-                            match uu____375 with
-                            | (env1,all_mods) ->
-                                let uu____395 =
-                                  FStar_Util.record_time
-                                    (fun uu____402  ->
-                                       FStar_TypeChecker_Tc.check_module env1
-                                         m) in
-                                (match uu____395 with
-                                 | ((m1,env2),elapsed_ms) ->
-                                     (env2, ((m1, elapsed_ms) :: all_mods))))
-                       (env, [])) in
-                match uu____358 with
-                | (env1,all_mods) ->
-                    ((FStar_List.rev all_mods), dsenv1, env1) in
-              (match fmods with
-               | m::[] when
-                   (FStar_Options.should_verify
-                      (m.FStar_Syntax_Syntax.name).FStar_Ident.str)
-                     &&
-                     ((FStar_Options.record_hints ()) ||
-                        (FStar_Options.use_hints ()))
-                   ->
-                   let uu____449 = FStar_Parser_ParseIt.find_file fn in
-                   FStar_SMTEncoding_Solver.with_hints_db uu____449
-                     check_mods
-               | uu____456 -> check_mods ())
-let needs_interleaving: Prims.string -> Prims.string -> Prims.bool =
-  fun intf  ->
-    fun impl  ->
-      let m1 = FStar_Parser_Dep.lowercase_module_name intf in
-      let m2 = FStar_Parser_Dep.lowercase_module_name impl in
-      ((m1 = m2) &&
-         (let uu____466 = FStar_Util.get_file_extension intf in
-          uu____466 = "fsti"))
-        &&
-        (let uu____467 = FStar_Util.get_file_extension impl in
-         uu____467 = "fst")
-let pop_context: FStar_TypeChecker_Env.env -> Prims.string -> Prims.unit =
-  fun env  ->
-    fun msg  ->
-      (let uu____475 = FStar_ToSyntax_Env.pop () in
-       FStar_All.pipe_right uu____475 Prims.ignore);
-      (let uu____477 = FStar_TypeChecker_Env.pop env msg in
-       FStar_All.pipe_right uu____477 Prims.ignore);
-      (env.FStar_TypeChecker_Env.solver).FStar_TypeChecker_Env.refresh ()
-let push_context:
-  (FStar_ToSyntax_Env.env* FStar_TypeChecker_Env.env) ->
-    Prims.string -> (FStar_ToSyntax_Env.env* FStar_TypeChecker_Env.env)
-  =
-  fun uu____486  ->
-    fun msg  ->
-      match uu____486 with
-      | (dsenv,env) ->
-          let dsenv1 = FStar_ToSyntax_Env.push dsenv in
-          let env1 = FStar_TypeChecker_Env.push env msg in (dsenv1, env1)
-let tc_one_file_and_intf:
-  Prims.string Prims.option ->
-    Prims.string ->
-      FStar_ToSyntax_Env.env ->
-        FStar_TypeChecker_Env.env ->
-          ((FStar_Syntax_Syntax.modul* Prims.int) Prims.list*
-            FStar_ToSyntax_Env.env* FStar_TypeChecker_Env.env)
-  =
-  fun intf  ->
-    fun impl  ->
-      fun dsenv  ->
-        fun env  ->
-          FStar_Syntax_Syntax.reset_gensym ();
-          (match intf with
-           | None  -> tc_one_file dsenv env None impl
-           | Some uu____523 when
-               let uu____524 = FStar_Options.codegen () in uu____524 <> None
-               ->
-               ((let uu____528 =
-                   let uu____529 = FStar_Options.lax () in
-                   Prims.op_Negation uu____529 in
-                 if uu____528
-                 then
-                   Prims.raise
-                     (FStar_Errors.Err
-                        "Verification and code generation are no supported together with partial modules (i.e, *.fsti); use --lax to extract code separately")
-                 else ());
-                tc_one_file dsenv env intf impl)
-           | Some iname ->
-               ((let uu____533 = FStar_Options.debug_any () in
-                 if uu____533
-                 then
-                   FStar_Util.print1 "Interleaving iface+module: %s\n" iname
-                 else ());
-                (let caption = Prims.strcat "interface: " iname in
-                 let uu____536 = push_context (dsenv, env) caption in
-                 match uu____536 with
-                 | (dsenv',env') ->
-                     let uu____547 = tc_one_file dsenv' env' intf impl in
-                     (match uu____547 with
-                      | (uu____560,dsenv'1,env'1) ->
-                          (pop_context env'1 caption;
-                           tc_one_file dsenv env None iname)))))
-type uenv = (FStar_ToSyntax_Env.env* FStar_TypeChecker_Env.env)
-let tc_one_file_from_remaining:
-  Prims.string Prims.list ->
-    uenv ->
-      (Prims.string Prims.list* (FStar_Syntax_Syntax.modul* Prims.int)
-        Prims.list* (FStar_ToSyntax_Env.env* FStar_TypeChecker_Env.env))
-  =
-  fun remaining  ->
-    fun uenv  ->
-      let uu____589 = uenv in
-      match uu____589 with
-      | (dsenv,env) ->
-          let uu____601 =
-            match remaining with
-            | intf::impl::remaining1 when needs_interleaving intf impl ->
-                let uu____624 =
-                  tc_one_file_and_intf (Some intf) impl dsenv env in
-                (remaining1, uu____624)
-            | intf_or_impl::remaining1 ->
-                let uu____641 =
-                  tc_one_file_and_intf None intf_or_impl dsenv env in
-                (remaining1, uu____641)
-            | [] -> ([], ([], dsenv, env)) in
-          (match uu____601 with
-           | (remaining1,(nmods,dsenv1,env1)) ->
-               (remaining1, nmods, (dsenv1, env1)))
-let rec tc_fold_interleave:
-  ((FStar_Syntax_Syntax.modul* Prims.int) Prims.list* uenv) ->
-    Prims.string Prims.list ->
-      ((FStar_Syntax_Syntax.modul* Prims.int) Prims.list* uenv)
-  =
-  fun acc  ->
-    fun remaining  ->
-      match remaining with
-      | [] -> acc
-      | uu____728 ->
-          let uu____730 = acc in
-          (match uu____730 with
-           | (mods,uenv) ->
-               let uu____749 = tc_one_file_from_remaining remaining uenv in
-               (match uu____749 with
-                | (remaining1,nmods,(dsenv,env)) ->
-                    tc_fold_interleave
-                      ((FStar_List.append mods nmods), (dsenv, env))
-                      remaining1))
-let batch_mode_tc_no_prims:
-  FStar_ToSyntax_Env.env ->
-    FStar_TypeChecker_Env.env ->
-      Prims.string Prims.list ->
-        ((FStar_Syntax_Syntax.modul* Prims.int) Prims.list*
-          FStar_ToSyntax_Env.env* FStar_TypeChecker_Env.env)
-  =
-  fun dsenv  ->
-    fun env  ->
-      fun filenames  ->
-        let uu____802 = tc_fold_interleave ([], (dsenv, env)) filenames in
-        match uu____802 with
-        | (all_mods,(dsenv1,env1)) ->
-            ((let uu____833 =
-                (FStar_Options.interactive ()) &&
-                  (let uu____834 = FStar_Errors.get_err_count () in
-                   uu____834 = (Prims.parse_int "0")) in
-              if uu____833
-              then
-                (env1.FStar_TypeChecker_Env.solver).FStar_TypeChecker_Env.refresh
-                  ()
-              else
-                (env1.FStar_TypeChecker_Env.solver).FStar_TypeChecker_Env.finish
-                  ());
-             (all_mods, dsenv1, env1))
-let batch_mode_tc:
-  Prims.string Prims.list ->
-    ((FStar_Syntax_Syntax.modul* Prims.int) Prims.list*
-      FStar_ToSyntax_Env.env* FStar_TypeChecker_Env.env)
-  =
-  fun filenames  ->
-    let uu____850 = tc_prims () in
-    match uu____850 with
-    | (prims_mod,dsenv,env) ->
-        ((let uu____870 =
-            (let uu____871 = FStar_Options.explicit_deps () in
-             Prims.op_Negation uu____871) && (FStar_Options.debug_any ()) in
-          if uu____870
-          then
-            (FStar_Util.print_endline
-               "Auto-deps kicked in; here's some info.";
-             FStar_Util.print1
-               "Here's the list of filenames we will process: %s\n"
-               (FStar_String.concat " " filenames);
-             (let uu____874 =
-                let uu____875 = FStar_Options.verify_module () in
-                FStar_String.concat " " uu____875 in
-              FStar_Util.print1
-                "Here's the list of modules we will verify: %s\n" uu____874))
-          else ());
-         (let uu____878 = batch_mode_tc_no_prims dsenv env filenames in
-          match uu____878 with
-          | (all_mods,dsenv1,env1) -> ((prims_mod :: all_mods), dsenv1, env1)))
-=======
 
 let module_or_interface_name : FStar_Syntax_Syntax.modul  ->  (Prims.bool * FStar_Ident.lident) = (fun m -> ((m.FStar_Syntax_Syntax.is_interface), (m.FStar_Syntax_Syntax.name)))
 
@@ -853,4 +445,3 @@
 
 
 
->>>>>>> 54787939
