--- conflicted
+++ resolved
@@ -1,8 +1,8 @@
 
 open Prims
 
-let qual_id : FStar_Ident.lident  ->  FStar_Ident.ident  ->  FStar_Ident.lident = (fun lid id -> (let _137_5 = (FStar_Ident.lid_of_ids (FStar_List.append lid.FStar_Ident.ns ((lid.FStar_Ident.ident)::(id)::[])))
-in (FStar_Ident.set_lid_range _137_5 id.FStar_Ident.idRange)))
+let qual_id : FStar_Ident.lident  ->  FStar_Ident.ident  ->  FStar_Ident.lident = (fun lid id -> (let _138_5 = (FStar_Ident.lid_of_ids (FStar_List.append lid.FStar_Ident.ns ((lid.FStar_Ident.ident)::(id)::[])))
+in (FStar_Ident.set_lid_range _138_5 id.FStar_Ident.idRange)))
 
 
 let mk_discriminator : FStar_Ident.lident  ->  FStar_Ident.lident = (fun lid -> (FStar_Ident.lid_of_ids (FStar_List.append lid.FStar_Ident.ns (((FStar_Ident.mk_ident (((Prims.strcat FStar_Ident.reserved_prefix (Prims.strcat "is_" lid.FStar_Ident.ident.FStar_Ident.idText))), (lid.FStar_Ident.ident.FStar_Ident.idRange))))::[]))))
@@ -16,31 +16,31 @@
 
 let arg_of_non_null_binder = (fun _39_20 -> (match (_39_20) with
 | (b, imp) -> begin
-(let _137_11 = (FStar_Syntax_Syntax.bv_to_name b)
-in ((_137_11), (imp)))
+(let _138_11 = (FStar_Syntax_Syntax.bv_to_name b)
+in ((_138_11), (imp)))
 end))
 
 
 let args_of_non_null_binders : FStar_Syntax_Syntax.binders  ->  (FStar_Syntax_Syntax.term * FStar_Syntax_Syntax.arg_qualifier Prims.option) Prims.list = (fun binders -> (FStar_All.pipe_right binders (FStar_List.collect (fun b -> if (FStar_Syntax_Syntax.is_null_binder b) then begin
 []
 end else begin
-(let _137_15 = (arg_of_non_null_binder b)
-in (_137_15)::[])
+(let _138_15 = (arg_of_non_null_binder b)
+in (_138_15)::[])
 end))))
 
 
-let args_of_binders : FStar_Syntax_Syntax.binders  ->  ((FStar_Syntax_Syntax.bv * FStar_Syntax_Syntax.arg_qualifier Prims.option) Prims.list * (FStar_Syntax_Syntax.term * FStar_Syntax_Syntax.arg_qualifier Prims.option) Prims.list) = (fun binders -> (let _137_22 = (FStar_All.pipe_right binders (FStar_List.map (fun b -> if (FStar_Syntax_Syntax.is_null_binder b) then begin
-(
-
-let b = (let _137_19 = (FStar_Syntax_Syntax.new_bv None (Prims.fst b).FStar_Syntax_Syntax.sort)
-in ((_137_19), ((Prims.snd b))))
-in (let _137_20 = (arg_of_non_null_binder b)
-in ((b), (_137_20))))
+let args_of_binders : FStar_Syntax_Syntax.binders  ->  ((FStar_Syntax_Syntax.bv * FStar_Syntax_Syntax.arg_qualifier Prims.option) Prims.list * (FStar_Syntax_Syntax.term * FStar_Syntax_Syntax.arg_qualifier Prims.option) Prims.list) = (fun binders -> (let _138_22 = (FStar_All.pipe_right binders (FStar_List.map (fun b -> if (FStar_Syntax_Syntax.is_null_binder b) then begin
+(
+
+let b = (let _138_19 = (FStar_Syntax_Syntax.new_bv None (Prims.fst b).FStar_Syntax_Syntax.sort)
+in ((_138_19), ((Prims.snd b))))
+in (let _138_20 = (arg_of_non_null_binder b)
+in ((b), (_138_20))))
 end else begin
-(let _137_21 = (arg_of_non_null_binder b)
-in ((b), (_137_21)))
-end)))
-in (FStar_All.pipe_right _137_22 FStar_List.unzip)))
+(let _138_21 = (arg_of_non_null_binder b)
+in ((b), (_138_21)))
+end)))
+in (FStar_All.pipe_right _138_22 FStar_List.unzip)))
 
 
 let name_binders : FStar_Syntax_Syntax.binder Prims.list  ->  (FStar_Syntax_Syntax.bv * FStar_Syntax_Syntax.arg_qualifier Prims.option) Prims.list = (fun binders -> (FStar_All.pipe_right binders (FStar_List.mapi (fun i b -> if (FStar_Syntax_Syntax.is_null_binder b) then begin
@@ -51,9 +51,9 @@
 | (a, imp) -> begin
 (
 
-let b = (let _137_28 = (let _137_27 = (FStar_Util.string_of_int i)
-in (Prims.strcat "_" _137_27))
-in (FStar_Ident.id_of_text _137_28))
+let b = (let _138_28 = (let _138_27 = (FStar_Util.string_of_int i)
+in (Prims.strcat "_" _138_27))
+in (FStar_Ident.id_of_text _138_28))
 in (
 
 let b = {FStar_Syntax_Syntax.ppname = b; FStar_Syntax_Syntax.index = (Prims.parse_int "0"); FStar_Syntax_Syntax.sort = a.FStar_Syntax_Syntax.sort}
@@ -66,10 +66,10 @@
 
 let name_function_binders = (fun t -> (match (t.FStar_Syntax_Syntax.n) with
 | FStar_Syntax_Syntax.Tm_arrow (binders, comp) -> begin
-(let _137_32 = (let _137_31 = (let _137_30 = (name_binders binders)
-in ((_137_30), (comp)))
-in FStar_Syntax_Syntax.Tm_arrow (_137_31))
-in (FStar_Syntax_Syntax.mk _137_32 None t.FStar_Syntax_Syntax.pos))
+(let _138_32 = (let _138_31 = (let _138_30 = (name_binders binders)
+in ((_138_30), (comp)))
+in FStar_Syntax_Syntax.Tm_arrow (_138_31))
+in (FStar_Syntax_Syntax.mk _138_32 None t.FStar_Syntax_Syntax.pos))
 end
 | _39_40 -> begin
 t
@@ -78,21 +78,21 @@
 
 let null_binders_of_tks : (FStar_Syntax_Syntax.typ * FStar_Syntax_Syntax.aqual) Prims.list  ->  (FStar_Syntax_Syntax.bv * FStar_Syntax_Syntax.aqual) Prims.list = (fun tks -> (FStar_All.pipe_right tks (FStar_List.map (fun _39_44 -> (match (_39_44) with
 | (t, imp) -> begin
-(let _137_37 = (let _137_36 = (FStar_Syntax_Syntax.null_binder t)
-in (FStar_All.pipe_left Prims.fst _137_36))
-in ((_137_37), (imp)))
+(let _138_37 = (let _138_36 = (FStar_Syntax_Syntax.null_binder t)
+in (FStar_All.pipe_left Prims.fst _138_36))
+in ((_138_37), (imp)))
 end)))))
 
 
 let binders_of_tks : (FStar_Syntax_Syntax.typ * FStar_Syntax_Syntax.aqual) Prims.list  ->  (FStar_Syntax_Syntax.bv * FStar_Syntax_Syntax.aqual) Prims.list = (fun tks -> (FStar_All.pipe_right tks (FStar_List.map (fun _39_48 -> (match (_39_48) with
 | (t, imp) -> begin
-(let _137_41 = (FStar_Syntax_Syntax.new_bv (Some (t.FStar_Syntax_Syntax.pos)) t)
-in ((_137_41), (imp)))
+(let _138_41 = (FStar_Syntax_Syntax.new_bv (Some (t.FStar_Syntax_Syntax.pos)) t)
+in ((_138_41), (imp)))
 end)))))
 
 
-let binders_of_freevars : FStar_Syntax_Syntax.bv FStar_Util.set  ->  FStar_Syntax_Syntax.binder Prims.list = (fun fvs -> (let _137_44 = (FStar_Util.set_elements fvs)
-in (FStar_All.pipe_right _137_44 (FStar_List.map FStar_Syntax_Syntax.mk_binder))))
+let binders_of_freevars : FStar_Syntax_Syntax.bv FStar_Util.set  ->  FStar_Syntax_Syntax.binder Prims.list = (fun fvs -> (let _138_44 = (FStar_Util.set_elements fvs)
+in (FStar_All.pipe_right _138_44 (FStar_List.map FStar_Syntax_Syntax.mk_binder))))
 
 
 let mk_subst = (fun s -> (s)::[])
@@ -106,16 +106,11 @@
 
 
 let rename_binders : FStar_Syntax_Syntax.binders  ->  FStar_Syntax_Syntax.binders  ->  FStar_Syntax_Syntax.subst_t = (fun replace_xs with_ys -> if ((FStar_List.length replace_xs) = (FStar_List.length with_ys)) then begin
-<<<<<<< HEAD
-(FStar_List.map2 (fun _39_59 _39_63 -> (match (((_39_59), (_39_63))) with
-| ((x, _39_58), (y, _39_62)) -> begin
-=======
 (FStar_List.map2 (fun _39_61 _39_65 -> (match (((_39_61), (_39_65))) with
 | ((x, _39_60), (y, _39_64)) -> begin
->>>>>>> 325d5cd9
-(let _137_60 = (let _137_59 = (FStar_Syntax_Syntax.bv_to_name y)
-in ((x), (_137_59)))
-in FStar_Syntax_Syntax.NT (_137_60))
+(let _138_60 = (let _138_59 = (FStar_Syntax_Syntax.bv_to_name y)
+in ((x), (_138_59)))
+in FStar_Syntax_Syntax.NT (_138_60))
 end)) replace_xs with_ys)
 end else begin
 (failwith "Ill-formed substitution")
@@ -155,8 +150,8 @@
 end))
 
 
-let constant_univ_as_nat : FStar_Syntax_Syntax.universe  ->  Prims.int = (fun u -> (let _137_67 = (univ_kernel u)
-in (Prims.snd _137_67)))
+let constant_univ_as_nat : FStar_Syntax_Syntax.universe  ->  Prims.int = (fun u -> (let _138_67 = (univ_kernel u)
+in (Prims.snd _138_67)))
 
 
 let rec compare_univs : FStar_Syntax_Syntax.universe  ->  FStar_Syntax_Syntax.universe  ->  Prims.int = (fun u1 u2 -> (match (((u1), (u2))) with
@@ -205,12 +200,8 @@
 end else begin
 (
 
-let copt = (let _137_73 = (FStar_List.zip us1 us2)
-<<<<<<< HEAD
-in (FStar_Util.find_map _137_73 (fun _39_169 -> (match (_39_169) with
-=======
-in (FStar_Util.find_map _137_73 (fun _39_171 -> (match (_39_171) with
->>>>>>> 325d5cd9
+let copt = (let _138_73 = (FStar_List.zip us1 us2)
+in (FStar_Util.find_map _138_73 (fun _39_171 -> (match (_39_171) with
 | (u1, u2) -> begin
 (
 
@@ -297,29 +288,19 @@
 c
 end
 | (FStar_Syntax_Syntax.Total (t, u_opt)) | (FStar_Syntax_Syntax.GTotal (t, u_opt)) -> begin
-(let _137_92 = (let _137_91 = (FStar_Util.map_opt u_opt (fun x -> (x)::[]))
-in (FStar_Util.dflt [] _137_91))
-in {FStar_Syntax_Syntax.comp_univs = _137_92; FStar_Syntax_Syntax.effect_name = (comp_effect_name c); FStar_Syntax_Syntax.result_typ = t; FStar_Syntax_Syntax.effect_args = []; FStar_Syntax_Syntax.flags = (comp_flags c)})
-end))
-in (
-
-<<<<<<< HEAD
-let _39_231 = c
-in (let _137_94 = (let _137_93 = (
-
-let _39_233 = (comp_to_comp_typ c)
-in {FStar_Syntax_Syntax.comp_univs = _39_233.FStar_Syntax_Syntax.comp_univs; FStar_Syntax_Syntax.effect_name = _39_233.FStar_Syntax_Syntax.effect_name; FStar_Syntax_Syntax.result_typ = _39_233.FStar_Syntax_Syntax.result_typ; FStar_Syntax_Syntax.effect_args = _39_233.FStar_Syntax_Syntax.effect_args; FStar_Syntax_Syntax.flags = f})
-in FStar_Syntax_Syntax.Comp (_137_93))
-in {FStar_Syntax_Syntax.n = _137_94; FStar_Syntax_Syntax.tk = _39_231.FStar_Syntax_Syntax.tk; FStar_Syntax_Syntax.pos = _39_231.FStar_Syntax_Syntax.pos; FStar_Syntax_Syntax.vars = _39_231.FStar_Syntax_Syntax.vars}))))
-=======
+(let _138_92 = (let _138_91 = (FStar_Util.map_opt u_opt (fun x -> (x)::[]))
+in (FStar_Util.dflt [] _138_91))
+in {FStar_Syntax_Syntax.comp_univs = _138_92; FStar_Syntax_Syntax.effect_name = (comp_effect_name c); FStar_Syntax_Syntax.result_typ = t; FStar_Syntax_Syntax.effect_args = []; FStar_Syntax_Syntax.flags = (comp_flags c)})
+end))
+in (
+
 let _39_233 = c
-in (let _137_94 = (let _137_93 = (
+in (let _138_94 = (let _138_93 = (
 
 let _39_235 = (comp_to_comp_typ c)
 in {FStar_Syntax_Syntax.comp_univs = _39_235.FStar_Syntax_Syntax.comp_univs; FStar_Syntax_Syntax.effect_name = _39_235.FStar_Syntax_Syntax.effect_name; FStar_Syntax_Syntax.result_typ = _39_235.FStar_Syntax_Syntax.result_typ; FStar_Syntax_Syntax.effect_args = _39_235.FStar_Syntax_Syntax.effect_args; FStar_Syntax_Syntax.flags = f})
-in FStar_Syntax_Syntax.Comp (_137_93))
-in {FStar_Syntax_Syntax.n = _137_94; FStar_Syntax_Syntax.tk = _39_233.FStar_Syntax_Syntax.tk; FStar_Syntax_Syntax.pos = _39_233.FStar_Syntax_Syntax.pos; FStar_Syntax_Syntax.vars = _39_233.FStar_Syntax_Syntax.vars}))))
->>>>>>> 325d5cd9
+in FStar_Syntax_Syntax.Comp (_138_93))
+in {FStar_Syntax_Syntax.n = _138_94; FStar_Syntax_Syntax.tk = _39_233.FStar_Syntax_Syntax.tk; FStar_Syntax_Syntax.pos = _39_233.FStar_Syntax_Syntax.pos; FStar_Syntax_Syntax.vars = _39_233.FStar_Syntax_Syntax.vars}))))
 
 
 let comp_to_comp_typ : FStar_Syntax_Syntax.comp  ->  FStar_Syntax_Syntax.comp_typ = (fun c -> (match (c.FStar_Syntax_Syntax.n) with
@@ -433,13 +414,9 @@
 let is_pure_or_ghost_lcomp : FStar_Syntax_Syntax.lcomp  ->  Prims.bool = (fun lc -> ((is_pure_lcomp lc) || (is_ghost_effect lc.FStar_Syntax_Syntax.eff_name)))
 
 
-let is_pure_or_ghost_function : FStar_Syntax_Syntax.term  ->  Prims.bool = (fun t -> (match ((let _137_126 = (FStar_Syntax_Subst.compress t)
-in _137_126.FStar_Syntax_Syntax.n)) with
-<<<<<<< HEAD
-| FStar_Syntax_Syntax.Tm_arrow (_39_312, c) -> begin
-=======
+let is_pure_or_ghost_function : FStar_Syntax_Syntax.term  ->  Prims.bool = (fun t -> (match ((let _138_126 = (FStar_Syntax_Subst.compress t)
+in _138_126.FStar_Syntax_Syntax.n)) with
 | FStar_Syntax_Syntax.Tm_arrow (_39_314, c) -> begin
->>>>>>> 325d5cd9
 (is_pure_or_ghost_comp c)
 end
 | _39_319 -> begin
@@ -447,13 +424,9 @@
 end))
 
 
-let is_lemma : FStar_Syntax_Syntax.term  ->  Prims.bool = (fun t -> (match ((let _137_129 = (FStar_Syntax_Subst.compress t)
-in _137_129.FStar_Syntax_Syntax.n)) with
-<<<<<<< HEAD
-| FStar_Syntax_Syntax.Tm_arrow (_39_320, c) -> begin
-=======
+let is_lemma : FStar_Syntax_Syntax.term  ->  Prims.bool = (fun t -> (match ((let _138_129 = (FStar_Syntax_Subst.compress t)
+in _138_129.FStar_Syntax_Syntax.n)) with
 | FStar_Syntax_Syntax.Tm_arrow (_39_322, c) -> begin
->>>>>>> 325d5cd9
 (match (c.FStar_Syntax_Syntax.n) with
 | FStar_Syntax_Syntax.Comp (ct) -> begin
 (FStar_Ident.lid_equals ct.FStar_Syntax_Syntax.effect_name FStar_Syntax_Const.effect_Lemma_lid)
@@ -491,13 +464,9 @@
 end)))
 
 
-let is_smt_lemma : FStar_Syntax_Syntax.term  ->  Prims.bool = (fun t -> (match ((let _137_136 = (FStar_Syntax_Subst.compress t)
-in _137_136.FStar_Syntax_Syntax.n)) with
-<<<<<<< HEAD
-| FStar_Syntax_Syntax.Tm_arrow (_39_349, c) -> begin
-=======
+let is_smt_lemma : FStar_Syntax_Syntax.term  ->  Prims.bool = (fun t -> (match ((let _138_136 = (FStar_Syntax_Subst.compress t)
+in _138_136.FStar_Syntax_Syntax.n)) with
 | FStar_Syntax_Syntax.Tm_arrow (_39_351, c) -> begin
->>>>>>> 325d5cd9
 (match (c.FStar_Syntax_Syntax.n) with
 | FStar_Syntax_Syntax.Comp (ct) when (FStar_Ident.lid_equals ct.FStar_Syntax_Syntax.effect_name FStar_Syntax_Const.effect_Lemma_lid) -> begin
 (match (ct.FStar_Syntax_Syntax.effect_args) with
@@ -507,17 +476,11 @@
 let pats' = (unmeta pats)
 in (
 
-<<<<<<< HEAD
-let _39_370 = (head_and_args pats')
-in (match (_39_370) with
-| (head, _39_369) -> begin
-=======
 let _39_372 = (head_and_args pats')
 in (match (_39_372) with
 | (head, _39_371) -> begin
->>>>>>> 325d5cd9
-(match ((let _137_137 = (un_uinst head)
-in _137_137.FStar_Syntax_Syntax.n)) with
+(match ((let _138_137 = (un_uinst head)
+in _138_137.FStar_Syntax_Syntax.n)) with
 | FStar_Syntax_Syntax.Tm_fvar (fv) -> begin
 (FStar_Syntax_Syntax.fv_eq_lid fv FStar_Syntax_Const.cons_lid)
 end
@@ -694,35 +657,35 @@
 (equal_if (FStar_Syntax_Syntax.bv_eq a b))
 end
 | (FStar_Syntax_Syntax.Tm_fvar (f), FStar_Syntax_Syntax.Tm_fvar (g)) -> begin
-(let _137_176 = (FStar_Syntax_Syntax.fv_eq f g)
-in (equal_if _137_176))
+(let _138_176 = (FStar_Syntax_Syntax.fv_eq f g)
+in (equal_if _138_176))
 end
 | (FStar_Syntax_Syntax.Tm_uinst (f, us), FStar_Syntax_Syntax.Tm_uinst (g, vs)) -> begin
-(let _137_179 = (eq_tm f g)
-in (eq_and _137_179 (fun _39_489 -> (match (()) with
+(let _138_179 = (eq_tm f g)
+in (eq_and _138_179 (fun _39_489 -> (match (()) with
 | () -> begin
-(let _137_178 = (eq_univs_list us vs)
-in (equal_if _137_178))
+(let _138_178 = (eq_univs_list us vs)
+in (equal_if _138_178))
 end))))
 end
 | (FStar_Syntax_Syntax.Tm_constant (c), FStar_Syntax_Syntax.Tm_constant (d)) -> begin
-(let _137_180 = (FStar_Const.eq_const c d)
-in (equal_iff _137_180))
+(let _138_180 = (FStar_Const.eq_const c d)
+in (equal_iff _138_180))
 end
 | (FStar_Syntax_Syntax.Tm_uvar (u1, _39_497), FStar_Syntax_Syntax.Tm_uvar (u2, _39_502)) -> begin
-(let _137_181 = (FStar_Unionfind.equivalent u1 u2)
-in (equal_if _137_181))
+(let _138_181 = (FStar_Unionfind.equivalent u1 u2)
+in (equal_if _138_181))
 end
 | (FStar_Syntax_Syntax.Tm_app (h1, args1), FStar_Syntax_Syntax.Tm_app (h2, args2)) -> begin
-(let _137_183 = (eq_tm h1 h2)
-in (eq_and _137_183 (fun _39_515 -> (match (()) with
+(let _138_183 = (eq_tm h1 h2)
+in (eq_and _138_183 (fun _39_515 -> (match (()) with
 | () -> begin
 (eq_args args1 args2)
 end))))
 end
 | (FStar_Syntax_Syntax.Tm_type (u), FStar_Syntax_Syntax.Tm_type (v)) -> begin
-(let _137_184 = (eq_univs u v)
-in (equal_if _137_184))
+(let _138_184 = (eq_univs u v)
+in (equal_if _138_184))
 end
 | (FStar_Syntax_Syntax.Tm_meta (t1, _39_523), _39_527) -> begin
 (eq_tm t1 t2)
@@ -767,15 +730,9 @@
 end)))
 
 
-<<<<<<< HEAD
-let rec is_unit : FStar_Syntax_Syntax.term  ->  Prims.bool = (fun t -> (match ((let _137_156 = (unrefine t)
-in _137_156.FStar_Syntax_Syntax.n)) with
-| FStar_Syntax_Syntax.Tm_type (_39_466) -> begin
-=======
-let rec is_unit : FStar_Syntax_Syntax.term  ->  Prims.bool = (fun t -> (match ((let _137_193 = (unrefine t)
-in _137_193.FStar_Syntax_Syntax.n)) with
+let rec is_unit : FStar_Syntax_Syntax.term  ->  Prims.bool = (fun t -> (match ((let _138_193 = (unrefine t)
+in _138_193.FStar_Syntax_Syntax.n)) with
 | FStar_Syntax_Syntax.Tm_type (_39_582) -> begin
->>>>>>> 325d5cd9
 true
 end
 | FStar_Syntax_Syntax.Tm_fvar (fv) -> begin
@@ -789,15 +746,9 @@
 end))
 
 
-<<<<<<< HEAD
-let rec non_informative : FStar_Syntax_Syntax.term  ->  Prims.bool = (fun t -> (match ((let _137_159 = (unrefine t)
-in _137_159.FStar_Syntax_Syntax.n)) with
-| FStar_Syntax_Syntax.Tm_type (_39_479) -> begin
-=======
-let rec non_informative : FStar_Syntax_Syntax.term  ->  Prims.bool = (fun t -> (match ((let _137_196 = (unrefine t)
-in _137_196.FStar_Syntax_Syntax.n)) with
+let rec non_informative : FStar_Syntax_Syntax.term  ->  Prims.bool = (fun t -> (match ((let _138_196 = (unrefine t)
+in _138_196.FStar_Syntax_Syntax.n)) with
 | FStar_Syntax_Syntax.Tm_type (_39_595) -> begin
->>>>>>> 325d5cd9
 true
 end
 | FStar_Syntax_Syntax.Tm_fvar (fv) -> begin
@@ -817,15 +768,9 @@
 end))
 
 
-<<<<<<< HEAD
-let is_fun : FStar_Syntax_Syntax.term  ->  Prims.bool = (fun e -> (match ((let _137_162 = (FStar_Syntax_Subst.compress e)
-in _137_162.FStar_Syntax_Syntax.n)) with
-| FStar_Syntax_Syntax.Tm_abs (_39_502) -> begin
-=======
-let is_fun : FStar_Syntax_Syntax.term  ->  Prims.bool = (fun e -> (match ((let _137_199 = (FStar_Syntax_Subst.compress e)
-in _137_199.FStar_Syntax_Syntax.n)) with
+let is_fun : FStar_Syntax_Syntax.term  ->  Prims.bool = (fun e -> (match ((let _138_199 = (FStar_Syntax_Subst.compress e)
+in _138_199.FStar_Syntax_Syntax.n)) with
 | FStar_Syntax_Syntax.Tm_abs (_39_618) -> begin
->>>>>>> 325d5cd9
 true
 end
 | _39_621 -> begin
@@ -833,15 +778,9 @@
 end))
 
 
-<<<<<<< HEAD
-let is_function_typ : FStar_Syntax_Syntax.term  ->  Prims.bool = (fun t -> (match ((let _137_165 = (FStar_Syntax_Subst.compress t)
-in _137_165.FStar_Syntax_Syntax.n)) with
-| FStar_Syntax_Syntax.Tm_arrow (_39_508) -> begin
-=======
-let is_function_typ : FStar_Syntax_Syntax.term  ->  Prims.bool = (fun t -> (match ((let _137_202 = (FStar_Syntax_Subst.compress t)
-in _137_202.FStar_Syntax_Syntax.n)) with
+let is_function_typ : FStar_Syntax_Syntax.term  ->  Prims.bool = (fun t -> (match ((let _138_202 = (FStar_Syntax_Subst.compress t)
+in _138_202.FStar_Syntax_Syntax.n)) with
 | FStar_Syntax_Syntax.Tm_arrow (_39_624) -> begin
->>>>>>> 325d5cd9
 true
 end
 | _39_627 -> begin
@@ -867,13 +806,8 @@
 let destruct : FStar_Syntax_Syntax.term  ->  FStar_Ident.lident  ->  FStar_Syntax_Syntax.args Prims.option = (fun typ lid -> (
 
 let typ = (FStar_Syntax_Subst.compress typ)
-<<<<<<< HEAD
-in (match ((let _137_172 = (un_uinst typ)
-in _137_172.FStar_Syntax_Syntax.n)) with
-=======
-in (match ((let _137_209 = (un_uinst typ)
-in _137_209.FStar_Syntax_Syntax.n)) with
->>>>>>> 325d5cd9
+in (match ((let _138_209 = (un_uinst typ)
+in _138_209.FStar_Syntax_Syntax.n)) with
 | FStar_Syntax_Syntax.Tm_app (head, args) -> begin
 (
 
@@ -959,28 +893,16 @@
 
 let mk_data = (fun l args -> (match (args) with
 | [] -> begin
-<<<<<<< HEAD
-(let _137_193 = (let _137_192 = (let _137_191 = (FStar_Syntax_Syntax.fvar l FStar_Syntax_Syntax.Delta_constant (Some (FStar_Syntax_Syntax.Data_ctor)))
-in ((_137_191), (FStar_Syntax_Syntax.Meta_desugared (FStar_Syntax_Syntax.Data_app))))
-in FStar_Syntax_Syntax.Tm_meta (_137_192))
-in (FStar_Syntax_Syntax.mk _137_193 None (FStar_Ident.range_of_lid l)))
-=======
-(let _137_230 = (let _137_229 = (let _137_228 = (FStar_Syntax_Syntax.fvar l FStar_Syntax_Syntax.Delta_constant (Some (FStar_Syntax_Syntax.Data_ctor)))
-in ((_137_228), (FStar_Syntax_Syntax.Meta_desugared (FStar_Syntax_Syntax.Data_app))))
-in FStar_Syntax_Syntax.Tm_meta (_137_229))
-in (FStar_Syntax_Syntax.mk _137_230 None (FStar_Ident.range_of_lid l)))
->>>>>>> 325d5cd9
+(let _138_230 = (let _138_229 = (let _138_228 = (FStar_Syntax_Syntax.fvar l FStar_Syntax_Syntax.Delta_constant (Some (FStar_Syntax_Syntax.Data_ctor)))
+in ((_138_228), (FStar_Syntax_Syntax.Meta_desugared (FStar_Syntax_Syntax.Data_app))))
+in FStar_Syntax_Syntax.Tm_meta (_138_229))
+in (FStar_Syntax_Syntax.mk _138_230 None (FStar_Ident.range_of_lid l)))
 end
 | _39_1090 -> begin
 (
 
-<<<<<<< HEAD
-let e = (let _137_194 = (FStar_Syntax_Syntax.fvar l FStar_Syntax_Syntax.Delta_constant (Some (FStar_Syntax_Syntax.Data_ctor)))
-in (mk_app _137_194 args))
-=======
-let e = (let _137_231 = (FStar_Syntax_Syntax.fvar l FStar_Syntax_Syntax.Delta_constant (Some (FStar_Syntax_Syntax.Data_ctor)))
-in (mk_app _137_231 args))
->>>>>>> 325d5cd9
+let e = (let _138_231 = (FStar_Syntax_Syntax.fvar l FStar_Syntax_Syntax.Delta_constant (Some (FStar_Syntax_Syntax.Data_ctor)))
+in (mk_app _138_231 args))
 in (FStar_Syntax_Syntax.mk (FStar_Syntax_Syntax.Tm_meta (((e), (FStar_Syntax_Syntax.Meta_desugared (FStar_Syntax_Syntax.Data_app))))) None e.FStar_Syntax_Syntax.pos))
 end))
 
@@ -989,15 +911,9 @@
 
 
 let unmangle_field_name : FStar_Ident.ident  ->  FStar_Ident.ident = (fun x -> if (FStar_Util.starts_with x.FStar_Ident.idText "^fname^") then begin
-<<<<<<< HEAD
-(let _137_200 = (let _137_199 = (FStar_Util.substring_from x.FStar_Ident.idText (Prims.parse_int "7"))
-in ((_137_199), (x.FStar_Ident.idRange)))
-in (FStar_Ident.mk_ident _137_200))
-=======
-(let _137_237 = (let _137_236 = (FStar_Util.substring_from x.FStar_Ident.idText (Prims.parse_int "7"))
-in ((_137_236), (x.FStar_Ident.idRange)))
-in (FStar_Ident.mk_ident _137_237))
->>>>>>> 325d5cd9
+(let _138_237 = (let _138_236 = (FStar_Util.substring_from x.FStar_Ident.idText (Prims.parse_int "7"))
+in ((_138_236), (x.FStar_Ident.idRange)))
+in (FStar_Ident.mk_ident _138_237))
 end else begin
 x
 end)
@@ -1034,19 +950,11 @@
 let mk_field_projector_name : FStar_Ident.lident  ->  FStar_Syntax_Syntax.bv  ->  Prims.int  ->  (FStar_Ident.lident * FStar_Syntax_Syntax.bv) = (fun lid x i -> (
 
 let nm = if (FStar_Syntax_Syntax.is_null_bv x) then begin
-<<<<<<< HEAD
-(let _137_220 = (let _137_219 = (let _137_217 = (FStar_Util.string_of_int i)
-in (Prims.strcat "_" _137_217))
-in (let _137_218 = (FStar_Syntax_Syntax.range_of_bv x)
-in ((_137_219), (_137_218))))
-in (FStar_Ident.mk_ident _137_220))
-=======
-(let _137_257 = (let _137_256 = (let _137_254 = (FStar_Util.string_of_int i)
-in (Prims.strcat "_" _137_254))
-in (let _137_255 = (FStar_Syntax_Syntax.range_of_bv x)
-in ((_137_256), (_137_255))))
-in (FStar_Ident.mk_ident _137_257))
->>>>>>> 325d5cd9
+(let _138_257 = (let _138_256 = (let _138_254 = (FStar_Util.string_of_int i)
+in (Prims.strcat "_" _138_254))
+in (let _138_255 = (FStar_Syntax_Syntax.range_of_bv x)
+in ((_138_256), (_138_255))))
+in (FStar_Ident.mk_ident _138_257))
 end else begin
 x.FStar_Syntax_Syntax.ppname
 end
@@ -1054,33 +962,18 @@
 
 let y = (
 
-<<<<<<< HEAD
-let _39_990 = x
-in {FStar_Syntax_Syntax.ppname = nm; FStar_Syntax_Syntax.index = _39_990.FStar_Syntax_Syntax.index; FStar_Syntax_Syntax.sort = _39_990.FStar_Syntax_Syntax.sort})
-in (let _137_221 = (mk_field_projector_name_from_ident lid nm)
-in ((_137_221), (y))))))
-
-
-let set_uvar = (fun uv t -> (match ((FStar_Unionfind.find uv)) with
-| FStar_Syntax_Syntax.Fixed (_39_996) -> begin
-(let _137_226 = (let _137_225 = (let _137_224 = (FStar_Unionfind.uvar_id uv)
-in (FStar_All.pipe_left FStar_Util.string_of_int _137_224))
-in (FStar_Util.format1 "Changing a fixed uvar! ?%s\n" _137_225))
-in (FStar_All.failwith _137_226))
-=======
 let _39_1106 = x
 in {FStar_Syntax_Syntax.ppname = nm; FStar_Syntax_Syntax.index = _39_1106.FStar_Syntax_Syntax.index; FStar_Syntax_Syntax.sort = _39_1106.FStar_Syntax_Syntax.sort})
-in (let _137_258 = (mk_field_projector_name_from_ident lid nm)
-in ((_137_258), (y))))))
+in (let _138_258 = (mk_field_projector_name_from_ident lid nm)
+in ((_138_258), (y))))))
 
 
 let set_uvar = (fun uv t -> (match ((FStar_Unionfind.find uv)) with
 | FStar_Syntax_Syntax.Fixed (_39_1112) -> begin
-(let _137_263 = (let _137_262 = (let _137_261 = (FStar_Unionfind.uvar_id uv)
-in (FStar_All.pipe_left FStar_Util.string_of_int _137_261))
-in (FStar_Util.format1 "Changing a fixed uvar! ?%s\n" _137_262))
-in (failwith _137_263))
->>>>>>> 325d5cd9
+(let _138_263 = (let _138_262 = (let _138_261 = (FStar_Unionfind.uvar_id uv)
+in (FStar_All.pipe_left FStar_Util.string_of_int _138_261))
+in (FStar_Util.format1 "Changing a fixed uvar! ?%s\n" _138_262))
+in (failwith _138_263))
 end
 | _39_1115 -> begin
 (FStar_Unionfind.change uv (FStar_Syntax_Syntax.Fixed (t)))
@@ -1112,15 +1005,9 @@
 lopt
 end
 | Some (FStar_Util.Inl (lc)) -> begin
-<<<<<<< HEAD
-(let _137_244 = (let _137_243 = (FStar_Syntax_Subst.close_lcomp bs lc)
-in FStar_Util.Inl (_137_243))
-in Some (_137_244))
-=======
-(let _137_281 = (let _137_280 = (FStar_Syntax_Subst.close_lcomp bs lc)
-in FStar_Util.Inl (_137_280))
-in Some (_137_281))
->>>>>>> 325d5cd9
+(let _138_281 = (let _138_280 = (FStar_Syntax_Subst.close_lcomp bs lc)
+in FStar_Util.Inl (_138_280))
+in Some (_138_281))
 end))
 in (match (bs) with
 | [] -> begin
@@ -1129,43 +1016,23 @@
 | _39_1167 -> begin
 (
 
-<<<<<<< HEAD
-let body = (let _137_245 = (FStar_Syntax_Subst.close bs t)
-in (FStar_Syntax_Subst.compress _137_245))
+let body = (let _138_282 = (FStar_Syntax_Subst.close bs t)
+in (FStar_Syntax_Subst.compress _138_282))
 in (match (((body.FStar_Syntax_Syntax.n), (lopt))) with
 | (FStar_Syntax_Syntax.Tm_abs (bs', t, lopt'), None) -> begin
-(let _137_250 = (let _137_249 = (let _137_248 = (let _137_246 = (FStar_Syntax_Subst.close_binders bs)
-in (FStar_List.append _137_246 bs'))
-in (let _137_247 = (close_lopt lopt')
-in ((_137_248), (t), (_137_247))))
-in FStar_Syntax_Syntax.Tm_abs (_137_249))
-in (FStar_Syntax_Syntax.mk _137_250 None t.FStar_Syntax_Syntax.pos))
-end
-| _39_1061 -> begin
-(let _137_254 = (let _137_253 = (let _137_252 = (FStar_Syntax_Subst.close_binders bs)
-in (let _137_251 = (close_lopt lopt)
-in ((_137_252), (body), (_137_251))))
-in FStar_Syntax_Syntax.Tm_abs (_137_253))
-in (FStar_Syntax_Syntax.mk _137_254 None t.FStar_Syntax_Syntax.pos))
-=======
-let body = (let _137_282 = (FStar_Syntax_Subst.close bs t)
-in (FStar_Syntax_Subst.compress _137_282))
-in (match (((body.FStar_Syntax_Syntax.n), (lopt))) with
-| (FStar_Syntax_Syntax.Tm_abs (bs', t, lopt'), None) -> begin
-(let _137_287 = (let _137_286 = (let _137_285 = (let _137_283 = (FStar_Syntax_Subst.close_binders bs)
-in (FStar_List.append _137_283 bs'))
-in (let _137_284 = (close_lopt lopt')
-in ((_137_285), (t), (_137_284))))
-in FStar_Syntax_Syntax.Tm_abs (_137_286))
-in (FStar_Syntax_Syntax.mk _137_287 None t.FStar_Syntax_Syntax.pos))
+(let _138_287 = (let _138_286 = (let _138_285 = (let _138_283 = (FStar_Syntax_Subst.close_binders bs)
+in (FStar_List.append _138_283 bs'))
+in (let _138_284 = (close_lopt lopt')
+in ((_138_285), (t), (_138_284))))
+in FStar_Syntax_Syntax.Tm_abs (_138_286))
+in (FStar_Syntax_Syntax.mk _138_287 None t.FStar_Syntax_Syntax.pos))
 end
 | _39_1177 -> begin
-(let _137_291 = (let _137_290 = (let _137_289 = (FStar_Syntax_Subst.close_binders bs)
-in (let _137_288 = (close_lopt lopt)
-in ((_137_289), (body), (_137_288))))
-in FStar_Syntax_Syntax.Tm_abs (_137_290))
-in (FStar_Syntax_Syntax.mk _137_291 None t.FStar_Syntax_Syntax.pos))
->>>>>>> 325d5cd9
+(let _138_291 = (let _138_290 = (let _138_289 = (FStar_Syntax_Subst.close_binders bs)
+in (let _138_288 = (close_lopt lopt)
+in ((_138_289), (body), (_138_288))))
+in FStar_Syntax_Syntax.Tm_abs (_138_290))
+in (FStar_Syntax_Syntax.mk _138_291 None t.FStar_Syntax_Syntax.pos))
 end))
 end))
 end)
@@ -1175,50 +1042,28 @@
 | [] -> begin
 (comp_result c)
 end
-<<<<<<< HEAD
-| _39_1066 -> begin
-(let _137_262 = (let _137_261 = (let _137_260 = (FStar_Syntax_Subst.close_binders bs)
-in (let _137_259 = (FStar_Syntax_Subst.close_comp bs c)
-in ((_137_260), (_137_259))))
-in FStar_Syntax_Syntax.Tm_arrow (_137_261))
-in (FStar_Syntax_Syntax.mk _137_262 None c.FStar_Syntax_Syntax.pos))
-=======
 | _39_1182 -> begin
-(let _137_299 = (let _137_298 = (let _137_297 = (FStar_Syntax_Subst.close_binders bs)
-in (let _137_296 = (FStar_Syntax_Subst.close_comp bs c)
-in ((_137_297), (_137_296))))
-in FStar_Syntax_Syntax.Tm_arrow (_137_298))
-in (FStar_Syntax_Syntax.mk _137_299 None c.FStar_Syntax_Syntax.pos))
->>>>>>> 325d5cd9
+(let _138_299 = (let _138_298 = (let _138_297 = (FStar_Syntax_Subst.close_binders bs)
+in (let _138_296 = (FStar_Syntax_Subst.close_comp bs c)
+in ((_138_297), (_138_296))))
+in FStar_Syntax_Syntax.Tm_arrow (_138_298))
+in (FStar_Syntax_Syntax.mk _138_299 None c.FStar_Syntax_Syntax.pos))
 end))
 
 
 let flat_arrow : (FStar_Syntax_Syntax.bv * FStar_Syntax_Syntax.arg_qualifier Prims.option) Prims.list  ->  (FStar_Syntax_Syntax.comp', Prims.unit) FStar_Syntax_Syntax.syntax  ->  (FStar_Syntax_Syntax.term', FStar_Syntax_Syntax.term') FStar_Syntax_Syntax.syntax = (fun bs c -> (
 
 let t = (arrow bs c)
-<<<<<<< HEAD
-in (match ((let _137_267 = (FStar_Syntax_Subst.compress t)
-in _137_267.FStar_Syntax_Syntax.n)) with
-| FStar_Syntax_Syntax.Tm_arrow (bs, c) -> begin
-(match (c.FStar_Syntax_Syntax.n) with
-| FStar_Syntax_Syntax.Total (tres, _39_1076) -> begin
-(match ((let _137_268 = (FStar_Syntax_Subst.compress tres)
-in _137_268.FStar_Syntax_Syntax.n)) with
-| FStar_Syntax_Syntax.Tm_arrow (bs', c') -> begin
-(let _137_269 = (FStar_ST.read t.FStar_Syntax_Syntax.tk)
-in (FStar_Syntax_Syntax.mk (FStar_Syntax_Syntax.Tm_arrow ((((FStar_List.append bs bs')), (c')))) _137_269 t.FStar_Syntax_Syntax.pos))
-=======
-in (match ((let _137_304 = (FStar_Syntax_Subst.compress t)
-in _137_304.FStar_Syntax_Syntax.n)) with
+in (match ((let _138_304 = (FStar_Syntax_Subst.compress t)
+in _138_304.FStar_Syntax_Syntax.n)) with
 | FStar_Syntax_Syntax.Tm_arrow (bs, c) -> begin
 (match (c.FStar_Syntax_Syntax.n) with
 | FStar_Syntax_Syntax.Total (tres, _39_1192) -> begin
-(match ((let _137_305 = (FStar_Syntax_Subst.compress tres)
-in _137_305.FStar_Syntax_Syntax.n)) with
+(match ((let _138_305 = (FStar_Syntax_Subst.compress tres)
+in _138_305.FStar_Syntax_Syntax.n)) with
 | FStar_Syntax_Syntax.Tm_arrow (bs', c') -> begin
-(let _137_306 = (FStar_ST.read t.FStar_Syntax_Syntax.tk)
-in (FStar_Syntax_Syntax.mk (FStar_Syntax_Syntax.Tm_arrow ((((FStar_List.append bs bs')), (c')))) _137_306 t.FStar_Syntax_Syntax.pos))
->>>>>>> 325d5cd9
+(let _138_306 = (FStar_ST.read t.FStar_Syntax_Syntax.tk)
+in (FStar_Syntax_Syntax.mk (FStar_Syntax_Syntax.Tm_arrow ((((FStar_List.append bs bs')), (c')))) _138_306 t.FStar_Syntax_Syntax.pos))
 end
 | _39_1200 -> begin
 t
@@ -1233,27 +1078,15 @@
 end)))
 
 
-<<<<<<< HEAD
-let refine : FStar_Syntax_Syntax.bv  ->  FStar_Syntax_Syntax.term  ->  (FStar_Syntax_Syntax.term', FStar_Syntax_Syntax.term') FStar_Syntax_Syntax.syntax = (fun b t -> (let _137_281 = (let _137_277 = (let _137_276 = (let _137_275 = (let _137_274 = (FStar_Syntax_Syntax.mk_binder b)
-in (_137_274)::[])
-in (FStar_Syntax_Subst.close _137_275 t))
-in ((b), (_137_276)))
-in FStar_Syntax_Syntax.Tm_refine (_137_277))
-in (let _137_280 = (FStar_ST.read b.FStar_Syntax_Syntax.sort.FStar_Syntax_Syntax.tk)
-in (let _137_279 = (let _137_278 = (FStar_Syntax_Syntax.range_of_bv b)
-in (FStar_Range.union_ranges _137_278 t.FStar_Syntax_Syntax.pos))
-in (FStar_Syntax_Syntax.mk _137_281 _137_280 _137_279)))))
-=======
-let refine : FStar_Syntax_Syntax.bv  ->  FStar_Syntax_Syntax.term  ->  (FStar_Syntax_Syntax.term', FStar_Syntax_Syntax.term') FStar_Syntax_Syntax.syntax = (fun b t -> (let _137_318 = (let _137_314 = (let _137_313 = (let _137_312 = (let _137_311 = (FStar_Syntax_Syntax.mk_binder b)
-in (_137_311)::[])
-in (FStar_Syntax_Subst.close _137_312 t))
-in ((b), (_137_313)))
-in FStar_Syntax_Syntax.Tm_refine (_137_314))
-in (let _137_317 = (FStar_ST.read b.FStar_Syntax_Syntax.sort.FStar_Syntax_Syntax.tk)
-in (let _137_316 = (let _137_315 = (FStar_Syntax_Syntax.range_of_bv b)
-in (FStar_Range.union_ranges _137_315 t.FStar_Syntax_Syntax.pos))
-in (FStar_Syntax_Syntax.mk _137_318 _137_317 _137_316)))))
->>>>>>> 325d5cd9
+let refine : FStar_Syntax_Syntax.bv  ->  FStar_Syntax_Syntax.term  ->  (FStar_Syntax_Syntax.term', FStar_Syntax_Syntax.term') FStar_Syntax_Syntax.syntax = (fun b t -> (let _138_318 = (let _138_314 = (let _138_313 = (let _138_312 = (let _138_311 = (FStar_Syntax_Syntax.mk_binder b)
+in (_138_311)::[])
+in (FStar_Syntax_Subst.close _138_312 t))
+in ((b), (_138_313)))
+in FStar_Syntax_Syntax.Tm_refine (_138_314))
+in (let _138_317 = (FStar_ST.read b.FStar_Syntax_Syntax.sort.FStar_Syntax_Syntax.tk)
+in (let _138_316 = (let _138_315 = (FStar_Syntax_Syntax.range_of_bv b)
+in (FStar_Range.union_ranges _138_315 t.FStar_Syntax_Syntax.pos))
+in (FStar_Syntax_Syntax.mk _138_318 _138_317 _138_316)))))
 
 
 let branch : FStar_Syntax_Syntax.branch  ->  FStar_Syntax_Syntax.branch = (fun b -> (FStar_Syntax_Subst.close_branch b))
@@ -1282,15 +1115,9 @@
 end
 end))
 end
-<<<<<<< HEAD
-| _39_1105 -> begin
-(let _137_286 = (FStar_Syntax_Syntax.mk_Total k)
-in (([]), (_137_286)))
-=======
 | _39_1221 -> begin
-(let _137_323 = (FStar_Syntax_Syntax.mk_Total k)
-in (([]), (_137_323)))
->>>>>>> 325d5cd9
+(let _138_323 = (FStar_Syntax_Syntax.mk_Total k)
+in (([]), (_138_323)))
 end)))
 
 
@@ -1305,15 +1132,9 @@
 
 let abs_formals : FStar_Syntax_Syntax.term  ->  (FStar_Syntax_Syntax.binders * FStar_Syntax_Syntax.term * (FStar_Syntax_Syntax.lcomp, FStar_Syntax_Syntax.residual_comp) FStar_Util.either Prims.option) = (fun t -> (
 
-<<<<<<< HEAD
-let rec aux = (fun t what -> (match ((let _137_296 = (let _137_295 = (FStar_Syntax_Subst.compress t)
-in (FStar_All.pipe_left unascribe _137_295))
-in _137_296.FStar_Syntax_Syntax.n)) with
-=======
-let rec aux = (fun t what -> (match ((let _137_333 = (let _137_332 = (FStar_Syntax_Subst.compress t)
-in (FStar_All.pipe_left unascribe _137_332))
-in _137_333.FStar_Syntax_Syntax.n)) with
->>>>>>> 325d5cd9
+let rec aux = (fun t what -> (match ((let _138_333 = (let _138_332 = (FStar_Syntax_Subst.compress t)
+in (FStar_All.pipe_left unascribe _138_332))
+in _138_333.FStar_Syntax_Syntax.n)) with
 | FStar_Syntax_Syntax.Tm_abs (bs, t, what) -> begin
 (
 
@@ -1353,11 +1174,7 @@
 | (Some (fvs), _39_1270) -> begin
 (
 
-<<<<<<< HEAD
-let universes = (FStar_All.pipe_right univ_vars (FStar_List.map (fun _137_319 -> FStar_Syntax_Syntax.U_name (_137_319))))
-=======
-let universes = (FStar_All.pipe_right univ_vars (FStar_List.map (fun _137_356 -> FStar_Syntax_Syntax.U_name (_137_356))))
->>>>>>> 325d5cd9
+let universes = (FStar_All.pipe_right univ_vars (FStar_List.map (fun _138_356 -> FStar_Syntax_Syntax.U_name (_138_356))))
 in (
 
 let inst = (FStar_All.pipe_right fvs (FStar_List.map (fun fv -> ((fv.FStar_Syntax_Syntax.fv_name.FStar_Syntax_Syntax.v), (universes)))))
@@ -1391,13 +1208,8 @@
 let _39_1290 = (FStar_Syntax_Subst.open_univ_vars uvs t')
 in (match (_39_1290) with
 | (uvs, t') -> begin
-<<<<<<< HEAD
-(match ((let _137_327 = (FStar_Syntax_Subst.compress t')
-in _137_327.FStar_Syntax_Syntax.n)) with
-=======
-(match ((let _137_364 = (FStar_Syntax_Subst.compress t')
-in _137_364.FStar_Syntax_Syntax.n)) with
->>>>>>> 325d5cd9
+(match ((let _138_364 = (FStar_Syntax_Subst.compress t')
+in _138_364.FStar_Syntax_Syntax.n)) with
 | FStar_Syntax_Syntax.Tm_arrow (binders, c) -> begin
 ((uvs), (binders), (c))
 end
@@ -1419,39 +1231,22 @@
 
 let mk_tuple_lid : Prims.int  ->  FStar_Range.range  ->  FStar_Ident.lident = (fun n r -> (
 
-<<<<<<< HEAD
-let t = (let _137_334 = (FStar_Util.string_of_int n)
-in (FStar_Util.format1 "tuple%s" _137_334))
-in (let _137_335 = (FStar_Syntax_Const.pconst t)
-in (FStar_Ident.set_lid_range _137_335 r))))
-=======
-let t = (let _137_371 = (FStar_Util.string_of_int n)
-in (FStar_Util.format1 "tuple%s" _137_371))
-in (let _137_372 = (FStar_Syntax_Const.pconst t)
-in (FStar_Ident.set_lid_range _137_372 r))))
->>>>>>> 325d5cd9
+let t = (let _138_371 = (FStar_Util.string_of_int n)
+in (FStar_Util.format1 "tuple%s" _138_371))
+in (let _138_372 = (FStar_Syntax_Const.pconst t)
+in (FStar_Ident.set_lid_range _138_372 r))))
 
 
 let mk_tuple_data_lid : Prims.int  ->  FStar_Range.range  ->  FStar_Ident.lident = (fun n r -> (
 
-<<<<<<< HEAD
-let t = (let _137_340 = (FStar_Util.string_of_int n)
-in (FStar_Util.format1 "Mktuple%s" _137_340))
-in (let _137_341 = (FStar_Syntax_Const.pconst t)
-in (FStar_Ident.set_lid_range _137_341 r))))
-
-
-let is_tuple_data_lid : FStar_Ident.lident  ->  Prims.int  ->  Prims.bool = (fun f n -> (let _137_346 = (mk_tuple_data_lid n FStar_Range.dummyRange)
-in (FStar_Ident.lid_equals f _137_346)))
-=======
-let t = (let _137_377 = (FStar_Util.string_of_int n)
-in (FStar_Util.format1 "Mktuple%s" _137_377))
-in (let _137_378 = (FStar_Syntax_Const.pconst t)
-in (FStar_Ident.set_lid_range _137_378 r))))
-
-
-let is_tuple_data_lid : FStar_Ident.lident  ->  Prims.int  ->  Prims.bool = (fun f n -> (let _137_383 = (mk_tuple_data_lid n FStar_Range.dummyRange)
-in (FStar_Ident.lid_equals f _137_383)))
+let t = (let _138_377 = (FStar_Util.string_of_int n)
+in (FStar_Util.format1 "Mktuple%s" _138_377))
+in (let _138_378 = (FStar_Syntax_Const.pconst t)
+in (FStar_Ident.set_lid_range _138_378 r))))
+
+
+let is_tuple_data_lid : FStar_Ident.lident  ->  Prims.int  ->  Prims.bool = (fun f n -> (let _138_383 = (mk_tuple_data_lid n FStar_Range.dummyRange)
+in (FStar_Ident.lid_equals f _138_383)))
 
 
 let is_tuple_data_lid' : FStar_Ident.lident  ->  Prims.bool = (fun f -> ((f.FStar_Ident.nsstr = "Prims") && (FStar_Util.starts_with f.FStar_Ident.ident.FStar_Ident.idText "Mktuple")))
@@ -1461,7 +1256,6 @@
 
 
 let is_dtuple_constructor_lid : FStar_Ident.lident  ->  Prims.bool = (fun lid -> ((lid.FStar_Ident.nsstr = "Prims") && (FStar_Util.starts_with lid.FStar_Ident.ident.FStar_Ident.idText "Prims.dtuple")))
->>>>>>> 325d5cd9
 
 
 let is_dtuple_constructor : FStar_Syntax_Syntax.typ  ->  Prims.bool = (fun t -> (match (t.FStar_Syntax_Syntax.n) with
@@ -1475,35 +1269,21 @@
 
 let mk_dtuple_lid : Prims.int  ->  FStar_Range.range  ->  FStar_Ident.lident = (fun n r -> (
 
-<<<<<<< HEAD
-let t = (let _137_353 = (FStar_Util.string_of_int n)
-in (FStar_Util.format1 "dtuple%s" _137_353))
-in (let _137_354 = (FStar_Syntax_Const.pconst t)
-in (FStar_Ident.set_lid_range _137_354 r))))
-=======
-let t = (let _137_396 = (FStar_Util.string_of_int n)
-in (FStar_Util.format1 "dtuple%s" _137_396))
-in (let _137_397 = (FStar_Syntax_Const.pconst t)
-in (FStar_Ident.set_lid_range _137_397 r))))
->>>>>>> 325d5cd9
+let t = (let _138_396 = (FStar_Util.string_of_int n)
+in (FStar_Util.format1 "dtuple%s" _138_396))
+in (let _138_397 = (FStar_Syntax_Const.pconst t)
+in (FStar_Ident.set_lid_range _138_397 r))))
 
 
 let mk_dtuple_data_lid : Prims.int  ->  FStar_Range.range  ->  FStar_Ident.lident = (fun n r -> (
 
-<<<<<<< HEAD
-let t = (let _137_359 = (FStar_Util.string_of_int n)
-in (FStar_Util.format1 "Mkdtuple%s" _137_359))
-in (let _137_360 = (FStar_Syntax_Const.pconst t)
-in (FStar_Ident.set_lid_range _137_360 r))))
-=======
-let t = (let _137_402 = (FStar_Util.string_of_int n)
-in (FStar_Util.format1 "Mkdtuple%s" _137_402))
-in (let _137_403 = (FStar_Syntax_Const.pconst t)
-in (FStar_Ident.set_lid_range _137_403 r))))
+let t = (let _138_402 = (FStar_Util.string_of_int n)
+in (FStar_Util.format1 "Mkdtuple%s" _138_402))
+in (let _138_403 = (FStar_Syntax_Const.pconst t)
+in (FStar_Ident.set_lid_range _138_403 r))))
 
 
 let is_dtuple_data_lid' : FStar_Ident.lident  ->  Prims.bool = (fun f -> (FStar_Util.starts_with (FStar_Ident.text_of_lid f) "Mkdtuple"))
->>>>>>> 325d5cd9
 
 
 let is_lid_equality : FStar_Ident.lident  ->  Prims.bool = (fun x -> (FStar_Ident.lid_equals x FStar_Syntax_Const.eq2_lid))
@@ -1527,13 +1307,8 @@
 in (fun lid -> (FStar_Util.for_some (FStar_Ident.lid_equals lid) lst)))
 
 
-<<<<<<< HEAD
-let is_constructor : FStar_Syntax_Syntax.term  ->  FStar_Ident.lident  ->  Prims.bool = (fun t lid -> (match ((let _137_376 = (pre_typ t)
-in _137_376.FStar_Syntax_Syntax.n)) with
-=======
-let is_constructor : FStar_Syntax_Syntax.term  ->  FStar_Ident.lident  ->  Prims.bool = (fun t lid -> (match ((let _137_421 = (pre_typ t)
-in _137_421.FStar_Syntax_Syntax.n)) with
->>>>>>> 325d5cd9
+let is_constructor : FStar_Syntax_Syntax.term  ->  FStar_Ident.lident  ->  Prims.bool = (fun t lid -> (match ((let _138_421 = (pre_typ t)
+in _138_421.FStar_Syntax_Syntax.n)) with
 | FStar_Syntax_Syntax.Tm_fvar (tc) -> begin
 (FStar_Ident.lid_equals tc.FStar_Syntax_Syntax.fv_name.FStar_Syntax_Syntax.v lid)
 end
@@ -1542,15 +1317,9 @@
 end))
 
 
-<<<<<<< HEAD
-let rec is_constructed_typ : FStar_Syntax_Syntax.term  ->  FStar_Ident.lident  ->  Prims.bool = (fun t lid -> (match ((let _137_381 = (pre_typ t)
-in _137_381.FStar_Syntax_Syntax.n)) with
-| FStar_Syntax_Syntax.Tm_fvar (_39_1221) -> begin
-=======
-let rec is_constructed_typ : FStar_Syntax_Syntax.term  ->  FStar_Ident.lident  ->  Prims.bool = (fun t lid -> (match ((let _137_426 = (pre_typ t)
-in _137_426.FStar_Syntax_Syntax.n)) with
+let rec is_constructed_typ : FStar_Syntax_Syntax.term  ->  FStar_Ident.lident  ->  Prims.bool = (fun t lid -> (match ((let _138_426 = (pre_typ t)
+in _138_426.FStar_Syntax_Syntax.n)) with
 | FStar_Syntax_Syntax.Tm_fvar (_39_1341) -> begin
->>>>>>> 325d5cd9
 (is_constructor t lid)
 end
 | FStar_Syntax_Syntax.Tm_app (t, _39_1345) -> begin
@@ -1592,17 +1361,10 @@
 | () -> begin
 (
 
-<<<<<<< HEAD
-let u = (let _137_389 = (FStar_Unionfind.fresh None)
-in (FStar_All.pipe_left (fun _137_388 -> FStar_Syntax_Syntax.U_unif (_137_388)) _137_389))
-in (let _137_390 = (FStar_Syntax_Syntax.mk (FStar_Syntax_Syntax.Tm_type (u)) None FStar_Range.dummyRange)
-in ((_137_390), (u))))
-=======
-let u = (let _137_434 = (FStar_Unionfind.fresh None)
-in (FStar_All.pipe_left (fun _137_433 -> FStar_Syntax_Syntax.U_unif (_137_433)) _137_434))
-in (let _137_435 = (FStar_Syntax_Syntax.mk (FStar_Syntax_Syntax.Tm_type (u)) None FStar_Range.dummyRange)
-in ((_137_435), (u))))
->>>>>>> 325d5cd9
+let u = (let _138_434 = (FStar_Unionfind.fresh None)
+in (FStar_All.pipe_left (fun _138_433 -> FStar_Syntax_Syntax.U_unif (_138_433)) _138_434))
+in (let _138_435 = (FStar_Syntax_Syntax.mk (FStar_Syntax_Syntax.Tm_type (u)) None FStar_Range.dummyRange)
+in ((_138_435), (u))))
 end))
 
 
@@ -1647,63 +1409,33 @@
 Some (phi2)
 end
 | Some (phi1) -> begin
-<<<<<<< HEAD
-(let _137_404 = (let _137_403 = (let _137_401 = (let _137_400 = (let _137_399 = (FStar_Syntax_Syntax.as_arg phi1)
-in (let _137_398 = (let _137_397 = (FStar_Syntax_Syntax.as_arg phi2)
-in (_137_397)::[])
-in (_137_399)::_137_398))
-in ((tand), (_137_400)))
-in FStar_Syntax_Syntax.Tm_app (_137_401))
-in (let _137_402 = (FStar_Range.union_ranges phi1.FStar_Syntax_Syntax.pos phi2.FStar_Syntax_Syntax.pos)
-in (FStar_Syntax_Syntax.mk _137_403 None _137_402)))
-in Some (_137_404))
-end))
-
-
-let mk_binop = (fun op_t phi1 phi2 -> (let _137_414 = (let _137_412 = (let _137_411 = (let _137_410 = (FStar_Syntax_Syntax.as_arg phi1)
-in (let _137_409 = (let _137_408 = (FStar_Syntax_Syntax.as_arg phi2)
-in (_137_408)::[])
-in (_137_410)::_137_409))
-in ((op_t), (_137_411)))
-in FStar_Syntax_Syntax.Tm_app (_137_412))
-in (let _137_413 = (FStar_Range.union_ranges phi1.FStar_Syntax_Syntax.pos phi2.FStar_Syntax_Syntax.pos)
-in (FStar_Syntax_Syntax.mk _137_414 None _137_413))))
-
-
-let mk_neg = (fun phi -> (let _137_419 = (let _137_418 = (let _137_417 = (let _137_416 = (FStar_Syntax_Syntax.as_arg phi)
-in (_137_416)::[])
-in ((t_not), (_137_417)))
-in FStar_Syntax_Syntax.Tm_app (_137_418))
-in (FStar_Syntax_Syntax.mk _137_419 None phi.FStar_Syntax_Syntax.pos)))
-=======
-(let _137_449 = (let _137_448 = (let _137_446 = (let _137_445 = (let _137_444 = (FStar_Syntax_Syntax.as_arg phi1)
-in (let _137_443 = (let _137_442 = (FStar_Syntax_Syntax.as_arg phi2)
-in (_137_442)::[])
-in (_137_444)::_137_443))
-in ((tand), (_137_445)))
-in FStar_Syntax_Syntax.Tm_app (_137_446))
-in (let _137_447 = (FStar_Range.union_ranges phi1.FStar_Syntax_Syntax.pos phi2.FStar_Syntax_Syntax.pos)
-in (FStar_Syntax_Syntax.mk _137_448 None _137_447)))
-in Some (_137_449))
-end))
-
-
-let mk_binop = (fun op_t phi1 phi2 -> (let _137_459 = (let _137_457 = (let _137_456 = (let _137_455 = (FStar_Syntax_Syntax.as_arg phi1)
-in (let _137_454 = (let _137_453 = (FStar_Syntax_Syntax.as_arg phi2)
-in (_137_453)::[])
-in (_137_455)::_137_454))
-in ((op_t), (_137_456)))
-in FStar_Syntax_Syntax.Tm_app (_137_457))
-in (let _137_458 = (FStar_Range.union_ranges phi1.FStar_Syntax_Syntax.pos phi2.FStar_Syntax_Syntax.pos)
-in (FStar_Syntax_Syntax.mk _137_459 None _137_458))))
-
-
-let mk_neg = (fun phi -> (let _137_464 = (let _137_463 = (let _137_462 = (let _137_461 = (FStar_Syntax_Syntax.as_arg phi)
-in (_137_461)::[])
-in ((t_not), (_137_462)))
-in FStar_Syntax_Syntax.Tm_app (_137_463))
-in (FStar_Syntax_Syntax.mk _137_464 None phi.FStar_Syntax_Syntax.pos)))
->>>>>>> 325d5cd9
+(let _138_449 = (let _138_448 = (let _138_446 = (let _138_445 = (let _138_444 = (FStar_Syntax_Syntax.as_arg phi1)
+in (let _138_443 = (let _138_442 = (FStar_Syntax_Syntax.as_arg phi2)
+in (_138_442)::[])
+in (_138_444)::_138_443))
+in ((tand), (_138_445)))
+in FStar_Syntax_Syntax.Tm_app (_138_446))
+in (let _138_447 = (FStar_Range.union_ranges phi1.FStar_Syntax_Syntax.pos phi2.FStar_Syntax_Syntax.pos)
+in (FStar_Syntax_Syntax.mk _138_448 None _138_447)))
+in Some (_138_449))
+end))
+
+
+let mk_binop = (fun op_t phi1 phi2 -> (let _138_459 = (let _138_457 = (let _138_456 = (let _138_455 = (FStar_Syntax_Syntax.as_arg phi1)
+in (let _138_454 = (let _138_453 = (FStar_Syntax_Syntax.as_arg phi2)
+in (_138_453)::[])
+in (_138_455)::_138_454))
+in ((op_t), (_138_456)))
+in FStar_Syntax_Syntax.Tm_app (_138_457))
+in (let _138_458 = (FStar_Range.union_ranges phi1.FStar_Syntax_Syntax.pos phi2.FStar_Syntax_Syntax.pos)
+in (FStar_Syntax_Syntax.mk _138_459 None _138_458))))
+
+
+let mk_neg = (fun phi -> (let _138_464 = (let _138_463 = (let _138_462 = (let _138_461 = (FStar_Syntax_Syntax.as_arg phi)
+in (_138_461)::[])
+in ((t_not), (_138_462)))
+in FStar_Syntax_Syntax.Tm_app (_138_463))
+in (FStar_Syntax_Syntax.mk _138_464 None phi.FStar_Syntax_Syntax.pos)))
 
 
 let mk_conj = (fun phi1 phi2 -> (mk_binop tand phi1 phi2))
@@ -1730,28 +1462,17 @@
 end))
 
 
-<<<<<<< HEAD
-let mk_imp : FStar_Syntax_Syntax.term  ->  FStar_Syntax_Syntax.term  ->  FStar_Syntax_Syntax.term = (fun phi1 phi2 -> (match ((let _137_432 = (FStar_Syntax_Subst.compress phi1)
-in _137_432.FStar_Syntax_Syntax.n)) with
-=======
-let mk_imp : FStar_Syntax_Syntax.term  ->  FStar_Syntax_Syntax.term  ->  FStar_Syntax_Syntax.term = (fun phi1 phi2 -> (match ((let _137_477 = (FStar_Syntax_Subst.compress phi1)
-in _137_477.FStar_Syntax_Syntax.n)) with
->>>>>>> 325d5cd9
+let mk_imp : FStar_Syntax_Syntax.term  ->  FStar_Syntax_Syntax.term  ->  FStar_Syntax_Syntax.term = (fun phi1 phi2 -> (match ((let _138_477 = (FStar_Syntax_Subst.compress phi1)
+in _138_477.FStar_Syntax_Syntax.n)) with
 | FStar_Syntax_Syntax.Tm_fvar (tc) when (FStar_Syntax_Syntax.fv_eq_lid tc FStar_Syntax_Const.false_lid) -> begin
 t_true
 end
 | FStar_Syntax_Syntax.Tm_fvar (tc) when (FStar_Syntax_Syntax.fv_eq_lid tc FStar_Syntax_Const.true_lid) -> begin
 phi2
 end
-<<<<<<< HEAD
-| _39_1283 -> begin
-(match ((let _137_433 = (FStar_Syntax_Subst.compress phi2)
-in _137_433.FStar_Syntax_Syntax.n)) with
-=======
 | _39_1403 -> begin
-(match ((let _137_478 = (FStar_Syntax_Subst.compress phi2)
-in _137_478.FStar_Syntax_Syntax.n)) with
->>>>>>> 325d5cd9
+(match ((let _138_478 = (FStar_Syntax_Subst.compress phi2)
+in _138_478.FStar_Syntax_Syntax.n)) with
 | FStar_Syntax_Syntax.Tm_fvar (tc) when ((FStar_Syntax_Syntax.fv_eq_lid tc FStar_Syntax_Const.true_lid) || (FStar_Syntax_Syntax.fv_eq_lid tc FStar_Syntax_Const.false_lid)) -> begin
 phi2
 end
@@ -1764,43 +1485,24 @@
 let mk_iff = (fun phi1 phi2 -> (mk_binop tiff phi1 phi2))
 
 
-<<<<<<< HEAD
-let b2t = (fun e -> (let _137_440 = (let _137_439 = (let _137_438 = (let _137_437 = (FStar_Syntax_Syntax.as_arg e)
-in (_137_437)::[])
-in ((b2t_v), (_137_438)))
-in FStar_Syntax_Syntax.Tm_app (_137_439))
-in (FStar_Syntax_Syntax.mk _137_440 None e.FStar_Syntax_Syntax.pos)))
-=======
-let b2t = (fun e -> (let _137_485 = (let _137_484 = (let _137_483 = (let _137_482 = (FStar_Syntax_Syntax.as_arg e)
-in (_137_482)::[])
-in ((b2t_v), (_137_483)))
-in FStar_Syntax_Syntax.Tm_app (_137_484))
-in (FStar_Syntax_Syntax.mk _137_485 None e.FStar_Syntax_Syntax.pos)))
->>>>>>> 325d5cd9
+let b2t = (fun e -> (let _138_485 = (let _138_484 = (let _138_483 = (let _138_482 = (FStar_Syntax_Syntax.as_arg e)
+in (_138_482)::[])
+in ((b2t_v), (_138_483)))
+in FStar_Syntax_Syntax.Tm_app (_138_484))
+in (FStar_Syntax_Syntax.mk _138_485 None e.FStar_Syntax_Syntax.pos)))
 
 
 let teq : FStar_Syntax_Syntax.term = (fvar_const FStar_Syntax_Const.eq2_lid)
 
 
-<<<<<<< HEAD
-let mk_eq = (fun t1 t2 e1 e2 -> (let _137_451 = (let _137_449 = (let _137_448 = (let _137_447 = (FStar_Syntax_Syntax.as_arg e1)
-in (let _137_446 = (let _137_445 = (FStar_Syntax_Syntax.as_arg e2)
-in (_137_445)::[])
-in (_137_447)::_137_446))
-in ((teq), (_137_448)))
-in FStar_Syntax_Syntax.Tm_app (_137_449))
-in (let _137_450 = (FStar_Range.union_ranges e1.FStar_Syntax_Syntax.pos e2.FStar_Syntax_Syntax.pos)
-in (FStar_Syntax_Syntax.mk _137_451 None _137_450))))
-=======
-let mk_eq = (fun t1 t2 e1 e2 -> (let _137_496 = (let _137_494 = (let _137_493 = (let _137_492 = (FStar_Syntax_Syntax.as_arg e1)
-in (let _137_491 = (let _137_490 = (FStar_Syntax_Syntax.as_arg e2)
-in (_137_490)::[])
-in (_137_492)::_137_491))
-in ((teq), (_137_493)))
-in FStar_Syntax_Syntax.Tm_app (_137_494))
-in (let _137_495 = (FStar_Range.union_ranges e1.FStar_Syntax_Syntax.pos e2.FStar_Syntax_Syntax.pos)
-in (FStar_Syntax_Syntax.mk _137_496 None _137_495))))
->>>>>>> 325d5cd9
+let mk_eq = (fun t1 t2 e1 e2 -> (let _138_496 = (let _138_494 = (let _138_493 = (let _138_492 = (FStar_Syntax_Syntax.as_arg e1)
+in (let _138_491 = (let _138_490 = (FStar_Syntax_Syntax.as_arg e2)
+in (_138_490)::[])
+in (_138_492)::_138_491))
+in ((teq), (_138_493)))
+in FStar_Syntax_Syntax.Tm_app (_138_494))
+in (let _138_495 = (FStar_Range.union_ranges e1.FStar_Syntax_Syntax.pos e2.FStar_Syntax_Syntax.pos)
+in (FStar_Syntax_Syntax.mk _138_496 None _138_495))))
 
 
 let mk_has_type = (fun t x t' -> (
@@ -1809,27 +1511,15 @@
 in (
 
 let t_has_type = (FStar_Syntax_Syntax.mk (FStar_Syntax_Syntax.Tm_uinst (((t_has_type), ((FStar_Syntax_Syntax.U_zero)::(FStar_Syntax_Syntax.U_zero)::[])))) None FStar_Range.dummyRange)
-<<<<<<< HEAD
-in (let _137_462 = (let _137_461 = (let _137_460 = (let _137_459 = (FStar_Syntax_Syntax.iarg t)
-in (let _137_458 = (let _137_457 = (FStar_Syntax_Syntax.as_arg x)
-in (let _137_456 = (let _137_455 = (FStar_Syntax_Syntax.as_arg t')
-in (_137_455)::[])
-in (_137_457)::_137_456))
-in (_137_459)::_137_458))
-in ((t_has_type), (_137_460)))
-in FStar_Syntax_Syntax.Tm_app (_137_461))
-in (FStar_Syntax_Syntax.mk _137_462 None FStar_Range.dummyRange)))))
-=======
-in (let _137_507 = (let _137_506 = (let _137_505 = (let _137_504 = (FStar_Syntax_Syntax.iarg t)
-in (let _137_503 = (let _137_502 = (FStar_Syntax_Syntax.as_arg x)
-in (let _137_501 = (let _137_500 = (FStar_Syntax_Syntax.as_arg t')
-in (_137_500)::[])
-in (_137_502)::_137_501))
-in (_137_504)::_137_503))
-in ((t_has_type), (_137_505)))
-in FStar_Syntax_Syntax.Tm_app (_137_506))
-in (FStar_Syntax_Syntax.mk _137_507 None FStar_Range.dummyRange)))))
->>>>>>> 325d5cd9
+in (let _138_507 = (let _138_506 = (let _138_505 = (let _138_504 = (FStar_Syntax_Syntax.iarg t)
+in (let _138_503 = (let _138_502 = (FStar_Syntax_Syntax.as_arg x)
+in (let _138_501 = (let _138_500 = (FStar_Syntax_Syntax.as_arg t')
+in (_138_500)::[])
+in (_138_502)::_138_501))
+in (_138_504)::_138_503))
+in ((t_has_type), (_138_505)))
+in FStar_Syntax_Syntax.Tm_app (_138_506))
+in (FStar_Syntax_Syntax.mk _138_507 None FStar_Range.dummyRange)))))
 
 
 let lex_t : FStar_Syntax_Syntax.term = (fvar_const FStar_Syntax_Const.lex_t_lid)
@@ -1868,37 +1558,20 @@
 end)))
 
 
-<<<<<<< HEAD
-let mk_forall : FStar_Syntax_Syntax.bv  ->  FStar_Syntax_Syntax.typ  ->  (FStar_Syntax_Syntax.term', FStar_Syntax_Syntax.term') FStar_Syntax_Syntax.syntax = (fun x body -> (let _137_482 = (let _137_481 = (let _137_480 = (let _137_479 = (FStar_Syntax_Syntax.iarg x.FStar_Syntax_Syntax.sort)
-in (let _137_478 = (let _137_477 = (let _137_476 = (let _137_475 = (let _137_470 = (FStar_Syntax_Syntax.mk_binder x)
-in (_137_470)::[])
-in (let _137_474 = (let _137_473 = (let _137_472 = (let _137_471 = (FStar_Syntax_Syntax.mk_Total ktype0)
-in (FStar_All.pipe_left lcomp_of_comp _137_471))
-in FStar_Util.Inl (_137_472))
-in Some (_137_473))
-in (abs _137_475 body _137_474)))
-in (FStar_Syntax_Syntax.as_arg _137_476))
-in (_137_477)::[])
-in (_137_479)::_137_478))
-in ((tforall), (_137_480)))
-in FStar_Syntax_Syntax.Tm_app (_137_481))
-in (FStar_Syntax_Syntax.mk _137_482 None FStar_Range.dummyRange)))
-=======
-let mk_forall : FStar_Syntax_Syntax.bv  ->  FStar_Syntax_Syntax.typ  ->  (FStar_Syntax_Syntax.term', FStar_Syntax_Syntax.term') FStar_Syntax_Syntax.syntax = (fun x body -> (let _137_527 = (let _137_526 = (let _137_525 = (let _137_524 = (FStar_Syntax_Syntax.iarg x.FStar_Syntax_Syntax.sort)
-in (let _137_523 = (let _137_522 = (let _137_521 = (let _137_520 = (let _137_515 = (FStar_Syntax_Syntax.mk_binder x)
-in (_137_515)::[])
-in (let _137_519 = (let _137_518 = (let _137_517 = (let _137_516 = (FStar_Syntax_Syntax.mk_Total ktype0)
-in (FStar_All.pipe_left lcomp_of_comp _137_516))
-in FStar_Util.Inl (_137_517))
-in Some (_137_518))
-in (abs _137_520 body _137_519)))
-in (FStar_Syntax_Syntax.as_arg _137_521))
-in (_137_522)::[])
-in (_137_524)::_137_523))
-in ((tforall), (_137_525)))
-in FStar_Syntax_Syntax.Tm_app (_137_526))
-in (FStar_Syntax_Syntax.mk _137_527 None FStar_Range.dummyRange)))
->>>>>>> 325d5cd9
+let mk_forall : FStar_Syntax_Syntax.bv  ->  FStar_Syntax_Syntax.typ  ->  (FStar_Syntax_Syntax.term', FStar_Syntax_Syntax.term') FStar_Syntax_Syntax.syntax = (fun x body -> (let _138_527 = (let _138_526 = (let _138_525 = (let _138_524 = (FStar_Syntax_Syntax.iarg x.FStar_Syntax_Syntax.sort)
+in (let _138_523 = (let _138_522 = (let _138_521 = (let _138_520 = (let _138_515 = (FStar_Syntax_Syntax.mk_binder x)
+in (_138_515)::[])
+in (let _138_519 = (let _138_518 = (let _138_517 = (let _138_516 = (FStar_Syntax_Syntax.mk_Total ktype0)
+in (FStar_All.pipe_left lcomp_of_comp _138_516))
+in FStar_Util.Inl (_138_517))
+in Some (_138_518))
+in (abs _138_520 body _138_519)))
+in (FStar_Syntax_Syntax.as_arg _138_521))
+in (_138_522)::[])
+in (_138_524)::_138_523))
+in ((tforall), (_138_525)))
+in FStar_Syntax_Syntax.Tm_app (_138_526))
+in (FStar_Syntax_Syntax.mk _138_527 None FStar_Range.dummyRange)))
 
 
 let rec close_forall : FStar_Syntax_Syntax.binder Prims.list  ->  FStar_Syntax_Syntax.typ  ->  FStar_Syntax_Syntax.typ = (fun bs f -> (FStar_List.fold_right (fun b f -> if (FStar_Syntax_Syntax.is_null_binder b) then begin
@@ -1919,27 +1592,15 @@
 
 let if_then_else = (fun b t1 t2 -> (
 
-<<<<<<< HEAD
-let then_branch = (let _137_493 = (FStar_Syntax_Syntax.withinfo (FStar_Syntax_Syntax.Pat_constant (FStar_Const.Const_bool (true))) FStar_Syntax_Syntax.tun.FStar_Syntax_Syntax.n t1.FStar_Syntax_Syntax.pos)
-in ((_137_493), (None), (t1)))
-in (
-
-let else_branch = (let _137_494 = (FStar_Syntax_Syntax.withinfo (FStar_Syntax_Syntax.Pat_constant (FStar_Const.Const_bool (false))) FStar_Syntax_Syntax.tun.FStar_Syntax_Syntax.n t2.FStar_Syntax_Syntax.pos)
-in ((_137_494), (None), (t2)))
-in (let _137_496 = (let _137_495 = (FStar_Range.union_ranges t1.FStar_Syntax_Syntax.pos t2.FStar_Syntax_Syntax.pos)
-in (FStar_Range.union_ranges b.FStar_Syntax_Syntax.pos _137_495))
-in (FStar_Syntax_Syntax.mk (FStar_Syntax_Syntax.Tm_match (((b), ((then_branch)::(else_branch)::[])))) None _137_496)))))
-=======
-let then_branch = (let _137_538 = (FStar_Syntax_Syntax.withinfo (FStar_Syntax_Syntax.Pat_constant (FStar_Const.Const_bool (true))) FStar_Syntax_Syntax.tun.FStar_Syntax_Syntax.n t1.FStar_Syntax_Syntax.pos)
-in ((_137_538), (None), (t1)))
-in (
-
-let else_branch = (let _137_539 = (FStar_Syntax_Syntax.withinfo (FStar_Syntax_Syntax.Pat_constant (FStar_Const.Const_bool (false))) FStar_Syntax_Syntax.tun.FStar_Syntax_Syntax.n t2.FStar_Syntax_Syntax.pos)
-in ((_137_539), (None), (t2)))
-in (let _137_541 = (let _137_540 = (FStar_Range.union_ranges t1.FStar_Syntax_Syntax.pos t2.FStar_Syntax_Syntax.pos)
-in (FStar_Range.union_ranges b.FStar_Syntax_Syntax.pos _137_540))
-in (FStar_Syntax_Syntax.mk (FStar_Syntax_Syntax.Tm_match (((b), ((then_branch)::(else_branch)::[])))) None _137_541)))))
->>>>>>> 325d5cd9
+let then_branch = (let _138_538 = (FStar_Syntax_Syntax.withinfo (FStar_Syntax_Syntax.Pat_constant (FStar_Const.Const_bool (true))) FStar_Syntax_Syntax.tun.FStar_Syntax_Syntax.n t1.FStar_Syntax_Syntax.pos)
+in ((_138_538), (None), (t1)))
+in (
+
+let else_branch = (let _138_539 = (FStar_Syntax_Syntax.withinfo (FStar_Syntax_Syntax.Pat_constant (FStar_Const.Const_bool (false))) FStar_Syntax_Syntax.tun.FStar_Syntax_Syntax.n t2.FStar_Syntax_Syntax.pos)
+in ((_138_539), (None), (t2)))
+in (let _138_541 = (let _138_540 = (FStar_Range.union_ranges t1.FStar_Syntax_Syntax.pos t2.FStar_Syntax_Syntax.pos)
+in (FStar_Range.union_ranges b.FStar_Syntax_Syntax.pos _138_540))
+in (FStar_Syntax_Syntax.mk (FStar_Syntax_Syntax.Tm_match (((b), ((then_branch)::(else_branch)::[])))) None _138_541)))))
 
 
 type qpats =
@@ -2020,15 +1681,9 @@
 | (lid, arity) -> begin
 (
 
-<<<<<<< HEAD
-let _39_1366 = (let _137_549 = (unmeta_monadic f)
-in (head_and_args _137_549))
-in (match (_39_1366) with
-=======
-let _39_1486 = (let _137_594 = (unmeta_monadic f)
-in (head_and_args _137_594))
+let _39_1486 = (let _138_594 = (unmeta_monadic f)
+in (head_and_args _138_594))
 in (match (_39_1486) with
->>>>>>> 325d5cd9
 | (t, args) -> begin
 (
 
@@ -2048,21 +1703,12 @@
 let t = (FStar_Syntax_Subst.compress t)
 in (match (t.FStar_Syntax_Syntax.n) with
 | FStar_Syntax_Syntax.Tm_meta (t, FStar_Syntax_Syntax.Meta_pattern (pats)) -> begin
-<<<<<<< HEAD
-(let _137_552 = (FStar_Syntax_Subst.compress t)
-in ((pats), (_137_552)))
-end
-| _39_1377 -> begin
-(let _137_553 = (FStar_Syntax_Subst.compress t)
-in (([]), (_137_553)))
-=======
-(let _137_597 = (FStar_Syntax_Subst.compress t)
-in ((pats), (_137_597)))
+(let _138_597 = (FStar_Syntax_Subst.compress t)
+in ((pats), (_138_597)))
 end
 | _39_1497 -> begin
-(let _137_598 = (FStar_Syntax_Subst.compress t)
-in (([]), (_137_598)))
->>>>>>> 325d5cd9
+(let _138_598 = (FStar_Syntax_Subst.compress t)
+in (([]), (_138_598)))
 end)))
 in (
 
@@ -2080,33 +1726,18 @@
 let _39_1507 = (head_and_args t)
 in (match (_39_1507) with
 | (t, args) -> begin
-<<<<<<< HEAD
-(let _137_565 = (un_uinst t)
-in (let _137_564 = (FStar_All.pipe_right args (FStar_List.map (fun _39_1390 -> (match (_39_1390) with
+(let _138_610 = (un_uinst t)
+in (let _138_609 = (FStar_All.pipe_right args (FStar_List.map (fun _39_1510 -> (match (_39_1510) with
 | (t, imp) -> begin
-(let _137_563 = (unascribe t)
-in ((_137_563), (imp)))
+(let _138_608 = (unascribe t)
+in ((_138_608), (imp)))
 end))))
-in ((_137_565), (_137_564))))
-end)))
-in (
-
-let rec aux = (fun qopt out t -> (match ((let _137_572 = (flat t)
-in ((qopt), (_137_572)))) with
-=======
-(let _137_610 = (un_uinst t)
-in (let _137_609 = (FStar_All.pipe_right args (FStar_List.map (fun _39_1510 -> (match (_39_1510) with
-| (t, imp) -> begin
-(let _137_608 = (unascribe t)
-in ((_137_608), (imp)))
-end))))
-in ((_137_610), (_137_609))))
-end)))
-in (
-
-let rec aux = (fun qopt out t -> (match ((let _137_617 = (flat t)
-in ((qopt), (_137_617)))) with
->>>>>>> 325d5cd9
+in ((_138_610), (_138_609))))
+end)))
+in (
+
+let rec aux = (fun qopt out t -> (match ((let _138_617 = (flat t)
+in ((qopt), (_138_617)))) with
 | ((Some (fa), ({FStar_Syntax_Syntax.n = FStar_Syntax_Syntax.Tm_fvar (tc); FStar_Syntax_Syntax.tk = _; FStar_Syntax_Syntax.pos = _; FStar_Syntax_Syntax.vars = _}, (({FStar_Syntax_Syntax.n = FStar_Syntax_Syntax.Tm_abs ((b)::[], t2, _); FStar_Syntax_Syntax.tk = _; FStar_Syntax_Syntax.pos = _; FStar_Syntax_Syntax.vars = _}, _))::[]))) | ((Some (fa), ({FStar_Syntax_Syntax.n = FStar_Syntax_Syntax.Tm_fvar (tc); FStar_Syntax_Syntax.tk = _; FStar_Syntax_Syntax.pos = _; FStar_Syntax_Syntax.vars = _}, (_)::(({FStar_Syntax_Syntax.n = FStar_Syntax_Syntax.Tm_abs ((b)::[], t2, _); FStar_Syntax_Syntax.tk = _; FStar_Syntax_Syntax.pos = _; FStar_Syntax_Syntax.vars = _}, _))::[]))) when (is_q fa tc) -> begin
 (aux qopt ((b)::out) t2)
 end
@@ -2153,34 +1784,20 @@
 
 let action_as_lb : FStar_Ident.lident  ->  FStar_Syntax_Syntax.action  ->  FStar_Syntax_Syntax.sigelt = (fun eff_lid a -> (
 
-<<<<<<< HEAD
-let lb = (let _137_578 = (let _137_577 = (FStar_Syntax_Syntax.lid_as_fv a.FStar_Syntax_Syntax.action_name FStar_Syntax_Syntax.Delta_equational None)
-in FStar_Util.Inr (_137_577))
-in (close_univs_and_mk_letbinding None _137_578 a.FStar_Syntax_Syntax.action_univs a.FStar_Syntax_Syntax.action_typ FStar_Syntax_Const.effect_Tot_lid a.FStar_Syntax_Syntax.action_defn))
-=======
-let lb = (let _137_623 = (let _137_622 = (FStar_Syntax_Syntax.lid_as_fv a.FStar_Syntax_Syntax.action_name FStar_Syntax_Syntax.Delta_equational None)
-in FStar_Util.Inr (_137_622))
-in (close_univs_and_mk_letbinding None _137_623 a.FStar_Syntax_Syntax.action_univs a.FStar_Syntax_Syntax.action_typ FStar_Syntax_Const.effect_Tot_lid a.FStar_Syntax_Syntax.action_defn))
->>>>>>> 325d5cd9
+let lb = (let _138_623 = (let _138_622 = (FStar_Syntax_Syntax.lid_as_fv a.FStar_Syntax_Syntax.action_name FStar_Syntax_Syntax.Delta_equational None)
+in FStar_Util.Inr (_138_622))
+in (close_univs_and_mk_letbinding None _138_623 a.FStar_Syntax_Syntax.action_univs a.FStar_Syntax_Syntax.action_typ FStar_Syntax_Const.effect_Tot_lid a.FStar_Syntax_Syntax.action_defn))
 in FStar_Syntax_Syntax.Sig_let (((((false), ((lb)::[]))), (a.FStar_Syntax_Syntax.action_defn.FStar_Syntax_Syntax.pos), ((a.FStar_Syntax_Syntax.action_name)::[]), ((FStar_Syntax_Syntax.Visible_default)::(FStar_Syntax_Syntax.Action (eff_lid))::[]), ([])))))
 
 
 let mk_reify = (fun t -> (
 
 let reify_ = (FStar_Syntax_Syntax.mk (FStar_Syntax_Syntax.Tm_constant (FStar_Const.Const_reify)) None t.FStar_Syntax_Syntax.pos)
-<<<<<<< HEAD
-in (let _137_583 = (let _137_582 = (let _137_581 = (let _137_580 = (FStar_Syntax_Syntax.as_arg t)
-in (_137_580)::[])
-in ((reify_), (_137_581)))
-in FStar_Syntax_Syntax.Tm_app (_137_582))
-in (FStar_Syntax_Syntax.mk _137_583 None t.FStar_Syntax_Syntax.pos))))
-=======
-in (let _137_628 = (let _137_627 = (let _137_626 = (let _137_625 = (FStar_Syntax_Syntax.as_arg t)
-in (_137_625)::[])
-in ((reify_), (_137_626)))
-in FStar_Syntax_Syntax.Tm_app (_137_627))
-in (FStar_Syntax_Syntax.mk _137_628 None t.FStar_Syntax_Syntax.pos))))
->>>>>>> 325d5cd9
+in (let _138_628 = (let _138_627 = (let _138_626 = (let _138_625 = (FStar_Syntax_Syntax.as_arg t)
+in (_138_625)::[])
+in ((reify_), (_138_626)))
+in FStar_Syntax_Syntax.Tm_app (_138_627))
+in (FStar_Syntax_Syntax.mk _138_628 None t.FStar_Syntax_Syntax.pos))))
 
 
 let rec delta_qualifier : FStar_Syntax_Syntax.term  ->  FStar_Syntax_Syntax.delta_depth = (fun t -> (
@@ -2225,13 +1842,8 @@
 in (aux d))))
 
 
-<<<<<<< HEAD
-let is_unknown : FStar_Syntax_Syntax.term  ->  Prims.bool = (fun t -> (match ((let _137_595 = (FStar_Syntax_Subst.compress t)
-in _137_595.FStar_Syntax_Syntax.n)) with
-=======
-let is_unknown : FStar_Syntax_Syntax.term  ->  Prims.bool = (fun t -> (match ((let _137_640 = (FStar_Syntax_Subst.compress t)
-in _137_640.FStar_Syntax_Syntax.n)) with
->>>>>>> 325d5cd9
+let is_unknown : FStar_Syntax_Syntax.term  ->  Prims.bool = (fun t -> (match ((let _138_640 = (FStar_Syntax_Subst.compress t)
+in _138_640.FStar_Syntax_Syntax.n)) with
 | FStar_Syntax_Syntax.Tm_unknown -> begin
 true
 end
@@ -2242,39 +1854,21 @@
 
 let rec list_elements : FStar_Syntax_Syntax.term  ->  FStar_Syntax_Syntax.term Prims.list Prims.option = (fun e -> (
 
-<<<<<<< HEAD
-let _39_1621 = (let _137_598 = (unmeta e)
-in (head_and_args _137_598))
-in (match (_39_1621) with
-| (head, args) -> begin
-(match ((let _137_600 = (let _137_599 = (un_uinst head)
-in _137_599.FStar_Syntax_Syntax.n)
-in ((_137_600), (args)))) with
-| (FStar_Syntax_Syntax.Tm_fvar (fv), _39_1625) when (FStar_Syntax_Syntax.fv_eq_lid fv FStar_Syntax_Const.nil_lid) -> begin
-Some ([])
-end
-| (FStar_Syntax_Syntax.Tm_fvar (fv), (_39_1638)::((hd, _39_1635))::((tl, _39_1631))::[]) when (FStar_Syntax_Syntax.fv_eq_lid fv FStar_Syntax_Const.cons_lid) -> begin
-(let _137_603 = (let _137_602 = (let _137_601 = (list_elements tl)
-in (FStar_Util.must _137_601))
-in (hd)::_137_602)
-in Some (_137_603))
-=======
-let _39_1741 = (let _137_643 = (unmeta e)
-in (head_and_args _137_643))
+let _39_1741 = (let _138_643 = (unmeta e)
+in (head_and_args _138_643))
 in (match (_39_1741) with
 | (head, args) -> begin
-(match ((let _137_645 = (let _137_644 = (un_uinst head)
-in _137_644.FStar_Syntax_Syntax.n)
-in ((_137_645), (args)))) with
+(match ((let _138_645 = (let _138_644 = (un_uinst head)
+in _138_644.FStar_Syntax_Syntax.n)
+in ((_138_645), (args)))) with
 | (FStar_Syntax_Syntax.Tm_fvar (fv), _39_1745) when (FStar_Syntax_Syntax.fv_eq_lid fv FStar_Syntax_Const.nil_lid) -> begin
 Some ([])
 end
 | (FStar_Syntax_Syntax.Tm_fvar (fv), (_39_1758)::((hd, _39_1755))::((tl, _39_1751))::[]) when (FStar_Syntax_Syntax.fv_eq_lid fv FStar_Syntax_Const.cons_lid) -> begin
-(let _137_648 = (let _137_647 = (let _137_646 = (list_elements tl)
-in (FStar_Util.must _137_646))
-in (hd)::_137_647)
-in Some (_137_648))
->>>>>>> 325d5cd9
+(let _138_648 = (let _138_647 = (let _138_646 = (list_elements tl)
+in (FStar_Util.must _138_646))
+in (hd)::_138_647)
+in Some (_138_648))
 end
 | _39_1762 -> begin
 None
