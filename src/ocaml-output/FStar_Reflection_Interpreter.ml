--- conflicted
+++ resolved
@@ -1,79 +1,43 @@
 open Prims
 let unembed :
-<<<<<<< HEAD
-  'Auu____60973 .
-    'Auu____60973 FStar_Syntax_Embeddings.embedding ->
+  'Auu____8 .
+    'Auu____8 FStar_Syntax_Embeddings.embedding ->
       FStar_Syntax_Syntax.term ->
         FStar_Syntax_Embeddings.norm_cb ->
-          'Auu____60973 FStar_Pervasives_Native.option
-=======
-  'Auu____61007 .
-    'Auu____61007 FStar_Syntax_Embeddings.embedding ->
-      FStar_Syntax_Syntax.term ->
-        FStar_Syntax_Embeddings.norm_cb ->
-          'Auu____61007 FStar_Pervasives_Native.option
->>>>>>> 183df463
+          'Auu____8 FStar_Pervasives_Native.option
   =
   fun ea  ->
     fun a  ->
       fun norm_cb  ->
-<<<<<<< HEAD
-        let uu____60997 = FStar_Syntax_Embeddings.unembed ea a  in
-        uu____60997 true norm_cb
+        let uu____32 = FStar_Syntax_Embeddings.unembed ea a  in
+        uu____32 true norm_cb
   
 let try_unembed :
-  'Auu____61014 .
-    'Auu____61014 FStar_Syntax_Embeddings.embedding ->
+  'Auu____49 .
+    'Auu____49 FStar_Syntax_Embeddings.embedding ->
       FStar_Syntax_Syntax.term ->
         FStar_Syntax_Embeddings.norm_cb ->
-          'Auu____61014 FStar_Pervasives_Native.option
-=======
-        let uu____61031 = FStar_Syntax_Embeddings.unembed ea a  in
-        uu____61031 true norm_cb
-  
-let try_unembed :
-  'Auu____61048 .
-    'Auu____61048 FStar_Syntax_Embeddings.embedding ->
-      FStar_Syntax_Syntax.term ->
-        FStar_Syntax_Embeddings.norm_cb ->
-          'Auu____61048 FStar_Pervasives_Native.option
->>>>>>> 183df463
+          'Auu____49 FStar_Pervasives_Native.option
   =
   fun ea  ->
     fun a  ->
       fun norm_cb  ->
-<<<<<<< HEAD
-        let uu____61038 = FStar_Syntax_Embeddings.unembed ea a  in
-        uu____61038 false norm_cb
+        let uu____73 = FStar_Syntax_Embeddings.unembed ea a  in
+        uu____73 false norm_cb
   
 let embed :
-  'Auu____61057 .
-    'Auu____61057 FStar_Syntax_Embeddings.embedding ->
+  'Auu____92 .
+    'Auu____92 FStar_Syntax_Embeddings.embedding ->
       FStar_Range.range ->
-        'Auu____61057 ->
-=======
-        let uu____61072 = FStar_Syntax_Embeddings.unembed ea a  in
-        uu____61072 false norm_cb
-  
-let embed :
-  'Auu____61091 .
-    'Auu____61091 FStar_Syntax_Embeddings.embedding ->
-      FStar_Range.range ->
-        'Auu____61091 ->
->>>>>>> 183df463
+        'Auu____92 ->
           FStar_Syntax_Embeddings.norm_cb -> FStar_Syntax_Syntax.term
   =
   fun ea  ->
     fun r  ->
       fun x  ->
         fun norm_cb  ->
-<<<<<<< HEAD
-          let uu____61084 = FStar_Syntax_Embeddings.embed ea x  in
-          uu____61084 r FStar_Pervasives_Native.None norm_cb
-=======
-          let uu____61118 = FStar_Syntax_Embeddings.embed ea x  in
-          uu____61118 r FStar_Pervasives_Native.None norm_cb
->>>>>>> 183df463
+          let uu____119 = FStar_Syntax_Embeddings.embed ea x  in
+          uu____119 r FStar_Pervasives_Native.None norm_cb
   
 let int1 :
   'a 'r .
@@ -94,31 +58,17 @@
             fun n1  ->
               fun args  ->
                 match args with
-<<<<<<< HEAD
-                | (a,uu____61167)::[] ->
-                    let uu____61192 = try_unembed ea a n1  in
-                    FStar_Util.bind_opt uu____61192
+                | (a,uu____202)::[] ->
+                    let uu____227 = try_unembed ea a n1  in
+                    FStar_Util.bind_opt uu____227
                       (fun a1  ->
-                         let uu____61198 =
-                           let uu____61199 =
+                         let uu____233 =
+                           let uu____234 =
                              FStar_TypeChecker_Cfg.psc_range psc  in
-                           let uu____61200 = f a1  in
-                           embed er uu____61199 uu____61200 n1  in
-                         FStar_Pervasives_Native.Some uu____61198)
-                | uu____61201 -> FStar_Pervasives_Native.None
-=======
-                | (a,uu____61201)::[] ->
-                    let uu____61226 = try_unembed ea a n1  in
-                    FStar_Util.bind_opt uu____61226
-                      (fun a1  ->
-                         let uu____61232 =
-                           let uu____61233 =
-                             FStar_TypeChecker_Cfg.psc_range psc  in
-                           let uu____61234 = f a1  in
-                           embed er uu____61233 uu____61234 n1  in
-                         FStar_Pervasives_Native.Some uu____61232)
-                | uu____61235 -> FStar_Pervasives_Native.None
->>>>>>> 183df463
+                           let uu____235 = f a1  in
+                           embed er uu____234 uu____235 n1  in
+                         FStar_Pervasives_Native.Some uu____233)
+                | uu____236 -> FStar_Pervasives_Native.None
   
 let int2 :
   'a 'b 'r .
@@ -141,37 +91,20 @@
               fun n1  ->
                 fun args  ->
                   match args with
-<<<<<<< HEAD
-                  | (a,uu____61295)::(b,uu____61297)::[] ->
-                      let uu____61338 = try_unembed ea a n1  in
-                      FStar_Util.bind_opt uu____61338
+                  | (a,uu____330)::(b,uu____332)::[] ->
+                      let uu____373 = try_unembed ea a n1  in
+                      FStar_Util.bind_opt uu____373
                         (fun a1  ->
-                           let uu____61344 = try_unembed eb b n1  in
-                           FStar_Util.bind_opt uu____61344
+                           let uu____379 = try_unembed eb b n1  in
+                           FStar_Util.bind_opt uu____379
                              (fun b1  ->
-                                let uu____61350 =
-                                  let uu____61351 =
+                                let uu____385 =
+                                  let uu____386 =
                                     FStar_TypeChecker_Cfg.psc_range psc  in
-                                  let uu____61352 = f a1 b1  in
-                                  embed er uu____61351 uu____61352 n1  in
-                                FStar_Pervasives_Native.Some uu____61350))
-                  | uu____61353 -> FStar_Pervasives_Native.None
-=======
-                  | (a,uu____61329)::(b,uu____61331)::[] ->
-                      let uu____61372 = try_unembed ea a n1  in
-                      FStar_Util.bind_opt uu____61372
-                        (fun a1  ->
-                           let uu____61378 = try_unembed eb b n1  in
-                           FStar_Util.bind_opt uu____61378
-                             (fun b1  ->
-                                let uu____61384 =
-                                  let uu____61385 =
-                                    FStar_TypeChecker_Cfg.psc_range psc  in
-                                  let uu____61386 = f a1 b1  in
-                                  embed er uu____61385 uu____61386 n1  in
-                                FStar_Pervasives_Native.Some uu____61384))
-                  | uu____61387 -> FStar_Pervasives_Native.None
->>>>>>> 183df463
+                                  let uu____387 = f a1 b1  in
+                                  embed er uu____386 uu____387 n1  in
+                                FStar_Pervasives_Native.Some uu____385))
+                  | uu____388 -> FStar_Pervasives_Native.None
   
 let nbe_int1 :
   'a 'r .
@@ -190,31 +123,16 @@
           fun cb  ->
             fun args  ->
               match args with
-<<<<<<< HEAD
-              | (a,uu____61419)::[] ->
-                  let uu____61428 = FStar_TypeChecker_NBETerm.unembed ea cb a
+              | (a,uu____454)::[] ->
+                  let uu____463 = FStar_TypeChecker_NBETerm.unembed ea cb a
                      in
-                  FStar_Util.bind_opt uu____61428
+                  FStar_Util.bind_opt uu____463
                     (fun a1  ->
-                       let uu____61434 =
-                         let uu____61435 = f a1  in
-                         FStar_TypeChecker_NBETerm.embed er cb uu____61435
-                          in
-                       FStar_Pervasives_Native.Some uu____61434)
-              | uu____61436 -> FStar_Pervasives_Native.None
-=======
-              | (a,uu____61453)::[] ->
-                  let uu____61462 = FStar_TypeChecker_NBETerm.unembed ea cb a
-                     in
-                  FStar_Util.bind_opt uu____61462
-                    (fun a1  ->
-                       let uu____61468 =
-                         let uu____61469 = f a1  in
-                         FStar_TypeChecker_NBETerm.embed er cb uu____61469
-                          in
-                       FStar_Pervasives_Native.Some uu____61468)
-              | uu____61470 -> FStar_Pervasives_Native.None
->>>>>>> 183df463
+                       let uu____469 =
+                         let uu____470 = f a1  in
+                         FStar_TypeChecker_NBETerm.embed er cb uu____470  in
+                       FStar_Pervasives_Native.Some uu____469)
+              | uu____471 -> FStar_Pervasives_Native.None
   
 let nbe_int2 :
   'a 'b 'r .
@@ -235,41 +153,22 @@
             fun cb  ->
               fun args  ->
                 match args with
-<<<<<<< HEAD
-                | (a,uu____61521)::(b,uu____61523)::[] ->
-                    let uu____61536 =
-                      FStar_TypeChecker_NBETerm.unembed ea cb a  in
-                    FStar_Util.bind_opt uu____61536
+                | (a,uu____556)::(b,uu____558)::[] ->
+                    let uu____571 = FStar_TypeChecker_NBETerm.unembed ea cb a
+                       in
+                    FStar_Util.bind_opt uu____571
                       (fun a1  ->
-                         let uu____61542 =
+                         let uu____577 =
                            FStar_TypeChecker_NBETerm.unembed eb cb b  in
-                         FStar_Util.bind_opt uu____61542
+                         FStar_Util.bind_opt uu____577
                            (fun b1  ->
-                              let uu____61548 =
-                                let uu____61549 = f a1 b1  in
+                              let uu____583 =
+                                let uu____584 = f a1 b1  in
                                 FStar_TypeChecker_NBETerm.embed er cb
-                                  uu____61549
+                                  uu____584
                                  in
-                              FStar_Pervasives_Native.Some uu____61548))
-                | uu____61550 -> FStar_Pervasives_Native.None
-=======
-                | (a,uu____61555)::(b,uu____61557)::[] ->
-                    let uu____61570 =
-                      FStar_TypeChecker_NBETerm.unembed ea cb a  in
-                    FStar_Util.bind_opt uu____61570
-                      (fun a1  ->
-                         let uu____61576 =
-                           FStar_TypeChecker_NBETerm.unembed eb cb b  in
-                         FStar_Util.bind_opt uu____61576
-                           (fun b1  ->
-                              let uu____61582 =
-                                let uu____61583 = f a1 b1  in
-                                FStar_TypeChecker_NBETerm.embed er cb
-                                  uu____61583
-                                 in
-                              FStar_Pervasives_Native.Some uu____61582))
-                | uu____61584 -> FStar_Pervasives_Native.None
->>>>>>> 183df463
+                              FStar_Pervasives_Native.Some uu____583))
+                | uu____585 -> FStar_Pervasives_Native.None
   
 let (mklid : Prims.string -> FStar_Ident.lid) =
   fun nm  -> FStar_Reflection_Data.fstar_refl_basic_lid nm 
@@ -350,37 +249,23 @@
                       (nbe_int2 l nf ena enb enr)
   
 let (reflection_primops : FStar_TypeChecker_Cfg.primitive_step Prims.list) =
-<<<<<<< HEAD
-  let uu____61846 =
-=======
-  let uu____61880 =
->>>>>>> 183df463
+  let uu____881 =
     mk1 "inspect_ln" FStar_Reflection_Basic.inspect_ln
       FStar_Reflection_Embeddings.e_term
       FStar_Reflection_Embeddings.e_term_view
       FStar_Reflection_Basic.inspect_ln FStar_Reflection_NBEEmbeddings.e_term
       FStar_Reflection_NBEEmbeddings.e_term_view
      in
-<<<<<<< HEAD
-  let uu____61848 =
-    let uu____61851 =
-=======
-  let uu____61882 =
-    let uu____61885 =
->>>>>>> 183df463
+  let uu____883 =
+    let uu____886 =
       mk1 "pack_ln" FStar_Reflection_Basic.pack_ln
         FStar_Reflection_Embeddings.e_term_view
         FStar_Reflection_Embeddings.e_term FStar_Reflection_Basic.pack_ln
         FStar_Reflection_NBEEmbeddings.e_term_view
         FStar_Reflection_NBEEmbeddings.e_term
        in
-<<<<<<< HEAD
-    let uu____61853 =
-      let uu____61856 =
-=======
-    let uu____61887 =
-      let uu____61890 =
->>>>>>> 183df463
+    let uu____888 =
+      let uu____891 =
         mk1 "inspect_fv" FStar_Reflection_Basic.inspect_fv
           FStar_Reflection_Embeddings.e_fv
           FStar_Syntax_Embeddings.e_string_list
@@ -388,26 +273,16 @@
           FStar_Reflection_NBEEmbeddings.e_fv
           FStar_TypeChecker_NBETerm.e_string_list
          in
-<<<<<<< HEAD
-      let uu____61864 =
-        let uu____61867 =
-=======
-      let uu____61898 =
-        let uu____61901 =
->>>>>>> 183df463
+      let uu____899 =
+        let uu____902 =
           mk1 "pack_fv" FStar_Reflection_Basic.pack_fv
             FStar_Syntax_Embeddings.e_string_list
             FStar_Reflection_Embeddings.e_fv FStar_Reflection_Basic.pack_fv
             FStar_TypeChecker_NBETerm.e_string_list
             FStar_Reflection_NBEEmbeddings.e_fv
            in
-<<<<<<< HEAD
-        let uu____61875 =
-          let uu____61878 =
-=======
-        let uu____61909 =
-          let uu____61912 =
->>>>>>> 183df463
+        let uu____910 =
+          let uu____913 =
             mk1 "inspect_comp" FStar_Reflection_Basic.inspect_comp
               FStar_Reflection_Embeddings.e_comp
               FStar_Reflection_Embeddings.e_comp_view
@@ -415,13 +290,8 @@
               FStar_Reflection_NBEEmbeddings.e_comp
               FStar_Reflection_NBEEmbeddings.e_comp_view
              in
-<<<<<<< HEAD
-          let uu____61880 =
-            let uu____61883 =
-=======
-          let uu____61914 =
-            let uu____61917 =
->>>>>>> 183df463
+          let uu____915 =
+            let uu____918 =
               mk1 "pack_comp" FStar_Reflection_Basic.pack_comp
                 FStar_Reflection_Embeddings.e_comp_view
                 FStar_Reflection_Embeddings.e_comp
@@ -429,13 +299,8 @@
                 FStar_Reflection_NBEEmbeddings.e_comp_view
                 FStar_Reflection_NBEEmbeddings.e_comp
                in
-<<<<<<< HEAD
-            let uu____61885 =
-              let uu____61888 =
-=======
-            let uu____61919 =
-              let uu____61922 =
->>>>>>> 183df463
+            let uu____920 =
+              let uu____923 =
                 mk1 "inspect_sigelt" FStar_Reflection_Basic.inspect_sigelt
                   FStar_Reflection_Embeddings.e_sigelt
                   FStar_Reflection_Embeddings.e_sigelt_view
@@ -443,13 +308,8 @@
                   FStar_Reflection_NBEEmbeddings.e_sigelt
                   FStar_Reflection_NBEEmbeddings.e_sigelt_view
                  in
-<<<<<<< HEAD
-              let uu____61890 =
-                let uu____61893 =
-=======
-              let uu____61924 =
-                let uu____61927 =
->>>>>>> 183df463
+              let uu____925 =
+                let uu____928 =
                   mk1 "pack_sigelt" FStar_Reflection_Basic.pack_sigelt
                     FStar_Reflection_Embeddings.e_sigelt_view
                     FStar_Reflection_Embeddings.e_sigelt
@@ -457,13 +317,8 @@
                     FStar_Reflection_NBEEmbeddings.e_sigelt_view
                     FStar_Reflection_NBEEmbeddings.e_sigelt
                    in
-<<<<<<< HEAD
-                let uu____61895 =
-                  let uu____61898 =
-=======
-                let uu____61929 =
-                  let uu____61932 =
->>>>>>> 183df463
+                let uu____930 =
+                  let uu____933 =
                     mk1 "inspect_bv" FStar_Reflection_Basic.inspect_bv
                       FStar_Reflection_Embeddings.e_bv
                       FStar_Reflection_Embeddings.e_bv_view
@@ -471,13 +326,8 @@
                       FStar_Reflection_NBEEmbeddings.e_bv
                       FStar_Reflection_NBEEmbeddings.e_bv_view
                      in
-<<<<<<< HEAD
-                  let uu____61900 =
-                    let uu____61903 =
-=======
-                  let uu____61934 =
-                    let uu____61937 =
->>>>>>> 183df463
+                  let uu____935 =
+                    let uu____938 =
                       mk1 "pack_bv" FStar_Reflection_Basic.pack_bv
                         FStar_Reflection_Embeddings.e_bv_view
                         FStar_Reflection_Embeddings.e_bv
@@ -485,13 +335,8 @@
                         FStar_Reflection_NBEEmbeddings.e_bv_view
                         FStar_Reflection_NBEEmbeddings.e_bv
                        in
-<<<<<<< HEAD
-                    let uu____61905 =
-                      let uu____61908 =
-=======
-                    let uu____61939 =
-                      let uu____61942 =
->>>>>>> 183df463
+                    let uu____940 =
+                      let uu____943 =
                         mk1 "sigelt_attrs"
                           FStar_Reflection_Basic.sigelt_attrs
                           FStar_Reflection_Embeddings.e_sigelt
@@ -500,13 +345,8 @@
                           FStar_Reflection_NBEEmbeddings.e_sigelt
                           FStar_Reflection_NBEEmbeddings.e_attributes
                          in
-<<<<<<< HEAD
-                      let uu____61914 =
-                        let uu____61917 =
-=======
-                      let uu____61948 =
-                        let uu____61951 =
->>>>>>> 183df463
+                      let uu____949 =
+                        let uu____952 =
                           mk2 "set_sigelt_attrs"
                             FStar_Reflection_Basic.set_sigelt_attrs
                             FStar_Reflection_Embeddings.e_attributes
@@ -517,13 +357,8 @@
                             FStar_Reflection_NBEEmbeddings.e_sigelt
                             FStar_Reflection_NBEEmbeddings.e_sigelt
                            in
-<<<<<<< HEAD
-                        let uu____61923 =
-                          let uu____61926 =
-=======
-                        let uu____61957 =
-                          let uu____61960 =
->>>>>>> 183df463
+                        let uu____958 =
+                          let uu____961 =
                             mk1 "inspect_binder"
                               FStar_Reflection_Basic.inspect_binder
                               FStar_Reflection_Embeddings.e_binder
@@ -532,13 +367,8 @@
                               FStar_Reflection_NBEEmbeddings.e_binder
                               FStar_Reflection_NBEEmbeddings.e_binder_view
                              in
-<<<<<<< HEAD
-                          let uu____61928 =
-                            let uu____61931 =
-=======
-                          let uu____61962 =
-                            let uu____61965 =
->>>>>>> 183df463
+                          let uu____963 =
+                            let uu____966 =
                               mk2 "pack_binder"
                                 FStar_Reflection_Basic.pack_binder
                                 FStar_Reflection_Embeddings.e_bv
@@ -549,13 +379,8 @@
                                 FStar_Reflection_NBEEmbeddings.e_aqualv
                                 FStar_Reflection_NBEEmbeddings.e_binder
                                in
-<<<<<<< HEAD
-                            let uu____61933 =
-                              let uu____61936 =
-=======
-                            let uu____61967 =
-                              let uu____61970 =
->>>>>>> 183df463
+                            let uu____968 =
+                              let uu____971 =
                                 mk2 "compare_bv"
                                   FStar_Reflection_Basic.compare_bv
                                   FStar_Reflection_Embeddings.e_bv
@@ -566,13 +391,8 @@
                                   FStar_Reflection_NBEEmbeddings.e_bv
                                   FStar_Reflection_NBEEmbeddings.e_order
                                  in
-<<<<<<< HEAD
-                              let uu____61938 =
-                                let uu____61941 =
-=======
-                              let uu____61972 =
-                                let uu____61975 =
->>>>>>> 183df463
+                              let uu____973 =
+                                let uu____976 =
                                   mk2 "is_free"
                                     FStar_Reflection_Basic.is_free
                                     FStar_Reflection_Embeddings.e_bv
@@ -583,23 +403,13 @@
                                     FStar_Reflection_NBEEmbeddings.e_term
                                     FStar_TypeChecker_NBETerm.e_bool
                                    in
-<<<<<<< HEAD
-                                let uu____61945 =
-                                  let uu____61948 =
-                                    let uu____61949 =
+                                let uu____980 =
+                                  let uu____983 =
+                                    let uu____984 =
                                       FStar_Syntax_Embeddings.e_list
                                         FStar_Reflection_Embeddings.e_fv
                                        in
-                                    let uu____61954 =
-=======
-                                let uu____61979 =
-                                  let uu____61982 =
-                                    let uu____61983 =
-                                      FStar_Syntax_Embeddings.e_list
-                                        FStar_Reflection_Embeddings.e_fv
-                                       in
-                                    let uu____61988 =
->>>>>>> 183df463
+                                    let uu____989 =
                                       FStar_TypeChecker_NBETerm.e_list
                                         FStar_Reflection_NBEEmbeddings.e_fv
                                        in
@@ -607,25 +417,14 @@
                                       FStar_Reflection_Basic.lookup_attr
                                       FStar_Reflection_Embeddings.e_term
                                       FStar_Reflection_Embeddings.e_env
-<<<<<<< HEAD
-                                      uu____61949
+                                      uu____984
                                       FStar_Reflection_Basic.lookup_attr
                                       FStar_Reflection_NBEEmbeddings.e_term
                                       FStar_Reflection_NBEEmbeddings.e_env
-                                      uu____61954
+                                      uu____989
                                      in
-                                  let uu____61964 =
-                                    let uu____61967 =
-=======
-                                      uu____61983
-                                      FStar_Reflection_Basic.lookup_attr
-                                      FStar_Reflection_NBEEmbeddings.e_term
-                                      FStar_Reflection_NBEEmbeddings.e_env
-                                      uu____61988
-                                     in
-                                  let uu____61998 =
-                                    let uu____62001 =
->>>>>>> 183df463
+                                  let uu____999 =
+                                    let uu____1002 =
                                       mk2 "term_eq"
                                         FStar_Reflection_Basic.term_eq
                                         FStar_Reflection_Embeddings.e_term
@@ -636,13 +435,8 @@
                                         FStar_Reflection_NBEEmbeddings.e_term
                                         FStar_TypeChecker_NBETerm.e_bool
                                        in
-<<<<<<< HEAD
-                                    let uu____61971 =
-                                      let uu____61974 =
-=======
-                                    let uu____62005 =
-                                      let uu____62008 =
->>>>>>> 183df463
+                                    let uu____1006 =
+                                      let uu____1009 =
                                         mk1 "moduleof"
                                           FStar_Reflection_Basic.moduleof
                                           FStar_Reflection_Embeddings.e_env
@@ -651,13 +445,8 @@
                                           FStar_Reflection_NBEEmbeddings.e_env
                                           FStar_TypeChecker_NBETerm.e_string_list
                                          in
-<<<<<<< HEAD
-                                      let uu____61982 =
-                                        let uu____61985 =
-=======
-                                      let uu____62016 =
-                                        let uu____62019 =
->>>>>>> 183df463
+                                      let uu____1017 =
+                                        let uu____1020 =
                                           mk1 "term_to_string"
                                             FStar_Reflection_Basic.term_to_string
                                             FStar_Reflection_Embeddings.e_term
@@ -666,13 +455,8 @@
                                             FStar_Reflection_NBEEmbeddings.e_term
                                             FStar_TypeChecker_NBETerm.e_string
                                            in
-<<<<<<< HEAD
-                                        let uu____61989 =
-                                          let uu____61992 =
-=======
-                                        let uu____62023 =
-                                          let uu____62026 =
->>>>>>> 183df463
+                                        let uu____1024 =
+                                          let uu____1027 =
                                             mk1 "binders_of_env"
                                               FStar_Reflection_Basic.binders_of_env
                                               FStar_Reflection_Embeddings.e_env
@@ -681,23 +465,13 @@
                                               FStar_Reflection_NBEEmbeddings.e_env
                                               FStar_Reflection_NBEEmbeddings.e_binders
                                              in
-<<<<<<< HEAD
-                                          let uu____61994 =
-                                            let uu____61997 =
-                                              let uu____61998 =
+                                          let uu____1029 =
+                                            let uu____1032 =
+                                              let uu____1033 =
                                                 FStar_Syntax_Embeddings.e_option
                                                   FStar_Reflection_Embeddings.e_sigelt
                                                  in
-                                              let uu____62003 =
-=======
-                                          let uu____62028 =
-                                            let uu____62031 =
-                                              let uu____62032 =
-                                                FStar_Syntax_Embeddings.e_option
-                                                  FStar_Reflection_Embeddings.e_sigelt
-                                                 in
-                                              let uu____62037 =
->>>>>>> 183df463
+                                              let uu____1038 =
                                                 FStar_TypeChecker_NBETerm.e_option
                                                   FStar_Reflection_NBEEmbeddings.e_sigelt
                                                  in
@@ -705,62 +479,31 @@
                                                 FStar_Reflection_Basic.lookup_typ
                                                 FStar_Reflection_Embeddings.e_env
                                                 FStar_Syntax_Embeddings.e_string_list
-<<<<<<< HEAD
-                                                uu____61998
+                                                uu____1033
                                                 FStar_Reflection_Basic.lookup_typ
                                                 FStar_Reflection_NBEEmbeddings.e_env
                                                 FStar_TypeChecker_NBETerm.e_string_list
-                                                uu____62003
+                                                uu____1038
                                                in
-                                            [uu____61997]  in
-                                          uu____61992 :: uu____61994  in
-                                        uu____61985 :: uu____61989  in
-                                      uu____61974 :: uu____61982  in
-                                    uu____61967 :: uu____61971  in
-                                  uu____61948 :: uu____61964  in
-                                uu____61941 :: uu____61945  in
-                              uu____61936 :: uu____61938  in
-                            uu____61931 :: uu____61933  in
-                          uu____61926 :: uu____61928  in
-                        uu____61917 :: uu____61923  in
-                      uu____61908 :: uu____61914  in
-                    uu____61903 :: uu____61905  in
-                  uu____61898 :: uu____61900  in
-                uu____61893 :: uu____61895  in
-              uu____61888 :: uu____61890  in
-            uu____61883 :: uu____61885  in
-          uu____61878 :: uu____61880  in
-        uu____61867 :: uu____61875  in
-      uu____61856 :: uu____61864  in
-    uu____61851 :: uu____61853  in
-  uu____61846 :: uu____61848 
-=======
-                                                uu____62032
-                                                FStar_Reflection_Basic.lookup_typ
-                                                FStar_Reflection_NBEEmbeddings.e_env
-                                                FStar_TypeChecker_NBETerm.e_string_list
-                                                uu____62037
-                                               in
-                                            [uu____62031]  in
-                                          uu____62026 :: uu____62028  in
-                                        uu____62019 :: uu____62023  in
-                                      uu____62008 :: uu____62016  in
-                                    uu____62001 :: uu____62005  in
-                                  uu____61982 :: uu____61998  in
-                                uu____61975 :: uu____61979  in
-                              uu____61970 :: uu____61972  in
-                            uu____61965 :: uu____61967  in
-                          uu____61960 :: uu____61962  in
-                        uu____61951 :: uu____61957  in
-                      uu____61942 :: uu____61948  in
-                    uu____61937 :: uu____61939  in
-                  uu____61932 :: uu____61934  in
-                uu____61927 :: uu____61929  in
-              uu____61922 :: uu____61924  in
-            uu____61917 :: uu____61919  in
-          uu____61912 :: uu____61914  in
-        uu____61901 :: uu____61909  in
-      uu____61890 :: uu____61898  in
-    uu____61885 :: uu____61887  in
-  uu____61880 :: uu____61882 
->>>>>>> 183df463
+                                            [uu____1032]  in
+                                          uu____1027 :: uu____1029  in
+                                        uu____1020 :: uu____1024  in
+                                      uu____1009 :: uu____1017  in
+                                    uu____1002 :: uu____1006  in
+                                  uu____983 :: uu____999  in
+                                uu____976 :: uu____980  in
+                              uu____971 :: uu____973  in
+                            uu____966 :: uu____968  in
+                          uu____961 :: uu____963  in
+                        uu____952 :: uu____958  in
+                      uu____943 :: uu____949  in
+                    uu____938 :: uu____940  in
+                  uu____933 :: uu____935  in
+                uu____928 :: uu____930  in
+              uu____923 :: uu____925  in
+            uu____918 :: uu____920  in
+          uu____913 :: uu____915  in
+        uu____902 :: uu____910  in
+      uu____891 :: uu____899  in
+    uu____886 :: uu____888  in
+  uu____881 :: uu____883 