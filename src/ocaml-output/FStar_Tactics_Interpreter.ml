--- conflicted
+++ resolved
@@ -1,227 +1,4 @@
 open Prims
-<<<<<<< HEAD
-type name = FStar_Syntax_Syntax.bv
-let remove_unit f x = f x ()
-let quote:
-  FStar_Ident.lid ->
-    FStar_Syntax_Syntax.args ->
-      FStar_Syntax_Syntax.term FStar_Pervasives_Native.option
-  =
-  fun nm  ->
-    fun args  ->
-      match args with
-      | uu____33::(y,uu____35)::[] ->
-          let uu____56 = FStar_Tactics_Embedding.embed_term y in
-          FStar_Pervasives_Native.Some uu____56
-      | uu____57 -> FStar_Pervasives_Native.None
-let binders_of_env:
-  FStar_Tactics_Basic.proofstate ->
-    FStar_Ident.lid ->
-      FStar_Syntax_Syntax.args ->
-        FStar_Syntax_Syntax.term FStar_Pervasives_Native.option
-  =
-  fun ps  ->
-    fun nm  ->
-      fun args  ->
-        match args with
-        | (embedded_env,uu____70)::[] ->
-            let env =
-              FStar_Tactics_Embedding.unembed_env
-                ps.FStar_Tactics_Basic.main_context embedded_env in
-            let uu____84 =
-              let uu____85 = FStar_TypeChecker_Env.all_binders env in
-              FStar_Tactics_Embedding.embed_binders uu____85 in
-            FStar_Pervasives_Native.Some uu____84
-        | uu____87 -> FStar_Pervasives_Native.None
-let type_of_binder:
-  FStar_Ident.lid ->
-    FStar_Syntax_Syntax.args ->
-      FStar_Syntax_Syntax.term FStar_Pervasives_Native.option
-  =
-  fun nm  ->
-    fun args  ->
-      match args with
-      | (embedded_binder,uu____97)::[] ->
-          let uu____110 =
-            FStar_Tactics_Embedding.unembed_binder embedded_binder in
-          (match uu____110 with
-           | (b,uu____113) ->
-               let uu____114 =
-                 FStar_Tactics_Embedding.embed_term
-                   b.FStar_Syntax_Syntax.sort in
-               FStar_Pervasives_Native.Some uu____114)
-      | uu____115 -> FStar_Pervasives_Native.None
-let term_eq:
-  FStar_Ident.lid ->
-    FStar_Syntax_Syntax.args ->
-      FStar_Syntax_Syntax.term FStar_Pervasives_Native.option
-  =
-  fun nm  ->
-    fun args  ->
-      match args with
-      | (embedded_t1,uu____125)::(embedded_t2,uu____127)::[] ->
-          let t1 = FStar_Tactics_Embedding.unembed_term embedded_t1 in
-          let t2 = FStar_Tactics_Embedding.unembed_term embedded_t2 in
-          let b = FStar_Syntax_Util.term_eq t1 t2 in
-          let uu____151 = FStar_Tactics_Embedding.embed_bool b in
-          FStar_Pervasives_Native.Some uu____151
-      | uu____152 -> FStar_Pervasives_Native.None
-let mk_pure_interpretation_2 f unembed_a unembed_b embed_c nm args =
-  (let uu____216 = FStar_ST.read FStar_Tactics_Basic.tacdbg in
-   if uu____216
-   then
-     let uu____219 = FStar_Ident.string_of_lid nm in
-     let uu____220 = FStar_Syntax_Print.args_to_string args in
-     FStar_Util.print2 "Reached %s, args are: %s\n" uu____219 uu____220
-   else ());
-  (match args with
-   | (a,uu____224)::(b,uu____226)::[] ->
-       let uu____247 =
-         let uu____248 =
-           let uu____249 = unembed_a a in
-           let uu____250 = unembed_b b in f uu____249 uu____250 in
-         embed_c uu____248 in
-       FStar_Pervasives_Native.Some uu____247
-   | uu____251 -> failwith "Unexpected interpretation of pure primitive")
-let mk_pure_interpretation_1 f unembed_a embed_b nm args =
-  (let uu____299 = FStar_ST.read FStar_Tactics_Basic.tacdbg in
-   if uu____299
-   then
-     let uu____302 = FStar_Ident.string_of_lid nm in
-     let uu____303 = FStar_Syntax_Print.args_to_string args in
-     FStar_Util.print2 "Reached %s, args are: %s\n" uu____302 uu____303
-   else ());
-  (match args with
-   | a::[] ->
-       let uu____319 =
-         let uu____320 =
-           let uu____321 = unembed_a (FStar_Pervasives_Native.fst a) in
-           f uu____321 in
-         embed_b uu____320 in
-       FStar_Pervasives_Native.Some uu____319
-   | uu____324 -> failwith "Unexpected interpretation of pure primitive")
-let mk_tactic_interpretation_0 ps t embed_a t_a nm args =
-  match args with
-  | (embedded_state,uu____367)::[] ->
-      ((let uu____381 = FStar_ST.read FStar_Tactics_Basic.tacdbg in
-        if uu____381
-        then
-          let uu____384 = FStar_Ident.string_of_lid nm in
-          let uu____385 = FStar_Syntax_Print.args_to_string args in
-          FStar_Util.print2 "Reached %s, args are: %s\n" uu____384 uu____385
-        else ());
-       (let uu____387 =
-          FStar_Tactics_Embedding.unembed_state
-            ps.FStar_Tactics_Basic.main_context embedded_state in
-        match uu____387 with
-        | (goals,smt_goals) ->
-            let ps1 =
-              let uu___105_396 = ps in
-              {
-                FStar_Tactics_Basic.main_context =
-                  (uu___105_396.FStar_Tactics_Basic.main_context);
-                FStar_Tactics_Basic.main_goal =
-                  (uu___105_396.FStar_Tactics_Basic.main_goal);
-                FStar_Tactics_Basic.all_implicits =
-                  (uu___105_396.FStar_Tactics_Basic.all_implicits);
-                FStar_Tactics_Basic.goals = goals;
-                FStar_Tactics_Basic.smt_goals = smt_goals;
-                FStar_Tactics_Basic.transaction =
-                  (uu___105_396.FStar_Tactics_Basic.transaction)
-              } in
-            let res = FStar_Tactics_Basic.run t ps1 in
-            let uu____399 =
-              FStar_Tactics_Embedding.embed_result res embed_a t_a in
-            FStar_Pervasives_Native.Some uu____399))
-  | uu____400 -> failwith "Unexpected application of tactic primitive"
-let mk_tactic_interpretation_1 ps t unembed_b embed_a t_a nm args =
-  match args with
-  | (b,uu____460)::(embedded_state,uu____462)::[] ->
-      ((let uu____484 = FStar_ST.read FStar_Tactics_Basic.tacdbg in
-        if uu____484
-        then
-          let uu____487 = FStar_Ident.string_of_lid nm in
-          let uu____488 = FStar_Syntax_Print.term_to_string embedded_state in
-          FStar_Util.print2 "Reached %s, goals are: %s\n" uu____487 uu____488
-        else ());
-       (let uu____490 =
-          FStar_Tactics_Embedding.unembed_state
-            ps.FStar_Tactics_Basic.main_context embedded_state in
-        match uu____490 with
-        | (goals,smt_goals) ->
-            let ps1 =
-              let uu___106_499 = ps in
-              {
-                FStar_Tactics_Basic.main_context =
-                  (uu___106_499.FStar_Tactics_Basic.main_context);
-                FStar_Tactics_Basic.main_goal =
-                  (uu___106_499.FStar_Tactics_Basic.main_goal);
-                FStar_Tactics_Basic.all_implicits =
-                  (uu___106_499.FStar_Tactics_Basic.all_implicits);
-                FStar_Tactics_Basic.goals = goals;
-                FStar_Tactics_Basic.smt_goals = smt_goals;
-                FStar_Tactics_Basic.transaction =
-                  (uu___106_499.FStar_Tactics_Basic.transaction)
-              } in
-            let res =
-              let uu____502 = let uu____504 = unembed_b b in t uu____504 in
-              FStar_Tactics_Basic.run uu____502 ps1 in
-            let uu____505 =
-              FStar_Tactics_Embedding.embed_result res embed_a t_a in
-            FStar_Pervasives_Native.Some uu____505))
-  | uu____506 ->
-      let uu____507 =
-        let uu____508 = FStar_Ident.string_of_lid nm in
-        let uu____509 = FStar_Syntax_Print.args_to_string args in
-        FStar_Util.format2 "Unexpected application of tactic primitive %s %s"
-          uu____508 uu____509 in
-      failwith uu____507
-let mk_tactic_interpretation_2 ps t unembed_a unembed_b embed_c t_c nm args =
-  match args with
-  | (a,uu____586)::(b,uu____588)::(embedded_state,uu____590)::[] ->
-      ((let uu____620 = FStar_ST.read FStar_Tactics_Basic.tacdbg in
-        if uu____620
-        then
-          let uu____623 = FStar_Ident.string_of_lid nm in
-          let uu____624 = FStar_Syntax_Print.term_to_string embedded_state in
-          FStar_Util.print2 "Reached %s, goals are: %s\n" uu____623 uu____624
-        else ());
-       (let uu____626 =
-          FStar_Tactics_Embedding.unembed_state
-            ps.FStar_Tactics_Basic.main_context embedded_state in
-        match uu____626 with
-        | (goals,smt_goals) ->
-            let ps1 =
-              let uu___107_635 = ps in
-              {
-                FStar_Tactics_Basic.main_context =
-                  (uu___107_635.FStar_Tactics_Basic.main_context);
-                FStar_Tactics_Basic.main_goal =
-                  (uu___107_635.FStar_Tactics_Basic.main_goal);
-                FStar_Tactics_Basic.all_implicits =
-                  (uu___107_635.FStar_Tactics_Basic.all_implicits);
-                FStar_Tactics_Basic.goals = goals;
-                FStar_Tactics_Basic.smt_goals = smt_goals;
-                FStar_Tactics_Basic.transaction =
-                  (uu___107_635.FStar_Tactics_Basic.transaction)
-              } in
-            let res =
-              let uu____638 =
-                let uu____640 = unembed_a a in
-                let uu____641 = unembed_b b in t uu____640 uu____641 in
-              FStar_Tactics_Basic.run uu____638 ps1 in
-            let uu____642 =
-              FStar_Tactics_Embedding.embed_result res embed_c t_c in
-            FStar_Pervasives_Native.Some uu____642))
-  | uu____643 ->
-      let uu____644 =
-        let uu____645 = FStar_Ident.string_of_lid nm in
-        let uu____646 = FStar_Syntax_Print.args_to_string args in
-        FStar_Util.format2 "Unexpected application of tactic primitive %s %s"
-          uu____645 uu____646 in
-      failwith uu____644
-let grewrite_interpretation:
-=======
 let tacdbg: Prims.bool FStar_ST.ref = FStar_Util.mk_ref false
 let mk_tactic_interpretation_0:
   'a .
@@ -480,62 +257,11 @@
                                 uu____797 uu____798 in
                             failwith uu____796
 let step_from_native_step:
->>>>>>> c7d62a0b
   FStar_Tactics_Basic.proofstate ->
-    FStar_Ident.lid ->
-      FStar_Syntax_Syntax.args ->
-        FStar_Syntax_Syntax.term FStar_Pervasives_Native.option
+    FStar_Tactics_Native.native_primitive_step ->
+      FStar_TypeChecker_Normalize.primitive_step
   =
   fun ps  ->
-<<<<<<< HEAD
-    fun nm  ->
-      fun args  ->
-        match args with
-        | (et1,uu____661)::(et2,uu____663)::(embedded_state,uu____665)::[] ->
-            let uu____694 =
-              FStar_Tactics_Embedding.unembed_state
-                ps.FStar_Tactics_Basic.main_context embedded_state in
-            (match uu____694 with
-             | (goals,smt_goals) ->
-                 let ps1 =
-                   let uu___108_703 = ps in
-                   {
-                     FStar_Tactics_Basic.main_context =
-                       (uu___108_703.FStar_Tactics_Basic.main_context);
-                     FStar_Tactics_Basic.main_goal =
-                       (uu___108_703.FStar_Tactics_Basic.main_goal);
-                     FStar_Tactics_Basic.all_implicits =
-                       (uu___108_703.FStar_Tactics_Basic.all_implicits);
-                     FStar_Tactics_Basic.goals = goals;
-                     FStar_Tactics_Basic.smt_goals = smt_goals;
-                     FStar_Tactics_Basic.transaction =
-                       (uu___108_703.FStar_Tactics_Basic.transaction)
-                   } in
-                 let res =
-                   let uu____706 =
-                     let uu____708 =
-                       FStar_Tactics_Embedding.type_of_embedded et1 in
-                     let uu____709 =
-                       FStar_Tactics_Embedding.type_of_embedded et2 in
-                     let uu____710 = FStar_Tactics_Embedding.unembed_term et1 in
-                     let uu____711 = FStar_Tactics_Embedding.unembed_term et2 in
-                     FStar_Tactics_Basic.grewrite_impl uu____708 uu____709
-                       uu____710 uu____711 in
-                   FStar_Tactics_Basic.run uu____706 ps1 in
-                 let uu____712 =
-                   FStar_Tactics_Embedding.embed_result res
-                     FStar_Tactics_Embedding.embed_unit
-                     FStar_TypeChecker_Common.t_unit in
-                 FStar_Pervasives_Native.Some uu____712)
-        | uu____713 ->
-            let uu____714 =
-              let uu____715 = FStar_Ident.string_of_lid nm in
-              let uu____716 = FStar_Syntax_Print.args_to_string args in
-              FStar_Util.format2
-                "Unexpected application of tactic primitive %s %s" uu____715
-                uu____716 in
-            failwith uu____714
-=======
     fun s  ->
       (let uu____810 = FStar_Ident.string_of_lid s.FStar_Tactics_Native.name in
        FStar_Util.print1 "Registered primitive step %s\n" uu____810);
@@ -547,18 +273,13 @@
         FStar_TypeChecker_Normalize.interpretation =
           ((fun _rng  -> fun args  -> s.FStar_Tactics_Native.tactic ps args))
       }
->>>>>>> c7d62a0b
 let rec primitive_steps:
   FStar_Tactics_Basic.proofstate ->
     FStar_TypeChecker_Normalize.primitive_step Prims.list
   =
   fun ps  ->
     let mk1 nm arity interpretation =
-<<<<<<< HEAD
-      let nm1 = FStar_Tactics_Embedding.fstar_tactics_lid nm in
-=======
       let nm1 = FStar_Tactics_Embedding.fstar_tactics_lid' ["Builtins"; nm] in
->>>>>>> c7d62a0b
       {
         FStar_TypeChecker_Normalize.name = nm1;
         FStar_TypeChecker_Normalize.arity = arity;
@@ -566,365 +287,6 @@
         FStar_TypeChecker_Normalize.interpretation =
           (fun _rng  -> fun args  -> interpretation nm1 args)
       } in
-<<<<<<< HEAD
-    let uu____762 =
-      mk1 "__forall_intros" (Prims.parse_int "1")
-        (mk_tactic_interpretation_0 ps FStar_Tactics_Basic.intros
-           FStar_Tactics_Embedding.embed_binders
-           FStar_Tactics_Embedding.fstar_tactics_binders) in
-    let uu____763 =
-      let uu____765 =
-        mk1 "__implies_intro" (Prims.parse_int "1")
-          (mk_tactic_interpretation_0 ps FStar_Tactics_Basic.imp_intro
-             FStar_Tactics_Embedding.embed_binder
-             FStar_Tactics_Embedding.fstar_tactics_binder) in
-      let uu____766 =
-        let uu____768 =
-          mk1 "__trivial" (Prims.parse_int "1")
-            (mk_tactic_interpretation_0 ps FStar_Tactics_Basic.trivial
-               FStar_Tactics_Embedding.embed_unit
-               FStar_TypeChecker_Common.t_unit) in
-        let uu____769 =
-          let uu____771 =
-            mk1 "__revert" (Prims.parse_int "1")
-              (mk_tactic_interpretation_0 ps FStar_Tactics_Basic.revert
-                 FStar_Tactics_Embedding.embed_unit
-                 FStar_TypeChecker_Common.t_unit) in
-          let uu____772 =
-            let uu____774 =
-              mk1 "__clear" (Prims.parse_int "1")
-                (mk_tactic_interpretation_0 ps FStar_Tactics_Basic.clear
-                   FStar_Tactics_Embedding.embed_unit
-                   FStar_TypeChecker_Common.t_unit) in
-            let uu____775 =
-              let uu____777 =
-                mk1 "__split" (Prims.parse_int "1")
-                  (mk_tactic_interpretation_0 ps FStar_Tactics_Basic.split
-                     FStar_Tactics_Embedding.embed_unit
-                     FStar_TypeChecker_Common.t_unit) in
-              let uu____778 =
-                let uu____780 =
-                  mk1 "__merge" (Prims.parse_int "1")
-                    (mk_tactic_interpretation_0 ps
-                       FStar_Tactics_Basic.merge_sub_goals
-                       FStar_Tactics_Embedding.embed_unit
-                       FStar_TypeChecker_Common.t_unit) in
-                let uu____781 =
-                  let uu____783 =
-                    mk1 "__rewrite" (Prims.parse_int "2")
-                      (mk_tactic_interpretation_1 ps
-                         FStar_Tactics_Basic.rewrite
-                         FStar_Tactics_Embedding.unembed_binder
-                         FStar_Tactics_Embedding.embed_unit
-                         FStar_TypeChecker_Common.t_unit) in
-                  let uu____784 =
-                    let uu____786 =
-                      mk1 "__smt" (Prims.parse_int "1")
-                        (mk_tactic_interpretation_0 ps
-                           FStar_Tactics_Basic.smt
-                           FStar_Tactics_Embedding.embed_unit
-                           FStar_TypeChecker_Common.t_unit) in
-                    let uu____787 =
-                      let uu____789 =
-                        mk1 "__exact" (Prims.parse_int "2")
-                          (mk_tactic_interpretation_1 ps
-                             FStar_Tactics_Basic.exact
-                             FStar_Tactics_Embedding.unembed_term
-                             FStar_Tactics_Embedding.embed_unit
-                             FStar_TypeChecker_Common.t_unit) in
-                      let uu____790 =
-                        let uu____792 =
-                          mk1 "__apply_lemma" (Prims.parse_int "2")
-                            (mk_tactic_interpretation_1 ps
-                               FStar_Tactics_Basic.apply_lemma
-                               FStar_Tactics_Embedding.unembed_term
-                               FStar_Tactics_Embedding.embed_unit
-                               FStar_TypeChecker_Common.t_unit) in
-                        let uu____793 =
-                          let uu____795 =
-                            mk1 "__visit" (Prims.parse_int "2")
-                              (mk_tactic_interpretation_1 ps
-                                 FStar_Tactics_Basic.visit
-                                 (unembed_tactic_0
-                                    FStar_Tactics_Embedding.unembed_unit)
-                                 FStar_Tactics_Embedding.embed_unit
-                                 FStar_TypeChecker_Common.t_unit) in
-                          let uu____797 =
-                            let uu____799 =
-                              mk1 "__focus" (Prims.parse_int "2")
-                                (mk_tactic_interpretation_1 ps
-                                   (FStar_Tactics_Basic.focus_cur_goal
-                                      "user_tactic")
-                                   (unembed_tactic_0
-                                      FStar_Tactics_Embedding.unembed_unit)
-                                   FStar_Tactics_Embedding.embed_unit
-                                   FStar_TypeChecker_Common.t_unit) in
-                            let uu____801 =
-                              let uu____803 =
-                                mk1 "__seq" (Prims.parse_int "3")
-                                  (mk_tactic_interpretation_2 ps
-                                     FStar_Tactics_Basic.seq
-                                     (unembed_tactic_0
-                                        FStar_Tactics_Embedding.unembed_unit)
-                                     (unembed_tactic_0
-                                        FStar_Tactics_Embedding.unembed_unit)
-                                     FStar_Tactics_Embedding.embed_unit
-                                     FStar_TypeChecker_Common.t_unit) in
-                              let uu____806 =
-                                let uu____808 =
-                                  mk1 "__term_as_formula"
-                                    (Prims.parse_int "1")
-                                    (mk_pure_interpretation_1
-                                       FStar_Tactics_Embedding.term_as_formula
-                                       FStar_Tactics_Embedding.unembed_term
-                                       (FStar_Tactics_Embedding.embed_option
-                                          FStar_Tactics_Embedding.embed_formula
-                                          FStar_Tactics_Embedding.fstar_tactics_formula)) in
-                                let uu____810 =
-                                  let uu____812 =
-                                    mk1 "__inspect" (Prims.parse_int "1")
-                                      (mk_pure_interpretation_1
-                                         FStar_Tactics_Embedding.inspect
-                                         FStar_Tactics_Embedding.unembed_term
-                                         (FStar_Tactics_Embedding.embed_option
-                                            FStar_Tactics_Embedding.embed_term_view
-                                            FStar_Tactics_Embedding.fstar_tactics_term_view)) in
-                                  let uu____814 =
-                                    let uu____816 =
-                                      mk1 "__pack" (Prims.parse_int "1")
-                                        (mk_pure_interpretation_1
-                                           FStar_Tactics_Embedding.pack
-                                           FStar_Tactics_Embedding.unembed_term_view
-                                           FStar_Tactics_Embedding.embed_term) in
-                                    let uu____817 =
-                                      let uu____819 =
-                                        mk1 "__inspect_fv"
-                                          (Prims.parse_int "1")
-                                          (mk_pure_interpretation_1
-                                             FStar_Tactics_Embedding.inspectfv
-                                             FStar_Tactics_Embedding.unembed_fvar
-                                             (FStar_Tactics_Embedding.embed_list
-                                                FStar_Tactics_Embedding.embed_string
-                                                FStar_TypeChecker_Common.t_string)) in
-                                      let uu____821 =
-                                        let uu____823 =
-                                          mk1 "__pack_fv"
-                                            (Prims.parse_int "1")
-                                            (mk_pure_interpretation_1
-                                               FStar_Tactics_Embedding.packfv
-                                               (FStar_Tactics_Embedding.unembed_list
-                                                  FStar_Tactics_Embedding.unembed_string)
-                                               FStar_Tactics_Embedding.embed_fvar) in
-                                        let uu____825 =
-                                          let uu____827 =
-                                            mk1 "__inspect_bv"
-                                              (Prims.parse_int "1")
-                                              (mk_pure_interpretation_1
-                                                 FStar_Tactics_Embedding.inspectbv
-                                                 FStar_Tactics_Embedding.unembed_binder
-                                                 FStar_Tactics_Embedding.embed_string) in
-                                          let uu____828 =
-                                            let uu____830 =
-                                              mk1 "__compare_binder"
-                                                (Prims.parse_int "2")
-                                                (mk_pure_interpretation_2
-                                                   FStar_Tactics_Basic.order_binder
-                                                   FStar_Tactics_Embedding.unembed_binder
-                                                   FStar_Tactics_Embedding.unembed_binder
-                                                   FStar_Tactics_Embedding.embed_order) in
-                                            let uu____831 =
-                                              let uu____833 =
-                                                mk1 "__binders_of_env"
-                                                  (Prims.parse_int "1")
-                                                  (binders_of_env ps) in
-                                              let uu____834 =
-                                                let uu____836 =
-                                                  mk1 "__type_of_binder"
-                                                    (Prims.parse_int "1")
-                                                    type_of_binder in
-                                                let uu____837 =
-                                                  let uu____839 =
-                                                    mk1 "__term_eq"
-                                                      (Prims.parse_int "2")
-                                                      term_eq in
-                                                  let uu____840 =
-                                                    let uu____842 =
-                                                      mk1 "__print"
-                                                        (Prims.parse_int "2")
-                                                        (mk_tactic_interpretation_1
-                                                           ps
-                                                           (fun x  ->
-                                                              FStar_Tactics_Basic.tacprint
-                                                                x;
-                                                              FStar_Tactics_Basic.ret
-                                                                ())
-                                                           FStar_Tactics_Embedding.unembed_string
-                                                           FStar_Tactics_Embedding.embed_unit
-                                                           FStar_TypeChecker_Common.t_unit) in
-                                                    let uu____845 =
-                                                      let uu____847 =
-                                                        mk1 "__dump"
-                                                          (Prims.parse_int
-                                                             "2")
-                                                          (mk_tactic_interpretation_1
-                                                             ps
-                                                             FStar_Tactics_Basic.print_proof_state
-                                                             FStar_Tactics_Embedding.unembed_string
-                                                             FStar_Tactics_Embedding.embed_unit
-                                                             FStar_TypeChecker_Common.t_unit) in
-                                                      let uu____848 =
-                                                        let uu____850 =
-                                                          mk1
-                                                            "__term_to_string"
-                                                            (Prims.parse_int
-                                                               "1")
-                                                            (mk_pure_interpretation_1
-                                                               FStar_Syntax_Print.term_to_string
-                                                               FStar_Tactics_Embedding.unembed_term
-                                                               FStar_Tactics_Embedding.embed_string) in
-                                                        let uu____851 =
-                                                          let uu____853 =
-                                                            mk1 "__grewrite"
-                                                              (Prims.parse_int
-                                                                 "3")
-                                                              (grewrite_interpretation
-                                                                 ps) in
-                                                          [uu____853] in
-                                                        uu____850 ::
-                                                          uu____851 in
-                                                      uu____847 :: uu____848 in
-                                                    uu____842 :: uu____845 in
-                                                  uu____839 :: uu____840 in
-                                                uu____836 :: uu____837 in
-                                              uu____833 :: uu____834 in
-                                            uu____830 :: uu____831 in
-                                          uu____827 :: uu____828 in
-                                        uu____823 :: uu____825 in
-                                      uu____819 :: uu____821 in
-                                    uu____816 :: uu____817 in
-                                  uu____812 :: uu____814 in
-                                uu____808 :: uu____810 in
-                              uu____803 :: uu____806 in
-                            uu____799 :: uu____801 in
-                          uu____795 :: uu____797 in
-                        uu____792 :: uu____793 in
-                      uu____789 :: uu____790 in
-                    uu____786 :: uu____787 in
-                  uu____783 :: uu____784 in
-                uu____780 :: uu____781 in
-              uu____777 :: uu____778 in
-            uu____774 :: uu____775 in
-          uu____771 :: uu____772 in
-        uu____768 :: uu____769 in
-      uu____765 :: uu____766 in
-    uu____762 :: uu____763
-and unembed_tactic_0 unembed_b embedded_tac_b =
-  FStar_Tactics_Basic.bind FStar_Tactics_Basic.get
-    (fun proof_state  ->
-       let tm =
-         let uu____862 =
-           let uu____863 =
-             let uu____864 =
-               let uu____865 =
-                 FStar_Tactics_Embedding.embed_state
-                   ((proof_state.FStar_Tactics_Basic.goals), []) in
-               FStar_Syntax_Syntax.as_arg uu____865 in
-             [uu____864] in
-           FStar_Syntax_Syntax.mk_Tm_app embedded_tac_b uu____863 in
-         uu____862 FStar_Pervasives_Native.None FStar_Range.dummyRange in
-       let steps =
-         [FStar_TypeChecker_Normalize.Reify;
-         FStar_TypeChecker_Normalize.Beta;
-         FStar_TypeChecker_Normalize.UnfoldUntil
-           FStar_Syntax_Syntax.Delta_constant;
-         FStar_TypeChecker_Normalize.Zeta;
-         FStar_TypeChecker_Normalize.Iota;
-         FStar_TypeChecker_Normalize.Primops] in
-       let uu____874 =
-         FStar_All.pipe_left FStar_Tactics_Basic.mlog
-           (fun uu____879  ->
-              let uu____880 = FStar_Syntax_Print.term_to_string tm in
-              FStar_Util.print1 "Starting normalizer with %s\n" uu____880) in
-       FStar_Tactics_Basic.bind uu____874
-         (fun uu____881  ->
-            let result =
-              let uu____883 = primitive_steps proof_state in
-              FStar_TypeChecker_Normalize.normalize_with_primitive_steps
-                uu____883 steps proof_state.FStar_Tactics_Basic.main_context
-                tm in
-            let uu____885 =
-              FStar_All.pipe_left FStar_Tactics_Basic.mlog
-                (fun uu____890  ->
-                   let uu____891 = FStar_Syntax_Print.term_to_string result in
-                   FStar_Util.print1 "Reduced tactic: got %s\n" uu____891) in
-            FStar_Tactics_Basic.bind uu____885
-              (fun uu____892  ->
-                 let uu____893 =
-                   FStar_Tactics_Embedding.unembed_result
-                     proof_state.FStar_Tactics_Basic.main_context result
-                     unembed_b in
-                 match uu____893 with
-                 | FStar_Util.Inl (b,(goals,smt_goals)) ->
-                     FStar_Tactics_Basic.bind FStar_Tactics_Basic.dismiss
-                       (fun uu____920  ->
-                          let uu____921 = FStar_Tactics_Basic.add_goals goals in
-                          FStar_Tactics_Basic.bind uu____921
-                            (fun uu____923  ->
-                               let uu____924 =
-                                 FStar_Tactics_Basic.add_smt_goals smt_goals in
-                               FStar_Tactics_Basic.bind uu____924
-                                 (fun uu____926  -> FStar_Tactics_Basic.ret b)))
-                 | FStar_Util.Inr (msg,(goals,smt_goals)) ->
-                     FStar_Tactics_Basic.bind FStar_Tactics_Basic.dismiss
-                       (fun uu____946  ->
-                          let uu____947 = FStar_Tactics_Basic.add_goals goals in
-                          FStar_Tactics_Basic.bind uu____947
-                            (fun uu____949  ->
-                               let uu____950 =
-                                 FStar_Tactics_Basic.add_smt_goals smt_goals in
-                               FStar_Tactics_Basic.bind uu____950
-                                 (fun uu____952  ->
-                                    FStar_Tactics_Basic.fail msg))))))
-let evaluate_user_tactic: Prims.unit FStar_Tactics_Basic.tac =
-  FStar_Tactics_Basic.with_cur_goal "evaluate_user_tactic"
-    (fun goal  ->
-       FStar_Tactics_Basic.bind FStar_Tactics_Basic.get
-         (fun proof_state  ->
-            let uu____956 =
-              FStar_Syntax_Util.head_and_args
-                goal.FStar_Tactics_Basic.goal_ty in
-            match uu____956 with
-            | (hd1,args) ->
-                let uu____983 =
-                  let uu____991 =
-                    let uu____992 = FStar_Syntax_Util.un_uinst hd1 in
-                    uu____992.FStar_Syntax_Syntax.n in
-                  (uu____991, args) in
-                (match uu____983 with
-                 | (FStar_Syntax_Syntax.Tm_fvar
-                    fv,(tactic,uu____1003)::(assertion,uu____1005)::[]) when
-                     FStar_Syntax_Syntax.fv_eq_lid fv
-                       FStar_Tactics_Embedding.by_tactic_lid
-                     ->
-                     let uu____1031 =
-                       let uu____1033 =
-                         FStar_Tactics_Basic.replace_cur
-                           (let uu___109_1035 = goal in
-                            {
-                              FStar_Tactics_Basic.context =
-                                (uu___109_1035.FStar_Tactics_Basic.context);
-                              FStar_Tactics_Basic.witness =
-                                (uu___109_1035.FStar_Tactics_Basic.witness);
-                              FStar_Tactics_Basic.goal_ty = assertion
-                            }) in
-                       FStar_Tactics_Basic.bind uu____1033
-                         (fun uu____1036  ->
-                            unembed_tactic_0
-                              FStar_Tactics_Embedding.unembed_unit tactic) in
-                     FStar_Tactics_Basic.focus_cur_goal "user tactic"
-                       uu____1031
-                 | uu____1037 -> FStar_Tactics_Basic.fail "Not a user tactic")))
-=======
     let native_tactics = FStar_Tactics_Native.list_all () in
     let native_tactics_steps =
       FStar_List.map (step_from_native_step ps) native_tactics in
@@ -1431,145 +793,16 @@
 let uu___is_Neg: pol -> Prims.bool =
   fun projectee  -> match projectee with | Neg  -> true | uu____1656 -> false
 let flip: pol -> pol = fun p  -> match p with | Pos  -> Neg | Neg  -> Pos
->>>>>>> c7d62a0b
 let by_tactic_interp:
-  FStar_TypeChecker_Env.env ->
-    FStar_Syntax_Syntax.term ->
-      (FStar_Syntax_Syntax.term,FStar_Tactics_Basic.goal Prims.list)
-        FStar_Pervasives_Native.tuple2
-  =
-  fun e  ->
-    fun t  ->
-      let uu____1057 = FStar_Syntax_Util.head_and_args t in
-      match uu____1057 with
-      | (hd1,args) ->
-          let uu____1086 =
-            let uu____1094 =
-              let uu____1095 = FStar_Syntax_Util.un_uinst hd1 in
-              uu____1095.FStar_Syntax_Syntax.n in
-            (uu____1094, args) in
-          (match uu____1086 with
-           | (FStar_Syntax_Syntax.Tm_fvar
-              fv,(tactic,uu____1108)::(assertion,uu____1110)::[]) when
-               FStar_Syntax_Syntax.fv_eq_lid fv
-                 FStar_Tactics_Embedding.by_tactic_lid
-               ->
-               let uu____1136 =
-                 let uu____1138 =
-                   unembed_tactic_0 FStar_Tactics_Embedding.unembed_unit
-                     tactic in
-                 let uu____1140 =
-                   FStar_Tactics_Basic.proofstate_of_goal_ty e assertion in
-                 FStar_Tactics_Basic.run uu____1138 uu____1140 in
-               (match uu____1136 with
-                | FStar_Tactics_Basic.Success (uu____1144,ps) ->
-                    (FStar_Syntax_Util.t_true,
-                      (FStar_List.append ps.FStar_Tactics_Basic.goals
-                         ps.FStar_Tactics_Basic.smt_goals))
-                | FStar_Tactics_Basic.Failed (s,ps) ->
-                    raise
-                      (FStar_Errors.Error
-                         ((Prims.strcat "user tactic failed: \""
-                             (Prims.strcat s "\"")),
-                           (tactic.FStar_Syntax_Syntax.pos))))
-           | uu____1152 -> (t, []))
-let rec traverse:
-  (FStar_TypeChecker_Env.env ->
-     FStar_Syntax_Syntax.term ->
-       (FStar_Syntax_Syntax.term,FStar_Tactics_Basic.goal Prims.list)
-         FStar_Pervasives_Native.tuple2)
-    ->
+  pol ->
     FStar_TypeChecker_Env.env ->
       FStar_Syntax_Syntax.term ->
         (FStar_Syntax_Syntax.term,FStar_Tactics_Basic.goal Prims.list)
           FStar_Pervasives_Native.tuple2
   =
-  fun f  ->
+  fun pol  ->
     fun e  ->
       fun t  ->
-<<<<<<< HEAD
-        let uu____1192 =
-          let uu____1196 =
-            let uu____1197 = FStar_Syntax_Subst.compress t in
-            uu____1197.FStar_Syntax_Syntax.n in
-          match uu____1196 with
-          | FStar_Syntax_Syntax.Tm_uinst (t1,us) ->
-              let uu____1209 = traverse f e t1 in
-              (match uu____1209 with
-               | (t',gs) -> ((FStar_Syntax_Syntax.Tm_uinst (t', us)), gs))
-          | FStar_Syntax_Syntax.Tm_meta (t1,m) ->
-              let uu____1227 = traverse f e t1 in
-              (match uu____1227 with
-               | (t',gs) -> ((FStar_Syntax_Syntax.Tm_meta (t', m)), gs))
-          | FStar_Syntax_Syntax.Tm_app
-              ({ FStar_Syntax_Syntax.n = FStar_Syntax_Syntax.Tm_fvar fv;
-                 FStar_Syntax_Syntax.tk = uu____1240;
-                 FStar_Syntax_Syntax.pos = uu____1241;
-                 FStar_Syntax_Syntax.vars = uu____1242;_},(p,uu____1244)::
-               (q,uu____1246)::[])
-              when
-              FStar_Syntax_Syntax.fv_eq_lid fv FStar_Parser_Const.imp_lid ->
-              let x =
-                FStar_Syntax_Syntax.new_bv FStar_Pervasives_Native.None p in
-              let uu____1277 =
-                let uu____1281 = FStar_TypeChecker_Env.push_bv e x in
-                traverse f uu____1281 q in
-              (match uu____1277 with
-               | (q',gs) ->
-                   let uu____1289 =
-                     let uu____1290 = FStar_Syntax_Util.mk_imp p q' in
-                     uu____1290.FStar_Syntax_Syntax.n in
-                   (uu____1289, gs))
-          | FStar_Syntax_Syntax.Tm_app (hd1,args) ->
-              let uu____1310 = traverse f e hd1 in
-              (match uu____1310 with
-               | (hd',gs1) ->
-                   let uu____1321 =
-                     FStar_List.fold_right
-                       (fun uu____1336  ->
-                          fun uu____1337  ->
-                            match (uu____1336, uu____1337) with
-                            | ((a,q),(as',gs)) ->
-                                let uu____1380 = traverse f e a in
-                                (match uu____1380 with
-                                 | (a',gs') ->
-                                     (((a', q) :: as'),
-                                       (FStar_List.append gs gs')))) args
-                       ([], []) in
-                   (match uu____1321 with
-                    | (as',gs2) ->
-                        ((FStar_Syntax_Syntax.Tm_app (hd', as')),
-                          (FStar_List.append gs1 gs2))))
-          | FStar_Syntax_Syntax.Tm_abs (bs,t1,k) ->
-              let uu____1448 = FStar_Syntax_Subst.open_term bs t1 in
-              (match uu____1448 with
-               | (bs1,topen) ->
-                   let e' = FStar_TypeChecker_Env.push_binders e bs1 in
-                   let uu____1457 = traverse f e' topen in
-                   (match uu____1457 with
-                    | (topen',gs) ->
-                        let uu____1468 =
-                          let uu____1469 = FStar_Syntax_Util.abs bs1 topen' k in
-                          uu____1469.FStar_Syntax_Syntax.n in
-                        (uu____1468, gs)))
-          | x -> (x, []) in
-        match uu____1192 with
-        | (tn',gs) ->
-            let t' =
-              let uu___110_1485 = t in
-              {
-                FStar_Syntax_Syntax.n = tn';
-                FStar_Syntax_Syntax.tk =
-                  (uu___110_1485.FStar_Syntax_Syntax.tk);
-                FStar_Syntax_Syntax.pos =
-                  (uu___110_1485.FStar_Syntax_Syntax.pos);
-                FStar_Syntax_Syntax.vars =
-                  (uu___110_1485.FStar_Syntax_Syntax.vars)
-              } in
-            let uu____1490 = f e t' in
-            (match uu____1490 with
-             | (t'1,gs') -> (t'1, (FStar_List.append gs gs')))
-=======
         let uu____1685 = FStar_Syntax_Util.head_and_args t in
         match uu____1685 with
         | (hd1,args) ->
@@ -1749,40 +982,14 @@
           FStar_TypeChecker_Normalize.UnfoldUntil
             FStar_Syntax_Syntax.Delta_constant] e t in
       FStar_Syntax_Util.un_squash tn
->>>>>>> c7d62a0b
 let preprocess:
   FStar_TypeChecker_Env.env ->
     FStar_Syntax_Syntax.term ->
-      (FStar_TypeChecker_Env.env,FStar_Syntax_Syntax.term)
-        FStar_Pervasives_Native.tuple2 Prims.list
+      (FStar_TypeChecker_Env.env,FStar_Syntax_Syntax.term,FStar_Options.optionstate)
+        FStar_Pervasives_Native.tuple3 Prims.list
   =
   fun env  ->
     fun goal  ->
-<<<<<<< HEAD
-      (let uu____1515 =
-         FStar_TypeChecker_Env.debug env (FStar_Options.Other "Tac") in
-       FStar_ST.write FStar_Tactics_Basic.tacdbg uu____1515);
-      (let uu____1519 = FStar_ST.read FStar_Tactics_Basic.tacdbg in
-       if uu____1519
-       then
-         let uu____1522 = FStar_Syntax_Print.term_to_string goal in
-         FStar_Util.print1 "About to preprocess %s\n" uu____1522
-       else ());
-      (let initial = ((Prims.parse_int "1"), []) in
-       let uu____1535 = traverse by_tactic_interp env goal in
-       match uu____1535 with
-       | (t',gs) ->
-           ((let uu____1547 = FStar_ST.read FStar_Tactics_Basic.tacdbg in
-             if uu____1547
-             then
-               let uu____1550 =
-                 let uu____1551 = FStar_TypeChecker_Env.all_binders env in
-                 FStar_All.pipe_right uu____1551
-                   (FStar_Syntax_Print.binders_to_string ", ") in
-               let uu____1552 = FStar_Syntax_Print.term_to_string t' in
-               FStar_Util.print2 "Main goal simplified to: %s |- %s\n"
-                 uu____1550 uu____1552
-=======
       (let uu____2699 =
          FStar_TypeChecker_Env.debug env (FStar_Options.Other "Tac") in
        FStar_ST.op_Colon_Equals tacdbg uu____2699);
@@ -1811,39 +1018,10 @@
                let uu____2788 = FStar_Syntax_Print.term_to_string t' in
                FStar_Util.print2 "Main goal simplified to: %s |- %s\n"
                  uu____2786 uu____2788
->>>>>>> c7d62a0b
              else ());
             (let s = initial in
              let s1 =
                FStar_List.fold_left
-<<<<<<< HEAD
-                 (fun uu____1571  ->
-                    fun g  ->
-                      match uu____1571 with
-                      | (n1,gs1) ->
-                          ((let uu____1592 =
-                              FStar_ST.read FStar_Tactics_Basic.tacdbg in
-                            if uu____1592
-                            then
-                              let uu____1595 = FStar_Util.string_of_int n1 in
-                              let uu____1596 =
-                                FStar_Tactics_Basic.goal_to_string g in
-                              FStar_Util.print2 "Got goal #%s: %s\n"
-                                uu____1595 uu____1596
-                            else ());
-                           (let gt' =
-                              let uu____1599 =
-                                let uu____1600 = FStar_Util.string_of_int n1 in
-                                Prims.strcat "Goal #" uu____1600 in
-                              FStar_TypeChecker_Util.label uu____1599
-                                FStar_Range.dummyRange
-                                g.FStar_Tactics_Basic.goal_ty in
-                            ((n1 + (Prims.parse_int "1")),
-                              (((g.FStar_Tactics_Basic.context), gt') ::
-                              gs1))))) s gs in
-             let uu____1606 = s1 in
-             match uu____1606 with | (uu____1615,gs1) -> (env, t') :: gs1)))
-=======
                  (fun uu____2835  ->
                     fun g  ->
                       match uu____2835 with
@@ -1931,5 +1109,4 @@
                   FStar_Exn.raise
                     (FStar_Errors.Error
                        ("synthesis left open goals",
-                         (typ.FStar_Syntax_Syntax.pos)))))
->>>>>>> c7d62a0b
+                         (typ.FStar_Syntax_Syntax.pos)))))