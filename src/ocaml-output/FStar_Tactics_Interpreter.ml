--- conflicted
+++ resolved
@@ -662,19 +662,11 @@
         FStar_TypeChecker_Normalize.interpretation = push_binder_interp
       }  in
     let put1 rng t =
-<<<<<<< HEAD
       let uu___58_2020 = t  in
       {
         FStar_Syntax_Syntax.n = (uu___58_2020.FStar_Syntax_Syntax.n);
         FStar_Syntax_Syntax.pos = rng;
         FStar_Syntax_Syntax.vars = (uu___58_2020.FStar_Syntax_Syntax.vars)
-=======
-      let uu___64_1959 = t  in
-      {
-        FStar_Syntax_Syntax.n = (uu___64_1959.FStar_Syntax_Syntax.n);
-        FStar_Syntax_Syntax.pos = rng;
-        FStar_Syntax_Syntax.vars = (uu___64_1959.FStar_Syntax_Syntax.vars)
->>>>>>> a1cf8819
       }  in
     let get1 t = FStar_Pervasives_Native.Some t  in
     let uu____2027 =
@@ -1330,9 +1322,9 @@
                                                                     FStar_Syntax_Embeddings.embed_int)
                                                                     FStar_Syntax_Syntax.t_int
                                                                      in
-                                                                    let uu____2267
-                                                                    =
-                                                                    let uu____2270
+                                                                    let uu____2328
+                                                                    =
+                                                                    let uu____2331
                                                                     =
                                                                     mktac0 ()
                                                                     "__ngoals_smt"
@@ -1342,9 +1334,9 @@
                                                                     FStar_Syntax_Embeddings.embed_int)
                                                                     FStar_Syntax_Syntax.t_int
                                                                      in
-                                                                    let uu____2271
-                                                                    =
-                                                                    let uu____2274
+                                                                    let uu____2332
+                                                                    =
+                                                                    let uu____2335
                                                                     =
                                                                     mktac0 ()
                                                                     "__is_guard"
@@ -1354,19 +1346,11 @@
                                                                     FStar_Syntax_Embeddings.embed_bool)
                                                                     FStar_Syntax_Syntax.t_bool
                                                                      in
-<<<<<<< HEAD
-                                                                    let uu____2328
-                                                                    =
-                                                                    let uu____2331
-                                                                    =
-                                                                    let uu____2332
-=======
-                                                                    let uu____2275
-                                                                    =
-                                                                    let uu____2278
-                                                                    =
-                                                                    let uu____2279
->>>>>>> a1cf8819
+                                                                    let uu____2336
+                                                                    =
+                                                                    let uu____2339
+                                                                    =
+                                                                    let uu____2340
                                                                     =
                                                                     FStar_Syntax_Embeddings.unembed_option
                                                                     FStar_Reflection_Embeddings.unembed_term
@@ -1384,24 +1368,14 @@
                                                                     (Obj.magic
                                                                     FStar_Reflection_Embeddings.unembed_env)
                                                                     (Obj.magic
-<<<<<<< HEAD
-                                                                    uu____2332)
-=======
-                                                                    uu____2279)
->>>>>>> a1cf8819
+                                                                    uu____2340)
                                                                     (Obj.magic
                                                                     FStar_Reflection_Embeddings.embed_term)
                                                                     FStar_Syntax_Syntax.t_term
                                                                      in
-<<<<<<< HEAD
-                                                                    let uu____2341
-                                                                    =
-                                                                    let uu____2344
-=======
-                                                                    let uu____2288
-                                                                    =
-                                                                    let uu____2291
->>>>>>> a1cf8819
+                                                                    let uu____2349
+                                                                    =
+                                                                    let uu____2352
                                                                     =
                                                                     mktac2 ()
                                                                     () ()
@@ -1421,15 +1395,9 @@
                                                                     FStar_Syntax_Embeddings.embed_bool)
                                                                     FStar_Syntax_Syntax.t_bool
                                                                      in
-<<<<<<< HEAD
-                                                                    let uu____2345
-                                                                    =
-                                                                    let uu____2348
-=======
-                                                                    let uu____2292
-                                                                    =
-                                                                    let uu____2295
->>>>>>> a1cf8819
+                                                                    let uu____2353
+                                                                    =
+                                                                    let uu____2356
                                                                     =
                                                                     mktac3 ()
                                                                     () () ()
@@ -1454,15 +1422,9 @@
                                                                     FStar_Syntax_Embeddings.embed_string)
                                                                     FStar_Syntax_Syntax.t_string
                                                                      in
-<<<<<<< HEAD
-                                                                    let uu____2349
-                                                                    =
-                                                                    let uu____2352
-=======
-                                                                    let uu____2296
-                                                                    =
-                                                                    let uu____2299
->>>>>>> a1cf8819
+                                                                    let uu____2357
+                                                                    =
+                                                                    let uu____2360
                                                                     =
                                                                     mktac2 ()
                                                                     () ()
@@ -1482,15 +1444,9 @@
                                                                     FStar_Reflection_Embeddings.embed_bv)
                                                                     FStar_Syntax_Syntax.t_bv
                                                                      in
-<<<<<<< HEAD
-                                                                    let uu____2353
-                                                                    =
-                                                                    let uu____2356
-=======
-                                                                    let uu____2300
-                                                                    =
-                                                                    let uu____2303
->>>>>>> a1cf8819
+                                                                    let uu____2361
+                                                                    =
+                                                                    let uu____2364
                                                                     =
                                                                     mktac1 ()
                                                                     ()
@@ -1506,15 +1462,9 @@
                                                                     FStar_Syntax_Embeddings.embed_unit)
                                                                     FStar_Syntax_Syntax.t_unit
                                                                      in
-<<<<<<< HEAD
-                                                                    let uu____2357
-                                                                    =
-                                                                    let uu____2360
-=======
-                                                                    let uu____2304
-                                                                    =
-                                                                    let uu____2307
->>>>>>> a1cf8819
+                                                                    let uu____2365
+                                                                    =
+                                                                    let uu____2368
                                                                     =
                                                                     mktac0 ()
                                                                     "__get_guard_policy"
@@ -1524,15 +1474,9 @@
                                                                     FStar_Tactics_Embedding.embed_guard_policy)
                                                                     FStar_Tactics_Embedding.t_guard_policy
                                                                      in
-<<<<<<< HEAD
-                                                                    let uu____2361
-                                                                    =
-                                                                    let uu____2364
-=======
-                                                                    let uu____2308
-                                                                    =
-                                                                    let uu____2311
->>>>>>> a1cf8819
+                                                                    let uu____2369
+                                                                    =
+                                                                    let uu____2372
                                                                     =
                                                                     mktac1 ()
                                                                     ()
@@ -1548,30 +1492,22 @@
                                                                     FStar_Syntax_Embeddings.embed_unit)
                                                                     FStar_Syntax_Syntax.t_unit
                                                                      in
-<<<<<<< HEAD
-                                                                    [uu____2364;
-=======
-                                                                    [uu____2311;
->>>>>>> a1cf8819
+                                                                    [uu____2372;
                                                                     decr_depth_step;
                                                                     incr_depth_step;
                                                                     tracepoint_step;
                                                                     set_proofstate_range_step;
                                                                     push_binder_step]
                                                                      in
-<<<<<<< HEAD
+                                                                    uu____2368
+                                                                    ::
+                                                                    uu____2369
+                                                                     in
+                                                                    uu____2364
+                                                                    ::
+                                                                    uu____2365
+                                                                     in
                                                                     uu____2360
-=======
-                                                                    uu____2307
-                                                                    ::
-                                                                    uu____2308
-                                                                     in
-                                                                    uu____2303
-                                                                    ::
-                                                                    uu____2304
-                                                                     in
-                                                                    uu____2299
->>>>>>> a1cf8819
                                                                     ::
                                                                     uu____2361
                                                                      in
@@ -1583,31 +1519,17 @@
                                                                     ::
                                                                     uu____2353
                                                                      in
-<<<<<<< HEAD
-                                                                    uu____2348
-=======
-                                                                    uu____2278
->>>>>>> a1cf8819
+                                                                    uu____2339
                                                                     ::
                                                                     uu____2349
                                                                      in
-<<<<<<< HEAD
-                                                                    uu____2344
+                                                                    uu____2335
                                                                     ::
-                                                                    uu____2345
-=======
-                                                                    uu____2274
-                                                                    ::
-                                                                    uu____2275
->>>>>>> a1cf8819
+                                                                    uu____2336
                                                                      in
                                                                     uu____2331
                                                                     ::
-<<<<<<< HEAD
-                                                                    uu____2341
-=======
-                                                                    uu____2271
->>>>>>> a1cf8819
+                                                                    uu____2332
                                                                      in
                                                                     uu____2327
                                                                     ::
@@ -1732,21 +1654,12 @@
              let rng = FStar_Range.dummyRange  in
              let x_tm = arg rng x  in
              let app =
-<<<<<<< HEAD
-               let uu____2394 =
-                 let uu____2395 =
-                   let uu____2396 = FStar_Syntax_Syntax.as_arg x_tm  in
-                   [uu____2396]  in
-                 FStar_Syntax_Syntax.mk_Tm_app f uu____2395  in
-               uu____2394 FStar_Pervasives_Native.None rng  in
-=======
-               let uu____2341 =
-                 let uu____2342 =
-                   let uu____2343 = FStar_Syntax_Syntax.as_arg x_tm  in
-                   [uu____2343]  in
-                 FStar_Syntax_Syntax.mk_Tm_app f uu____2342  in
-               uu____2341 FStar_Pervasives_Native.None rng  in
->>>>>>> a1cf8819
+               let uu____2402 =
+                 let uu____2403 =
+                   let uu____2404 = FStar_Syntax_Syntax.as_arg x_tm  in
+                   [uu____2404]  in
+                 FStar_Syntax_Syntax.mk_Tm_app f uu____2403  in
+               uu____2402 FStar_Pervasives_Native.None rng  in
              unembed_tactic_0 res app)
 
 and unembed_tactic_0 :
@@ -1760,29 +1673,16 @@
         (fun proof_state  ->
            let rng = embedded_tac_b.FStar_Syntax_Syntax.pos  in
            let tm =
-<<<<<<< HEAD
-             let uu____2425 =
-               let uu____2426 =
-                 let uu____2427 =
-                   let uu____2428 =
+             let uu____2433 =
+               let uu____2434 =
+                 let uu____2435 =
+                   let uu____2436 =
                      FStar_Tactics_Embedding.embed_proofstate rng proof_state
                       in
-                   FStar_Syntax_Syntax.as_arg uu____2428  in
-                 [uu____2427]  in
-               FStar_Syntax_Syntax.mk_Tm_app embedded_tac_b uu____2426  in
-             uu____2425 FStar_Pervasives_Native.None rng  in
-=======
-             let uu____2372 =
-               let uu____2373 =
-                 let uu____2374 =
-                   let uu____2375 =
-                     FStar_Tactics_Embedding.embed_proofstate rng proof_state
-                      in
-                   FStar_Syntax_Syntax.as_arg uu____2375  in
-                 [uu____2374]  in
-               FStar_Syntax_Syntax.mk_Tm_app embedded_tac_b uu____2373  in
-             uu____2372 FStar_Pervasives_Native.None rng  in
->>>>>>> a1cf8819
+                   FStar_Syntax_Syntax.as_arg uu____2436  in
+                 [uu____2435]  in
+               FStar_Syntax_Syntax.mk_Tm_app embedded_tac_b uu____2434  in
+             uu____2433 FStar_Pervasives_Native.None rng  in
            let steps =
              [FStar_TypeChecker_Normalize.Weak;
              FStar_TypeChecker_Normalize.Reify;
@@ -1791,101 +1691,54 @@
              FStar_TypeChecker_Normalize.UnfoldTac;
              FStar_TypeChecker_Normalize.Primops;
              FStar_TypeChecker_Normalize.Unascribe]  in
-<<<<<<< HEAD
-           (let uu____2435 =
-=======
-           (let uu____2382 =
->>>>>>> a1cf8819
+           (let uu____2443 =
               FStar_TypeChecker_Env.debug
                 proof_state.FStar_Tactics_Types.main_context
                 (FStar_Options.Other "TacVerbose")
                in
-<<<<<<< HEAD
-            if uu____2435
+            if uu____2443
             then
-              let uu____2436 = FStar_Syntax_Print.term_to_string tm  in
-              FStar_Util.print1 "Starting normalizer with %s\n" uu____2436
+              let uu____2444 = FStar_Syntax_Print.term_to_string tm  in
+              FStar_Util.print1 "Starting normalizer with %s\n" uu____2444
             else ());
            (let result =
-              let uu____2439 = primitive_steps ()  in
+              let uu____2447 = primitive_steps ()  in
               FStar_TypeChecker_Normalize.normalize_with_primitive_steps
-                uu____2439 steps proof_state.FStar_Tactics_Types.main_context
+                uu____2447 steps proof_state.FStar_Tactics_Types.main_context
                 tm
                in
-            (let uu____2443 =
-=======
-            if uu____2382
-            then
-              let uu____2383 = FStar_Syntax_Print.term_to_string tm  in
-              FStar_Util.print1 "Starting normalizer with %s\n" uu____2383
-            else ());
-           (let result =
-              let uu____2386 = primitive_steps ()  in
-              FStar_TypeChecker_Normalize.normalize_with_primitive_steps
-                uu____2386 steps proof_state.FStar_Tactics_Types.main_context
-                tm
-               in
-            (let uu____2390 =
->>>>>>> a1cf8819
+            (let uu____2451 =
                FStar_TypeChecker_Env.debug
                  proof_state.FStar_Tactics_Types.main_context
                  (FStar_Options.Other "TacVerbose")
                 in
-<<<<<<< HEAD
-             if uu____2443
+             if uu____2451
              then
-               let uu____2444 = FStar_Syntax_Print.term_to_string result  in
-               FStar_Util.print1 "Reduced tactic: got %s\n" uu____2444
-=======
-             if uu____2390
-             then
-               let uu____2391 = FStar_Syntax_Print.term_to_string result  in
-               FStar_Util.print1 "Reduced tactic: got %s\n" uu____2391
->>>>>>> a1cf8819
+               let uu____2452 = FStar_Syntax_Print.term_to_string result  in
+               FStar_Util.print1 "Reduced tactic: got %s\n" uu____2452
              else ());
             (let res =
                FStar_Tactics_Embedding.unembed_result result unembed_b  in
              match res with
              | FStar_Pervasives_Native.Some (FStar_Util.Inl (b,ps)) ->
-<<<<<<< HEAD
-                 let uu____2489 = FStar_Tactics_Basic.set ps  in
-                 FStar_Tactics_Basic.bind uu____2489
-                   (fun uu____2493  -> FStar_Tactics_Basic.ret b)
+                 let uu____2497 = FStar_Tactics_Basic.set ps  in
+                 FStar_Tactics_Basic.bind uu____2497
+                   (fun uu____2501  -> FStar_Tactics_Basic.ret b)
              | FStar_Pervasives_Native.Some (FStar_Util.Inr (msg,ps)) ->
-                 let uu____2516 = FStar_Tactics_Basic.set ps  in
-                 FStar_Tactics_Basic.bind uu____2516
-                   (fun uu____2520  -> FStar_Tactics_Basic.fail msg)
+                 let uu____2524 = FStar_Tactics_Basic.set ps  in
+                 FStar_Tactics_Basic.bind uu____2524
+                   (fun uu____2528  -> FStar_Tactics_Basic.fail msg)
              | FStar_Pervasives_Native.None  ->
-                 let uu____2533 =
-                   let uu____2538 =
-                     let uu____2539 =
+                 let uu____2541 =
+                   let uu____2546 =
+                     let uu____2547 =
                        FStar_Syntax_Print.term_to_string result  in
                      FStar_Util.format1
                        "Tactic got stuck! Please file a bug report with a minimal reproduction of this issue.\n%s"
-                       uu____2539
+                       uu____2547
                       in
-                   (FStar_Errors.Fatal_TacticGotStuck, uu____2538)  in
-                 FStar_Errors.raise_error uu____2533
-=======
-                 let uu____2436 = FStar_Tactics_Basic.set ps  in
-                 FStar_Tactics_Basic.bind uu____2436
-                   (fun uu____2440  -> FStar_Tactics_Basic.ret b)
-             | FStar_Pervasives_Native.Some (FStar_Util.Inr (msg,ps)) ->
-                 let uu____2463 = FStar_Tactics_Basic.set ps  in
-                 FStar_Tactics_Basic.bind uu____2463
-                   (fun uu____2467  -> FStar_Tactics_Basic.fail msg)
-             | FStar_Pervasives_Native.None  ->
-                 let uu____2480 =
-                   let uu____2485 =
-                     let uu____2486 =
-                       FStar_Syntax_Print.term_to_string result  in
-                     FStar_Util.format1
-                       "Tactic got stuck! Please file a bug report with a minimal reproduction of this issue.\n%s"
-                       uu____2486
-                      in
-                   (FStar_Errors.Fatal_TacticGotStuck, uu____2485)  in
-                 FStar_Errors.raise_error uu____2480
->>>>>>> a1cf8819
+                   (FStar_Errors.Fatal_TacticGotStuck, uu____2546)  in
+                 FStar_Errors.raise_error uu____2541
                    (proof_state.FStar_Tactics_Types.main_context).FStar_TypeChecker_Env.range)))
 
 and unembed_tactic_0' :
@@ -1896,15 +1749,9 @@
   =
   fun unembed_b  ->
     fun embedded_tac_b  ->
-<<<<<<< HEAD
-      let uu____2548 = unembed_tactic_0 unembed_b embedded_tac_b  in
+      let uu____2556 = unembed_tactic_0 unembed_b embedded_tac_b  in
       FStar_All.pipe_left (fun _0_40  -> FStar_Pervasives_Native.Some _0_40)
-        uu____2548
-=======
-      let uu____2495 = unembed_tactic_0 unembed_b embedded_tac_b  in
-      FStar_All.pipe_left (fun _0_40  -> FStar_Pervasives_Native.Some _0_40)
-        uu____2495
->>>>>>> a1cf8819
+        uu____2556
 
 let (report_implicits :
   FStar_Tactics_Types.proofstate ->
@@ -1914,33 +1761,18 @@
     fun is  ->
       let errs =
         FStar_List.map
-<<<<<<< HEAD
-          (fun uu____2604  ->
-             match uu____2604 with
-             | (r,uu____2624,uv,uu____2626,ty,rng) ->
-                 let uu____2629 =
-                   let uu____2630 = FStar_Syntax_Print.uvar_to_string uv  in
-                   let uu____2631 = FStar_Syntax_Print.term_to_string ty  in
+          (fun uu____2612  ->
+             match uu____2612 with
+             | (r,uu____2632,uv,uu____2634,ty,rng) ->
+                 let uu____2637 =
+                   let uu____2638 = FStar_Syntax_Print.uvar_to_string uv  in
+                   let uu____2639 = FStar_Syntax_Print.term_to_string ty  in
                    FStar_Util.format3
                      "Tactic left uninstantiated unification variable %s of type %s (reason = \"%s\")"
-                     uu____2630 uu____2631 r
+                     uu____2638 uu____2639 r
                     in
                  (FStar_Errors.Fatal_UninstantiatedUnificationVarInTactic,
-                   uu____2629, rng)) is
-=======
-          (fun uu____2551  ->
-             match uu____2551 with
-             | (r,uu____2571,uv,uu____2573,ty,rng) ->
-                 let uu____2576 =
-                   let uu____2577 = FStar_Syntax_Print.uvar_to_string uv  in
-                   let uu____2578 = FStar_Syntax_Print.term_to_string ty  in
-                   FStar_Util.format3
-                     "Tactic left uninstantiated unification variable %s of type %s (reason = \"%s\")"
-                     uu____2577 uu____2578 r
-                    in
-                 (FStar_Errors.Fatal_UninstantiatedUnificationVarInTactic,
-                   uu____2576, rng)) is
->>>>>>> a1cf8819
+                   uu____2637, rng)) is
          in
       match errs with
       | [] -> ()
@@ -1960,554 +1792,286 @@
   fun tactic  ->
     fun env  ->
       fun typ  ->
-<<<<<<< HEAD
-        (let uu____2680 = FStar_ST.op_Bang tacdbg  in
-         if uu____2680
+        (let uu____2688 = FStar_ST.op_Bang tacdbg  in
+         if uu____2688
          then
-           let uu____2700 = FStar_Syntax_Print.term_to_string tactic  in
-           FStar_Util.print1 "About to reduce uvars on: %s\n" uu____2700
+           let uu____2708 = FStar_Syntax_Print.term_to_string tactic  in
+           FStar_Util.print1 "About to reduce uvars on: %s\n" uu____2708
          else ());
         (let tactic1 =
            FStar_TypeChecker_Normalize.reduce_uvar_solutions env tactic  in
-         (let uu____2704 = FStar_ST.op_Bang tacdbg  in
-          if uu____2704
+         (let uu____2712 = FStar_ST.op_Bang tacdbg  in
+          if uu____2712
           then
-            let uu____2724 = FStar_Syntax_Print.term_to_string tactic1  in
-            FStar_Util.print1 "About to check tactic term: %s\n" uu____2724
+            let uu____2732 = FStar_Syntax_Print.term_to_string tactic1  in
+            FStar_Util.print1 "About to check tactic term: %s\n" uu____2732
           else ());
-         (let uu____2726 =
+         (let uu____2734 =
             FStar_TypeChecker_TcTerm.tc_reified_tactic env tactic1  in
-          match uu____2726 with
-          | (uu____2739,uu____2740,g) ->
-=======
-        (let uu____2627 = FStar_ST.op_Bang tacdbg  in
-         if uu____2627
-         then
-           let uu____2647 = FStar_Syntax_Print.term_to_string tactic  in
-           FStar_Util.print1 "About to reduce uvars on: %s\n" uu____2647
-         else ());
-        (let tactic1 =
-           FStar_TypeChecker_Normalize.reduce_uvar_solutions env tactic  in
-         (let uu____2651 = FStar_ST.op_Bang tacdbg  in
-          if uu____2651
-          then
-            let uu____2671 = FStar_Syntax_Print.term_to_string tactic1  in
-            FStar_Util.print1 "About to check tactic term: %s\n" uu____2671
-          else ());
-         (let uu____2673 =
-            FStar_TypeChecker_TcTerm.tc_reified_tactic env tactic1  in
-          match uu____2673 with
-          | (uu____2686,uu____2687,g) ->
->>>>>>> a1cf8819
+          match uu____2734 with
+          | (uu____2747,uu____2748,g) ->
               (FStar_TypeChecker_Rel.force_trivial_guard env g;
                FStar_Errors.stop_if_err ();
                (let tau =
                   unembed_tactic_0 FStar_Syntax_Embeddings.unembed_unit
                     tactic1
                    in
-<<<<<<< HEAD
-                let uu____2747 = FStar_TypeChecker_Env.clear_expected_typ env
+                let uu____2755 = FStar_TypeChecker_Env.clear_expected_typ env
                    in
-                match uu____2747 with
-                | (env1,uu____2761) ->
+                match uu____2755 with
+                | (env1,uu____2769) ->
                     let env2 =
-                      let uu___59_2767 = env1  in
+                      let uu___59_2775 = env1  in
                       {
                         FStar_TypeChecker_Env.solver =
-                          (uu___59_2767.FStar_TypeChecker_Env.solver);
+                          (uu___59_2775.FStar_TypeChecker_Env.solver);
                         FStar_TypeChecker_Env.range =
-                          (uu___59_2767.FStar_TypeChecker_Env.range);
+                          (uu___59_2775.FStar_TypeChecker_Env.range);
                         FStar_TypeChecker_Env.curmodule =
-                          (uu___59_2767.FStar_TypeChecker_Env.curmodule);
+                          (uu___59_2775.FStar_TypeChecker_Env.curmodule);
                         FStar_TypeChecker_Env.gamma =
-                          (uu___59_2767.FStar_TypeChecker_Env.gamma);
+                          (uu___59_2775.FStar_TypeChecker_Env.gamma);
                         FStar_TypeChecker_Env.gamma_cache =
-                          (uu___59_2767.FStar_TypeChecker_Env.gamma_cache);
+                          (uu___59_2775.FStar_TypeChecker_Env.gamma_cache);
                         FStar_TypeChecker_Env.modules =
-                          (uu___59_2767.FStar_TypeChecker_Env.modules);
+                          (uu___59_2775.FStar_TypeChecker_Env.modules);
                         FStar_TypeChecker_Env.expected_typ =
-                          (uu___59_2767.FStar_TypeChecker_Env.expected_typ);
+                          (uu___59_2775.FStar_TypeChecker_Env.expected_typ);
                         FStar_TypeChecker_Env.sigtab =
-                          (uu___59_2767.FStar_TypeChecker_Env.sigtab);
+                          (uu___59_2775.FStar_TypeChecker_Env.sigtab);
                         FStar_TypeChecker_Env.is_pattern =
-                          (uu___59_2767.FStar_TypeChecker_Env.is_pattern);
+                          (uu___59_2775.FStar_TypeChecker_Env.is_pattern);
                         FStar_TypeChecker_Env.instantiate_imp = false;
                         FStar_TypeChecker_Env.effects =
-                          (uu___59_2767.FStar_TypeChecker_Env.effects);
+                          (uu___59_2775.FStar_TypeChecker_Env.effects);
                         FStar_TypeChecker_Env.generalize =
-                          (uu___59_2767.FStar_TypeChecker_Env.generalize);
+                          (uu___59_2775.FStar_TypeChecker_Env.generalize);
                         FStar_TypeChecker_Env.letrecs =
-                          (uu___59_2767.FStar_TypeChecker_Env.letrecs);
+                          (uu___59_2775.FStar_TypeChecker_Env.letrecs);
                         FStar_TypeChecker_Env.top_level =
-                          (uu___59_2767.FStar_TypeChecker_Env.top_level);
+                          (uu___59_2775.FStar_TypeChecker_Env.top_level);
                         FStar_TypeChecker_Env.check_uvars =
-                          (uu___59_2767.FStar_TypeChecker_Env.check_uvars);
+                          (uu___59_2775.FStar_TypeChecker_Env.check_uvars);
                         FStar_TypeChecker_Env.use_eq =
-                          (uu___59_2767.FStar_TypeChecker_Env.use_eq);
+                          (uu___59_2775.FStar_TypeChecker_Env.use_eq);
                         FStar_TypeChecker_Env.is_iface =
-                          (uu___59_2767.FStar_TypeChecker_Env.is_iface);
+                          (uu___59_2775.FStar_TypeChecker_Env.is_iface);
                         FStar_TypeChecker_Env.admit =
-                          (uu___59_2767.FStar_TypeChecker_Env.admit);
+                          (uu___59_2775.FStar_TypeChecker_Env.admit);
                         FStar_TypeChecker_Env.lax =
-                          (uu___59_2767.FStar_TypeChecker_Env.lax);
+                          (uu___59_2775.FStar_TypeChecker_Env.lax);
                         FStar_TypeChecker_Env.lax_universes =
-                          (uu___59_2767.FStar_TypeChecker_Env.lax_universes);
+                          (uu___59_2775.FStar_TypeChecker_Env.lax_universes);
                         FStar_TypeChecker_Env.failhard =
-                          (uu___59_2767.FStar_TypeChecker_Env.failhard);
+                          (uu___59_2775.FStar_TypeChecker_Env.failhard);
                         FStar_TypeChecker_Env.nosynth =
-                          (uu___59_2767.FStar_TypeChecker_Env.nosynth);
+                          (uu___59_2775.FStar_TypeChecker_Env.nosynth);
                         FStar_TypeChecker_Env.tc_term =
-                          (uu___59_2767.FStar_TypeChecker_Env.tc_term);
+                          (uu___59_2775.FStar_TypeChecker_Env.tc_term);
                         FStar_TypeChecker_Env.type_of =
-                          (uu___59_2767.FStar_TypeChecker_Env.type_of);
+                          (uu___59_2775.FStar_TypeChecker_Env.type_of);
                         FStar_TypeChecker_Env.universe_of =
-                          (uu___59_2767.FStar_TypeChecker_Env.universe_of);
+                          (uu___59_2775.FStar_TypeChecker_Env.universe_of);
                         FStar_TypeChecker_Env.check_type_of =
-                          (uu___59_2767.FStar_TypeChecker_Env.check_type_of);
+                          (uu___59_2775.FStar_TypeChecker_Env.check_type_of);
                         FStar_TypeChecker_Env.use_bv_sorts =
-                          (uu___59_2767.FStar_TypeChecker_Env.use_bv_sorts);
+                          (uu___59_2775.FStar_TypeChecker_Env.use_bv_sorts);
                         FStar_TypeChecker_Env.qtbl_name_and_index =
-                          (uu___59_2767.FStar_TypeChecker_Env.qtbl_name_and_index);
+                          (uu___59_2775.FStar_TypeChecker_Env.qtbl_name_and_index);
                         FStar_TypeChecker_Env.proof_ns =
-                          (uu___59_2767.FStar_TypeChecker_Env.proof_ns);
+                          (uu___59_2775.FStar_TypeChecker_Env.proof_ns);
                         FStar_TypeChecker_Env.synth =
-                          (uu___59_2767.FStar_TypeChecker_Env.synth);
+                          (uu___59_2775.FStar_TypeChecker_Env.synth);
                         FStar_TypeChecker_Env.splice =
-                          (uu___59_2767.FStar_TypeChecker_Env.splice);
+                          (uu___59_2775.FStar_TypeChecker_Env.splice);
                         FStar_TypeChecker_Env.is_native_tactic =
-                          (uu___59_2767.FStar_TypeChecker_Env.is_native_tactic);
+                          (uu___59_2775.FStar_TypeChecker_Env.is_native_tactic);
                         FStar_TypeChecker_Env.identifier_info =
-                          (uu___59_2767.FStar_TypeChecker_Env.identifier_info);
+                          (uu___59_2775.FStar_TypeChecker_Env.identifier_info);
                         FStar_TypeChecker_Env.tc_hooks =
-                          (uu___59_2767.FStar_TypeChecker_Env.tc_hooks);
+                          (uu___59_2775.FStar_TypeChecker_Env.tc_hooks);
                         FStar_TypeChecker_Env.dsenv =
-                          (uu___59_2767.FStar_TypeChecker_Env.dsenv);
+                          (uu___59_2775.FStar_TypeChecker_Env.dsenv);
                         FStar_TypeChecker_Env.dep_graph =
-                          (uu___59_2767.FStar_TypeChecker_Env.dep_graph)
+                          (uu___59_2775.FStar_TypeChecker_Env.dep_graph)
                       }  in
                     let env3 =
-                      let uu___60_2769 = env2  in
+                      let uu___60_2777 = env2  in
                       {
                         FStar_TypeChecker_Env.solver =
-                          (uu___60_2769.FStar_TypeChecker_Env.solver);
+                          (uu___60_2777.FStar_TypeChecker_Env.solver);
                         FStar_TypeChecker_Env.range =
-                          (uu___60_2769.FStar_TypeChecker_Env.range);
+                          (uu___60_2777.FStar_TypeChecker_Env.range);
                         FStar_TypeChecker_Env.curmodule =
-                          (uu___60_2769.FStar_TypeChecker_Env.curmodule);
+                          (uu___60_2777.FStar_TypeChecker_Env.curmodule);
                         FStar_TypeChecker_Env.gamma =
-                          (uu___60_2769.FStar_TypeChecker_Env.gamma);
+                          (uu___60_2777.FStar_TypeChecker_Env.gamma);
                         FStar_TypeChecker_Env.gamma_cache =
-                          (uu___60_2769.FStar_TypeChecker_Env.gamma_cache);
+                          (uu___60_2777.FStar_TypeChecker_Env.gamma_cache);
                         FStar_TypeChecker_Env.modules =
-                          (uu___60_2769.FStar_TypeChecker_Env.modules);
+                          (uu___60_2777.FStar_TypeChecker_Env.modules);
                         FStar_TypeChecker_Env.expected_typ =
-                          (uu___60_2769.FStar_TypeChecker_Env.expected_typ);
+                          (uu___60_2777.FStar_TypeChecker_Env.expected_typ);
                         FStar_TypeChecker_Env.sigtab =
-                          (uu___60_2769.FStar_TypeChecker_Env.sigtab);
+                          (uu___60_2777.FStar_TypeChecker_Env.sigtab);
                         FStar_TypeChecker_Env.is_pattern =
-                          (uu___60_2769.FStar_TypeChecker_Env.is_pattern);
+                          (uu___60_2777.FStar_TypeChecker_Env.is_pattern);
                         FStar_TypeChecker_Env.instantiate_imp =
-                          (uu___60_2769.FStar_TypeChecker_Env.instantiate_imp);
+                          (uu___60_2777.FStar_TypeChecker_Env.instantiate_imp);
                         FStar_TypeChecker_Env.effects =
-                          (uu___60_2769.FStar_TypeChecker_Env.effects);
+                          (uu___60_2777.FStar_TypeChecker_Env.effects);
                         FStar_TypeChecker_Env.generalize =
-                          (uu___60_2769.FStar_TypeChecker_Env.generalize);
+                          (uu___60_2777.FStar_TypeChecker_Env.generalize);
                         FStar_TypeChecker_Env.letrecs =
-                          (uu___60_2769.FStar_TypeChecker_Env.letrecs);
+                          (uu___60_2777.FStar_TypeChecker_Env.letrecs);
                         FStar_TypeChecker_Env.top_level =
-                          (uu___60_2769.FStar_TypeChecker_Env.top_level);
+                          (uu___60_2777.FStar_TypeChecker_Env.top_level);
                         FStar_TypeChecker_Env.check_uvars =
-                          (uu___60_2769.FStar_TypeChecker_Env.check_uvars);
+                          (uu___60_2777.FStar_TypeChecker_Env.check_uvars);
                         FStar_TypeChecker_Env.use_eq =
-                          (uu___60_2769.FStar_TypeChecker_Env.use_eq);
+                          (uu___60_2777.FStar_TypeChecker_Env.use_eq);
                         FStar_TypeChecker_Env.is_iface =
-                          (uu___60_2769.FStar_TypeChecker_Env.is_iface);
+                          (uu___60_2777.FStar_TypeChecker_Env.is_iface);
                         FStar_TypeChecker_Env.admit =
-                          (uu___60_2769.FStar_TypeChecker_Env.admit);
+                          (uu___60_2777.FStar_TypeChecker_Env.admit);
                         FStar_TypeChecker_Env.lax =
-                          (uu___60_2769.FStar_TypeChecker_Env.lax);
+                          (uu___60_2777.FStar_TypeChecker_Env.lax);
                         FStar_TypeChecker_Env.lax_universes = true;
                         FStar_TypeChecker_Env.failhard =
-                          (uu___60_2769.FStar_TypeChecker_Env.failhard);
+                          (uu___60_2777.FStar_TypeChecker_Env.failhard);
                         FStar_TypeChecker_Env.nosynth =
-                          (uu___60_2769.FStar_TypeChecker_Env.nosynth);
+                          (uu___60_2777.FStar_TypeChecker_Env.nosynth);
                         FStar_TypeChecker_Env.tc_term =
-                          (uu___60_2769.FStar_TypeChecker_Env.tc_term);
+                          (uu___60_2777.FStar_TypeChecker_Env.tc_term);
                         FStar_TypeChecker_Env.type_of =
-                          (uu___60_2769.FStar_TypeChecker_Env.type_of);
+                          (uu___60_2777.FStar_TypeChecker_Env.type_of);
                         FStar_TypeChecker_Env.universe_of =
-                          (uu___60_2769.FStar_TypeChecker_Env.universe_of);
+                          (uu___60_2777.FStar_TypeChecker_Env.universe_of);
                         FStar_TypeChecker_Env.check_type_of =
-                          (uu___60_2769.FStar_TypeChecker_Env.check_type_of);
+                          (uu___60_2777.FStar_TypeChecker_Env.check_type_of);
                         FStar_TypeChecker_Env.use_bv_sorts =
-                          (uu___60_2769.FStar_TypeChecker_Env.use_bv_sorts);
+                          (uu___60_2777.FStar_TypeChecker_Env.use_bv_sorts);
                         FStar_TypeChecker_Env.qtbl_name_and_index =
-                          (uu___60_2769.FStar_TypeChecker_Env.qtbl_name_and_index);
+                          (uu___60_2777.FStar_TypeChecker_Env.qtbl_name_and_index);
                         FStar_TypeChecker_Env.proof_ns =
-                          (uu___60_2769.FStar_TypeChecker_Env.proof_ns);
+                          (uu___60_2777.FStar_TypeChecker_Env.proof_ns);
                         FStar_TypeChecker_Env.synth =
-                          (uu___60_2769.FStar_TypeChecker_Env.synth);
+                          (uu___60_2777.FStar_TypeChecker_Env.synth);
                         FStar_TypeChecker_Env.splice =
-                          (uu___60_2769.FStar_TypeChecker_Env.splice);
+                          (uu___60_2777.FStar_TypeChecker_Env.splice);
                         FStar_TypeChecker_Env.is_native_tactic =
-                          (uu___60_2769.FStar_TypeChecker_Env.is_native_tactic);
+                          (uu___60_2777.FStar_TypeChecker_Env.is_native_tactic);
                         FStar_TypeChecker_Env.identifier_info =
-                          (uu___60_2769.FStar_TypeChecker_Env.identifier_info);
+                          (uu___60_2777.FStar_TypeChecker_Env.identifier_info);
                         FStar_TypeChecker_Env.tc_hooks =
-                          (uu___60_2769.FStar_TypeChecker_Env.tc_hooks);
+                          (uu___60_2777.FStar_TypeChecker_Env.tc_hooks);
                         FStar_TypeChecker_Env.dsenv =
-                          (uu___60_2769.FStar_TypeChecker_Env.dsenv);
+                          (uu___60_2777.FStar_TypeChecker_Env.dsenv);
                         FStar_TypeChecker_Env.dep_graph =
-                          (uu___60_2769.FStar_TypeChecker_Env.dep_graph)
+                          (uu___60_2777.FStar_TypeChecker_Env.dep_graph)
                       }  in
-                    let uu____2770 =
+                    let uu____2778 =
                       FStar_Tactics_Basic.proofstate_of_goal_ty env3 typ  in
-                    (match uu____2770 with
+                    (match uu____2778 with
                      | (ps,w) ->
-                         ((let uu____2784 = FStar_ST.op_Bang tacdbg  in
-                           if uu____2784
+                         ((let uu____2792 = FStar_ST.op_Bang tacdbg  in
+                           if uu____2792
                            then
-                             let uu____2804 =
+                             let uu____2812 =
                                FStar_Syntax_Print.term_to_string typ  in
                              FStar_Util.print1
-                               "Running tactic with goal = %s\n" uu____2804
+                               "Running tactic with goal = %s\n" uu____2812
                            else ());
-                          (let uu____2806 =
+                          (let uu____2814 =
                              FStar_Util.record_time
-                               (fun uu____2816  ->
+                               (fun uu____2824  ->
                                   FStar_Tactics_Basic.run tau ps)
                               in
-                           match uu____2806 with
+                           match uu____2814 with
                            | (res,ms) ->
-                               ((let uu____2830 = FStar_ST.op_Bang tacdbg  in
-                                 if uu____2830
+                               ((let uu____2838 = FStar_ST.op_Bang tacdbg  in
+                                 if uu____2838
                                  then
-                                   let uu____2850 =
+                                   let uu____2858 =
                                      FStar_Syntax_Print.term_to_string
                                        tactic1
                                       in
-                                   let uu____2851 =
+                                   let uu____2859 =
                                      FStar_Util.string_of_int ms  in
-                                   let uu____2852 =
-=======
-                let uu____2694 = FStar_TypeChecker_Env.clear_expected_typ env
-                   in
-                match uu____2694 with
-                | (env1,uu____2708) ->
-                    let env2 =
-                      let uu___65_2714 = env1  in
-                      {
-                        FStar_TypeChecker_Env.solver =
-                          (uu___65_2714.FStar_TypeChecker_Env.solver);
-                        FStar_TypeChecker_Env.range =
-                          (uu___65_2714.FStar_TypeChecker_Env.range);
-                        FStar_TypeChecker_Env.curmodule =
-                          (uu___65_2714.FStar_TypeChecker_Env.curmodule);
-                        FStar_TypeChecker_Env.gamma =
-                          (uu___65_2714.FStar_TypeChecker_Env.gamma);
-                        FStar_TypeChecker_Env.gamma_cache =
-                          (uu___65_2714.FStar_TypeChecker_Env.gamma_cache);
-                        FStar_TypeChecker_Env.modules =
-                          (uu___65_2714.FStar_TypeChecker_Env.modules);
-                        FStar_TypeChecker_Env.expected_typ =
-                          (uu___65_2714.FStar_TypeChecker_Env.expected_typ);
-                        FStar_TypeChecker_Env.sigtab =
-                          (uu___65_2714.FStar_TypeChecker_Env.sigtab);
-                        FStar_TypeChecker_Env.is_pattern =
-                          (uu___65_2714.FStar_TypeChecker_Env.is_pattern);
-                        FStar_TypeChecker_Env.instantiate_imp = false;
-                        FStar_TypeChecker_Env.effects =
-                          (uu___65_2714.FStar_TypeChecker_Env.effects);
-                        FStar_TypeChecker_Env.generalize =
-                          (uu___65_2714.FStar_TypeChecker_Env.generalize);
-                        FStar_TypeChecker_Env.letrecs =
-                          (uu___65_2714.FStar_TypeChecker_Env.letrecs);
-                        FStar_TypeChecker_Env.top_level =
-                          (uu___65_2714.FStar_TypeChecker_Env.top_level);
-                        FStar_TypeChecker_Env.check_uvars =
-                          (uu___65_2714.FStar_TypeChecker_Env.check_uvars);
-                        FStar_TypeChecker_Env.use_eq =
-                          (uu___65_2714.FStar_TypeChecker_Env.use_eq);
-                        FStar_TypeChecker_Env.is_iface =
-                          (uu___65_2714.FStar_TypeChecker_Env.is_iface);
-                        FStar_TypeChecker_Env.admit =
-                          (uu___65_2714.FStar_TypeChecker_Env.admit);
-                        FStar_TypeChecker_Env.lax =
-                          (uu___65_2714.FStar_TypeChecker_Env.lax);
-                        FStar_TypeChecker_Env.lax_universes =
-                          (uu___65_2714.FStar_TypeChecker_Env.lax_universes);
-                        FStar_TypeChecker_Env.failhard =
-                          (uu___65_2714.FStar_TypeChecker_Env.failhard);
-                        FStar_TypeChecker_Env.nosynth =
-                          (uu___65_2714.FStar_TypeChecker_Env.nosynth);
-                        FStar_TypeChecker_Env.tc_term =
-                          (uu___65_2714.FStar_TypeChecker_Env.tc_term);
-                        FStar_TypeChecker_Env.type_of =
-                          (uu___65_2714.FStar_TypeChecker_Env.type_of);
-                        FStar_TypeChecker_Env.universe_of =
-                          (uu___65_2714.FStar_TypeChecker_Env.universe_of);
-                        FStar_TypeChecker_Env.check_type_of =
-                          (uu___65_2714.FStar_TypeChecker_Env.check_type_of);
-                        FStar_TypeChecker_Env.use_bv_sorts =
-                          (uu___65_2714.FStar_TypeChecker_Env.use_bv_sorts);
-                        FStar_TypeChecker_Env.qtbl_name_and_index =
-                          (uu___65_2714.FStar_TypeChecker_Env.qtbl_name_and_index);
-                        FStar_TypeChecker_Env.proof_ns =
-                          (uu___65_2714.FStar_TypeChecker_Env.proof_ns);
-                        FStar_TypeChecker_Env.synth =
-                          (uu___65_2714.FStar_TypeChecker_Env.synth);
-                        FStar_TypeChecker_Env.splice =
-                          (uu___65_2714.FStar_TypeChecker_Env.splice);
-                        FStar_TypeChecker_Env.is_native_tactic =
-                          (uu___65_2714.FStar_TypeChecker_Env.is_native_tactic);
-                        FStar_TypeChecker_Env.identifier_info =
-                          (uu___65_2714.FStar_TypeChecker_Env.identifier_info);
-                        FStar_TypeChecker_Env.tc_hooks =
-                          (uu___65_2714.FStar_TypeChecker_Env.tc_hooks);
-                        FStar_TypeChecker_Env.dsenv =
-                          (uu___65_2714.FStar_TypeChecker_Env.dsenv);
-                        FStar_TypeChecker_Env.dep_graph =
-                          (uu___65_2714.FStar_TypeChecker_Env.dep_graph)
-                      }  in
-                    let env3 =
-                      let uu___66_2716 = env2  in
-                      {
-                        FStar_TypeChecker_Env.solver =
-                          (uu___66_2716.FStar_TypeChecker_Env.solver);
-                        FStar_TypeChecker_Env.range =
-                          (uu___66_2716.FStar_TypeChecker_Env.range);
-                        FStar_TypeChecker_Env.curmodule =
-                          (uu___66_2716.FStar_TypeChecker_Env.curmodule);
-                        FStar_TypeChecker_Env.gamma =
-                          (uu___66_2716.FStar_TypeChecker_Env.gamma);
-                        FStar_TypeChecker_Env.gamma_cache =
-                          (uu___66_2716.FStar_TypeChecker_Env.gamma_cache);
-                        FStar_TypeChecker_Env.modules =
-                          (uu___66_2716.FStar_TypeChecker_Env.modules);
-                        FStar_TypeChecker_Env.expected_typ =
-                          (uu___66_2716.FStar_TypeChecker_Env.expected_typ);
-                        FStar_TypeChecker_Env.sigtab =
-                          (uu___66_2716.FStar_TypeChecker_Env.sigtab);
-                        FStar_TypeChecker_Env.is_pattern =
-                          (uu___66_2716.FStar_TypeChecker_Env.is_pattern);
-                        FStar_TypeChecker_Env.instantiate_imp =
-                          (uu___66_2716.FStar_TypeChecker_Env.instantiate_imp);
-                        FStar_TypeChecker_Env.effects =
-                          (uu___66_2716.FStar_TypeChecker_Env.effects);
-                        FStar_TypeChecker_Env.generalize =
-                          (uu___66_2716.FStar_TypeChecker_Env.generalize);
-                        FStar_TypeChecker_Env.letrecs =
-                          (uu___66_2716.FStar_TypeChecker_Env.letrecs);
-                        FStar_TypeChecker_Env.top_level =
-                          (uu___66_2716.FStar_TypeChecker_Env.top_level);
-                        FStar_TypeChecker_Env.check_uvars =
-                          (uu___66_2716.FStar_TypeChecker_Env.check_uvars);
-                        FStar_TypeChecker_Env.use_eq =
-                          (uu___66_2716.FStar_TypeChecker_Env.use_eq);
-                        FStar_TypeChecker_Env.is_iface =
-                          (uu___66_2716.FStar_TypeChecker_Env.is_iface);
-                        FStar_TypeChecker_Env.admit =
-                          (uu___66_2716.FStar_TypeChecker_Env.admit);
-                        FStar_TypeChecker_Env.lax =
-                          (uu___66_2716.FStar_TypeChecker_Env.lax);
-                        FStar_TypeChecker_Env.lax_universes = true;
-                        FStar_TypeChecker_Env.failhard =
-                          (uu___66_2716.FStar_TypeChecker_Env.failhard);
-                        FStar_TypeChecker_Env.nosynth =
-                          (uu___66_2716.FStar_TypeChecker_Env.nosynth);
-                        FStar_TypeChecker_Env.tc_term =
-                          (uu___66_2716.FStar_TypeChecker_Env.tc_term);
-                        FStar_TypeChecker_Env.type_of =
-                          (uu___66_2716.FStar_TypeChecker_Env.type_of);
-                        FStar_TypeChecker_Env.universe_of =
-                          (uu___66_2716.FStar_TypeChecker_Env.universe_of);
-                        FStar_TypeChecker_Env.check_type_of =
-                          (uu___66_2716.FStar_TypeChecker_Env.check_type_of);
-                        FStar_TypeChecker_Env.use_bv_sorts =
-                          (uu___66_2716.FStar_TypeChecker_Env.use_bv_sorts);
-                        FStar_TypeChecker_Env.qtbl_name_and_index =
-                          (uu___66_2716.FStar_TypeChecker_Env.qtbl_name_and_index);
-                        FStar_TypeChecker_Env.proof_ns =
-                          (uu___66_2716.FStar_TypeChecker_Env.proof_ns);
-                        FStar_TypeChecker_Env.synth =
-                          (uu___66_2716.FStar_TypeChecker_Env.synth);
-                        FStar_TypeChecker_Env.splice =
-                          (uu___66_2716.FStar_TypeChecker_Env.splice);
-                        FStar_TypeChecker_Env.is_native_tactic =
-                          (uu___66_2716.FStar_TypeChecker_Env.is_native_tactic);
-                        FStar_TypeChecker_Env.identifier_info =
-                          (uu___66_2716.FStar_TypeChecker_Env.identifier_info);
-                        FStar_TypeChecker_Env.tc_hooks =
-                          (uu___66_2716.FStar_TypeChecker_Env.tc_hooks);
-                        FStar_TypeChecker_Env.dsenv =
-                          (uu___66_2716.FStar_TypeChecker_Env.dsenv);
-                        FStar_TypeChecker_Env.dep_graph =
-                          (uu___66_2716.FStar_TypeChecker_Env.dep_graph)
-                      }  in
-                    let uu____2717 =
-                      FStar_Tactics_Basic.proofstate_of_goal_ty env3 typ  in
-                    (match uu____2717 with
-                     | (ps,w) ->
-                         ((let uu____2731 = FStar_ST.op_Bang tacdbg  in
-                           if uu____2731
-                           then
-                             let uu____2751 =
-                               FStar_Syntax_Print.term_to_string typ  in
-                             FStar_Util.print1
-                               "Running tactic with goal = %s\n" uu____2751
-                           else ());
-                          (let uu____2753 =
-                             FStar_Util.record_time
-                               (fun uu____2763  ->
-                                  FStar_Tactics_Basic.run tau ps)
-                              in
-                           match uu____2753 with
-                           | (res,ms) ->
-                               ((let uu____2777 = FStar_ST.op_Bang tacdbg  in
-                                 if uu____2777
-                                 then
-                                   let uu____2797 =
-                                     FStar_Syntax_Print.term_to_string
-                                       tactic1
-                                      in
-                                   let uu____2798 =
-                                     FStar_Util.string_of_int ms  in
-                                   let uu____2799 =
->>>>>>> a1cf8819
+                                   let uu____2860 =
                                      FStar_Syntax_Print.lid_to_string
                                        env3.FStar_TypeChecker_Env.curmodule
                                       in
                                    FStar_Util.print3
                                      "Tactic %s ran in %s ms (%s)\n"
-<<<<<<< HEAD
-                                     uu____2850 uu____2851 uu____2852
+                                     uu____2858 uu____2859 uu____2860
                                  else ());
                                 (match res with
                                  | FStar_Tactics_Result.Success
-                                     (uu____2860,ps1) ->
-                                     ((let uu____2863 =
+                                     (uu____2868,ps1) ->
+                                     ((let uu____2871 =
                                          FStar_ST.op_Bang tacdbg  in
-                                       if uu____2863
+                                       if uu____2871
                                        then
-                                         let uu____2883 =
-=======
-                                     uu____2797 uu____2798 uu____2799
-                                 else ());
-                                (match res with
-                                 | FStar_Tactics_Result.Success
-                                     (uu____2807,ps1) ->
-                                     ((let uu____2810 =
-                                         FStar_ST.op_Bang tacdbg  in
-                                       if uu____2810
-                                       then
-                                         let uu____2830 =
->>>>>>> a1cf8819
+                                         let uu____2891 =
                                            FStar_Syntax_Print.term_to_string
                                              w
                                             in
                                          FStar_Util.print1
                                            "Tactic generated proofterm %s\n"
-<<<<<<< HEAD
-                                           uu____2883
+                                           uu____2891
                                        else ());
                                       FStar_List.iter
                                         (fun g1  ->
-                                           let uu____2890 =
+                                           let uu____2898 =
                                              FStar_Tactics_Basic.is_irrelevant
                                                g1
                                               in
-                                           if uu____2890
+                                           if uu____2898
                                            then
-                                             let uu____2891 =
-=======
-                                           uu____2830
-                                       else ());
-                                      FStar_List.iter
-                                        (fun g1  ->
-                                           let uu____2837 =
-                                             FStar_Tactics_Basic.is_irrelevant
-                                               g1
-                                              in
-                                           if uu____2837
-                                           then
-                                             let uu____2838 =
->>>>>>> a1cf8819
+                                             let uu____2899 =
                                                FStar_TypeChecker_Rel.teq_nosmt
                                                  g1.FStar_Tactics_Types.context
                                                  g1.FStar_Tactics_Types.witness
                                                  FStar_Syntax_Util.exp_unit
                                                 in
-<<<<<<< HEAD
-                                             (if uu____2891
+                                             (if uu____2899
                                               then ()
                                               else
-                                                (let uu____2893 =
-                                                   let uu____2894 =
-=======
-                                             (if uu____2838
-                                              then ()
-                                              else
-                                                (let uu____2840 =
-                                                   let uu____2841 =
->>>>>>> a1cf8819
+                                                (let uu____2901 =
+                                                   let uu____2902 =
                                                      FStar_Syntax_Print.term_to_string
                                                        g1.FStar_Tactics_Types.witness
                                                       in
                                                    FStar_Util.format1
                                                      "Irrelevant tactic witness does not unify with (): %s"
-<<<<<<< HEAD
-                                                     uu____2894
+                                                     uu____2902
                                                     in
-                                                 failwith uu____2893))
-=======
-                                                     uu____2841
-                                                    in
-                                                 failwith uu____2840))
->>>>>>> a1cf8819
+                                                 failwith uu____2901))
                                            else ())
                                         (FStar_List.append
                                            ps1.FStar_Tactics_Types.goals
                                            ps1.FStar_Tactics_Types.smt_goals);
                                       (let g1 =
-<<<<<<< HEAD
-                                         let uu___61_2897 =
-=======
-                                         let uu___67_2844 =
->>>>>>> a1cf8819
+                                         let uu___61_2905 =
                                            FStar_TypeChecker_Rel.trivial_guard
                                             in
                                          {
                                            FStar_TypeChecker_Env.guard_f =
-<<<<<<< HEAD
-                                             (uu___61_2897.FStar_TypeChecker_Env.guard_f);
+                                             (uu___61_2905.FStar_TypeChecker_Env.guard_f);
                                            FStar_TypeChecker_Env.deferred =
-                                             (uu___61_2897.FStar_TypeChecker_Env.deferred);
+                                             (uu___61_2905.FStar_TypeChecker_Env.deferred);
                                            FStar_TypeChecker_Env.univ_ineqs =
-                                             (uu___61_2897.FStar_TypeChecker_Env.univ_ineqs);
-=======
-                                             (uu___67_2844.FStar_TypeChecker_Env.guard_f);
-                                           FStar_TypeChecker_Env.deferred =
-                                             (uu___67_2844.FStar_TypeChecker_Env.deferred);
-                                           FStar_TypeChecker_Env.univ_ineqs =
-                                             (uu___67_2844.FStar_TypeChecker_Env.univ_ineqs);
->>>>>>> a1cf8819
+                                             (uu___61_2905.FStar_TypeChecker_Env.univ_ineqs);
                                            FStar_TypeChecker_Env.implicits =
                                              (ps1.FStar_Tactics_Types.all_implicits)
                                          }  in
                                        let g2 =
-<<<<<<< HEAD
-                                         let uu____2899 =
+                                         let uu____2907 =
                                            FStar_TypeChecker_Rel.solve_deferred_constraints
                                              env3 g1
                                             in
-                                         FStar_All.pipe_right uu____2899
-=======
-                                         let uu____2846 =
-                                           FStar_TypeChecker_Rel.solve_deferred_constraints
-                                             env3 g1
-                                            in
-                                         FStar_All.pipe_right uu____2846
->>>>>>> a1cf8819
+                                         FStar_All.pipe_right uu____2907
                                            FStar_TypeChecker_Rel.resolve_implicits_tac
                                           in
                                        report_implicits ps1
@@ -2517,45 +2081,25 @@
                                            ps1.FStar_Tactics_Types.smt_goals),
                                          w)))
                                  | FStar_Tactics_Result.Failed (s,ps1) ->
-<<<<<<< HEAD
-                                     ((let uu____2906 =
-                                         let uu____2907 =
-=======
-                                     ((let uu____2853 =
-                                         let uu____2854 =
->>>>>>> a1cf8819
+                                     ((let uu____2914 =
+                                         let uu____2915 =
                                            FStar_TypeChecker_Normalize.psc_subst
                                              ps1.FStar_Tactics_Types.psc
                                             in
                                          FStar_Tactics_Types.subst_proof_state
-<<<<<<< HEAD
-                                           uu____2907 ps1
+                                           uu____2915 ps1
                                           in
                                        FStar_Tactics_Basic.dump_proofstate
-                                         uu____2906 "at the time of failure");
-                                      (let uu____2908 =
-                                         let uu____2913 =
-=======
-                                           uu____2854 ps1
-                                          in
-                                       FStar_Tactics_Basic.dump_proofstate
-                                         uu____2853 "at the time of failure");
-                                      (let uu____2855 =
-                                         let uu____2860 =
->>>>>>> a1cf8819
+                                         uu____2914 "at the time of failure");
+                                      (let uu____2916 =
+                                         let uu____2921 =
                                            FStar_Util.format1
                                              "user tactic failed: %s" s
                                             in
                                          (FStar_Errors.Fatal_ArgumentLengthMismatch,
-<<<<<<< HEAD
-                                           uu____2913)
+                                           uu____2921)
                                           in
-                                       FStar_Errors.raise_error uu____2908
-=======
-                                           uu____2860)
-                                          in
-                                       FStar_Errors.raise_error uu____2855
->>>>>>> a1cf8819
+                                       FStar_Errors.raise_error uu____2916
                                          typ.FStar_Syntax_Syntax.pos)))))))))))
   
 type pol =
@@ -2563,21 +2107,12 @@
   | Neg 
   | Both [@@deriving show]
 let (uu___is_Pos : pol -> Prims.bool) =
-<<<<<<< HEAD
-  fun projectee  -> match projectee with | Pos  -> true | uu____2923 -> false 
+  fun projectee  -> match projectee with | Pos  -> true | uu____2931 -> false 
 let (uu___is_Neg : pol -> Prims.bool) =
-  fun projectee  -> match projectee with | Neg  -> true | uu____2927 -> false 
+  fun projectee  -> match projectee with | Neg  -> true | uu____2935 -> false 
 let (uu___is_Both : pol -> Prims.bool) =
   fun projectee  ->
-    match projectee with | Both  -> true | uu____2931 -> false
-=======
-  fun projectee  -> match projectee with | Pos  -> true | uu____2870 -> false 
-let (uu___is_Neg : pol -> Prims.bool) =
-  fun projectee  -> match projectee with | Neg  -> true | uu____2874 -> false 
-let (uu___is_Both : pol -> Prims.bool) =
-  fun projectee  ->
-    match projectee with | Both  -> true | uu____2878 -> false
->>>>>>> a1cf8819
+    match projectee with | Both  -> true | uu____2939 -> false
   
 type 'a tres_m =
   | Unchanged of 'a 
@@ -2587,21 +2122,13 @@
   FStar_Pervasives_Native.tuple3 [@@deriving show]
 let uu___is_Unchanged : 'a . 'a tres_m -> Prims.bool =
   fun projectee  ->
-<<<<<<< HEAD
-    match projectee with | Unchanged _0 -> true | uu____2980 -> false
-=======
-    match projectee with | Unchanged _0 -> true | uu____2927 -> false
->>>>>>> a1cf8819
+    match projectee with | Unchanged _0 -> true | uu____2988 -> false
   
 let __proj__Unchanged__item___0 : 'a . 'a tres_m -> 'a =
   fun projectee  -> match projectee with | Unchanged _0 -> _0 
 let uu___is_Simplified : 'a . 'a tres_m -> Prims.bool =
   fun projectee  ->
-<<<<<<< HEAD
-    match projectee with | Simplified _0 -> true | uu____3016 -> false
-=======
-    match projectee with | Simplified _0 -> true | uu____2963 -> false
->>>>>>> a1cf8819
+    match projectee with | Simplified _0 -> true | uu____3024 -> false
   
 let __proj__Simplified__item___0 :
   'a .
@@ -2610,11 +2137,7 @@
   = fun projectee  -> match projectee with | Simplified _0 -> _0 
 let uu___is_Dual : 'a . 'a tres_m -> Prims.bool =
   fun projectee  ->
-<<<<<<< HEAD
-    match projectee with | Dual _0 -> true | uu____3066 -> false
-=======
-    match projectee with | Dual _0 -> true | uu____3013 -> false
->>>>>>> a1cf8819
+    match projectee with | Dual _0 -> true | uu____3074 -> false
   
 let __proj__Dual__item___0 :
   'a .
@@ -2623,11 +2146,7 @@
         FStar_Pervasives_Native.tuple3
   = fun projectee  -> match projectee with | Dual _0 -> _0 
 type tres = FStar_Syntax_Syntax.term tres_m[@@deriving show]
-<<<<<<< HEAD
-let tpure : 'Auu____3104 . 'Auu____3104 -> 'Auu____3104 tres_m =
-=======
-let tpure : 'Auu____3051 . 'Auu____3051 -> 'Auu____3051 tres_m =
->>>>>>> a1cf8819
+let tpure : 'Auu____3112 . 'Auu____3112 -> 'Auu____3112 tres_m =
   fun x  -> Unchanged x 
 let (flip : pol -> pol) =
   fun p  -> match p with | Pos  -> Neg | Neg  -> Pos | Both  -> Both 
@@ -2636,33 +2155,18 @@
   fun pol  ->
     fun e  ->
       fun t  ->
-<<<<<<< HEAD
-        let uu____3123 = FStar_Syntax_Util.head_and_args t  in
-        match uu____3123 with
+        let uu____3131 = FStar_Syntax_Util.head_and_args t  in
+        match uu____3131 with
         | (hd1,args) ->
-            let uu____3160 =
-              let uu____3173 =
-                let uu____3174 = FStar_Syntax_Util.un_uinst hd1  in
-                uu____3174.FStar_Syntax_Syntax.n  in
-              (uu____3173, args)  in
-            (match uu____3160 with
+            let uu____3168 =
+              let uu____3181 =
+                let uu____3182 = FStar_Syntax_Util.un_uinst hd1  in
+                uu____3182.FStar_Syntax_Syntax.n  in
+              (uu____3181, args)  in
+            (match uu____3168 with
              | (FStar_Syntax_Syntax.Tm_fvar
                 fv,(rett,FStar_Pervasives_Native.Some
-                    (FStar_Syntax_Syntax.Implicit uu____3187))::(tactic,FStar_Pervasives_Native.None
-=======
-        let uu____3070 = FStar_Syntax_Util.head_and_args t  in
-        match uu____3070 with
-        | (hd1,args) ->
-            let uu____3107 =
-              let uu____3120 =
-                let uu____3121 = FStar_Syntax_Util.un_uinst hd1  in
-                uu____3121.FStar_Syntax_Syntax.n  in
-              (uu____3120, args)  in
-            (match uu____3107 with
-             | (FStar_Syntax_Syntax.Tm_fvar
-                fv,(rett,FStar_Pervasives_Native.Some
-                    (FStar_Syntax_Syntax.Implicit uu____3134))::(tactic,FStar_Pervasives_Native.None
->>>>>>> a1cf8819
+                    (FStar_Syntax_Syntax.Implicit uu____3195))::(tactic,FStar_Pervasives_Native.None
                                                                  )::(assertion,FStar_Pervasives_Native.None
                                                                     )::[])
                  when
@@ -2671,29 +2175,16 @@
                  ->
                  (match pol with
                   | Pos  ->
-<<<<<<< HEAD
-                      let uu____3250 = run_tactic_on_typ tactic e assertion
+                      let uu____3258 = run_tactic_on_typ tactic e assertion
                          in
-                      (match uu____3250 with
-                       | (gs,uu____3258) ->
+                      (match uu____3258 with
+                       | (gs,uu____3266) ->
                            Simplified (FStar_Syntax_Util.t_true, gs))
                   | Both  ->
-                      let uu____3265 = run_tactic_on_typ tactic e assertion
+                      let uu____3273 = run_tactic_on_typ tactic e assertion
                          in
-                      (match uu____3265 with
-                       | (gs,uu____3273) ->
-=======
-                      let uu____3197 = run_tactic_on_typ tactic e assertion
-                         in
-                      (match uu____3197 with
-                       | (gs,uu____3205) ->
-                           Simplified (FStar_Syntax_Util.t_true, gs))
-                  | Both  ->
-                      let uu____3212 = run_tactic_on_typ tactic e assertion
-                         in
-                      (match uu____3212 with
-                       | (gs,uu____3220) ->
->>>>>>> a1cf8819
+                      (match uu____3273 with
+                       | (gs,uu____3281) ->
                            Dual (assertion, FStar_Syntax_Util.t_true, gs))
                   | Neg  -> Simplified (assertion, []))
              | (FStar_Syntax_Syntax.Tm_fvar
@@ -2703,63 +2194,33 @@
                  ->
                  (match pol with
                   | Pos  ->
-<<<<<<< HEAD
-                      let uu____3324 =
-                        let uu____3331 =
-                          let uu____3334 =
-                            let uu____3335 =
+                      let uu____3332 =
+                        let uu____3339 =
+                          let uu____3342 =
+                            let uu____3343 =
                               FStar_Tactics_Basic.goal_of_goal_ty e assertion
                                in
                             FStar_All.pipe_left FStar_Pervasives_Native.fst
-                              uu____3335
+                              uu____3343
                              in
-                          [uu____3334]  in
-                        (FStar_Syntax_Util.t_true, uu____3331)  in
-                      Simplified uu____3324
+                          [uu____3342]  in
+                        (FStar_Syntax_Util.t_true, uu____3339)  in
+                      Simplified uu____3332
                   | Both  ->
-                      let uu____3346 =
-                        let uu____3359 =
-                          let uu____3362 =
-                            let uu____3363 =
+                      let uu____3354 =
+                        let uu____3367 =
+                          let uu____3370 =
+                            let uu____3371 =
                               FStar_Tactics_Basic.goal_of_goal_ty e assertion
                                in
                             FStar_All.pipe_left FStar_Pervasives_Native.fst
-                              uu____3363
+                              uu____3371
                              in
-                          [uu____3362]  in
-                        (assertion, FStar_Syntax_Util.t_true, uu____3359)  in
-                      Dual uu____3346
+                          [uu____3370]  in
+                        (assertion, FStar_Syntax_Util.t_true, uu____3367)  in
+                      Dual uu____3354
                   | Neg  -> Simplified (assertion, []))
-             | uu____3384 -> Unchanged t)
-=======
-                      let uu____3271 =
-                        let uu____3278 =
-                          let uu____3281 =
-                            let uu____3282 =
-                              FStar_Tactics_Basic.goal_of_goal_ty e assertion
-                               in
-                            FStar_All.pipe_left FStar_Pervasives_Native.fst
-                              uu____3282
-                             in
-                          [uu____3281]  in
-                        (FStar_Syntax_Util.t_true, uu____3278)  in
-                      Simplified uu____3271
-                  | Both  ->
-                      let uu____3293 =
-                        let uu____3306 =
-                          let uu____3309 =
-                            let uu____3310 =
-                              FStar_Tactics_Basic.goal_of_goal_ty e assertion
-                               in
-                            FStar_All.pipe_left FStar_Pervasives_Native.fst
-                              uu____3310
-                             in
-                          [uu____3309]  in
-                        (assertion, FStar_Syntax_Util.t_true, uu____3306)  in
-                      Dual uu____3293
-                  | Neg  -> Simplified (assertion, []))
-             | uu____3331 -> Unchanged t)
->>>>>>> a1cf8819
+             | uu____3392 -> Unchanged t)
   
 let explode :
   'a .
@@ -2775,31 +2236,17 @@
   
 let comb1 : 'a 'b . ('a -> 'b) -> 'a tres_m -> 'b tres_m =
   fun f  ->
-<<<<<<< HEAD
-    fun uu___57_3464  ->
-      match uu___57_3464 with
-      | Unchanged t -> let uu____3470 = f t  in Unchanged uu____3470
+    fun uu___57_3472  ->
+      match uu___57_3472 with
+      | Unchanged t -> let uu____3478 = f t  in Unchanged uu____3478
       | Simplified (t,gs) ->
-          let uu____3477 = let uu____3484 = f t  in (uu____3484, gs)  in
-          Simplified uu____3477
+          let uu____3485 = let uu____3492 = f t  in (uu____3492, gs)  in
+          Simplified uu____3485
       | Dual (tn,tp,gs) ->
-          let uu____3494 =
-            let uu____3503 = f tn  in
-            let uu____3504 = f tp  in (uu____3503, uu____3504, gs)  in
-          Dual uu____3494
-=======
-    fun uu___63_3411  ->
-      match uu___63_3411 with
-      | Unchanged t -> let uu____3417 = f t  in Unchanged uu____3417
-      | Simplified (t,gs) ->
-          let uu____3424 = let uu____3431 = f t  in (uu____3431, gs)  in
-          Simplified uu____3424
-      | Dual (tn,tp,gs) ->
-          let uu____3441 =
-            let uu____3450 = f tn  in
-            let uu____3451 = f tp  in (uu____3450, uu____3451, gs)  in
-          Dual uu____3441
->>>>>>> a1cf8819
+          let uu____3502 =
+            let uu____3511 = f tn  in
+            let uu____3512 = f tp  in (uu____3511, uu____3512, gs)  in
+          Dual uu____3502
   
 let comb2 :
   'a 'b 'c . ('a -> 'b -> 'c) -> 'a tres_m -> 'b tres_m -> 'c tres_m =
@@ -2808,63 +2255,33 @@
       fun y  ->
         match (x, y) with
         | (Unchanged t1,Unchanged t2) ->
-<<<<<<< HEAD
-            let uu____3558 = f t1 t2  in Unchanged uu____3558
+            let uu____3566 = f t1 t2  in Unchanged uu____3566
         | (Unchanged t1,Simplified (t2,gs)) ->
-            let uu____3570 = let uu____3577 = f t1 t2  in (uu____3577, gs)
+            let uu____3578 = let uu____3585 = f t1 t2  in (uu____3585, gs)
                in
-            Simplified uu____3570
+            Simplified uu____3578
         | (Simplified (t1,gs),Unchanged t2) ->
-            let uu____3591 = let uu____3598 = f t1 t2  in (uu____3598, gs)
+            let uu____3599 = let uu____3606 = f t1 t2  in (uu____3606, gs)
                in
-            Simplified uu____3591
+            Simplified uu____3599
         | (Simplified (t1,gs1),Simplified (t2,gs2)) ->
-            let uu____3617 =
-              let uu____3624 = f t1 t2  in
-              (uu____3624, (FStar_List.append gs1 gs2))  in
-            Simplified uu____3617
-        | uu____3627 ->
-            let uu____3636 = explode x  in
-            (match uu____3636 with
+            let uu____3625 =
+              let uu____3632 = f t1 t2  in
+              (uu____3632, (FStar_List.append gs1 gs2))  in
+            Simplified uu____3625
+        | uu____3635 ->
+            let uu____3644 = explode x  in
+            (match uu____3644 with
              | (n1,p1,gs1) ->
-                 let uu____3654 = explode y  in
-                 (match uu____3654 with
+                 let uu____3662 = explode y  in
+                 (match uu____3662 with
                   | (n2,p2,gs2) ->
-                      let uu____3672 =
-                        let uu____3681 = f n1 n2  in
-                        let uu____3682 = f p1 p2  in
-                        (uu____3681, uu____3682, (FStar_List.append gs1 gs2))
+                      let uu____3680 =
+                        let uu____3689 = f n1 n2  in
+                        let uu____3690 = f p1 p2  in
+                        (uu____3689, uu____3690, (FStar_List.append gs1 gs2))
                          in
-                      Dual uu____3672))
-=======
-            let uu____3505 = f t1 t2  in Unchanged uu____3505
-        | (Unchanged t1,Simplified (t2,gs)) ->
-            let uu____3517 = let uu____3524 = f t1 t2  in (uu____3524, gs)
-               in
-            Simplified uu____3517
-        | (Simplified (t1,gs),Unchanged t2) ->
-            let uu____3538 = let uu____3545 = f t1 t2  in (uu____3545, gs)
-               in
-            Simplified uu____3538
-        | (Simplified (t1,gs1),Simplified (t2,gs2)) ->
-            let uu____3564 =
-              let uu____3571 = f t1 t2  in
-              (uu____3571, (FStar_List.append gs1 gs2))  in
-            Simplified uu____3564
-        | uu____3574 ->
-            let uu____3583 = explode x  in
-            (match uu____3583 with
-             | (n1,p1,gs1) ->
-                 let uu____3601 = explode y  in
-                 (match uu____3601 with
-                  | (n2,p2,gs2) ->
-                      let uu____3619 =
-                        let uu____3628 = f n1 n2  in
-                        let uu____3629 = f p1 p2  in
-                        (uu____3628, uu____3629, (FStar_List.append gs1 gs2))
-                         in
-                      Dual uu____3619))
->>>>>>> a1cf8819
+                      Dual uu____3680))
   
 let comb_list : 'a . 'a tres_m Prims.list -> 'a Prims.list tres_m =
   fun rs  ->
@@ -2872,24 +2289,15 @@
       match rs1 with
       | [] -> acc
       | hd1::tl1 ->
-<<<<<<< HEAD
-          let uu____3747 = comb2 (fun l  -> fun r  -> l :: r) hd1 acc  in
-          aux tl1 uu____3747
-=======
-          let uu____3694 = comb2 (fun l  -> fun r  -> l :: r) hd1 acc  in
-          aux tl1 uu____3694
->>>>>>> a1cf8819
+          let uu____3755 = comb2 (fun l  -> fun r  -> l :: r) hd1 acc  in
+          aux tl1 uu____3755
        in
     aux (FStar_List.rev rs) (tpure [])
   
 let emit : 'a . FStar_Tactics_Basic.goal Prims.list -> 'a tres_m -> 'a tres_m
   =
   fun gs  ->
-<<<<<<< HEAD
-    fun m  -> comb2 (fun uu____3790  -> fun x  -> x) (Simplified ((), gs)) m
-=======
-    fun m  -> comb2 (fun uu____3737  -> fun x  -> x) (Simplified ((), gs)) m
->>>>>>> a1cf8819
+    fun m  -> comb2 (fun uu____3798  -> fun x  -> x) (Simplified ((), gs)) m
   
 let rec (traverse :
   (pol -> FStar_TypeChecker_Env.env -> FStar_Syntax_Syntax.term -> tres) ->
@@ -2900,183 +2308,94 @@
       fun e  ->
         fun t  ->
           let r =
-<<<<<<< HEAD
-            let uu____3824 =
-              let uu____3825 = FStar_Syntax_Subst.compress t  in
-              uu____3825.FStar_Syntax_Syntax.n  in
-            match uu____3824 with
+            let uu____3832 =
+              let uu____3833 = FStar_Syntax_Subst.compress t  in
+              uu____3833.FStar_Syntax_Syntax.n  in
+            match uu____3832 with
             | FStar_Syntax_Syntax.Tm_uinst (t1,us) ->
                 let tr = traverse f pol e t1  in
-                let uu____3837 =
+                let uu____3845 =
                   comb1 (fun t'  -> FStar_Syntax_Syntax.Tm_uinst (t', us))
                    in
-                uu____3837 tr
+                uu____3845 tr
             | FStar_Syntax_Syntax.Tm_meta (t1,m) ->
                 let tr = traverse f pol e t1  in
-                let uu____3861 =
+                let uu____3869 =
                   comb1 (fun t'  -> FStar_Syntax_Syntax.Tm_meta (t', m))  in
-                uu____3861 tr
+                uu____3869 tr
             | FStar_Syntax_Syntax.Tm_app
                 ({ FStar_Syntax_Syntax.n = FStar_Syntax_Syntax.Tm_fvar fv;
-                   FStar_Syntax_Syntax.pos = uu____3879;
-                   FStar_Syntax_Syntax.vars = uu____3880;_},(p,uu____3882)::
-                 (q,uu____3884)::[])
-=======
-            let uu____3771 =
-              let uu____3772 = FStar_Syntax_Subst.compress t  in
-              uu____3772.FStar_Syntax_Syntax.n  in
-            match uu____3771 with
-            | FStar_Syntax_Syntax.Tm_uinst (t1,us) ->
-                let tr = traverse f pol e t1  in
-                let uu____3784 =
-                  comb1 (fun t'  -> FStar_Syntax_Syntax.Tm_uinst (t', us))
-                   in
-                uu____3784 tr
-            | FStar_Syntax_Syntax.Tm_meta (t1,m) ->
-                let tr = traverse f pol e t1  in
-                let uu____3808 =
-                  comb1 (fun t'  -> FStar_Syntax_Syntax.Tm_meta (t', m))  in
-                uu____3808 tr
-            | FStar_Syntax_Syntax.Tm_app
-                ({ FStar_Syntax_Syntax.n = FStar_Syntax_Syntax.Tm_fvar fv;
-                   FStar_Syntax_Syntax.pos = uu____3826;
-                   FStar_Syntax_Syntax.vars = uu____3827;_},(p,uu____3829)::
-                 (q,uu____3831)::[])
->>>>>>> a1cf8819
+                   FStar_Syntax_Syntax.pos = uu____3887;
+                   FStar_Syntax_Syntax.vars = uu____3888;_},(p,uu____3890)::
+                 (q,uu____3892)::[])
                 when
                 FStar_Syntax_Syntax.fv_eq_lid fv FStar_Parser_Const.imp_lid
                 ->
                 let x =
-<<<<<<< HEAD
-                  let uu____3924 =
+                  let uu____3932 =
                     FStar_Syntax_Util.mk_squash FStar_Syntax_Syntax.U_zero p
                      in
                   FStar_Syntax_Syntax.new_bv FStar_Pervasives_Native.None
-                    uu____3924
+                    uu____3932
                    in
                 let r1 = traverse f (flip pol) e p  in
                 let r2 =
-                  let uu____3927 = FStar_TypeChecker_Env.push_bv e x  in
-                  traverse f pol uu____3927 q  in
+                  let uu____3935 = FStar_TypeChecker_Env.push_bv e x  in
+                  traverse f pol uu____3935 q  in
                 comb2
                   (fun l  ->
                      fun r  ->
-                       let uu____3933 = FStar_Syntax_Util.mk_imp l r  in
-                       uu____3933.FStar_Syntax_Syntax.n) r1 r2
+                       let uu____3941 = FStar_Syntax_Util.mk_imp l r  in
+                       uu____3941.FStar_Syntax_Syntax.n) r1 r2
             | FStar_Syntax_Syntax.Tm_app
                 ({ FStar_Syntax_Syntax.n = FStar_Syntax_Syntax.Tm_fvar fv;
-                   FStar_Syntax_Syntax.pos = uu____3937;
-                   FStar_Syntax_Syntax.vars = uu____3938;_},(p,uu____3940)::
-                 (q,uu____3942)::[])
-=======
-                  let uu____3871 =
-                    FStar_Syntax_Util.mk_squash FStar_Syntax_Syntax.U_zero p
-                     in
-                  FStar_Syntax_Syntax.new_bv FStar_Pervasives_Native.None
-                    uu____3871
-                   in
-                let r1 = traverse f (flip pol) e p  in
-                let r2 =
-                  let uu____3874 = FStar_TypeChecker_Env.push_bv e x  in
-                  traverse f pol uu____3874 q  in
-                comb2
-                  (fun l  ->
-                     fun r  ->
-                       let uu____3880 = FStar_Syntax_Util.mk_imp l r  in
-                       uu____3880.FStar_Syntax_Syntax.n) r1 r2
-            | FStar_Syntax_Syntax.Tm_app
-                ({ FStar_Syntax_Syntax.n = FStar_Syntax_Syntax.Tm_fvar fv;
-                   FStar_Syntax_Syntax.pos = uu____3884;
-                   FStar_Syntax_Syntax.vars = uu____3885;_},(p,uu____3887)::
-                 (q,uu____3889)::[])
->>>>>>> a1cf8819
+                   FStar_Syntax_Syntax.pos = uu____3945;
+                   FStar_Syntax_Syntax.vars = uu____3946;_},(p,uu____3948)::
+                 (q,uu____3950)::[])
                 when
                 FStar_Syntax_Syntax.fv_eq_lid fv FStar_Parser_Const.iff_lid
                 ->
                 let xp =
-<<<<<<< HEAD
-                  let uu____3982 =
+                  let uu____3990 =
                     FStar_Syntax_Util.mk_squash FStar_Syntax_Syntax.U_zero p
                      in
                   FStar_Syntax_Syntax.new_bv FStar_Pervasives_Native.None
-                    uu____3982
+                    uu____3990
                    in
                 let xq =
-                  let uu____3984 =
+                  let uu____3992 =
                     FStar_Syntax_Util.mk_squash FStar_Syntax_Syntax.U_zero q
                      in
                   FStar_Syntax_Syntax.new_bv FStar_Pervasives_Native.None
-                    uu____3984
+                    uu____3992
                    in
                 let r1 =
-                  let uu____3986 = FStar_TypeChecker_Env.push_bv e xq  in
-                  traverse f Both uu____3986 p  in
+                  let uu____3994 = FStar_TypeChecker_Env.push_bv e xq  in
+                  traverse f Both uu____3994 p  in
                 let r2 =
-                  let uu____3988 = FStar_TypeChecker_Env.push_bv e xp  in
-                  traverse f Both uu____3988 q  in
+                  let uu____3996 = FStar_TypeChecker_Env.push_bv e xp  in
+                  traverse f Both uu____3996 q  in
                 (match (r1, r2) with
-                 | (Unchanged uu____3991,Unchanged uu____3992) ->
+                 | (Unchanged uu____3999,Unchanged uu____4000) ->
                      comb2
                        (fun l  ->
                           fun r  ->
-                            let uu____4002 = FStar_Syntax_Util.mk_iff l r  in
-                            uu____4002.FStar_Syntax_Syntax.n) r1 r2
-                 | uu____4005 ->
-                     let uu____4010 = explode r1  in
-                     (match uu____4010 with
+                            let uu____4010 = FStar_Syntax_Util.mk_iff l r  in
+                            uu____4010.FStar_Syntax_Syntax.n) r1 r2
+                 | uu____4013 ->
+                     let uu____4018 = explode r1  in
+                     (match uu____4018 with
                       | (pn,pp,gs1) ->
-                          let uu____4028 = explode r2  in
-                          (match uu____4028 with
+                          let uu____4036 = explode r2  in
+                          (match uu____4036 with
                            | (qn,qp,gs2) ->
                                let t1 =
-                                 let uu____4049 =
+                                 let uu____4057 =
                                    FStar_Syntax_Util.mk_imp pn qp  in
-                                 let uu____4050 =
+                                 let uu____4058 =
                                    FStar_Syntax_Util.mk_imp qn pp  in
-                                 FStar_Syntax_Util.mk_conj uu____4049
-                                   uu____4050
-=======
-                  let uu____3929 =
-                    FStar_Syntax_Util.mk_squash FStar_Syntax_Syntax.U_zero p
-                     in
-                  FStar_Syntax_Syntax.new_bv FStar_Pervasives_Native.None
-                    uu____3929
-                   in
-                let xq =
-                  let uu____3931 =
-                    FStar_Syntax_Util.mk_squash FStar_Syntax_Syntax.U_zero q
-                     in
-                  FStar_Syntax_Syntax.new_bv FStar_Pervasives_Native.None
-                    uu____3931
-                   in
-                let r1 =
-                  let uu____3933 = FStar_TypeChecker_Env.push_bv e xq  in
-                  traverse f Both uu____3933 p  in
-                let r2 =
-                  let uu____3935 = FStar_TypeChecker_Env.push_bv e xp  in
-                  traverse f Both uu____3935 q  in
-                (match (r1, r2) with
-                 | (Unchanged uu____3938,Unchanged uu____3939) ->
-                     comb2
-                       (fun l  ->
-                          fun r  ->
-                            let uu____3949 = FStar_Syntax_Util.mk_iff l r  in
-                            uu____3949.FStar_Syntax_Syntax.n) r1 r2
-                 | uu____3952 ->
-                     let uu____3957 = explode r1  in
-                     (match uu____3957 with
-                      | (pn,pp,gs1) ->
-                          let uu____3975 = explode r2  in
-                          (match uu____3975 with
-                           | (qn,qp,gs2) ->
-                               let t1 =
-                                 let uu____3996 =
-                                   FStar_Syntax_Util.mk_imp pn qp  in
-                                 let uu____3997 =
-                                   FStar_Syntax_Util.mk_imp qn pp  in
-                                 FStar_Syntax_Util.mk_conj uu____3996
-                                   uu____3997
->>>>>>> a1cf8819
+                                 FStar_Syntax_Util.mk_conj uu____4057
+                                   uu____4058
                                   in
                                Simplified
                                  ((t1.FStar_Syntax_Syntax.n),
@@ -3085,15 +2404,9 @@
                 let r0 = traverse f pol e hd1  in
                 let r1 =
                   FStar_List.fold_right
-<<<<<<< HEAD
-                    (fun uu____4102  ->
+                    (fun uu____4110  ->
                        fun r  ->
-                         match uu____4102 with
-=======
-                    (fun uu____4049  ->
-                       fun r  ->
-                         match uu____4049 with
->>>>>>> a1cf8819
+                         match uu____4110 with
                          | (a,q) ->
                              let r' = traverse f pol e a  in
                              comb2
@@ -3105,182 +2418,96 @@
                      fun args1  -> FStar_Syntax_Syntax.Tm_app (hd2, args1))
                   r0 r1
             | FStar_Syntax_Syntax.Tm_abs (bs,t1,k) ->
-<<<<<<< HEAD
-                let uu____4220 = FStar_Syntax_Subst.open_term bs t1  in
-                (match uu____4220 with
-=======
-                let uu____4167 = FStar_Syntax_Subst.open_term bs t1  in
-                (match uu____4167 with
->>>>>>> a1cf8819
+                let uu____4228 = FStar_Syntax_Subst.open_term bs t1  in
+                (match uu____4228 with
                  | (bs1,topen) ->
                      let e' = FStar_TypeChecker_Env.push_binders e bs1  in
                      let r0 =
                        FStar_List.map
-<<<<<<< HEAD
-                         (fun uu____4254  ->
-                            match uu____4254 with
-=======
-                         (fun uu____4201  ->
-                            match uu____4201 with
->>>>>>> a1cf8819
+                         (fun uu____4262  ->
+                            match uu____4262 with
                             | (bv,aq) ->
                                 let r =
                                   traverse f (flip pol) e
                                     bv.FStar_Syntax_Syntax.sort
                                    in
-<<<<<<< HEAD
-                                let uu____4268 =
+                                let uu____4276 =
                                   comb1
                                     (fun s'  ->
-                                       ((let uu___62_4292 = bv  in
+                                       ((let uu___62_4300 = bv  in
                                          {
                                            FStar_Syntax_Syntax.ppname =
-                                             (uu___62_4292.FStar_Syntax_Syntax.ppname);
+                                             (uu___62_4300.FStar_Syntax_Syntax.ppname);
                                            FStar_Syntax_Syntax.index =
-                                             (uu___62_4292.FStar_Syntax_Syntax.index);
+                                             (uu___62_4300.FStar_Syntax_Syntax.index);
                                            FStar_Syntax_Syntax.sort = s'
                                          }), aq))
                                    in
-                                uu____4268 r) bs1
-=======
-                                let uu____4215 =
-                                  comb1
-                                    (fun s'  ->
-                                       ((let uu___68_4239 = bv  in
-                                         {
-                                           FStar_Syntax_Syntax.ppname =
-                                             (uu___68_4239.FStar_Syntax_Syntax.ppname);
-                                           FStar_Syntax_Syntax.index =
-                                             (uu___68_4239.FStar_Syntax_Syntax.index);
-                                           FStar_Syntax_Syntax.sort = s'
-                                         }), aq))
-                                   in
-                                uu____4215 r) bs1
->>>>>>> a1cf8819
+                                uu____4276 r) bs1
                         in
                      let rbs = comb_list r0  in
                      let rt = traverse f pol e' topen  in
                      comb2
                        (fun bs2  ->
                           fun t2  ->
-<<<<<<< HEAD
-                            let uu____4312 = FStar_Syntax_Util.abs bs2 t2 k
+                            let uu____4320 = FStar_Syntax_Util.abs bs2 t2 k
                                in
-                            uu____4312.FStar_Syntax_Syntax.n) rbs rt)
+                            uu____4320.FStar_Syntax_Syntax.n) rbs rt)
             | FStar_Syntax_Syntax.Tm_ascribed (t1,asc,ef) ->
-                let uu____4358 = traverse f pol e t1  in
-                let uu____4363 =
+                let uu____4366 = traverse f pol e t1  in
+                let uu____4371 =
                   comb1
                     (fun t2  -> FStar_Syntax_Syntax.Tm_ascribed (t2, asc, ef))
                    in
-                uu____4363 uu____4358
-=======
-                            let uu____4259 = FStar_Syntax_Util.abs bs2 t2 k
-                               in
-                            uu____4259.FStar_Syntax_Syntax.n) rbs rt)
-            | FStar_Syntax_Syntax.Tm_ascribed (t1,asc,ef) ->
-                let uu____4305 = traverse f pol e t1  in
-                let uu____4310 =
-                  comb1
-                    (fun t2  -> FStar_Syntax_Syntax.Tm_ascribed (t2, asc, ef))
-                   in
-                uu____4310 uu____4305
->>>>>>> a1cf8819
+                uu____4371 uu____4366
             | x -> tpure x  in
           match r with
           | Unchanged tn' ->
               f pol e
-<<<<<<< HEAD
-                (let uu___63_4401 = t  in
+                (let uu___63_4409 = t  in
                  {
                    FStar_Syntax_Syntax.n = tn';
                    FStar_Syntax_Syntax.pos =
-                     (uu___63_4401.FStar_Syntax_Syntax.pos);
+                     (uu___63_4409.FStar_Syntax_Syntax.pos);
                    FStar_Syntax_Syntax.vars =
-                     (uu___63_4401.FStar_Syntax_Syntax.vars)
+                     (uu___63_4409.FStar_Syntax_Syntax.vars)
                  })
           | Simplified (tn',gs) ->
-              let uu____4408 =
+              let uu____4416 =
                 f pol e
-                  (let uu___64_4412 = t  in
+                  (let uu___64_4420 = t  in
                    {
                      FStar_Syntax_Syntax.n = tn';
                      FStar_Syntax_Syntax.pos =
-                       (uu___64_4412.FStar_Syntax_Syntax.pos);
+                       (uu___64_4420.FStar_Syntax_Syntax.pos);
                      FStar_Syntax_Syntax.vars =
-                       (uu___64_4412.FStar_Syntax_Syntax.vars)
+                       (uu___64_4420.FStar_Syntax_Syntax.vars)
                    })
                  in
-              emit gs uu____4408
+              emit gs uu____4416
           | Dual (tn,tp,gs) ->
               let rp =
                 f pol e
-                  (let uu___65_4422 = t  in
+                  (let uu___65_4430 = t  in
                    {
                      FStar_Syntax_Syntax.n = tp;
                      FStar_Syntax_Syntax.pos =
-                       (uu___65_4422.FStar_Syntax_Syntax.pos);
+                       (uu___65_4430.FStar_Syntax_Syntax.pos);
                      FStar_Syntax_Syntax.vars =
-                       (uu___65_4422.FStar_Syntax_Syntax.vars)
+                       (uu___65_4430.FStar_Syntax_Syntax.vars)
                    })
                  in
-              let uu____4423 = explode rp  in
-              (match uu____4423 with
-               | (uu____4432,p',gs') ->
+              let uu____4431 = explode rp  in
+              (match uu____4431 with
+               | (uu____4440,p',gs') ->
                    Dual
-                     ((let uu___66_4446 = t  in
+                     ((let uu___66_4454 = t  in
                        {
                          FStar_Syntax_Syntax.n = tn;
                          FStar_Syntax_Syntax.pos =
-                           (uu___66_4446.FStar_Syntax_Syntax.pos);
+                           (uu___66_4454.FStar_Syntax_Syntax.pos);
                          FStar_Syntax_Syntax.vars =
-                           (uu___66_4446.FStar_Syntax_Syntax.vars)
-=======
-                (let uu___69_4348 = t  in
-                 {
-                   FStar_Syntax_Syntax.n = tn';
-                   FStar_Syntax_Syntax.pos =
-                     (uu___69_4348.FStar_Syntax_Syntax.pos);
-                   FStar_Syntax_Syntax.vars =
-                     (uu___69_4348.FStar_Syntax_Syntax.vars)
-                 })
-          | Simplified (tn',gs) ->
-              let uu____4355 =
-                f pol e
-                  (let uu___70_4359 = t  in
-                   {
-                     FStar_Syntax_Syntax.n = tn';
-                     FStar_Syntax_Syntax.pos =
-                       (uu___70_4359.FStar_Syntax_Syntax.pos);
-                     FStar_Syntax_Syntax.vars =
-                       (uu___70_4359.FStar_Syntax_Syntax.vars)
-                   })
-                 in
-              emit gs uu____4355
-          | Dual (tn,tp,gs) ->
-              let rp =
-                f pol e
-                  (let uu___71_4369 = t  in
-                   {
-                     FStar_Syntax_Syntax.n = tp;
-                     FStar_Syntax_Syntax.pos =
-                       (uu___71_4369.FStar_Syntax_Syntax.pos);
-                     FStar_Syntax_Syntax.vars =
-                       (uu___71_4369.FStar_Syntax_Syntax.vars)
-                   })
-                 in
-              let uu____4370 = explode rp  in
-              (match uu____4370 with
-               | (uu____4379,p',gs') ->
-                   Dual
-                     ((let uu___72_4393 = t  in
-                       {
-                         FStar_Syntax_Syntax.n = tn;
-                         FStar_Syntax_Syntax.pos =
-                           (uu___72_4393.FStar_Syntax_Syntax.pos);
-                         FStar_Syntax_Syntax.vars =
-                           (uu___72_4393.FStar_Syntax_Syntax.vars)
->>>>>>> a1cf8819
+                           (uu___66_4454.FStar_Syntax_Syntax.vars)
                        }), p', (FStar_List.append gs gs')))
   
 let (getprop :
@@ -3307,171 +2534,90 @@
   =
   fun env  ->
     fun goal  ->
-<<<<<<< HEAD
-      (let uu____4481 =
+      (let uu____4489 =
          FStar_TypeChecker_Env.debug env (FStar_Options.Other "Tac")  in
-       FStar_ST.op_Colon_Equals tacdbg uu____4481);
-      (let uu____4502 = FStar_ST.op_Bang tacdbg  in
-       if uu____4502
+       FStar_ST.op_Colon_Equals tacdbg uu____4489);
+      (let uu____4510 = FStar_ST.op_Bang tacdbg  in
+       if uu____4510
        then
-         let uu____4522 =
-           let uu____4523 = FStar_TypeChecker_Env.all_binders env  in
-           FStar_All.pipe_right uu____4523
+         let uu____4530 =
+           let uu____4531 = FStar_TypeChecker_Env.all_binders env  in
+           FStar_All.pipe_right uu____4531
              (FStar_Syntax_Print.binders_to_string ",")
             in
-         let uu____4524 = FStar_Syntax_Print.term_to_string goal  in
-         FStar_Util.print2 "About to preprocess %s |= %s\n" uu____4522
-           uu____4524
+         let uu____4532 = FStar_Syntax_Print.term_to_string goal  in
+         FStar_Util.print2 "About to preprocess %s |= %s\n" uu____4530
+           uu____4532
        else ());
       (let initial = ((Prims.parse_int "1"), [])  in
-       let uu____4553 =
-         let uu____4560 = traverse by_tactic_interp Pos env goal  in
-         match uu____4560 with
+       let uu____4561 =
+         let uu____4568 = traverse by_tactic_interp Pos env goal  in
+         match uu____4568 with
          | Unchanged t' -> (t', [])
          | Simplified (t',gs) -> (t', gs)
-         | uu____4578 -> failwith "no"  in
-       match uu____4553 with
+         | uu____4586 -> failwith "no"  in
+       match uu____4561 with
        | (t',gs) ->
-           ((let uu____4600 = FStar_ST.op_Bang tacdbg  in
-             if uu____4600
+           ((let uu____4608 = FStar_ST.op_Bang tacdbg  in
+             if uu____4608
              then
-               let uu____4620 =
-                 let uu____4621 = FStar_TypeChecker_Env.all_binders env  in
-                 FStar_All.pipe_right uu____4621
+               let uu____4628 =
+                 let uu____4629 = FStar_TypeChecker_Env.all_binders env  in
+                 FStar_All.pipe_right uu____4629
                    (FStar_Syntax_Print.binders_to_string ", ")
                   in
-               let uu____4622 = FStar_Syntax_Print.term_to_string t'  in
+               let uu____4630 = FStar_Syntax_Print.term_to_string t'  in
                FStar_Util.print2 "Main goal simplified to: %s |- %s\n"
-                 uu____4620 uu____4622
-=======
-      (let uu____4428 =
-         FStar_TypeChecker_Env.debug env (FStar_Options.Other "Tac")  in
-       FStar_ST.op_Colon_Equals tacdbg uu____4428);
-      (let uu____4449 = FStar_ST.op_Bang tacdbg  in
-       if uu____4449
-       then
-         let uu____4469 =
-           let uu____4470 = FStar_TypeChecker_Env.all_binders env  in
-           FStar_All.pipe_right uu____4470
-             (FStar_Syntax_Print.binders_to_string ",")
-            in
-         let uu____4471 = FStar_Syntax_Print.term_to_string goal  in
-         FStar_Util.print2 "About to preprocess %s |= %s\n" uu____4469
-           uu____4471
-       else ());
-      (let initial = ((Prims.parse_int "1"), [])  in
-       let uu____4500 =
-         let uu____4507 = traverse by_tactic_interp Pos env goal  in
-         match uu____4507 with
-         | Unchanged t' -> (t', [])
-         | Simplified (t',gs) -> (t', gs)
-         | uu____4525 -> failwith "no"  in
-       match uu____4500 with
-       | (t',gs) ->
-           ((let uu____4547 = FStar_ST.op_Bang tacdbg  in
-             if uu____4547
-             then
-               let uu____4567 =
-                 let uu____4568 = FStar_TypeChecker_Env.all_binders env  in
-                 FStar_All.pipe_right uu____4568
-                   (FStar_Syntax_Print.binders_to_string ", ")
-                  in
-               let uu____4569 = FStar_Syntax_Print.term_to_string t'  in
-               FStar_Util.print2 "Main goal simplified to: %s |- %s\n"
-                 uu____4567 uu____4569
->>>>>>> a1cf8819
+                 uu____4628 uu____4630
              else ());
             (let s = initial  in
              let s1 =
                FStar_List.fold_left
-<<<<<<< HEAD
-                 (fun uu____4669  ->
+                 (fun uu____4677  ->
                     fun g  ->
-                      match uu____4669 with
+                      match uu____4677 with
                       | (n1,gs1) ->
                           let phi =
-                            let uu____4714 =
+                            let uu____4722 =
                               getprop g.FStar_Tactics_Types.context
                                 g.FStar_Tactics_Types.goal_ty
                                in
-                            match uu____4714 with
+                            match uu____4722 with
                             | FStar_Pervasives_Native.None  ->
-                                let uu____4717 =
-                                  let uu____4718 =
-                                    FStar_Syntax_Print.term_to_string
-                                      g.FStar_Tactics_Types.goal_ty
-                                     in
-                                  FStar_Util.format1
-                                    "Tactic returned proof-relevant goal: %s"
-                                    uu____4718
-                                   in
-                                failwith uu____4717
-                            | FStar_Pervasives_Native.Some phi -> phi  in
-                          ((let uu____4721 = FStar_ST.op_Bang tacdbg  in
-                            if uu____4721
-                            then
-                              let uu____4741 = FStar_Util.string_of_int n1
-                                 in
-                              let uu____4742 =
-                                FStar_Tactics_Basic.goal_to_string g  in
-                              FStar_Util.print2 "Got goal #%s: %s\n"
-                                uu____4741 uu____4742
-                            else ());
-                           (let gt' =
-                              let uu____4745 =
-                                let uu____4746 = FStar_Util.string_of_int n1
-                                   in
-                                Prims.strcat "Could not prove goal #"
-                                  uu____4746
-                                 in
-                              FStar_TypeChecker_Util.label uu____4745
-=======
-                 (fun uu____4616  ->
-                    fun g  ->
-                      match uu____4616 with
-                      | (n1,gs1) ->
-                          let phi =
-                            let uu____4661 =
-                              getprop g.FStar_Tactics_Types.context
-                                g.FStar_Tactics_Types.goal_ty
-                               in
-                            match uu____4661 with
-                            | FStar_Pervasives_Native.None  ->
-                                let uu____4664 =
-                                  let uu____4669 =
-                                    let uu____4670 =
+                                let uu____4725 =
+                                  let uu____4730 =
+                                    let uu____4731 =
                                       FStar_Syntax_Print.term_to_string
                                         g.FStar_Tactics_Types.goal_ty
                                        in
                                     FStar_Util.format1
                                       "Tactic returned proof-relevant goal: %s"
-                                      uu____4670
+                                      uu____4731
                                      in
                                   (FStar_Errors.Fatal_TacticProofRelevantGoal,
-                                    uu____4669)
+                                    uu____4730)
                                    in
-                                FStar_Errors.raise_error uu____4664
+                                FStar_Errors.raise_error uu____4725
                                   env.FStar_TypeChecker_Env.range
                             | FStar_Pervasives_Native.Some phi -> phi  in
-                          ((let uu____4673 = FStar_ST.op_Bang tacdbg  in
-                            if uu____4673
+                          ((let uu____4734 = FStar_ST.op_Bang tacdbg  in
+                            if uu____4734
                             then
-                              let uu____4693 = FStar_Util.string_of_int n1
+                              let uu____4754 = FStar_Util.string_of_int n1
                                  in
-                              let uu____4694 =
+                              let uu____4755 =
                                 FStar_Tactics_Basic.goal_to_string g  in
                               FStar_Util.print2 "Got goal #%s: %s\n"
-                                uu____4693 uu____4694
+                                uu____4754 uu____4755
                             else ());
                            (let gt' =
-                              let uu____4697 =
-                                let uu____4698 = FStar_Util.string_of_int n1
+                              let uu____4758 =
+                                let uu____4759 = FStar_Util.string_of_int n1
                                    in
                                 Prims.strcat "Could not prove goal #"
-                                  uu____4698
+                                  uu____4759
                                  in
-                              FStar_TypeChecker_Util.label uu____4697
->>>>>>> a1cf8819
+                              FStar_TypeChecker_Util.label uu____4758
                                 goal.FStar_Syntax_Syntax.pos phi
                                in
                             ((n1 + (Prims.parse_int "1")),
@@ -3479,64 +2625,34 @@
                                  (g.FStar_Tactics_Types.opts)) :: gs1))))) s
                  gs
                 in
-<<<<<<< HEAD
-             let uu____4761 = s1  in
-             match uu____4761 with
-             | (uu____4782,gs1) ->
-                 let uu____4800 =
-                   let uu____4807 = FStar_Options.peek ()  in
-                   (env, t', uu____4807)  in
-                 uu____4800 :: gs1)))
-=======
-             let uu____4713 = s1  in
-             match uu____4713 with
-             | (uu____4734,gs1) ->
-                 let uu____4752 =
-                   let uu____4759 = FStar_Options.peek ()  in
-                   (env, t', uu____4759)  in
-                 uu____4752 :: gs1)))
->>>>>>> a1cf8819
+             let uu____4774 = s1  in
+             match uu____4774 with
+             | (uu____4795,gs1) ->
+                 let uu____4813 =
+                   let uu____4820 = FStar_Options.peek ()  in
+                   (env, t', uu____4820)  in
+                 uu____4813 :: gs1)))
   
 let (reify_tactic : FStar_Syntax_Syntax.term -> FStar_Syntax_Syntax.term) =
   fun a  ->
     let r =
-<<<<<<< HEAD
-      let uu____4818 =
-        let uu____4819 =
+      let uu____4831 =
+        let uu____4832 =
           FStar_Syntax_Syntax.lid_as_fv FStar_Parser_Const.reify_tactic_lid
             FStar_Syntax_Syntax.Delta_equational FStar_Pervasives_Native.None
            in
-        FStar_Syntax_Syntax.fv_to_tm uu____4819  in
-      FStar_Syntax_Syntax.mk_Tm_uinst uu____4818 [FStar_Syntax_Syntax.U_zero]
+        FStar_Syntax_Syntax.fv_to_tm uu____4832  in
+      FStar_Syntax_Syntax.mk_Tm_uinst uu____4831 [FStar_Syntax_Syntax.U_zero]
        in
-    let uu____4820 =
-      let uu____4821 =
-        let uu____4822 = FStar_Syntax_Syntax.iarg FStar_Syntax_Syntax.t_unit
+    let uu____4833 =
+      let uu____4834 =
+        let uu____4835 = FStar_Syntax_Syntax.iarg FStar_Syntax_Syntax.t_unit
            in
-        let uu____4823 =
-          let uu____4826 = FStar_Syntax_Syntax.as_arg a  in [uu____4826]  in
-        uu____4822 :: uu____4823  in
-      FStar_Syntax_Syntax.mk_Tm_app r uu____4821  in
-    uu____4820 FStar_Pervasives_Native.None a.FStar_Syntax_Syntax.pos
-=======
-      let uu____4770 =
-        let uu____4771 =
-          FStar_Syntax_Syntax.lid_as_fv FStar_Parser_Const.reify_tactic_lid
-            FStar_Syntax_Syntax.Delta_equational FStar_Pervasives_Native.None
-           in
-        FStar_Syntax_Syntax.fv_to_tm uu____4771  in
-      FStar_Syntax_Syntax.mk_Tm_uinst uu____4770 [FStar_Syntax_Syntax.U_zero]
-       in
-    let uu____4772 =
-      let uu____4773 =
-        let uu____4774 = FStar_Syntax_Syntax.iarg FStar_Syntax_Syntax.t_unit
-           in
-        let uu____4775 =
-          let uu____4778 = FStar_Syntax_Syntax.as_arg a  in [uu____4778]  in
-        uu____4774 :: uu____4775  in
-      FStar_Syntax_Syntax.mk_Tm_app r uu____4773  in
-    uu____4772 FStar_Pervasives_Native.None a.FStar_Syntax_Syntax.pos
->>>>>>> a1cf8819
+        let uu____4836 =
+          let uu____4839 = FStar_Syntax_Syntax.as_arg a  in [uu____4839]  in
+        uu____4835 :: uu____4836  in
+      FStar_Syntax_Syntax.mk_Tm_app r uu____4834  in
+    uu____4833 FStar_Pervasives_Native.None a.FStar_Syntax_Syntax.pos
   
 let (synth :
   FStar_TypeChecker_Env.env ->
@@ -3546,49 +2662,26 @@
   fun env  ->
     fun typ  ->
       fun tau  ->
-<<<<<<< HEAD
-        (let uu____4839 =
+        (let uu____4852 =
            FStar_TypeChecker_Env.debug env (FStar_Options.Other "Tac")  in
-         FStar_ST.op_Colon_Equals tacdbg uu____4839);
-        (let uu____4859 =
-           let uu____4866 = reify_tactic tau  in
-           run_tactic_on_typ uu____4866 env typ  in
-         match uu____4859 with
+         FStar_ST.op_Colon_Equals tacdbg uu____4852);
+        (let uu____4872 =
+           let uu____4879 = reify_tactic tau  in
+           run_tactic_on_typ uu____4879 env typ  in
+         match uu____4872 with
          | (gs,w) ->
-             let uu____4873 =
+             let uu____4886 =
                FStar_List.existsML
                  (fun g  ->
-                    let uu____4877 =
-                      let uu____4878 =
+                    let uu____4890 =
+                      let uu____4891 =
                         getprop g.FStar_Tactics_Types.context
                           g.FStar_Tactics_Types.goal_ty
                          in
-                      FStar_Option.isSome uu____4878  in
-                    Prims.op_Negation uu____4877) gs
+                      FStar_Option.isSome uu____4891  in
+                    Prims.op_Negation uu____4890) gs
                 in
-             if uu____4873
-=======
-        (let uu____4791 =
-           FStar_TypeChecker_Env.debug env (FStar_Options.Other "Tac")  in
-         FStar_ST.op_Colon_Equals tacdbg uu____4791);
-        (let uu____4811 =
-           let uu____4818 = reify_tactic tau  in
-           run_tactic_on_typ uu____4818 env typ  in
-         match uu____4811 with
-         | (gs,w) ->
-             let uu____4825 =
-               FStar_List.existsML
-                 (fun g  ->
-                    let uu____4829 =
-                      let uu____4830 =
-                        getprop g.FStar_Tactics_Types.context
-                          g.FStar_Tactics_Types.goal_ty
-                         in
-                      FStar_Option.isSome uu____4830  in
-                    Prims.op_Negation uu____4829) gs
-                in
-             if uu____4825
->>>>>>> a1cf8819
+             if uu____4886
              then
                FStar_Errors.raise_error
                  (FStar_Errors.Fatal_OpenGoalsInSynthesis,
@@ -3601,51 +2694,27 @@
   =
   fun env  ->
     fun tau  ->
-<<<<<<< HEAD
-      (let uu____4893 =
+      (let uu____4906 =
          FStar_TypeChecker_Env.debug env (FStar_Options.Other "Tac")  in
-       FStar_ST.op_Colon_Equals tacdbg uu____4893);
+       FStar_ST.op_Colon_Equals tacdbg uu____4906);
       (let typ = FStar_Syntax_Syntax.t_decls  in
-       let uu____4914 =
-         let uu____4921 = reify_tactic tau  in
-         run_tactic_on_typ uu____4921 env typ  in
-       match uu____4914 with
+       let uu____4927 =
+         let uu____4934 = reify_tactic tau  in
+         run_tactic_on_typ uu____4934 env typ  in
+       match uu____4927 with
        | (gs,w) ->
-           ((let uu____4931 =
+           ((let uu____4944 =
                FStar_List.existsML
                  (fun g  ->
-                    let uu____4935 =
-                      let uu____4936 =
+                    let uu____4948 =
+                      let uu____4949 =
                         getprop g.FStar_Tactics_Types.context
                           g.FStar_Tactics_Types.goal_ty
                          in
-                      FStar_Option.isSome uu____4936  in
-                    Prims.op_Negation uu____4935) gs
+                      FStar_Option.isSome uu____4949  in
+                    Prims.op_Negation uu____4948) gs
                 in
-             if uu____4931
-=======
-      (let uu____4845 =
-         FStar_TypeChecker_Env.debug env (FStar_Options.Other "Tac")  in
-       FStar_ST.op_Colon_Equals tacdbg uu____4845);
-      (let typ = FStar_Syntax_Syntax.t_decls  in
-       let uu____4866 =
-         let uu____4873 = reify_tactic tau  in
-         run_tactic_on_typ uu____4873 env typ  in
-       match uu____4866 with
-       | (gs,w) ->
-           ((let uu____4883 =
-               FStar_List.existsML
-                 (fun g  ->
-                    let uu____4887 =
-                      let uu____4888 =
-                        getprop g.FStar_Tactics_Types.context
-                          g.FStar_Tactics_Types.goal_ty
-                         in
-                      FStar_Option.isSome uu____4888  in
-                    Prims.op_Negation uu____4887) gs
-                in
-             if uu____4883
->>>>>>> a1cf8819
+             if uu____4944
              then
                FStar_Errors.raise_error
                  (FStar_Errors.Fatal_OpenGoalsInSynthesis,
@@ -3661,21 +2730,11 @@
                  FStar_TypeChecker_Normalize.Unascribe;
                  FStar_TypeChecker_Normalize.Unmeta] env w
                 in
-<<<<<<< HEAD
-             let uu____4941 =
-               let uu____4946 =
+             let uu____4954 =
+               let uu____4959 =
                  FStar_Syntax_Embeddings.unembed_list
                    FStar_Reflection_Embeddings.unembed_sigelt
                   in
-               uu____4946 w1  in
-             FStar_All.pipe_left FStar_Util.must uu____4941)))
-=======
-             let uu____4893 =
-               let uu____4898 =
-                 FStar_Syntax_Embeddings.unembed_list
-                   FStar_Reflection_Embeddings.unembed_sigelt
-                  in
-               uu____4898 w1  in
-             FStar_All.pipe_left FStar_Util.must uu____4893)))
->>>>>>> a1cf8819
+               uu____4959 w1  in
+             FStar_All.pipe_left FStar_Util.must uu____4954)))
   