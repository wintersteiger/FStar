open Prims
let (tacdbg : Prims.bool FStar_ST.ref) = FStar_Util.mk_ref false 
let mk_tactic_interpretation_0 :
  'r .
    Prims.bool ->
      'r FStar_Tactics_Basic.tac ->
        'r FStar_Syntax_Embeddings.embedder ->
          FStar_Syntax_Syntax.typ ->
            FStar_Ident.lid ->
              FStar_TypeChecker_Normalize.psc ->
                FStar_Syntax_Syntax.args ->
                  FStar_Syntax_Syntax.term FStar_Pervasives_Native.option
  =
  fun reflect  ->
    fun t  ->
      fun embed_r  ->
        fun t_r  ->
          fun nm  ->
            fun psc  ->
              fun args  ->
                match args with
                | (embedded_state,uu____68)::[] ->
                    let uu____85 =
                      FStar_Tactics_Embedding.unembed_proofstate
                        embedded_state
                       in
                    FStar_Util.bind_opt uu____85
                      (fun ps  ->
                         let ps1 = FStar_Tactics_Types.set_ps_psc psc ps  in
                         FStar_Tactics_Basic.log ps1
                           (fun uu____98  ->
                              let uu____99 = FStar_Ident.string_of_lid nm  in
                              let uu____100 =
                                FStar_Syntax_Print.args_to_string args  in
                              FStar_Util.print2 "Reached %s, args are: %s\n"
                                uu____99 uu____100);
                         (let res =
                            let uu____102 =
                              FStar_TypeChecker_Normalize.psc_range psc  in
                            let uu____103 = FStar_Tactics_Basic.run t ps1  in
                            let uu____106 =
                              FStar_Tactics_Embedding.embed_result embed_r
                                t_r
                               in
                            uu____106 uu____102 uu____103  in
                          FStar_Pervasives_Native.Some res))
                | uu____120 ->
                    failwith "Unexpected application of tactic primitive"
  
let mk_tactic_interpretation_1 :
  'a 'r .
    Prims.bool ->
      ('a -> 'r FStar_Tactics_Basic.tac) ->
        'a FStar_Syntax_Embeddings.unembedder ->
          'r FStar_Syntax_Embeddings.embedder ->
            FStar_Syntax_Syntax.typ ->
              FStar_Ident.lid ->
                FStar_TypeChecker_Normalize.psc ->
                  FStar_Syntax_Syntax.args ->
                    FStar_Syntax_Syntax.term FStar_Pervasives_Native.option
  =
  fun reflect  ->
    fun t  ->
      fun unembed_a  ->
        fun embed_r  ->
          fun t_r  ->
            fun nm  ->
              fun psc  ->
                fun args  ->
                  match args with
                  | (a,uu____197)::(embedded_state,uu____199)::[] ->
                      let uu____226 =
                        FStar_Tactics_Embedding.unembed_proofstate
                          embedded_state
                         in
                      FStar_Util.bind_opt uu____226
                        (fun ps  ->
                           let ps1 = FStar_Tactics_Types.set_ps_psc psc ps
                              in
                           FStar_Tactics_Basic.log ps1
                             (fun uu____239  ->
                                let uu____240 = FStar_Ident.string_of_lid nm
                                   in
                                let uu____241 =
                                  FStar_Syntax_Print.term_to_string
                                    embedded_state
                                   in
                                FStar_Util.print2
                                  "Reached %s, goals are: %s\n" uu____240
                                  uu____241);
                           (let uu____242 = unembed_a a  in
                            FStar_Util.bind_opt uu____242
                              (fun a1  ->
                                 let res =
                                   let uu____254 = t a1  in
                                   FStar_Tactics_Basic.run uu____254 ps1  in
                                 let uu____257 =
                                   let uu____258 =
                                     FStar_TypeChecker_Normalize.psc_range
                                       psc
                                      in
                                   let uu____259 =
                                     FStar_Tactics_Embedding.embed_result
                                       embed_r t_r
                                      in
                                   uu____259 uu____258 res  in
                                 FStar_Pervasives_Native.Some uu____257)))
                  | uu____273 ->
                      let uu____274 =
                        let uu____275 = FStar_Ident.string_of_lid nm  in
                        let uu____276 =
                          FStar_Syntax_Print.args_to_string args  in
                        FStar_Util.format2
                          "Unexpected application of tactic primitive %s %s"
                          uu____275 uu____276
                         in
                      failwith uu____274
  
let mk_tactic_interpretation_1_env :
  'a 'r .
    Prims.bool ->
      (FStar_TypeChecker_Normalize.psc -> 'a -> 'r FStar_Tactics_Basic.tac)
        ->
        'a FStar_Syntax_Embeddings.unembedder ->
          'r FStar_Syntax_Embeddings.embedder ->
            FStar_Syntax_Syntax.typ ->
              FStar_Ident.lid ->
                FStar_TypeChecker_Normalize.psc ->
                  FStar_Syntax_Syntax.args ->
                    FStar_Syntax_Syntax.term FStar_Pervasives_Native.option
  =
  fun reflect  ->
    fun t  ->
      fun unembed_a  ->
        fun embed_r  ->
          fun t_r  ->
            fun nm  ->
              fun psc  ->
                fun args  ->
                  match args with
                  | (a,uu____358)::(embedded_state,uu____360)::[] ->
                      let uu____387 =
                        FStar_Tactics_Embedding.unembed_proofstate
                          embedded_state
                         in
                      FStar_Util.bind_opt uu____387
                        (fun ps  ->
                           let ps1 = FStar_Tactics_Types.set_ps_psc psc ps
                              in
                           FStar_Tactics_Basic.log ps1
                             (fun uu____400  ->
                                let uu____401 = FStar_Ident.string_of_lid nm
                                   in
                                let uu____402 =
                                  FStar_Syntax_Print.term_to_string
                                    embedded_state
                                   in
                                FStar_Util.print2
                                  "Reached %s, goals are: %s\n" uu____401
                                  uu____402);
                           (let uu____403 = unembed_a a  in
                            FStar_Util.bind_opt uu____403
                              (fun a1  ->
                                 let res =
                                   let uu____415 = t psc a1  in
                                   FStar_Tactics_Basic.run uu____415 ps1  in
                                 let uu____418 =
                                   let uu____419 =
                                     FStar_TypeChecker_Normalize.psc_range
                                       psc
                                      in
                                   let uu____420 =
                                     FStar_Tactics_Embedding.embed_result
                                       embed_r t_r
                                      in
                                   uu____420 uu____419 res  in
                                 FStar_Pervasives_Native.Some uu____418)))
                  | uu____434 ->
                      let uu____435 =
                        let uu____436 = FStar_Ident.string_of_lid nm  in
                        let uu____437 =
                          FStar_Syntax_Print.args_to_string args  in
                        FStar_Util.format2
                          "Unexpected application of tactic primitive %s %s"
                          uu____436 uu____437
                         in
                      failwith uu____435
  
let mk_tactic_interpretation_2 :
  'a 'b 'r .
    Prims.bool ->
      ('a -> 'b -> 'r FStar_Tactics_Basic.tac) ->
        'a FStar_Syntax_Embeddings.unembedder ->
          'b FStar_Syntax_Embeddings.unembedder ->
            'r FStar_Syntax_Embeddings.embedder ->
              FStar_Syntax_Syntax.typ ->
                FStar_Ident.lid ->
                  FStar_TypeChecker_Normalize.psc ->
                    FStar_Syntax_Syntax.args ->
                      FStar_Syntax_Syntax.term FStar_Pervasives_Native.option
  =
  fun reflect  ->
    fun t  ->
      fun unembed_a  ->
        fun unembed_b  ->
          fun embed_r  ->
            fun t_r  ->
              fun nm  ->
                fun psc  ->
                  fun args  ->
                    match args with
                    | (a,uu____534)::(b,uu____536)::(embedded_state,uu____538)::[]
                        ->
                        let uu____575 =
                          FStar_Tactics_Embedding.unembed_proofstate
                            embedded_state
                           in
                        FStar_Util.bind_opt uu____575
                          (fun ps  ->
                             let ps1 = FStar_Tactics_Types.set_ps_psc psc ps
                                in
                             FStar_Tactics_Basic.log ps1
                               (fun uu____588  ->
                                  let uu____589 =
                                    FStar_Ident.string_of_lid nm  in
                                  let uu____590 =
                                    FStar_Syntax_Print.term_to_string
                                      embedded_state
                                     in
                                  FStar_Util.print2
                                    "Reached %s, goals are: %s\n" uu____589
                                    uu____590);
                             (let uu____591 = unembed_a a  in
                              FStar_Util.bind_opt uu____591
                                (fun a1  ->
                                   let uu____599 = unembed_b b  in
                                   FStar_Util.bind_opt uu____599
                                     (fun b1  ->
                                        let res =
                                          let uu____611 = t a1 b1  in
                                          FStar_Tactics_Basic.run uu____611
                                            ps1
                                           in
                                        let uu____614 =
                                          let uu____615 =
                                            FStar_TypeChecker_Normalize.psc_range
                                              psc
                                             in
                                          let uu____616 =
                                            FStar_Tactics_Embedding.embed_result
                                              embed_r t_r
                                             in
                                          uu____616 uu____615 res  in
                                        FStar_Pervasives_Native.Some
                                          uu____614))))
                    | uu____630 ->
                        let uu____631 =
                          let uu____632 = FStar_Ident.string_of_lid nm  in
                          let uu____633 =
                            FStar_Syntax_Print.args_to_string args  in
                          FStar_Util.format2
                            "Unexpected application of tactic primitive %s %s"
                            uu____632 uu____633
                           in
                        failwith uu____631
  
let mk_tactic_interpretation_3 :
  'a 'b 'c 'r .
    Prims.bool ->
      ('a -> 'b -> 'c -> 'r FStar_Tactics_Basic.tac) ->
        'a FStar_Syntax_Embeddings.unembedder ->
          'b FStar_Syntax_Embeddings.unembedder ->
            'c FStar_Syntax_Embeddings.unembedder ->
              'r FStar_Syntax_Embeddings.embedder ->
                FStar_Syntax_Syntax.typ ->
                  FStar_Ident.lid ->
                    FStar_TypeChecker_Normalize.psc ->
                      FStar_Syntax_Syntax.args ->
                        FStar_Syntax_Syntax.term
                          FStar_Pervasives_Native.option
  =
  fun reflect  ->
    fun t  ->
      fun unembed_a  ->
        fun unembed_b  ->
          fun unembed_c  ->
            fun embed_r  ->
              fun t_r  ->
                fun nm  ->
                  fun psc  ->
                    fun args  ->
                      match args with
                      | (a,uu____750)::(b,uu____752)::(c,uu____754)::
                          (embedded_state,uu____756)::[] ->
                          let uu____803 =
                            FStar_Tactics_Embedding.unembed_proofstate
                              embedded_state
                             in
                          FStar_Util.bind_opt uu____803
                            (fun ps  ->
                               let ps1 =
                                 FStar_Tactics_Types.set_ps_psc psc ps  in
                               FStar_Tactics_Basic.log ps1
                                 (fun uu____816  ->
                                    let uu____817 =
                                      FStar_Ident.string_of_lid nm  in
                                    let uu____818 =
                                      FStar_Syntax_Print.term_to_string
                                        embedded_state
                                       in
                                    FStar_Util.print2
                                      "Reached %s, goals are: %s\n" uu____817
                                      uu____818);
                               (let uu____819 = unembed_a a  in
                                FStar_Util.bind_opt uu____819
                                  (fun a1  ->
                                     let uu____827 = unembed_b b  in
                                     FStar_Util.bind_opt uu____827
                                       (fun b1  ->
                                          let uu____835 = unembed_c c  in
                                          FStar_Util.bind_opt uu____835
                                            (fun c1  ->
                                               let res =
                                                 let uu____847 = t a1 b1 c1
                                                    in
                                                 FStar_Tactics_Basic.run
                                                   uu____847 ps1
                                                  in
                                               let uu____850 =
                                                 let uu____851 =
                                                   FStar_TypeChecker_Normalize.psc_range
                                                     psc
                                                    in
                                                 let uu____852 =
                                                   FStar_Tactics_Embedding.embed_result
                                                     embed_r t_r
                                                    in
                                                 uu____852 uu____851 res  in
                                               FStar_Pervasives_Native.Some
                                                 uu____850)))))
                      | uu____866 ->
                          let uu____867 =
                            let uu____868 = FStar_Ident.string_of_lid nm  in
                            let uu____869 =
                              FStar_Syntax_Print.args_to_string args  in
                            FStar_Util.format2
                              "Unexpected application of tactic primitive %s %s"
                              uu____868 uu____869
                             in
                          failwith uu____867
  
let mk_tactic_interpretation_5 :
  'a 'b 'c 'd 'e 'r .
    Prims.bool ->
      ('a -> 'b -> 'c -> 'd -> 'e -> 'r FStar_Tactics_Basic.tac) ->
        'a FStar_Syntax_Embeddings.unembedder ->
          'b FStar_Syntax_Embeddings.unembedder ->
            'c FStar_Syntax_Embeddings.unembedder ->
              'd FStar_Syntax_Embeddings.unembedder ->
                'e FStar_Syntax_Embeddings.unembedder ->
                  'r FStar_Syntax_Embeddings.embedder ->
                    FStar_Syntax_Syntax.typ ->
                      FStar_Ident.lid ->
                        FStar_TypeChecker_Normalize.psc ->
                          FStar_Syntax_Syntax.args ->
                            FStar_Syntax_Syntax.term
                              FStar_Pervasives_Native.option
  =
  fun reflect  ->
    fun t  ->
      fun unembed_a  ->
        fun unembed_b  ->
          fun unembed_c  ->
            fun unembed_d  ->
              fun unembed_e  ->
                fun embed_r  ->
                  fun t_r  ->
                    fun nm  ->
                      fun psc  ->
                        fun args  ->
                          match args with
                          | (a,uu____1026)::(b,uu____1028)::(c,uu____1030)::
                              (d,uu____1032)::(e,uu____1034)::(embedded_state,uu____1036)::[]
                              ->
                              let uu____1103 =
                                FStar_Tactics_Embedding.unembed_proofstate
                                  embedded_state
                                 in
                              FStar_Util.bind_opt uu____1103
                                (fun ps  ->
                                   let ps1 =
                                     FStar_Tactics_Types.set_ps_psc psc ps
                                      in
                                   FStar_Tactics_Basic.log ps1
                                     (fun uu____1116  ->
                                        let uu____1117 =
                                          FStar_Ident.string_of_lid nm  in
                                        let uu____1118 =
                                          FStar_Syntax_Print.term_to_string
                                            embedded_state
                                           in
                                        FStar_Util.print2
                                          "Reached %s, goals are: %s\n"
                                          uu____1117 uu____1118);
                                   (let uu____1119 = unembed_a a  in
                                    FStar_Util.bind_opt uu____1119
                                      (fun a1  ->
                                         let uu____1127 = unembed_b b  in
                                         FStar_Util.bind_opt uu____1127
                                           (fun b1  ->
                                              let uu____1135 = unembed_c c
                                                 in
                                              FStar_Util.bind_opt uu____1135
                                                (fun c1  ->
                                                   let uu____1143 =
                                                     unembed_d d  in
                                                   FStar_Util.bind_opt
                                                     uu____1143
                                                     (fun d1  ->
                                                        let uu____1151 =
                                                          unembed_e e  in
                                                        FStar_Util.bind_opt
                                                          uu____1151
                                                          (fun e1  ->
                                                             let res =
                                                               let uu____1163
                                                                 =
                                                                 t a1 b1 c1
                                                                   d1 e1
                                                                  in
                                                               FStar_Tactics_Basic.run
                                                                 uu____1163
                                                                 ps1
                                                                in
                                                             let uu____1166 =
                                                               let uu____1167
                                                                 =
                                                                 FStar_TypeChecker_Normalize.psc_range
                                                                   psc
                                                                  in
                                                               let uu____1168
                                                                 =
                                                                 FStar_Tactics_Embedding.embed_result
                                                                   embed_r
                                                                   t_r
                                                                  in
                                                               uu____1168
                                                                 uu____1167
                                                                 res
                                                                in
                                                             FStar_Pervasives_Native.Some
                                                               uu____1166)))))))
                          | uu____1182 ->
                              let uu____1183 =
                                let uu____1184 = FStar_Ident.string_of_lid nm
                                   in
                                let uu____1185 =
                                  FStar_Syntax_Print.args_to_string args  in
                                FStar_Util.format2
                                  "Unexpected application of tactic primitive %s %s"
                                  uu____1184 uu____1185
                                 in
                              failwith uu____1183
  
let (step_from_native_step :
  FStar_Tactics_Native.native_primitive_step ->
    FStar_TypeChecker_Normalize.primitive_step)
  =
  fun s  ->
    {
      FStar_TypeChecker_Normalize.name = (s.FStar_Tactics_Native.name);
      FStar_TypeChecker_Normalize.arity = (s.FStar_Tactics_Native.arity);
      FStar_TypeChecker_Normalize.auto_reflect =
        (FStar_Pervasives_Native.Some
           (s.FStar_Tactics_Native.arity - (Prims.parse_int "1")));
      FStar_TypeChecker_Normalize.strong_reduction_ok =
        (s.FStar_Tactics_Native.strong_reduction_ok);
      FStar_TypeChecker_Normalize.requires_binder_substitution = false;
      FStar_TypeChecker_Normalize.interpretation =
        (fun psc  -> fun args  -> s.FStar_Tactics_Native.tactic psc args)
    }
  
let rec (primitive_steps :
  Prims.unit -> FStar_TypeChecker_Normalize.primitive_step Prims.list) =
  fun uu____1271  ->
    let mk1 nm arity interpretation =
      let nm1 = FStar_Tactics_Embedding.fstar_tactics_lid' ["Builtins"; nm]
         in
      {
        FStar_TypeChecker_Normalize.name = nm1;
        FStar_TypeChecker_Normalize.arity = arity;
        FStar_TypeChecker_Normalize.auto_reflect =
          FStar_Pervasives_Native.None;
        FStar_TypeChecker_Normalize.strong_reduction_ok = false;
        FStar_TypeChecker_Normalize.requires_binder_substitution = true;
        FStar_TypeChecker_Normalize.interpretation =
          (fun psc  -> fun args  -> interpretation nm1 psc args)
      }  in
    let native_tactics = FStar_Tactics_Native.list_all ()  in
    let native_tactics_steps =
      FStar_List.map step_from_native_step native_tactics  in
    let mktac0 r name f e_r tr =
      mk1 name (Prims.parse_int "1")
        (mk_tactic_interpretation_0 false f e_r tr)
       in
    let mktac1 a r name f u_a e_r tr =
      mk1 name (Prims.parse_int "2")
        (mk_tactic_interpretation_1 false f u_a e_r tr)
       in
    let mktac2 a b r name f u_a u_b e_r tr =
      mk1 name (Prims.parse_int "3")
        (mk_tactic_interpretation_2 false f u_a u_b e_r tr)
       in
    let mktac3 a b c r name f u_a u_b u_c e_r tr =
      mk1 name (Prims.parse_int "4")
        (mk_tactic_interpretation_3 false f u_a u_b u_c e_r tr)
       in
    let mktac5 a b c d e r name f u_a u_b u_c u_d u_e e_r tr =
      mk1 name (Prims.parse_int "6")
        (mk_tactic_interpretation_5 false f u_a u_b u_c u_d u_e e_r tr)
       in
    let decr_depth_interp psc args =
      match args with
      | (ps,uu____1759)::[] ->
          let uu____1776 = FStar_Tactics_Embedding.unembed_proofstate ps  in
          FStar_Util.bind_opt uu____1776
            (fun ps1  ->
               let ps2 = FStar_Tactics_Types.set_ps_psc psc ps1  in
               let uu____1784 =
                 let uu____1785 = FStar_TypeChecker_Normalize.psc_range psc
                    in
                 let uu____1786 = FStar_Tactics_Types.decr_depth ps2  in
                 FStar_Tactics_Embedding.embed_proofstate uu____1785
                   uu____1786
                  in
               FStar_Pervasives_Native.Some uu____1784)
      | uu____1787 -> failwith "Unexpected application of decr_depth"  in
    let decr_depth_step =
      let uu____1791 =
        FStar_Ident.lid_of_str "FStar.Tactics.Types.decr_depth"  in
      {
        FStar_TypeChecker_Normalize.name = uu____1791;
        FStar_TypeChecker_Normalize.arity = (Prims.parse_int "1");
        FStar_TypeChecker_Normalize.auto_reflect =
          FStar_Pervasives_Native.None;
        FStar_TypeChecker_Normalize.strong_reduction_ok = false;
        FStar_TypeChecker_Normalize.requires_binder_substitution = false;
        FStar_TypeChecker_Normalize.interpretation = decr_depth_interp
      }  in
    let incr_depth_interp psc args =
      match args with
      | (ps,uu____1804)::[] ->
          let uu____1821 = FStar_Tactics_Embedding.unembed_proofstate ps  in
          FStar_Util.bind_opt uu____1821
            (fun ps1  ->
               let ps2 = FStar_Tactics_Types.set_ps_psc psc ps1  in
               let uu____1829 =
                 let uu____1830 = FStar_TypeChecker_Normalize.psc_range psc
                    in
                 let uu____1831 = FStar_Tactics_Types.incr_depth ps2  in
                 FStar_Tactics_Embedding.embed_proofstate uu____1830
                   uu____1831
                  in
               FStar_Pervasives_Native.Some uu____1829)
      | uu____1832 -> failwith "Unexpected application of incr_depth"  in
    let incr_depth_step =
      let uu____1836 =
        FStar_Ident.lid_of_str "FStar.Tactics.Types.incr_depth"  in
      {
        FStar_TypeChecker_Normalize.name = uu____1836;
        FStar_TypeChecker_Normalize.arity = (Prims.parse_int "1");
        FStar_TypeChecker_Normalize.auto_reflect =
          FStar_Pervasives_Native.None;
        FStar_TypeChecker_Normalize.strong_reduction_ok = false;
        FStar_TypeChecker_Normalize.requires_binder_substitution = false;
        FStar_TypeChecker_Normalize.interpretation = incr_depth_interp
      }  in
    let tracepoint_interp psc args =
      match args with
      | (ps,uu____1853)::[] ->
          let uu____1870 = FStar_Tactics_Embedding.unembed_proofstate ps  in
          FStar_Util.bind_opt uu____1870
            (fun ps1  ->
               let ps2 = FStar_Tactics_Types.set_ps_psc psc ps1  in
               FStar_Tactics_Types.tracepoint ps2;
               FStar_Pervasives_Native.Some FStar_Syntax_Util.exp_unit)
      | uu____1883 -> failwith "Unexpected application of tracepoint"  in
    let set_proofstate_range_interp psc args =
      match args with
      | (ps,uu____1900)::(r,uu____1902)::[] ->
          let uu____1929 = FStar_Tactics_Embedding.unembed_proofstate ps  in
          FStar_Util.bind_opt uu____1929
            (fun ps1  ->
               let uu____1935 = FStar_Syntax_Embeddings.unembed_range r  in
               FStar_Util.bind_opt uu____1935
                 (fun r1  ->
                    let ps' = FStar_Tactics_Types.set_proofstate_range ps1 r1
                       in
                    let uu____1943 =
                      let uu____1944 =
                        FStar_TypeChecker_Normalize.psc_range psc  in
                      FStar_Tactics_Embedding.embed_proofstate uu____1944 ps'
                       in
                    FStar_Pervasives_Native.Some uu____1943))
      | uu____1945 ->
          failwith "Unexpected application of set_proofstate_range"
       in
    let set_proofstate_range_step =
      let nm =
        FStar_Ident.lid_of_str "FStar.Tactics.Types.set_proofstate_range"  in
      {
        FStar_TypeChecker_Normalize.name = nm;
        FStar_TypeChecker_Normalize.arity = (Prims.parse_int "2");
        FStar_TypeChecker_Normalize.auto_reflect =
          FStar_Pervasives_Native.None;
        FStar_TypeChecker_Normalize.strong_reduction_ok = false;
        FStar_TypeChecker_Normalize.requires_binder_substitution = false;
        FStar_TypeChecker_Normalize.interpretation =
          set_proofstate_range_interp
      }  in
    let tracepoint_step =
      let nm = FStar_Ident.lid_of_str "FStar.Tactics.Types.tracepoint"  in
      {
        FStar_TypeChecker_Normalize.name = nm;
        FStar_TypeChecker_Normalize.arity = (Prims.parse_int "1");
        FStar_TypeChecker_Normalize.auto_reflect =
          FStar_Pervasives_Native.None;
        FStar_TypeChecker_Normalize.strong_reduction_ok = false;
        FStar_TypeChecker_Normalize.requires_binder_substitution = true;
        FStar_TypeChecker_Normalize.interpretation = tracepoint_interp
      }  in
    let put1 rng t =
      let uu___58_1959 = t  in
      {
        FStar_Syntax_Syntax.n = (uu___58_1959.FStar_Syntax_Syntax.n);
        FStar_Syntax_Syntax.pos = rng;
        FStar_Syntax_Syntax.vars = (uu___58_1959.FStar_Syntax_Syntax.vars)
      }  in
    let get1 t = FStar_Pervasives_Native.Some t  in
    let uu____1966 =
      let uu____1969 =
        mktac2 () () () "__fail"
          (fun a436  ->
             fun a437  ->
               (Obj.magic (fun uu____1971  -> FStar_Tactics_Basic.fail)) a436
                 a437) (Obj.magic get1)
          (Obj.magic FStar_Syntax_Embeddings.unembed_string) (Obj.magic put1)
          FStar_Syntax_Syntax.t_unit
         in
      let uu____1972 =
        let uu____1975 =
          mktac0 () "__trivial" (Obj.magic FStar_Tactics_Basic.trivial)
            (Obj.magic FStar_Syntax_Embeddings.embed_unit)
            FStar_Syntax_Syntax.t_unit
           in
        let uu____1976 =
          let uu____1979 =
            let uu____1980 =
              FStar_Syntax_Embeddings.embed_option put1
                FStar_Syntax_Syntax.t_unit
               in
            mktac2 () () () "__trytac"
              (fun a438  ->
                 fun a439  ->
                   (Obj.magic (fun uu____1986  -> FStar_Tactics_Basic.trytac))
                     a438 a439) (Obj.magic get1)
              (Obj.magic (unembed_tactic_0' get1)) (Obj.magic uu____1980)
              FStar_Syntax_Syntax.t_unit
             in
          let uu____1993 =
            let uu____1996 =
              mktac0 () "__intro" (Obj.magic FStar_Tactics_Basic.intro)
                (Obj.magic FStar_Reflection_Embeddings.embed_binder)
                FStar_Reflection_Data.fstar_refl_binder
               in
            let uu____1997 =
              let uu____2000 =
                let uu____2001 =
                  FStar_Syntax_Embeddings.embed_pair
                    FStar_Reflection_Embeddings.embed_binder
                    FStar_Reflection_Data.fstar_refl_binder
                    FStar_Reflection_Embeddings.embed_binder
                    FStar_Reflection_Data.fstar_refl_binder
                   in
                let uu____2008 =
                  FStar_Tactics_Embedding.pair_typ
                    FStar_Reflection_Data.fstar_refl_binder
                    FStar_Reflection_Data.fstar_refl_binder
                   in
                mktac0 () "__intro_rec"
                  (Obj.magic FStar_Tactics_Basic.intro_rec)
                  (Obj.magic uu____2001) uu____2008
                 in
              let uu____2015 =
                let uu____2018 =
                  let uu____2019 =
                    FStar_Syntax_Embeddings.unembed_list
                      FStar_Syntax_Embeddings.unembed_norm_step
                     in
                  mktac1 () () "__norm"
                    (fun a440  -> (Obj.magic FStar_Tactics_Basic.norm) a440)
                    (Obj.magic uu____2019)
                    (Obj.magic FStar_Syntax_Embeddings.embed_unit)
                    FStar_Syntax_Syntax.t_unit
                   in
                let uu____2028 =
                  let uu____2031 =
                    let uu____2032 =
                      FStar_Syntax_Embeddings.unembed_list
                        FStar_Syntax_Embeddings.unembed_norm_step
                       in
                    mktac3 () () () () "__norm_term_env"
                      (fun a441  ->
                         fun a442  ->
                           fun a443  ->
                             (Obj.magic FStar_Tactics_Basic.norm_term_env)
                               a441 a442 a443)
                      (Obj.magic FStar_Reflection_Embeddings.unembed_env)
                      (Obj.magic uu____2032)
                      (Obj.magic FStar_Reflection_Embeddings.unembed_term)
                      (Obj.magic FStar_Reflection_Embeddings.embed_term)
                      FStar_Syntax_Syntax.t_term
                     in
                  let uu____2041 =
                    let uu____2044 =
                      let uu____2045 =
                        FStar_Syntax_Embeddings.unembed_list
                          FStar_Syntax_Embeddings.unembed_norm_step
                         in
                      mktac2 () () () "__norm_binder_type"
                        (fun a444  ->
                           fun a445  ->
                             (Obj.magic FStar_Tactics_Basic.norm_binder_type)
                               a444 a445) (Obj.magic uu____2045)
                        (Obj.magic FStar_Reflection_Embeddings.unembed_binder)
                        (Obj.magic FStar_Syntax_Embeddings.embed_unit)
                        FStar_Syntax_Syntax.t_unit
                       in
                    let uu____2054 =
                      let uu____2057 =
                        mktac2 () () () "__rename_to"
                          (fun a446  ->
                             fun a447  ->
                               (Obj.magic FStar_Tactics_Basic.rename_to) a446
                                 a447)
                          (Obj.magic
                             FStar_Reflection_Embeddings.unembed_binder)
                          (Obj.magic FStar_Syntax_Embeddings.unembed_string)
                          (Obj.magic FStar_Syntax_Embeddings.embed_unit)
                          FStar_Syntax_Syntax.t_unit
                         in
                      let uu____2058 =
                        let uu____2061 =
                          mktac1 () () "__binder_retype"
                            (fun a448  ->
                               (Obj.magic FStar_Tactics_Basic.binder_retype)
                                 a448)
                            (Obj.magic
                               FStar_Reflection_Embeddings.unembed_binder)
                            (Obj.magic FStar_Syntax_Embeddings.embed_unit)
                            FStar_Syntax_Syntax.t_unit
                           in
                        let uu____2062 =
                          let uu____2065 =
                            mktac0 () "__revert"
                              (Obj.magic FStar_Tactics_Basic.revert)
                              (Obj.magic FStar_Syntax_Embeddings.embed_unit)
                              FStar_Syntax_Syntax.t_unit
                             in
                          let uu____2066 =
                            let uu____2069 =
                              mktac0 () "__clear_top"
                                (Obj.magic FStar_Tactics_Basic.clear_top)
                                (Obj.magic FStar_Syntax_Embeddings.embed_unit)
                                FStar_Syntax_Syntax.t_unit
                               in
                            let uu____2070 =
                              let uu____2073 =
                                mktac1 () () "__clear"
                                  (fun a449  ->
                                     (Obj.magic FStar_Tactics_Basic.clear)
                                       a449)
                                  (Obj.magic
                                     FStar_Reflection_Embeddings.unembed_binder)
                                  (Obj.magic
                                     FStar_Syntax_Embeddings.embed_unit)
                                  FStar_Syntax_Syntax.t_unit
                                 in
                              let uu____2074 =
                                let uu____2077 =
                                  mktac1 () () "__rewrite"
                                    (fun a450  ->
                                       (Obj.magic FStar_Tactics_Basic.rewrite)
                                         a450)
                                    (Obj.magic
                                       FStar_Reflection_Embeddings.unembed_binder)
                                    (Obj.magic
                                       FStar_Syntax_Embeddings.embed_unit)
                                    FStar_Syntax_Syntax.t_unit
                                   in
                                let uu____2078 =
                                  let uu____2081 =
                                    mktac0 () "__smt"
                                      (Obj.magic FStar_Tactics_Basic.smt)
                                      (Obj.magic
                                         FStar_Syntax_Embeddings.embed_unit)
                                      FStar_Syntax_Syntax.t_unit
                                     in
                                  let uu____2082 =
                                    let uu____2085 =
                                      mktac0 () "__refine_intro"
                                        (Obj.magic
                                           FStar_Tactics_Basic.refine_intro)
                                        (Obj.magic
                                           FStar_Syntax_Embeddings.embed_unit)
                                        FStar_Syntax_Syntax.t_unit
                                       in
                                    let uu____2086 =
                                      let uu____2089 =
                                        mktac2 () () () "__t_exact"
                                          (fun a451  ->
                                             fun a452  ->
                                               (Obj.magic
                                                  FStar_Tactics_Basic.t_exact)
                                                 a451 a452)
                                          (Obj.magic
                                             FStar_Syntax_Embeddings.unembed_bool)
                                          (Obj.magic
                                             FStar_Reflection_Embeddings.unembed_term)
                                          (Obj.magic
                                             FStar_Syntax_Embeddings.embed_unit)
                                          FStar_Syntax_Syntax.t_unit
                                         in
                                      let uu____2090 =
                                        let uu____2093 =
                                          mktac1 () () "__apply"
                                            (fun a453  ->
                                               (Obj.magic
                                                  (FStar_Tactics_Basic.apply
                                                     true)) a453)
                                            (Obj.magic
                                               FStar_Reflection_Embeddings.unembed_term)
                                            (Obj.magic
                                               FStar_Syntax_Embeddings.embed_unit)
                                            FStar_Syntax_Syntax.t_unit
                                           in
                                        let uu____2094 =
                                          let uu____2097 =
                                            mktac1 () () "__apply_raw"
                                              (fun a454  ->
                                                 (Obj.magic
                                                    (FStar_Tactics_Basic.apply
                                                       false)) a454)
                                              (Obj.magic
                                                 FStar_Reflection_Embeddings.unembed_term)
                                              (Obj.magic
                                                 FStar_Syntax_Embeddings.embed_unit)
                                              FStar_Syntax_Syntax.t_unit
                                             in
                                          let uu____2098 =
                                            let uu____2101 =
                                              mktac1 () () "__apply_lemma"
                                                (fun a455  ->
                                                   (Obj.magic
                                                      FStar_Tactics_Basic.apply_lemma)
                                                     a455)
                                                (Obj.magic
                                                   FStar_Reflection_Embeddings.unembed_term)
                                                (Obj.magic
                                                   FStar_Syntax_Embeddings.embed_unit)
                                                FStar_Syntax_Syntax.t_unit
                                               in
                                            let uu____2102 =
                                              let uu____2105 =
                                                let uu____2106 =
                                                  FStar_Syntax_Embeddings.embed_pair
                                                    put1
                                                    FStar_Syntax_Syntax.t_unit
                                                    put1
                                                    FStar_Syntax_Syntax.t_unit
                                                   in
                                                mktac5 () () () () () ()
                                                  "__divide"
                                                  (fun a456  ->
                                                     fun a457  ->
                                                       fun a458  ->
                                                         fun a459  ->
                                                           fun a460  ->
                                                             (Obj.magic
                                                                (fun
                                                                   uu____2115
                                                                    ->
                                                                   fun
                                                                    uu____2116
                                                                     ->
                                                                    FStar_Tactics_Basic.divide))
                                                               a456 a457 a458
                                                               a459 a460)
                                                  (Obj.magic get1)
                                                  (Obj.magic get1)
                                                  (Obj.magic
                                                     FStar_Syntax_Embeddings.unembed_int)
                                                  (Obj.magic
                                                     (unembed_tactic_0' get1))
                                                  (Obj.magic
                                                     (unembed_tactic_0' get1))
                                                  (Obj.magic uu____2106)
                                                  FStar_Syntax_Syntax.t_unit
                                                 in
                                              let uu____2123 =
                                                let uu____2126 =
                                                  mktac1 () ()
                                                    "__set_options"
                                                    (fun a461  ->
                                                       (Obj.magic
                                                          FStar_Tactics_Basic.set_options)
                                                         a461)
                                                    (Obj.magic
                                                       FStar_Syntax_Embeddings.unembed_string)
                                                    (Obj.magic
                                                       FStar_Syntax_Embeddings.embed_unit)
                                                    FStar_Syntax_Syntax.t_unit
                                                   in
                                                let uu____2127 =
                                                  let uu____2130 =
                                                    mktac2 () () () "__seq"
                                                      (fun a462  ->
                                                         fun a463  ->
                                                           (Obj.magic
                                                              FStar_Tactics_Basic.seq)
                                                             a462 a463)
                                                      (Obj.magic
                                                         (unembed_tactic_0'
                                                            FStar_Syntax_Embeddings.unembed_unit))
                                                      (Obj.magic
                                                         (unembed_tactic_0'
                                                            FStar_Syntax_Embeddings.unembed_unit))
                                                      (Obj.magic
                                                         FStar_Syntax_Embeddings.embed_unit)
                                                      FStar_Syntax_Syntax.t_unit
                                                     in
                                                  let uu____2131 =
                                                    let uu____2134 =
                                                      mktac1 () () "__tc"
                                                        (fun a464  ->
                                                           (Obj.magic
                                                              FStar_Tactics_Basic.tc)
                                                             a464)
                                                        (Obj.magic
                                                           FStar_Reflection_Embeddings.unembed_term)
                                                        (Obj.magic
                                                           FStar_Reflection_Embeddings.embed_term)
                                                        FStar_Syntax_Syntax.t_term
                                                       in
                                                    let uu____2135 =
                                                      let uu____2138 =
                                                        mktac1 () ()
                                                          "__unshelve"
                                                          (fun a465  ->
                                                             (Obj.magic
                                                                FStar_Tactics_Basic.unshelve)
                                                               a465)
                                                          (Obj.magic
                                                             FStar_Reflection_Embeddings.unembed_term)
                                                          (Obj.magic
                                                             FStar_Syntax_Embeddings.embed_unit)
                                                          FStar_Syntax_Syntax.t_unit
                                                         in
                                                      let uu____2139 =
                                                        let uu____2142 =
                                                          mktac2 () () ()
                                                            "__unquote"
                                                            (fun a466  ->
                                                               fun a467  ->
                                                                 (Obj.magic
                                                                    FStar_Tactics_Basic.unquote)
                                                                   a466 a467)
                                                            (Obj.magic get1)
                                                            (Obj.magic
                                                               FStar_Reflection_Embeddings.unembed_term)
                                                            (Obj.magic put1)
                                                            FStar_Syntax_Syntax.t_unit
                                                           in
                                                        let uu____2143 =
                                                          let uu____2146 =
                                                            mktac1 () ()
                                                              "__prune"
                                                              (fun a468  ->
                                                                 (Obj.magic
                                                                    FStar_Tactics_Basic.prune)
                                                                   a468)
                                                              (Obj.magic
                                                                 FStar_Syntax_Embeddings.unembed_string)
                                                              (Obj.magic
                                                                 FStar_Syntax_Embeddings.embed_unit)
                                                              FStar_Syntax_Syntax.t_unit
                                                             in
                                                          let uu____2147 =
                                                            let uu____2150 =
                                                              mktac1 () ()
                                                                "__addns"
                                                                (fun a469  ->
                                                                   (Obj.magic
                                                                    FStar_Tactics_Basic.addns)
                                                                    a469)
                                                                (Obj.magic
                                                                   FStar_Syntax_Embeddings.unembed_string)
                                                                (Obj.magic
                                                                   FStar_Syntax_Embeddings.embed_unit)
                                                                FStar_Syntax_Syntax.t_unit
                                                               in
                                                            let uu____2151 =
                                                              let uu____2154
                                                                =
                                                                mktac1 () ()
                                                                  "__print"
                                                                  (fun a470 
                                                                    ->
                                                                    (Obj.magic
                                                                    (fun x 
                                                                    ->
                                                                    FStar_Tactics_Basic.tacprint
                                                                    x;
                                                                    FStar_Tactics_Basic.ret
                                                                    ())) a470)
                                                                  (Obj.magic
                                                                    FStar_Syntax_Embeddings.unembed_string)
                                                                  (Obj.magic
                                                                    FStar_Syntax_Embeddings.embed_unit)
                                                                  FStar_Syntax_Syntax.t_unit
                                                                 in
                                                              let uu____2159
                                                                =
                                                                let uu____2162
                                                                  =
                                                                  mktac1 ()
                                                                    ()
                                                                    "__dump"
                                                                    (
                                                                    fun a471 
                                                                    ->
                                                                    (Obj.magic
                                                                    FStar_Tactics_Basic.print_proof_state)
                                                                    a471)
                                                                    (
                                                                    Obj.magic
                                                                    FStar_Syntax_Embeddings.unembed_string)
                                                                    (
                                                                    Obj.magic
                                                                    FStar_Syntax_Embeddings.embed_unit)
                                                                    FStar_Syntax_Syntax.t_unit
                                                                   in
                                                                let uu____2163
                                                                  =
                                                                  let uu____2166
                                                                    =
                                                                    mktac1 ()
                                                                    ()
                                                                    "__dump1"
                                                                    (fun a472
                                                                     ->
                                                                    (Obj.magic
                                                                    FStar_Tactics_Basic.print_proof_state1)
                                                                    a472)
                                                                    (Obj.magic
                                                                    FStar_Syntax_Embeddings.unembed_string)
                                                                    (Obj.magic
                                                                    FStar_Syntax_Embeddings.embed_unit)
                                                                    FStar_Syntax_Syntax.t_unit
                                                                     in
                                                                  let uu____2167
                                                                    =
                                                                    let uu____2170
                                                                    =
                                                                    mktac2 ()
                                                                    () ()
                                                                    "__pointwise"
                                                                    (fun a473
                                                                     ->
                                                                    fun a474 
                                                                    ->
                                                                    (Obj.magic
                                                                    FStar_Tactics_Basic.pointwise)
                                                                    a473 a474)
                                                                    (Obj.magic
                                                                    FStar_Tactics_Embedding.unembed_direction)
                                                                    (Obj.magic
                                                                    (unembed_tactic_0'
                                                                    FStar_Syntax_Embeddings.unembed_unit))
                                                                    (Obj.magic
                                                                    FStar_Syntax_Embeddings.embed_unit)
                                                                    FStar_Syntax_Syntax.t_unit
                                                                     in
                                                                    let uu____2171
                                                                    =
                                                                    let uu____2174
                                                                    =
                                                                    let uu____2175
                                                                    =
                                                                    let uu____2186
                                                                    =
                                                                    FStar_Syntax_Embeddings.unembed_pair
                                                                    FStar_Syntax_Embeddings.unembed_bool
                                                                    FStar_Syntax_Embeddings.unembed_int
                                                                     in
                                                                    unembed_tactic_1
                                                                    FStar_Reflection_Embeddings.embed_term
                                                                    uu____2186
                                                                     in
                                                                    mktac2 ()
                                                                    () ()
                                                                    "__topdown_rewrite"
                                                                    (fun a475
                                                                     ->
                                                                    fun a476 
                                                                    ->
                                                                    (Obj.magic
                                                                    FStar_Tactics_Basic.topdown_rewrite)
                                                                    a475 a476)
                                                                    (Obj.magic
                                                                    uu____2175)
                                                                    (Obj.magic
                                                                    (unembed_tactic_0'
                                                                    FStar_Syntax_Embeddings.unembed_unit))
                                                                    (Obj.magic
                                                                    FStar_Syntax_Embeddings.embed_unit)
                                                                    FStar_Syntax_Syntax.t_unit
                                                                     in
                                                                    let uu____2205
                                                                    =
                                                                    let uu____2208
                                                                    =
                                                                    mktac0 ()
                                                                    "__trefl"
                                                                    (Obj.magic
                                                                    FStar_Tactics_Basic.trefl)
                                                                    (Obj.magic
                                                                    FStar_Syntax_Embeddings.embed_unit)
                                                                    FStar_Syntax_Syntax.t_unit
                                                                     in
                                                                    let uu____2209
                                                                    =
                                                                    let uu____2212
                                                                    =
                                                                    mktac0 ()
                                                                    "__later"
                                                                    (Obj.magic
                                                                    FStar_Tactics_Basic.later)
                                                                    (Obj.magic
                                                                    FStar_Syntax_Embeddings.embed_unit)
                                                                    FStar_Syntax_Syntax.t_unit
                                                                     in
                                                                    let uu____2213
                                                                    =
                                                                    let uu____2216
                                                                    =
                                                                    mktac0 ()
                                                                    "__dup"
                                                                    (Obj.magic
                                                                    FStar_Tactics_Basic.dup)
                                                                    (Obj.magic
                                                                    FStar_Syntax_Embeddings.embed_unit)
                                                                    FStar_Syntax_Syntax.t_unit
                                                                     in
                                                                    let uu____2217
                                                                    =
                                                                    let uu____2220
                                                                    =
                                                                    mktac0 ()
                                                                    "__flip"
                                                                    (Obj.magic
                                                                    FStar_Tactics_Basic.flip)
                                                                    (Obj.magic
                                                                    FStar_Syntax_Embeddings.embed_unit)
                                                                    FStar_Syntax_Syntax.t_unit
                                                                     in
                                                                    let uu____2221
                                                                    =
                                                                    let uu____2224
                                                                    =
                                                                    mktac0 ()
                                                                    "__qed"
                                                                    (Obj.magic
                                                                    FStar_Tactics_Basic.qed)
                                                                    (Obj.magic
                                                                    FStar_Syntax_Embeddings.embed_unit)
                                                                    FStar_Syntax_Syntax.t_unit
                                                                     in
                                                                    let uu____2225
                                                                    =
                                                                    let uu____2228
                                                                    =
                                                                    mktac0 ()
                                                                    "__dismiss"
                                                                    (Obj.magic
                                                                    FStar_Tactics_Basic.dismiss)
                                                                    (Obj.magic
                                                                    FStar_Syntax_Embeddings.embed_unit)
                                                                    FStar_Syntax_Syntax.t_unit
                                                                     in
                                                                    let uu____2229
                                                                    =
                                                                    let uu____2232
                                                                    =
                                                                    let uu____2233
                                                                    =
                                                                    FStar_Syntax_Embeddings.embed_pair
                                                                    FStar_Reflection_Embeddings.embed_term
                                                                    FStar_Syntax_Syntax.t_term
                                                                    FStar_Reflection_Embeddings.embed_term
                                                                    FStar_Syntax_Syntax.t_term
                                                                     in
                                                                    let uu____2240
                                                                    =
                                                                    FStar_Tactics_Embedding.pair_typ
                                                                    FStar_Syntax_Syntax.t_term
                                                                    FStar_Syntax_Syntax.t_term
                                                                     in
                                                                    mktac1 ()
                                                                    ()
                                                                    "__cases"
                                                                    (fun a477
                                                                     ->
                                                                    (Obj.magic
                                                                    FStar_Tactics_Basic.cases)
                                                                    a477)
                                                                    (Obj.magic
                                                                    FStar_Reflection_Embeddings.unembed_term)
                                                                    (Obj.magic
                                                                    uu____2233)
                                                                    uu____2240
                                                                     in
                                                                    let uu____2247
                                                                    =
                                                                    let uu____2250
                                                                    =
                                                                    mktac0 ()
                                                                    "__top_env"
                                                                    (Obj.magic
                                                                    FStar_Tactics_Basic.top_env)
                                                                    (Obj.magic
                                                                    FStar_Reflection_Embeddings.embed_env)
                                                                    FStar_Reflection_Data.fstar_refl_env
                                                                     in
                                                                    let uu____2251
                                                                    =
                                                                    let uu____2254
                                                                    =
                                                                    mktac0 ()
                                                                    "__cur_env"
                                                                    (Obj.magic
                                                                    FStar_Tactics_Basic.cur_env)
                                                                    (Obj.magic
                                                                    FStar_Reflection_Embeddings.embed_env)
                                                                    FStar_Reflection_Data.fstar_refl_env
                                                                     in
                                                                    let uu____2255
                                                                    =
                                                                    let uu____2258
                                                                    =
                                                                    mktac0 ()
                                                                    "__cur_goal"
                                                                    (Obj.magic
                                                                    FStar_Tactics_Basic.cur_goal')
                                                                    (Obj.magic
                                                                    FStar_Reflection_Embeddings.embed_term)
                                                                    FStar_Syntax_Syntax.t_term
                                                                     in
                                                                    let uu____2259
                                                                    =
                                                                    let uu____2262
                                                                    =
                                                                    mktac0 ()
                                                                    "__cur_witness"
                                                                    (Obj.magic
                                                                    FStar_Tactics_Basic.cur_witness)
                                                                    (Obj.magic
                                                                    FStar_Reflection_Embeddings.embed_term)
                                                                    FStar_Syntax_Syntax.t_term
                                                                     in
                                                                    let uu____2263
                                                                    =
                                                                    let uu____2266
                                                                    =
                                                                    mktac0 ()
                                                                    "__is_guard"
                                                                    (Obj.magic
                                                                    FStar_Tactics_Basic.is_guard)
                                                                    (Obj.magic
                                                                    FStar_Syntax_Embeddings.embed_bool)
                                                                    FStar_Syntax_Syntax.t_bool
                                                                     in
                                                                    let uu____2267
                                                                    =
                                                                    let uu____2270
                                                                    =
                                                                    let uu____2271
                                                                    =
                                                                    FStar_Syntax_Embeddings.unembed_option
                                                                    FStar_Reflection_Embeddings.unembed_term
                                                                     in
                                                                    mktac2 ()
                                                                    () ()
                                                                    "__uvar_env"
                                                                    (fun a478
                                                                     ->
                                                                    fun a479 
                                                                    ->
                                                                    (Obj.magic
                                                                    FStar_Tactics_Basic.uvar_env)
                                                                    a478 a479)
                                                                    (Obj.magic
                                                                    FStar_Reflection_Embeddings.unembed_env)
                                                                    (Obj.magic
                                                                    uu____2271)
                                                                    (Obj.magic
                                                                    FStar_Reflection_Embeddings.embed_term)
                                                                    FStar_Syntax_Syntax.t_term
                                                                     in
                                                                    let uu____2280
                                                                    =
                                                                    let uu____2283
                                                                    =
                                                                    mktac2 ()
                                                                    () ()
                                                                    "__unify"
                                                                    (fun a480
                                                                     ->
                                                                    fun a481 
                                                                    ->
                                                                    (Obj.magic
                                                                    FStar_Tactics_Basic.unify)
                                                                    a480 a481)
                                                                    (Obj.magic
                                                                    FStar_Reflection_Embeddings.unembed_term)
                                                                    (Obj.magic
                                                                    FStar_Reflection_Embeddings.unembed_term)
                                                                    (Obj.magic
                                                                    FStar_Syntax_Embeddings.embed_bool)
                                                                    FStar_Syntax_Syntax.t_bool
                                                                     in
                                                                    let uu____2284
                                                                    =
                                                                    let uu____2287
                                                                    =
                                                                    mktac3 ()
                                                                    () () ()
                                                                    "__launch_process"
                                                                    (fun a482
                                                                     ->
                                                                    fun a483 
                                                                    ->
                                                                    fun a484 
                                                                    ->
                                                                    (Obj.magic
                                                                    FStar_Tactics_Basic.launch_process)
                                                                    a482 a483
                                                                    a484)
                                                                    (Obj.magic
                                                                    FStar_Syntax_Embeddings.unembed_string)
                                                                    (Obj.magic
                                                                    FStar_Syntax_Embeddings.unembed_string)
                                                                    (Obj.magic
                                                                    FStar_Syntax_Embeddings.unembed_string)
                                                                    (Obj.magic
                                                                    FStar_Syntax_Embeddings.embed_string)
                                                                    FStar_Syntax_Syntax.t_string
                                                                     in
                                                                    let uu____2288
                                                                    =
                                                                    let uu____2291
                                                                    =
                                                                    mktac2 ()
                                                                    () ()
                                                                    "__fresh_bv_named"
                                                                    (fun a485
                                                                     ->
                                                                    fun a486 
                                                                    ->
                                                                    (Obj.magic
                                                                    FStar_Tactics_Basic.fresh_bv_named)
                                                                    a485 a486)
                                                                    (Obj.magic
                                                                    FStar_Syntax_Embeddings.unembed_string)
                                                                    (Obj.magic
                                                                    FStar_Reflection_Embeddings.unembed_term)
                                                                    (Obj.magic
                                                                    FStar_Reflection_Embeddings.embed_bv)
                                                                    FStar_Syntax_Syntax.t_bv
                                                                     in
                                                                    let uu____2292
                                                                    =
                                                                    let uu____2295
                                                                    =
                                                                    mktac1 ()
                                                                    ()
                                                                    "__change"
                                                                    (fun a487
                                                                     ->
                                                                    (Obj.magic
                                                                    FStar_Tactics_Basic.change)
                                                                    a487)
                                                                    (Obj.magic
                                                                    FStar_Reflection_Embeddings.unembed_term)
                                                                    (Obj.magic
                                                                    FStar_Syntax_Embeddings.embed_unit)
                                                                    FStar_Syntax_Syntax.t_unit
                                                                     in
                                                                    let uu____2296
                                                                    =
                                                                    let uu____2299
                                                                    =
                                                                    mktac0 ()
                                                                    "__get_guard_policy"
                                                                    (Obj.magic
                                                                    FStar_Tactics_Basic.get_guard_policy)
                                                                    (Obj.magic
                                                                    FStar_Tactics_Embedding.embed_guard_policy)
                                                                    FStar_Tactics_Embedding.t_guard_policy
                                                                     in
                                                                    let uu____2300
                                                                    =
                                                                    let uu____2303
                                                                    =
                                                                    mktac1 ()
                                                                    ()
                                                                    "__set_guard_policy"
                                                                    (fun a488
                                                                     ->
                                                                    (Obj.magic
                                                                    FStar_Tactics_Basic.set_guard_policy)
                                                                    a488)
                                                                    (Obj.magic
                                                                    FStar_Tactics_Embedding.unembed_guard_policy)
                                                                    (Obj.magic
                                                                    FStar_Syntax_Embeddings.embed_unit)
                                                                    FStar_Syntax_Syntax.t_unit
                                                                     in
                                                                    [uu____2303;
                                                                    decr_depth_step;
                                                                    incr_depth_step;
                                                                    tracepoint_step;
                                                                    set_proofstate_range_step]
                                                                     in
                                                                    uu____2299
                                                                    ::
                                                                    uu____2300
                                                                     in
                                                                    uu____2295
                                                                    ::
                                                                    uu____2296
                                                                     in
                                                                    uu____2291
                                                                    ::
                                                                    uu____2292
                                                                     in
                                                                    uu____2287
                                                                    ::
                                                                    uu____2288
                                                                     in
                                                                    uu____2283
                                                                    ::
                                                                    uu____2284
                                                                     in
                                                                    uu____2270
                                                                    ::
                                                                    uu____2280
                                                                     in
                                                                    uu____2266
                                                                    ::
                                                                    uu____2267
                                                                     in
                                                                    uu____2262
                                                                    ::
                                                                    uu____2263
                                                                     in
                                                                    uu____2258
                                                                    ::
                                                                    uu____2259
                                                                     in
                                                                    uu____2254
                                                                    ::
                                                                    uu____2255
                                                                     in
                                                                    uu____2250
                                                                    ::
                                                                    uu____2251
                                                                     in
                                                                    uu____2232
                                                                    ::
                                                                    uu____2247
                                                                     in
                                                                    uu____2228
                                                                    ::
                                                                    uu____2229
                                                                     in
                                                                    uu____2224
                                                                    ::
                                                                    uu____2225
                                                                     in
                                                                    uu____2220
                                                                    ::
                                                                    uu____2221
                                                                     in
                                                                    uu____2216
                                                                    ::
                                                                    uu____2217
                                                                     in
                                                                    uu____2212
                                                                    ::
                                                                    uu____2213
                                                                     in
                                                                    uu____2208
                                                                    ::
                                                                    uu____2209
                                                                     in
                                                                    uu____2174
                                                                    ::
                                                                    uu____2205
                                                                     in
                                                                    uu____2170
                                                                    ::
                                                                    uu____2171
                                                                     in
                                                                  uu____2166
                                                                    ::
                                                                    uu____2167
                                                                   in
                                                                uu____2162 ::
                                                                  uu____2163
                                                                 in
                                                              uu____2154 ::
                                                                uu____2159
                                                               in
                                                            uu____2150 ::
                                                              uu____2151
                                                             in
                                                          uu____2146 ::
                                                            uu____2147
                                                           in
                                                        uu____2142 ::
                                                          uu____2143
                                                         in
                                                      uu____2138 ::
                                                        uu____2139
                                                       in
                                                    uu____2134 :: uu____2135
                                                     in
                                                  uu____2130 :: uu____2131
                                                   in
                                                uu____2126 :: uu____2127  in
                                              uu____2105 :: uu____2123  in
                                            uu____2101 :: uu____2102  in
                                          uu____2097 :: uu____2098  in
                                        uu____2093 :: uu____2094  in
                                      uu____2089 :: uu____2090  in
                                    uu____2085 :: uu____2086  in
                                  uu____2081 :: uu____2082  in
                                uu____2077 :: uu____2078  in
                              uu____2073 :: uu____2074  in
                            uu____2069 :: uu____2070  in
                          uu____2065 :: uu____2066  in
                        uu____2061 :: uu____2062  in
                      uu____2057 :: uu____2058  in
                    uu____2044 :: uu____2054  in
                  uu____2031 :: uu____2041  in
                uu____2018 :: uu____2028  in
              uu____2000 :: uu____2015  in
            uu____1996 :: uu____1997  in
          uu____1979 :: uu____1993  in
        uu____1975 :: uu____1976  in
      uu____1969 :: uu____1972  in
    FStar_List.append uu____1966
      (FStar_List.append FStar_Reflection_Interpreter.reflection_primops
         native_tactics_steps)

and unembed_tactic_1 :
  'Aa 'Ab .
    'Aa FStar_Syntax_Embeddings.embedder ->
      'Ab FStar_Syntax_Embeddings.unembedder ->
        FStar_Syntax_Syntax.term ->
          ('Aa -> 'Ab FStar_Tactics_Basic.tac) FStar_Pervasives_Native.option
  =
  fun arg  ->
    fun res  ->
      fun f  ->
        FStar_Pervasives_Native.Some
          (fun x  ->
             let rng = FStar_Range.dummyRange  in
             let x_tm = arg rng x  in
             let app =
               let uu____2333 =
                 let uu____2334 =
                   let uu____2335 = FStar_Syntax_Syntax.as_arg x_tm  in
                   [uu____2335]  in
                 FStar_Syntax_Syntax.mk_Tm_app f uu____2334  in
               uu____2333 FStar_Pervasives_Native.None rng  in
             unembed_tactic_0 res app)

and unembed_tactic_0 :
  'Ab .
    'Ab FStar_Syntax_Embeddings.unembedder ->
      FStar_Syntax_Syntax.term -> 'Ab FStar_Tactics_Basic.tac
  =
  fun unembed_b  ->
    fun embedded_tac_b  ->
      FStar_Tactics_Basic.bind FStar_Tactics_Basic.get
        (fun proof_state  ->
           let rng = embedded_tac_b.FStar_Syntax_Syntax.pos  in
           let tm =
             let uu____2364 =
               let uu____2365 =
                 let uu____2366 =
                   let uu____2367 =
                     FStar_Tactics_Embedding.embed_proofstate rng proof_state
                      in
                   FStar_Syntax_Syntax.as_arg uu____2367  in
                 [uu____2366]  in
               FStar_Syntax_Syntax.mk_Tm_app embedded_tac_b uu____2365  in
             uu____2364 FStar_Pervasives_Native.None rng  in
           let steps =
             [FStar_TypeChecker_Normalize.Weak;
             FStar_TypeChecker_Normalize.Reify;
             FStar_TypeChecker_Normalize.UnfoldUntil
               FStar_Syntax_Syntax.Delta_constant;
             FStar_TypeChecker_Normalize.UnfoldTac;
             FStar_TypeChecker_Normalize.Primops;
             FStar_TypeChecker_Normalize.Unascribe]  in
           (let uu____2374 =
              FStar_TypeChecker_Env.debug
                proof_state.FStar_Tactics_Types.main_context
                (FStar_Options.Other "TacVerbose")
               in
            if uu____2374
            then
              let uu____2375 = FStar_Syntax_Print.term_to_string tm  in
              FStar_Util.print1 "Starting normalizer with %s\n" uu____2375
            else ());
           (let result =
              let uu____2378 = primitive_steps ()  in
              FStar_TypeChecker_Normalize.normalize_with_primitive_steps
                uu____2378 steps proof_state.FStar_Tactics_Types.main_context
                tm
               in
            (let uu____2382 =
               FStar_TypeChecker_Env.debug
                 proof_state.FStar_Tactics_Types.main_context
                 (FStar_Options.Other "TacVerbose")
                in
             if uu____2382
             then
               let uu____2383 = FStar_Syntax_Print.term_to_string result  in
               FStar_Util.print1 "Reduced tactic: got %s\n" uu____2383
             else ());
            (let res =
               FStar_Tactics_Embedding.unembed_result result unembed_b  in
             match res with
             | FStar_Pervasives_Native.Some (FStar_Util.Inl (b,ps)) ->
                 let uu____2428 = FStar_Tactics_Basic.set ps  in
                 FStar_Tactics_Basic.bind uu____2428
                   (fun uu____2432  -> FStar_Tactics_Basic.ret b)
             | FStar_Pervasives_Native.Some (FStar_Util.Inr (msg,ps)) ->
                 let uu____2455 = FStar_Tactics_Basic.set ps  in
                 FStar_Tactics_Basic.bind uu____2455
                   (fun uu____2459  -> FStar_Tactics_Basic.fail msg)
             | FStar_Pervasives_Native.None  ->
                 let uu____2472 =
                   let uu____2477 =
                     let uu____2478 =
                       FStar_Syntax_Print.term_to_string result  in
                     FStar_Util.format1
                       "Tactic got stuck! Please file a bug report with a minimal reproduction of this issue.\n%s"
                       uu____2478
                      in
                   (FStar_Errors.Fatal_TacticGotStuck, uu____2477)  in
                 FStar_Errors.raise_error uu____2472
                   (proof_state.FStar_Tactics_Types.main_context).FStar_TypeChecker_Env.range)))

and unembed_tactic_0' :
  'Ab .
    'Ab FStar_Syntax_Embeddings.unembedder ->
      FStar_Syntax_Syntax.term ->
        'Ab FStar_Tactics_Basic.tac FStar_Pervasives_Native.option
  =
  fun unembed_b  ->
    fun embedded_tac_b  ->
      let uu____2487 = unembed_tactic_0 unembed_b embedded_tac_b  in
      FStar_All.pipe_left (fun _0_40  -> FStar_Pervasives_Native.Some _0_40)
        uu____2487

let (report_implicits :
  FStar_Tactics_Types.proofstate ->
    FStar_TypeChecker_Env.implicits -> Prims.unit)
  =
  fun ps  ->
    fun is  ->
      let errs =
        FStar_List.map
          (fun uu____2543  ->
             match uu____2543 with
             | (r,uu____2563,uv,uu____2565,ty,rng) ->
                 let uu____2568 =
                   let uu____2569 = FStar_Syntax_Print.uvar_to_string uv  in
                   let uu____2570 = FStar_Syntax_Print.term_to_string ty  in
                   FStar_Util.format3
                     "Tactic left uninstantiated unification variable %s of type %s (reason = \"%s\")"
                     uu____2569 uu____2570 r
                    in
                 (FStar_Errors.Fatal_UninstantiatedUnificationVarInTactic,
                   uu____2568, rng)) is
         in
      match errs with
      | [] -> ()
      | (e,msg,r)::tl1 ->
          (FStar_Tactics_Basic.dump_proofstate ps
             "failing due to uninstantiated implicits";
           FStar_Errors.add_errors tl1;
           FStar_Errors.raise_error (e, msg) r)
  
let (run_tactic_on_typ :
  FStar_Syntax_Syntax.term ->
    FStar_TypeChecker_Env.env ->
      FStar_Syntax_Syntax.typ ->
        (FStar_Tactics_Basic.goal Prims.list,FStar_Syntax_Syntax.term)
          FStar_Pervasives_Native.tuple2)
  =
  fun tactic  ->
    fun env  ->
      fun typ  ->
        (let uu____2619 = FStar_ST.op_Bang tacdbg  in
         if uu____2619
         then
           let uu____2639 = FStar_Syntax_Print.term_to_string tactic  in
           FStar_Util.print1 "About to reduce uvars on: %s\n" uu____2639
         else ());
        (let tactic1 =
           FStar_TypeChecker_Normalize.reduce_uvar_solutions env tactic  in
         (let uu____2643 = FStar_ST.op_Bang tacdbg  in
          if uu____2643
          then
            let uu____2663 = FStar_Syntax_Print.term_to_string tactic1  in
            FStar_Util.print1 "About to check tactic term: %s\n" uu____2663
          else ());
         (let uu____2665 =
            FStar_TypeChecker_TcTerm.tc_reified_tactic env tactic1  in
          match uu____2665 with
          | (uu____2678,uu____2679,g) ->
              (FStar_TypeChecker_Rel.force_trivial_guard env g;
               FStar_Errors.stop_if_err ();
               (let tau =
                  unembed_tactic_0 FStar_Syntax_Embeddings.unembed_unit
                    tactic1
                   in
                let uu____2686 = FStar_TypeChecker_Env.clear_expected_typ env
                   in
                match uu____2686 with
                | (env1,uu____2700) ->
                    let env2 =
                      let uu___59_2706 = env1  in
                      {
                        FStar_TypeChecker_Env.solver =
                          (uu___59_2706.FStar_TypeChecker_Env.solver);
                        FStar_TypeChecker_Env.range =
                          (uu___59_2706.FStar_TypeChecker_Env.range);
                        FStar_TypeChecker_Env.curmodule =
                          (uu___59_2706.FStar_TypeChecker_Env.curmodule);
                        FStar_TypeChecker_Env.gamma =
                          (uu___59_2706.FStar_TypeChecker_Env.gamma);
                        FStar_TypeChecker_Env.gamma_cache =
                          (uu___59_2706.FStar_TypeChecker_Env.gamma_cache);
                        FStar_TypeChecker_Env.modules =
                          (uu___59_2706.FStar_TypeChecker_Env.modules);
                        FStar_TypeChecker_Env.expected_typ =
                          (uu___59_2706.FStar_TypeChecker_Env.expected_typ);
                        FStar_TypeChecker_Env.sigtab =
                          (uu___59_2706.FStar_TypeChecker_Env.sigtab);
                        FStar_TypeChecker_Env.is_pattern =
                          (uu___59_2706.FStar_TypeChecker_Env.is_pattern);
                        FStar_TypeChecker_Env.instantiate_imp = false;
                        FStar_TypeChecker_Env.effects =
                          (uu___59_2706.FStar_TypeChecker_Env.effects);
                        FStar_TypeChecker_Env.generalize =
                          (uu___59_2706.FStar_TypeChecker_Env.generalize);
                        FStar_TypeChecker_Env.letrecs =
                          (uu___59_2706.FStar_TypeChecker_Env.letrecs);
                        FStar_TypeChecker_Env.top_level =
                          (uu___59_2706.FStar_TypeChecker_Env.top_level);
                        FStar_TypeChecker_Env.check_uvars =
                          (uu___59_2706.FStar_TypeChecker_Env.check_uvars);
                        FStar_TypeChecker_Env.use_eq =
                          (uu___59_2706.FStar_TypeChecker_Env.use_eq);
                        FStar_TypeChecker_Env.is_iface =
                          (uu___59_2706.FStar_TypeChecker_Env.is_iface);
                        FStar_TypeChecker_Env.admit =
                          (uu___59_2706.FStar_TypeChecker_Env.admit);
                        FStar_TypeChecker_Env.lax =
                          (uu___59_2706.FStar_TypeChecker_Env.lax);
                        FStar_TypeChecker_Env.lax_universes =
                          (uu___59_2706.FStar_TypeChecker_Env.lax_universes);
                        FStar_TypeChecker_Env.failhard =
                          (uu___59_2706.FStar_TypeChecker_Env.failhard);
                        FStar_TypeChecker_Env.nosynth =
                          (uu___59_2706.FStar_TypeChecker_Env.nosynth);
                        FStar_TypeChecker_Env.tc_term =
                          (uu___59_2706.FStar_TypeChecker_Env.tc_term);
                        FStar_TypeChecker_Env.type_of =
                          (uu___59_2706.FStar_TypeChecker_Env.type_of);
                        FStar_TypeChecker_Env.universe_of =
                          (uu___59_2706.FStar_TypeChecker_Env.universe_of);
                        FStar_TypeChecker_Env.check_type_of =
                          (uu___59_2706.FStar_TypeChecker_Env.check_type_of);
                        FStar_TypeChecker_Env.use_bv_sorts =
                          (uu___59_2706.FStar_TypeChecker_Env.use_bv_sorts);
                        FStar_TypeChecker_Env.qtbl_name_and_index =
                          (uu___59_2706.FStar_TypeChecker_Env.qtbl_name_and_index);
                        FStar_TypeChecker_Env.proof_ns =
                          (uu___59_2706.FStar_TypeChecker_Env.proof_ns);
                        FStar_TypeChecker_Env.synth =
                          (uu___59_2706.FStar_TypeChecker_Env.synth);
                        FStar_TypeChecker_Env.splice =
                          (uu___59_2706.FStar_TypeChecker_Env.splice);
                        FStar_TypeChecker_Env.is_native_tactic =
                          (uu___59_2706.FStar_TypeChecker_Env.is_native_tactic);
                        FStar_TypeChecker_Env.identifier_info =
                          (uu___59_2706.FStar_TypeChecker_Env.identifier_info);
                        FStar_TypeChecker_Env.tc_hooks =
                          (uu___59_2706.FStar_TypeChecker_Env.tc_hooks);
                        FStar_TypeChecker_Env.dsenv =
                          (uu___59_2706.FStar_TypeChecker_Env.dsenv);
                        FStar_TypeChecker_Env.dep_graph =
                          (uu___59_2706.FStar_TypeChecker_Env.dep_graph)
                      }  in
                    let env3 =
                      let uu___125_2708 = env2  in
                      {
                        FStar_TypeChecker_Env.solver =
                          (uu___125_2708.FStar_TypeChecker_Env.solver);
                        FStar_TypeChecker_Env.range =
                          (uu___125_2708.FStar_TypeChecker_Env.range);
                        FStar_TypeChecker_Env.curmodule =
                          (uu___125_2708.FStar_TypeChecker_Env.curmodule);
                        FStar_TypeChecker_Env.gamma =
                          (uu___125_2708.FStar_TypeChecker_Env.gamma);
                        FStar_TypeChecker_Env.gamma_cache =
                          (uu___125_2708.FStar_TypeChecker_Env.gamma_cache);
                        FStar_TypeChecker_Env.modules =
                          (uu___125_2708.FStar_TypeChecker_Env.modules);
                        FStar_TypeChecker_Env.expected_typ =
                          (uu___125_2708.FStar_TypeChecker_Env.expected_typ);
                        FStar_TypeChecker_Env.sigtab =
                          (uu___125_2708.FStar_TypeChecker_Env.sigtab);
                        FStar_TypeChecker_Env.is_pattern =
                          (uu___125_2708.FStar_TypeChecker_Env.is_pattern);
                        FStar_TypeChecker_Env.instantiate_imp =
                          (uu___125_2708.FStar_TypeChecker_Env.instantiate_imp);
                        FStar_TypeChecker_Env.effects =
                          (uu___125_2708.FStar_TypeChecker_Env.effects);
                        FStar_TypeChecker_Env.generalize =
                          (uu___125_2708.FStar_TypeChecker_Env.generalize);
                        FStar_TypeChecker_Env.letrecs =
                          (uu___125_2708.FStar_TypeChecker_Env.letrecs);
                        FStar_TypeChecker_Env.top_level =
                          (uu___125_2708.FStar_TypeChecker_Env.top_level);
                        FStar_TypeChecker_Env.check_uvars =
                          (uu___125_2708.FStar_TypeChecker_Env.check_uvars);
                        FStar_TypeChecker_Env.use_eq =
                          (uu___125_2708.FStar_TypeChecker_Env.use_eq);
                        FStar_TypeChecker_Env.is_iface =
                          (uu___125_2708.FStar_TypeChecker_Env.is_iface);
                        FStar_TypeChecker_Env.admit =
                          (uu___125_2708.FStar_TypeChecker_Env.admit);
                        FStar_TypeChecker_Env.lax =
                          (uu___125_2708.FStar_TypeChecker_Env.lax);
                        FStar_TypeChecker_Env.lax_universes = true;
                        FStar_TypeChecker_Env.failhard =
                          (uu___125_2708.FStar_TypeChecker_Env.failhard);
                        FStar_TypeChecker_Env.nosynth =
                          (uu___125_2708.FStar_TypeChecker_Env.nosynth);
                        FStar_TypeChecker_Env.tc_term =
                          (uu___125_2708.FStar_TypeChecker_Env.tc_term);
                        FStar_TypeChecker_Env.type_of =
                          (uu___125_2708.FStar_TypeChecker_Env.type_of);
                        FStar_TypeChecker_Env.universe_of =
                          (uu___125_2708.FStar_TypeChecker_Env.universe_of);
                        FStar_TypeChecker_Env.check_type_of =
                          (uu___125_2708.FStar_TypeChecker_Env.check_type_of);
                        FStar_TypeChecker_Env.use_bv_sorts =
                          (uu___125_2708.FStar_TypeChecker_Env.use_bv_sorts);
                        FStar_TypeChecker_Env.qtbl_name_and_index =
                          (uu___125_2708.FStar_TypeChecker_Env.qtbl_name_and_index);
                        FStar_TypeChecker_Env.proof_ns =
                          (uu___125_2708.FStar_TypeChecker_Env.proof_ns);
                        FStar_TypeChecker_Env.synth =
                          (uu___125_2708.FStar_TypeChecker_Env.synth);
                        FStar_TypeChecker_Env.splice =
                          (uu___125_2708.FStar_TypeChecker_Env.splice);
                        FStar_TypeChecker_Env.is_native_tactic =
                          (uu___125_2708.FStar_TypeChecker_Env.is_native_tactic);
                        FStar_TypeChecker_Env.identifier_info =
                          (uu___125_2708.FStar_TypeChecker_Env.identifier_info);
                        FStar_TypeChecker_Env.tc_hooks =
                          (uu___125_2708.FStar_TypeChecker_Env.tc_hooks);
                        FStar_TypeChecker_Env.dsenv =
                          (uu___125_2708.FStar_TypeChecker_Env.dsenv);
                        FStar_TypeChecker_Env.dep_graph =
                          (uu___125_2708.FStar_TypeChecker_Env.dep_graph)
                      }  in
                    let uu____2709 =
                      FStar_Tactics_Basic.proofstate_of_goal_ty env3 typ  in
                    (match uu____2709 with
                     | (ps,w) ->
                         ((let uu____2723 = FStar_ST.op_Bang tacdbg  in
                           if uu____2723
                           then
                             let uu____2743 =
                               FStar_Syntax_Print.term_to_string typ  in
                             FStar_Util.print1
                               "Running tactic with goal = %s\n" uu____2743
                           else ());
                          (let uu____2745 =
                             FStar_Util.record_time
                               (fun uu____2755  ->
                                  FStar_Tactics_Basic.run tau ps)
                              in
                           match uu____2745 with
                           | (res,ms) ->
                               ((let uu____2769 = FStar_ST.op_Bang tacdbg  in
                                 if uu____2769
                                 then
                                   let uu____2789 =
                                     FStar_Util.string_of_int ms  in
                                   FStar_Util.print1
                                     "Tactic ran in %s milliseconds\n"
                                     uu____2789
                                 else ());
                                (match res with
                                 | FStar_Tactics_Result.Success
                                     (uu____2797,ps1) ->
                                     ((let uu____2800 =
                                         FStar_ST.op_Bang tacdbg  in
                                       if uu____2800
                                       then
                                         let uu____2820 =
                                           FStar_Syntax_Print.term_to_string
                                             w
                                            in
                                         FStar_Util.print1
                                           "Tactic generated proofterm %s\n"
                                           uu____2820
                                       else ());
                                      FStar_List.iter
                                        (fun g1  ->
                                           let uu____2827 =
                                             FStar_Tactics_Basic.is_irrelevant
                                               g1
                                              in
                                           if uu____2827
                                           then
                                             let uu____2828 =
                                               FStar_TypeChecker_Rel.teq_nosmt
                                                 g1.FStar_Tactics_Types.context
                                                 g1.FStar_Tactics_Types.witness
                                                 FStar_Syntax_Util.exp_unit
                                                in
                                             (if uu____2828
                                              then ()
                                              else
                                                (let uu____2830 =
                                                   let uu____2831 =
                                                     FStar_Syntax_Print.term_to_string
                                                       g1.FStar_Tactics_Types.witness
                                                      in
                                                   FStar_Util.format1
                                                     "Irrelevant tactic witness does not unify with (): %s"
                                                     uu____2831
                                                    in
                                                 failwith uu____2830))
                                           else ())
                                        (FStar_List.append
                                           ps1.FStar_Tactics_Types.goals
                                           ps1.FStar_Tactics_Types.smt_goals);
                                      (let g1 =
<<<<<<< HEAD
                                         let uu___60_2832 =
=======
                                         let uu___126_2834 =
>>>>>>> 0157f8cf
                                           FStar_TypeChecker_Rel.trivial_guard
                                            in
                                         {
                                           FStar_TypeChecker_Env.guard_f =
<<<<<<< HEAD
                                             (uu___60_2832.FStar_TypeChecker_Env.guard_f);
                                           FStar_TypeChecker_Env.deferred =
                                             (uu___60_2832.FStar_TypeChecker_Env.deferred);
                                           FStar_TypeChecker_Env.univ_ineqs =
                                             (uu___60_2832.FStar_TypeChecker_Env.univ_ineqs);
=======
                                             (uu___126_2834.FStar_TypeChecker_Env.guard_f);
                                           FStar_TypeChecker_Env.deferred =
                                             (uu___126_2834.FStar_TypeChecker_Env.deferred);
                                           FStar_TypeChecker_Env.univ_ineqs =
                                             (uu___126_2834.FStar_TypeChecker_Env.univ_ineqs);
>>>>>>> 0157f8cf
                                           FStar_TypeChecker_Env.implicits =
                                             (ps1.FStar_Tactics_Types.all_implicits)
                                         }  in
                                       let g2 =
                                         let uu____2836 =
                                           FStar_TypeChecker_Rel.solve_deferred_constraints
                                             env3 g1
                                            in
                                         FStar_All.pipe_right uu____2836
                                           FStar_TypeChecker_Rel.resolve_implicits_tac
                                          in
                                       report_implicits ps1
                                         g2.FStar_TypeChecker_Env.implicits;
                                       ((FStar_List.append
                                           ps1.FStar_Tactics_Types.goals
                                           ps1.FStar_Tactics_Types.smt_goals),
                                         w)))
                                 | FStar_Tactics_Result.Failed (s,ps1) ->
                                     ((let uu____2843 =
                                         let uu____2844 =
                                           FStar_TypeChecker_Normalize.psc_subst
                                             ps1.FStar_Tactics_Types.psc
                                            in
                                         FStar_Tactics_Types.subst_proof_state
                                           uu____2844 ps1
                                          in
                                       FStar_Tactics_Basic.dump_proofstate
                                         uu____2843 "at the time of failure");
                                      (let uu____2845 =
                                         let uu____2850 =
                                           FStar_Util.format1
                                             "user tactic failed: %s" s
                                            in
                                         (FStar_Errors.Fatal_ArgumentLengthMismatch,
                                           uu____2850)
                                          in
                                       FStar_Errors.raise_error uu____2845
                                         typ.FStar_Syntax_Syntax.pos)))))))))))
  
type pol =
  | Pos 
  | Neg 
  | Both [@@deriving show]
let (uu___is_Pos : pol -> Prims.bool) =
  fun projectee  -> match projectee with | Pos  -> true | uu____2860 -> false 
let (uu___is_Neg : pol -> Prims.bool) =
  fun projectee  -> match projectee with | Neg  -> true | uu____2864 -> false 
let (uu___is_Both : pol -> Prims.bool) =
  fun projectee  ->
    match projectee with | Both  -> true | uu____2868 -> false
  
type 'a tres_m =
  | Unchanged of 'a 
  | Simplified of ('a,FStar_Tactics_Basic.goal Prims.list)
  FStar_Pervasives_Native.tuple2 
  | Dual of ('a,'a,FStar_Tactics_Basic.goal Prims.list)
  FStar_Pervasives_Native.tuple3 [@@deriving show]
let uu___is_Unchanged : 'a . 'a tres_m -> Prims.bool =
  fun projectee  ->
    match projectee with | Unchanged _0 -> true | uu____2917 -> false
  
let __proj__Unchanged__item___0 : 'a . 'a tres_m -> 'a =
  fun projectee  -> match projectee with | Unchanged _0 -> _0 
let uu___is_Simplified : 'a . 'a tres_m -> Prims.bool =
  fun projectee  ->
    match projectee with | Simplified _0 -> true | uu____2953 -> false
  
let __proj__Simplified__item___0 :
  'a .
    'a tres_m ->
      ('a,FStar_Tactics_Basic.goal Prims.list) FStar_Pervasives_Native.tuple2
  = fun projectee  -> match projectee with | Simplified _0 -> _0 
let uu___is_Dual : 'a . 'a tres_m -> Prims.bool =
  fun projectee  ->
    match projectee with | Dual _0 -> true | uu____3003 -> false
  
let __proj__Dual__item___0 :
  'a .
    'a tres_m ->
      ('a,'a,FStar_Tactics_Basic.goal Prims.list)
        FStar_Pervasives_Native.tuple3
  = fun projectee  -> match projectee with | Dual _0 -> _0 
type tres = FStar_Syntax_Syntax.term tres_m[@@deriving show]
let tpure : 'Auu____3041 . 'Auu____3041 -> 'Auu____3041 tres_m =
  fun x  -> Unchanged x 
let (flip : pol -> pol) =
  fun p  -> match p with | Pos  -> Neg | Neg  -> Pos | Both  -> Both 
let (by_tactic_interp :
  pol -> FStar_TypeChecker_Env.env -> FStar_Syntax_Syntax.term -> tres) =
  fun pol  ->
    fun e  ->
      fun t  ->
        let uu____3060 = FStar_Syntax_Util.head_and_args t  in
        match uu____3060 with
        | (hd1,args) ->
            let uu____3097 =
              let uu____3110 =
                let uu____3111 = FStar_Syntax_Util.un_uinst hd1  in
                uu____3111.FStar_Syntax_Syntax.n  in
              (uu____3110, args)  in
            (match uu____3097 with
             | (FStar_Syntax_Syntax.Tm_fvar
                fv,(rett,FStar_Pervasives_Native.Some
                    (FStar_Syntax_Syntax.Implicit uu____3124))::(tactic,FStar_Pervasives_Native.None
                                                                 )::(assertion,FStar_Pervasives_Native.None
                                                                    )::[])
                 when
                 FStar_Syntax_Syntax.fv_eq_lid fv
                   FStar_Parser_Const.by_tactic_lid
                 ->
                 (match pol with
                  | Pos  ->
                      let uu____3187 = run_tactic_on_typ tactic e assertion
                         in
                      (match uu____3187 with
                       | (gs,uu____3195) ->
                           Simplified (FStar_Syntax_Util.t_true, gs))
                  | Both  ->
                      let uu____3202 = run_tactic_on_typ tactic e assertion
                         in
                      (match uu____3202 with
                       | (gs,uu____3210) ->
                           Dual (assertion, FStar_Syntax_Util.t_true, gs))
                  | Neg  -> Simplified (assertion, []))
             | (FStar_Syntax_Syntax.Tm_fvar
                fv,(assertion,FStar_Pervasives_Native.None )::[]) when
                 FStar_Syntax_Syntax.fv_eq_lid fv
                   FStar_Parser_Const.spinoff_lid
                 ->
                 (match pol with
                  | Pos  ->
                      let uu____3261 =
                        let uu____3268 =
                          let uu____3271 =
                            let uu____3272 =
                              FStar_Tactics_Basic.goal_of_goal_ty e assertion
                               in
                            FStar_All.pipe_left FStar_Pervasives_Native.fst
                              uu____3272
                             in
                          [uu____3271]  in
                        (FStar_Syntax_Util.t_true, uu____3268)  in
                      Simplified uu____3261
                  | Both  ->
                      let uu____3283 =
                        let uu____3296 =
                          let uu____3299 =
                            let uu____3300 =
                              FStar_Tactics_Basic.goal_of_goal_ty e assertion
                               in
                            FStar_All.pipe_left FStar_Pervasives_Native.fst
                              uu____3300
                             in
                          [uu____3299]  in
                        (assertion, FStar_Syntax_Util.t_true, uu____3296)  in
                      Dual uu____3283
                  | Neg  -> Simplified (assertion, []))
             | uu____3321 -> Unchanged t)
  
let explode :
  'a .
    'a tres_m ->
      ('a,'a,FStar_Tactics_Basic.goal Prims.list)
        FStar_Pervasives_Native.tuple3
  =
  fun t  ->
    match t with
    | Unchanged t1 -> (t1, t1, [])
    | Simplified (t1,gs) -> (t1, t1, gs)
    | Dual (tn,tp,gs) -> (tn, tp, gs)
  
let comb1 : 'a 'b . ('a -> 'b) -> 'a tres_m -> 'b tres_m =
  fun f  ->
<<<<<<< HEAD
    fun uu___57_3399  ->
      match uu___57_3399 with
      | Unchanged t -> let uu____3405 = f t  in Unchanged uu____3405
=======
    fun uu___122_3401  ->
      match uu___122_3401 with
      | Unchanged t -> let uu____3407 = f t  in Unchanged uu____3407
>>>>>>> 0157f8cf
      | Simplified (t,gs) ->
          let uu____3414 = let uu____3421 = f t  in (uu____3421, gs)  in
          Simplified uu____3414
      | Dual (tn,tp,gs) ->
          let uu____3431 =
            let uu____3440 = f tn  in
            let uu____3441 = f tp  in (uu____3440, uu____3441, gs)  in
          Dual uu____3431
  
let comb2 :
  'a 'b 'c . ('a -> 'b -> 'c) -> 'a tres_m -> 'b tres_m -> 'c tres_m =
  fun f  ->
    fun x  ->
      fun y  ->
        match (x, y) with
        | (Unchanged t1,Unchanged t2) ->
            let uu____3495 = f t1 t2  in Unchanged uu____3495
        | (Unchanged t1,Simplified (t2,gs)) ->
            let uu____3507 = let uu____3514 = f t1 t2  in (uu____3514, gs)
               in
            Simplified uu____3507
        | (Simplified (t1,gs),Unchanged t2) ->
            let uu____3528 = let uu____3535 = f t1 t2  in (uu____3535, gs)
               in
            Simplified uu____3528
        | (Simplified (t1,gs1),Simplified (t2,gs2)) ->
            let uu____3554 =
              let uu____3561 = f t1 t2  in
              (uu____3561, (FStar_List.append gs1 gs2))  in
            Simplified uu____3554
        | uu____3564 ->
            let uu____3573 = explode x  in
            (match uu____3573 with
             | (n1,p1,gs1) ->
                 let uu____3591 = explode y  in
                 (match uu____3591 with
                  | (n2,p2,gs2) ->
                      let uu____3609 =
                        let uu____3618 = f n1 n2  in
                        let uu____3619 = f p1 p2  in
                        (uu____3618, uu____3619, (FStar_List.append gs1 gs2))
                         in
                      Dual uu____3609))
  
let comb_list : 'a . 'a tres_m Prims.list -> 'a Prims.list tres_m =
  fun rs  ->
    let rec aux rs1 acc =
      match rs1 with
      | [] -> acc
      | hd1::tl1 ->
          let uu____3684 = comb2 (fun l  -> fun r  -> l :: r) hd1 acc  in
          aux tl1 uu____3684
       in
    aux (FStar_List.rev rs) (tpure [])
  
let emit : 'a . FStar_Tactics_Basic.goal Prims.list -> 'a tres_m -> 'a tres_m
  =
  fun gs  ->
    fun m  -> comb2 (fun uu____3727  -> fun x  -> x) (Simplified ((), gs)) m
  
let rec (traverse :
  (pol -> FStar_TypeChecker_Env.env -> FStar_Syntax_Syntax.term -> tres) ->
    pol -> FStar_TypeChecker_Env.env -> FStar_Syntax_Syntax.term -> tres)
  =
  fun f  ->
    fun pol  ->
      fun e  ->
        fun t  ->
          let r =
            let uu____3761 =
              let uu____3762 = FStar_Syntax_Subst.compress t  in
              uu____3762.FStar_Syntax_Syntax.n  in
            match uu____3761 with
            | FStar_Syntax_Syntax.Tm_uinst (t1,us) ->
                let tr = traverse f pol e t1  in
                let uu____3774 =
                  comb1 (fun t'  -> FStar_Syntax_Syntax.Tm_uinst (t', us))
                   in
                uu____3774 tr
            | FStar_Syntax_Syntax.Tm_meta (t1,m) ->
                let tr = traverse f pol e t1  in
                let uu____3798 =
                  comb1 (fun t'  -> FStar_Syntax_Syntax.Tm_meta (t', m))  in
                uu____3798 tr
            | FStar_Syntax_Syntax.Tm_app
                ({ FStar_Syntax_Syntax.n = FStar_Syntax_Syntax.Tm_fvar fv;
                   FStar_Syntax_Syntax.pos = uu____3816;
                   FStar_Syntax_Syntax.vars = uu____3817;_},(p,uu____3819)::
                 (q,uu____3821)::[])
                when
                FStar_Syntax_Syntax.fv_eq_lid fv FStar_Parser_Const.imp_lid
                ->
                let x =
                  let uu____3861 =
                    FStar_Syntax_Util.mk_squash FStar_Syntax_Syntax.U_zero p
                     in
                  FStar_Syntax_Syntax.new_bv FStar_Pervasives_Native.None
                    uu____3861
                   in
                let r1 = traverse f (flip pol) e p  in
                let r2 =
                  let uu____3864 = FStar_TypeChecker_Env.push_bv e x  in
                  traverse f pol uu____3864 q  in
                comb2
                  (fun l  ->
                     fun r  ->
                       let uu____3870 = FStar_Syntax_Util.mk_imp l r  in
                       uu____3870.FStar_Syntax_Syntax.n) r1 r2
            | FStar_Syntax_Syntax.Tm_app
                ({ FStar_Syntax_Syntax.n = FStar_Syntax_Syntax.Tm_fvar fv;
                   FStar_Syntax_Syntax.pos = uu____3874;
                   FStar_Syntax_Syntax.vars = uu____3875;_},(p,uu____3877)::
                 (q,uu____3879)::[])
                when
                FStar_Syntax_Syntax.fv_eq_lid fv FStar_Parser_Const.iff_lid
                ->
                let xp =
                  let uu____3919 =
                    FStar_Syntax_Util.mk_squash FStar_Syntax_Syntax.U_zero p
                     in
                  FStar_Syntax_Syntax.new_bv FStar_Pervasives_Native.None
                    uu____3919
                   in
                let xq =
                  let uu____3921 =
                    FStar_Syntax_Util.mk_squash FStar_Syntax_Syntax.U_zero q
                     in
                  FStar_Syntax_Syntax.new_bv FStar_Pervasives_Native.None
                    uu____3921
                   in
                let r1 =
                  let uu____3923 = FStar_TypeChecker_Env.push_bv e xq  in
                  traverse f Both uu____3923 p  in
                let r2 =
                  let uu____3925 = FStar_TypeChecker_Env.push_bv e xp  in
                  traverse f Both uu____3925 q  in
                (match (r1, r2) with
                 | (Unchanged uu____3928,Unchanged uu____3929) ->
                     comb2
                       (fun l  ->
                          fun r  ->
                            let uu____3939 = FStar_Syntax_Util.mk_iff l r  in
                            uu____3939.FStar_Syntax_Syntax.n) r1 r2
                 | uu____3942 ->
                     let uu____3947 = explode r1  in
                     (match uu____3947 with
                      | (pn,pp,gs1) ->
                          let uu____3965 = explode r2  in
                          (match uu____3965 with
                           | (qn,qp,gs2) ->
                               let t1 =
                                 let uu____3986 =
                                   FStar_Syntax_Util.mk_imp pn qp  in
                                 let uu____3987 =
                                   FStar_Syntax_Util.mk_imp qn pp  in
                                 FStar_Syntax_Util.mk_conj uu____3986
                                   uu____3987
                                  in
                               Simplified
                                 ((t1.FStar_Syntax_Syntax.n),
                                   (FStar_List.append gs1 gs2)))))
            | FStar_Syntax_Syntax.Tm_app (hd1,args) ->
                let r0 = traverse f pol e hd1  in
                let r1 =
                  FStar_List.fold_right
                    (fun uu____4039  ->
                       fun r  ->
                         match uu____4039 with
                         | (a,q) ->
                             let r' = traverse f pol e a  in
                             comb2
                               (fun a1  -> fun args1  -> (a1, q) :: args1) r'
                               r) args (tpure [])
                   in
                comb2
                  (fun hd2  ->
                     fun args1  -> FStar_Syntax_Syntax.Tm_app (hd2, args1))
                  r0 r1
            | FStar_Syntax_Syntax.Tm_abs (bs,t1,k) ->
                let uu____4157 = FStar_Syntax_Subst.open_term bs t1  in
                (match uu____4157 with
                 | (bs1,topen) ->
                     let e' = FStar_TypeChecker_Env.push_binders e bs1  in
                     let r0 =
                       FStar_List.map
                         (fun uu____4191  ->
                            match uu____4191 with
                            | (bv,aq) ->
                                let r =
                                  traverse f (flip pol) e
                                    bv.FStar_Syntax_Syntax.sort
                                   in
                                let uu____4205 =
                                  comb1
                                    (fun s'  ->
<<<<<<< HEAD
                                       ((let uu___61_4227 = bv  in
                                         {
                                           FStar_Syntax_Syntax.ppname =
                                             (uu___61_4227.FStar_Syntax_Syntax.ppname);
                                           FStar_Syntax_Syntax.index =
                                             (uu___61_4227.FStar_Syntax_Syntax.index);
=======
                                       ((let uu___127_4229 = bv  in
                                         {
                                           FStar_Syntax_Syntax.ppname =
                                             (uu___127_4229.FStar_Syntax_Syntax.ppname);
                                           FStar_Syntax_Syntax.index =
                                             (uu___127_4229.FStar_Syntax_Syntax.index);
>>>>>>> 0157f8cf
                                           FStar_Syntax_Syntax.sort = s'
                                         }), aq))
                                   in
                                uu____4205 r) bs1
                        in
                     let rbs = comb_list r0  in
                     let rt = traverse f pol e' topen  in
                     comb2
                       (fun bs2  ->
                          fun t2  ->
                            let uu____4249 = FStar_Syntax_Util.abs bs2 t2 k
                               in
                            uu____4249.FStar_Syntax_Syntax.n) rbs rt)
            | FStar_Syntax_Syntax.Tm_ascribed (t1,asc,ef) ->
                let uu____4295 = traverse f pol e t1  in
                let uu____4300 =
                  comb1
                    (fun t2  -> FStar_Syntax_Syntax.Tm_ascribed (t2, asc, ef))
                   in
                uu____4300 uu____4295
            | x -> tpure x  in
          match r with
          | Unchanged tn' ->
              f pol e
<<<<<<< HEAD
                (let uu___62_4336 = t  in
                 {
                   FStar_Syntax_Syntax.n = tn';
                   FStar_Syntax_Syntax.pos =
                     (uu___62_4336.FStar_Syntax_Syntax.pos);
                   FStar_Syntax_Syntax.vars =
                     (uu___62_4336.FStar_Syntax_Syntax.vars)
=======
                (let uu___128_4338 = t  in
                 {
                   FStar_Syntax_Syntax.n = tn';
                   FStar_Syntax_Syntax.pos =
                     (uu___128_4338.FStar_Syntax_Syntax.pos);
                   FStar_Syntax_Syntax.vars =
                     (uu___128_4338.FStar_Syntax_Syntax.vars)
>>>>>>> 0157f8cf
                 })
          | Simplified (tn',gs) ->
              let uu____4345 =
                f pol e
<<<<<<< HEAD
                  (let uu___63_4347 = t  in
                   {
                     FStar_Syntax_Syntax.n = tn';
                     FStar_Syntax_Syntax.pos =
                       (uu___63_4347.FStar_Syntax_Syntax.pos);
                     FStar_Syntax_Syntax.vars =
                       (uu___63_4347.FStar_Syntax_Syntax.vars)
=======
                  (let uu___129_4349 = t  in
                   {
                     FStar_Syntax_Syntax.n = tn';
                     FStar_Syntax_Syntax.pos =
                       (uu___129_4349.FStar_Syntax_Syntax.pos);
                     FStar_Syntax_Syntax.vars =
                       (uu___129_4349.FStar_Syntax_Syntax.vars)
>>>>>>> 0157f8cf
                   })
                 in
              emit gs uu____4345
          | Dual (tn,tp,gs) ->
              let rp =
                f pol e
<<<<<<< HEAD
                  (let uu___64_4357 = t  in
                   {
                     FStar_Syntax_Syntax.n = tp;
                     FStar_Syntax_Syntax.pos =
                       (uu___64_4357.FStar_Syntax_Syntax.pos);
                     FStar_Syntax_Syntax.vars =
                       (uu___64_4357.FStar_Syntax_Syntax.vars)
=======
                  (let uu___130_4359 = t  in
                   {
                     FStar_Syntax_Syntax.n = tp;
                     FStar_Syntax_Syntax.pos =
                       (uu___130_4359.FStar_Syntax_Syntax.pos);
                     FStar_Syntax_Syntax.vars =
                       (uu___130_4359.FStar_Syntax_Syntax.vars)
>>>>>>> 0157f8cf
                   })
                 in
              let uu____4360 = explode rp  in
              (match uu____4360 with
               | (uu____4369,p',gs') ->
                   Dual
<<<<<<< HEAD
                     ((let uu___65_4381 = t  in
                       {
                         FStar_Syntax_Syntax.n = tn;
                         FStar_Syntax_Syntax.pos =
                           (uu___65_4381.FStar_Syntax_Syntax.pos);
                         FStar_Syntax_Syntax.vars =
                           (uu___65_4381.FStar_Syntax_Syntax.vars)
=======
                     ((let uu___131_4383 = t  in
                       {
                         FStar_Syntax_Syntax.n = tn;
                         FStar_Syntax_Syntax.pos =
                           (uu___131_4383.FStar_Syntax_Syntax.pos);
                         FStar_Syntax_Syntax.vars =
                           (uu___131_4383.FStar_Syntax_Syntax.vars)
>>>>>>> 0157f8cf
                       }), p', (FStar_List.append gs gs')))
  
let (getprop :
  FStar_TypeChecker_Env.env ->
    FStar_Syntax_Syntax.term ->
      FStar_Syntax_Syntax.term FStar_Pervasives_Native.option)
  =
  fun e  ->
    fun t  ->
      let tn =
        FStar_TypeChecker_Normalize.normalize
          [FStar_TypeChecker_Normalize.Weak;
          FStar_TypeChecker_Normalize.HNF;
          FStar_TypeChecker_Normalize.UnfoldUntil
            FStar_Syntax_Syntax.Delta_constant] e t
         in
      FStar_Syntax_Util.un_squash tn
  
let (preprocess :
  FStar_TypeChecker_Env.env ->
    FStar_Syntax_Syntax.term ->
      (FStar_TypeChecker_Env.env,FStar_Syntax_Syntax.term,FStar_Options.optionstate)
        FStar_Pervasives_Native.tuple3 Prims.list)
  =
  fun env  ->
    fun goal  ->
      (let uu____4418 =
         FStar_TypeChecker_Env.debug env (FStar_Options.Other "Tac")  in
       FStar_ST.op_Colon_Equals tacdbg uu____4418);
      (let uu____4439 = FStar_ST.op_Bang tacdbg  in
       if uu____4439
       then
         let uu____4459 =
           let uu____4460 = FStar_TypeChecker_Env.all_binders env  in
           FStar_All.pipe_right uu____4460
             (FStar_Syntax_Print.binders_to_string ",")
            in
         let uu____4461 = FStar_Syntax_Print.term_to_string goal  in
         FStar_Util.print2 "About to preprocess %s |= %s\n" uu____4459
           uu____4461
       else ());
      (let initial = ((Prims.parse_int "1"), [])  in
       let uu____4490 =
         let uu____4497 = traverse by_tactic_interp Pos env goal  in
         match uu____4497 with
         | Unchanged t' -> (t', [])
         | Simplified (t',gs) -> (t', gs)
         | uu____4515 -> failwith "no"  in
       match uu____4490 with
       | (t',gs) ->
           ((let uu____4537 = FStar_ST.op_Bang tacdbg  in
             if uu____4537
             then
               let uu____4557 =
                 let uu____4558 = FStar_TypeChecker_Env.all_binders env  in
                 FStar_All.pipe_right uu____4558
                   (FStar_Syntax_Print.binders_to_string ", ")
                  in
               let uu____4559 = FStar_Syntax_Print.term_to_string t'  in
               FStar_Util.print2 "Main goal simplified to: %s |- %s\n"
                 uu____4557 uu____4559
             else ());
            (let s = initial  in
             let s1 =
               FStar_List.fold_left
                 (fun uu____4606  ->
                    fun g  ->
                      match uu____4606 with
                      | (n1,gs1) ->
                          let phi =
                            let uu____4651 =
                              getprop g.FStar_Tactics_Types.context
                                g.FStar_Tactics_Types.goal_ty
                               in
                            match uu____4651 with
                            | FStar_Pervasives_Native.None  ->
                                let uu____4654 =
                                  let uu____4655 =
                                    FStar_Syntax_Print.term_to_string
                                      g.FStar_Tactics_Types.goal_ty
                                     in
                                  FStar_Util.format1
                                    "Tactic returned proof-relevant goal: %s"
                                    uu____4655
                                   in
                                failwith uu____4654
                            | FStar_Pervasives_Native.Some phi -> phi  in
                          ((let uu____4658 = FStar_ST.op_Bang tacdbg  in
                            if uu____4658
                            then
                              let uu____4678 = FStar_Util.string_of_int n1
                                 in
                              let uu____4679 =
                                FStar_Tactics_Basic.goal_to_string g  in
                              FStar_Util.print2 "Got goal #%s: %s\n"
                                uu____4678 uu____4679
                            else ());
                           (let gt' =
                              let uu____4682 =
                                let uu____4683 = FStar_Util.string_of_int n1
                                   in
                                Prims.strcat "Could not prove goal #"
                                  uu____4683
                                 in
                              FStar_TypeChecker_Util.label uu____4682
                                goal.FStar_Syntax_Syntax.pos phi
                               in
                            ((n1 + (Prims.parse_int "1")),
                              (((g.FStar_Tactics_Types.context), gt',
                                 (g.FStar_Tactics_Types.opts)) :: gs1))))) s
                 gs
                in
             let uu____4698 = s1  in
             match uu____4698 with
             | (uu____4719,gs1) ->
                 let uu____4737 =
                   let uu____4744 = FStar_Options.peek ()  in
                   (env, t', uu____4744)  in
                 uu____4737 :: gs1)))
  
let (reify_tactic : FStar_Syntax_Syntax.term -> FStar_Syntax_Syntax.term) =
  fun a  ->
    let r =
      let uu____4755 =
        let uu____4756 =
          FStar_Syntax_Syntax.lid_as_fv FStar_Parser_Const.reify_tactic_lid
            FStar_Syntax_Syntax.Delta_equational FStar_Pervasives_Native.None
           in
        FStar_Syntax_Syntax.fv_to_tm uu____4756  in
      FStar_Syntax_Syntax.mk_Tm_uinst uu____4755 [FStar_Syntax_Syntax.U_zero]
       in
    let uu____4757 =
      let uu____4758 =
        let uu____4759 = FStar_Syntax_Syntax.iarg FStar_Syntax_Syntax.t_unit
           in
        let uu____4760 =
          let uu____4763 = FStar_Syntax_Syntax.as_arg a  in [uu____4763]  in
        uu____4759 :: uu____4760  in
      FStar_Syntax_Syntax.mk_Tm_app r uu____4758  in
    uu____4757 FStar_Pervasives_Native.None a.FStar_Syntax_Syntax.pos
  
let (synth :
  FStar_TypeChecker_Env.env ->
    FStar_Syntax_Syntax.typ ->
      FStar_Syntax_Syntax.term -> FStar_Syntax_Syntax.term)
  =
  fun env  ->
    fun typ  ->
      fun tau  ->
        (let uu____4776 =
           FStar_TypeChecker_Env.debug env (FStar_Options.Other "Tac")  in
         FStar_ST.op_Colon_Equals tacdbg uu____4776);
        (let uu____4796 =
           let uu____4803 = reify_tactic tau  in
           run_tactic_on_typ uu____4803 env typ  in
         match uu____4796 with
         | (gs,w) ->
             let uu____4810 =
               FStar_List.existsML
                 (fun g  ->
                    let uu____4814 =
                      let uu____4815 =
                        getprop g.FStar_Tactics_Types.context
                          g.FStar_Tactics_Types.goal_ty
                         in
                      FStar_Option.isSome uu____4815  in
                    Prims.op_Negation uu____4814) gs
                in
             if uu____4810
             then
               FStar_Errors.raise_error
                 (FStar_Errors.Fatal_OpenGoalsInSynthesis,
                   "synthesis left open goals") typ.FStar_Syntax_Syntax.pos
             else w)
  
let (splice :
  FStar_TypeChecker_Env.env ->
    FStar_Syntax_Syntax.term -> FStar_Syntax_Syntax.sigelt Prims.list)
  =
  fun env  ->
    fun tau  ->
      (let uu____4830 =
         FStar_TypeChecker_Env.debug env (FStar_Options.Other "Tac")  in
       FStar_ST.op_Colon_Equals tacdbg uu____4830);
      (let typ = FStar_Syntax_Syntax.t_decls  in
       let uu____4851 =
         let uu____4858 = reify_tactic tau  in
         run_tactic_on_typ uu____4858 env typ  in
       match uu____4851 with
       | (gs,w) ->
           ((let uu____4868 =
               FStar_List.existsML
                 (fun g  ->
                    let uu____4872 =
                      let uu____4873 =
                        getprop g.FStar_Tactics_Types.context
                          g.FStar_Tactics_Types.goal_ty
                         in
                      FStar_Option.isSome uu____4873  in
                    Prims.op_Negation uu____4872) gs
                in
             if uu____4868
             then
               FStar_Errors.raise_error
                 (FStar_Errors.Fatal_OpenGoalsInSynthesis,
                   "splice left open goals") typ.FStar_Syntax_Syntax.pos
             else ());
            (let w1 =
               FStar_TypeChecker_Normalize.normalize
                 [FStar_TypeChecker_Normalize.Weak;
                 FStar_TypeChecker_Normalize.HNF;
                 FStar_TypeChecker_Normalize.UnfoldUntil
                   FStar_Syntax_Syntax.Delta_constant;
                 FStar_TypeChecker_Normalize.Primops;
                 FStar_TypeChecker_Normalize.Unascribe;
                 FStar_TypeChecker_Normalize.Unmeta] env w
                in
             let uu____4878 =
               let uu____4883 =
                 FStar_Syntax_Embeddings.unembed_list
                   FStar_Reflection_Embeddings.unembed_sigelt
                  in
               uu____4883 w1  in
             FStar_All.pipe_left FStar_Util.must uu____4878)))
  <|MERGE_RESOLUTION|>--- conflicted
+++ resolved
@@ -630,11 +630,11 @@
         FStar_TypeChecker_Normalize.interpretation = tracepoint_interp
       }  in
     let put1 rng t =
-      let uu___58_1959 = t  in
+      let uu___123_1959 = t  in
       {
-        FStar_Syntax_Syntax.n = (uu___58_1959.FStar_Syntax_Syntax.n);
+        FStar_Syntax_Syntax.n = (uu___123_1959.FStar_Syntax_Syntax.n);
         FStar_Syntax_Syntax.pos = rng;
-        FStar_Syntax_Syntax.vars = (uu___58_1959.FStar_Syntax_Syntax.vars)
+        FStar_Syntax_Syntax.vars = (uu___123_1959.FStar_Syntax_Syntax.vars)
       }  in
     let get1 t = FStar_Pervasives_Native.Some t  in
     let uu____1966 =
@@ -1756,79 +1756,79 @@
                 match uu____2686 with
                 | (env1,uu____2700) ->
                     let env2 =
-                      let uu___59_2706 = env1  in
+                      let uu___124_2706 = env1  in
                       {
                         FStar_TypeChecker_Env.solver =
-                          (uu___59_2706.FStar_TypeChecker_Env.solver);
+                          (uu___124_2706.FStar_TypeChecker_Env.solver);
                         FStar_TypeChecker_Env.range =
-                          (uu___59_2706.FStar_TypeChecker_Env.range);
+                          (uu___124_2706.FStar_TypeChecker_Env.range);
                         FStar_TypeChecker_Env.curmodule =
-                          (uu___59_2706.FStar_TypeChecker_Env.curmodule);
+                          (uu___124_2706.FStar_TypeChecker_Env.curmodule);
                         FStar_TypeChecker_Env.gamma =
-                          (uu___59_2706.FStar_TypeChecker_Env.gamma);
+                          (uu___124_2706.FStar_TypeChecker_Env.gamma);
                         FStar_TypeChecker_Env.gamma_cache =
-                          (uu___59_2706.FStar_TypeChecker_Env.gamma_cache);
+                          (uu___124_2706.FStar_TypeChecker_Env.gamma_cache);
                         FStar_TypeChecker_Env.modules =
-                          (uu___59_2706.FStar_TypeChecker_Env.modules);
+                          (uu___124_2706.FStar_TypeChecker_Env.modules);
                         FStar_TypeChecker_Env.expected_typ =
-                          (uu___59_2706.FStar_TypeChecker_Env.expected_typ);
+                          (uu___124_2706.FStar_TypeChecker_Env.expected_typ);
                         FStar_TypeChecker_Env.sigtab =
-                          (uu___59_2706.FStar_TypeChecker_Env.sigtab);
+                          (uu___124_2706.FStar_TypeChecker_Env.sigtab);
                         FStar_TypeChecker_Env.is_pattern =
-                          (uu___59_2706.FStar_TypeChecker_Env.is_pattern);
+                          (uu___124_2706.FStar_TypeChecker_Env.is_pattern);
                         FStar_TypeChecker_Env.instantiate_imp = false;
                         FStar_TypeChecker_Env.effects =
-                          (uu___59_2706.FStar_TypeChecker_Env.effects);
+                          (uu___124_2706.FStar_TypeChecker_Env.effects);
                         FStar_TypeChecker_Env.generalize =
-                          (uu___59_2706.FStar_TypeChecker_Env.generalize);
+                          (uu___124_2706.FStar_TypeChecker_Env.generalize);
                         FStar_TypeChecker_Env.letrecs =
-                          (uu___59_2706.FStar_TypeChecker_Env.letrecs);
+                          (uu___124_2706.FStar_TypeChecker_Env.letrecs);
                         FStar_TypeChecker_Env.top_level =
-                          (uu___59_2706.FStar_TypeChecker_Env.top_level);
+                          (uu___124_2706.FStar_TypeChecker_Env.top_level);
                         FStar_TypeChecker_Env.check_uvars =
-                          (uu___59_2706.FStar_TypeChecker_Env.check_uvars);
+                          (uu___124_2706.FStar_TypeChecker_Env.check_uvars);
                         FStar_TypeChecker_Env.use_eq =
-                          (uu___59_2706.FStar_TypeChecker_Env.use_eq);
+                          (uu___124_2706.FStar_TypeChecker_Env.use_eq);
                         FStar_TypeChecker_Env.is_iface =
-                          (uu___59_2706.FStar_TypeChecker_Env.is_iface);
+                          (uu___124_2706.FStar_TypeChecker_Env.is_iface);
                         FStar_TypeChecker_Env.admit =
-                          (uu___59_2706.FStar_TypeChecker_Env.admit);
+                          (uu___124_2706.FStar_TypeChecker_Env.admit);
                         FStar_TypeChecker_Env.lax =
-                          (uu___59_2706.FStar_TypeChecker_Env.lax);
+                          (uu___124_2706.FStar_TypeChecker_Env.lax);
                         FStar_TypeChecker_Env.lax_universes =
-                          (uu___59_2706.FStar_TypeChecker_Env.lax_universes);
+                          (uu___124_2706.FStar_TypeChecker_Env.lax_universes);
                         FStar_TypeChecker_Env.failhard =
-                          (uu___59_2706.FStar_TypeChecker_Env.failhard);
+                          (uu___124_2706.FStar_TypeChecker_Env.failhard);
                         FStar_TypeChecker_Env.nosynth =
-                          (uu___59_2706.FStar_TypeChecker_Env.nosynth);
+                          (uu___124_2706.FStar_TypeChecker_Env.nosynth);
                         FStar_TypeChecker_Env.tc_term =
-                          (uu___59_2706.FStar_TypeChecker_Env.tc_term);
+                          (uu___124_2706.FStar_TypeChecker_Env.tc_term);
                         FStar_TypeChecker_Env.type_of =
-                          (uu___59_2706.FStar_TypeChecker_Env.type_of);
+                          (uu___124_2706.FStar_TypeChecker_Env.type_of);
                         FStar_TypeChecker_Env.universe_of =
-                          (uu___59_2706.FStar_TypeChecker_Env.universe_of);
+                          (uu___124_2706.FStar_TypeChecker_Env.universe_of);
                         FStar_TypeChecker_Env.check_type_of =
-                          (uu___59_2706.FStar_TypeChecker_Env.check_type_of);
+                          (uu___124_2706.FStar_TypeChecker_Env.check_type_of);
                         FStar_TypeChecker_Env.use_bv_sorts =
-                          (uu___59_2706.FStar_TypeChecker_Env.use_bv_sorts);
+                          (uu___124_2706.FStar_TypeChecker_Env.use_bv_sorts);
                         FStar_TypeChecker_Env.qtbl_name_and_index =
-                          (uu___59_2706.FStar_TypeChecker_Env.qtbl_name_and_index);
+                          (uu___124_2706.FStar_TypeChecker_Env.qtbl_name_and_index);
                         FStar_TypeChecker_Env.proof_ns =
-                          (uu___59_2706.FStar_TypeChecker_Env.proof_ns);
+                          (uu___124_2706.FStar_TypeChecker_Env.proof_ns);
                         FStar_TypeChecker_Env.synth =
-                          (uu___59_2706.FStar_TypeChecker_Env.synth);
+                          (uu___124_2706.FStar_TypeChecker_Env.synth);
                         FStar_TypeChecker_Env.splice =
-                          (uu___59_2706.FStar_TypeChecker_Env.splice);
+                          (uu___124_2706.FStar_TypeChecker_Env.splice);
                         FStar_TypeChecker_Env.is_native_tactic =
-                          (uu___59_2706.FStar_TypeChecker_Env.is_native_tactic);
+                          (uu___124_2706.FStar_TypeChecker_Env.is_native_tactic);
                         FStar_TypeChecker_Env.identifier_info =
-                          (uu___59_2706.FStar_TypeChecker_Env.identifier_info);
+                          (uu___124_2706.FStar_TypeChecker_Env.identifier_info);
                         FStar_TypeChecker_Env.tc_hooks =
-                          (uu___59_2706.FStar_TypeChecker_Env.tc_hooks);
+                          (uu___124_2706.FStar_TypeChecker_Env.tc_hooks);
                         FStar_TypeChecker_Env.dsenv =
-                          (uu___59_2706.FStar_TypeChecker_Env.dsenv);
+                          (uu___124_2706.FStar_TypeChecker_Env.dsenv);
                         FStar_TypeChecker_Env.dep_graph =
-                          (uu___59_2706.FStar_TypeChecker_Env.dep_graph)
+                          (uu___124_2706.FStar_TypeChecker_Env.dep_graph)
                       }  in
                     let env3 =
                       let uu___125_2708 = env2  in
@@ -1980,28 +1980,16 @@
                                            ps1.FStar_Tactics_Types.goals
                                            ps1.FStar_Tactics_Types.smt_goals);
                                       (let g1 =
-<<<<<<< HEAD
-                                         let uu___60_2832 =
-=======
                                          let uu___126_2834 =
->>>>>>> 0157f8cf
                                            FStar_TypeChecker_Rel.trivial_guard
                                             in
                                          {
                                            FStar_TypeChecker_Env.guard_f =
-<<<<<<< HEAD
-                                             (uu___60_2832.FStar_TypeChecker_Env.guard_f);
-                                           FStar_TypeChecker_Env.deferred =
-                                             (uu___60_2832.FStar_TypeChecker_Env.deferred);
-                                           FStar_TypeChecker_Env.univ_ineqs =
-                                             (uu___60_2832.FStar_TypeChecker_Env.univ_ineqs);
-=======
                                              (uu___126_2834.FStar_TypeChecker_Env.guard_f);
                                            FStar_TypeChecker_Env.deferred =
                                              (uu___126_2834.FStar_TypeChecker_Env.deferred);
                                            FStar_TypeChecker_Env.univ_ineqs =
                                              (uu___126_2834.FStar_TypeChecker_Env.univ_ineqs);
->>>>>>> 0157f8cf
                                            FStar_TypeChecker_Env.implicits =
                                              (ps1.FStar_Tactics_Types.all_implicits)
                                          }  in
@@ -2175,15 +2163,9 @@
   
 let comb1 : 'a 'b . ('a -> 'b) -> 'a tres_m -> 'b tres_m =
   fun f  ->
-<<<<<<< HEAD
-    fun uu___57_3399  ->
-      match uu___57_3399 with
-      | Unchanged t -> let uu____3405 = f t  in Unchanged uu____3405
-=======
     fun uu___122_3401  ->
       match uu___122_3401 with
       | Unchanged t -> let uu____3407 = f t  in Unchanged uu____3407
->>>>>>> 0157f8cf
       | Simplified (t,gs) ->
           let uu____3414 = let uu____3421 = f t  in (uu____3421, gs)  in
           Simplified uu____3414
@@ -2379,21 +2361,12 @@
                                 let uu____4205 =
                                   comb1
                                     (fun s'  ->
-<<<<<<< HEAD
-                                       ((let uu___61_4227 = bv  in
-                                         {
-                                           FStar_Syntax_Syntax.ppname =
-                                             (uu___61_4227.FStar_Syntax_Syntax.ppname);
-                                           FStar_Syntax_Syntax.index =
-                                             (uu___61_4227.FStar_Syntax_Syntax.index);
-=======
                                        ((let uu___127_4229 = bv  in
                                          {
                                            FStar_Syntax_Syntax.ppname =
                                              (uu___127_4229.FStar_Syntax_Syntax.ppname);
                                            FStar_Syntax_Syntax.index =
                                              (uu___127_4229.FStar_Syntax_Syntax.index);
->>>>>>> 0157f8cf
                                            FStar_Syntax_Syntax.sort = s'
                                          }), aq))
                                    in
@@ -2418,15 +2391,6 @@
           match r with
           | Unchanged tn' ->
               f pol e
-<<<<<<< HEAD
-                (let uu___62_4336 = t  in
-                 {
-                   FStar_Syntax_Syntax.n = tn';
-                   FStar_Syntax_Syntax.pos =
-                     (uu___62_4336.FStar_Syntax_Syntax.pos);
-                   FStar_Syntax_Syntax.vars =
-                     (uu___62_4336.FStar_Syntax_Syntax.vars)
-=======
                 (let uu___128_4338 = t  in
                  {
                    FStar_Syntax_Syntax.n = tn';
@@ -2434,20 +2398,10 @@
                      (uu___128_4338.FStar_Syntax_Syntax.pos);
                    FStar_Syntax_Syntax.vars =
                      (uu___128_4338.FStar_Syntax_Syntax.vars)
->>>>>>> 0157f8cf
                  })
           | Simplified (tn',gs) ->
               let uu____4345 =
                 f pol e
-<<<<<<< HEAD
-                  (let uu___63_4347 = t  in
-                   {
-                     FStar_Syntax_Syntax.n = tn';
-                     FStar_Syntax_Syntax.pos =
-                       (uu___63_4347.FStar_Syntax_Syntax.pos);
-                     FStar_Syntax_Syntax.vars =
-                       (uu___63_4347.FStar_Syntax_Syntax.vars)
-=======
                   (let uu___129_4349 = t  in
                    {
                      FStar_Syntax_Syntax.n = tn';
@@ -2455,22 +2409,12 @@
                        (uu___129_4349.FStar_Syntax_Syntax.pos);
                      FStar_Syntax_Syntax.vars =
                        (uu___129_4349.FStar_Syntax_Syntax.vars)
->>>>>>> 0157f8cf
                    })
                  in
               emit gs uu____4345
           | Dual (tn,tp,gs) ->
               let rp =
                 f pol e
-<<<<<<< HEAD
-                  (let uu___64_4357 = t  in
-                   {
-                     FStar_Syntax_Syntax.n = tp;
-                     FStar_Syntax_Syntax.pos =
-                       (uu___64_4357.FStar_Syntax_Syntax.pos);
-                     FStar_Syntax_Syntax.vars =
-                       (uu___64_4357.FStar_Syntax_Syntax.vars)
-=======
                   (let uu___130_4359 = t  in
                    {
                      FStar_Syntax_Syntax.n = tp;
@@ -2478,22 +2422,12 @@
                        (uu___130_4359.FStar_Syntax_Syntax.pos);
                      FStar_Syntax_Syntax.vars =
                        (uu___130_4359.FStar_Syntax_Syntax.vars)
->>>>>>> 0157f8cf
                    })
                  in
               let uu____4360 = explode rp  in
               (match uu____4360 with
                | (uu____4369,p',gs') ->
                    Dual
-<<<<<<< HEAD
-                     ((let uu___65_4381 = t  in
-                       {
-                         FStar_Syntax_Syntax.n = tn;
-                         FStar_Syntax_Syntax.pos =
-                           (uu___65_4381.FStar_Syntax_Syntax.pos);
-                         FStar_Syntax_Syntax.vars =
-                           (uu___65_4381.FStar_Syntax_Syntax.vars)
-=======
                      ((let uu___131_4383 = t  in
                        {
                          FStar_Syntax_Syntax.n = tn;
@@ -2501,7 +2435,6 @@
                            (uu___131_4383.FStar_Syntax_Syntax.pos);
                          FStar_Syntax_Syntax.vars =
                            (uu___131_4383.FStar_Syntax_Syntax.vars)
->>>>>>> 0157f8cf
                        }), p', (FStar_List.append gs gs')))
   
 let (getprop :
