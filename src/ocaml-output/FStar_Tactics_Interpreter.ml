--- conflicted
+++ resolved
@@ -1817,23 +1817,6 @@
     fun is  ->
       let errs =
         FStar_List.map
-<<<<<<< HEAD
-          (fun uu____3191  ->
-             match uu____3191 with
-             | (r,ty,uv,rng) ->
-                 let uu____3210 =
-                   let uu____3211 =
-                     FStar_Syntax_Print.uvar_to_string
-                       uv.FStar_Syntax_Syntax.ctx_uvar_head
-                      in
-                   let uu____3212 = FStar_Syntax_Print.term_to_string ty  in
-                   FStar_Util.format3
-                     "Tactic left uninstantiated unification variable %s of type %s (reason = \"%s\")"
-                     uu____3211 uu____3212 r
-                    in
-                 (FStar_Errors.Fatal_UninstantiatedUnificationVarInTactic,
-                   uu____3210, rng)) is
-=======
           (fun uu____3184  ->
              match uu____3184 with
              | (r,ty,uv,rng,uu____3205) ->
@@ -1849,7 +1832,6 @@
                     in
                  (FStar_Errors.Error_UninstantiatedUnificationVarInTactic,
                    uu____3206, rng)) is
->>>>>>> 06652f84
          in
       match errs with
       | [] -> ()
@@ -1869,26 +1851,6 @@
   fun tactic  ->
     fun env  ->
       fun typ  ->
-<<<<<<< HEAD
-        (let uu____3267 = FStar_ST.op_Bang tacdbg  in
-         if uu____3267
-         then
-           let uu____3291 = FStar_Syntax_Print.term_to_string tactic  in
-           FStar_Util.print1 "About to reduce uvars on: %s\n" uu____3291
-         else ());
-        (let tactic1 =
-           FStar_TypeChecker_Normalize.reduce_uvar_solutions env tactic  in
-         (let uu____3295 = FStar_ST.op_Bang tacdbg  in
-          if uu____3295
-          then
-            let uu____3319 = FStar_Syntax_Print.term_to_string tactic1  in
-            FStar_Util.print1 "About to check tactic term: %s\n" uu____3319
-          else ());
-         (let uu____3321 =
-            FStar_TypeChecker_TcTerm.tc_reified_tactic env tactic1  in
-          match uu____3321 with
-          | (uu____3334,uu____3335,g) ->
-=======
         let rng = tactic.FStar_Syntax_Syntax.pos  in
         (let uu____3264 = FStar_ST.op_Bang tacdbg  in
          if uu____3264
@@ -1908,208 +1870,10 @@
             FStar_TypeChecker_TcTerm.tc_reified_tactic env tactic1  in
           match uu____3318 with
           | (uu____3331,uu____3332,g) ->
->>>>>>> 06652f84
               (FStar_TypeChecker_Rel.force_trivial_guard env g;
                FStar_Errors.stop_if_err ();
                (let tau =
                   unembed_tactic_0 FStar_Syntax_Embeddings.e_unit tactic1  in
-<<<<<<< HEAD
-                let uu____3342 = FStar_TypeChecker_Env.clear_expected_typ env
-                   in
-                match uu____3342 with
-                | (env1,uu____3356) ->
-                    let env2 =
-                      let uu___88_3362 = env1  in
-                      {
-                        FStar_TypeChecker_Env.solver =
-                          (uu___88_3362.FStar_TypeChecker_Env.solver);
-                        FStar_TypeChecker_Env.range =
-                          (uu___88_3362.FStar_TypeChecker_Env.range);
-                        FStar_TypeChecker_Env.curmodule =
-                          (uu___88_3362.FStar_TypeChecker_Env.curmodule);
-                        FStar_TypeChecker_Env.gamma =
-                          (uu___88_3362.FStar_TypeChecker_Env.gamma);
-                        FStar_TypeChecker_Env.gamma_sig =
-                          (uu___88_3362.FStar_TypeChecker_Env.gamma_sig);
-                        FStar_TypeChecker_Env.gamma_cache =
-                          (uu___88_3362.FStar_TypeChecker_Env.gamma_cache);
-                        FStar_TypeChecker_Env.modules =
-                          (uu___88_3362.FStar_TypeChecker_Env.modules);
-                        FStar_TypeChecker_Env.expected_typ =
-                          (uu___88_3362.FStar_TypeChecker_Env.expected_typ);
-                        FStar_TypeChecker_Env.sigtab =
-                          (uu___88_3362.FStar_TypeChecker_Env.sigtab);
-                        FStar_TypeChecker_Env.is_pattern =
-                          (uu___88_3362.FStar_TypeChecker_Env.is_pattern);
-                        FStar_TypeChecker_Env.instantiate_imp = false;
-                        FStar_TypeChecker_Env.effects =
-                          (uu___88_3362.FStar_TypeChecker_Env.effects);
-                        FStar_TypeChecker_Env.generalize =
-                          (uu___88_3362.FStar_TypeChecker_Env.generalize);
-                        FStar_TypeChecker_Env.letrecs =
-                          (uu___88_3362.FStar_TypeChecker_Env.letrecs);
-                        FStar_TypeChecker_Env.top_level =
-                          (uu___88_3362.FStar_TypeChecker_Env.top_level);
-                        FStar_TypeChecker_Env.check_uvars =
-                          (uu___88_3362.FStar_TypeChecker_Env.check_uvars);
-                        FStar_TypeChecker_Env.use_eq =
-                          (uu___88_3362.FStar_TypeChecker_Env.use_eq);
-                        FStar_TypeChecker_Env.is_iface =
-                          (uu___88_3362.FStar_TypeChecker_Env.is_iface);
-                        FStar_TypeChecker_Env.admit =
-                          (uu___88_3362.FStar_TypeChecker_Env.admit);
-                        FStar_TypeChecker_Env.lax =
-                          (uu___88_3362.FStar_TypeChecker_Env.lax);
-                        FStar_TypeChecker_Env.lax_universes =
-                          (uu___88_3362.FStar_TypeChecker_Env.lax_universes);
-                        FStar_TypeChecker_Env.failhard =
-                          (uu___88_3362.FStar_TypeChecker_Env.failhard);
-                        FStar_TypeChecker_Env.nosynth =
-                          (uu___88_3362.FStar_TypeChecker_Env.nosynth);
-                        FStar_TypeChecker_Env.uvar_subtyping =
-                          (uu___88_3362.FStar_TypeChecker_Env.uvar_subtyping);
-                        FStar_TypeChecker_Env.tc_term =
-                          (uu___88_3362.FStar_TypeChecker_Env.tc_term);
-                        FStar_TypeChecker_Env.type_of =
-                          (uu___88_3362.FStar_TypeChecker_Env.type_of);
-                        FStar_TypeChecker_Env.universe_of =
-                          (uu___88_3362.FStar_TypeChecker_Env.universe_of);
-                        FStar_TypeChecker_Env.check_type_of =
-                          (uu___88_3362.FStar_TypeChecker_Env.check_type_of);
-                        FStar_TypeChecker_Env.use_bv_sorts =
-                          (uu___88_3362.FStar_TypeChecker_Env.use_bv_sorts);
-                        FStar_TypeChecker_Env.qtbl_name_and_index =
-                          (uu___88_3362.FStar_TypeChecker_Env.qtbl_name_and_index);
-                        FStar_TypeChecker_Env.normalized_eff_names =
-                          (uu___88_3362.FStar_TypeChecker_Env.normalized_eff_names);
-                        FStar_TypeChecker_Env.proof_ns =
-                          (uu___88_3362.FStar_TypeChecker_Env.proof_ns);
-                        FStar_TypeChecker_Env.synth_hook =
-                          (uu___88_3362.FStar_TypeChecker_Env.synth_hook);
-                        FStar_TypeChecker_Env.splice =
-                          (uu___88_3362.FStar_TypeChecker_Env.splice);
-                        FStar_TypeChecker_Env.is_native_tactic =
-                          (uu___88_3362.FStar_TypeChecker_Env.is_native_tactic);
-                        FStar_TypeChecker_Env.identifier_info =
-                          (uu___88_3362.FStar_TypeChecker_Env.identifier_info);
-                        FStar_TypeChecker_Env.tc_hooks =
-                          (uu___88_3362.FStar_TypeChecker_Env.tc_hooks);
-                        FStar_TypeChecker_Env.dsenv =
-                          (uu___88_3362.FStar_TypeChecker_Env.dsenv);
-                        FStar_TypeChecker_Env.dep_graph =
-                          (uu___88_3362.FStar_TypeChecker_Env.dep_graph)
-                      }  in
-                    let env3 =
-                      let uu___89_3364 = env2  in
-                      {
-                        FStar_TypeChecker_Env.solver =
-                          (uu___89_3364.FStar_TypeChecker_Env.solver);
-                        FStar_TypeChecker_Env.range =
-                          (uu___89_3364.FStar_TypeChecker_Env.range);
-                        FStar_TypeChecker_Env.curmodule =
-                          (uu___89_3364.FStar_TypeChecker_Env.curmodule);
-                        FStar_TypeChecker_Env.gamma =
-                          (uu___89_3364.FStar_TypeChecker_Env.gamma);
-                        FStar_TypeChecker_Env.gamma_sig =
-                          (uu___89_3364.FStar_TypeChecker_Env.gamma_sig);
-                        FStar_TypeChecker_Env.gamma_cache =
-                          (uu___89_3364.FStar_TypeChecker_Env.gamma_cache);
-                        FStar_TypeChecker_Env.modules =
-                          (uu___89_3364.FStar_TypeChecker_Env.modules);
-                        FStar_TypeChecker_Env.expected_typ =
-                          (uu___89_3364.FStar_TypeChecker_Env.expected_typ);
-                        FStar_TypeChecker_Env.sigtab =
-                          (uu___89_3364.FStar_TypeChecker_Env.sigtab);
-                        FStar_TypeChecker_Env.is_pattern =
-                          (uu___89_3364.FStar_TypeChecker_Env.is_pattern);
-                        FStar_TypeChecker_Env.instantiate_imp =
-                          (uu___89_3364.FStar_TypeChecker_Env.instantiate_imp);
-                        FStar_TypeChecker_Env.effects =
-                          (uu___89_3364.FStar_TypeChecker_Env.effects);
-                        FStar_TypeChecker_Env.generalize =
-                          (uu___89_3364.FStar_TypeChecker_Env.generalize);
-                        FStar_TypeChecker_Env.letrecs =
-                          (uu___89_3364.FStar_TypeChecker_Env.letrecs);
-                        FStar_TypeChecker_Env.top_level =
-                          (uu___89_3364.FStar_TypeChecker_Env.top_level);
-                        FStar_TypeChecker_Env.check_uvars =
-                          (uu___89_3364.FStar_TypeChecker_Env.check_uvars);
-                        FStar_TypeChecker_Env.use_eq =
-                          (uu___89_3364.FStar_TypeChecker_Env.use_eq);
-                        FStar_TypeChecker_Env.is_iface =
-                          (uu___89_3364.FStar_TypeChecker_Env.is_iface);
-                        FStar_TypeChecker_Env.admit =
-                          (uu___89_3364.FStar_TypeChecker_Env.admit);
-                        FStar_TypeChecker_Env.lax =
-                          (uu___89_3364.FStar_TypeChecker_Env.lax);
-                        FStar_TypeChecker_Env.lax_universes = true;
-                        FStar_TypeChecker_Env.failhard =
-                          (uu___89_3364.FStar_TypeChecker_Env.failhard);
-                        FStar_TypeChecker_Env.nosynth =
-                          (uu___89_3364.FStar_TypeChecker_Env.nosynth);
-                        FStar_TypeChecker_Env.uvar_subtyping =
-                          (uu___89_3364.FStar_TypeChecker_Env.uvar_subtyping);
-                        FStar_TypeChecker_Env.tc_term =
-                          (uu___89_3364.FStar_TypeChecker_Env.tc_term);
-                        FStar_TypeChecker_Env.type_of =
-                          (uu___89_3364.FStar_TypeChecker_Env.type_of);
-                        FStar_TypeChecker_Env.universe_of =
-                          (uu___89_3364.FStar_TypeChecker_Env.universe_of);
-                        FStar_TypeChecker_Env.check_type_of =
-                          (uu___89_3364.FStar_TypeChecker_Env.check_type_of);
-                        FStar_TypeChecker_Env.use_bv_sorts =
-                          (uu___89_3364.FStar_TypeChecker_Env.use_bv_sorts);
-                        FStar_TypeChecker_Env.qtbl_name_and_index =
-                          (uu___89_3364.FStar_TypeChecker_Env.qtbl_name_and_index);
-                        FStar_TypeChecker_Env.normalized_eff_names =
-                          (uu___89_3364.FStar_TypeChecker_Env.normalized_eff_names);
-                        FStar_TypeChecker_Env.proof_ns =
-                          (uu___89_3364.FStar_TypeChecker_Env.proof_ns);
-                        FStar_TypeChecker_Env.synth_hook =
-                          (uu___89_3364.FStar_TypeChecker_Env.synth_hook);
-                        FStar_TypeChecker_Env.splice =
-                          (uu___89_3364.FStar_TypeChecker_Env.splice);
-                        FStar_TypeChecker_Env.is_native_tactic =
-                          (uu___89_3364.FStar_TypeChecker_Env.is_native_tactic);
-                        FStar_TypeChecker_Env.identifier_info =
-                          (uu___89_3364.FStar_TypeChecker_Env.identifier_info);
-                        FStar_TypeChecker_Env.tc_hooks =
-                          (uu___89_3364.FStar_TypeChecker_Env.tc_hooks);
-                        FStar_TypeChecker_Env.dsenv =
-                          (uu___89_3364.FStar_TypeChecker_Env.dsenv);
-                        FStar_TypeChecker_Env.dep_graph =
-                          (uu___89_3364.FStar_TypeChecker_Env.dep_graph)
-                      }  in
-                    let uu____3365 =
-                      FStar_Tactics_Basic.proofstate_of_goal_ty env3 typ  in
-                    (match uu____3365 with
-                     | (ps,w) ->
-                         ((let uu____3379 = FStar_ST.op_Bang tacdbg  in
-                           if uu____3379
-                           then
-                             let uu____3403 =
-                               FStar_Syntax_Print.term_to_string typ  in
-                             FStar_Util.print1
-                               "Running tactic with goal = %s\n" uu____3403
-                           else ());
-                          (let uu____3405 =
-                             FStar_Util.record_time
-                               (fun uu____3415  ->
-                                  FStar_Tactics_Basic.run tau ps)
-                              in
-                           match uu____3405 with
-                           | (res,ms) ->
-                               ((let uu____3429 = FStar_ST.op_Bang tacdbg  in
-                                 if uu____3429
-                                 then
-                                   let uu____3453 =
-                                     FStar_Syntax_Print.term_to_string
-                                       tactic1
-                                      in
-                                   let uu____3454 =
-                                     FStar_Util.string_of_int ms  in
-                                   let uu____3455 =
-=======
                 let uu____3339 = FStar_TypeChecker_Env.clear_expected_typ env
                    in
                 match uu____3339 with
@@ -2302,24 +2066,11 @@
                                    let uu____3451 =
                                      FStar_Util.string_of_int ms  in
                                    let uu____3452 =
->>>>>>> 06652f84
                                      FStar_Syntax_Print.lid_to_string
                                        env3.FStar_TypeChecker_Env.curmodule
                                       in
                                    FStar_Util.print3
                                      "Tactic %s ran in %s ms (%s)\n"
-<<<<<<< HEAD
-                                     uu____3453 uu____3454 uu____3455
-                                 else ());
-                                (match res with
-                                 | FStar_Tactics_Result.Success
-                                     (uu____3463,ps1) ->
-                                     ((let uu____3466 =
-                                         FStar_ST.op_Bang tacdbg  in
-                                       if uu____3466
-                                       then
-                                         let uu____3490 =
-=======
                                      uu____3450 uu____3451 uu____3452
                                  else ());
                                 (match res with
@@ -2330,30 +2081,11 @@
                                        if uu____3463
                                        then
                                          let uu____3487 =
->>>>>>> 06652f84
                                            FStar_Syntax_Print.term_to_string
                                              w
                                             in
                                          FStar_Util.print1
                                            "Tactic generated proofterm %s\n"
-<<<<<<< HEAD
-                                           uu____3490
-                                       else ());
-                                      FStar_List.iter
-                                        (fun g1  ->
-                                           let uu____3497 =
-                                             FStar_Tactics_Basic.is_irrelevant
-                                               g1
-                                              in
-                                           if uu____3497
-                                           then
-                                             let uu____3498 =
-                                               let uu____3499 =
-                                                 FStar_Tactics_Types.goal_env
-                                                   g1
-                                                  in
-                                               let uu____3500 =
-=======
                                            uu____3487
                                        else ());
                                       FStar_List.iter
@@ -2370,22 +2102,10 @@
                                                    g1
                                                   in
                                                let uu____3497 =
->>>>>>> 06652f84
                                                  FStar_Tactics_Types.goal_witness
                                                    g1
                                                   in
                                                FStar_TypeChecker_Rel.teq_nosmt
-<<<<<<< HEAD
-                                                 uu____3499 uu____3500
-                                                 FStar_Syntax_Util.exp_unit
-                                                in
-                                             (if uu____3498
-                                              then ()
-                                              else
-                                                (let uu____3502 =
-                                                   let uu____3503 =
-                                                     let uu____3504 =
-=======
                                                  uu____3496 uu____3497
                                                  FStar_Syntax_Util.exp_unit
                                                 in
@@ -2395,20 +2115,10 @@
                                                 (let uu____3499 =
                                                    let uu____3500 =
                                                      let uu____3501 =
->>>>>>> 06652f84
                                                        FStar_Tactics_Types.goal_witness
                                                          g1
                                                         in
                                                      FStar_Syntax_Print.term_to_string
-<<<<<<< HEAD
-                                                       uu____3504
-                                                      in
-                                                   FStar_Util.format1
-                                                     "Irrelevant tactic witness does not unify with (): %s"
-                                                     uu____3503
-                                                    in
-                                                 failwith uu____3502))
-=======
                                                        uu____3501
                                                       in
                                                    FStar_Util.format1
@@ -2416,51 +2126,30 @@
                                                      uu____3500
                                                     in
                                                  failwith uu____3499))
->>>>>>> 06652f84
                                            else ())
                                         (FStar_List.append
                                            ps1.FStar_Tactics_Types.goals
                                            ps1.FStar_Tactics_Types.smt_goals);
                                       (let g1 =
-<<<<<<< HEAD
-                                         let uu___90_3507 =
-=======
                                          let uu___86_3504 =
->>>>>>> 06652f84
                                            FStar_TypeChecker_Rel.trivial_guard
                                             in
                                          {
                                            FStar_TypeChecker_Env.guard_f =
-<<<<<<< HEAD
-                                             (uu___90_3507.FStar_TypeChecker_Env.guard_f);
-                                           FStar_TypeChecker_Env.deferred =
-                                             (uu___90_3507.FStar_TypeChecker_Env.deferred);
-                                           FStar_TypeChecker_Env.univ_ineqs =
-                                             (uu___90_3507.FStar_TypeChecker_Env.univ_ineqs);
-=======
                                              (uu___86_3504.FStar_TypeChecker_Env.guard_f);
                                            FStar_TypeChecker_Env.deferred =
                                              (uu___86_3504.FStar_TypeChecker_Env.deferred);
                                            FStar_TypeChecker_Env.univ_ineqs =
                                              (uu___86_3504.FStar_TypeChecker_Env.univ_ineqs);
->>>>>>> 06652f84
                                            FStar_TypeChecker_Env.implicits =
                                              (ps1.FStar_Tactics_Types.all_implicits)
                                          }  in
                                        let g2 =
-<<<<<<< HEAD
-                                         let uu____3509 =
-                                           FStar_TypeChecker_Rel.solve_deferred_constraints
-                                             env3 g1
-                                            in
-                                         FStar_All.pipe_right uu____3509
-=======
                                          let uu____3506 =
                                            FStar_TypeChecker_Rel.solve_deferred_constraints
                                              env3 g1
                                             in
                                          FStar_All.pipe_right uu____3506
->>>>>>> 06652f84
                                            (FStar_TypeChecker_Rel.resolve_implicits_tac
                                               env3)
                                           in
@@ -2471,33 +2160,12 @@
                                            ps1.FStar_Tactics_Types.smt_goals),
                                          w)))
                                  | FStar_Tactics_Result.Failed (s,ps1) ->
-<<<<<<< HEAD
-                                     ((let uu____3516 =
-                                         let uu____3517 =
-=======
                                      ((let uu____3513 =
                                          let uu____3514 =
->>>>>>> 06652f84
                                            FStar_TypeChecker_Normalize.psc_subst
                                              ps1.FStar_Tactics_Types.psc
                                             in
                                          FStar_Tactics_Types.subst_proof_state
-<<<<<<< HEAD
-                                           uu____3517 ps1
-                                          in
-                                       FStar_Tactics_Basic.dump_proofstate
-                                         uu____3516 "at the time of failure");
-                                      (let uu____3518 =
-                                         let uu____3523 =
-                                           FStar_Util.format1
-                                             "user tactic failed: %s" s
-                                            in
-                                         (FStar_Errors.Fatal_ArgumentLengthMismatch,
-                                           uu____3523)
-                                          in
-                                       FStar_Errors.raise_error uu____3518
-                                         typ.FStar_Syntax_Syntax.pos)))))))))))
-=======
                                            uu____3514 ps1
                                           in
                                        FStar_Tactics_Basic.dump_proofstate
@@ -2512,28 +2180,18 @@
                                           in
                                        FStar_Errors.raise_error uu____3515
                                          ps1.FStar_Tactics_Types.entry_range)))))))))))
->>>>>>> 06652f84
   
 type pol =
   | Pos 
   | Neg 
   | Both 
 let (uu___is_Pos : pol -> Prims.bool) =
-<<<<<<< HEAD
-  fun projectee  -> match projectee with | Pos  -> true | uu____3535 -> false 
-let (uu___is_Neg : pol -> Prims.bool) =
-  fun projectee  -> match projectee with | Neg  -> true | uu____3541 -> false 
-let (uu___is_Both : pol -> Prims.bool) =
-  fun projectee  ->
-    match projectee with | Both  -> true | uu____3547 -> false
-=======
   fun projectee  -> match projectee with | Pos  -> true | uu____3532 -> false 
 let (uu___is_Neg : pol -> Prims.bool) =
   fun projectee  -> match projectee with | Neg  -> true | uu____3538 -> false 
 let (uu___is_Both : pol -> Prims.bool) =
   fun projectee  ->
     match projectee with | Both  -> true | uu____3544 -> false
->>>>>>> 06652f84
   
 type 'a tres_m =
   | Unchanged of 'a 
@@ -2543,21 +2201,13 @@
   FStar_Pervasives_Native.tuple3 
 let uu___is_Unchanged : 'a . 'a tres_m -> Prims.bool =
   fun projectee  ->
-<<<<<<< HEAD
-    match projectee with | Unchanged _0 -> true | uu____3602 -> false
-=======
     match projectee with | Unchanged _0 -> true | uu____3599 -> false
->>>>>>> 06652f84
   
 let __proj__Unchanged__item___0 : 'a . 'a tres_m -> 'a =
   fun projectee  -> match projectee with | Unchanged _0 -> _0 
 let uu___is_Simplified : 'a . 'a tres_m -> Prims.bool =
   fun projectee  ->
-<<<<<<< HEAD
-    match projectee with | Simplified _0 -> true | uu____3642 -> false
-=======
     match projectee with | Simplified _0 -> true | uu____3639 -> false
->>>>>>> 06652f84
   
 let __proj__Simplified__item___0 :
   'a .
@@ -2566,11 +2216,7 @@
   = fun projectee  -> match projectee with | Simplified _0 -> _0 
 let uu___is_Dual : 'a . 'a tres_m -> Prims.bool =
   fun projectee  ->
-<<<<<<< HEAD
-    match projectee with | Dual _0 -> true | uu____3696 -> false
-=======
     match projectee with | Dual _0 -> true | uu____3693 -> false
->>>>>>> 06652f84
   
 let __proj__Dual__item___0 :
   'a .
@@ -2578,13 +2224,8 @@
       ('a,'a,FStar_Tactics_Basic.goal Prims.list)
         FStar_Pervasives_Native.tuple3
   = fun projectee  -> match projectee with | Dual _0 -> _0 
-<<<<<<< HEAD
-type tres = FStar_Syntax_Syntax.term tres_m[@@deriving show]
-let tpure : 'Auu____3737 . 'Auu____3737 -> 'Auu____3737 tres_m =
-=======
 type tres = FStar_Syntax_Syntax.term tres_m
 let tpure : 'Auu____3734 . 'Auu____3734 -> 'Auu____3734 tres_m =
->>>>>>> 06652f84
   fun x  -> Unchanged x 
 let (flip : pol -> pol) =
   fun p  -> match p with | Pos  -> Neg | Neg  -> Pos | Both  -> Both 
@@ -2593,20 +2234,6 @@
   fun pol  ->
     fun e  ->
       fun t  ->
-<<<<<<< HEAD
-        let uu____3765 = FStar_Syntax_Util.head_and_args t  in
-        match uu____3765 with
-        | (hd1,args) ->
-            let uu____3802 =
-              let uu____3817 =
-                let uu____3818 = FStar_Syntax_Util.un_uinst hd1  in
-                uu____3818.FStar_Syntax_Syntax.n  in
-              (uu____3817, args)  in
-            (match uu____3802 with
-             | (FStar_Syntax_Syntax.Tm_fvar
-                fv,(rett,FStar_Pervasives_Native.Some
-                    (FStar_Syntax_Syntax.Implicit uu____3833))::(tactic,FStar_Pervasives_Native.None
-=======
         let uu____3762 = FStar_Syntax_Util.head_and_args t  in
         match uu____3762 with
         | (hd1,args) ->
@@ -2619,7 +2246,6 @@
              | (FStar_Syntax_Syntax.Tm_fvar
                 fv,(rett,FStar_Pervasives_Native.Some
                     (FStar_Syntax_Syntax.Implicit uu____3830))::(tactic,FStar_Pervasives_Native.None
->>>>>>> 06652f84
                                                                  )::(assertion,FStar_Pervasives_Native.None
                                                                     )::[])
                  when
@@ -2628,18 +2254,6 @@
                  ->
                  (match pol with
                   | Pos  ->
-<<<<<<< HEAD
-                      let uu____3896 = run_tactic_on_typ tactic e assertion
-                         in
-                      (match uu____3896 with
-                       | (gs,uu____3904) ->
-                           Simplified (FStar_Syntax_Util.t_true, gs))
-                  | Both  ->
-                      let uu____3911 = run_tactic_on_typ tactic e assertion
-                         in
-                      (match uu____3911 with
-                       | (gs,uu____3919) ->
-=======
                       let uu____3893 = run_tactic_on_typ tactic e assertion
                          in
                       (match uu____3893 with
@@ -2650,7 +2264,6 @@
                          in
                       (match uu____3908 with
                        | (gs,uu____3916) ->
->>>>>>> 06652f84
                            Dual (assertion, FStar_Syntax_Util.t_true, gs))
                   | Neg  -> Simplified (assertion, []))
              | (FStar_Syntax_Syntax.Tm_fvar
@@ -2660,35 +2273,6 @@
                  ->
                  (match pol with
                   | Pos  ->
-<<<<<<< HEAD
-                      let uu____3962 =
-                        let uu____3969 =
-                          let uu____3972 =
-                            let uu____3973 =
-                              FStar_Tactics_Basic.goal_of_goal_ty e assertion
-                               in
-                            FStar_All.pipe_left FStar_Pervasives_Native.fst
-                              uu____3973
-                             in
-                          [uu____3972]  in
-                        (FStar_Syntax_Util.t_true, uu____3969)  in
-                      Simplified uu____3962
-                  | Both  ->
-                      let uu____3984 =
-                        let uu____3993 =
-                          let uu____3996 =
-                            let uu____3997 =
-                              FStar_Tactics_Basic.goal_of_goal_ty e assertion
-                               in
-                            FStar_All.pipe_left FStar_Pervasives_Native.fst
-                              uu____3997
-                             in
-                          [uu____3996]  in
-                        (assertion, FStar_Syntax_Util.t_true, uu____3993)  in
-                      Dual uu____3984
-                  | Neg  -> Simplified (assertion, []))
-             | uu____4010 -> Unchanged t)
-=======
                       let uu____3959 =
                         let uu____3966 =
                           let uu____3969 =
@@ -2716,7 +2300,6 @@
                       Dual uu____3981
                   | Neg  -> Simplified (assertion, []))
              | uu____4007 -> Unchanged t)
->>>>>>> 06652f84
   
 let explode :
   'a .
@@ -2732,19 +2315,6 @@
   
 let comb1 : 'a 'b . ('a -> 'b) -> 'a tres_m -> 'b tres_m =
   fun f  ->
-<<<<<<< HEAD
-    fun uu___87_4100  ->
-      match uu___87_4100 with
-      | Unchanged t -> let uu____4106 = f t  in Unchanged uu____4106
-      | Simplified (t,gs) ->
-          let uu____4113 = let uu____4120 = f t  in (uu____4120, gs)  in
-          Simplified uu____4113
-      | Dual (tn,tp,gs) ->
-          let uu____4130 =
-            let uu____4139 = f tn  in
-            let uu____4140 = f tp  in (uu____4139, uu____4140, gs)  in
-          Dual uu____4130
-=======
     fun uu___83_4097  ->
       match uu___83_4097 with
       | Unchanged t -> let uu____4103 = f t  in Unchanged uu____4103
@@ -2756,7 +2326,6 @@
             let uu____4136 = f tn  in
             let uu____4137 = f tp  in (uu____4136, uu____4137, gs)  in
           Dual uu____4127
->>>>>>> 06652f84
   
 let comb2 :
   'a 'b 'c . ('a -> 'b -> 'c) -> 'a tres_m -> 'b tres_m -> 'c tres_m =
@@ -2765,35 +2334,6 @@
       fun y  ->
         match (x, y) with
         | (Unchanged t1,Unchanged t2) ->
-<<<<<<< HEAD
-            let uu____4203 = f t1 t2  in Unchanged uu____4203
-        | (Unchanged t1,Simplified (t2,gs)) ->
-            let uu____4215 = let uu____4222 = f t1 t2  in (uu____4222, gs)
-               in
-            Simplified uu____4215
-        | (Simplified (t1,gs),Unchanged t2) ->
-            let uu____4236 = let uu____4243 = f t1 t2  in (uu____4243, gs)
-               in
-            Simplified uu____4236
-        | (Simplified (t1,gs1),Simplified (t2,gs2)) ->
-            let uu____4262 =
-              let uu____4269 = f t1 t2  in
-              (uu____4269, (FStar_List.append gs1 gs2))  in
-            Simplified uu____4262
-        | uu____4272 ->
-            let uu____4281 = explode x  in
-            (match uu____4281 with
-             | (n1,p1,gs1) ->
-                 let uu____4299 = explode y  in
-                 (match uu____4299 with
-                  | (n2,p2,gs2) ->
-                      let uu____4317 =
-                        let uu____4326 = f n1 n2  in
-                        let uu____4327 = f p1 p2  in
-                        (uu____4326, uu____4327, (FStar_List.append gs1 gs2))
-                         in
-                      Dual uu____4317))
-=======
             let uu____4200 = f t1 t2  in Unchanged uu____4200
         | (Unchanged t1,Simplified (t2,gs)) ->
             let uu____4212 = let uu____4219 = f t1 t2  in (uu____4219, gs)
@@ -2821,7 +2361,6 @@
                         (uu____4323, uu____4324, (FStar_List.append gs1 gs2))
                          in
                       Dual uu____4314))
->>>>>>> 06652f84
   
 let comb_list : 'a . 'a tres_m Prims.list -> 'a Prims.list tres_m =
   fun rs  ->
@@ -2829,24 +2368,15 @@
       match rs1 with
       | [] -> acc
       | hd1::tl1 ->
-<<<<<<< HEAD
-          let uu____4399 = comb2 (fun l  -> fun r  -> l :: r) hd1 acc  in
-          aux tl1 uu____4399
-=======
           let uu____4396 = comb2 (fun l  -> fun r  -> l :: r) hd1 acc  in
           aux tl1 uu____4396
->>>>>>> 06652f84
        in
     aux (FStar_List.rev rs) (tpure [])
   
 let emit : 'a . FStar_Tactics_Basic.goal Prims.list -> 'a tres_m -> 'a tres_m
   =
   fun gs  ->
-<<<<<<< HEAD
-    fun m  -> comb2 (fun uu____4447  -> fun x  -> x) (Simplified ((), gs)) m
-=======
     fun m  -> comb2 (fun uu____4444  -> fun x  -> x) (Simplified ((), gs)) m
->>>>>>> 06652f84
   
 let rec (traverse :
   (pol -> FStar_TypeChecker_Env.env -> FStar_Syntax_Syntax.term -> tres) ->
@@ -2857,28 +2387,6 @@
       fun e  ->
         fun t  ->
           let r =
-<<<<<<< HEAD
-            let uu____4489 =
-              let uu____4490 = FStar_Syntax_Subst.compress t  in
-              uu____4490.FStar_Syntax_Syntax.n  in
-            match uu____4489 with
-            | FStar_Syntax_Syntax.Tm_uinst (t1,us) ->
-                let tr = traverse f pol e t1  in
-                let uu____4502 =
-                  comb1 (fun t'  -> FStar_Syntax_Syntax.Tm_uinst (t', us))
-                   in
-                uu____4502 tr
-            | FStar_Syntax_Syntax.Tm_meta (t1,m) ->
-                let tr = traverse f pol e t1  in
-                let uu____4528 =
-                  comb1 (fun t'  -> FStar_Syntax_Syntax.Tm_meta (t', m))  in
-                uu____4528 tr
-            | FStar_Syntax_Syntax.Tm_app
-                ({ FStar_Syntax_Syntax.n = FStar_Syntax_Syntax.Tm_fvar fv;
-                   FStar_Syntax_Syntax.pos = uu____4548;
-                   FStar_Syntax_Syntax.vars = uu____4549;_},(p,uu____4551)::
-                 (q,uu____4553)::[])
-=======
             let uu____4486 =
               let uu____4487 = FStar_Syntax_Subst.compress t  in
               uu____4487.FStar_Syntax_Syntax.n  in
@@ -2899,33 +2407,10 @@
                    FStar_Syntax_Syntax.pos = uu____4545;
                    FStar_Syntax_Syntax.vars = uu____4546;_},(p,uu____4548)::
                  (q,uu____4550)::[])
->>>>>>> 06652f84
                 when
                 FStar_Syntax_Syntax.fv_eq_lid fv FStar_Parser_Const.imp_lid
                 ->
                 let x =
-<<<<<<< HEAD
-                  let uu____4593 =
-                    FStar_Syntax_Util.mk_squash FStar_Syntax_Syntax.U_zero p
-                     in
-                  FStar_Syntax_Syntax.new_bv FStar_Pervasives_Native.None
-                    uu____4593
-                   in
-                let r1 = traverse f (flip pol) e p  in
-                let r2 =
-                  let uu____4596 = FStar_TypeChecker_Env.push_bv e x  in
-                  traverse f pol uu____4596 q  in
-                comb2
-                  (fun l  ->
-                     fun r  ->
-                       let uu____4610 = FStar_Syntax_Util.mk_imp l r  in
-                       uu____4610.FStar_Syntax_Syntax.n) r1 r2
-            | FStar_Syntax_Syntax.Tm_app
-                ({ FStar_Syntax_Syntax.n = FStar_Syntax_Syntax.Tm_fvar fv;
-                   FStar_Syntax_Syntax.pos = uu____4614;
-                   FStar_Syntax_Syntax.vars = uu____4615;_},(p,uu____4617)::
-                 (q,uu____4619)::[])
-=======
                   let uu____4590 =
                     FStar_Syntax_Util.mk_squash FStar_Syntax_Syntax.U_zero p
                      in
@@ -2946,53 +2431,10 @@
                    FStar_Syntax_Syntax.pos = uu____4611;
                    FStar_Syntax_Syntax.vars = uu____4612;_},(p,uu____4614)::
                  (q,uu____4616)::[])
->>>>>>> 06652f84
                 when
                 FStar_Syntax_Syntax.fv_eq_lid fv FStar_Parser_Const.iff_lid
                 ->
                 let xp =
-<<<<<<< HEAD
-                  let uu____4659 =
-                    FStar_Syntax_Util.mk_squash FStar_Syntax_Syntax.U_zero p
-                     in
-                  FStar_Syntax_Syntax.new_bv FStar_Pervasives_Native.None
-                    uu____4659
-                   in
-                let xq =
-                  let uu____4661 =
-                    FStar_Syntax_Util.mk_squash FStar_Syntax_Syntax.U_zero q
-                     in
-                  FStar_Syntax_Syntax.new_bv FStar_Pervasives_Native.None
-                    uu____4661
-                   in
-                let r1 =
-                  let uu____4663 = FStar_TypeChecker_Env.push_bv e xq  in
-                  traverse f Both uu____4663 p  in
-                let r2 =
-                  let uu____4665 = FStar_TypeChecker_Env.push_bv e xp  in
-                  traverse f Both uu____4665 q  in
-                (match (r1, r2) with
-                 | (Unchanged uu____4672,Unchanged uu____4673) ->
-                     comb2
-                       (fun l  ->
-                          fun r  ->
-                            let uu____4691 = FStar_Syntax_Util.mk_iff l r  in
-                            uu____4691.FStar_Syntax_Syntax.n) r1 r2
-                 | uu____4694 ->
-                     let uu____4703 = explode r1  in
-                     (match uu____4703 with
-                      | (pn,pp,gs1) ->
-                          let uu____4721 = explode r2  in
-                          (match uu____4721 with
-                           | (qn,qp,gs2) ->
-                               let t1 =
-                                 let uu____4742 =
-                                   FStar_Syntax_Util.mk_imp pn qp  in
-                                 let uu____4745 =
-                                   FStar_Syntax_Util.mk_imp qn pp  in
-                                 FStar_Syntax_Util.mk_conj uu____4742
-                                   uu____4745
-=======
                   let uu____4656 =
                     FStar_Syntax_Util.mk_squash FStar_Syntax_Syntax.U_zero p
                      in
@@ -3033,7 +2475,6 @@
                                    FStar_Syntax_Util.mk_imp qn pp  in
                                  FStar_Syntax_Util.mk_conj uu____4739
                                    uu____4742
->>>>>>> 06652f84
                                   in
                                Simplified
                                  ((t1.FStar_Syntax_Syntax.n),
@@ -3042,15 +2483,9 @@
                 let r0 = traverse f pol e hd1  in
                 let r1 =
                   FStar_List.fold_right
-<<<<<<< HEAD
-                    (fun uu____4799  ->
-                       fun r  ->
-                         match uu____4799 with
-=======
                     (fun uu____4796  ->
                        fun r  ->
                          match uu____4796 with
->>>>>>> 06652f84
                          | (a,q) ->
                              let r' = traverse f pol e a  in
                              comb2
@@ -3062,44 +2497,19 @@
                      fun args1  -> FStar_Syntax_Syntax.Tm_app (hd2, args1))
                   r0 r1
             | FStar_Syntax_Syntax.Tm_abs (bs,t1,k) ->
-<<<<<<< HEAD
-                let uu____4917 = FStar_Syntax_Subst.open_term bs t1  in
-                (match uu____4917 with
-=======
                 let uu____4914 = FStar_Syntax_Subst.open_term bs t1  in
                 (match uu____4914 with
->>>>>>> 06652f84
                  | (bs1,topen) ->
                      let e' = FStar_TypeChecker_Env.push_binders e bs1  in
                      let r0 =
                        FStar_List.map
-<<<<<<< HEAD
-                         (fun uu____4951  ->
-                            match uu____4951 with
-=======
                          (fun uu____4948  ->
                             match uu____4948 with
->>>>>>> 06652f84
                             | (bv,aq) ->
                                 let r =
                                   traverse f (flip pol) e
                                     bv.FStar_Syntax_Syntax.sort
                                    in
-<<<<<<< HEAD
-                                let uu____4965 =
-                                  comb1
-                                    (fun s'  ->
-                                       ((let uu___91_4991 = bv  in
-                                         {
-                                           FStar_Syntax_Syntax.ppname =
-                                             (uu___91_4991.FStar_Syntax_Syntax.ppname);
-                                           FStar_Syntax_Syntax.index =
-                                             (uu___91_4991.FStar_Syntax_Syntax.index);
-                                           FStar_Syntax_Syntax.sort = s'
-                                         }), aq))
-                                   in
-                                uu____4965 r) bs1
-=======
                                 let uu____4962 =
                                   comb1
                                     (fun s'  ->
@@ -3113,25 +2523,12 @@
                                          }), aq))
                                    in
                                 uu____4962 r) bs1
->>>>>>> 06652f84
                         in
                      let rbs = comb_list r0  in
                      let rt = traverse f pol e' topen  in
                      comb2
                        (fun bs2  ->
                           fun t2  ->
-<<<<<<< HEAD
-                            let uu____5015 = FStar_Syntax_Util.abs bs2 t2 k
-                               in
-                            uu____5015.FStar_Syntax_Syntax.n) rbs rt)
-            | FStar_Syntax_Syntax.Tm_ascribed (t1,asc,ef) ->
-                let uu____5061 = traverse f pol e t1  in
-                let uu____5066 =
-                  comb1
-                    (fun t2  -> FStar_Syntax_Syntax.Tm_ascribed (t2, asc, ef))
-                   in
-                uu____5066 uu____5061
-=======
                             let uu____5012 = FStar_Syntax_Util.abs bs2 t2 k
                                in
                             uu____5012.FStar_Syntax_Syntax.n) rbs rt)
@@ -3142,57 +2539,10 @@
                     (fun t2  -> FStar_Syntax_Syntax.Tm_ascribed (t2, asc, ef))
                    in
                 uu____5063 uu____5058
->>>>>>> 06652f84
             | x -> tpure x  in
           match r with
           | Unchanged tn' ->
               f pol e
-<<<<<<< HEAD
-                (let uu___92_5106 = t  in
-                 {
-                   FStar_Syntax_Syntax.n = tn';
-                   FStar_Syntax_Syntax.pos =
-                     (uu___92_5106.FStar_Syntax_Syntax.pos);
-                   FStar_Syntax_Syntax.vars =
-                     (uu___92_5106.FStar_Syntax_Syntax.vars)
-                 })
-          | Simplified (tn',gs) ->
-              let uu____5113 =
-                f pol e
-                  (let uu___93_5117 = t  in
-                   {
-                     FStar_Syntax_Syntax.n = tn';
-                     FStar_Syntax_Syntax.pos =
-                       (uu___93_5117.FStar_Syntax_Syntax.pos);
-                     FStar_Syntax_Syntax.vars =
-                       (uu___93_5117.FStar_Syntax_Syntax.vars)
-                   })
-                 in
-              emit gs uu____5113
-          | Dual (tn,tp,gs) ->
-              let rp =
-                f pol e
-                  (let uu___94_5127 = t  in
-                   {
-                     FStar_Syntax_Syntax.n = tp;
-                     FStar_Syntax_Syntax.pos =
-                       (uu___94_5127.FStar_Syntax_Syntax.pos);
-                     FStar_Syntax_Syntax.vars =
-                       (uu___94_5127.FStar_Syntax_Syntax.vars)
-                   })
-                 in
-              let uu____5128 = explode rp  in
-              (match uu____5128 with
-               | (uu____5137,p',gs') ->
-                   Dual
-                     ((let uu___95_5147 = t  in
-                       {
-                         FStar_Syntax_Syntax.n = tn;
-                         FStar_Syntax_Syntax.pos =
-                           (uu___95_5147.FStar_Syntax_Syntax.pos);
-                         FStar_Syntax_Syntax.vars =
-                           (uu___95_5147.FStar_Syntax_Syntax.vars)
-=======
                 (let uu___88_5103 = t  in
                  {
                    FStar_Syntax_Syntax.n = tn';
@@ -3237,7 +2587,6 @@
                            (uu___91_5144.FStar_Syntax_Syntax.pos);
                          FStar_Syntax_Syntax.vars =
                            (uu___91_5144.FStar_Syntax_Syntax.vars)
->>>>>>> 06652f84
                        }), p', (FStar_List.append gs gs')))
   
 let (getprop :
@@ -3264,43 +2613,6 @@
   =
   fun env  ->
     fun goal  ->
-<<<<<<< HEAD
-      (let uu____5190 =
-         FStar_TypeChecker_Env.debug env (FStar_Options.Other "Tac")  in
-       FStar_ST.op_Colon_Equals tacdbg uu____5190);
-      (let uu____5215 = FStar_ST.op_Bang tacdbg  in
-       if uu____5215
-       then
-         let uu____5239 =
-           let uu____5240 = FStar_TypeChecker_Env.all_binders env  in
-           FStar_All.pipe_right uu____5240
-             (FStar_Syntax_Print.binders_to_string ",")
-            in
-         let uu____5241 = FStar_Syntax_Print.term_to_string goal  in
-         FStar_Util.print2 "About to preprocess %s |= %s\n" uu____5239
-           uu____5241
-       else ());
-      (let initial = ((Prims.parse_int "1"), [])  in
-       let uu____5270 =
-         let uu____5277 = traverse by_tactic_interp Pos env goal  in
-         match uu____5277 with
-         | Unchanged t' -> (t', [])
-         | Simplified (t',gs) -> (t', gs)
-         | uu____5295 -> failwith "no"  in
-       match uu____5270 with
-       | (t',gs) ->
-           ((let uu____5317 = FStar_ST.op_Bang tacdbg  in
-             if uu____5317
-             then
-               let uu____5341 =
-                 let uu____5342 = FStar_TypeChecker_Env.all_binders env  in
-                 FStar_All.pipe_right uu____5342
-                   (FStar_Syntax_Print.binders_to_string ", ")
-                  in
-               let uu____5343 = FStar_Syntax_Print.term_to_string t'  in
-               FStar_Util.print2 "Main goal simplified to: %s |- %s\n"
-                 uu____5341 uu____5343
-=======
       (let uu____5187 =
          FStar_TypeChecker_Env.debug env (FStar_Options.Other "Tac")  in
        FStar_ST.op_Colon_Equals tacdbg uu____5187);
@@ -3336,82 +2648,10 @@
                let uu____5340 = FStar_Syntax_Print.term_to_string t'  in
                FStar_Util.print2 "Main goal simplified to: %s |- %s\n"
                  uu____5338 uu____5340
->>>>>>> 06652f84
              else ());
             (let s = initial  in
              let s1 =
                FStar_List.fold_left
-<<<<<<< HEAD
-                 (fun uu____5391  ->
-                    fun g  ->
-                      match uu____5391 with
-                      | (n1,gs1) ->
-                          let phi =
-                            let uu____5436 =
-                              let uu____5439 = FStar_Tactics_Types.goal_env g
-                                 in
-                              let uu____5440 =
-                                FStar_Tactics_Types.goal_type g  in
-                              getprop uu____5439 uu____5440  in
-                            match uu____5436 with
-                            | FStar_Pervasives_Native.None  ->
-                                let uu____5441 =
-                                  let uu____5446 =
-                                    let uu____5447 =
-                                      let uu____5448 =
-                                        FStar_Tactics_Types.goal_type g  in
-                                      FStar_Syntax_Print.term_to_string
-                                        uu____5448
-                                       in
-                                    FStar_Util.format1
-                                      "Tactic returned proof-relevant goal: %s"
-                                      uu____5447
-                                     in
-                                  (FStar_Errors.Fatal_TacticProofRelevantGoal,
-                                    uu____5446)
-                                   in
-                                FStar_Errors.raise_error uu____5441
-                                  env.FStar_TypeChecker_Env.range
-                            | FStar_Pervasives_Native.Some phi -> phi  in
-                          ((let uu____5451 = FStar_ST.op_Bang tacdbg  in
-                            if uu____5451
-                            then
-                              let uu____5475 = FStar_Util.string_of_int n1
-                                 in
-                              let uu____5476 =
-                                FStar_Tactics_Basic.goal_to_string g  in
-                              FStar_Util.print2 "Got goal #%s: %s\n"
-                                uu____5475 uu____5476
-                            else ());
-                           (let gt' =
-                              let uu____5479 =
-                                let uu____5480 = FStar_Util.string_of_int n1
-                                   in
-                                Prims.strcat "Could not prove goal #"
-                                  uu____5480
-                                 in
-                              FStar_TypeChecker_Util.label uu____5479
-                                goal.FStar_Syntax_Syntax.pos phi
-                               in
-                            let uu____5481 =
-                              let uu____5490 =
-                                let uu____5497 =
-                                  FStar_Tactics_Types.goal_env g  in
-                                (uu____5497, gt',
-                                  (g.FStar_Tactics_Types.opts))
-                                 in
-                              uu____5490 :: gs1  in
-                            ((n1 + (Prims.parse_int "1")), uu____5481)))) s
-                 gs
-                in
-             let uu____5512 = s1  in
-             match uu____5512 with
-             | (uu____5533,gs1) ->
-                 let uu____5551 =
-                   let uu____5558 = FStar_Options.peek ()  in
-                   (env, t', uu____5558)  in
-                 uu____5551 :: gs1)))
-=======
                  (fun uu____5388  ->
                     fun g  ->
                       match uu____5388 with
@@ -3481,30 +2721,10 @@
                    let uu____5555 = FStar_Options.peek ()  in
                    (env, t', uu____5555)  in
                  uu____5548 :: gs1)))
->>>>>>> 06652f84
   
 let (reify_tactic : FStar_Syntax_Syntax.term -> FStar_Syntax_Syntax.term) =
   fun a  ->
     let r =
-<<<<<<< HEAD
-      let uu____5571 =
-        let uu____5572 =
-          FStar_Syntax_Syntax.lid_as_fv FStar_Parser_Const.reify_tactic_lid
-            FStar_Syntax_Syntax.delta_equational FStar_Pervasives_Native.None
-           in
-        FStar_Syntax_Syntax.fv_to_tm uu____5572  in
-      FStar_Syntax_Syntax.mk_Tm_uinst uu____5571 [FStar_Syntax_Syntax.U_zero]
-       in
-    let uu____5573 =
-      let uu____5578 =
-        let uu____5579 = FStar_Syntax_Syntax.iarg FStar_Syntax_Syntax.t_unit
-           in
-        let uu____5586 =
-          let uu____5595 = FStar_Syntax_Syntax.as_arg a  in [uu____5595]  in
-        uu____5579 :: uu____5586  in
-      FStar_Syntax_Syntax.mk_Tm_app r uu____5578  in
-    uu____5573 FStar_Pervasives_Native.None a.FStar_Syntax_Syntax.pos
-=======
       let uu____5568 =
         let uu____5569 =
           FStar_Syntax_Syntax.lid_as_fv FStar_Parser_Const.reify_tactic_lid
@@ -3522,7 +2742,6 @@
         uu____5576 :: uu____5583  in
       FStar_Syntax_Syntax.mk_Tm_app r uu____5575  in
     uu____5570 FStar_Pervasives_Native.None a.FStar_Syntax_Syntax.pos
->>>>>>> 06652f84
   
 let (synthesize :
   FStar_TypeChecker_Env.env ->
@@ -3532,33 +2751,6 @@
   fun env  ->
     fun typ  ->
       fun tau  ->
-<<<<<<< HEAD
-        (let uu____5638 =
-           FStar_TypeChecker_Env.debug env (FStar_Options.Other "Tac")  in
-         FStar_ST.op_Colon_Equals tacdbg uu____5638);
-        (let uu____5662 =
-           let uu____5669 = reify_tactic tau  in
-           run_tactic_on_typ uu____5669 env typ  in
-         match uu____5662 with
-         | (gs,w) ->
-             let uu____5676 =
-               FStar_List.existsML
-                 (fun g  ->
-                    let uu____5680 =
-                      let uu____5681 =
-                        let uu____5684 = FStar_Tactics_Types.goal_env g  in
-                        let uu____5685 = FStar_Tactics_Types.goal_type g  in
-                        getprop uu____5684 uu____5685  in
-                      FStar_Option.isSome uu____5681  in
-                    Prims.op_Negation uu____5680) gs
-                in
-             if uu____5676
-             then
-               FStar_Errors.raise_error
-                 (FStar_Errors.Fatal_OpenGoalsInSynthesis,
-                   "synthesis left open goals") typ.FStar_Syntax_Syntax.pos
-             else w)
-=======
         (let uu____5635 =
            FStar_TypeChecker_Env.debug env (FStar_Options.Other "Tac")  in
          FStar_ST.op_Colon_Equals tacdbg uu____5635);
@@ -3585,7 +2777,6 @@
                      "synthesis left open goals") typ.FStar_Syntax_Syntax.pos
                else ());
               w))
->>>>>>> 06652f84
   
 let (splice :
   FStar_TypeChecker_Env.env ->
@@ -3593,29 +2784,6 @@
   =
   fun env  ->
     fun tau  ->
-<<<<<<< HEAD
-      (let uu____5702 =
-         FStar_TypeChecker_Env.debug env (FStar_Options.Other "Tac")  in
-       FStar_ST.op_Colon_Equals tacdbg uu____5702);
-      (let typ = FStar_Syntax_Syntax.t_decls  in
-       let uu____5727 =
-         let uu____5734 = reify_tactic tau  in
-         run_tactic_on_typ uu____5734 env typ  in
-       match uu____5727 with
-       | (gs,w) ->
-           ((let uu____5744 =
-               FStar_List.existsML
-                 (fun g  ->
-                    let uu____5748 =
-                      let uu____5749 =
-                        let uu____5752 = FStar_Tactics_Types.goal_env g  in
-                        let uu____5753 = FStar_Tactics_Types.goal_type g  in
-                        getprop uu____5752 uu____5753  in
-                      FStar_Option.isSome uu____5749  in
-                    Prims.op_Negation uu____5748) gs
-                in
-             if uu____5744
-=======
       (let uu____5700 =
          FStar_TypeChecker_Env.debug env (FStar_Options.Other "Tac")  in
        FStar_ST.op_Colon_Equals tacdbg uu____5700);
@@ -3637,7 +2805,6 @@
                     Prims.op_Negation uu____5746) gs
                 in
              if uu____5742
->>>>>>> 06652f84
              then
                FStar_Errors.raise_error
                  (FStar_Errors.Fatal_OpenGoalsInSynthesis,
@@ -3653,15 +2820,6 @@
                  FStar_TypeChecker_Normalize.Unascribe;
                  FStar_TypeChecker_Normalize.Unmeta] env w
                 in
-<<<<<<< HEAD
-             let uu____5756 =
-               let uu____5761 =
-                 FStar_Syntax_Embeddings.e_list
-                   FStar_Reflection_Embeddings.e_sigelt
-                  in
-               FStar_Syntax_Embeddings.unembed uu____5761 w1  in
-             FStar_All.pipe_left FStar_Util.must uu____5756)))
-=======
              let uu____5754 =
                let uu____5759 =
                  FStar_Syntax_Embeddings.e_list
@@ -3675,5 +2833,4 @@
                    (FStar_Errors.Fatal_SpliceUnembedFail,
                      "splice: failed to unembed sigelts")
                    typ.FStar_Syntax_Syntax.pos)))
->>>>>>> 06652f84
   