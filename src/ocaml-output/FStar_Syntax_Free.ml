--- conflicted
+++ resolved
@@ -1,465 +1,5 @@
 open Prims
 type free_vars_and_fvars =
-<<<<<<< HEAD
-(FStar_Syntax_Syntax.free_vars * FStar_Ident.lident FStar_Util.set)
-
-
-let no_free_vars : (FStar_Syntax_Syntax.free_vars * FStar_Ident.lident FStar_Util.set) = (
-
-let uu____7 = (FStar_Syntax_Syntax.new_fv_set ())
-in (({FStar_Syntax_Syntax.free_names = FStar_Syntax_Syntax.no_names; FStar_Syntax_Syntax.free_uvars = FStar_Syntax_Syntax.no_uvs; FStar_Syntax_Syntax.free_univs = FStar_Syntax_Syntax.no_universe_uvars; FStar_Syntax_Syntax.free_univ_names = FStar_Syntax_Syntax.no_universe_names}), (uu____7)))
-
-
-let singleton_fvar : FStar_Syntax_Syntax.fv  ->  (FStar_Syntax_Syntax.free_vars * FStar_Ident.lident FStar_Util.set) = (fun fv -> (
-
-let uu____18 = (
-
-let uu____20 = (FStar_Syntax_Syntax.new_fv_set ())
-in (FStar_Util.set_add fv.FStar_Syntax_Syntax.fv_name.FStar_Syntax_Syntax.v uu____20))
-in (({FStar_Syntax_Syntax.free_names = FStar_Syntax_Syntax.no_names; FStar_Syntax_Syntax.free_uvars = FStar_Syntax_Syntax.no_uvs; FStar_Syntax_Syntax.free_univs = FStar_Syntax_Syntax.no_universe_uvars; FStar_Syntax_Syntax.free_univ_names = FStar_Syntax_Syntax.no_universe_names}), (uu____18))))
-
-
-let singleton_bv : FStar_Syntax_Syntax.bv  ->  (FStar_Syntax_Syntax.free_vars * FStar_Ident.lident FStar_Util.set) = (fun x -> (
-
-let uu____35 = (
-
-let uu____36 = (
-
-let uu____38 = (FStar_Syntax_Syntax.new_bv_set ())
-in (FStar_Util.set_add x uu____38))
-in {FStar_Syntax_Syntax.free_names = uu____36; FStar_Syntax_Syntax.free_uvars = FStar_Syntax_Syntax.no_uvs; FStar_Syntax_Syntax.free_univs = FStar_Syntax_Syntax.no_universe_uvars; FStar_Syntax_Syntax.free_univ_names = FStar_Syntax_Syntax.no_universe_names})
-in (
-
-let uu____42 = (FStar_Syntax_Syntax.new_fv_set ())
-in ((uu____35), (uu____42)))))
-
-
-let singleton_uv : ((FStar_Syntax_Syntax.term', FStar_Syntax_Syntax.term') FStar_Syntax_Syntax.syntax FStar_Syntax_Syntax.uvar_basis FStar_Unionfind.uvar * (FStar_Syntax_Syntax.term', FStar_Syntax_Syntax.term') FStar_Syntax_Syntax.syntax)  ->  (FStar_Syntax_Syntax.free_vars * FStar_Ident.lident FStar_Util.set) = (fun x -> (
-
-let uu____67 = (
-
-let uu____68 = (
-
-let uu____78 = (FStar_Syntax_Syntax.new_uv_set ())
-in (FStar_Util.set_add x uu____78))
-in {FStar_Syntax_Syntax.free_names = FStar_Syntax_Syntax.no_names; FStar_Syntax_Syntax.free_uvars = uu____68; FStar_Syntax_Syntax.free_univs = FStar_Syntax_Syntax.no_universe_uvars; FStar_Syntax_Syntax.free_univ_names = FStar_Syntax_Syntax.no_universe_names})
-in (
-
-let uu____98 = (FStar_Syntax_Syntax.new_fv_set ())
-in ((uu____67), (uu____98)))))
-
-
-let singleton_univ : FStar_Syntax_Syntax.universe_uvar  ->  (FStar_Syntax_Syntax.free_vars * FStar_Ident.lident FStar_Util.set) = (fun x -> (
-
-let uu____107 = (
-
-let uu____108 = (
-
-let uu____110 = (FStar_Syntax_Syntax.new_universe_uvar_set ())
-in (FStar_Util.set_add x uu____110))
-in {FStar_Syntax_Syntax.free_names = FStar_Syntax_Syntax.no_names; FStar_Syntax_Syntax.free_uvars = FStar_Syntax_Syntax.no_uvs; FStar_Syntax_Syntax.free_univs = uu____108; FStar_Syntax_Syntax.free_univ_names = FStar_Syntax_Syntax.no_universe_names})
-in (
-
-let uu____114 = (FStar_Syntax_Syntax.new_fv_set ())
-in ((uu____107), (uu____114)))))
-
-
-let singleton_univ_name : FStar_Syntax_Syntax.univ_name  ->  (FStar_Syntax_Syntax.free_vars * FStar_Ident.lident FStar_Util.set) = (fun x -> (
-
-let uu____123 = (
-
-let uu____124 = (
-
-let uu____126 = (FStar_Syntax_Syntax.new_universe_names_fifo_set ())
-in (FStar_Util.fifo_set_add x uu____126))
-in {FStar_Syntax_Syntax.free_names = FStar_Syntax_Syntax.no_names; FStar_Syntax_Syntax.free_uvars = FStar_Syntax_Syntax.no_uvs; FStar_Syntax_Syntax.free_univs = FStar_Syntax_Syntax.no_universe_uvars; FStar_Syntax_Syntax.free_univ_names = uu____124})
-in (
-
-let uu____134 = (FStar_Syntax_Syntax.new_fv_set ())
-in ((uu____123), (uu____134)))))
-
-
-let union = (fun f1 f2 -> (
-
-let uu____164 = (
-
-let uu____165 = (FStar_Util.set_union (Prims.fst f1).FStar_Syntax_Syntax.free_names (Prims.fst f2).FStar_Syntax_Syntax.free_names)
-in (
-
-let uu____169 = (FStar_Util.set_union (Prims.fst f1).FStar_Syntax_Syntax.free_uvars (Prims.fst f2).FStar_Syntax_Syntax.free_uvars)
-in (
-
-let uu____189 = (FStar_Util.set_union (Prims.fst f1).FStar_Syntax_Syntax.free_univs (Prims.fst f2).FStar_Syntax_Syntax.free_univs)
-in (
-
-let uu____193 = (FStar_Util.fifo_set_union (Prims.fst f1).FStar_Syntax_Syntax.free_univ_names (Prims.fst f2).FStar_Syntax_Syntax.free_univ_names)
-in {FStar_Syntax_Syntax.free_names = uu____165; FStar_Syntax_Syntax.free_uvars = uu____169; FStar_Syntax_Syntax.free_univs = uu____189; FStar_Syntax_Syntax.free_univ_names = uu____193}))))
-in (
-
-let uu____204 = (FStar_Util.set_union (Prims.snd f1) (Prims.snd f2))
-in ((uu____164), (uu____204)))))
-
-
-let rec free_univs : FStar_Syntax_Syntax.universe  ->  (FStar_Syntax_Syntax.free_vars * FStar_Ident.lident FStar_Util.set) = (fun u -> (
-
-let uu____215 = (FStar_Syntax_Subst.compress_univ u)
-in (match (uu____215) with
-| (FStar_Syntax_Syntax.U_zero) | (FStar_Syntax_Syntax.U_bvar (_)) | (FStar_Syntax_Syntax.U_unknown) -> begin
-no_free_vars
-end
-| FStar_Syntax_Syntax.U_name (uname) -> begin
-(singleton_univ_name uname)
-end
-| FStar_Syntax_Syntax.U_succ (u) -> begin
-(free_univs u)
-end
-| FStar_Syntax_Syntax.U_max (us) -> begin
-(FStar_List.fold_left (fun out x -> (
-
-let uu____232 = (free_univs x)
-in (union out uu____232))) no_free_vars us)
-end
-| FStar_Syntax_Syntax.U_unif (u) -> begin
-(singleton_univ u)
-end)))
-
-
-let rec free_names_and_uvs' : FStar_Syntax_Syntax.term  ->  Prims.bool  ->  free_vars_and_fvars = (fun tm use_cache -> (
-
-let aux_binders = (fun bs from_body -> (
-
-let from_binders = (FStar_All.pipe_right bs (FStar_List.fold_left (fun n uu____342 -> (match (uu____342) with
-| (x, uu____352) -> begin
-(
-
-let uu____353 = (free_names_and_uvars x.FStar_Syntax_Syntax.sort use_cache)
-in (union n uu____353))
-end)) no_free_vars))
-in (union from_binders from_body)))
-in (
-
-let t = (FStar_Syntax_Subst.compress tm)
-in (match (t.FStar_Syntax_Syntax.n) with
-| FStar_Syntax_Syntax.Tm_delayed (uu____358) -> begin
-(failwith "Impossible")
-end
-| FStar_Syntax_Syntax.Tm_name (x) -> begin
-(singleton_bv x)
-end
-| FStar_Syntax_Syntax.Tm_uvar (x, t) -> begin
-(singleton_uv ((x), (t)))
-end
-| FStar_Syntax_Syntax.Tm_type (u) -> begin
-(free_univs u)
-end
-| FStar_Syntax_Syntax.Tm_bvar (uu____401) -> begin
-no_free_vars
-end
-| FStar_Syntax_Syntax.Tm_fvar (fv) -> begin
-(singleton_fvar fv)
-end
-| (FStar_Syntax_Syntax.Tm_constant (_)) | (FStar_Syntax_Syntax.Tm_unknown) -> begin
-no_free_vars
-end
-| FStar_Syntax_Syntax.Tm_uinst (t, us) -> begin
-(
-
-let f = (free_names_and_uvars t use_cache)
-in (FStar_List.fold_left (fun out u -> (
-
-let uu____422 = (free_univs u)
-in (union out uu____422))) f us))
-end
-| FStar_Syntax_Syntax.Tm_abs (bs, t, uu____428) -> begin
-(
-
-let uu____451 = (free_names_and_uvars t use_cache)
-in (aux_binders bs uu____451))
-end
-| FStar_Syntax_Syntax.Tm_arrow (bs, c) -> begin
-(
-
-let uu____467 = (free_names_and_uvars_comp c use_cache)
-in (aux_binders bs uu____467))
-end
-| FStar_Syntax_Syntax.Tm_refine (bv, t) -> begin
-(
-
-let uu____477 = (free_names_and_uvars t use_cache)
-in (aux_binders ((((bv), (None)))::[]) uu____477))
-end
-| FStar_Syntax_Syntax.Tm_app (t, args) -> begin
-(
-
-let uu____504 = (free_names_and_uvars t use_cache)
-in (free_names_and_uvars_args args uu____504 use_cache))
-end
-| FStar_Syntax_Syntax.Tm_match (t, pats) -> begin
-(
-
-let uu____536 = (
-
-let uu____553 = (free_names_and_uvars t use_cache)
-in (FStar_List.fold_left (fun n uu____569 -> (match (uu____569) with
-| (p, wopt, t) -> begin
-(
-
-let n1 = (match (wopt) with
-| None -> begin
-no_free_vars
-end
-| Some (w) -> begin
-(free_names_and_uvars w use_cache)
-end)
-in (
-
-let n2 = (free_names_and_uvars t use_cache)
-in (
-
-let n = (
-
-let uu____619 = (FStar_Syntax_Syntax.pat_bvs p)
-in (FStar_All.pipe_right uu____619 (FStar_List.fold_left (fun n x -> (
-
-let uu____633 = (free_names_and_uvars x.FStar_Syntax_Syntax.sort use_cache)
-in (union n uu____633))) n)))
-in (
-
-let uu____637 = (union n1 n2)
-in (union n uu____637)))))
-end)) uu____553))
-in (FStar_All.pipe_right pats uu____536))
-end
-| FStar_Syntax_Syntax.Tm_ascribed (t1, FStar_Util.Inl (t2), uu____657) -> begin
-(
-
-let uu____676 = (free_names_and_uvars t1 use_cache)
-in (
-
-let uu____680 = (free_names_and_uvars t2 use_cache)
-in (union uu____676 uu____680)))
-end
-| FStar_Syntax_Syntax.Tm_ascribed (t1, FStar_Util.Inr (c), uu____686) -> begin
-(
-
-let uu____705 = (free_names_and_uvars t1 use_cache)
-in (
-
-let uu____709 = (free_names_and_uvars_comp c use_cache)
-in (union uu____705 uu____709)))
-end
-| FStar_Syntax_Syntax.Tm_let (lbs, t) -> begin
-(
-
-let uu____725 = (
-
-let uu____732 = (free_names_and_uvars t use_cache)
-in (FStar_List.fold_left (fun n lb -> (
-
-let uu____744 = (
-
-let uu____748 = (free_names_and_uvars lb.FStar_Syntax_Syntax.lbtyp use_cache)
-in (
-
-let uu____752 = (free_names_and_uvars lb.FStar_Syntax_Syntax.lbdef use_cache)
-in (union uu____748 uu____752)))
-in (union n uu____744))) uu____732))
-in (FStar_All.pipe_right (Prims.snd lbs) uu____725))
-end
-| FStar_Syntax_Syntax.Tm_meta (t, FStar_Syntax_Syntax.Meta_pattern (args)) -> begin
-(
-
-let uu____773 = (free_names_and_uvars t use_cache)
-in (FStar_List.fold_right (fun a acc -> (free_names_and_uvars_args a acc use_cache)) args uu____773))
-end
-| FStar_Syntax_Syntax.Tm_meta (t, FStar_Syntax_Syntax.Meta_monadic (uu____796, t')) -> begin
-(
-
-let uu____806 = (free_names_and_uvars t use_cache)
-in (
-
-let uu____810 = (free_names_and_uvars t' use_cache)
-in (union uu____806 uu____810)))
-end
-| FStar_Syntax_Syntax.Tm_meta (t, uu____815) -> begin
-(free_names_and_uvars t use_cache)
-end))))
-and free_names_and_uvars : (FStar_Syntax_Syntax.term', FStar_Syntax_Syntax.term') FStar_Syntax_Syntax.syntax  ->  Prims.bool  ->  (FStar_Syntax_Syntax.free_vars * FStar_Ident.lident FStar_Util.set) = (fun t use_cache -> (
-
-let t = (FStar_Syntax_Subst.compress t)
-in (
-
-let uu____825 = (FStar_ST.read t.FStar_Syntax_Syntax.vars)
-in (match (uu____825) with
-| Some (n) when (
-
-let uu____834 = (should_invalidate_cache n use_cache)
-in (not (uu____834))) -> begin
-(
-
-let uu____835 = (FStar_Syntax_Syntax.new_fv_set ())
-in ((n), (uu____835)))
-end
-| uu____838 -> begin
-((FStar_ST.write t.FStar_Syntax_Syntax.vars None);
-(
-
-let n = (free_names_and_uvs' t use_cache)
-in ((FStar_ST.write t.FStar_Syntax_Syntax.vars (Some ((Prims.fst n))));
-n;
-));
-)
-end))))
-and free_names_and_uvars_args : ((FStar_Syntax_Syntax.term', FStar_Syntax_Syntax.term') FStar_Syntax_Syntax.syntax * FStar_Syntax_Syntax.aqual) Prims.list  ->  (FStar_Syntax_Syntax.free_vars * FStar_Ident.lident FStar_Util.set)  ->  Prims.bool  ->  free_vars_and_fvars = (fun args acc use_cache -> (FStar_All.pipe_right args (FStar_List.fold_left (fun n uu____877 -> (match (uu____877) with
-| (x, uu____889) -> begin
-(
-
-let uu____894 = (free_names_and_uvars x use_cache)
-in (union n uu____894))
-end)) acc)))
-and free_names_and_uvars_binders = (fun bs acc use_cache -> (FStar_All.pipe_right bs (FStar_List.fold_left (fun n uu____919 -> (match (uu____919) with
-| (x, uu____929) -> begin
-(
-
-let uu____930 = (free_names_and_uvars x.FStar_Syntax_Syntax.sort use_cache)
-in (union n uu____930))
-end)) acc)))
-and free_names_and_uvars_comp : (FStar_Syntax_Syntax.comp', Prims.unit) FStar_Syntax_Syntax.syntax  ->  Prims.bool  ->  (FStar_Syntax_Syntax.free_vars * FStar_Ident.lident FStar_Util.set) = (fun c use_cache -> (
-
-let uu____938 = (FStar_ST.read c.FStar_Syntax_Syntax.vars)
-in (match (uu____938) with
-| Some (n) -> begin
-(
-
-let uu____947 = (should_invalidate_cache n use_cache)
-in (match (uu____947) with
-| true -> begin
-((FStar_ST.write c.FStar_Syntax_Syntax.vars None);
-(free_names_and_uvars_comp c use_cache);
-)
-end
-| uu____955 -> begin
-(
-
-let uu____956 = (FStar_Syntax_Syntax.new_fv_set ())
-in ((n), (uu____956)))
-end))
-end
-| uu____959 -> begin
-(
-
-let n = (match (c.FStar_Syntax_Syntax.n) with
-| (FStar_Syntax_Syntax.GTotal (t, None)) | (FStar_Syntax_Syntax.Total (t, None)) -> begin
-(free_names_and_uvars t use_cache)
-end
-| (FStar_Syntax_Syntax.GTotal (t, Some (u))) | (FStar_Syntax_Syntax.Total (t, Some (u))) -> begin
-(
-
-let uu____991 = (free_univs u)
-in (
-
-let uu____995 = (free_names_and_uvars t use_cache)
-in (union uu____991 uu____995)))
-end
-| FStar_Syntax_Syntax.Comp (ct) -> begin
-(
-
-let us = (
-
-let uu____1001 = (free_names_and_uvars ct.FStar_Syntax_Syntax.result_typ use_cache)
-in (free_names_and_uvars_args ct.FStar_Syntax_Syntax.effect_args uu____1001 use_cache))
-in (FStar_List.fold_left (fun us u -> (
-
-let uu____1013 = (free_univs u)
-in (union us uu____1013))) us ct.FStar_Syntax_Syntax.comp_univs))
-end)
-in ((FStar_ST.write c.FStar_Syntax_Syntax.vars (Some ((Prims.fst n))));
-n;
-))
-end)))
-and should_invalidate_cache : FStar_Syntax_Syntax.free_vars  ->  Prims.bool  ->  Prims.bool = (fun n use_cache -> ((not (use_cache)) || ((
-
-let uu____1024 = (FStar_All.pipe_right n.FStar_Syntax_Syntax.free_uvars FStar_Util.set_elements)
-in (FStar_All.pipe_right uu____1024 (FStar_Util.for_some (fun uu____1077 -> (match (uu____1077) with
-| (u, uu____1087) -> begin
-(
-
-let uu____1100 = (FStar_Unionfind.find u)
-in (match (uu____1100) with
-| FStar_Syntax_Syntax.Fixed (uu____1107) -> begin
-true
-end
-| uu____1112 -> begin
-false
-end))
-end))))) || (
-
-let uu____1116 = (FStar_All.pipe_right n.FStar_Syntax_Syntax.free_univs FStar_Util.set_elements)
-in (FStar_All.pipe_right uu____1116 (FStar_Util.for_some (fun u -> (
-
-let uu____1126 = (FStar_Unionfind.find u)
-in (match (uu____1126) with
-| Some (uu____1129) -> begin
-true
-end
-| None -> begin
-false
-end)))))))))
-
-
-let names : FStar_Syntax_Syntax.term  ->  FStar_Syntax_Syntax.bv FStar_Util.set = (fun t -> (
-
-let uu____1134 = (
-
-let uu____1135 = (free_names_and_uvars t true)
-in (Prims.fst uu____1135))
-in uu____1134.FStar_Syntax_Syntax.free_names))
-
-
-let uvars : FStar_Syntax_Syntax.term  ->  (FStar_Syntax_Syntax.uvar * FStar_Syntax_Syntax.typ) FStar_Util.set = (fun t -> (
-
-let uu____1146 = (
-
-let uu____1147 = (free_names_and_uvars t true)
-in (Prims.fst uu____1147))
-in uu____1146.FStar_Syntax_Syntax.free_uvars))
-
-
-let univs : FStar_Syntax_Syntax.term  ->  FStar_Syntax_Syntax.universe_uvar FStar_Util.set = (fun t -> (
-
-let uu____1156 = (
-
-let uu____1157 = (free_names_and_uvars t true)
-in (Prims.fst uu____1157))
-in uu____1156.FStar_Syntax_Syntax.free_univs))
-
-
-let univnames : FStar_Syntax_Syntax.term  ->  FStar_Syntax_Syntax.univ_name FStar_Util.set = (fun t -> (
-
-let uu____1166 = (
-
-let uu____1167 = (free_names_and_uvars t true)
-in (Prims.fst uu____1167))
-in uu____1166.FStar_Syntax_Syntax.free_univ_names))
-
-
-let fvars : FStar_Syntax_Syntax.term  ->  FStar_Ident.lident FStar_Util.set = (fun t -> (
-
-let uu____1177 = (free_names_and_uvars t false)
-in (Prims.snd uu____1177)))
-
-
-let names_of_binders : FStar_Syntax_Syntax.binders  ->  FStar_Syntax_Syntax.bv FStar_Util.set = (fun bs -> (
-
-let uu____1186 = (
-
-let uu____1187 = (free_names_and_uvars_binders bs no_free_vars true)
-in (Prims.fst uu____1187))
-in uu____1186.FStar_Syntax_Syntax.free_names))
-
-
-
-=======
   (FStar_Syntax_Syntax.free_vars * FStar_Ident.lident FStar_Util.set)
 let no_free_vars :
   (FStar_Syntax_Syntax.free_vars * FStar_Ident.lident FStar_Util.set) =
@@ -888,5 +428,4 @@
   FStar_Syntax_Syntax.binders -> FStar_Syntax_Syntax.bv FStar_Util.set =
   fun bs  ->
     (Prims.fst (free_names_and_uvars_binders bs no_free_vars true)).FStar_Syntax_Syntax.free_names
-  
->>>>>>> cb49b421
+  