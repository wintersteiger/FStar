
open Prims
<<<<<<< HEAD
open FStar_Pervasives

type file_name =
Prims.string

type pos =
{line : Prims.int; col : Prims.int}


let __proj__Mkpos__item__line : pos  ->  Prims.int = (fun projectee -> (match (projectee) with
| {line = __fname__line; col = __fname__col} -> begin
__fname__line
end))


let __proj__Mkpos__item__col : pos  ->  Prims.int = (fun projectee -> (match (projectee) with
| {line = __fname__line; col = __fname__col} -> begin
__fname__col
end))


let max : Prims.int  ->  Prims.int  ->  Prims.int = (fun i j -> (match ((i < j)) with
| true -> begin
j
end
| uu____29 -> begin
i
end))


let pos_geq : pos  ->  pos  ->  Prims.bool = (fun p1 p2 -> ((p1.line >= p2.line) || ((Prims.op_Equality p1.line p2.line) && (p1.col >= p2.col))))

type rng =
{file_name : file_name; start_pos : pos; end_pos : pos}


let __proj__Mkrng__item__file_name : rng  ->  file_name = (fun projectee -> (match (projectee) with
| {file_name = __fname__file_name; start_pos = __fname__start_pos; end_pos = __fname__end_pos} -> begin
__fname__file_name
end))


let __proj__Mkrng__item__start_pos : rng  ->  pos = (fun projectee -> (match (projectee) with
| {file_name = __fname__file_name; start_pos = __fname__start_pos; end_pos = __fname__end_pos} -> begin
__fname__start_pos
end))


let __proj__Mkrng__item__end_pos : rng  ->  pos = (fun projectee -> (match (projectee) with
| {file_name = __fname__file_name; start_pos = __fname__start_pos; end_pos = __fname__end_pos} -> begin
__fname__end_pos
end))

type range =
{def_range : rng; use_range : rng}


let __proj__Mkrange__item__def_range : range  ->  rng = (fun projectee -> (match (projectee) with
| {def_range = __fname__def_range; use_range = __fname__use_range} -> begin
__fname__def_range
end))


let __proj__Mkrange__item__use_range : range  ->  rng = (fun projectee -> (match (projectee) with
| {def_range = __fname__def_range; use_range = __fname__use_range} -> begin
__fname__use_range
end))


let dummy_pos : pos = {line = (Prims.parse_int "0"); col = (Prims.parse_int "0")}


let dummy_rng : rng = {file_name = "<dummy>"; start_pos = dummy_pos; end_pos = dummy_pos}


let dummyRange : range = {def_range = dummy_rng; use_range = dummy_rng}


let use_range : range  ->  rng = (fun r -> r.use_range)


let def_range : range  ->  rng = (fun r -> r.def_range)


let range_of_rng : rng  ->  rng  ->  range = (fun d u -> {def_range = d; use_range = u})


let set_use_range : range  ->  rng  ->  range = (fun r2 use_rng -> (match ((Prims.op_disEquality use_rng dummy_rng)) with
| true -> begin
(

let uu___54_115 = r2
in {def_range = uu___54_115.def_range; use_range = use_rng})
end
| uu____116 -> begin
r2
end))


let set_def_range : range  ->  rng  ->  range = (fun r2 def_rng -> (match ((Prims.op_disEquality def_rng dummy_rng)) with
| true -> begin
(

let uu___55_125 = r2
in {def_range = def_rng; use_range = uu___55_125.use_range})
end
| uu____126 -> begin
r2
end))


let mk_pos : Prims.int  ->  Prims.int  ->  pos = (fun l c -> {line = (max (Prims.parse_int "0") l); col = (max (Prims.parse_int "0") c)})


let mk_rng : file_name  ->  pos  ->  pos  ->  rng = (fun file_name start_pos end_pos -> {file_name = file_name; start_pos = start_pos; end_pos = end_pos})


let mk_range : Prims.string  ->  pos  ->  pos  ->  range = (fun f b e -> (

let r = (mk_rng f b e)
in (range_of_rng r r)))


let union_rng : rng  ->  rng  ->  rng = (fun r1 r2 -> (match ((Prims.op_disEquality r1.file_name r2.file_name)) with
| true -> begin
r2
end
| uu____168 -> begin
(

let start_pos = (match ((pos_geq r1.start_pos r2.start_pos)) with
| true -> begin
r2.start_pos
end
| uu____170 -> begin
r1.start_pos
end)
in (

let end_pos = (match ((pos_geq r1.start_pos r2.start_pos)) with
| true -> begin
r1.start_pos
end
| uu____172 -> begin
r2.start_pos
end)
in (mk_rng r1.file_name start_pos end_pos)))
end))


let union_ranges : range  ->  range  ->  range = (fun r1 r2 -> {def_range = (union_rng r1.def_range r2.def_range); use_range = (union_rng r1.use_range r2.use_range)})


let string_of_pos : pos  ->  Prims.string = (fun pos -> (

let uu____185 = (FStar_Util.string_of_int pos.line)
in (

let uu____186 = (FStar_Util.string_of_int pos.col)
in (FStar_Util.format2 "%s,%s" uu____185 uu____186))))


let string_of_rng : rng  ->  Prims.string = (fun r -> (

let uu____191 = (string_of_pos r.start_pos)
in (

let uu____192 = (string_of_pos r.end_pos)
in (FStar_Util.format3 "%s(%s-%s)" r.file_name uu____191 uu____192))))


let string_of_def_range : range  ->  Prims.string = (fun r -> (string_of_rng r.def_range))


let string_of_use_range : range  ->  Prims.string = (fun r -> (string_of_rng r.use_range))


let string_of_range : range  ->  Prims.string = (fun r -> (string_of_def_range r))


let file_of_range : range  ->  Prims.string = (fun r -> r.def_range.file_name)


let start_of_range : range  ->  pos = (fun r -> r.def_range.start_pos)


let end_of_range : range  ->  pos = (fun r -> r.def_range.end_pos)


let file_of_use_range : range  ->  Prims.string = (fun r -> r.use_range.file_name)


let start_of_use_range : range  ->  pos = (fun r -> r.use_range.start_pos)


let end_of_use_range : range  ->  pos = (fun r -> r.use_range.end_pos)


let line_of_pos : pos  ->  Prims.int = (fun p -> p.line)


let col_of_pos : pos  ->  Prims.int = (fun p -> p.col)


let end_range : range  ->  range = (fun r -> (mk_range r.def_range.file_name r.def_range.end_pos r.def_range.end_pos))


let compare_rng : rng  ->  rng  ->  Prims.int = (fun r1 r2 -> (

let fcomp = (FStar_String.compare r1.file_name r2.file_name)
in (match ((Prims.op_Equality fcomp (Prims.parse_int "0"))) with
| true -> begin
(

let start1 = r1.start_pos
in (

let start2 = r2.start_pos
in (

let lcomp = (start1.line - start2.line)
in (match ((Prims.op_Equality lcomp (Prims.parse_int "0"))) with
| true -> begin
(start1.col - start2.col)
end
| uu____253 -> begin
lcomp
end))))
end
| uu____254 -> begin
fcomp
end)))


let compare : range  ->  range  ->  Prims.int = (fun r1 r2 -> (compare_rng r1.def_range r2.def_range))


let compare_use_range : range  ->  range  ->  Prims.int = (fun r1 r2 -> (compare_rng r1.use_range r2.use_range))


let range_before_pos : range  ->  pos  ->  Prims.bool = (fun m1 p -> (

let uu____279 = (end_of_range m1)
in (pos_geq p uu____279)))


let end_of_line : pos  ->  pos = (fun p -> (

let uu___56_284 = p
in {line = uu___56_284.line; col = FStar_Util.max_int}))


let extend_to_end_of_line : range  ->  range = (fun r -> (

let uu____289 = (file_of_range r)
in (

let uu____290 = (start_of_range r)
in (

let uu____291 = (

let uu____292 = (end_of_range r)
in (end_of_line uu____292))
in (mk_range uu____289 uu____290 uu____291)))))



=======
type file_name = Prims.string[@@deriving show]
type pos = {
  line: Prims.int;
  col: Prims.int;}[@@deriving show]
let __proj__Mkpos__item__line: pos -> Prims.int =
  fun projectee  ->
    match projectee with
    | { line = __fname__line; col = __fname__col;_} -> __fname__line
let __proj__Mkpos__item__col: pos -> Prims.int =
  fun projectee  ->
    match projectee with
    | { line = __fname__line; col = __fname__col;_} -> __fname__col
let max: Prims.int -> Prims.int -> Prims.int =
  fun i  -> fun j  -> if i < j then j else i
let pos_geq: pos -> pos -> Prims.bool =
  fun p1  ->
    fun p2  ->
      (p1.line >= p2.line) || ((p1.line = p2.line) && (p1.col >= p2.col))
type rng = {
  file_name: file_name;
  start_pos: pos;
  end_pos: pos;}[@@deriving show]
let __proj__Mkrng__item__file_name: rng -> file_name =
  fun projectee  ->
    match projectee with
    | { file_name = __fname__file_name; start_pos = __fname__start_pos;
        end_pos = __fname__end_pos;_} -> __fname__file_name
let __proj__Mkrng__item__start_pos: rng -> pos =
  fun projectee  ->
    match projectee with
    | { file_name = __fname__file_name; start_pos = __fname__start_pos;
        end_pos = __fname__end_pos;_} -> __fname__start_pos
let __proj__Mkrng__item__end_pos: rng -> pos =
  fun projectee  ->
    match projectee with
    | { file_name = __fname__file_name; start_pos = __fname__start_pos;
        end_pos = __fname__end_pos;_} -> __fname__end_pos
type range = {
  def_range: rng;
  use_range: rng;}[@@deriving show]
let __proj__Mkrange__item__def_range: range -> rng =
  fun projectee  ->
    match projectee with
    | { def_range = __fname__def_range; use_range = __fname__use_range;_} ->
        __fname__def_range
let __proj__Mkrange__item__use_range: range -> rng =
  fun projectee  ->
    match projectee with
    | { def_range = __fname__def_range; use_range = __fname__use_range;_} ->
        __fname__use_range
let dummy_pos: pos =
  { line = (Prims.parse_int "0"); col = (Prims.parse_int "0") }
let dummy_rng: rng =
  { file_name = "<dummy>"; start_pos = dummy_pos; end_pos = dummy_pos }
let dummyRange: range = { def_range = dummy_rng; use_range = dummy_rng }
let use_range: range -> rng = fun r  -> r.use_range
let def_range: range -> rng = fun r  -> r.def_range
let range_of_rng: rng -> rng -> range =
  fun d  -> fun u  -> { def_range = d; use_range = u }
let set_use_range: range -> rng -> range =
  fun r2  ->
    fun use_rng  ->
      if use_rng <> dummy_rng
      then
        let uu___22_98 = r2 in
        { def_range = (uu___22_98.def_range); use_range = use_rng }
      else r2
let set_def_range: range -> rng -> range =
  fun r2  ->
    fun def_rng  ->
      if def_rng <> dummy_rng
      then
        let uu___23_106 = r2 in
        { def_range = def_rng; use_range = (uu___23_106.use_range) }
      else r2
let mk_pos: Prims.int -> Prims.int -> pos =
  fun l  ->
    fun c  ->
      {
        line = (max (Prims.parse_int "0") l);
        col = (max (Prims.parse_int "0") c)
      }
let mk_rng: file_name -> pos -> pos -> rng =
  fun file_name  ->
    fun start_pos  -> fun end_pos  -> { file_name; start_pos; end_pos }
let mk_range: Prims.string -> pos -> pos -> range =
  fun f  -> fun b  -> fun e  -> let r = mk_rng f b e in range_of_rng r r
let union_rng: rng -> rng -> rng =
  fun r1  ->
    fun r2  ->
      if r1.file_name <> r2.file_name
      then r2
      else
        (let start_pos =
           if pos_geq r1.start_pos r2.start_pos
           then r2.start_pos
           else r1.start_pos in
         let end_pos =
           if pos_geq r1.start_pos r2.start_pos
           then r1.start_pos
           else r2.start_pos in
         mk_rng r1.file_name start_pos end_pos)
let union_ranges: range -> range -> range =
  fun r1  ->
    fun r2  ->
      {
        def_range = (union_rng r1.def_range r2.def_range);
        use_range = (union_rng r1.use_range r2.use_range)
      }
let string_of_pos: pos -> Prims.string =
  fun pos  ->
    let uu____153 = FStar_Util.string_of_int pos.line in
    let uu____154 = FStar_Util.string_of_int pos.col in
    FStar_Util.format2 "%s,%s" uu____153 uu____154
let string_of_rng: rng -> Prims.string =
  fun r  ->
    let uu____158 = string_of_pos r.start_pos in
    let uu____159 = string_of_pos r.end_pos in
    FStar_Util.format3 "%s(%s-%s)" r.file_name uu____158 uu____159
let string_of_def_range: range -> Prims.string =
  fun r  -> string_of_rng r.def_range
let string_of_use_range: range -> Prims.string =
  fun r  -> string_of_rng r.use_range
let string_of_range: range -> Prims.string = fun r  -> string_of_def_range r
let file_of_range: range -> Prims.string = fun r  -> (r.def_range).file_name
let start_of_range: range -> pos = fun r  -> (r.def_range).start_pos
let end_of_range: range -> pos = fun r  -> (r.def_range).end_pos
let file_of_use_range: range -> Prims.string =
  fun r  -> (r.use_range).file_name
let start_of_use_range: range -> pos = fun r  -> (r.use_range).start_pos
let end_of_use_range: range -> pos = fun r  -> (r.use_range).end_pos
let line_of_pos: pos -> Prims.int = fun p  -> p.line
let col_of_pos: pos -> Prims.int = fun p  -> p.col
let end_range: range -> range =
  fun r  ->
    mk_range (r.def_range).file_name (r.def_range).end_pos
      (r.def_range).end_pos
let compare_rng: rng -> rng -> Prims.int =
  fun r1  ->
    fun r2  ->
      let fcomp = FStar_String.compare r1.file_name r2.file_name in
      if fcomp = (Prims.parse_int "0")
      then
        let start1 = r1.start_pos in
        let start2 = r2.start_pos in
        let lcomp = start1.line - start2.line in
        (if lcomp = (Prims.parse_int "0")
         then start1.col - start2.col
         else lcomp)
      else fcomp
let compare: range -> range -> Prims.int =
  fun r1  -> fun r2  -> compare_rng r1.def_range r2.def_range
let compare_use_range: range -> range -> Prims.int =
  fun r1  -> fun r2  -> compare_rng r1.use_range r2.use_range
let range_before_pos: range -> pos -> Prims.bool =
  fun m1  -> fun p  -> let uu____226 = end_of_range m1 in pos_geq p uu____226
let end_of_line: pos -> pos =
  fun p  ->
    let uu___24_230 = p in
    { line = (uu___24_230.line); col = FStar_Util.max_int }
let extend_to_end_of_line: range -> range =
  fun r  ->
    let uu____234 = file_of_range r in
    let uu____235 = start_of_range r in
    let uu____236 = let uu____237 = end_of_range r in end_of_line uu____237 in
    mk_range uu____234 uu____235 uu____236
let prims_to_fstar_range:
  ((Prims.string,(Prims.int,Prims.int) FStar_Pervasives_Native.tuple2,
     (Prims.int,Prims.int) FStar_Pervasives_Native.tuple2)
     FStar_Pervasives_Native.tuple3,(Prims.string,(Prims.int,Prims.int)
                                                    FStar_Pervasives_Native.tuple2,
                                      (Prims.int,Prims.int)
                                        FStar_Pervasives_Native.tuple2)
                                      FStar_Pervasives_Native.tuple3)
    FStar_Pervasives_Native.tuple2 -> range
  =
  fun r  ->
    let uu____305 = r in
    match uu____305 with
    | (r1,r2) ->
        let uu____396 = r1 in
        (match uu____396 with
         | (f1,s1,e1) ->
             let uu____430 = r2 in
             (match uu____430 with
              | (f2,s2,e2) ->
                  let s11 =
                    mk_pos (FStar_Pervasives_Native.fst s1)
                      (FStar_Pervasives_Native.snd s1) in
                  let e11 =
                    mk_pos (FStar_Pervasives_Native.fst e1)
                      (FStar_Pervasives_Native.snd e1) in
                  let s21 =
                    mk_pos (FStar_Pervasives_Native.fst s2)
                      (FStar_Pervasives_Native.snd s2) in
                  let e21 =
                    mk_pos (FStar_Pervasives_Native.fst e2)
                      (FStar_Pervasives_Native.snd e2) in
                  let r11 = mk_rng f1 s11 e11 in
                  let r21 = mk_rng f2 s21 e21 in
                  { def_range = r11; use_range = r21 }))
>>>>>>> 484a43b6
<|MERGE_RESOLUTION|>--- conflicted
+++ resolved
@@ -1,275 +1,5 @@
 
 open Prims
-<<<<<<< HEAD
-open FStar_Pervasives
-
-type file_name =
-Prims.string
-
-type pos =
-{line : Prims.int; col : Prims.int}
-
-
-let __proj__Mkpos__item__line : pos  ->  Prims.int = (fun projectee -> (match (projectee) with
-| {line = __fname__line; col = __fname__col} -> begin
-__fname__line
-end))
-
-
-let __proj__Mkpos__item__col : pos  ->  Prims.int = (fun projectee -> (match (projectee) with
-| {line = __fname__line; col = __fname__col} -> begin
-__fname__col
-end))
-
-
-let max : Prims.int  ->  Prims.int  ->  Prims.int = (fun i j -> (match ((i < j)) with
-| true -> begin
-j
-end
-| uu____29 -> begin
-i
-end))
-
-
-let pos_geq : pos  ->  pos  ->  Prims.bool = (fun p1 p2 -> ((p1.line >= p2.line) || ((Prims.op_Equality p1.line p2.line) && (p1.col >= p2.col))))
-
-type rng =
-{file_name : file_name; start_pos : pos; end_pos : pos}
-
-
-let __proj__Mkrng__item__file_name : rng  ->  file_name = (fun projectee -> (match (projectee) with
-| {file_name = __fname__file_name; start_pos = __fname__start_pos; end_pos = __fname__end_pos} -> begin
-__fname__file_name
-end))
-
-
-let __proj__Mkrng__item__start_pos : rng  ->  pos = (fun projectee -> (match (projectee) with
-| {file_name = __fname__file_name; start_pos = __fname__start_pos; end_pos = __fname__end_pos} -> begin
-__fname__start_pos
-end))
-
-
-let __proj__Mkrng__item__end_pos : rng  ->  pos = (fun projectee -> (match (projectee) with
-| {file_name = __fname__file_name; start_pos = __fname__start_pos; end_pos = __fname__end_pos} -> begin
-__fname__end_pos
-end))
-
-type range =
-{def_range : rng; use_range : rng}
-
-
-let __proj__Mkrange__item__def_range : range  ->  rng = (fun projectee -> (match (projectee) with
-| {def_range = __fname__def_range; use_range = __fname__use_range} -> begin
-__fname__def_range
-end))
-
-
-let __proj__Mkrange__item__use_range : range  ->  rng = (fun projectee -> (match (projectee) with
-| {def_range = __fname__def_range; use_range = __fname__use_range} -> begin
-__fname__use_range
-end))
-
-
-let dummy_pos : pos = {line = (Prims.parse_int "0"); col = (Prims.parse_int "0")}
-
-
-let dummy_rng : rng = {file_name = "<dummy>"; start_pos = dummy_pos; end_pos = dummy_pos}
-
-
-let dummyRange : range = {def_range = dummy_rng; use_range = dummy_rng}
-
-
-let use_range : range  ->  rng = (fun r -> r.use_range)
-
-
-let def_range : range  ->  rng = (fun r -> r.def_range)
-
-
-let range_of_rng : rng  ->  rng  ->  range = (fun d u -> {def_range = d; use_range = u})
-
-
-let set_use_range : range  ->  rng  ->  range = (fun r2 use_rng -> (match ((Prims.op_disEquality use_rng dummy_rng)) with
-| true -> begin
-(
-
-let uu___54_115 = r2
-in {def_range = uu___54_115.def_range; use_range = use_rng})
-end
-| uu____116 -> begin
-r2
-end))
-
-
-let set_def_range : range  ->  rng  ->  range = (fun r2 def_rng -> (match ((Prims.op_disEquality def_rng dummy_rng)) with
-| true -> begin
-(
-
-let uu___55_125 = r2
-in {def_range = def_rng; use_range = uu___55_125.use_range})
-end
-| uu____126 -> begin
-r2
-end))
-
-
-let mk_pos : Prims.int  ->  Prims.int  ->  pos = (fun l c -> {line = (max (Prims.parse_int "0") l); col = (max (Prims.parse_int "0") c)})
-
-
-let mk_rng : file_name  ->  pos  ->  pos  ->  rng = (fun file_name start_pos end_pos -> {file_name = file_name; start_pos = start_pos; end_pos = end_pos})
-
-
-let mk_range : Prims.string  ->  pos  ->  pos  ->  range = (fun f b e -> (
-
-let r = (mk_rng f b e)
-in (range_of_rng r r)))
-
-
-let union_rng : rng  ->  rng  ->  rng = (fun r1 r2 -> (match ((Prims.op_disEquality r1.file_name r2.file_name)) with
-| true -> begin
-r2
-end
-| uu____168 -> begin
-(
-
-let start_pos = (match ((pos_geq r1.start_pos r2.start_pos)) with
-| true -> begin
-r2.start_pos
-end
-| uu____170 -> begin
-r1.start_pos
-end)
-in (
-
-let end_pos = (match ((pos_geq r1.start_pos r2.start_pos)) with
-| true -> begin
-r1.start_pos
-end
-| uu____172 -> begin
-r2.start_pos
-end)
-in (mk_rng r1.file_name start_pos end_pos)))
-end))
-
-
-let union_ranges : range  ->  range  ->  range = (fun r1 r2 -> {def_range = (union_rng r1.def_range r2.def_range); use_range = (union_rng r1.use_range r2.use_range)})
-
-
-let string_of_pos : pos  ->  Prims.string = (fun pos -> (
-
-let uu____185 = (FStar_Util.string_of_int pos.line)
-in (
-
-let uu____186 = (FStar_Util.string_of_int pos.col)
-in (FStar_Util.format2 "%s,%s" uu____185 uu____186))))
-
-
-let string_of_rng : rng  ->  Prims.string = (fun r -> (
-
-let uu____191 = (string_of_pos r.start_pos)
-in (
-
-let uu____192 = (string_of_pos r.end_pos)
-in (FStar_Util.format3 "%s(%s-%s)" r.file_name uu____191 uu____192))))
-
-
-let string_of_def_range : range  ->  Prims.string = (fun r -> (string_of_rng r.def_range))
-
-
-let string_of_use_range : range  ->  Prims.string = (fun r -> (string_of_rng r.use_range))
-
-
-let string_of_range : range  ->  Prims.string = (fun r -> (string_of_def_range r))
-
-
-let file_of_range : range  ->  Prims.string = (fun r -> r.def_range.file_name)
-
-
-let start_of_range : range  ->  pos = (fun r -> r.def_range.start_pos)
-
-
-let end_of_range : range  ->  pos = (fun r -> r.def_range.end_pos)
-
-
-let file_of_use_range : range  ->  Prims.string = (fun r -> r.use_range.file_name)
-
-
-let start_of_use_range : range  ->  pos = (fun r -> r.use_range.start_pos)
-
-
-let end_of_use_range : range  ->  pos = (fun r -> r.use_range.end_pos)
-
-
-let line_of_pos : pos  ->  Prims.int = (fun p -> p.line)
-
-
-let col_of_pos : pos  ->  Prims.int = (fun p -> p.col)
-
-
-let end_range : range  ->  range = (fun r -> (mk_range r.def_range.file_name r.def_range.end_pos r.def_range.end_pos))
-
-
-let compare_rng : rng  ->  rng  ->  Prims.int = (fun r1 r2 -> (
-
-let fcomp = (FStar_String.compare r1.file_name r2.file_name)
-in (match ((Prims.op_Equality fcomp (Prims.parse_int "0"))) with
-| true -> begin
-(
-
-let start1 = r1.start_pos
-in (
-
-let start2 = r2.start_pos
-in (
-
-let lcomp = (start1.line - start2.line)
-in (match ((Prims.op_Equality lcomp (Prims.parse_int "0"))) with
-| true -> begin
-(start1.col - start2.col)
-end
-| uu____253 -> begin
-lcomp
-end))))
-end
-| uu____254 -> begin
-fcomp
-end)))
-
-
-let compare : range  ->  range  ->  Prims.int = (fun r1 r2 -> (compare_rng r1.def_range r2.def_range))
-
-
-let compare_use_range : range  ->  range  ->  Prims.int = (fun r1 r2 -> (compare_rng r1.use_range r2.use_range))
-
-
-let range_before_pos : range  ->  pos  ->  Prims.bool = (fun m1 p -> (
-
-let uu____279 = (end_of_range m1)
-in (pos_geq p uu____279)))
-
-
-let end_of_line : pos  ->  pos = (fun p -> (
-
-let uu___56_284 = p
-in {line = uu___56_284.line; col = FStar_Util.max_int}))
-
-
-let extend_to_end_of_line : range  ->  range = (fun r -> (
-
-let uu____289 = (file_of_range r)
-in (
-
-let uu____290 = (start_of_range r)
-in (
-
-let uu____291 = (
-
-let uu____292 = (end_of_range r)
-in (end_of_line uu____292))
-in (mk_range uu____289 uu____290 uu____291)))))
-
-
-
-=======
 type file_name = Prims.string[@@deriving show]
 type pos = {
   line: Prims.int;
@@ -470,5 +200,4 @@
                       (FStar_Pervasives_Native.snd e2) in
                   let r11 = mk_rng f1 s11 e11 in
                   let r21 = mk_rng f2 s21 e21 in
-                  { def_range = r11; use_range = r21 }))
->>>>>>> 484a43b6
+                  { def_range = r11; use_range = r21 }))