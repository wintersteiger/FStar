open Prims
type debug_level_t =
  | Low
  | Medium
  | High
  | Extreme
  | Other of Prims.string
let uu___is_Low: debug_level_t -> Prims.bool =
  fun projectee  -> match projectee with | Low  -> true | uu____9 -> false
let uu___is_Medium: debug_level_t -> Prims.bool =
  fun projectee  ->
    match projectee with | Medium  -> true | uu____14 -> false
let uu___is_High: debug_level_t -> Prims.bool =
  fun projectee  -> match projectee with | High  -> true | uu____19 -> false
let uu___is_Extreme: debug_level_t -> Prims.bool =
  fun projectee  ->
    match projectee with | Extreme  -> true | uu____24 -> false
let uu___is_Other: debug_level_t -> Prims.bool =
  fun projectee  ->
    match projectee with | Other _0 -> true | uu____30 -> false
let __proj__Other__item___0: debug_level_t -> Prims.string =
  fun projectee  -> match projectee with | Other _0 -> _0
type option_val =
  | Bool of Prims.bool
  | String of Prims.string
  | Path of Prims.string
  | Int of Prims.int
  | List of option_val Prims.list
  | Unset
let uu___is_Bool: option_val -> Prims.bool =
  fun projectee  ->
    match projectee with | Bool _0 -> true | uu____66 -> false
let __proj__Bool__item___0: option_val -> Prims.bool =
  fun projectee  -> match projectee with | Bool _0 -> _0
let uu___is_String: option_val -> Prims.bool =
  fun projectee  ->
    match projectee with | String _0 -> true | uu____80 -> false
let __proj__String__item___0: option_val -> Prims.string =
  fun projectee  -> match projectee with | String _0 -> _0
let uu___is_Path: option_val -> Prims.bool =
  fun projectee  ->
    match projectee with | Path _0 -> true | uu____94 -> false
let __proj__Path__item___0: option_val -> Prims.string =
  fun projectee  -> match projectee with | Path _0 -> _0
let uu___is_Int: option_val -> Prims.bool =
  fun projectee  ->
    match projectee with | Int _0 -> true | uu____108 -> false
let __proj__Int__item___0: option_val -> Prims.int =
  fun projectee  -> match projectee with | Int _0 -> _0
let uu___is_List: option_val -> Prims.bool =
  fun projectee  ->
    match projectee with | List _0 -> true | uu____124 -> false
let __proj__List__item___0: option_val -> option_val Prims.list =
  fun projectee  -> match projectee with | List _0 -> _0
let uu___is_Unset: option_val -> Prims.bool =
  fun projectee  ->
    match projectee with | Unset  -> true | uu____143 -> false
let mk_bool: Prims.bool -> option_val = fun _0_28  -> Bool _0_28
let mk_string: Prims.string -> option_val = fun _0_29  -> String _0_29
let mk_path: Prims.string -> option_val = fun _0_30  -> Path _0_30
let mk_int: Prims.int -> option_val = fun _0_31  -> Int _0_31
let mk_list: option_val Prims.list -> option_val = fun _0_32  -> List _0_32
type options =
  | Set
  | Reset
  | Restore
let uu___is_Set: options -> Prims.bool =
  fun projectee  -> match projectee with | Set  -> true | uu____165 -> false
let uu___is_Reset: options -> Prims.bool =
  fun projectee  ->
    match projectee with | Reset  -> true | uu____170 -> false
let uu___is_Restore: options -> Prims.bool =
  fun projectee  ->
    match projectee with | Restore  -> true | uu____175 -> false
let __unit_tests__: Prims.bool FStar_ST.ref = FStar_Util.mk_ref false
let __unit_tests: Prims.unit -> Prims.bool =
  fun uu____188  -> FStar_ST.op_Bang __unit_tests__
let __set_unit_tests: Prims.unit -> Prims.unit =
  fun uu____202  -> FStar_ST.op_Colon_Equals __unit_tests__ true
let __clear_unit_tests: Prims.unit -> Prims.unit =
  fun uu____216  -> FStar_ST.op_Colon_Equals __unit_tests__ false
let as_bool: option_val -> Prims.bool =
  fun uu___49_230  ->
    match uu___49_230 with
    | Bool b -> b
    | uu____232 -> failwith "Impos: expected Bool"
let as_int: option_val -> Prims.int =
  fun uu___50_236  ->
    match uu___50_236 with
    | Int b -> b
    | uu____238 -> failwith "Impos: expected Int"
let as_string: option_val -> Prims.string =
  fun uu___51_242  ->
    match uu___51_242 with
    | String b -> b
    | Path b -> FStar_Common.try_convert_file_name_to_mixed b
    | uu____245 -> failwith "Impos: expected String"
let as_list:
  'Auu____252 .
    (option_val -> 'Auu____252) -> option_val -> 'Auu____252 Prims.list
  =
  fun as_t  ->
    fun uu___52_265  ->
      match uu___52_265 with
      | List ts -> FStar_All.pipe_right ts (FStar_List.map as_t)
      | uu____275 -> failwith "Impos: expected List"
let as_option:
  'Auu____284 .
    (option_val -> 'Auu____284) ->
      option_val -> 'Auu____284 FStar_Pervasives_Native.option
  =
  fun as_t  ->
    fun uu___53_297  ->
      match uu___53_297 with
      | Unset  -> FStar_Pervasives_Native.None
      | v1 ->
          let uu____301 = as_t v1 in FStar_Pervasives_Native.Some uu____301
type optionstate = option_val FStar_Util.smap
let fstar_options: optionstate Prims.list FStar_ST.ref = FStar_Util.mk_ref []
let peek: Prims.unit -> optionstate =
  fun uu____320  ->
    let uu____321 = FStar_ST.op_Bang fstar_options in FStar_List.hd uu____321
let pop: Prims.unit -> Prims.unit =
  fun uu____345  ->
    let uu____346 = FStar_ST.op_Bang fstar_options in
    match uu____346 with
    | [] -> failwith "TOO MANY POPS!"
    | uu____367::[] -> failwith "TOO MANY POPS!"
    | uu____368::tl1 -> FStar_ST.op_Colon_Equals fstar_options tl1
let push: Prims.unit -> Prims.unit =
  fun uu____393  ->
    let uu____394 =
      let uu____397 =
        let uu____400 = peek () in FStar_Util.smap_copy uu____400 in
      let uu____403 = FStar_ST.op_Bang fstar_options in uu____397 ::
        uu____403 in
    FStar_ST.op_Colon_Equals fstar_options uu____394
let set: optionstate -> Prims.unit =
  fun o  ->
    let uu____450 = FStar_ST.op_Bang fstar_options in
    match uu____450 with
    | [] -> failwith "set on empty option stack"
    | uu____471::os -> FStar_ST.op_Colon_Equals fstar_options (o :: os)
let set_option: Prims.string -> option_val -> Prims.unit =
  fun k  ->
    fun v1  -> let uu____501 = peek () in FStar_Util.smap_add uu____501 k v1
let set_option':
  (Prims.string,option_val) FStar_Pervasives_Native.tuple2 -> Prims.unit =
  fun uu____511  -> match uu____511 with | (k,v1) -> set_option k v1
let with_saved_options: 'a . (Prims.unit -> 'a) -> 'a =
  fun f  -> push (); (let retv = f () in pop (); retv)
let light_off_files: Prims.string Prims.list FStar_ST.ref =
  FStar_Util.mk_ref []
let add_light_off_file: Prims.string -> Prims.unit =
  fun filename  ->
    let uu____552 =
      let uu____555 = FStar_ST.op_Bang light_off_files in filename ::
        uu____555 in
    FStar_ST.op_Colon_Equals light_off_files uu____552
let defaults:
  (Prims.string,option_val) FStar_Pervasives_Native.tuple2 Prims.list =
  [("__temp_no_proj", (List []));
  ("_fstar_home", (String ""));
  ("_include_path", (List []));
  ("admit_smt_queries", (Bool false));
  ("admit_except", Unset);
  ("check_hints", (Bool false));
  ("codegen", Unset);
  ("codegen-lib", (List []));
  ("debug", (List []));
  ("debug_level", (List []));
  ("dep", Unset);
  ("detail_errors", (Bool false));
  ("detail_hint_replay", (Bool false));
  ("doc", (Bool false));
  ("dump_module", (List []));
  ("eager_inference", (Bool false));
  ("explicit_deps", (Bool false));
  ("extract_all", (Bool false));
  ("extract_module", (List []));
  ("extract_namespace", (List []));
  ("fs_typ_app", (Bool false));
  ("fstar_home", Unset);
  ("full_context_dependency", (Bool true));
  ("gen_native_tactics", Unset);
  ("hide_genident_nums", (Bool false));
  ("hide_uvar_nums", (Bool false));
  ("hint_info", (Bool false));
  ("hint_file", Unset);
  ("in", (Bool false));
  ("ide", (Bool false));
  ("include", (List []));
  ("indent", (Bool false));
  ("initial_fuel", (Int (Prims.parse_int "2")));
  ("initial_ifuel", (Int (Prims.parse_int "1")));
  ("lax", (Bool false));
  ("load", (List []));
  ("log_queries", (Bool false));
  ("log_types", (Bool false));
  ("max_fuel", (Int (Prims.parse_int "8")));
  ("max_ifuel", (Int (Prims.parse_int "2")));
  ("min_fuel", (Int (Prims.parse_int "1")));
  ("MLish", (Bool false));
  ("n_cores", (Int (Prims.parse_int "1")));
  ("no_default_includes", (Bool false));
  ("no_extract", (List []));
  ("no_location_info", (Bool false));
  ("odir", Unset);
  ("prims", Unset);
  ("pretype", (Bool true));
  ("prims_ref", Unset);
  ("print_bound_var_types", (Bool false));
  ("print_effect_args", (Bool false));
  ("print_fuels", (Bool false));
  ("print_full_names", (Bool false));
  ("print_implicits", (Bool false));
  ("print_universes", (Bool false));
  ("print_z3_statistics", (Bool false));
  ("prn", (Bool false));
  ("record_hints", (Bool false));
  ("reuse_hint_for", Unset);
  ("show_signatures", (List []));
  ("silent", (Bool false));
  ("smt", Unset);
  ("smtencoding.elim_box", (Bool false));
  ("smtencoding.nl_arith_repr", (String "boxwrap"));
  ("smtencoding.l_arith_repr", (String "boxwrap"));
  ("split_cases", (Int (Prims.parse_int "0")));
  ("timing", (Bool false));
  ("trace_error", (Bool false));
  ("ugly", (Bool false));
  ("use_native_tactics", Unset);
  ("unthrottle_inductives", (Bool false));
  ("use_eq_at_higher_order", (Bool false));
  ("use_hints", (Bool false));
  ("no_tactics", (Bool false));
  ("using_facts_from", Unset);
  ("verify", (Bool true));
  ("verify_all", (Bool false));
  ("verify_module", (List []));
  ("warn_default_effects", (Bool false));
  ("z3refresh", (Bool false));
  ("z3rlimit", (Int (Prims.parse_int "5")));
  ("z3rlimit_factor", (Int (Prims.parse_int "1")));
  ("z3seed", (Int (Prims.parse_int "0")));
  ("z3cliopt", (List []));
  ("__no_positivity", (Bool false));
  ("__ml_no_eta_expand_coertions", (Bool false))]
let init: Prims.unit -> Prims.unit =
  fun uu____955  ->
    let o = peek () in
    FStar_Util.smap_clear o;
    FStar_All.pipe_right defaults (FStar_List.iter set_option')
let clear: Prims.unit -> Prims.unit =
  fun uu____971  ->
    let o = FStar_Util.smap_create (Prims.parse_int "50") in
    FStar_ST.op_Colon_Equals fstar_options [o];
    FStar_ST.op_Colon_Equals light_off_files [];
    init ()
let _run: Prims.unit = clear ()
let get_option: Prims.string -> option_val =
  fun s  ->
    let uu____1021 =
      let uu____1024 = peek () in FStar_Util.smap_try_find uu____1024 s in
    match uu____1021 with
    | FStar_Pervasives_Native.None  ->
        failwith
          (Prims.strcat "Impossible: option " (Prims.strcat s " not found"))
    | FStar_Pervasives_Native.Some s1 -> s1
let lookup_opt:
  'Auu____1034 . Prims.string -> (option_val -> 'Auu____1034) -> 'Auu____1034
  = fun s  -> fun c  -> c (get_option s)
let get_admit_smt_queries: Prims.unit -> Prims.bool =
  fun uu____1051  -> lookup_opt "admit_smt_queries" as_bool
let get_admit_except:
  Prims.unit -> Prims.string FStar_Pervasives_Native.option =
  fun uu____1057  -> lookup_opt "admit_except" (as_option as_string)
let get_check_hints: Prims.unit -> Prims.bool =
  fun uu____1063  -> lookup_opt "check_hints" as_bool
let get_codegen: Prims.unit -> Prims.string FStar_Pervasives_Native.option =
  fun uu____1069  -> lookup_opt "codegen" (as_option as_string)
let get_codegen_lib: Prims.unit -> Prims.string Prims.list =
  fun uu____1077  -> lookup_opt "codegen-lib" (as_list as_string)
let get_debug: Prims.unit -> Prims.string Prims.list =
  fun uu____1085  -> lookup_opt "debug" (as_list as_string)
let get_debug_level: Prims.unit -> Prims.string Prims.list =
  fun uu____1093  -> lookup_opt "debug_level" (as_list as_string)
let get_dep: Prims.unit -> Prims.string FStar_Pervasives_Native.option =
  fun uu____1101  -> lookup_opt "dep" (as_option as_string)
let get_detail_errors: Prims.unit -> Prims.bool =
  fun uu____1107  -> lookup_opt "detail_errors" as_bool
let get_detail_hint_replay: Prims.unit -> Prims.bool =
  fun uu____1111  -> lookup_opt "detail_hint_replay" as_bool
let get_doc: Prims.unit -> Prims.bool =
  fun uu____1115  -> lookup_opt "doc" as_bool
let get_dump_module: Prims.unit -> Prims.string Prims.list =
  fun uu____1121  -> lookup_opt "dump_module" (as_list as_string)
let get_eager_inference: Prims.unit -> Prims.bool =
  fun uu____1127  -> lookup_opt "eager_inference" as_bool
let get_explicit_deps: Prims.unit -> Prims.bool =
  fun uu____1131  -> lookup_opt "explicit_deps" as_bool
let get_extract_all: Prims.unit -> Prims.bool =
  fun uu____1135  -> lookup_opt "extract_all" as_bool
let get_extract_module: Prims.unit -> Prims.string Prims.list =
  fun uu____1141  -> lookup_opt "extract_module" (as_list as_string)
let get_extract_namespace: Prims.unit -> Prims.string Prims.list =
  fun uu____1149  -> lookup_opt "extract_namespace" (as_list as_string)
let get_fs_typ_app: Prims.unit -> Prims.bool =
  fun uu____1155  -> lookup_opt "fs_typ_app" as_bool
let get_fstar_home: Prims.unit -> Prims.string FStar_Pervasives_Native.option
  = fun uu____1161  -> lookup_opt "fstar_home" (as_option as_string)
let get_gen_native_tactics:
  Prims.unit -> Prims.string FStar_Pervasives_Native.option =
  fun uu____1169  -> lookup_opt "gen_native_tactics" (as_option as_string)
let get_hide_genident_nums: Prims.unit -> Prims.bool =
  fun uu____1175  -> lookup_opt "hide_genident_nums" as_bool
let get_hide_uvar_nums: Prims.unit -> Prims.bool =
  fun uu____1179  -> lookup_opt "hide_uvar_nums" as_bool
let get_hint_info: Prims.unit -> Prims.bool =
  fun uu____1183  -> lookup_opt "hint_info" as_bool
let get_hint_file: Prims.unit -> Prims.string FStar_Pervasives_Native.option
  = fun uu____1189  -> lookup_opt "hint_file" (as_option as_string)
let get_in: Prims.unit -> Prims.bool =
  fun uu____1195  -> lookup_opt "in" as_bool
let get_ide: Prims.unit -> Prims.bool =
  fun uu____1199  -> lookup_opt "ide" as_bool
let get_include: Prims.unit -> Prims.string Prims.list =
  fun uu____1205  -> lookup_opt "include" (as_list as_string)
let get_indent: Prims.unit -> Prims.bool =
  fun uu____1211  -> lookup_opt "indent" as_bool
let get_initial_fuel: Prims.unit -> Prims.int =
  fun uu____1215  -> lookup_opt "initial_fuel" as_int
let get_initial_ifuel: Prims.unit -> Prims.int =
  fun uu____1219  -> lookup_opt "initial_ifuel" as_int
let get_lax: Prims.unit -> Prims.bool =
  fun uu____1223  -> lookup_opt "lax" as_bool
let get_load: Prims.unit -> Prims.string Prims.list =
  fun uu____1229  -> lookup_opt "load" (as_list as_string)
let get_log_queries: Prims.unit -> Prims.bool =
  fun uu____1235  -> lookup_opt "log_queries" as_bool
let get_log_types: Prims.unit -> Prims.bool =
  fun uu____1239  -> lookup_opt "log_types" as_bool
let get_max_fuel: Prims.unit -> Prims.int =
  fun uu____1243  -> lookup_opt "max_fuel" as_int
let get_max_ifuel: Prims.unit -> Prims.int =
  fun uu____1247  -> lookup_opt "max_ifuel" as_int
let get_min_fuel: Prims.unit -> Prims.int =
  fun uu____1251  -> lookup_opt "min_fuel" as_int
let get_MLish: Prims.unit -> Prims.bool =
  fun uu____1255  -> lookup_opt "MLish" as_bool
let get_n_cores: Prims.unit -> Prims.int =
  fun uu____1259  -> lookup_opt "n_cores" as_int
let get_no_default_includes: Prims.unit -> Prims.bool =
  fun uu____1263  -> lookup_opt "no_default_includes" as_bool
let get_no_extract: Prims.unit -> Prims.string Prims.list =
  fun uu____1269  -> lookup_opt "no_extract" (as_list as_string)
let get_no_location_info: Prims.unit -> Prims.bool =
  fun uu____1275  -> lookup_opt "no_location_info" as_bool
let get_odir: Prims.unit -> Prims.string FStar_Pervasives_Native.option =
  fun uu____1281  -> lookup_opt "odir" (as_option as_string)
let get_ugly: Prims.unit -> Prims.bool =
  fun uu____1287  -> lookup_opt "ugly" as_bool
let get_prims: Prims.unit -> Prims.string FStar_Pervasives_Native.option =
  fun uu____1293  -> lookup_opt "prims" (as_option as_string)
let get_print_bound_var_types: Prims.unit -> Prims.bool =
  fun uu____1299  -> lookup_opt "print_bound_var_types" as_bool
let get_print_effect_args: Prims.unit -> Prims.bool =
  fun uu____1303  -> lookup_opt "print_effect_args" as_bool
let get_print_fuels: Prims.unit -> Prims.bool =
  fun uu____1307  -> lookup_opt "print_fuels" as_bool
let get_print_full_names: Prims.unit -> Prims.bool =
  fun uu____1311  -> lookup_opt "print_full_names" as_bool
let get_print_implicits: Prims.unit -> Prims.bool =
  fun uu____1315  -> lookup_opt "print_implicits" as_bool
let get_print_universes: Prims.unit -> Prims.bool =
  fun uu____1319  -> lookup_opt "print_universes" as_bool
let get_print_z3_statistics: Prims.unit -> Prims.bool =
  fun uu____1323  -> lookup_opt "print_z3_statistics" as_bool
let get_prn: Prims.unit -> Prims.bool =
  fun uu____1327  -> lookup_opt "prn" as_bool
let get_record_hints: Prims.unit -> Prims.bool =
  fun uu____1331  -> lookup_opt "record_hints" as_bool
let get_reuse_hint_for:
  Prims.unit -> Prims.string FStar_Pervasives_Native.option =
  fun uu____1337  -> lookup_opt "reuse_hint_for" (as_option as_string)
let get_show_signatures: Prims.unit -> Prims.string Prims.list =
  fun uu____1345  -> lookup_opt "show_signatures" (as_list as_string)
let get_silent: Prims.unit -> Prims.bool =
  fun uu____1351  -> lookup_opt "silent" as_bool
let get_smt: Prims.unit -> Prims.string FStar_Pervasives_Native.option =
  fun uu____1357  -> lookup_opt "smt" (as_option as_string)
let get_smtencoding_elim_box: Prims.unit -> Prims.bool =
  fun uu____1363  -> lookup_opt "smtencoding.elim_box" as_bool
let get_smtencoding_nl_arith_repr: Prims.unit -> Prims.string =
  fun uu____1367  -> lookup_opt "smtencoding.nl_arith_repr" as_string
let get_smtencoding_l_arith_repr: Prims.unit -> Prims.string =
  fun uu____1371  -> lookup_opt "smtencoding.l_arith_repr" as_string
let get_split_cases: Prims.unit -> Prims.int =
  fun uu____1375  -> lookup_opt "split_cases" as_int
let get_timing: Prims.unit -> Prims.bool =
  fun uu____1379  -> lookup_opt "timing" as_bool
let get_trace_error: Prims.unit -> Prims.bool =
  fun uu____1383  -> lookup_opt "trace_error" as_bool
let get_unthrottle_inductives: Prims.unit -> Prims.bool =
  fun uu____1387  -> lookup_opt "unthrottle_inductives" as_bool
let get_use_eq_at_higher_order: Prims.unit -> Prims.bool =
  fun uu____1391  -> lookup_opt "use_eq_at_higher_order" as_bool
let get_use_hints: Prims.unit -> Prims.bool =
  fun uu____1395  -> lookup_opt "use_hints" as_bool
let get_use_native_tactics:
  Prims.unit -> Prims.string FStar_Pervasives_Native.option =
  fun uu____1401  -> lookup_opt "use_native_tactics" (as_option as_string)
let get_use_tactics: Prims.unit -> Prims.bool =
  fun uu____1407  ->
    let uu____1408 = lookup_opt "no_tactics" as_bool in
    Prims.op_Negation uu____1408
let get_using_facts_from:
  Prims.unit -> Prims.string Prims.list FStar_Pervasives_Native.option =
  fun uu____1416  ->
    lookup_opt "using_facts_from" (as_option (as_list as_string))
let get_verify_all: Prims.unit -> Prims.bool =
  fun uu____1426  -> lookup_opt "verify_all" as_bool
let get_verify_module: Prims.unit -> Prims.string Prims.list =
  fun uu____1432  -> lookup_opt "verify_module" (as_list as_string)
let get___temp_no_proj: Prims.unit -> Prims.string Prims.list =
  fun uu____1440  -> lookup_opt "__temp_no_proj" (as_list as_string)
let get_version: Prims.unit -> Prims.bool =
  fun uu____1446  -> lookup_opt "version" as_bool
let get_warn_default_effects: Prims.unit -> Prims.bool =
  fun uu____1450  -> lookup_opt "warn_default_effects" as_bool
let get_z3cliopt: Prims.unit -> Prims.string Prims.list =
  fun uu____1456  -> lookup_opt "z3cliopt" (as_list as_string)
let get_z3refresh: Prims.unit -> Prims.bool =
  fun uu____1462  -> lookup_opt "z3refresh" as_bool
let get_z3rlimit: Prims.unit -> Prims.int =
  fun uu____1466  -> lookup_opt "z3rlimit" as_int
let get_z3rlimit_factor: Prims.unit -> Prims.int =
  fun uu____1470  -> lookup_opt "z3rlimit_factor" as_int
let get_z3seed: Prims.unit -> Prims.int =
  fun uu____1474  -> lookup_opt "z3seed" as_int
let get_no_positivity: Prims.unit -> Prims.bool =
  fun uu____1478  -> lookup_opt "__no_positivity" as_bool
let get_ml_no_eta_expand_coertions: Prims.unit -> Prims.bool =
  fun uu____1482  -> lookup_opt "__ml_no_eta_expand_coertions" as_bool
let dlevel: Prims.string -> debug_level_t =
  fun uu___54_1486  ->
    match uu___54_1486 with
    | "Low" -> Low
    | "Medium" -> Medium
    | "High" -> High
    | "Extreme" -> Extreme
    | s -> Other s
let one_debug_level_geq: debug_level_t -> debug_level_t -> Prims.bool =
  fun l1  ->
    fun l2  ->
      match l1 with
      | Other uu____1496 -> l1 = l2
      | Low  -> l1 = l2
      | Medium  -> (l2 = Low) || (l2 = Medium)
      | High  -> ((l2 = Low) || (l2 = Medium)) || (l2 = High)
      | Extreme  ->
          (((l2 = Low) || (l2 = Medium)) || (l2 = High)) || (l2 = Extreme)
let debug_level_geq: debug_level_t -> Prims.bool =
  fun l2  ->
    let uu____1501 = get_debug_level () in
    FStar_All.pipe_right uu____1501
      (FStar_Util.for_some (fun l1  -> one_debug_level_geq (dlevel l1) l2))
let universe_include_path_base_dirs: Prims.string Prims.list =
  ["/ulib"; "/lib/fstar"]
let _version: Prims.string FStar_ST.ref = FStar_Util.mk_ref ""
let _platform: Prims.string FStar_ST.ref = FStar_Util.mk_ref ""
let _compiler: Prims.string FStar_ST.ref = FStar_Util.mk_ref ""
let _date: Prims.string FStar_ST.ref = FStar_Util.mk_ref ""
let _commit: Prims.string FStar_ST.ref = FStar_Util.mk_ref ""
let display_version: Prims.unit -> Prims.unit =
  fun uu____1593  ->
    let uu____1594 =
      let uu____1595 = FStar_ST.op_Bang _version in
      let uu____1606 = FStar_ST.op_Bang _platform in
      let uu____1617 = FStar_ST.op_Bang _compiler in
      let uu____1628 = FStar_ST.op_Bang _date in
      let uu____1639 = FStar_ST.op_Bang _commit in
      FStar_Util.format5
        "F* %s\nplatform=%s\ncompiler=%s\ndate=%s\ncommit=%s\n" uu____1595
        uu____1606 uu____1617 uu____1628 uu____1639 in
    FStar_Util.print_string uu____1594
let display_usage_aux:
  'Auu____1656 'Auu____1657 .
    ('Auu____1657,Prims.string,'Auu____1656 FStar_Getopt.opt_variant,
      Prims.string) FStar_Pervasives_Native.tuple4 Prims.list -> Prims.unit
  =
  fun specs  ->
    FStar_Util.print_string "fstar.exe [options] file[s]\n";
    FStar_List.iter
      (fun uu____1704  ->
         match uu____1704 with
         | (uu____1715,flag,p,doc) ->
             (match p with
              | FStar_Getopt.ZeroArgs ig ->
                  if doc = ""
                  then
                    let uu____1726 =
                      let uu____1727 = FStar_Util.colorize_bold flag in
                      FStar_Util.format1 "  --%s\n" uu____1727 in
                    FStar_Util.print_string uu____1726
                  else
                    (let uu____1729 =
                       let uu____1730 = FStar_Util.colorize_bold flag in
                       FStar_Util.format2 "  --%s  %s\n" uu____1730 doc in
                     FStar_Util.print_string uu____1729)
              | FStar_Getopt.OneArg (uu____1731,argname) ->
                  if doc = ""
                  then
                    let uu____1737 =
                      let uu____1738 = FStar_Util.colorize_bold flag in
                      let uu____1739 = FStar_Util.colorize_bold argname in
                      FStar_Util.format2 "  --%s %s\n" uu____1738 uu____1739 in
                    FStar_Util.print_string uu____1737
                  else
                    (let uu____1741 =
                       let uu____1742 = FStar_Util.colorize_bold flag in
                       let uu____1743 = FStar_Util.colorize_bold argname in
                       FStar_Util.format3 "  --%s %s  %s\n" uu____1742
                         uu____1743 doc in
                     FStar_Util.print_string uu____1741))) specs
let mk_spec:
  (FStar_BaseTypes.char,Prims.string,option_val FStar_Getopt.opt_variant,
    Prims.string) FStar_Pervasives_Native.tuple4 -> FStar_Getopt.opt
  =
  fun o  ->
    let uu____1768 = o in
    match uu____1768 with
    | (ns,name,arg,desc) ->
        let arg1 =
          match arg with
          | FStar_Getopt.ZeroArgs f ->
              let g uu____1798 =
                let uu____1799 = let uu____1804 = f () in (name, uu____1804) in
                set_option' uu____1799 in
              FStar_Getopt.ZeroArgs g
          | FStar_Getopt.OneArg (f,d) ->
              let g x =
                let uu____1815 = let uu____1820 = f x in (name, uu____1820) in
                set_option' uu____1815 in
              FStar_Getopt.OneArg (g, d) in
        (ns, name, arg1, desc)
let cons_extract_module: Prims.string -> option_val =
  fun s  ->
<<<<<<< HEAD
    let uu____1805 =
      let uu____1808 =
        let uu____1811 = get_extract_module () in (FStar_String.lowercase s)
          :: uu____1811 in
      FStar_All.pipe_right uu____1808
        (FStar_List.map (fun _0_33  -> String _0_33)) in
    List uu____1805
let cons_extract_namespace: Prims.string -> option_val =
  fun s  ->
    let uu____1822 =
      let uu____1825 =
        let uu____1828 = get_extract_namespace () in
        (FStar_String.lowercase s) :: uu____1828 in
      FStar_All.pipe_right uu____1825
        (FStar_List.map (fun _0_34  -> String _0_34)) in
    List uu____1822
=======
    let uu____1829 =
      let uu____1832 =
        let uu____1835 = get_extract_module () in (FStar_String.lowercase s)
          :: uu____1835 in
      FStar_All.pipe_right uu____1832
        (FStar_List.map (fun _0_33  -> String _0_33)) in
    List uu____1829
let cons_extract_namespace: Prims.string -> option_val =
  fun s  ->
    let uu____1846 =
      let uu____1849 =
        let uu____1852 = get_extract_namespace () in
        (FStar_String.lowercase s) :: uu____1852 in
      FStar_All.pipe_right uu____1849
        (FStar_List.map (fun _0_34  -> String _0_34)) in
    List uu____1846
>>>>>>> 559f3a41
let add_extract_module: Prims.string -> Prims.unit =
  fun s  ->
    let uu____1863 = cons_extract_module s in
    set_option "extract_module" uu____1863
let add_extract_namespace: Prims.string -> Prims.unit =
  fun s  ->
    let uu____1868 = cons_extract_namespace s in
    set_option "extract_namespace" uu____1868
let cons_verify_module: Prims.string -> option_val =
  fun s  ->
<<<<<<< HEAD
    let uu____1849 =
      let uu____1852 =
        let uu____1855 = get_verify_module () in (FStar_String.lowercase s)
          :: uu____1855 in
      FStar_All.pipe_right uu____1852
        (FStar_List.map (fun _0_35  -> String _0_35)) in
    List uu____1849
=======
    let uu____1873 =
      let uu____1876 =
        let uu____1879 = get_verify_module () in (FStar_String.lowercase s)
          :: uu____1879 in
      FStar_All.pipe_right uu____1876
        (FStar_List.map (fun _0_35  -> String _0_35)) in
    List uu____1873
>>>>>>> 559f3a41
let cons_using_facts_from: Prims.string -> option_val =
  fun s  ->
    set_option "z3refresh" (Bool true);
    (let uu____1891 = get_using_facts_from () in
     match uu____1891 with
     | FStar_Pervasives_Native.None  -> List [String s]
     | FStar_Pervasives_Native.Some l ->
<<<<<<< HEAD
         let uu____1879 =
           FStar_List.map (fun _0_36  -> String _0_36) (s :: l) in
         List uu____1879)
=======
         let uu____1903 =
           FStar_List.map (fun _0_36  -> String _0_36) (s :: l) in
         List uu____1903)
>>>>>>> 559f3a41
let add_verify_module: Prims.string -> Prims.unit =
  fun s  ->
    let uu____1910 = cons_verify_module s in
    set_option "verify_module" uu____1910
let rec specs: Prims.unit -> FStar_Getopt.opt Prims.list =
  fun uu____1923  ->
    let specs1 =
      [(FStar_Getopt.noshort, "admit_smt_queries",
         (FStar_Getopt.OneArg
            (((fun s  ->
                 if s = "true"
                 then mk_bool true
                 else
                   if s = "false"
                   then mk_bool false
                   else failwith "Invalid argument to --admit_smt_queries")),
              "[true|false]")),
         "Admit SMT queries, unsafe! (default 'false')");
      (FStar_Getopt.noshort, "admit_except",
        (FStar_Getopt.OneArg (mk_string, "[id]")),
        "Admit all verification conditions, except those with query label <id> (eg, --admit_except '(FStar.Fin.pigeonhole, 1)'");
      (FStar_Getopt.noshort, "codegen",
        (FStar_Getopt.OneArg
           (((fun s  ->
                let uu____1988 = parse_codegen s in mk_string uu____1988)),
             "[OCaml|FSharp|Kremlin]")), "Generate code for execution");
      (FStar_Getopt.noshort, "codegen-lib",
        (FStar_Getopt.OneArg
           (((fun s  ->
                let uu____2006 =
                  let uu____2009 =
                    let uu____2012 = get_codegen_lib () in s :: uu____2012 in
                  FStar_All.pipe_right uu____2009 (FStar_List.map mk_string) in
                List uu____2006)), "[namespace]")),
        "External runtime library (i.e. M.N.x extracts to M.N.X instead of M_N.x)");
      (FStar_Getopt.noshort, "debug",
        (FStar_Getopt.OneArg
           (((fun x  ->
                let uu____2036 =
                  let uu____2039 =
                    let uu____2042 = get_debug () in x :: uu____2042 in
                  FStar_All.pipe_right uu____2039 (FStar_List.map mk_string) in
                List uu____2036)), "[module name]")),
        "Print lots of debugging information while checking module");
      (FStar_Getopt.noshort, "debug_level",
        (FStar_Getopt.OneArg
           (((fun x  ->
                let uu____2066 =
                  let uu____2069 =
                    let uu____2072 = get_debug_level () in x :: uu____2072 in
                  FStar_All.pipe_right uu____2069 (FStar_List.map mk_string) in
                List uu____2066)), "[Low|Medium|High|Extreme|...]")),
        "Control the verbosity of debugging info");
      (FStar_Getopt.noshort, "dep",
        (FStar_Getopt.OneArg
           (((fun x  ->
                if (x = "make") || (x = "graph")
                then mk_string x
                else failwith "invalid argument to 'dep'")), "[make|graph]")),
        "Output the transitive closure of the dependency graph in a format suitable for the given tool");
      (FStar_Getopt.noshort, "detail_errors",
        (FStar_Getopt.ZeroArgs ((fun uu____2109  -> mk_bool true))),
        "Emit a detailed error report by asking the SMT solver many queries; will take longer;\n         implies n_cores=1");
      (FStar_Getopt.noshort, "detail_hint_replay",
        (FStar_Getopt.ZeroArgs ((fun uu____2123  -> mk_bool true))),
        "Emit a detailed report for proof whose unsat core fails to replay;\n         implies n_cores=1");
      (FStar_Getopt.noshort, "doc",
        (FStar_Getopt.ZeroArgs ((fun uu____2137  -> mk_bool true))),
        "Extract Markdown documentation files for the input modules, as well as an index. Output is written to --odir directory.");
      (FStar_Getopt.noshort, "dump_module",
        (FStar_Getopt.OneArg
           (((fun x  ->
                let uu____2155 =
                  let uu____2158 =
                    let uu____2161 = get_dump_module () in x :: uu____2161 in
                  FStar_All.pipe_right uu____2158 (FStar_List.map mk_string) in
                FStar_All.pipe_right uu____2155 mk_list)), "[module name]")),
        "");
      (FStar_Getopt.noshort, "eager_inference",
        (FStar_Getopt.ZeroArgs ((fun uu____2183  -> mk_bool true))),
        "Solve all type-inference constraints eagerly; more efficient but at the cost of generality");
      (FStar_Getopt.noshort, "explicit_deps",
        (FStar_Getopt.ZeroArgs ((fun uu____2197  -> mk_bool true))),
        "Do not find dependencies automatically, the user provides them on the command-line");
      (FStar_Getopt.noshort, "extract_all",
        (FStar_Getopt.ZeroArgs ((fun uu____2211  -> mk_bool true))),
        "Discover the complete dependency graph and do not stop at interface boundaries");
      (FStar_Getopt.noshort, "extract_module",
        (FStar_Getopt.OneArg (cons_extract_module, "[module name]")),
        "Only extract the specified modules (instead of the possibly-partial dependency graph)");
      (FStar_Getopt.noshort, "extract_namespace",
        (FStar_Getopt.OneArg (cons_extract_namespace, "[namespace name]")),
        "Only extract modules in the specified namespace");
      (FStar_Getopt.noshort, "fstar_home",
        (FStar_Getopt.OneArg (mk_path, "[dir]")),
        "Set the FSTAR_HOME variable to [dir]");
      (FStar_Getopt.noshort, "gen_native_tactics",
        (FStar_Getopt.OneArg (mk_path, "[path]")),
        "Compile all user tactics used in the module in <path>");
      (FStar_Getopt.noshort, "hide_genident_nums",
        (FStar_Getopt.ZeroArgs ((fun uu____2281  -> mk_bool true))),
        "Don't print generated identifier numbers");
      (FStar_Getopt.noshort, "hide_uvar_nums",
        (FStar_Getopt.ZeroArgs ((fun uu____2295  -> mk_bool true))),
        "Don't print unification variable numbers");
      (FStar_Getopt.noshort, "hint_info",
        (FStar_Getopt.ZeroArgs ((fun uu____2309  -> mk_bool true))),
        "Print information regarding hints");
      (FStar_Getopt.noshort, "hint_file",
        (FStar_Getopt.OneArg (mk_path, "[path]")),
        "Read/write hints to <path> (instead of module-specific hints files)");
      (FStar_Getopt.noshort, "in",
        (FStar_Getopt.ZeroArgs ((fun uu____2337  -> mk_bool true))),
        "Legacy interactive mode; reads input from stdin");
      (FStar_Getopt.noshort, "ide",
        (FStar_Getopt.ZeroArgs ((fun uu____2351  -> mk_bool true))),
        "JSON-based interactive mode for IDEs");
      (FStar_Getopt.noshort, "include",
        (FStar_Getopt.OneArg
           (((fun s  ->
                let uu____2369 =
                  let uu____2372 =
                    let uu____2375 = get_include () in
                    FStar_List.map mk_string uu____2375 in
                  let uu____2378 = let uu____2381 = mk_path s in [uu____2381] in
                  FStar_List.append uu____2372 uu____2378 in
                mk_list uu____2369)), "[path]")),
        "A directory in which to search for files included on the command line");
      (FStar_Getopt.noshort, "indent",
        (FStar_Getopt.ZeroArgs ((fun uu____2395  -> mk_bool true))),
        "Parses and outputs the files on the command line");
      (FStar_Getopt.noshort, "initial_fuel",
        (FStar_Getopt.OneArg
           (((fun x  ->
                let uu____2413 = FStar_Util.int_of_string x in
                mk_int uu____2413)), "[non-negative integer]")),
        "Number of unrolling of recursive functions to try initially (default 2)");
      (FStar_Getopt.noshort, "initial_ifuel",
        (FStar_Getopt.OneArg
           (((fun x  ->
                let uu____2431 = FStar_Util.int_of_string x in
                mk_int uu____2431)), "[non-negative integer]")),
        "Number of unrolling of inductive datatypes to try at first (default 1)");
      (FStar_Getopt.noshort, "inline_arith",
        (FStar_Getopt.ZeroArgs ((fun uu____2445  -> mk_bool true))),
        "Inline definitions of arithmetic functions in the SMT encoding");
      (FStar_Getopt.noshort, "lax",
        (FStar_Getopt.ZeroArgs ((fun uu____2459  -> mk_bool true))),
        "Run the lax-type checker only (admit all verification conditions)");
      (FStar_Getopt.noshort, "load",
        (FStar_Getopt.OneArg
           (((fun s  ->
                let uu____2477 =
                  let uu____2480 =
                    let uu____2483 = get_load () in
                    FStar_List.map mk_string uu____2483 in
                  let uu____2486 = let uu____2489 = mk_path s in [uu____2489] in
                  FStar_List.append uu____2480 uu____2486 in
                mk_list uu____2477)), "[module]")), "Load compiled module");
      (FStar_Getopt.noshort, "log_types",
        (FStar_Getopt.ZeroArgs ((fun uu____2503  -> mk_bool true))),
        "Print types computed for data/val/let-bindings");
      (FStar_Getopt.noshort, "log_queries",
        (FStar_Getopt.ZeroArgs ((fun uu____2517  -> mk_bool true))),
        "Log the Z3 queries in several queries-*.smt2 files, as we go");
      (FStar_Getopt.noshort, "max_fuel",
        (FStar_Getopt.OneArg
           (((fun x  ->
                let uu____2535 = FStar_Util.int_of_string x in
                mk_int uu____2535)), "[non-negative integer]")),
        "Number of unrolling of recursive functions to try at most (default 8)");
      (FStar_Getopt.noshort, "max_ifuel",
        (FStar_Getopt.OneArg
           (((fun x  ->
                let uu____2553 = FStar_Util.int_of_string x in
                mk_int uu____2553)), "[non-negative integer]")),
        "Number of unrolling of inductive datatypes to try at most (default 2)");
      (FStar_Getopt.noshort, "min_fuel",
        (FStar_Getopt.OneArg
           (((fun x  ->
                let uu____2571 = FStar_Util.int_of_string x in
                mk_int uu____2571)), "[non-negative integer]")),
        "Minimum number of unrolling of recursive functions to try (default 1)");
      (FStar_Getopt.noshort, "MLish",
        (FStar_Getopt.ZeroArgs ((fun uu____2585  -> mk_bool true))),
        "Trigger various specializations for compiling the F* compiler itself (not meant for user code)");
      (FStar_Getopt.noshort, "n_cores",
        (FStar_Getopt.OneArg
           (((fun x  ->
                let uu____2603 = FStar_Util.int_of_string x in
                mk_int uu____2603)), "[positive integer]")),
        "Maximum number of cores to use for the solver (implies detail_errors = false) (default 1)");
      (FStar_Getopt.noshort, "no_default_includes",
        (FStar_Getopt.ZeroArgs ((fun uu____2617  -> mk_bool true))),
        "Ignore the default module search paths");
      (FStar_Getopt.noshort, "no_extract",
        (FStar_Getopt.OneArg
           (((fun x  ->
                let uu____2635 =
                  let uu____2638 =
                    let uu____2641 = get_no_extract () in x :: uu____2641 in
                  FStar_All.pipe_right uu____2638 (FStar_List.map mk_string) in
                mk_list uu____2635)), "[module name]")),
        "Do not extract code from this module");
      (FStar_Getopt.noshort, "no_location_info",
        (FStar_Getopt.ZeroArgs ((fun uu____2661  -> mk_bool true))),
        "Suppress location information in the generated OCaml output (only relevant with --codegen OCaml)");
      (FStar_Getopt.noshort, "odir",
        (FStar_Getopt.OneArg
           (((fun p  -> let uu____2679 = validate_dir p in mk_path uu____2679)),
             "[dir]")), "Place output in directory [dir]");
      (FStar_Getopt.noshort, "prims",
        (FStar_Getopt.OneArg (mk_string, "file")), "");
      (FStar_Getopt.noshort, "print_bound_var_types",
        (FStar_Getopt.ZeroArgs ((fun uu____2707  -> mk_bool true))),
        "Print the types of bound variables");
      (FStar_Getopt.noshort, "print_effect_args",
        (FStar_Getopt.ZeroArgs ((fun uu____2721  -> mk_bool true))),
        "Print inferred predicate transformers for all computation types");
      (FStar_Getopt.noshort, "print_fuels",
        (FStar_Getopt.ZeroArgs ((fun uu____2735  -> mk_bool true))),
        "Print the fuel amounts used for each successful query");
      (FStar_Getopt.noshort, "print_full_names",
        (FStar_Getopt.ZeroArgs ((fun uu____2749  -> mk_bool true))),
        "Print full names of variables");
      (FStar_Getopt.noshort, "print_implicits",
        (FStar_Getopt.ZeroArgs ((fun uu____2763  -> mk_bool true))),
        "Print implicit arguments");
      (FStar_Getopt.noshort, "print_universes",
        (FStar_Getopt.ZeroArgs ((fun uu____2777  -> mk_bool true))),
        "Print universes");
      (FStar_Getopt.noshort, "print_z3_statistics",
        (FStar_Getopt.ZeroArgs ((fun uu____2791  -> mk_bool true))),
        "Print Z3 statistics for each SMT query");
      (FStar_Getopt.noshort, "prn",
        (FStar_Getopt.ZeroArgs ((fun uu____2805  -> mk_bool true))),
        "Print full names (deprecated; use --print_full_names instead)");
      (FStar_Getopt.noshort, "record_hints",
        (FStar_Getopt.ZeroArgs ((fun uu____2819  -> mk_bool true))),
        "Record a database of hints for efficient proof replay");
      (FStar_Getopt.noshort, "check_hints",
        (FStar_Getopt.ZeroArgs ((fun uu____2833  -> mk_bool true))),
        "Check new hints for replayability");
      (FStar_Getopt.noshort, "reuse_hint_for",
        (FStar_Getopt.OneArg
           (mk_string, "top-level name in the current module")),
        "Optimistically, attempt using the recorded hint for 'f' when trying to verify some other term 'g'");
      (FStar_Getopt.noshort, "show_signatures",
        (FStar_Getopt.OneArg
           (((fun x  ->
                let uu____2865 =
                  let uu____2868 =
                    let uu____2871 = get_show_signatures () in x ::
                      uu____2871 in
                  FStar_All.pipe_right uu____2868 (FStar_List.map mk_string) in
                mk_list uu____2865)), "[module name]")),
        "Show the checked signatures for all top-level symbols in the module");
      (FStar_Getopt.noshort, "silent",
        (FStar_Getopt.ZeroArgs ((fun uu____2891  -> mk_bool true))), " ");
      (FStar_Getopt.noshort, "smt",
        (FStar_Getopt.OneArg (mk_path, "[path]")),
        "Path to the Z3 SMT solver (we could eventually support other solvers)");
      (FStar_Getopt.noshort, "smtencoding.elim_box",
        (FStar_Getopt.OneArg
           ((string_as_bool "smtencoding.elim_box"), "true|false")),
        "Toggle a peephole optimization that eliminates redundant uses of boxing/unboxing in the SMT encoding (default 'false')");
      (FStar_Getopt.noshort, "smtencoding.nl_arith_repr",
        (FStar_Getopt.OneArg (mk_string, "native|wrapped|boxwrap")),
        "Control the representation of non-linear arithmetic functions in the SMT encoding:\n\t\ti.e., if 'boxwrap' use 'Prims.op_Multiply, Prims.op_Division, Prims.op_Modulus'; \n\t\tif 'native' use '*, div, mod';\n\t\tif 'wrapped' use '_mul, _div, _mod : Int*Int -> Int'; \n\t\t(default 'boxwrap')");
      (FStar_Getopt.noshort, "smtencoding.l_arith_repr",
        (FStar_Getopt.OneArg (mk_string, "native|boxwrap")),
        "Toggle the representation of linear arithmetic functions in the SMT encoding:\n\t\ti.e., if 'boxwrap', use 'Prims.op_Addition, Prims.op_Subtraction, Prims.op_Minus'; \n\t\tif 'native', use '+, -, -'; \n\t\t(default 'boxwrap')");
      (FStar_Getopt.noshort, "split_cases",
        (FStar_Getopt.OneArg
           (((fun n1  ->
                let uu____2965 = FStar_Util.int_of_string n1 in
                mk_int uu____2965)), "[positive integer]")),
        "Partition VC of a match into groups of [n] cases");
      (FStar_Getopt.noshort, "timing",
        (FStar_Getopt.ZeroArgs ((fun uu____2979  -> mk_bool true))),
        "Print the time it takes to verify each top-level definition");
      (FStar_Getopt.noshort, "trace_error",
        (FStar_Getopt.ZeroArgs ((fun uu____2993  -> mk_bool true))),
        "Don't print an error message; show an exception trace instead");
      (FStar_Getopt.noshort, "ugly",
        (FStar_Getopt.ZeroArgs ((fun uu____3007  -> mk_bool true))),
        "Emit output formatted for debugging");
      (FStar_Getopt.noshort, "unthrottle_inductives",
        (FStar_Getopt.ZeroArgs ((fun uu____3021  -> mk_bool true))),
        "Let the SMT solver unfold inductive types to arbitrary depths (may affect verifier performance)");
      (FStar_Getopt.noshort, "use_eq_at_higher_order",
        (FStar_Getopt.ZeroArgs ((fun uu____3035  -> mk_bool true))),
        "Use equality constraints when comparing higher-order types (Temporary)");
      (FStar_Getopt.noshort, "use_hints",
        (FStar_Getopt.ZeroArgs ((fun uu____3049  -> mk_bool true))),
        "Use a previously recorded hints database for proof replay");
      (FStar_Getopt.noshort, "use_native_tactics",
        (FStar_Getopt.OneArg (mk_path, "[path]")),
        "Use compiled tactics from <path>");
      (FStar_Getopt.noshort, "no_tactics",
        (FStar_Getopt.ZeroArgs ((fun uu____3077  -> mk_bool true))),
        "Do not run the tactic engine before discharging a VC");
      (FStar_Getopt.noshort, "using_facts_from",
        (FStar_Getopt.OneArg (cons_using_facts_from, "[namespace | fact id]")),
        "Implies --z3refresh; prunes the context to include facts from the given namespace of fact id (multiple uses of this option will prune the context to include those facts that match any of the provided namespaces / fact ids");
      (FStar_Getopt.noshort, "verify_all",
        (FStar_Getopt.ZeroArgs ((fun uu____3105  -> mk_bool true))),
        "With automatic dependencies, verify all the dependencies, not just the files passed on the command-line.");
      (FStar_Getopt.noshort, "verify_module",
        (FStar_Getopt.OneArg (cons_verify_module, "[module name]")),
        "Name of the module to verify");
      (FStar_Getopt.noshort, "__temp_no_proj",
        (FStar_Getopt.OneArg
           (((fun x  ->
                let uu____3137 =
                  let uu____3140 =
                    let uu____3143 = get___temp_no_proj () in x :: uu____3143 in
                  FStar_All.pipe_right uu____3140 (FStar_List.map mk_string) in
                mk_list uu____3137)), "[module name]")),
        "Don't generate projectors for this module");
      ('v', "version",
        (FStar_Getopt.ZeroArgs
           ((fun uu____3164  ->
               display_version (); FStar_All.exit (Prims.parse_int "0")))),
        "Display version number");
      (FStar_Getopt.noshort, "warn_default_effects",
        (FStar_Getopt.ZeroArgs ((fun uu____3179  -> mk_bool true))),
        "Warn when (a -> b) is desugared to (a -> Tot b)");
      (FStar_Getopt.noshort, "z3cliopt",
        (FStar_Getopt.OneArg
           (((fun s  ->
                let uu____3197 =
                  let uu____3200 =
                    let uu____3203 = get_z3cliopt () in
                    FStar_List.append uu____3203 [s] in
                  FStar_All.pipe_right uu____3200 (FStar_List.map mk_string) in
                mk_list uu____3197)), "[option]")),
        "Z3 command line options");
      (FStar_Getopt.noshort, "z3refresh",
        (FStar_Getopt.ZeroArgs ((fun uu____3223  -> mk_bool true))),
        "Restart Z3 after each query; useful for ensuring proof robustness");
      (FStar_Getopt.noshort, "z3rlimit",
        (FStar_Getopt.OneArg
           (((fun s  ->
                let uu____3241 = FStar_Util.int_of_string s in
                mk_int uu____3241)), "[positive integer]")),
        "Set the Z3 per-query resource limit (default 5 units, taking roughtly 5s)");
      (FStar_Getopt.noshort, "z3rlimit_factor",
        (FStar_Getopt.OneArg
           (((fun s  ->
                let uu____3259 = FStar_Util.int_of_string s in
                mk_int uu____3259)), "[positive integer]")),
        "Set the Z3 per-query resource limit multiplier. This is useful when, say, regenerating hints and you want to be more lax. (default 1)");
      (FStar_Getopt.noshort, "z3seed",
        (FStar_Getopt.OneArg
           (((fun s  ->
                let uu____3277 = FStar_Util.int_of_string s in
                mk_int uu____3277)), "[positive integer]")),
        "Set the Z3 random seed (default 0)");
      (FStar_Getopt.noshort, "__no_positivity",
        (FStar_Getopt.ZeroArgs ((fun uu____3291  -> mk_bool true))),
        "Don't check positivity of inductive types");
      (FStar_Getopt.noshort, "__ml_no_eta_expand_coertions",
        (FStar_Getopt.ZeroArgs ((fun uu____3305  -> mk_bool true))),
        "Do not eta-expand coertions in generated OCaml")] in
    let uu____3316 = FStar_List.map mk_spec specs1 in
    ('h', "help",
      (FStar_Getopt.ZeroArgs
         (fun x  ->
            display_usage_aux specs1; FStar_All.exit (Prims.parse_int "0"))),
      "Display this information") :: uu____3316
and parse_codegen: Prims.string -> Prims.string =
  fun s  ->
    match s with
    | "Kremlin" -> s
    | "OCaml" -> s
    | "FSharp" -> s
    | uu____3356 ->
        (FStar_Util.print_string "Wrong argument to codegen flag\n";
         (let uu____3359 = specs () in display_usage_aux uu____3359);
         FStar_All.exit (Prims.parse_int "1"))
and string_as_bool: Prims.string -> Prims.string -> option_val =
  fun option_name  ->
    fun uu___55_3373  ->
      match uu___55_3373 with
      | "true" -> mk_bool true
      | "false" -> mk_bool false
      | uu____3374 ->
          (FStar_Util.print1 "Wrong argument to %s\n" option_name;
           (let uu____3377 = specs () in display_usage_aux uu____3377);
           FStar_All.exit (Prims.parse_int "1"))
and validate_dir: Prims.string -> Prims.string =
  fun p  -> FStar_Util.mkdir false p; p
let docs:
  Prims.unit ->
    (Prims.string,Prims.string) FStar_Pervasives_Native.tuple2 Prims.list
  =
  fun uu____3401  ->
    let uu____3402 = specs () in
    FStar_List.map
      (fun uu____3434  ->
         match uu____3434 with
         | (uu____3449,name,uu____3451,doc) -> (name, doc)) uu____3402
let settable: Prims.string -> Prims.bool =
  fun uu___56_3460  ->
    match uu___56_3460 with
    | "admit_smt_queries" -> true
    | "admit_except" -> true
    | "debug" -> true
    | "debug_level" -> true
    | "detail_errors" -> true
    | "detail_hint_replay" -> true
    | "eager_inference" -> true
    | "hide_genident_nums" -> true
    | "hide_uvar_nums" -> true
    | "hint_info" -> true
    | "hint_file" -> true
    | "initial_fuel" -> true
    | "initial_ifuel" -> true
    | "inline_arith" -> true
    | "lax" -> true
    | "load" -> true
    | "log_types" -> true
    | "log_queries" -> true
    | "max_fuel" -> true
    | "max_ifuel" -> true
    | "min_fuel" -> true
    | "ugly" -> true
    | "print_bound_var_types" -> true
    | "print_effect_args" -> true
    | "print_fuels" -> true
    | "print_full_names" -> true
    | "print_implicits" -> true
    | "print_universes" -> true
    | "print_z3_statistics" -> true
    | "prn" -> true
    | "show_signatures" -> true
    | "silent" -> true
    | "smtencoding.elim_box" -> true
    | "smtencoding.nl_arith_repr" -> true
    | "smtencoding.l_arith_repr" -> true
    | "split_cases" -> true
    | "timing" -> true
    | "trace_error" -> true
    | "unthrottle_inductives" -> true
    | "use_eq_at_higher_order" -> true
    | "no_tactics" -> true
    | "using_facts_from" -> true
    | "__temp_no_proj" -> true
    | "reuse_hint_for" -> true
    | "z3rlimit_factor" -> true
    | "z3rlimit" -> true
    | "z3refresh" -> true
    | uu____3461 -> false
let resettable: Prims.string -> Prims.bool =
  fun s  -> ((settable s) || (s = "z3seed")) || (s = "z3cliopt")
let all_specs: FStar_Getopt.opt Prims.list = specs ()
let settable_specs:
  (FStar_BaseTypes.char,Prims.string,Prims.unit FStar_Getopt.opt_variant,
    Prims.string) FStar_Pervasives_Native.tuple4 Prims.list
  =
  FStar_All.pipe_right all_specs
    (FStar_List.filter
       (fun uu____3509  ->
          match uu____3509 with
          | (uu____3520,x,uu____3522,uu____3523) -> settable x))
let resettable_specs:
  (FStar_BaseTypes.char,Prims.string,Prims.unit FStar_Getopt.opt_variant,
    Prims.string) FStar_Pervasives_Native.tuple4 Prims.list
  =
  FStar_All.pipe_right all_specs
    (FStar_List.filter
       (fun uu____3569  ->
          match uu____3569 with
          | (uu____3580,x,uu____3582,uu____3583) -> resettable x))
let display_usage: Prims.unit -> Prims.unit =
  fun uu____3591  ->
    let uu____3592 = specs () in display_usage_aux uu____3592
let fstar_home: Prims.unit -> Prims.string =
  fun uu____3608  ->
    let uu____3609 = get_fstar_home () in
    match uu____3609 with
    | FStar_Pervasives_Native.None  ->
        let x = FStar_Util.get_exec_dir () in
        let x1 = Prims.strcat x "/.." in
        ((let uu____3615 =
            let uu____3620 = mk_string x1 in ("fstar_home", uu____3620) in
          set_option' uu____3615);
         x1)
    | FStar_Pervasives_Native.Some x -> x
exception File_argument of Prims.string
let uu___is_File_argument: Prims.exn -> Prims.bool =
  fun projectee  ->
    match projectee with
    | File_argument uu____3629 -> true
    | uu____3630 -> false
let __proj__File_argument__item__uu___: Prims.exn -> Prims.string =
  fun projectee  ->
    match projectee with | File_argument uu____3638 -> uu____3638
let set_options: options -> Prims.string -> FStar_Getopt.parse_cmdline_res =
  fun o  ->
    fun s  ->
      let specs1 =
        match o with
        | Set  -> settable_specs
        | Reset  -> resettable_specs
        | Restore  -> all_specs in
      try
        if s = ""
        then FStar_Getopt.Success
        else
          FStar_Getopt.parse_string specs1
            (fun s1  -> FStar_Exn.raise (File_argument s1)) s
      with
      | File_argument s1 ->
          let uu____3684 =
            FStar_Util.format1 "File %s is not a valid option" s1 in
          FStar_Getopt.Error uu____3684
let file_list_: Prims.string Prims.list FStar_ST.ref = FStar_Util.mk_ref []
let parse_cmd_line:
  Prims.unit ->
    (FStar_Getopt.parse_cmdline_res,Prims.string Prims.list)
      FStar_Pervasives_Native.tuple2
  =
  fun uu____3707  ->
    let res =
      let uu____3709 = specs () in
      FStar_Getopt.parse_cmdline uu____3709
        (fun i  ->
           let uu____3715 =
             let uu____3718 = FStar_ST.op_Bang file_list_ in
             FStar_List.append uu____3718 [i] in
           FStar_ST.op_Colon_Equals file_list_ uu____3715) in
    let uu____3757 =
      let uu____3760 = FStar_ST.op_Bang file_list_ in
      FStar_List.map FStar_Common.try_convert_file_name_to_mixed uu____3760 in
    (res, uu____3757)
let file_list: Prims.unit -> Prims.string Prims.list =
  fun uu____3788  -> FStar_ST.op_Bang file_list_
let restore_cmd_line_options: Prims.bool -> FStar_Getopt.parse_cmdline_res =
  fun should_clear  ->
    let old_verify_module = get_verify_module () in
    if should_clear then clear () else init ();
    (let r =
       let uu____3817 = specs () in
       FStar_Getopt.parse_cmdline uu____3817 (fun x  -> ()) in
     (let uu____3823 =
        let uu____3828 =
          let uu____3829 = FStar_List.map mk_string old_verify_module in
          List uu____3829 in
        ("verify_module", uu____3828) in
      set_option' uu____3823);
     r)
let should_verify: Prims.string -> Prims.bool =
  fun m  ->
    let uu____3836 = get_lax () in
    if uu____3836
    then false
    else
      (let uu____3838 = get_verify_all () in
       if uu____3838
       then true
       else
         (let uu____3840 = get_verify_module () in
          match uu____3840 with
          | [] ->
              let uu____3843 = file_list () in
              FStar_List.existsML
                (fun f  ->
                   let f1 = FStar_Util.basename f in
                   let f2 =
                     let uu____3852 =
                       let uu____3853 =
                         let uu____3854 =
                           let uu____3855 = FStar_Util.get_file_extension f1 in
                           FStar_String.length uu____3855 in
                         (FStar_String.length f1) - uu____3854 in
                       uu____3853 - (Prims.parse_int "1") in
                     FStar_String.substring f1 (Prims.parse_int "0")
                       uu____3852 in
                   (FStar_String.lowercase f2) = m) uu____3843
          | l -> FStar_List.contains (FStar_String.lowercase m) l))
let dont_gen_projectors: Prims.string -> Prims.bool =
  fun m  ->
    let uu____3863 = get___temp_no_proj () in
    FStar_List.contains m uu____3863
let should_print_message: Prims.string -> Prims.bool =
  fun m  ->
    let uu____3870 = should_verify m in
    if uu____3870 then m <> "Prims" else false
let include_path: Prims.unit -> Prims.string Prims.list =
  fun uu____3877  ->
    let uu____3878 = get_no_default_includes () in
    if uu____3878
    then get_include ()
    else
      (let h = fstar_home () in
       let defs = universe_include_path_base_dirs in
       let uu____3886 =
         let uu____3889 =
           FStar_All.pipe_right defs
             (FStar_List.map (fun x  -> Prims.strcat h x)) in
         FStar_All.pipe_right uu____3889
           (FStar_List.filter FStar_Util.file_exists) in
       let uu____3902 =
         let uu____3905 = get_include () in
         FStar_List.append uu____3905 ["."] in
       FStar_List.append uu____3886 uu____3902)
let find_file: Prims.string -> Prims.string FStar_Pervasives_Native.option =
  fun filename  ->
    let uu____3914 = FStar_Util.is_path_absolute filename in
    if uu____3914
    then
      (if FStar_Util.file_exists filename
       then FStar_Pervasives_Native.Some filename
       else FStar_Pervasives_Native.None)
    else
      (let uu____3921 =
         let uu____3924 = include_path () in FStar_List.rev uu____3924 in
       FStar_Util.find_map uu____3921
         (fun p  ->
            let path = FStar_Util.join_paths p filename in
            if FStar_Util.file_exists path
            then FStar_Pervasives_Native.Some path
            else FStar_Pervasives_Native.None))
let prims: Prims.unit -> Prims.string =
  fun uu____3937  ->
    let uu____3938 = get_prims () in
    match uu____3938 with
    | FStar_Pervasives_Native.None  ->
        let filename = "prims.fst" in
        let uu____3942 = find_file filename in
        (match uu____3942 with
         | FStar_Pervasives_Native.Some result -> result
         | FStar_Pervasives_Native.None  ->
             let uu____3946 =
               let uu____3947 =
                 FStar_Util.format1
                   "unable to find required file \"%s\" in the module search path.\n"
                   filename in
               FStar_Util.Failure uu____3947 in
             FStar_Exn.raise uu____3946)
    | FStar_Pervasives_Native.Some x -> x
let prims_basename: Prims.unit -> Prims.string =
  fun uu____3952  ->
    let uu____3953 = prims () in FStar_Util.basename uu____3953
let pervasives: Prims.unit -> Prims.string =
  fun uu____3957  ->
    let filename = "FStar.Pervasives.fst" in
    let uu____3959 = find_file filename in
    match uu____3959 with
    | FStar_Pervasives_Native.Some result -> result
    | FStar_Pervasives_Native.None  ->
        let uu____3963 =
          let uu____3964 =
            FStar_Util.format1
              "unable to find required file \"%s\" in the module search path.\n"
              filename in
          FStar_Util.Failure uu____3964 in
        FStar_Exn.raise uu____3963
let pervasives_basename: Prims.unit -> Prims.string =
  fun uu____3968  ->
    let uu____3969 = pervasives () in FStar_Util.basename uu____3969
let pervasives_native_basename: Prims.unit -> Prims.string =
  fun uu____3973  ->
    let filename = "FStar.Pervasives.Native.fst" in
    let uu____3975 = find_file filename in
    match uu____3975 with
    | FStar_Pervasives_Native.Some result -> FStar_Util.basename result
    | FStar_Pervasives_Native.None  ->
        let uu____3979 =
          let uu____3980 =
            FStar_Util.format1
              "unable to find required file \"%s\" in the module search path.\n"
              filename in
          FStar_Util.Failure uu____3980 in
        FStar_Exn.raise uu____3979
let prepend_output_dir: Prims.string -> Prims.string =
  fun fname  ->
    let uu____3985 = get_odir () in
    match uu____3985 with
    | FStar_Pervasives_Native.None  -> fname
    | FStar_Pervasives_Native.Some x ->
        Prims.strcat x (Prims.strcat "/" fname)
let __temp_no_proj: Prims.string -> Prims.bool =
  fun s  ->
    let uu____3993 = get___temp_no_proj () in
    FStar_All.pipe_right uu____3993 (FStar_List.contains s)
let admit_smt_queries: Prims.unit -> Prims.bool =
  fun uu____4001  -> get_admit_smt_queries ()
let admit_except: Prims.unit -> Prims.string FStar_Pervasives_Native.option =
  fun uu____4007  -> get_admit_except ()
let check_hints: Prims.unit -> Prims.bool =
  fun uu____4011  -> get_check_hints ()
let codegen: Prims.unit -> Prims.string FStar_Pervasives_Native.option =
  fun uu____4017  -> get_codegen ()
let codegen_libs: Prims.unit -> Prims.string Prims.list Prims.list =
  fun uu____4025  ->
    let uu____4026 = get_codegen_lib () in
    FStar_All.pipe_right uu____4026
      (FStar_List.map (fun x  -> FStar_Util.split x "."))
let debug_any: Prims.unit -> Prims.bool =
  fun uu____4042  -> let uu____4043 = get_debug () in uu____4043 <> []
let debug_at_level: Prims.string -> debug_level_t -> Prims.bool =
  fun modul  ->
    fun level  ->
      (let uu____4058 = get_debug () in
       FStar_All.pipe_right uu____4058 (FStar_List.contains modul)) &&
        (debug_level_geq level)
let dep: Prims.unit -> Prims.string FStar_Pervasives_Native.option =
  fun uu____4068  -> get_dep ()
let detail_errors: Prims.unit -> Prims.bool =
  fun uu____4072  -> get_detail_errors ()
let detail_hint_replay: Prims.unit -> Prims.bool =
  fun uu____4076  -> get_detail_hint_replay ()
let doc: Prims.unit -> Prims.bool = fun uu____4080  -> get_doc ()
let dump_module: Prims.string -> Prims.bool =
  fun s  ->
    let uu____4085 = get_dump_module () in
    FStar_All.pipe_right uu____4085 (FStar_List.contains s)
let eager_inference: Prims.unit -> Prims.bool =
  fun uu____4093  -> get_eager_inference ()
let explicit_deps: Prims.unit -> Prims.bool =
  fun uu____4097  -> get_explicit_deps ()
let extract_all: Prims.unit -> Prims.bool =
  fun uu____4101  -> get_extract_all ()
let fs_typ_app: Prims.string -> Prims.bool =
  fun filename  ->
    let uu____4106 = FStar_ST.op_Bang light_off_files in
    FStar_List.contains filename uu____4106
let gen_native_tactics:
  Prims.unit -> Prims.string FStar_Pervasives_Native.option =
  fun uu____4132  -> get_gen_native_tactics ()
let full_context_dependency: Prims.unit -> Prims.bool =
  fun uu____4136  -> true
let hide_genident_nums: Prims.unit -> Prims.bool =
  fun uu____4140  -> get_hide_genident_nums ()
let hide_uvar_nums: Prims.unit -> Prims.bool =
  fun uu____4144  -> get_hide_uvar_nums ()
let hint_info: Prims.unit -> Prims.bool = fun uu____4148  -> get_hint_info ()
let hint_file: Prims.unit -> Prims.string FStar_Pervasives_Native.option =
  fun uu____4154  -> get_hint_file ()
let ide: Prims.unit -> Prims.bool = fun uu____4158  -> get_ide ()
let indent: Prims.unit -> Prims.bool = fun uu____4162  -> get_indent ()
let initial_fuel: Prims.unit -> Prims.int =
  fun uu____4166  ->
    let uu____4167 = get_initial_fuel () in
    let uu____4168 = get_max_fuel () in Prims.min uu____4167 uu____4168
let initial_ifuel: Prims.unit -> Prims.int =
  fun uu____4172  ->
    let uu____4173 = get_initial_ifuel () in
    let uu____4174 = get_max_ifuel () in Prims.min uu____4173 uu____4174
let interactive: Prims.unit -> Prims.bool =
  fun uu____4178  -> (get_in ()) || (get_ide ())
let lax: Prims.unit -> Prims.bool = fun uu____4182  -> get_lax ()
let load: Prims.unit -> Prims.string Prims.list =
  fun uu____4188  -> get_load ()
let legacy_interactive: Prims.unit -> Prims.bool =
  fun uu____4192  -> get_in ()
let log_queries: Prims.unit -> Prims.bool =
  fun uu____4196  -> get_log_queries ()
let log_types: Prims.unit -> Prims.bool = fun uu____4200  -> get_log_types ()
let max_fuel: Prims.unit -> Prims.int = fun uu____4204  -> get_max_fuel ()
let max_ifuel: Prims.unit -> Prims.int = fun uu____4208  -> get_max_ifuel ()
let min_fuel: Prims.unit -> Prims.int = fun uu____4212  -> get_min_fuel ()
let ml_ish: Prims.unit -> Prims.bool = fun uu____4216  -> get_MLish ()
let set_ml_ish: Prims.unit -> Prims.unit =
  fun uu____4220  -> set_option "MLish" (Bool true)
let n_cores: Prims.unit -> Prims.int = fun uu____4224  -> get_n_cores ()
let no_default_includes: Prims.unit -> Prims.bool =
  fun uu____4228  -> get_no_default_includes ()
let no_extract: Prims.string -> Prims.bool =
  fun s  ->
    let uu____4233 = get_no_extract () in
    FStar_All.pipe_right uu____4233 (FStar_List.contains s)
let no_location_info: Prims.unit -> Prims.bool =
  fun uu____4241  -> get_no_location_info ()
let output_dir: Prims.unit -> Prims.string FStar_Pervasives_Native.option =
  fun uu____4247  -> get_odir ()
let ugly: Prims.unit -> Prims.bool = fun uu____4251  -> get_ugly ()
let print_bound_var_types: Prims.unit -> Prims.bool =
  fun uu____4255  -> get_print_bound_var_types ()
let print_effect_args: Prims.unit -> Prims.bool =
  fun uu____4259  -> get_print_effect_args ()
let print_fuels: Prims.unit -> Prims.bool =
  fun uu____4263  -> get_print_fuels ()
let print_implicits: Prims.unit -> Prims.bool =
  fun uu____4267  -> get_print_implicits ()
let print_real_names: Prims.unit -> Prims.bool =
  fun uu____4271  -> (get_prn ()) || (get_print_full_names ())
let print_universes: Prims.unit -> Prims.bool =
  fun uu____4275  -> get_print_universes ()
let print_z3_statistics: Prims.unit -> Prims.bool =
  fun uu____4279  -> get_print_z3_statistics ()
let record_hints: Prims.unit -> Prims.bool =
  fun uu____4283  -> get_record_hints ()
let reuse_hint_for: Prims.unit -> Prims.string FStar_Pervasives_Native.option
  = fun uu____4289  -> get_reuse_hint_for ()
let silent: Prims.unit -> Prims.bool = fun uu____4293  -> get_silent ()
let smtencoding_elim_box: Prims.unit -> Prims.bool =
  fun uu____4297  -> get_smtencoding_elim_box ()
let smtencoding_nl_arith_native: Prims.unit -> Prims.bool =
  fun uu____4301  ->
    let uu____4302 = get_smtencoding_nl_arith_repr () in
    uu____4302 = "native"
let smtencoding_nl_arith_wrapped: Prims.unit -> Prims.bool =
  fun uu____4306  ->
    let uu____4307 = get_smtencoding_nl_arith_repr () in
    uu____4307 = "wrapped"
let smtencoding_nl_arith_default: Prims.unit -> Prims.bool =
  fun uu____4311  ->
    let uu____4312 = get_smtencoding_nl_arith_repr () in
    uu____4312 = "boxwrap"
let smtencoding_l_arith_native: Prims.unit -> Prims.bool =
  fun uu____4316  ->
    let uu____4317 = get_smtencoding_l_arith_repr () in uu____4317 = "native"
let smtencoding_l_arith_default: Prims.unit -> Prims.bool =
  fun uu____4321  ->
    let uu____4322 = get_smtencoding_l_arith_repr () in
    uu____4322 = "boxwrap"
let split_cases: Prims.unit -> Prims.int =
  fun uu____4326  -> get_split_cases ()
let timing: Prims.unit -> Prims.bool = fun uu____4330  -> get_timing ()
let trace_error: Prims.unit -> Prims.bool =
  fun uu____4334  -> get_trace_error ()
let unthrottle_inductives: Prims.unit -> Prims.bool =
  fun uu____4338  -> get_unthrottle_inductives ()
let use_eq_at_higher_order: Prims.unit -> Prims.bool =
  fun uu____4342  -> get_use_eq_at_higher_order ()
let use_hints: Prims.unit -> Prims.bool = fun uu____4346  -> get_use_hints ()
let use_native_tactics:
  Prims.unit -> Prims.string FStar_Pervasives_Native.option =
  fun uu____4352  -> get_use_native_tactics ()
let use_tactics: Prims.unit -> Prims.bool =
  fun uu____4356  -> get_use_tactics ()
let using_facts_from:
  Prims.unit -> Prims.string Prims.list FStar_Pervasives_Native.option =
  fun uu____4364  -> get_using_facts_from ()
let verify_all: Prims.unit -> Prims.bool =
  fun uu____4368  -> get_verify_all ()
let verify_module: Prims.unit -> Prims.string Prims.list =
  fun uu____4374  -> get_verify_module ()
let warn_default_effects: Prims.unit -> Prims.bool =
  fun uu____4378  -> get_warn_default_effects ()
let z3_exe: Prims.unit -> Prims.string =
  fun uu____4382  ->
    let uu____4383 = get_smt () in
    match uu____4383 with
    | FStar_Pervasives_Native.None  -> FStar_Platform.exe "z3"
    | FStar_Pervasives_Native.Some s -> s
let z3_cliopt: Prims.unit -> Prims.string Prims.list =
  fun uu____4392  -> get_z3cliopt ()
let z3_refresh: Prims.unit -> Prims.bool =
  fun uu____4396  -> get_z3refresh ()
let z3_rlimit: Prims.unit -> Prims.int = fun uu____4400  -> get_z3rlimit ()
let z3_rlimit_factor: Prims.unit -> Prims.int =
  fun uu____4404  -> get_z3rlimit_factor ()
let z3_seed: Prims.unit -> Prims.int = fun uu____4408  -> get_z3seed ()
let no_positivity: Prims.unit -> Prims.bool =
  fun uu____4412  -> get_no_positivity ()
let ml_no_eta_expand_coertions: Prims.unit -> Prims.bool =
  fun uu____4416  -> get_ml_no_eta_expand_coertions ()
let should_extract: Prims.string -> Prims.bool =
  fun m  ->
    (let uu____4423 = no_extract m in Prims.op_Negation uu____4423) &&
      ((extract_all ()) ||
         (let uu____4426 = get_extract_module () in
          match uu____4426 with
          | [] ->
              let uu____4429 = get_extract_namespace () in
              (match uu____4429 with
               | [] -> true
               | ns ->
                   FStar_Util.for_some
                     (FStar_Util.starts_with (FStar_String.lowercase m)) ns)
          | l -> FStar_List.contains (FStar_String.lowercase m) l))<|MERGE_RESOLUTION|>--- conflicted
+++ resolved
@@ -546,24 +546,6 @@
         (ns, name, arg1, desc)
 let cons_extract_module: Prims.string -> option_val =
   fun s  ->
-<<<<<<< HEAD
-    let uu____1805 =
-      let uu____1808 =
-        let uu____1811 = get_extract_module () in (FStar_String.lowercase s)
-          :: uu____1811 in
-      FStar_All.pipe_right uu____1808
-        (FStar_List.map (fun _0_33  -> String _0_33)) in
-    List uu____1805
-let cons_extract_namespace: Prims.string -> option_val =
-  fun s  ->
-    let uu____1822 =
-      let uu____1825 =
-        let uu____1828 = get_extract_namespace () in
-        (FStar_String.lowercase s) :: uu____1828 in
-      FStar_All.pipe_right uu____1825
-        (FStar_List.map (fun _0_34  -> String _0_34)) in
-    List uu____1822
-=======
     let uu____1829 =
       let uu____1832 =
         let uu____1835 = get_extract_module () in (FStar_String.lowercase s)
@@ -580,7 +562,6 @@
       FStar_All.pipe_right uu____1849
         (FStar_List.map (fun _0_34  -> String _0_34)) in
     List uu____1846
->>>>>>> 559f3a41
 let add_extract_module: Prims.string -> Prims.unit =
   fun s  ->
     let uu____1863 = cons_extract_module s in
@@ -591,15 +572,6 @@
     set_option "extract_namespace" uu____1868
 let cons_verify_module: Prims.string -> option_val =
   fun s  ->
-<<<<<<< HEAD
-    let uu____1849 =
-      let uu____1852 =
-        let uu____1855 = get_verify_module () in (FStar_String.lowercase s)
-          :: uu____1855 in
-      FStar_All.pipe_right uu____1852
-        (FStar_List.map (fun _0_35  -> String _0_35)) in
-    List uu____1849
-=======
     let uu____1873 =
       let uu____1876 =
         let uu____1879 = get_verify_module () in (FStar_String.lowercase s)
@@ -607,7 +579,6 @@
       FStar_All.pipe_right uu____1876
         (FStar_List.map (fun _0_35  -> String _0_35)) in
     List uu____1873
->>>>>>> 559f3a41
 let cons_using_facts_from: Prims.string -> option_val =
   fun s  ->
     set_option "z3refresh" (Bool true);
@@ -615,15 +586,9 @@
      match uu____1891 with
      | FStar_Pervasives_Native.None  -> List [String s]
      | FStar_Pervasives_Native.Some l ->
-<<<<<<< HEAD
-         let uu____1879 =
-           FStar_List.map (fun _0_36  -> String _0_36) (s :: l) in
-         List uu____1879)
-=======
          let uu____1903 =
            FStar_List.map (fun _0_36  -> String _0_36) (s :: l) in
          List uu____1903)
->>>>>>> 559f3a41
 let add_verify_module: Prims.string -> Prims.unit =
   fun s  ->
     let uu____1910 = cons_verify_module s in
