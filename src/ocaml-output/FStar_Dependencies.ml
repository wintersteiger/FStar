open Prims
<<<<<<< HEAD
let find_deps_if_needed:
=======
let find_deps_if_needed :
>>>>>>> dff96af3
  FStar_Parser_Dep.verify_mode ->
    Prims.string Prims.list -> Prims.string Prims.list
  =
  fun verify_mode  ->
    fun files  ->
<<<<<<< HEAD
      let uu____10 = FStar_Options.explicit_deps () in
      if uu____10
      then files
      else
        (let uu____13 = FStar_Parser_Dep.collect verify_mode files in
=======
      let uu____10 = FStar_Options.explicit_deps ()  in
      if uu____10
      then files
      else
        (let uu____13 = FStar_Parser_Dep.collect verify_mode files  in
>>>>>>> dff96af3
         match uu____13 with
         | (uu____27,deps,uu____29) ->
             (match deps with
              | [] ->
                  (FStar_Util.print_error
                     "Dependency analysis failed; reverting to using only the files provided";
                   files)
              | uu____50 ->
<<<<<<< HEAD
                  let deps1 = FStar_List.rev deps in
                  let deps2 =
                    let prims1 = FStar_Options.prims_basename () in
                    let uu____57 =
                      let uu____58 =
                        let uu____59 = FStar_List.hd deps1 in
                        FStar_Util.basename uu____59 in
                      uu____58 = prims1 in
=======
                  let deps1 = FStar_List.rev deps  in
                  let deps2 =
                    let prims1 = FStar_Options.prims_basename ()  in
                    let uu____57 =
                      let uu____58 =
                        let uu____59 = FStar_List.hd deps1  in
                        FStar_Util.basename uu____59  in
                      uu____58 = prims1  in
>>>>>>> dff96af3
                    if uu____57
                    then FStar_List.tl deps1
                    else
                      (FStar_Util.print1_error
                         "dependency analysis did not find prims module %s?!"
                         prims1;
<<<<<<< HEAD
                       FStar_All.exit (Prims.parse_int "1")) in
                  deps2))
=======
                       FStar_All.exit (Prims.parse_int "1"))
                     in
                  deps2))
  
>>>>>>> dff96af3
<|MERGE_RESOLUTION|>--- conflicted
+++ resolved
@@ -1,27 +1,15 @@
 open Prims
-<<<<<<< HEAD
-let find_deps_if_needed:
-=======
 let find_deps_if_needed :
->>>>>>> dff96af3
   FStar_Parser_Dep.verify_mode ->
     Prims.string Prims.list -> Prims.string Prims.list
   =
   fun verify_mode  ->
     fun files  ->
-<<<<<<< HEAD
-      let uu____10 = FStar_Options.explicit_deps () in
-      if uu____10
-      then files
-      else
-        (let uu____13 = FStar_Parser_Dep.collect verify_mode files in
-=======
       let uu____10 = FStar_Options.explicit_deps ()  in
       if uu____10
       then files
       else
         (let uu____13 = FStar_Parser_Dep.collect verify_mode files  in
->>>>>>> dff96af3
          match uu____13 with
          | (uu____27,deps,uu____29) ->
              (match deps with
@@ -30,16 +18,6 @@
                      "Dependency analysis failed; reverting to using only the files provided";
                    files)
               | uu____50 ->
-<<<<<<< HEAD
-                  let deps1 = FStar_List.rev deps in
-                  let deps2 =
-                    let prims1 = FStar_Options.prims_basename () in
-                    let uu____57 =
-                      let uu____58 =
-                        let uu____59 = FStar_List.hd deps1 in
-                        FStar_Util.basename uu____59 in
-                      uu____58 = prims1 in
-=======
                   let deps1 = FStar_List.rev deps  in
                   let deps2 =
                     let prims1 = FStar_Options.prims_basename ()  in
@@ -48,19 +26,13 @@
                         let uu____59 = FStar_List.hd deps1  in
                         FStar_Util.basename uu____59  in
                       uu____58 = prims1  in
->>>>>>> dff96af3
                     if uu____57
                     then FStar_List.tl deps1
                     else
                       (FStar_Util.print1_error
                          "dependency analysis did not find prims module %s?!"
                          prims1;
-<<<<<<< HEAD
-                       FStar_All.exit (Prims.parse_int "1")) in
-                  deps2))
-=======
                        FStar_All.exit (Prims.parse_int "1"))
                      in
                   deps2))
-  
->>>>>>> dff96af3
+  