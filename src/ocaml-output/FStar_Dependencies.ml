open Prims
let (find_deps_if_needed :
  Prims.string Prims.list ->
    (Prims.string ->
       FStar_Parser_Dep.parsing_data FStar_Pervasives_Native.option)
      -> (Prims.string Prims.list * FStar_Parser_Dep.deps))
  =
  fun files  ->
    fun get_parsing_data_from_cache  ->
<<<<<<< HEAD
      let uu____45807 =
        FStar_Parser_Dep.collect files get_parsing_data_from_cache  in
      match uu____45807 with
=======
      let uu____45828 =
        FStar_Parser_Dep.collect files get_parsing_data_from_cache  in
      match uu____45828 with
>>>>>>> 183df463
      | (all_files,deps) ->
          (match all_files with
           | [] ->
               (FStar_Errors.log_issue FStar_Range.dummyRange
                  (FStar_Errors.Error_DependencyAnalysisFailed,
                    "Dependency analysis failed; reverting to using only the files provided\n");
                (files, deps))
<<<<<<< HEAD
           | uu____45844 -> ((FStar_List.rev all_files), deps))
=======
           | uu____45865 -> ((FStar_List.rev all_files), deps))
>>>>>>> 183df463
  <|MERGE_RESOLUTION|>--- conflicted
+++ resolved
@@ -7,15 +7,9 @@
   =
   fun files  ->
     fun get_parsing_data_from_cache  ->
-<<<<<<< HEAD
-      let uu____45807 =
+      let uu____34 =
         FStar_Parser_Dep.collect files get_parsing_data_from_cache  in
-      match uu____45807 with
-=======
-      let uu____45828 =
-        FStar_Parser_Dep.collect files get_parsing_data_from_cache  in
-      match uu____45828 with
->>>>>>> 183df463
+      match uu____34 with
       | (all_files,deps) ->
           (match all_files with
            | [] ->
@@ -23,9 +17,5 @@
                   (FStar_Errors.Error_DependencyAnalysisFailed,
                     "Dependency analysis failed; reverting to using only the files provided\n");
                 (files, deps))
-<<<<<<< HEAD
-           | uu____45844 -> ((FStar_List.rev all_files), deps))
-=======
-           | uu____45865 -> ((FStar_List.rev all_files), deps))
->>>>>>> 183df463
+           | uu____71 -> ((FStar_List.rev all_files), deps))
   