open Prims
let unembed :
<<<<<<< HEAD
  'Auu____62316 .
    'Auu____62316 FStar_Syntax_Embeddings.embedding ->
      FStar_Syntax_Syntax.term ->
        FStar_Syntax_Embeddings.norm_cb ->
          'Auu____62316 FStar_Pervasives_Native.option
=======
  'Auu____62350 .
    'Auu____62350 FStar_Syntax_Embeddings.embedding ->
      FStar_Syntax_Syntax.term ->
        FStar_Syntax_Embeddings.norm_cb ->
          'Auu____62350 FStar_Pervasives_Native.option
>>>>>>> 183df463
  =
  fun e  ->
    fun t  ->
      fun n1  ->
<<<<<<< HEAD
        let uu____62340 = FStar_Syntax_Embeddings.unembed e t  in
        uu____62340 true n1
  
let embed :
  'Auu____62359 .
    'Auu____62359 FStar_Syntax_Embeddings.embedding ->
      FStar_Range.range ->
        'Auu____62359 ->
=======
        let uu____62374 = FStar_Syntax_Embeddings.unembed e t  in
        uu____62374 true n1
  
let embed :
  'Auu____62393 .
    'Auu____62393 FStar_Syntax_Embeddings.embedding ->
      FStar_Range.range ->
        'Auu____62393 ->
>>>>>>> 183df463
          FStar_Syntax_Embeddings.norm_cb -> FStar_Syntax_Syntax.term
  =
  fun e  ->
    fun rng  ->
      fun t  ->
        fun n1  ->
<<<<<<< HEAD
          let uu____62386 = FStar_Syntax_Embeddings.embed e t  in
          uu____62386 rng FStar_Pervasives_Native.None n1
=======
          let uu____62420 = FStar_Syntax_Embeddings.embed e t  in
          uu____62420 rng FStar_Pervasives_Native.None n1
>>>>>>> 183df463
  
let extract_1 :
  'a .
    'a FStar_Syntax_Embeddings.embedding ->
      FStar_Syntax_Embeddings.norm_cb ->
        FStar_Syntax_Syntax.args -> 'a FStar_Pervasives_Native.option
  =
  fun ea  ->
    fun ncb  ->
      fun args  ->
        match args with
<<<<<<< HEAD
        | (a,uu____62429)::[] ->
            let uu____62454 = unembed ea a ncb  in
            FStar_Util.bind_opt uu____62454
              (fun a1  -> FStar_Pervasives_Native.Some a1)
        | uu____62459 -> failwith "extract_1: wrong number of arguments"
=======
        | (a,uu____62463)::[] ->
            let uu____62488 = unembed ea a ncb  in
            FStar_Util.bind_opt uu____62488
              (fun a1  -> FStar_Pervasives_Native.Some a1)
        | uu____62493 -> failwith "extract_1: wrong number of arguments"
>>>>>>> 183df463
  
let extract_2 :
  'a 'b .
    'a FStar_Syntax_Embeddings.embedding ->
      'b FStar_Syntax_Embeddings.embedding ->
        FStar_Syntax_Embeddings.norm_cb ->
          FStar_Syntax_Syntax.args ->
            ('a * 'b) FStar_Pervasives_Native.option
  =
  fun ea  ->
    fun eb  ->
      fun ncb  ->
        fun args  ->
          match args with
<<<<<<< HEAD
          | (a,uu____62515)::(b,uu____62517)::[] ->
              let uu____62558 = unembed ea a ncb  in
              FStar_Util.bind_opt uu____62558
                (fun a1  ->
                   let uu____62568 = unembed eb b ncb  in
                   FStar_Util.bind_opt uu____62568
                     (fun b1  -> FStar_Pervasives_Native.Some (a1, b1)))
          | uu____62581 -> failwith "extract_2: wrong number of arguments"
=======
          | (a,uu____62549)::(b,uu____62551)::[] ->
              let uu____62592 = unembed ea a ncb  in
              FStar_Util.bind_opt uu____62592
                (fun a1  ->
                   let uu____62602 = unembed eb b ncb  in
                   FStar_Util.bind_opt uu____62602
                     (fun b1  -> FStar_Pervasives_Native.Some (a1, b1)))
          | uu____62615 -> failwith "extract_2: wrong number of arguments"
>>>>>>> 183df463
  
let extract_3 :
  'a 'b 'c .
    'a FStar_Syntax_Embeddings.embedding ->
      'b FStar_Syntax_Embeddings.embedding ->
        'c FStar_Syntax_Embeddings.embedding ->
          FStar_Syntax_Embeddings.norm_cb ->
            FStar_Syntax_Syntax.args ->
              ('a * 'b * 'c) FStar_Pervasives_Native.option
  =
  fun ea  ->
    fun eb  ->
      fun ec  ->
        fun ncb  ->
          fun args  ->
            match args with
<<<<<<< HEAD
            | (a,uu____62657)::(b,uu____62659)::(c,uu____62661)::[] ->
                let uu____62718 = unembed ea a ncb  in
                FStar_Util.bind_opt uu____62718
                  (fun a1  ->
                     let uu____62730 = unembed eb b ncb  in
                     FStar_Util.bind_opt uu____62730
                       (fun b1  ->
                          let uu____62742 = unembed ec c ncb  in
                          FStar_Util.bind_opt uu____62742
                            (fun c1  ->
                               FStar_Pervasives_Native.Some (a1, b1, c1))))
            | uu____62759 -> failwith "extract_3: wrong number of arguments"
=======
            | (a,uu____62691)::(b,uu____62693)::(c,uu____62695)::[] ->
                let uu____62752 = unembed ea a ncb  in
                FStar_Util.bind_opt uu____62752
                  (fun a1  ->
                     let uu____62764 = unembed eb b ncb  in
                     FStar_Util.bind_opt uu____62764
                       (fun b1  ->
                          let uu____62776 = unembed ec c ncb  in
                          FStar_Util.bind_opt uu____62776
                            (fun c1  ->
                               FStar_Pervasives_Native.Some (a1, b1, c1))))
            | uu____62793 -> failwith "extract_3: wrong number of arguments"
>>>>>>> 183df463
  
let extract_4 :
  'a 'b 'c 'd .
    'a FStar_Syntax_Embeddings.embedding ->
      'b FStar_Syntax_Embeddings.embedding ->
        'c FStar_Syntax_Embeddings.embedding ->
          'd FStar_Syntax_Embeddings.embedding ->
            FStar_Syntax_Embeddings.norm_cb ->
              FStar_Syntax_Syntax.args ->
                ('a * 'b * 'c * 'd) FStar_Pervasives_Native.option
  =
  fun ea  ->
    fun eb  ->
      fun ec  ->
        fun ed  ->
          fun ncb  ->
            fun args  ->
              match args with
<<<<<<< HEAD
              | (a,uu____62853)::(b,uu____62855)::(c,uu____62857)::(d,uu____62859)::[]
                  ->
                  let uu____62932 = unembed ea a ncb  in
                  FStar_Util.bind_opt uu____62932
                    (fun a1  ->
                       let uu____62946 = unembed eb b ncb  in
                       FStar_Util.bind_opt uu____62946
                         (fun b1  ->
                            let uu____62960 = unembed ec c ncb  in
                            FStar_Util.bind_opt uu____62960
                              (fun c1  ->
                                 let uu____62974 = unembed ed d ncb  in
                                 FStar_Util.bind_opt uu____62974
                                   (fun d1  ->
                                      FStar_Pervasives_Native.Some
                                        (a1, b1, c1, d1)))))
              | uu____62995 ->
=======
              | (a,uu____62887)::(b,uu____62889)::(c,uu____62891)::(d,uu____62893)::[]
                  ->
                  let uu____62966 = unembed ea a ncb  in
                  FStar_Util.bind_opt uu____62966
                    (fun a1  ->
                       let uu____62980 = unembed eb b ncb  in
                       FStar_Util.bind_opt uu____62980
                         (fun b1  ->
                            let uu____62994 = unembed ec c ncb  in
                            FStar_Util.bind_opt uu____62994
                              (fun c1  ->
                                 let uu____63008 = unembed ed d ncb  in
                                 FStar_Util.bind_opt uu____63008
                                   (fun d1  ->
                                      FStar_Pervasives_Native.Some
                                        (a1, b1, c1, d1)))))
              | uu____63029 ->
>>>>>>> 183df463
                  failwith "extract_4: wrong number of arguments"
  
let extract_5 :
  'a 'b 'c 'd 'e .
    'a FStar_Syntax_Embeddings.embedding ->
      'b FStar_Syntax_Embeddings.embedding ->
        'c FStar_Syntax_Embeddings.embedding ->
          'd FStar_Syntax_Embeddings.embedding ->
            'e FStar_Syntax_Embeddings.embedding ->
              FStar_Syntax_Embeddings.norm_cb ->
                FStar_Syntax_Syntax.args ->
                  ('a * 'b * 'c * 'd * 'e) FStar_Pervasives_Native.option
  =
  fun ea  ->
    fun eb  ->
      fun ec  ->
        fun ed  ->
          fun ee  ->
            fun ncb  ->
              fun args  ->
                match args with
<<<<<<< HEAD
                | (a,uu____63107)::(b,uu____63109)::(c,uu____63111)::
                    (d,uu____63113)::(e,uu____63115)::[] ->
                    let uu____63204 = unembed ea a ncb  in
                    FStar_Util.bind_opt uu____63204
                      (fun a1  ->
                         let uu____63220 = unembed eb b ncb  in
                         FStar_Util.bind_opt uu____63220
                           (fun b1  ->
                              let uu____63236 = unembed ec c ncb  in
                              FStar_Util.bind_opt uu____63236
                                (fun c1  ->
                                   let uu____63252 = unembed ed d ncb  in
                                   FStar_Util.bind_opt uu____63252
                                     (fun d1  ->
                                        let uu____63268 = unembed ee e ncb
                                           in
                                        FStar_Util.bind_opt uu____63268
                                          (fun e1  ->
                                             FStar_Pervasives_Native.Some
                                               (a1, b1, c1, d1, e1))))))
                | uu____63293 ->
=======
                | (a,uu____63141)::(b,uu____63143)::(c,uu____63145)::
                    (d,uu____63147)::(e,uu____63149)::[] ->
                    let uu____63238 = unembed ea a ncb  in
                    FStar_Util.bind_opt uu____63238
                      (fun a1  ->
                         let uu____63254 = unembed eb b ncb  in
                         FStar_Util.bind_opt uu____63254
                           (fun b1  ->
                              let uu____63270 = unembed ec c ncb  in
                              FStar_Util.bind_opt uu____63270
                                (fun c1  ->
                                   let uu____63286 = unembed ed d ncb  in
                                   FStar_Util.bind_opt uu____63286
                                     (fun d1  ->
                                        let uu____63302 = unembed ee e ncb
                                           in
                                        FStar_Util.bind_opt uu____63302
                                          (fun e1  ->
                                             FStar_Pervasives_Native.Some
                                               (a1, b1, c1, d1, e1))))))
                | uu____63327 ->
>>>>>>> 183df463
                    failwith "extract_5: wrong number of arguments"
  
let extract_6 :
  'a 'b 'c 'd 'e 'f .
    'a FStar_Syntax_Embeddings.embedding ->
      'b FStar_Syntax_Embeddings.embedding ->
        'c FStar_Syntax_Embeddings.embedding ->
          'd FStar_Syntax_Embeddings.embedding ->
            'e FStar_Syntax_Embeddings.embedding ->
              'f FStar_Syntax_Embeddings.embedding ->
                FStar_Syntax_Embeddings.norm_cb ->
                  FStar_Syntax_Syntax.args ->
                    ('a * 'b * 'c * 'd * 'e * 'f)
                      FStar_Pervasives_Native.option
  =
  fun ea  ->
    fun eb  ->
      fun ec  ->
        fun ed  ->
          fun ee  ->
            fun ef  ->
              fun ncb  ->
                fun args  ->
                  match args with
<<<<<<< HEAD
                  | (a,uu____63423)::(b,uu____63425)::(c,uu____63427)::
                      (d,uu____63429)::(e,uu____63431)::(f,uu____63433)::[]
                      ->
                      let uu____63538 = unembed ea a ncb  in
                      FStar_Util.bind_opt uu____63538
                        (fun a1  ->
                           let uu____63556 = unembed eb b ncb  in
                           FStar_Util.bind_opt uu____63556
                             (fun b1  ->
                                let uu____63574 = unembed ec c ncb  in
                                FStar_Util.bind_opt uu____63574
                                  (fun c1  ->
                                     let uu____63592 = unembed ed d ncb  in
                                     FStar_Util.bind_opt uu____63592
                                       (fun d1  ->
                                          let uu____63610 = unembed ee e ncb
                                             in
                                          FStar_Util.bind_opt uu____63610
                                            (fun e1  ->
                                               let uu____63628 =
                                                 unembed ef f ncb  in
                                               FStar_Util.bind_opt
                                                 uu____63628
=======
                  | (a,uu____63457)::(b,uu____63459)::(c,uu____63461)::
                      (d,uu____63463)::(e,uu____63465)::(f,uu____63467)::[]
                      ->
                      let uu____63572 = unembed ea a ncb  in
                      FStar_Util.bind_opt uu____63572
                        (fun a1  ->
                           let uu____63590 = unembed eb b ncb  in
                           FStar_Util.bind_opt uu____63590
                             (fun b1  ->
                                let uu____63608 = unembed ec c ncb  in
                                FStar_Util.bind_opt uu____63608
                                  (fun c1  ->
                                     let uu____63626 = unembed ed d ncb  in
                                     FStar_Util.bind_opt uu____63626
                                       (fun d1  ->
                                          let uu____63644 = unembed ee e ncb
                                             in
                                          FStar_Util.bind_opt uu____63644
                                            (fun e1  ->
                                               let uu____63662 =
                                                 unembed ef f ncb  in
                                               FStar_Util.bind_opt
                                                 uu____63662
>>>>>>> 183df463
                                                 (fun f1  ->
                                                    FStar_Pervasives_Native.Some
                                                      (a1, b1, c1, d1, e1,
                                                        f1)))))))
<<<<<<< HEAD
                  | uu____63657 ->
=======
                  | uu____63691 ->
>>>>>>> 183df463
                      failwith "extract_6: wrong number of arguments"
  
let extract_7 :
  'a 'b 'c 'd 'e 'f 'g .
    'a FStar_Syntax_Embeddings.embedding ->
      'b FStar_Syntax_Embeddings.embedding ->
        'c FStar_Syntax_Embeddings.embedding ->
          'd FStar_Syntax_Embeddings.embedding ->
            'e FStar_Syntax_Embeddings.embedding ->
              'f FStar_Syntax_Embeddings.embedding ->
                'g FStar_Syntax_Embeddings.embedding ->
                  FStar_Syntax_Embeddings.norm_cb ->
                    FStar_Syntax_Syntax.args ->
                      ('a * 'b * 'c * 'd * 'e * 'f * 'g)
                        FStar_Pervasives_Native.option
  =
  fun ea  ->
    fun eb  ->
      fun ec  ->
        fun ed  ->
          fun ee  ->
            fun ef  ->
              fun eg  ->
                fun ncb  ->
                  fun args  ->
                    match args with
<<<<<<< HEAD
                    | (a,uu____63805)::(b,uu____63807)::(c,uu____63809)::
                        (d,uu____63811)::(e,uu____63813)::(f,uu____63815)::
                        (g,uu____63817)::[] ->
                        let uu____63938 = unembed ea a ncb  in
                        FStar_Util.bind_opt uu____63938
                          (fun a1  ->
                             let uu____63958 = unembed eb b ncb  in
                             FStar_Util.bind_opt uu____63958
                               (fun b1  ->
                                  let uu____63978 = unembed ec c ncb  in
                                  FStar_Util.bind_opt uu____63978
                                    (fun c1  ->
                                       let uu____63998 = unembed ed d ncb  in
                                       FStar_Util.bind_opt uu____63998
                                         (fun d1  ->
                                            let uu____64018 =
                                              unembed ee e ncb  in
                                            FStar_Util.bind_opt uu____64018
                                              (fun e1  ->
                                                 let uu____64038 =
                                                   unembed ef f ncb  in
                                                 FStar_Util.bind_opt
                                                   uu____64038
                                                   (fun f1  ->
                                                      let uu____64058 =
                                                        unembed eg g ncb  in
                                                      FStar_Util.bind_opt
                                                        uu____64058
=======
                    | (a,uu____63839)::(b,uu____63841)::(c,uu____63843)::
                        (d,uu____63845)::(e,uu____63847)::(f,uu____63849)::
                        (g,uu____63851)::[] ->
                        let uu____63972 = unembed ea a ncb  in
                        FStar_Util.bind_opt uu____63972
                          (fun a1  ->
                             let uu____63992 = unembed eb b ncb  in
                             FStar_Util.bind_opt uu____63992
                               (fun b1  ->
                                  let uu____64012 = unembed ec c ncb  in
                                  FStar_Util.bind_opt uu____64012
                                    (fun c1  ->
                                       let uu____64032 = unembed ed d ncb  in
                                       FStar_Util.bind_opt uu____64032
                                         (fun d1  ->
                                            let uu____64052 =
                                              unembed ee e ncb  in
                                            FStar_Util.bind_opt uu____64052
                                              (fun e1  ->
                                                 let uu____64072 =
                                                   unembed ef f ncb  in
                                                 FStar_Util.bind_opt
                                                   uu____64072
                                                   (fun f1  ->
                                                      let uu____64092 =
                                                        unembed eg g ncb  in
                                                      FStar_Util.bind_opt
                                                        uu____64092
>>>>>>> 183df463
                                                        (fun g1  ->
                                                           FStar_Pervasives_Native.Some
                                                             (a1, b1, c1, d1,
                                                               e1, f1, g1))))))))
<<<<<<< HEAD
                    | uu____64091 ->
=======
                    | uu____64125 ->
>>>>>>> 183df463
                        failwith "extract_7: wrong number of arguments"
  
let extract_14 :
  't1 't10 't11 't12 't13 't14 't2 't3 't4 't5 't6 't7 't8 't9 .
    't1 FStar_Syntax_Embeddings.embedding ->
      't2 FStar_Syntax_Embeddings.embedding ->
        't3 FStar_Syntax_Embeddings.embedding ->
          't4 FStar_Syntax_Embeddings.embedding ->
            't5 FStar_Syntax_Embeddings.embedding ->
              't6 FStar_Syntax_Embeddings.embedding ->
                't7 FStar_Syntax_Embeddings.embedding ->
                  't8 FStar_Syntax_Embeddings.embedding ->
                    't9 FStar_Syntax_Embeddings.embedding ->
                      't10 FStar_Syntax_Embeddings.embedding ->
                        't11 FStar_Syntax_Embeddings.embedding ->
                          't12 FStar_Syntax_Embeddings.embedding ->
                            't13 FStar_Syntax_Embeddings.embedding ->
                              't14 FStar_Syntax_Embeddings.embedding ->
                                FStar_Syntax_Embeddings.norm_cb ->
                                  FStar_Syntax_Syntax.args ->
                                    ('t1 * 't2 * 't3 * 't4 * 't5 * 't6 * 't7
                                      * 't8 * 't9 * 't10 * 't11 * 't12 * 't13
                                      * 't14) FStar_Pervasives_Native.option
  =
  fun e_t1  ->
    fun e_t2  ->
      fun e_t3  ->
        fun e_t4  ->
          fun e_t5  ->
            fun e_t6  ->
              fun e_t7  ->
                fun e_t8  ->
                  fun e_t9  ->
                    fun e_t10  ->
                      fun e_t11  ->
                        fun e_t12  ->
                          fun e_t13  ->
                            fun e_t14  ->
                              fun ncb  ->
                                fun args  ->
                                  match args with
<<<<<<< HEAD
                                  | (a1,uu____64353)::(a2,uu____64355)::
                                      (a3,uu____64357)::(a4,uu____64359)::
                                      (a5,uu____64361)::(a6,uu____64363)::
                                      (a7,uu____64365)::(a8,uu____64367)::
                                      (a9,uu____64369)::(a10,uu____64371)::
                                      (a11,uu____64373)::(a12,uu____64375)::
                                      (a13,uu____64377)::(a14,uu____64379)::[]
                                      ->
                                      let uu____64612 = unembed e_t1 a1 ncb
                                         in
                                      FStar_Util.bind_opt uu____64612
                                        (fun a15  ->
                                           let uu____64646 =
                                             unembed e_t2 a2 ncb  in
                                           FStar_Util.bind_opt uu____64646
                                             (fun a21  ->
                                                let uu____64680 =
                                                  unembed e_t3 a3 ncb  in
                                                FStar_Util.bind_opt
                                                  uu____64680
                                                  (fun a31  ->
                                                     let uu____64714 =
                                                       unembed e_t4 a4 ncb
                                                        in
                                                     FStar_Util.bind_opt
                                                       uu____64714
                                                       (fun a41  ->
                                                          let uu____64748 =
=======
                                  | (a1,uu____64387)::(a2,uu____64389)::
                                      (a3,uu____64391)::(a4,uu____64393)::
                                      (a5,uu____64395)::(a6,uu____64397)::
                                      (a7,uu____64399)::(a8,uu____64401)::
                                      (a9,uu____64403)::(a10,uu____64405)::
                                      (a11,uu____64407)::(a12,uu____64409)::
                                      (a13,uu____64411)::(a14,uu____64413)::[]
                                      ->
                                      let uu____64646 = unembed e_t1 a1 ncb
                                         in
                                      FStar_Util.bind_opt uu____64646
                                        (fun a15  ->
                                           let uu____64680 =
                                             unembed e_t2 a2 ncb  in
                                           FStar_Util.bind_opt uu____64680
                                             (fun a21  ->
                                                let uu____64714 =
                                                  unembed e_t3 a3 ncb  in
                                                FStar_Util.bind_opt
                                                  uu____64714
                                                  (fun a31  ->
                                                     let uu____64748 =
                                                       unembed e_t4 a4 ncb
                                                        in
                                                     FStar_Util.bind_opt
                                                       uu____64748
                                                       (fun a41  ->
                                                          let uu____64782 =
>>>>>>> 183df463
                                                            unembed e_t5 a5
                                                              ncb
                                                             in
                                                          FStar_Util.bind_opt
<<<<<<< HEAD
                                                            uu____64748
                                                            (fun a51  ->
                                                               let uu____64782
=======
                                                            uu____64782
                                                            (fun a51  ->
                                                               let uu____64816
>>>>>>> 183df463
                                                                 =
                                                                 unembed e_t6
                                                                   a6 ncb
                                                                  in
                                                               FStar_Util.bind_opt
<<<<<<< HEAD
                                                                 uu____64782
                                                                 (fun a61  ->
                                                                    let uu____64816
=======
                                                                 uu____64816
                                                                 (fun a61  ->
                                                                    let uu____64850
>>>>>>> 183df463
                                                                    =
                                                                    unembed
                                                                    e_t7 a7
                                                                    ncb  in
                                                                    FStar_Util.bind_opt
<<<<<<< HEAD
                                                                    uu____64816
                                                                    (fun a71 
                                                                    ->
                                                                    let uu____64850
=======
                                                                    uu____64850
                                                                    (fun a71 
                                                                    ->
                                                                    let uu____64884
>>>>>>> 183df463
                                                                    =
                                                                    unembed
                                                                    e_t8 a8
                                                                    ncb  in
                                                                    FStar_Util.bind_opt
<<<<<<< HEAD
                                                                    uu____64850
                                                                    (fun a81 
                                                                    ->
                                                                    let uu____64884
=======
                                                                    uu____64884
                                                                    (fun a81 
                                                                    ->
                                                                    let uu____64918
>>>>>>> 183df463
                                                                    =
                                                                    unembed
                                                                    e_t9 a9
                                                                    ncb  in
                                                                    FStar_Util.bind_opt
<<<<<<< HEAD
                                                                    uu____64884
                                                                    (fun a91 
                                                                    ->
                                                                    let uu____64918
=======
                                                                    uu____64918
                                                                    (fun a91 
                                                                    ->
                                                                    let uu____64952
>>>>>>> 183df463
                                                                    =
                                                                    unembed
                                                                    e_t10 a10
                                                                    ncb  in
                                                                    FStar_Util.bind_opt
<<<<<<< HEAD
                                                                    uu____64918
                                                                    (fun a101
                                                                     ->
                                                                    let uu____64952
=======
                                                                    uu____64952
                                                                    (fun a101
                                                                     ->
                                                                    let uu____64986
>>>>>>> 183df463
                                                                    =
                                                                    unembed
                                                                    e_t11 a11
                                                                    ncb  in
                                                                    FStar_Util.bind_opt
<<<<<<< HEAD
                                                                    uu____64952
                                                                    (fun a111
                                                                     ->
                                                                    let uu____64986
=======
                                                                    uu____64986
                                                                    (fun a111
                                                                     ->
                                                                    let uu____65020
>>>>>>> 183df463
                                                                    =
                                                                    unembed
                                                                    e_t12 a12
                                                                    ncb  in
                                                                    FStar_Util.bind_opt
<<<<<<< HEAD
                                                                    uu____64986
                                                                    (fun a121
                                                                     ->
                                                                    let uu____65020
=======
                                                                    uu____65020
                                                                    (fun a121
                                                                     ->
                                                                    let uu____65054
>>>>>>> 183df463
                                                                    =
                                                                    unembed
                                                                    e_t13 a13
                                                                    ncb  in
                                                                    FStar_Util.bind_opt
<<<<<<< HEAD
                                                                    uu____65020
                                                                    (fun a131
                                                                     ->
                                                                    let uu____65054
=======
                                                                    uu____65054
                                                                    (fun a131
                                                                     ->
                                                                    let uu____65088
>>>>>>> 183df463
                                                                    =
                                                                    unembed
                                                                    e_t14 a14
                                                                    ncb  in
                                                                    FStar_Util.bind_opt
<<<<<<< HEAD
                                                                    uu____65054
=======
                                                                    uu____65088
>>>>>>> 183df463
                                                                    (fun a141
                                                                     ->
                                                                    FStar_Pervasives_Native.Some
                                                                    (a15,
                                                                    a21, a31,
                                                                    a41, a51,
                                                                    a61, a71,
                                                                    a81, a91,
                                                                    a101,
                                                                    a111,
                                                                    a121,
                                                                    a131,
                                                                    a141)))))))))))))))
<<<<<<< HEAD
                                  | uu____65115 ->
=======
                                  | uu____65149 ->
>>>>>>> 183df463
                                      failwith
                                        "extract_14: wrong number of arguments"
  
let extract_1_nbe :
  'a .
    FStar_TypeChecker_NBETerm.nbe_cbs ->
      'a FStar_TypeChecker_NBETerm.embedding ->
        FStar_TypeChecker_NBETerm.args -> 'a FStar_Pervasives_Native.option
  =
  fun cb  ->
    fun ea  ->
      fun args  ->
        match args with
<<<<<<< HEAD
        | (a,uu____65179)::[] ->
            let uu____65188 = FStar_TypeChecker_NBETerm.unembed ea cb a  in
            FStar_Util.bind_opt uu____65188
              (fun a1  -> FStar_Pervasives_Native.Some a1)
        | uu____65193 -> failwith "extract_1_nbe: wrong number of arguments"
=======
        | (a,uu____65213)::[] ->
            let uu____65222 = FStar_TypeChecker_NBETerm.unembed ea cb a  in
            FStar_Util.bind_opt uu____65222
              (fun a1  -> FStar_Pervasives_Native.Some a1)
        | uu____65227 -> failwith "extract_1_nbe: wrong number of arguments"
>>>>>>> 183df463
  
let extract_2_nbe :
  'a 'b .
    FStar_TypeChecker_NBETerm.nbe_cbs ->
      'a FStar_TypeChecker_NBETerm.embedding ->
        'b FStar_TypeChecker_NBETerm.embedding ->
          FStar_TypeChecker_NBETerm.args ->
            ('a * 'b) FStar_Pervasives_Native.option
  =
  fun cb  ->
    fun ea  ->
      fun eb  ->
        fun args  ->
          match args with
<<<<<<< HEAD
          | (a,uu____65247)::(b,uu____65249)::[] ->
              let uu____65262 = FStar_TypeChecker_NBETerm.unembed ea cb a  in
              FStar_Util.bind_opt uu____65262
                (fun a1  ->
                   let uu____65272 =
                     FStar_TypeChecker_NBETerm.unembed eb cb b  in
                   FStar_Util.bind_opt uu____65272
                     (fun b1  -> FStar_Pervasives_Native.Some (a1, b1)))
          | uu____65285 ->
=======
          | (a,uu____65281)::(b,uu____65283)::[] ->
              let uu____65296 = FStar_TypeChecker_NBETerm.unembed ea cb a  in
              FStar_Util.bind_opt uu____65296
                (fun a1  ->
                   let uu____65306 =
                     FStar_TypeChecker_NBETerm.unembed eb cb b  in
                   FStar_Util.bind_opt uu____65306
                     (fun b1  -> FStar_Pervasives_Native.Some (a1, b1)))
          | uu____65319 ->
>>>>>>> 183df463
              failwith "extract_2_nbe: wrong number of arguments"
  
let extract_3_nbe :
  'a 'b 'c .
    FStar_TypeChecker_NBETerm.nbe_cbs ->
      'a FStar_TypeChecker_NBETerm.embedding ->
        'b FStar_TypeChecker_NBETerm.embedding ->
          'c FStar_TypeChecker_NBETerm.embedding ->
            FStar_TypeChecker_NBETerm.args ->
              ('a * 'b * 'c) FStar_Pervasives_Native.option
  =
  fun cb  ->
    fun ea  ->
      fun eb  ->
        fun ec  ->
          fun args  ->
            match args with
<<<<<<< HEAD
            | (a,uu____65359)::(b,uu____65361)::(c,uu____65363)::[] ->
                let uu____65380 = FStar_TypeChecker_NBETerm.unembed ea cb a
                   in
                FStar_Util.bind_opt uu____65380
                  (fun a1  ->
                     let uu____65392 =
                       FStar_TypeChecker_NBETerm.unembed eb cb b  in
                     FStar_Util.bind_opt uu____65392
                       (fun b1  ->
                          let uu____65404 =
                            FStar_TypeChecker_NBETerm.unembed ec cb c  in
                          FStar_Util.bind_opt uu____65404
                            (fun c1  ->
                               FStar_Pervasives_Native.Some (a1, b1, c1))))
            | uu____65421 ->
=======
            | (a,uu____65393)::(b,uu____65395)::(c,uu____65397)::[] ->
                let uu____65414 = FStar_TypeChecker_NBETerm.unembed ea cb a
                   in
                FStar_Util.bind_opt uu____65414
                  (fun a1  ->
                     let uu____65426 =
                       FStar_TypeChecker_NBETerm.unembed eb cb b  in
                     FStar_Util.bind_opt uu____65426
                       (fun b1  ->
                          let uu____65438 =
                            FStar_TypeChecker_NBETerm.unembed ec cb c  in
                          FStar_Util.bind_opt uu____65438
                            (fun c1  ->
                               FStar_Pervasives_Native.Some (a1, b1, c1))))
            | uu____65455 ->
>>>>>>> 183df463
                failwith "extract_3_nbe: wrong number of arguments"
  
let extract_4_nbe :
  'a 'b 'c 'd .
    FStar_TypeChecker_NBETerm.nbe_cbs ->
      'a FStar_TypeChecker_NBETerm.embedding ->
        'b FStar_TypeChecker_NBETerm.embedding ->
          'c FStar_TypeChecker_NBETerm.embedding ->
            'd FStar_TypeChecker_NBETerm.embedding ->
              FStar_TypeChecker_NBETerm.args ->
                ('a * 'b * 'c * 'd) FStar_Pervasives_Native.option
  =
  fun cb  ->
    fun ea  ->
      fun eb  ->
        fun ec  ->
          fun ed  ->
            fun args  ->
              match args with
<<<<<<< HEAD
              | (a,uu____65513)::(b,uu____65515)::(c,uu____65517)::(d,uu____65519)::[]
                  ->
                  let uu____65540 = FStar_TypeChecker_NBETerm.unembed ea cb a
                     in
                  FStar_Util.bind_opt uu____65540
                    (fun a1  ->
                       let uu____65554 =
                         FStar_TypeChecker_NBETerm.unembed eb cb b  in
                       FStar_Util.bind_opt uu____65554
                         (fun b1  ->
                            let uu____65568 =
                              FStar_TypeChecker_NBETerm.unembed ec cb c  in
                            FStar_Util.bind_opt uu____65568
                              (fun c1  ->
                                 let uu____65582 =
                                   FStar_TypeChecker_NBETerm.unembed ed cb d
                                    in
                                 FStar_Util.bind_opt uu____65582
                                   (fun d1  ->
                                      FStar_Pervasives_Native.Some
                                        (a1, b1, c1, d1)))))
              | uu____65603 ->
=======
              | (a,uu____65547)::(b,uu____65549)::(c,uu____65551)::(d,uu____65553)::[]
                  ->
                  let uu____65574 = FStar_TypeChecker_NBETerm.unembed ea cb a
                     in
                  FStar_Util.bind_opt uu____65574
                    (fun a1  ->
                       let uu____65588 =
                         FStar_TypeChecker_NBETerm.unembed eb cb b  in
                       FStar_Util.bind_opt uu____65588
                         (fun b1  ->
                            let uu____65602 =
                              FStar_TypeChecker_NBETerm.unembed ec cb c  in
                            FStar_Util.bind_opt uu____65602
                              (fun c1  ->
                                 let uu____65616 =
                                   FStar_TypeChecker_NBETerm.unembed ed cb d
                                    in
                                 FStar_Util.bind_opt uu____65616
                                   (fun d1  ->
                                      FStar_Pervasives_Native.Some
                                        (a1, b1, c1, d1)))))
              | uu____65637 ->
>>>>>>> 183df463
                  failwith "extract_4_nbe: wrong number of arguments"
  
let extract_5_nbe :
  'a 'b 'c 'd 'e .
    FStar_TypeChecker_NBETerm.nbe_cbs ->
      'a FStar_TypeChecker_NBETerm.embedding ->
        'b FStar_TypeChecker_NBETerm.embedding ->
          'c FStar_TypeChecker_NBETerm.embedding ->
            'd FStar_TypeChecker_NBETerm.embedding ->
              'e FStar_TypeChecker_NBETerm.embedding ->
                FStar_TypeChecker_NBETerm.args ->
                  ('a * 'b * 'c * 'd * 'e) FStar_Pervasives_Native.option
  =
  fun cb  ->
    fun ea  ->
      fun eb  ->
        fun ec  ->
          fun ed  ->
            fun ee  ->
              fun args  ->
                match args with
<<<<<<< HEAD
                | (a,uu____65713)::(b,uu____65715)::(c,uu____65717)::
                    (d,uu____65719)::(e,uu____65721)::[] ->
                    let uu____65746 =
                      FStar_TypeChecker_NBETerm.unembed ea cb a  in
                    FStar_Util.bind_opt uu____65746
                      (fun a1  ->
                         let uu____65762 =
                           FStar_TypeChecker_NBETerm.unembed eb cb b  in
                         FStar_Util.bind_opt uu____65762
                           (fun b1  ->
                              let uu____65778 =
                                FStar_TypeChecker_NBETerm.unembed ec cb c  in
                              FStar_Util.bind_opt uu____65778
                                (fun c1  ->
                                   let uu____65794 =
                                     FStar_TypeChecker_NBETerm.unembed ed cb
                                       d
                                      in
                                   FStar_Util.bind_opt uu____65794
                                     (fun d1  ->
                                        let uu____65810 =
                                          FStar_TypeChecker_NBETerm.unembed
                                            ee cb e
                                           in
                                        FStar_Util.bind_opt uu____65810
                                          (fun e1  ->
                                             FStar_Pervasives_Native.Some
                                               (a1, b1, c1, d1, e1))))))
                | uu____65835 ->
=======
                | (a,uu____65747)::(b,uu____65749)::(c,uu____65751)::
                    (d,uu____65753)::(e,uu____65755)::[] ->
                    let uu____65780 =
                      FStar_TypeChecker_NBETerm.unembed ea cb a  in
                    FStar_Util.bind_opt uu____65780
                      (fun a1  ->
                         let uu____65796 =
                           FStar_TypeChecker_NBETerm.unembed eb cb b  in
                         FStar_Util.bind_opt uu____65796
                           (fun b1  ->
                              let uu____65812 =
                                FStar_TypeChecker_NBETerm.unembed ec cb c  in
                              FStar_Util.bind_opt uu____65812
                                (fun c1  ->
                                   let uu____65828 =
                                     FStar_TypeChecker_NBETerm.unembed ed cb
                                       d
                                      in
                                   FStar_Util.bind_opt uu____65828
                                     (fun d1  ->
                                        let uu____65844 =
                                          FStar_TypeChecker_NBETerm.unembed
                                            ee cb e
                                           in
                                        FStar_Util.bind_opt uu____65844
                                          (fun e1  ->
                                             FStar_Pervasives_Native.Some
                                               (a1, b1, c1, d1, e1))))))
                | uu____65869 ->
>>>>>>> 183df463
                    failwith "extract_5_nbe: wrong number of arguments"
  
let extract_6_nbe :
  'a 'b 'c 'd 'e 'f .
    FStar_TypeChecker_NBETerm.nbe_cbs ->
      'a FStar_TypeChecker_NBETerm.embedding ->
        'b FStar_TypeChecker_NBETerm.embedding ->
          'c FStar_TypeChecker_NBETerm.embedding ->
            'd FStar_TypeChecker_NBETerm.embedding ->
              'e FStar_TypeChecker_NBETerm.embedding ->
                'f FStar_TypeChecker_NBETerm.embedding ->
                  FStar_TypeChecker_NBETerm.args ->
                    ('a * 'b * 'c * 'd * 'e * 'f)
                      FStar_Pervasives_Native.option
  =
  fun cb  ->
    fun ea  ->
      fun eb  ->
        fun ec  ->
          fun ed  ->
            fun ee  ->
              fun ef  ->
                fun args  ->
                  match args with
<<<<<<< HEAD
                  | (a,uu____65963)::(b,uu____65965)::(c,uu____65967)::
                      (d,uu____65969)::(e,uu____65971)::(f,uu____65973)::[]
                      ->
                      let uu____66002 =
                        FStar_TypeChecker_NBETerm.unembed ea cb a  in
                      FStar_Util.bind_opt uu____66002
                        (fun a1  ->
                           let uu____66020 =
                             FStar_TypeChecker_NBETerm.unembed eb cb b  in
                           FStar_Util.bind_opt uu____66020
                             (fun b1  ->
                                let uu____66038 =
                                  FStar_TypeChecker_NBETerm.unembed ec cb c
                                   in
                                FStar_Util.bind_opt uu____66038
                                  (fun c1  ->
                                     let uu____66056 =
                                       FStar_TypeChecker_NBETerm.unembed ed
                                         cb d
                                        in
                                     FStar_Util.bind_opt uu____66056
                                       (fun d1  ->
                                          let uu____66074 =
                                            FStar_TypeChecker_NBETerm.unembed
                                              ee cb e
                                             in
                                          FStar_Util.bind_opt uu____66074
                                            (fun e1  ->
                                               let uu____66092 =
=======
                  | (a,uu____65997)::(b,uu____65999)::(c,uu____66001)::
                      (d,uu____66003)::(e,uu____66005)::(f,uu____66007)::[]
                      ->
                      let uu____66036 =
                        FStar_TypeChecker_NBETerm.unembed ea cb a  in
                      FStar_Util.bind_opt uu____66036
                        (fun a1  ->
                           let uu____66054 =
                             FStar_TypeChecker_NBETerm.unembed eb cb b  in
                           FStar_Util.bind_opt uu____66054
                             (fun b1  ->
                                let uu____66072 =
                                  FStar_TypeChecker_NBETerm.unembed ec cb c
                                   in
                                FStar_Util.bind_opt uu____66072
                                  (fun c1  ->
                                     let uu____66090 =
                                       FStar_TypeChecker_NBETerm.unembed ed
                                         cb d
                                        in
                                     FStar_Util.bind_opt uu____66090
                                       (fun d1  ->
                                          let uu____66108 =
                                            FStar_TypeChecker_NBETerm.unembed
                                              ee cb e
                                             in
                                          FStar_Util.bind_opt uu____66108
                                            (fun e1  ->
                                               let uu____66126 =
>>>>>>> 183df463
                                                 FStar_TypeChecker_NBETerm.unembed
                                                   ef cb f
                                                  in
                                               FStar_Util.bind_opt
<<<<<<< HEAD
                                                 uu____66092
=======
                                                 uu____66126
>>>>>>> 183df463
                                                 (fun f1  ->
                                                    FStar_Pervasives_Native.Some
                                                      (a1, b1, c1, d1, e1,
                                                        f1)))))))
<<<<<<< HEAD
                  | uu____66121 ->
=======
                  | uu____66155 ->
>>>>>>> 183df463
                      failwith "extract_6_nbe: wrong number of arguments"
  
let extract_7_nbe :
  'a 'b 'c 'd 'e 'f 'g .
    FStar_TypeChecker_NBETerm.nbe_cbs ->
      'a FStar_TypeChecker_NBETerm.embedding ->
        'b FStar_TypeChecker_NBETerm.embedding ->
          'c FStar_TypeChecker_NBETerm.embedding ->
            'd FStar_TypeChecker_NBETerm.embedding ->
              'e FStar_TypeChecker_NBETerm.embedding ->
                'f FStar_TypeChecker_NBETerm.embedding ->
                  'g FStar_TypeChecker_NBETerm.embedding ->
                    FStar_TypeChecker_NBETerm.args ->
                      ('a * 'b * 'c * 'd * 'e * 'f * 'g)
                        FStar_Pervasives_Native.option
  =
  fun cb  ->
    fun ea  ->
      fun eb  ->
        fun ec  ->
          fun ed  ->
            fun ee  ->
              fun ef  ->
                fun eg  ->
                  fun args  ->
                    match args with
<<<<<<< HEAD
                    | (a,uu____66267)::(b,uu____66269)::(c,uu____66271)::
                        (d,uu____66273)::(e,uu____66275)::(f,uu____66277)::
                        (g,uu____66279)::[] ->
                        let uu____66312 =
                          FStar_TypeChecker_NBETerm.unembed ea cb a  in
                        FStar_Util.bind_opt uu____66312
                          (fun a1  ->
                             let uu____66332 =
                               FStar_TypeChecker_NBETerm.unembed eb cb b  in
                             FStar_Util.bind_opt uu____66332
                               (fun b1  ->
                                  let uu____66352 =
                                    FStar_TypeChecker_NBETerm.unembed ec cb c
                                     in
                                  FStar_Util.bind_opt uu____66352
                                    (fun c1  ->
                                       let uu____66372 =
                                         FStar_TypeChecker_NBETerm.unembed ed
                                           cb d
                                          in
                                       FStar_Util.bind_opt uu____66372
                                         (fun d1  ->
                                            let uu____66392 =
                                              FStar_TypeChecker_NBETerm.unembed
                                                ee cb e
                                               in
                                            FStar_Util.bind_opt uu____66392
                                              (fun e1  ->
                                                 let uu____66412 =
=======
                    | (a,uu____66301)::(b,uu____66303)::(c,uu____66305)::
                        (d,uu____66307)::(e,uu____66309)::(f,uu____66311)::
                        (g,uu____66313)::[] ->
                        let uu____66346 =
                          FStar_TypeChecker_NBETerm.unembed ea cb a  in
                        FStar_Util.bind_opt uu____66346
                          (fun a1  ->
                             let uu____66366 =
                               FStar_TypeChecker_NBETerm.unembed eb cb b  in
                             FStar_Util.bind_opt uu____66366
                               (fun b1  ->
                                  let uu____66386 =
                                    FStar_TypeChecker_NBETerm.unembed ec cb c
                                     in
                                  FStar_Util.bind_opt uu____66386
                                    (fun c1  ->
                                       let uu____66406 =
                                         FStar_TypeChecker_NBETerm.unembed ed
                                           cb d
                                          in
                                       FStar_Util.bind_opt uu____66406
                                         (fun d1  ->
                                            let uu____66426 =
                                              FStar_TypeChecker_NBETerm.unembed
                                                ee cb e
                                               in
                                            FStar_Util.bind_opt uu____66426
                                              (fun e1  ->
                                                 let uu____66446 =
>>>>>>> 183df463
                                                   FStar_TypeChecker_NBETerm.unembed
                                                     ef cb f
                                                    in
                                                 FStar_Util.bind_opt
<<<<<<< HEAD
                                                   uu____66412
                                                   (fun f1  ->
                                                      let uu____66432 =
=======
                                                   uu____66446
                                                   (fun f1  ->
                                                      let uu____66466 =
>>>>>>> 183df463
                                                        FStar_TypeChecker_NBETerm.unembed
                                                          eg cb g
                                                         in
                                                      FStar_Util.bind_opt
<<<<<<< HEAD
                                                        uu____66432
=======
                                                        uu____66466
>>>>>>> 183df463
                                                        (fun g1  ->
                                                           FStar_Pervasives_Native.Some
                                                             (a1, b1, c1, d1,
                                                               e1, f1, g1))))))))
<<<<<<< HEAD
                    | uu____66465 ->
=======
                    | uu____66499 ->
>>>>>>> 183df463
                        failwith "extract_7_nbe: wrong number of arguments"
  
let mk_tactic_interpretation_1 :
  'a 'r .
    ('a -> 'r FStar_Tactics_Basic.tac) ->
      'a FStar_Syntax_Embeddings.embedding ->
        'r FStar_Syntax_Embeddings.embedding ->
          FStar_TypeChecker_Cfg.psc ->
            FStar_Syntax_Embeddings.norm_cb ->
              FStar_Syntax_Syntax.args ->
                FStar_Syntax_Syntax.term FStar_Pervasives_Native.option
  =
  fun t  ->
    fun ea  ->
      fun er  ->
        fun psc  ->
          fun ncb  ->
            fun args  ->
<<<<<<< HEAD
              let uu____66553 =
                extract_2 ea FStar_Tactics_Embedding.e_proofstate ncb args
                 in
              FStar_Util.bind_opt uu____66553
                (fun uu____66570  ->
                   match uu____66570 with
                   | (a,ps) ->
                       let ps1 = FStar_Tactics_Types.set_ps_psc psc ps  in
                       let r =
                         let uu____66583 = t a  in
                         FStar_Tactics_Basic.run_safe uu____66583 ps1  in
                       let uu____66586 =
                         let uu____66587 =
                           FStar_Tactics_Embedding.e_result er  in
                         let uu____66592 =
                           FStar_TypeChecker_Cfg.psc_range psc  in
                         embed uu____66587 uu____66592 r ncb  in
                       FStar_Pervasives_Native.Some uu____66586)
=======
              let uu____66587 =
                extract_2 ea FStar_Tactics_Embedding.e_proofstate ncb args
                 in
              FStar_Util.bind_opt uu____66587
                (fun uu____66604  ->
                   match uu____66604 with
                   | (a,ps) ->
                       let ps1 = FStar_Tactics_Types.set_ps_psc psc ps  in
                       let r =
                         let uu____66617 = t a  in
                         FStar_Tactics_Basic.run_safe uu____66617 ps1  in
                       let uu____66620 =
                         let uu____66621 =
                           FStar_Tactics_Embedding.e_result er  in
                         let uu____66626 =
                           FStar_TypeChecker_Cfg.psc_range psc  in
                         embed uu____66621 uu____66626 r ncb  in
                       FStar_Pervasives_Native.Some uu____66620)
>>>>>>> 183df463
  
let mk_tactic_interpretation_2 :
  'a 'b 'r .
    ('a -> 'b -> 'r FStar_Tactics_Basic.tac) ->
      'a FStar_Syntax_Embeddings.embedding ->
        'b FStar_Syntax_Embeddings.embedding ->
          'r FStar_Syntax_Embeddings.embedding ->
            FStar_TypeChecker_Cfg.psc ->
              FStar_Syntax_Embeddings.norm_cb ->
                FStar_Syntax_Syntax.args ->
                  FStar_Syntax_Syntax.term FStar_Pervasives_Native.option
  =
  fun t  ->
    fun ea  ->
      fun eb  ->
        fun er  ->
          fun psc  ->
            fun ncb  ->
              fun args  ->
<<<<<<< HEAD
                let uu____66684 =
                  extract_3 ea eb FStar_Tactics_Embedding.e_proofstate ncb
                    args
                   in
                FStar_Util.bind_opt uu____66684
                  (fun uu____66706  ->
                     match uu____66706 with
                     | (a,b,ps) ->
                         let ps1 = FStar_Tactics_Types.set_ps_psc psc ps  in
                         let r =
                           let uu____66722 = t a b  in
                           FStar_Tactics_Basic.run_safe uu____66722 ps1  in
                         let uu____66725 =
                           let uu____66726 =
                             FStar_Tactics_Embedding.e_result er  in
                           let uu____66731 =
                             FStar_TypeChecker_Cfg.psc_range psc  in
                           embed uu____66726 uu____66731 r ncb  in
                         FStar_Pervasives_Native.Some uu____66725)
=======
                let uu____66718 =
                  extract_3 ea eb FStar_Tactics_Embedding.e_proofstate ncb
                    args
                   in
                FStar_Util.bind_opt uu____66718
                  (fun uu____66740  ->
                     match uu____66740 with
                     | (a,b,ps) ->
                         let ps1 = FStar_Tactics_Types.set_ps_psc psc ps  in
                         let r =
                           let uu____66756 = t a b  in
                           FStar_Tactics_Basic.run_safe uu____66756 ps1  in
                         let uu____66759 =
                           let uu____66760 =
                             FStar_Tactics_Embedding.e_result er  in
                           let uu____66765 =
                             FStar_TypeChecker_Cfg.psc_range psc  in
                           embed uu____66760 uu____66765 r ncb  in
                         FStar_Pervasives_Native.Some uu____66759)
>>>>>>> 183df463
  
let mk_tactic_interpretation_3 :
  'a 'b 'c 'r .
    ('a -> 'b -> 'c -> 'r FStar_Tactics_Basic.tac) ->
      'a FStar_Syntax_Embeddings.embedding ->
        'b FStar_Syntax_Embeddings.embedding ->
          'c FStar_Syntax_Embeddings.embedding ->
            'r FStar_Syntax_Embeddings.embedding ->
              FStar_TypeChecker_Cfg.psc ->
                FStar_Syntax_Embeddings.norm_cb ->
                  FStar_Syntax_Syntax.args ->
                    FStar_Syntax_Syntax.term FStar_Pervasives_Native.option
  =
  fun t  ->
    fun ea  ->
      fun eb  ->
        fun ec  ->
          fun er  ->
            fun psc  ->
              fun ncb  ->
                fun args  ->
<<<<<<< HEAD
                  let uu____66842 =
                    extract_4 ea eb ec FStar_Tactics_Embedding.e_proofstate
                      ncb args
                     in
                  FStar_Util.bind_opt uu____66842
                    (fun uu____66869  ->
                       match uu____66869 with
=======
                  let uu____66876 =
                    extract_4 ea eb ec FStar_Tactics_Embedding.e_proofstate
                      ncb args
                     in
                  FStar_Util.bind_opt uu____66876
                    (fun uu____66903  ->
                       match uu____66903 with
>>>>>>> 183df463
                       | (a,b,c,ps) ->
                           let ps1 = FStar_Tactics_Types.set_ps_psc psc ps
                              in
                           let r =
<<<<<<< HEAD
                             let uu____66888 = t a b c  in
                             FStar_Tactics_Basic.run_safe uu____66888 ps1  in
                           let uu____66891 =
                             let uu____66892 =
                               FStar_Tactics_Embedding.e_result er  in
                             let uu____66897 =
                               FStar_TypeChecker_Cfg.psc_range psc  in
                             embed uu____66892 uu____66897 r ncb  in
                           FStar_Pervasives_Native.Some uu____66891)
=======
                             let uu____66922 = t a b c  in
                             FStar_Tactics_Basic.run_safe uu____66922 ps1  in
                           let uu____66925 =
                             let uu____66926 =
                               FStar_Tactics_Embedding.e_result er  in
                             let uu____66931 =
                               FStar_TypeChecker_Cfg.psc_range psc  in
                             embed uu____66926 uu____66931 r ncb  in
                           FStar_Pervasives_Native.Some uu____66925)
>>>>>>> 183df463
  
let mk_tactic_interpretation_4 :
  'a 'b 'c 'd 'r .
    ('a -> 'b -> 'c -> 'd -> 'r FStar_Tactics_Basic.tac) ->
      'a FStar_Syntax_Embeddings.embedding ->
        'b FStar_Syntax_Embeddings.embedding ->
          'c FStar_Syntax_Embeddings.embedding ->
            'd FStar_Syntax_Embeddings.embedding ->
              'r FStar_Syntax_Embeddings.embedding ->
                FStar_TypeChecker_Cfg.psc ->
                  FStar_Syntax_Embeddings.norm_cb ->
                    FStar_Syntax_Syntax.args ->
                      FStar_Syntax_Syntax.term FStar_Pervasives_Native.option
  =
  fun t  ->
    fun ea  ->
      fun eb  ->
        fun ec  ->
          fun ed  ->
            fun er  ->
              fun psc  ->
                fun ncb  ->
                  fun args  ->
<<<<<<< HEAD
                    let uu____67027 =
                      extract_5 ea eb ec ed
                        FStar_Tactics_Embedding.e_proofstate ncb args
                       in
                    FStar_Util.bind_opt uu____67027
                      (fun uu____67059  ->
                         match uu____67059 with
=======
                    let uu____67061 =
                      extract_5 ea eb ec ed
                        FStar_Tactics_Embedding.e_proofstate ncb args
                       in
                    FStar_Util.bind_opt uu____67061
                      (fun uu____67093  ->
                         match uu____67093 with
>>>>>>> 183df463
                         | (a,b,c,d,ps) ->
                             let ps1 = FStar_Tactics_Types.set_ps_psc psc ps
                                in
                             let r =
<<<<<<< HEAD
                               let uu____67081 = t a b c d  in
                               FStar_Tactics_Basic.run_safe uu____67081 ps1
                                in
                             let uu____67084 =
                               let uu____67085 =
                                 FStar_Tactics_Embedding.e_result er  in
                               let uu____67090 =
                                 FStar_TypeChecker_Cfg.psc_range psc  in
                               embed uu____67085 uu____67090 r ncb  in
                             FStar_Pervasives_Native.Some uu____67084)
=======
                               let uu____67115 = t a b c d  in
                               FStar_Tactics_Basic.run_safe uu____67115 ps1
                                in
                             let uu____67118 =
                               let uu____67119 =
                                 FStar_Tactics_Embedding.e_result er  in
                               let uu____67124 =
                                 FStar_TypeChecker_Cfg.psc_range psc  in
                               embed uu____67119 uu____67124 r ncb  in
                             FStar_Pervasives_Native.Some uu____67118)
>>>>>>> 183df463
  
let mk_tactic_interpretation_5 :
  'a 'b 'c 'd 'e 'r .
    ('a -> 'b -> 'c -> 'd -> 'e -> 'r FStar_Tactics_Basic.tac) ->
      'a FStar_Syntax_Embeddings.embedding ->
        'b FStar_Syntax_Embeddings.embedding ->
          'c FStar_Syntax_Embeddings.embedding ->
            'd FStar_Syntax_Embeddings.embedding ->
              'e FStar_Syntax_Embeddings.embedding ->
                'r FStar_Syntax_Embeddings.embedding ->
                  FStar_TypeChecker_Cfg.psc ->
                    FStar_Syntax_Embeddings.norm_cb ->
                      FStar_Syntax_Syntax.args ->
                        FStar_Syntax_Syntax.term
                          FStar_Pervasives_Native.option
  =
  fun t  ->
    fun ea  ->
      fun eb  ->
        fun ec  ->
          fun ed  ->
            fun ee  ->
              fun er  ->
                fun psc  ->
                  fun ncb  ->
                    fun args  ->
<<<<<<< HEAD
                      let uu____67239 =
                        extract_6 ea eb ec ed ee
                          FStar_Tactics_Embedding.e_proofstate ncb args
                         in
                      FStar_Util.bind_opt uu____67239
                        (fun uu____67276  ->
                           match uu____67276 with
=======
                      let uu____67273 =
                        extract_6 ea eb ec ed ee
                          FStar_Tactics_Embedding.e_proofstate ncb args
                         in
                      FStar_Util.bind_opt uu____67273
                        (fun uu____67310  ->
                           match uu____67310 with
>>>>>>> 183df463
                           | (a,b,c,d,e,ps) ->
                               let ps1 =
                                 FStar_Tactics_Types.set_ps_psc psc ps  in
                               let r =
<<<<<<< HEAD
                                 let uu____67301 = t a b c d e  in
                                 FStar_Tactics_Basic.run_safe uu____67301 ps1
                                  in
                               let uu____67304 =
                                 let uu____67305 =
                                   FStar_Tactics_Embedding.e_result er  in
                                 let uu____67310 =
                                   FStar_TypeChecker_Cfg.psc_range psc  in
                                 embed uu____67305 uu____67310 r ncb  in
                               FStar_Pervasives_Native.Some uu____67304)
=======
                                 let uu____67335 = t a b c d e  in
                                 FStar_Tactics_Basic.run_safe uu____67335 ps1
                                  in
                               let uu____67338 =
                                 let uu____67339 =
                                   FStar_Tactics_Embedding.e_result er  in
                                 let uu____67344 =
                                   FStar_TypeChecker_Cfg.psc_range psc  in
                                 embed uu____67339 uu____67344 r ncb  in
                               FStar_Pervasives_Native.Some uu____67338)
>>>>>>> 183df463
  
let mk_tactic_interpretation_6 :
  'a 'b 'c 'd 'e 'f 'r .
    ('a -> 'b -> 'c -> 'd -> 'e -> 'f -> 'r FStar_Tactics_Basic.tac) ->
      'a FStar_Syntax_Embeddings.embedding ->
        'b FStar_Syntax_Embeddings.embedding ->
          'c FStar_Syntax_Embeddings.embedding ->
            'd FStar_Syntax_Embeddings.embedding ->
              'e FStar_Syntax_Embeddings.embedding ->
                'f FStar_Syntax_Embeddings.embedding ->
                  'r FStar_Syntax_Embeddings.embedding ->
                    FStar_TypeChecker_Cfg.psc ->
                      FStar_Syntax_Embeddings.norm_cb ->
                        FStar_Syntax_Syntax.args ->
                          FStar_Syntax_Syntax.term
                            FStar_Pervasives_Native.option
  =
  fun t  ->
    fun ea  ->
      fun eb  ->
        fun ec  ->
          fun ed  ->
            fun ee  ->
              fun ef  ->
                fun er  ->
                  fun psc  ->
                    fun ncb  ->
                      fun args  ->
<<<<<<< HEAD
                        let uu____67478 =
                          extract_7 ea eb ec ed ee ef
                            FStar_Tactics_Embedding.e_proofstate ncb args
                           in
                        FStar_Util.bind_opt uu____67478
                          (fun uu____67520  ->
                             match uu____67520 with
=======
                        let uu____67512 =
                          extract_7 ea eb ec ed ee ef
                            FStar_Tactics_Embedding.e_proofstate ncb args
                           in
                        FStar_Util.bind_opt uu____67512
                          (fun uu____67554  ->
                             match uu____67554 with
>>>>>>> 183df463
                             | (a,b,c,d,e,f,ps) ->
                                 let ps1 =
                                   FStar_Tactics_Types.set_ps_psc psc ps  in
                                 let r =
<<<<<<< HEAD
                                   let uu____67548 = t a b c d e f  in
                                   FStar_Tactics_Basic.run_safe uu____67548
                                     ps1
                                    in
                                 let uu____67551 =
                                   let uu____67552 =
                                     FStar_Tactics_Embedding.e_result er  in
                                   let uu____67557 =
                                     FStar_TypeChecker_Cfg.psc_range psc  in
                                   embed uu____67552 uu____67557 r ncb  in
                                 FStar_Pervasives_Native.Some uu____67551)
=======
                                   let uu____67582 = t a b c d e f  in
                                   FStar_Tactics_Basic.run_safe uu____67582
                                     ps1
                                    in
                                 let uu____67585 =
                                   let uu____67586 =
                                     FStar_Tactics_Embedding.e_result er  in
                                   let uu____67591 =
                                     FStar_TypeChecker_Cfg.psc_range psc  in
                                   embed uu____67586 uu____67591 r ncb  in
                                 FStar_Pervasives_Native.Some uu____67585)
>>>>>>> 183df463
  
let mk_tactic_interpretation_13 :
  'r 't1 't10 't11 't12 't13 't2 't3 't4 't5 't6 't7 't8 't9 .
    ('t1 ->
       't2 ->
         't3 ->
           't4 ->
             't5 ->
               't6 ->
                 't7 ->
                   't8 ->
                     't9 ->
                       't10 ->
                         't11 -> 't12 -> 't13 -> 'r FStar_Tactics_Basic.tac)
      ->
      't1 FStar_Syntax_Embeddings.embedding ->
        't2 FStar_Syntax_Embeddings.embedding ->
          't3 FStar_Syntax_Embeddings.embedding ->
            't4 FStar_Syntax_Embeddings.embedding ->
              't5 FStar_Syntax_Embeddings.embedding ->
                't6 FStar_Syntax_Embeddings.embedding ->
                  't7 FStar_Syntax_Embeddings.embedding ->
                    't8 FStar_Syntax_Embeddings.embedding ->
                      't9 FStar_Syntax_Embeddings.embedding ->
                        't10 FStar_Syntax_Embeddings.embedding ->
                          't11 FStar_Syntax_Embeddings.embedding ->
                            't12 FStar_Syntax_Embeddings.embedding ->
                              't13 FStar_Syntax_Embeddings.embedding ->
                                'r FStar_Syntax_Embeddings.embedding ->
                                  FStar_TypeChecker_Cfg.psc ->
                                    FStar_Syntax_Embeddings.norm_cb ->
                                      FStar_Syntax_Syntax.args ->
                                        FStar_Syntax_Syntax.term
                                          FStar_Pervasives_Native.option
  =
  fun t  ->
    fun e_t1  ->
      fun e_t2  ->
        fun e_t3  ->
          fun e_t4  ->
            fun e_t5  ->
              fun e_t6  ->
                fun e_t7  ->
                  fun e_t8  ->
                    fun e_t9  ->
                      fun e_t10  ->
                        fun e_t11  ->
                          fun e_t12  ->
                            fun e_t13  ->
                              fun er  ->
                                fun psc  ->
                                  fun ncb  ->
                                    fun args  ->
<<<<<<< HEAD
                                      let uu____67858 =
=======
                                      let uu____67892 =
>>>>>>> 183df463
                                        extract_14 e_t1 e_t2 e_t3 e_t4 e_t5
                                          e_t6 e_t7 e_t8 e_t9 e_t10 e_t11
                                          e_t12 e_t13
                                          FStar_Tactics_Embedding.e_proofstate
                                          ncb args
                                         in
<<<<<<< HEAD
                                      FStar_Util.bind_opt uu____67858
                                        (fun uu____67935  ->
                                           match uu____67935 with
=======
                                      FStar_Util.bind_opt uu____67892
                                        (fun uu____67969  ->
                                           match uu____67969 with
>>>>>>> 183df463
                                           | (a1,a2,a3,a4,a5,a6,a7,a8,a9,a10,a11,a12,a13,ps)
                                               ->
                                               let ps1 =
                                                 FStar_Tactics_Types.set_ps_psc
                                                   psc ps
                                                  in
                                               let r =
<<<<<<< HEAD
                                                 let uu____67984 =
=======
                                                 let uu____68018 =
>>>>>>> 183df463
                                                   t a1 a2 a3 a4 a5 a6 a7 a8
                                                     a9 a10 a11 a12 a13
                                                    in
                                                 FStar_Tactics_Basic.run_safe
<<<<<<< HEAD
                                                   uu____67984 ps1
                                                  in
                                               let uu____67987 =
                                                 let uu____67988 =
                                                   FStar_Tactics_Embedding.e_result
                                                     er
                                                    in
                                                 let uu____67993 =
                                                   FStar_TypeChecker_Cfg.psc_range
                                                     psc
                                                    in
                                                 embed uu____67988
                                                   uu____67993 r ncb
                                                  in
                                               FStar_Pervasives_Native.Some
                                                 uu____67987)
=======
                                                   uu____68018 ps1
                                                  in
                                               let uu____68021 =
                                                 let uu____68022 =
                                                   FStar_Tactics_Embedding.e_result
                                                     er
                                                    in
                                                 let uu____68027 =
                                                   FStar_TypeChecker_Cfg.psc_range
                                                     psc
                                                    in
                                                 embed uu____68022
                                                   uu____68027 r ncb
                                                  in
                                               FStar_Pervasives_Native.Some
                                                 uu____68021)
>>>>>>> 183df463
  
let mk_tactic_nbe_interpretation_1 :
  'a 'r .
    FStar_TypeChecker_NBETerm.nbe_cbs ->
      ('a -> 'r FStar_Tactics_Basic.tac) ->
        'a FStar_TypeChecker_NBETerm.embedding ->
          'r FStar_TypeChecker_NBETerm.embedding ->
            FStar_TypeChecker_NBETerm.args ->
              FStar_TypeChecker_NBETerm.t FStar_Pervasives_Native.option
  =
  fun cb  ->
    fun t  ->
      fun ea  ->
        fun er  ->
          fun args  ->
<<<<<<< HEAD
            let uu____68057 =
              extract_2_nbe cb ea FStar_Tactics_Embedding.e_proofstate_nbe
                args
               in
            FStar_Util.bind_opt uu____68057
              (fun uu____68073  ->
                 match uu____68073 with
                 | (a,ps) ->
                     let r =
                       let uu____68085 = t a  in
                       FStar_Tactics_Basic.run_safe uu____68085 ps  in
                     let uu____68088 =
                       let uu____68089 =
                         FStar_Tactics_Embedding.e_result_nbe er  in
                       FStar_TypeChecker_NBETerm.embed uu____68089 cb r  in
                     FStar_Pervasives_Native.Some uu____68088)
=======
            let uu____68091 =
              extract_2_nbe cb ea FStar_Tactics_Embedding.e_proofstate_nbe
                args
               in
            FStar_Util.bind_opt uu____68091
              (fun uu____68107  ->
                 match uu____68107 with
                 | (a,ps) ->
                     let r =
                       let uu____68119 = t a  in
                       FStar_Tactics_Basic.run_safe uu____68119 ps  in
                     let uu____68122 =
                       let uu____68123 =
                         FStar_Tactics_Embedding.e_result_nbe er  in
                       FStar_TypeChecker_NBETerm.embed uu____68123 cb r  in
                     FStar_Pervasives_Native.Some uu____68122)
>>>>>>> 183df463
  
let mk_tactic_nbe_interpretation_2 :
  'a 'b 'r .
    FStar_TypeChecker_NBETerm.nbe_cbs ->
      ('a -> 'b -> 'r FStar_Tactics_Basic.tac) ->
        'a FStar_TypeChecker_NBETerm.embedding ->
          'b FStar_TypeChecker_NBETerm.embedding ->
            'r FStar_TypeChecker_NBETerm.embedding ->
              FStar_TypeChecker_NBETerm.args ->
                FStar_TypeChecker_NBETerm.t FStar_Pervasives_Native.option
  =
  fun cb  ->
    fun t  ->
      fun ea  ->
        fun eb  ->
          fun er  ->
            fun args  ->
<<<<<<< HEAD
              let uu____68176 =
                extract_3_nbe cb ea eb
                  FStar_Tactics_Embedding.e_proofstate_nbe args
                 in
              FStar_Util.bind_opt uu____68176
                (fun uu____68197  ->
                   match uu____68197 with
                   | (a,b,ps) ->
                       let r =
                         let uu____68212 = t a b  in
                         FStar_Tactics_Basic.run_safe uu____68212 ps  in
                       let uu____68215 =
                         let uu____68216 =
                           FStar_Tactics_Embedding.e_result_nbe er  in
                         FStar_TypeChecker_NBETerm.embed uu____68216 cb r  in
                       FStar_Pervasives_Native.Some uu____68215)
=======
              let uu____68210 =
                extract_3_nbe cb ea eb
                  FStar_Tactics_Embedding.e_proofstate_nbe args
                 in
              FStar_Util.bind_opt uu____68210
                (fun uu____68231  ->
                   match uu____68231 with
                   | (a,b,ps) ->
                       let r =
                         let uu____68246 = t a b  in
                         FStar_Tactics_Basic.run_safe uu____68246 ps  in
                       let uu____68249 =
                         let uu____68250 =
                           FStar_Tactics_Embedding.e_result_nbe er  in
                         FStar_TypeChecker_NBETerm.embed uu____68250 cb r  in
                       FStar_Pervasives_Native.Some uu____68249)
>>>>>>> 183df463
  
let mk_tactic_nbe_interpretation_3 :
  'a 'b 'c 'r .
    FStar_TypeChecker_NBETerm.nbe_cbs ->
      ('a -> 'b -> 'c -> 'r FStar_Tactics_Basic.tac) ->
        'a FStar_TypeChecker_NBETerm.embedding ->
          'b FStar_TypeChecker_NBETerm.embedding ->
            'c FStar_TypeChecker_NBETerm.embedding ->
              'r FStar_TypeChecker_NBETerm.embedding ->
                FStar_TypeChecker_NBETerm.args ->
                  FStar_TypeChecker_NBETerm.t FStar_Pervasives_Native.option
  =
  fun cb  ->
    fun t  ->
      fun ea  ->
        fun eb  ->
          fun ec  ->
            fun er  ->
              fun args  ->
<<<<<<< HEAD
                let uu____68322 =
                  extract_4_nbe cb ea eb ec
                    FStar_Tactics_Embedding.e_proofstate_nbe args
                   in
                FStar_Util.bind_opt uu____68322
                  (fun uu____68348  ->
                     match uu____68348 with
                     | (a,b,c,ps) ->
                         let r =
                           let uu____68366 = t a b c  in
                           FStar_Tactics_Basic.run_safe uu____68366 ps  in
                         let uu____68369 =
                           let uu____68370 =
                             FStar_Tactics_Embedding.e_result_nbe er  in
                           FStar_TypeChecker_NBETerm.embed uu____68370 cb r
                            in
                         FStar_Pervasives_Native.Some uu____68369)
=======
                let uu____68356 =
                  extract_4_nbe cb ea eb ec
                    FStar_Tactics_Embedding.e_proofstate_nbe args
                   in
                FStar_Util.bind_opt uu____68356
                  (fun uu____68382  ->
                     match uu____68382 with
                     | (a,b,c,ps) ->
                         let r =
                           let uu____68400 = t a b c  in
                           FStar_Tactics_Basic.run_safe uu____68400 ps  in
                         let uu____68403 =
                           let uu____68404 =
                             FStar_Tactics_Embedding.e_result_nbe er  in
                           FStar_TypeChecker_NBETerm.embed uu____68404 cb r
                            in
                         FStar_Pervasives_Native.Some uu____68403)
>>>>>>> 183df463
  
let mk_tactic_nbe_interpretation_4 :
  'a 'b 'c 'd 'r .
    FStar_TypeChecker_NBETerm.nbe_cbs ->
      ('a -> 'b -> 'c -> 'd -> 'r FStar_Tactics_Basic.tac) ->
        'a FStar_TypeChecker_NBETerm.embedding ->
          'b FStar_TypeChecker_NBETerm.embedding ->
            'c FStar_TypeChecker_NBETerm.embedding ->
              'd FStar_TypeChecker_NBETerm.embedding ->
                'r FStar_TypeChecker_NBETerm.embedding ->
                  FStar_TypeChecker_NBETerm.args ->
                    FStar_TypeChecker_NBETerm.t
                      FStar_Pervasives_Native.option
  =
  fun cb  ->
    fun t  ->
      fun ea  ->
        fun eb  ->
          fun ec  ->
            fun ed  ->
              fun er  ->
                fun args  ->
<<<<<<< HEAD
                  let uu____68495 =
                    extract_5_nbe cb ea eb ec ed
                      FStar_Tactics_Embedding.e_proofstate_nbe args
                     in
                  FStar_Util.bind_opt uu____68495
                    (fun uu____68526  ->
                       match uu____68526 with
                       | (a,b,c,d,ps) ->
                           let r =
                             let uu____68547 = t a b c d  in
                             FStar_Tactics_Basic.run_safe uu____68547 ps  in
                           let uu____68550 =
                             let uu____68551 =
                               FStar_Tactics_Embedding.e_result_nbe er  in
                             FStar_TypeChecker_NBETerm.embed uu____68551 cb r
                              in
                           FStar_Pervasives_Native.Some uu____68550)
=======
                  let uu____68529 =
                    extract_5_nbe cb ea eb ec ed
                      FStar_Tactics_Embedding.e_proofstate_nbe args
                     in
                  FStar_Util.bind_opt uu____68529
                    (fun uu____68560  ->
                       match uu____68560 with
                       | (a,b,c,d,ps) ->
                           let r =
                             let uu____68581 = t a b c d  in
                             FStar_Tactics_Basic.run_safe uu____68581 ps  in
                           let uu____68584 =
                             let uu____68585 =
                               FStar_Tactics_Embedding.e_result_nbe er  in
                             FStar_TypeChecker_NBETerm.embed uu____68585 cb r
                              in
                           FStar_Pervasives_Native.Some uu____68584)
>>>>>>> 183df463
  
let mk_tactic_nbe_interpretation_5 :
  'a 'b 'c 'd 'e 'r .
    FStar_TypeChecker_NBETerm.nbe_cbs ->
      ('a -> 'b -> 'c -> 'd -> 'e -> 'r FStar_Tactics_Basic.tac) ->
        'a FStar_TypeChecker_NBETerm.embedding ->
          'b FStar_TypeChecker_NBETerm.embedding ->
            'c FStar_TypeChecker_NBETerm.embedding ->
              'd FStar_TypeChecker_NBETerm.embedding ->
                'e FStar_TypeChecker_NBETerm.embedding ->
                  'r FStar_TypeChecker_NBETerm.embedding ->
                    FStar_TypeChecker_NBETerm.args ->
                      FStar_TypeChecker_NBETerm.t
                        FStar_Pervasives_Native.option
  =
  fun cb  ->
    fun t  ->
      fun ea  ->
        fun eb  ->
          fun ec  ->
            fun ed  ->
              fun ee  ->
                fun er  ->
                  fun args  ->
<<<<<<< HEAD
                    let uu____68695 =
                      extract_6_nbe cb ea eb ec ed ee
                        FStar_Tactics_Embedding.e_proofstate_nbe args
                       in
                    FStar_Util.bind_opt uu____68695
                      (fun uu____68731  ->
                         match uu____68731 with
                         | (a,b,c,d,e,ps) ->
                             let r =
                               let uu____68755 = t a b c d e  in
                               FStar_Tactics_Basic.run_safe uu____68755 ps
                                in
                             let uu____68758 =
                               let uu____68759 =
                                 FStar_Tactics_Embedding.e_result_nbe er  in
                               FStar_TypeChecker_NBETerm.embed uu____68759 cb
                                 r
                                in
                             FStar_Pervasives_Native.Some uu____68758)
=======
                    let uu____68729 =
                      extract_6_nbe cb ea eb ec ed ee
                        FStar_Tactics_Embedding.e_proofstate_nbe args
                       in
                    FStar_Util.bind_opt uu____68729
                      (fun uu____68765  ->
                         match uu____68765 with
                         | (a,b,c,d,e,ps) ->
                             let r =
                               let uu____68789 = t a b c d e  in
                               FStar_Tactics_Basic.run_safe uu____68789 ps
                                in
                             let uu____68792 =
                               let uu____68793 =
                                 FStar_Tactics_Embedding.e_result_nbe er  in
                               FStar_TypeChecker_NBETerm.embed uu____68793 cb
                                 r
                                in
                             FStar_Pervasives_Native.Some uu____68792)
>>>>>>> 183df463
  
let mk_tactic_nbe_interpretation_6 :
  'a 'b 'c 'd 'e 'f 'r .
    FStar_TypeChecker_NBETerm.nbe_cbs ->
      ('a -> 'b -> 'c -> 'd -> 'e -> 'f -> 'r FStar_Tactics_Basic.tac) ->
        'a FStar_TypeChecker_NBETerm.embedding ->
          'b FStar_TypeChecker_NBETerm.embedding ->
            'c FStar_TypeChecker_NBETerm.embedding ->
              'd FStar_TypeChecker_NBETerm.embedding ->
                'e FStar_TypeChecker_NBETerm.embedding ->
                  'f FStar_TypeChecker_NBETerm.embedding ->
                    'r FStar_TypeChecker_NBETerm.embedding ->
                      FStar_TypeChecker_NBETerm.args ->
                        FStar_TypeChecker_NBETerm.t
                          FStar_Pervasives_Native.option
  =
  fun cb  ->
    fun t  ->
      fun ea  ->
        fun eb  ->
          fun ec  ->
            fun ed  ->
              fun ee  ->
                fun ef  ->
                  fun er  ->
                    fun args  ->
<<<<<<< HEAD
                      let uu____68922 =
                        extract_7_nbe cb ea eb ec ed ee ef
                          FStar_Tactics_Embedding.e_proofstate_nbe args
                         in
                      FStar_Util.bind_opt uu____68922
                        (fun uu____68963  ->
                           match uu____68963 with
                           | (a,b,c,d,e,f,ps) ->
                               let r =
                                 let uu____68990 = t a b c d e f  in
                                 FStar_Tactics_Basic.run_safe uu____68990 ps
                                  in
                               let uu____68993 =
                                 let uu____68994 =
                                   FStar_Tactics_Embedding.e_result_nbe er
                                    in
                                 FStar_TypeChecker_NBETerm.embed uu____68994
                                   cb r
                                  in
                               FStar_Pervasives_Native.Some uu____68993)
=======
                      let uu____68956 =
                        extract_7_nbe cb ea eb ec ed ee ef
                          FStar_Tactics_Embedding.e_proofstate_nbe args
                         in
                      FStar_Util.bind_opt uu____68956
                        (fun uu____68997  ->
                           match uu____68997 with
                           | (a,b,c,d,e,f,ps) ->
                               let r =
                                 let uu____69024 = t a b c d e f  in
                                 FStar_Tactics_Basic.run_safe uu____69024 ps
                                  in
                               let uu____69027 =
                                 let uu____69028 =
                                   FStar_Tactics_Embedding.e_result_nbe er
                                    in
                                 FStar_TypeChecker_NBETerm.embed uu____69028
                                   cb r
                                  in
                               FStar_Pervasives_Native.Some uu____69027)
>>>>>>> 183df463
  
let (step_from_native_step :
  FStar_Tactics_Native.native_primitive_step ->
    FStar_TypeChecker_Cfg.primitive_step)
  =
  fun s  ->
    {
      FStar_TypeChecker_Cfg.name = (s.FStar_Tactics_Native.name);
      FStar_TypeChecker_Cfg.arity = (s.FStar_Tactics_Native.arity);
      FStar_TypeChecker_Cfg.univ_arity = (Prims.parse_int "0");
      FStar_TypeChecker_Cfg.auto_reflect =
        (FStar_Pervasives_Native.Some
           (s.FStar_Tactics_Native.arity - (Prims.parse_int "1")));
      FStar_TypeChecker_Cfg.strong_reduction_ok =
        (s.FStar_Tactics_Native.strong_reduction_ok);
      FStar_TypeChecker_Cfg.requires_binder_substitution = false;
      FStar_TypeChecker_Cfg.interpretation = (s.FStar_Tactics_Native.tactic);
      FStar_TypeChecker_Cfg.interpretation_nbe =
        (fun _cb  ->
           FStar_TypeChecker_NBETerm.dummy_interp s.FStar_Tactics_Native.name)
    }
  
let timing_int :
<<<<<<< HEAD
  'Auu____69032 'Auu____69033 'Auu____69034 'Auu____69035 .
    FStar_Ident.lid ->
      ('Auu____69032 -> 'Auu____69033 -> 'Auu____69034 -> 'Auu____69035) ->
        'Auu____69032 -> 'Auu____69033 -> 'Auu____69034 -> 'Auu____69035
=======
  'Auu____69066 'Auu____69067 'Auu____69068 'Auu____69069 .
    FStar_Ident.lid ->
      ('Auu____69066 -> 'Auu____69067 -> 'Auu____69068 -> 'Auu____69069) ->
        'Auu____69066 -> 'Auu____69067 -> 'Auu____69068 -> 'Auu____69069
>>>>>>> 183df463
  =
  fun l  ->
    fun f  -> fun psc  -> fun cb  -> fun args  -> let r = f psc cb args  in r
  
let timing_nbe :
<<<<<<< HEAD
  'Auu____69092 'Auu____69093 'Auu____69094 .
    FStar_Ident.lid ->
      ('Auu____69092 -> 'Auu____69093 -> 'Auu____69094) ->
        'Auu____69092 -> 'Auu____69093 -> 'Auu____69094
=======
  'Auu____69126 'Auu____69127 'Auu____69128 .
    FStar_Ident.lid ->
      ('Auu____69126 -> 'Auu____69127 -> 'Auu____69128) ->
        'Auu____69126 -> 'Auu____69127 -> 'Auu____69128
>>>>>>> 183df463
  =
  fun l  ->
    fun f  -> fun nbe_cbs  -> fun args  -> let r = f nbe_cbs args  in r
  
let (mk :
  Prims.string ->
    Prims.int ->
      Prims.int ->
        (FStar_TypeChecker_Cfg.psc ->
           FStar_Syntax_Embeddings.norm_cb ->
             FStar_Syntax_Syntax.args ->
               FStar_Syntax_Syntax.term FStar_Pervasives_Native.option)
          ->
          (FStar_TypeChecker_NBETerm.nbe_cbs ->
             FStar_TypeChecker_NBETerm.args ->
               FStar_TypeChecker_NBETerm.t FStar_Pervasives_Native.option)
            -> FStar_TypeChecker_Cfg.primitive_step)
  =
  fun nm  ->
    fun arity  ->
      fun nunivs  ->
        fun interp  ->
          fun nbe_interp  ->
            let nm1 =
              FStar_Tactics_Embedding.fstar_tactics_lid' ["Builtins"; nm]  in
            {
              FStar_TypeChecker_Cfg.name = nm1;
              FStar_TypeChecker_Cfg.arity = arity;
              FStar_TypeChecker_Cfg.univ_arity = nunivs;
              FStar_TypeChecker_Cfg.auto_reflect =
                (FStar_Pervasives_Native.Some (arity - (Prims.parse_int "1")));
              FStar_TypeChecker_Cfg.strong_reduction_ok = true;
              FStar_TypeChecker_Cfg.requires_binder_substitution = true;
              FStar_TypeChecker_Cfg.interpretation = (timing_int nm1 interp);
              FStar_TypeChecker_Cfg.interpretation_nbe =
                (timing_nbe nm1 nbe_interp)
            }
  
let (native_tactics :
  unit -> FStar_Tactics_Native.native_primitive_step Prims.list) =
<<<<<<< HEAD
  fun uu____69214  -> FStar_Tactics_Native.list_all () 
let (native_tactics_steps :
  unit -> FStar_TypeChecker_Cfg.primitive_step Prims.list) =
  fun uu____69222  ->
    let uu____69223 = native_tactics ()  in
    FStar_List.map step_from_native_step uu____69223
  
let rec drop :
  'Auu____69233 .
    Prims.int -> 'Auu____69233 Prims.list -> 'Auu____69233 Prims.list
=======
  fun uu____69248  -> FStar_Tactics_Native.list_all () 
let (native_tactics_steps :
  unit -> FStar_TypeChecker_Cfg.primitive_step Prims.list) =
  fun uu____69256  ->
    let uu____69257 = native_tactics ()  in
    FStar_List.map step_from_native_step uu____69257
  
let rec drop :
  'Auu____69267 .
    Prims.int -> 'Auu____69267 Prims.list -> 'Auu____69267 Prims.list
>>>>>>> 183df463
  =
  fun n1  ->
    fun l  ->
      if n1 = (Prims.parse_int "0")
      then l
      else
        (match l with
         | [] -> failwith "drop: impossible"
<<<<<<< HEAD
         | uu____69262::xs -> drop (n1 - (Prims.parse_int "1")) xs)
=======
         | uu____69296::xs -> drop (n1 - (Prims.parse_int "1")) xs)
>>>>>>> 183df463
  
let mktac1 :
  'a 'na 'nr 'r .
    Prims.int ->
      Prims.string ->
        ('a -> 'r FStar_Tactics_Basic.tac) ->
          'a FStar_Syntax_Embeddings.embedding ->
            'r FStar_Syntax_Embeddings.embedding ->
              ('na -> 'nr FStar_Tactics_Basic.tac) ->
                'na FStar_TypeChecker_NBETerm.embedding ->
                  'nr FStar_TypeChecker_NBETerm.embedding ->
                    FStar_TypeChecker_Cfg.primitive_step
  =
  fun nunivs  ->
    fun name  ->
      fun f  ->
        fun ea  ->
          fun er  ->
            fun nf  ->
              fun nea  ->
                fun ner  ->
                  mk name (Prims.parse_int "2") nunivs
                    (mk_tactic_interpretation_1 f ea er)
                    (fun cb  ->
                       fun args  ->
<<<<<<< HEAD
                         let uu____69380 = drop nunivs args  in
                         mk_tactic_nbe_interpretation_1 cb nf nea ner
                           uu____69380)
=======
                         let uu____69414 = drop nunivs args  in
                         mk_tactic_nbe_interpretation_1 cb nf nea ner
                           uu____69414)
>>>>>>> 183df463
  
let mktac2 :
  'a 'b 'na 'nb 'nr 'r .
    Prims.int ->
      Prims.string ->
        ('a -> 'b -> 'r FStar_Tactics_Basic.tac) ->
          'a FStar_Syntax_Embeddings.embedding ->
            'b FStar_Syntax_Embeddings.embedding ->
              'r FStar_Syntax_Embeddings.embedding ->
                ('na -> 'nb -> 'nr FStar_Tactics_Basic.tac) ->
                  'na FStar_TypeChecker_NBETerm.embedding ->
                    'nb FStar_TypeChecker_NBETerm.embedding ->
                      'nr FStar_TypeChecker_NBETerm.embedding ->
                        FStar_TypeChecker_Cfg.primitive_step
  =
  fun nunivs  ->
    fun name  ->
      fun f  ->
        fun ea  ->
          fun eb  ->
            fun er  ->
              fun nf  ->
                fun nea  ->
                  fun neb  ->
                    fun ner  ->
                      mk name (Prims.parse_int "3") nunivs
                        (mk_tactic_interpretation_2 f ea eb er)
                        (fun cb  ->
                           fun args  ->
<<<<<<< HEAD
                             let uu____69536 = drop nunivs args  in
                             mk_tactic_nbe_interpretation_2 cb nf nea neb ner
                               uu____69536)
=======
                             let uu____69570 = drop nunivs args  in
                             mk_tactic_nbe_interpretation_2 cb nf nea neb ner
                               uu____69570)
>>>>>>> 183df463
  
let mktac3 :
  'a 'b 'c 'na 'nb 'nc 'nr 'r .
    Prims.int ->
      Prims.string ->
        ('a -> 'b -> 'c -> 'r FStar_Tactics_Basic.tac) ->
          'a FStar_Syntax_Embeddings.embedding ->
            'b FStar_Syntax_Embeddings.embedding ->
              'c FStar_Syntax_Embeddings.embedding ->
                'r FStar_Syntax_Embeddings.embedding ->
                  ('na -> 'nb -> 'nc -> 'nr FStar_Tactics_Basic.tac) ->
                    'na FStar_TypeChecker_NBETerm.embedding ->
                      'nb FStar_TypeChecker_NBETerm.embedding ->
                        'nc FStar_TypeChecker_NBETerm.embedding ->
                          'nr FStar_TypeChecker_NBETerm.embedding ->
                            FStar_TypeChecker_Cfg.primitive_step
  =
  fun nunivs  ->
    fun name  ->
      fun f  ->
        fun ea  ->
          fun eb  ->
            fun ec  ->
              fun er  ->
                fun nf  ->
                  fun nea  ->
                    fun neb  ->
                      fun nec  ->
                        fun ner  ->
                          mk name (Prims.parse_int "4") nunivs
                            (mk_tactic_interpretation_3 f ea eb ec er)
                            (fun cb  ->
                               fun args  ->
<<<<<<< HEAD
                                 let uu____69730 = drop nunivs args  in
                                 mk_tactic_nbe_interpretation_3 cb nf nea neb
                                   nec ner uu____69730)
=======
                                 let uu____69764 = drop nunivs args  in
                                 mk_tactic_nbe_interpretation_3 cb nf nea neb
                                   nec ner uu____69764)
>>>>>>> 183df463
  
let mktac4 :
  'a 'b 'c 'd 'na 'nb 'nc 'nd 'nr 'r .
    Prims.int ->
      Prims.string ->
        ('a -> 'b -> 'c -> 'd -> 'r FStar_Tactics_Basic.tac) ->
          'a FStar_Syntax_Embeddings.embedding ->
            'b FStar_Syntax_Embeddings.embedding ->
              'c FStar_Syntax_Embeddings.embedding ->
                'd FStar_Syntax_Embeddings.embedding ->
                  'r FStar_Syntax_Embeddings.embedding ->
                    ('na -> 'nb -> 'nc -> 'nd -> 'nr FStar_Tactics_Basic.tac)
                      ->
                      'na FStar_TypeChecker_NBETerm.embedding ->
                        'nb FStar_TypeChecker_NBETerm.embedding ->
                          'nc FStar_TypeChecker_NBETerm.embedding ->
                            'nd FStar_TypeChecker_NBETerm.embedding ->
                              'nr FStar_TypeChecker_NBETerm.embedding ->
                                FStar_TypeChecker_Cfg.primitive_step
  =
  fun nunivs  ->
    fun name  ->
      fun f  ->
        fun ea  ->
          fun eb  ->
            fun ec  ->
              fun ed  ->
                fun er  ->
                  fun nf  ->
                    fun nea  ->
                      fun neb  ->
                        fun nec  ->
                          fun ned  ->
                            fun ner  ->
                              mk name (Prims.parse_int "5") nunivs
                                (mk_tactic_interpretation_4 f ea eb ec ed er)
                                (fun cb  ->
                                   fun args  ->
<<<<<<< HEAD
                                     let uu____69962 = drop nunivs args  in
                                     mk_tactic_nbe_interpretation_4 cb nf nea
                                       neb nec ned ner uu____69962)
=======
                                     let uu____69996 = drop nunivs args  in
                                     mk_tactic_nbe_interpretation_4 cb nf nea
                                       neb nec ned ner uu____69996)
>>>>>>> 183df463
  
let mktac5 :
  'a 'b 'c 'd 'e 'na 'nb 'nc 'nd 'ne 'nr 'r .
    Prims.int ->
      Prims.string ->
        ('a -> 'b -> 'c -> 'd -> 'e -> 'r FStar_Tactics_Basic.tac) ->
          'a FStar_Syntax_Embeddings.embedding ->
            'b FStar_Syntax_Embeddings.embedding ->
              'c FStar_Syntax_Embeddings.embedding ->
                'd FStar_Syntax_Embeddings.embedding ->
                  'e FStar_Syntax_Embeddings.embedding ->
                    'r FStar_Syntax_Embeddings.embedding ->
                      ('na ->
                         'nb ->
                           'nc -> 'nd -> 'ne -> 'nr FStar_Tactics_Basic.tac)
                        ->
                        'na FStar_TypeChecker_NBETerm.embedding ->
                          'nb FStar_TypeChecker_NBETerm.embedding ->
                            'nc FStar_TypeChecker_NBETerm.embedding ->
                              'nd FStar_TypeChecker_NBETerm.embedding ->
                                'ne FStar_TypeChecker_NBETerm.embedding ->
                                  'nr FStar_TypeChecker_NBETerm.embedding ->
                                    FStar_TypeChecker_Cfg.primitive_step
  =
  fun nunivs  ->
    fun name  ->
      fun f  ->
        fun ea  ->
          fun eb  ->
            fun ec  ->
              fun ed  ->
                fun ee  ->
                  fun er  ->
                    fun nf  ->
                      fun nea  ->
                        fun neb  ->
                          fun nec  ->
                            fun ned  ->
                              fun nee  ->
                                fun ner  ->
                                  mk name (Prims.parse_int "6") nunivs
                                    (mk_tactic_interpretation_5 f ea eb ec ed
                                       ee er)
                                    (fun cb  ->
                                       fun args  ->
<<<<<<< HEAD
                                         let uu____70232 = drop nunivs args
                                            in
                                         mk_tactic_nbe_interpretation_5 cb nf
                                           nea neb nec ned nee ner
                                           uu____70232)
=======
                                         let uu____70266 = drop nunivs args
                                            in
                                         mk_tactic_nbe_interpretation_5 cb nf
                                           nea neb nec ned nee ner
                                           uu____70266)
>>>>>>> 183df463
  
let (mkt :
  Prims.string ->
    Prims.int ->
      Prims.int ->
        (FStar_TypeChecker_Cfg.psc ->
           FStar_Syntax_Embeddings.norm_cb ->
             FStar_Syntax_Syntax.args ->
               FStar_Syntax_Syntax.term FStar_Pervasives_Native.option)
          ->
          (FStar_TypeChecker_NBETerm.nbe_cbs ->
             FStar_TypeChecker_NBETerm.args ->
               FStar_TypeChecker_NBETerm.t FStar_Pervasives_Native.option)
            -> FStar_TypeChecker_Cfg.primitive_step)
  =
  fun nm  ->
    fun arity  ->
      fun nunivs  ->
        fun interp  ->
          fun nbe_interp  ->
            let nm1 =
              FStar_Tactics_Embedding.fstar_tactics_lid' ["Builtins"; nm]  in
            {
              FStar_TypeChecker_Cfg.name = nm1;
              FStar_TypeChecker_Cfg.arity = arity;
              FStar_TypeChecker_Cfg.univ_arity = nunivs;
              FStar_TypeChecker_Cfg.auto_reflect =
                FStar_Pervasives_Native.None;
              FStar_TypeChecker_Cfg.strong_reduction_ok = true;
              FStar_TypeChecker_Cfg.requires_binder_substitution = false;
              FStar_TypeChecker_Cfg.interpretation = (timing_int nm1 interp);
              FStar_TypeChecker_Cfg.interpretation_nbe =
                (timing_nbe nm1 nbe_interp)
            }
  
let mk_total_interpretation_1 :
  'a 'r .
    ('a -> 'r) ->
      'a FStar_Syntax_Embeddings.embedding ->
        'r FStar_Syntax_Embeddings.embedding ->
          FStar_TypeChecker_Cfg.psc ->
            FStar_Syntax_Embeddings.norm_cb ->
              FStar_Syntax_Syntax.args ->
                FStar_Syntax_Syntax.term FStar_Pervasives_Native.option
  =
  fun f  ->
    fun ea  ->
      fun er  ->
        fun psc  ->
          fun ncb  ->
            fun args  ->
<<<<<<< HEAD
              let uu____70383 = extract_1 ea ncb args  in
              FStar_Util.bind_opt uu____70383
                (fun a  ->
                   let r = f a  in
                   let uu____70391 =
                     let uu____70392 = FStar_TypeChecker_Cfg.psc_range psc
                        in
                     embed er uu____70392 r ncb  in
                   FStar_Pervasives_Native.Some uu____70391)
=======
              let uu____70417 = extract_1 ea ncb args  in
              FStar_Util.bind_opt uu____70417
                (fun a  ->
                   let r = f a  in
                   let uu____70425 =
                     let uu____70426 = FStar_TypeChecker_Cfg.psc_range psc
                        in
                     embed er uu____70426 r ncb  in
                   FStar_Pervasives_Native.Some uu____70425)
>>>>>>> 183df463
  
let mk_total_interpretation_2 :
  'a 'b 'r .
    ('a -> 'b -> 'r) ->
      'a FStar_Syntax_Embeddings.embedding ->
        'b FStar_Syntax_Embeddings.embedding ->
          'r FStar_Syntax_Embeddings.embedding ->
            FStar_TypeChecker_Cfg.psc ->
              FStar_Syntax_Embeddings.norm_cb ->
                FStar_Syntax_Syntax.args ->
                  FStar_Syntax_Syntax.term FStar_Pervasives_Native.option
  =
  fun f  ->
    fun ea  ->
      fun eb  ->
        fun er  ->
          fun psc  ->
            fun ncb  ->
              fun args  ->
<<<<<<< HEAD
                let uu____70478 = extract_2 ea eb ncb args  in
                FStar_Util.bind_opt uu____70478
                  (fun uu____70494  ->
                     match uu____70494 with
                     | (a,b) ->
                         let r = f a b  in
                         let uu____70504 =
                           let uu____70505 =
                             FStar_TypeChecker_Cfg.psc_range psc  in
                           embed er uu____70505 r ncb  in
                         FStar_Pervasives_Native.Some uu____70504)
=======
                let uu____70512 = extract_2 ea eb ncb args  in
                FStar_Util.bind_opt uu____70512
                  (fun uu____70528  ->
                     match uu____70528 with
                     | (a,b) ->
                         let r = f a b  in
                         let uu____70538 =
                           let uu____70539 =
                             FStar_TypeChecker_Cfg.psc_range psc  in
                           embed er uu____70539 r ncb  in
                         FStar_Pervasives_Native.Some uu____70538)
>>>>>>> 183df463
  
let mk_total_nbe_interpretation_1 :
  'a 'r .
    FStar_TypeChecker_NBETerm.nbe_cbs ->
      ('a -> 'r) ->
        'a FStar_TypeChecker_NBETerm.embedding ->
          'r FStar_TypeChecker_NBETerm.embedding ->
            FStar_TypeChecker_NBETerm.args ->
              FStar_TypeChecker_NBETerm.t FStar_Pervasives_Native.option
  =
  fun cb  ->
    fun f  ->
      fun ea  ->
        fun er  ->
          fun args  ->
<<<<<<< HEAD
            let uu____70563 = extract_1_nbe cb ea args  in
            FStar_Util.bind_opt uu____70563
              (fun a  ->
                 let r = f a  in
                 let uu____70571 = FStar_TypeChecker_NBETerm.embed er cb r
                    in
                 FStar_Pervasives_Native.Some uu____70571)
=======
            let uu____70597 = extract_1_nbe cb ea args  in
            FStar_Util.bind_opt uu____70597
              (fun a  ->
                 let r = f a  in
                 let uu____70605 = FStar_TypeChecker_NBETerm.embed er cb r
                    in
                 FStar_Pervasives_Native.Some uu____70605)
>>>>>>> 183df463
  
let mk_total_nbe_interpretation_2 :
  'a 'b 'r .
    FStar_TypeChecker_NBETerm.nbe_cbs ->
      ('a -> 'b -> 'r) ->
        'a FStar_TypeChecker_NBETerm.embedding ->
          'b FStar_TypeChecker_NBETerm.embedding ->
            'r FStar_TypeChecker_NBETerm.embedding ->
              FStar_TypeChecker_NBETerm.args ->
                FStar_TypeChecker_NBETerm.t FStar_Pervasives_Native.option
  =
  fun cb  ->
    fun f  ->
      fun ea  ->
        fun eb  ->
          fun er  ->
            fun args  ->
<<<<<<< HEAD
              let uu____70648 = extract_2_nbe cb ea eb args  in
              FStar_Util.bind_opt uu____70648
                (fun uu____70664  ->
                   match uu____70664 with
                   | (a,b) ->
                       let r = f a b  in
                       let uu____70674 =
                         FStar_TypeChecker_NBETerm.embed er cb r  in
                       FStar_Pervasives_Native.Some uu____70674)
=======
              let uu____70682 = extract_2_nbe cb ea eb args  in
              FStar_Util.bind_opt uu____70682
                (fun uu____70698  ->
                   match uu____70698 with
                   | (a,b) ->
                       let r = f a b  in
                       let uu____70708 =
                         FStar_TypeChecker_NBETerm.embed er cb r  in
                       FStar_Pervasives_Native.Some uu____70708)
>>>>>>> 183df463
  
let mktot1 :
  'a 'na 'nr 'r .
    Prims.int ->
      Prims.string ->
        ('a -> 'r) ->
          'a FStar_Syntax_Embeddings.embedding ->
            'r FStar_Syntax_Embeddings.embedding ->
              ('na -> 'nr) ->
                'na FStar_TypeChecker_NBETerm.embedding ->
                  'nr FStar_TypeChecker_NBETerm.embedding ->
                    FStar_TypeChecker_Cfg.primitive_step
  =
  fun nunivs  ->
    fun name  ->
      fun f  ->
        fun ea  ->
          fun er  ->
            fun nf  ->
              fun nea  ->
                fun ner  ->
                  mkt name (Prims.parse_int "1") nunivs
                    (mk_total_interpretation_1 f ea er)
                    (fun cb  ->
                       fun args  ->
<<<<<<< HEAD
                         let uu____70780 = drop nunivs args  in
                         mk_total_nbe_interpretation_1 cb nf nea ner
                           uu____70780)
=======
                         let uu____70814 = drop nunivs args  in
                         mk_total_nbe_interpretation_1 cb nf nea ner
                           uu____70814)
>>>>>>> 183df463
  
let mktot2 :
  'a 'b 'na 'nb 'nr 'r .
    Prims.int ->
      Prims.string ->
        ('a -> 'b -> 'r) ->
          'a FStar_Syntax_Embeddings.embedding ->
            'b FStar_Syntax_Embeddings.embedding ->
              'r FStar_Syntax_Embeddings.embedding ->
                ('na -> 'nb -> 'nr) ->
                  'na FStar_TypeChecker_NBETerm.embedding ->
                    'nb FStar_TypeChecker_NBETerm.embedding ->
                      'nr FStar_TypeChecker_NBETerm.embedding ->
                        FStar_TypeChecker_Cfg.primitive_step
  =
  fun nunivs  ->
    fun name  ->
      fun f  ->
        fun ea  ->
          fun eb  ->
            fun er  ->
              fun nf  ->
                fun nea  ->
                  fun neb  ->
                    fun ner  ->
                      mkt name (Prims.parse_int "2") nunivs
                        (mk_total_interpretation_2 f ea eb er)
                        (fun cb  ->
                           fun args  ->
<<<<<<< HEAD
                             let uu____70928 = drop nunivs args  in
                             mk_total_nbe_interpretation_2 cb nf nea neb ner
                               uu____70928)
=======
                             let uu____70962 = drop nunivs args  in
                             mk_total_nbe_interpretation_2 cb nf nea neb ner
                               uu____70962)
>>>>>>> 183df463
  <|MERGE_RESOLUTION|>--- conflicted
+++ resolved
@@ -1,54 +1,30 @@
 open Prims
 let unembed :
-<<<<<<< HEAD
-  'Auu____62316 .
-    'Auu____62316 FStar_Syntax_Embeddings.embedding ->
+  'Auu____8 .
+    'Auu____8 FStar_Syntax_Embeddings.embedding ->
       FStar_Syntax_Syntax.term ->
         FStar_Syntax_Embeddings.norm_cb ->
-          'Auu____62316 FStar_Pervasives_Native.option
-=======
-  'Auu____62350 .
-    'Auu____62350 FStar_Syntax_Embeddings.embedding ->
-      FStar_Syntax_Syntax.term ->
-        FStar_Syntax_Embeddings.norm_cb ->
-          'Auu____62350 FStar_Pervasives_Native.option
->>>>>>> 183df463
+          'Auu____8 FStar_Pervasives_Native.option
   =
   fun e  ->
     fun t  ->
       fun n1  ->
-<<<<<<< HEAD
-        let uu____62340 = FStar_Syntax_Embeddings.unembed e t  in
-        uu____62340 true n1
+        let uu____32 = FStar_Syntax_Embeddings.unembed e t  in
+        uu____32 true n1
   
 let embed :
-  'Auu____62359 .
-    'Auu____62359 FStar_Syntax_Embeddings.embedding ->
+  'Auu____51 .
+    'Auu____51 FStar_Syntax_Embeddings.embedding ->
       FStar_Range.range ->
-        'Auu____62359 ->
-=======
-        let uu____62374 = FStar_Syntax_Embeddings.unembed e t  in
-        uu____62374 true n1
-  
-let embed :
-  'Auu____62393 .
-    'Auu____62393 FStar_Syntax_Embeddings.embedding ->
-      FStar_Range.range ->
-        'Auu____62393 ->
->>>>>>> 183df463
+        'Auu____51 ->
           FStar_Syntax_Embeddings.norm_cb -> FStar_Syntax_Syntax.term
   =
   fun e  ->
     fun rng  ->
       fun t  ->
         fun n1  ->
-<<<<<<< HEAD
-          let uu____62386 = FStar_Syntax_Embeddings.embed e t  in
-          uu____62386 rng FStar_Pervasives_Native.None n1
-=======
-          let uu____62420 = FStar_Syntax_Embeddings.embed e t  in
-          uu____62420 rng FStar_Pervasives_Native.None n1
->>>>>>> 183df463
+          let uu____78 = FStar_Syntax_Embeddings.embed e t  in
+          uu____78 rng FStar_Pervasives_Native.None n1
   
 let extract_1 :
   'a .
@@ -60,19 +36,11 @@
     fun ncb  ->
       fun args  ->
         match args with
-<<<<<<< HEAD
-        | (a,uu____62429)::[] ->
-            let uu____62454 = unembed ea a ncb  in
-            FStar_Util.bind_opt uu____62454
+        | (a,uu____121)::[] ->
+            let uu____146 = unembed ea a ncb  in
+            FStar_Util.bind_opt uu____146
               (fun a1  -> FStar_Pervasives_Native.Some a1)
-        | uu____62459 -> failwith "extract_1: wrong number of arguments"
-=======
-        | (a,uu____62463)::[] ->
-            let uu____62488 = unembed ea a ncb  in
-            FStar_Util.bind_opt uu____62488
-              (fun a1  -> FStar_Pervasives_Native.Some a1)
-        | uu____62493 -> failwith "extract_1: wrong number of arguments"
->>>>>>> 183df463
+        | uu____151 -> failwith "extract_1: wrong number of arguments"
   
 let extract_2 :
   'a 'b .
@@ -87,25 +55,14 @@
       fun ncb  ->
         fun args  ->
           match args with
-<<<<<<< HEAD
-          | (a,uu____62515)::(b,uu____62517)::[] ->
-              let uu____62558 = unembed ea a ncb  in
-              FStar_Util.bind_opt uu____62558
+          | (a,uu____207)::(b,uu____209)::[] ->
+              let uu____250 = unembed ea a ncb  in
+              FStar_Util.bind_opt uu____250
                 (fun a1  ->
-                   let uu____62568 = unembed eb b ncb  in
-                   FStar_Util.bind_opt uu____62568
+                   let uu____260 = unembed eb b ncb  in
+                   FStar_Util.bind_opt uu____260
                      (fun b1  -> FStar_Pervasives_Native.Some (a1, b1)))
-          | uu____62581 -> failwith "extract_2: wrong number of arguments"
-=======
-          | (a,uu____62549)::(b,uu____62551)::[] ->
-              let uu____62592 = unembed ea a ncb  in
-              FStar_Util.bind_opt uu____62592
-                (fun a1  ->
-                   let uu____62602 = unembed eb b ncb  in
-                   FStar_Util.bind_opt uu____62602
-                     (fun b1  -> FStar_Pervasives_Native.Some (a1, b1)))
-          | uu____62615 -> failwith "extract_2: wrong number of arguments"
->>>>>>> 183df463
+          | uu____273 -> failwith "extract_2: wrong number of arguments"
   
 let extract_3 :
   'a 'b 'c .
@@ -122,33 +79,18 @@
         fun ncb  ->
           fun args  ->
             match args with
-<<<<<<< HEAD
-            | (a,uu____62657)::(b,uu____62659)::(c,uu____62661)::[] ->
-                let uu____62718 = unembed ea a ncb  in
-                FStar_Util.bind_opt uu____62718
+            | (a,uu____349)::(b,uu____351)::(c,uu____353)::[] ->
+                let uu____410 = unembed ea a ncb  in
+                FStar_Util.bind_opt uu____410
                   (fun a1  ->
-                     let uu____62730 = unembed eb b ncb  in
-                     FStar_Util.bind_opt uu____62730
+                     let uu____422 = unembed eb b ncb  in
+                     FStar_Util.bind_opt uu____422
                        (fun b1  ->
-                          let uu____62742 = unembed ec c ncb  in
-                          FStar_Util.bind_opt uu____62742
+                          let uu____434 = unembed ec c ncb  in
+                          FStar_Util.bind_opt uu____434
                             (fun c1  ->
                                FStar_Pervasives_Native.Some (a1, b1, c1))))
-            | uu____62759 -> failwith "extract_3: wrong number of arguments"
-=======
-            | (a,uu____62691)::(b,uu____62693)::(c,uu____62695)::[] ->
-                let uu____62752 = unembed ea a ncb  in
-                FStar_Util.bind_opt uu____62752
-                  (fun a1  ->
-                     let uu____62764 = unembed eb b ncb  in
-                     FStar_Util.bind_opt uu____62764
-                       (fun b1  ->
-                          let uu____62776 = unembed ec c ncb  in
-                          FStar_Util.bind_opt uu____62776
-                            (fun c1  ->
-                               FStar_Pervasives_Native.Some (a1, b1, c1))))
-            | uu____62793 -> failwith "extract_3: wrong number of arguments"
->>>>>>> 183df463
+            | uu____451 -> failwith "extract_3: wrong number of arguments"
   
 let extract_4 :
   'a 'b 'c 'd .
@@ -167,44 +109,23 @@
           fun ncb  ->
             fun args  ->
               match args with
-<<<<<<< HEAD
-              | (a,uu____62853)::(b,uu____62855)::(c,uu____62857)::(d,uu____62859)::[]
+              | (a,uu____545)::(b,uu____547)::(c,uu____549)::(d,uu____551)::[]
                   ->
-                  let uu____62932 = unembed ea a ncb  in
-                  FStar_Util.bind_opt uu____62932
+                  let uu____624 = unembed ea a ncb  in
+                  FStar_Util.bind_opt uu____624
                     (fun a1  ->
-                       let uu____62946 = unembed eb b ncb  in
-                       FStar_Util.bind_opt uu____62946
+                       let uu____638 = unembed eb b ncb  in
+                       FStar_Util.bind_opt uu____638
                          (fun b1  ->
-                            let uu____62960 = unembed ec c ncb  in
-                            FStar_Util.bind_opt uu____62960
+                            let uu____652 = unembed ec c ncb  in
+                            FStar_Util.bind_opt uu____652
                               (fun c1  ->
-                                 let uu____62974 = unembed ed d ncb  in
-                                 FStar_Util.bind_opt uu____62974
+                                 let uu____666 = unembed ed d ncb  in
+                                 FStar_Util.bind_opt uu____666
                                    (fun d1  ->
                                       FStar_Pervasives_Native.Some
                                         (a1, b1, c1, d1)))))
-              | uu____62995 ->
-=======
-              | (a,uu____62887)::(b,uu____62889)::(c,uu____62891)::(d,uu____62893)::[]
-                  ->
-                  let uu____62966 = unembed ea a ncb  in
-                  FStar_Util.bind_opt uu____62966
-                    (fun a1  ->
-                       let uu____62980 = unembed eb b ncb  in
-                       FStar_Util.bind_opt uu____62980
-                         (fun b1  ->
-                            let uu____62994 = unembed ec c ncb  in
-                            FStar_Util.bind_opt uu____62994
-                              (fun c1  ->
-                                 let uu____63008 = unembed ed d ncb  in
-                                 FStar_Util.bind_opt uu____63008
-                                   (fun d1  ->
-                                      FStar_Pervasives_Native.Some
-                                        (a1, b1, c1, d1)))))
-              | uu____63029 ->
->>>>>>> 183df463
-                  failwith "extract_4: wrong number of arguments"
+              | uu____687 -> failwith "extract_4: wrong number of arguments"
   
 let extract_5 :
   'a 'b 'c 'd 'e .
@@ -225,51 +146,26 @@
             fun ncb  ->
               fun args  ->
                 match args with
-<<<<<<< HEAD
-                | (a,uu____63107)::(b,uu____63109)::(c,uu____63111)::
-                    (d,uu____63113)::(e,uu____63115)::[] ->
-                    let uu____63204 = unembed ea a ncb  in
-                    FStar_Util.bind_opt uu____63204
+                | (a,uu____799)::(b,uu____801)::(c,uu____803)::(d,uu____805)::
+                    (e,uu____807)::[] ->
+                    let uu____896 = unembed ea a ncb  in
+                    FStar_Util.bind_opt uu____896
                       (fun a1  ->
-                         let uu____63220 = unembed eb b ncb  in
-                         FStar_Util.bind_opt uu____63220
+                         let uu____912 = unembed eb b ncb  in
+                         FStar_Util.bind_opt uu____912
                            (fun b1  ->
-                              let uu____63236 = unembed ec c ncb  in
-                              FStar_Util.bind_opt uu____63236
+                              let uu____928 = unembed ec c ncb  in
+                              FStar_Util.bind_opt uu____928
                                 (fun c1  ->
-                                   let uu____63252 = unembed ed d ncb  in
-                                   FStar_Util.bind_opt uu____63252
+                                   let uu____944 = unembed ed d ncb  in
+                                   FStar_Util.bind_opt uu____944
                                      (fun d1  ->
-                                        let uu____63268 = unembed ee e ncb
-                                           in
-                                        FStar_Util.bind_opt uu____63268
+                                        let uu____960 = unembed ee e ncb  in
+                                        FStar_Util.bind_opt uu____960
                                           (fun e1  ->
                                              FStar_Pervasives_Native.Some
                                                (a1, b1, c1, d1, e1))))))
-                | uu____63293 ->
-=======
-                | (a,uu____63141)::(b,uu____63143)::(c,uu____63145)::
-                    (d,uu____63147)::(e,uu____63149)::[] ->
-                    let uu____63238 = unembed ea a ncb  in
-                    FStar_Util.bind_opt uu____63238
-                      (fun a1  ->
-                         let uu____63254 = unembed eb b ncb  in
-                         FStar_Util.bind_opt uu____63254
-                           (fun b1  ->
-                              let uu____63270 = unembed ec c ncb  in
-                              FStar_Util.bind_opt uu____63270
-                                (fun c1  ->
-                                   let uu____63286 = unembed ed d ncb  in
-                                   FStar_Util.bind_opt uu____63286
-                                     (fun d1  ->
-                                        let uu____63302 = unembed ee e ncb
-                                           in
-                                        FStar_Util.bind_opt uu____63302
-                                          (fun e1  ->
-                                             FStar_Pervasives_Native.Some
-                                               (a1, b1, c1, d1, e1))))))
-                | uu____63327 ->
->>>>>>> 183df463
+                | uu____985 ->
                     failwith "extract_5: wrong number of arguments"
   
 let extract_6 :
@@ -294,64 +190,32 @@
               fun ncb  ->
                 fun args  ->
                   match args with
-<<<<<<< HEAD
-                  | (a,uu____63423)::(b,uu____63425)::(c,uu____63427)::
-                      (d,uu____63429)::(e,uu____63431)::(f,uu____63433)::[]
-                      ->
-                      let uu____63538 = unembed ea a ncb  in
-                      FStar_Util.bind_opt uu____63538
+                  | (a,uu____1115)::(b,uu____1117)::(c,uu____1119)::(d,uu____1121)::
+                      (e,uu____1123)::(f,uu____1125)::[] ->
+                      let uu____1230 = unembed ea a ncb  in
+                      FStar_Util.bind_opt uu____1230
                         (fun a1  ->
-                           let uu____63556 = unembed eb b ncb  in
-                           FStar_Util.bind_opt uu____63556
+                           let uu____1248 = unembed eb b ncb  in
+                           FStar_Util.bind_opt uu____1248
                              (fun b1  ->
-                                let uu____63574 = unembed ec c ncb  in
-                                FStar_Util.bind_opt uu____63574
+                                let uu____1266 = unembed ec c ncb  in
+                                FStar_Util.bind_opt uu____1266
                                   (fun c1  ->
-                                     let uu____63592 = unembed ed d ncb  in
-                                     FStar_Util.bind_opt uu____63592
+                                     let uu____1284 = unembed ed d ncb  in
+                                     FStar_Util.bind_opt uu____1284
                                        (fun d1  ->
-                                          let uu____63610 = unembed ee e ncb
+                                          let uu____1302 = unembed ee e ncb
                                              in
-                                          FStar_Util.bind_opt uu____63610
+                                          FStar_Util.bind_opt uu____1302
                                             (fun e1  ->
-                                               let uu____63628 =
+                                               let uu____1320 =
                                                  unembed ef f ncb  in
-                                               FStar_Util.bind_opt
-                                                 uu____63628
-=======
-                  | (a,uu____63457)::(b,uu____63459)::(c,uu____63461)::
-                      (d,uu____63463)::(e,uu____63465)::(f,uu____63467)::[]
-                      ->
-                      let uu____63572 = unembed ea a ncb  in
-                      FStar_Util.bind_opt uu____63572
-                        (fun a1  ->
-                           let uu____63590 = unembed eb b ncb  in
-                           FStar_Util.bind_opt uu____63590
-                             (fun b1  ->
-                                let uu____63608 = unembed ec c ncb  in
-                                FStar_Util.bind_opt uu____63608
-                                  (fun c1  ->
-                                     let uu____63626 = unembed ed d ncb  in
-                                     FStar_Util.bind_opt uu____63626
-                                       (fun d1  ->
-                                          let uu____63644 = unembed ee e ncb
-                                             in
-                                          FStar_Util.bind_opt uu____63644
-                                            (fun e1  ->
-                                               let uu____63662 =
-                                                 unembed ef f ncb  in
-                                               FStar_Util.bind_opt
-                                                 uu____63662
->>>>>>> 183df463
+                                               FStar_Util.bind_opt uu____1320
                                                  (fun f1  ->
                                                     FStar_Pervasives_Native.Some
                                                       (a1, b1, c1, d1, e1,
                                                         f1)))))))
-<<<<<<< HEAD
-                  | uu____63657 ->
-=======
-                  | uu____63691 ->
->>>>>>> 183df463
+                  | uu____1349 ->
                       failwith "extract_6: wrong number of arguments"
   
 let extract_7 :
@@ -378,74 +242,39 @@
                 fun ncb  ->
                   fun args  ->
                     match args with
-<<<<<<< HEAD
-                    | (a,uu____63805)::(b,uu____63807)::(c,uu____63809)::
-                        (d,uu____63811)::(e,uu____63813)::(f,uu____63815)::
-                        (g,uu____63817)::[] ->
-                        let uu____63938 = unembed ea a ncb  in
-                        FStar_Util.bind_opt uu____63938
+                    | (a,uu____1497)::(b,uu____1499)::(c,uu____1501)::
+                        (d,uu____1503)::(e,uu____1505)::(f,uu____1507)::
+                        (g,uu____1509)::[] ->
+                        let uu____1630 = unembed ea a ncb  in
+                        FStar_Util.bind_opt uu____1630
                           (fun a1  ->
-                             let uu____63958 = unembed eb b ncb  in
-                             FStar_Util.bind_opt uu____63958
+                             let uu____1650 = unembed eb b ncb  in
+                             FStar_Util.bind_opt uu____1650
                                (fun b1  ->
-                                  let uu____63978 = unembed ec c ncb  in
-                                  FStar_Util.bind_opt uu____63978
+                                  let uu____1670 = unembed ec c ncb  in
+                                  FStar_Util.bind_opt uu____1670
                                     (fun c1  ->
-                                       let uu____63998 = unembed ed d ncb  in
-                                       FStar_Util.bind_opt uu____63998
+                                       let uu____1690 = unembed ed d ncb  in
+                                       FStar_Util.bind_opt uu____1690
                                          (fun d1  ->
-                                            let uu____64018 =
-                                              unembed ee e ncb  in
-                                            FStar_Util.bind_opt uu____64018
+                                            let uu____1710 = unembed ee e ncb
+                                               in
+                                            FStar_Util.bind_opt uu____1710
                                               (fun e1  ->
-                                                 let uu____64038 =
+                                                 let uu____1730 =
                                                    unembed ef f ncb  in
                                                  FStar_Util.bind_opt
-                                                   uu____64038
+                                                   uu____1730
                                                    (fun f1  ->
-                                                      let uu____64058 =
+                                                      let uu____1750 =
                                                         unembed eg g ncb  in
                                                       FStar_Util.bind_opt
-                                                        uu____64058
-=======
-                    | (a,uu____63839)::(b,uu____63841)::(c,uu____63843)::
-                        (d,uu____63845)::(e,uu____63847)::(f,uu____63849)::
-                        (g,uu____63851)::[] ->
-                        let uu____63972 = unembed ea a ncb  in
-                        FStar_Util.bind_opt uu____63972
-                          (fun a1  ->
-                             let uu____63992 = unembed eb b ncb  in
-                             FStar_Util.bind_opt uu____63992
-                               (fun b1  ->
-                                  let uu____64012 = unembed ec c ncb  in
-                                  FStar_Util.bind_opt uu____64012
-                                    (fun c1  ->
-                                       let uu____64032 = unembed ed d ncb  in
-                                       FStar_Util.bind_opt uu____64032
-                                         (fun d1  ->
-                                            let uu____64052 =
-                                              unembed ee e ncb  in
-                                            FStar_Util.bind_opt uu____64052
-                                              (fun e1  ->
-                                                 let uu____64072 =
-                                                   unembed ef f ncb  in
-                                                 FStar_Util.bind_opt
-                                                   uu____64072
-                                                   (fun f1  ->
-                                                      let uu____64092 =
-                                                        unembed eg g ncb  in
-                                                      FStar_Util.bind_opt
-                                                        uu____64092
->>>>>>> 183df463
+                                                        uu____1750
                                                         (fun g1  ->
                                                            FStar_Pervasives_Native.Some
                                                              (a1, b1, c1, d1,
                                                                e1, f1, g1))))))))
-<<<<<<< HEAD
-                    | uu____64091 ->
-=======
-                    | uu____64125 ->
->>>>>>> 183df463
+                    | uu____1783 ->
                         failwith "extract_7: wrong number of arguments"
   
 let extract_14 :
@@ -487,214 +316,118 @@
                               fun ncb  ->
                                 fun args  ->
                                   match args with
-<<<<<<< HEAD
-                                  | (a1,uu____64353)::(a2,uu____64355)::
-                                      (a3,uu____64357)::(a4,uu____64359)::
-                                      (a5,uu____64361)::(a6,uu____64363)::
-                                      (a7,uu____64365)::(a8,uu____64367)::
-                                      (a9,uu____64369)::(a10,uu____64371)::
-                                      (a11,uu____64373)::(a12,uu____64375)::
-                                      (a13,uu____64377)::(a14,uu____64379)::[]
+                                  | (a1,uu____2045)::(a2,uu____2047)::
+                                      (a3,uu____2049)::(a4,uu____2051)::
+                                      (a5,uu____2053)::(a6,uu____2055)::
+                                      (a7,uu____2057)::(a8,uu____2059)::
+                                      (a9,uu____2061)::(a10,uu____2063)::
+                                      (a11,uu____2065)::(a12,uu____2067)::
+                                      (a13,uu____2069)::(a14,uu____2071)::[]
                                       ->
-                                      let uu____64612 = unembed e_t1 a1 ncb
+                                      let uu____2304 = unembed e_t1 a1 ncb
                                          in
-                                      FStar_Util.bind_opt uu____64612
+                                      FStar_Util.bind_opt uu____2304
                                         (fun a15  ->
-                                           let uu____64646 =
+                                           let uu____2338 =
                                              unembed e_t2 a2 ncb  in
-                                           FStar_Util.bind_opt uu____64646
+                                           FStar_Util.bind_opt uu____2338
                                              (fun a21  ->
-                                                let uu____64680 =
+                                                let uu____2372 =
                                                   unembed e_t3 a3 ncb  in
                                                 FStar_Util.bind_opt
-                                                  uu____64680
+                                                  uu____2372
                                                   (fun a31  ->
-                                                     let uu____64714 =
+                                                     let uu____2406 =
                                                        unembed e_t4 a4 ncb
                                                         in
                                                      FStar_Util.bind_opt
-                                                       uu____64714
+                                                       uu____2406
                                                        (fun a41  ->
-                                                          let uu____64748 =
-=======
-                                  | (a1,uu____64387)::(a2,uu____64389)::
-                                      (a3,uu____64391)::(a4,uu____64393)::
-                                      (a5,uu____64395)::(a6,uu____64397)::
-                                      (a7,uu____64399)::(a8,uu____64401)::
-                                      (a9,uu____64403)::(a10,uu____64405)::
-                                      (a11,uu____64407)::(a12,uu____64409)::
-                                      (a13,uu____64411)::(a14,uu____64413)::[]
-                                      ->
-                                      let uu____64646 = unembed e_t1 a1 ncb
-                                         in
-                                      FStar_Util.bind_opt uu____64646
-                                        (fun a15  ->
-                                           let uu____64680 =
-                                             unembed e_t2 a2 ncb  in
-                                           FStar_Util.bind_opt uu____64680
-                                             (fun a21  ->
-                                                let uu____64714 =
-                                                  unembed e_t3 a3 ncb  in
-                                                FStar_Util.bind_opt
-                                                  uu____64714
-                                                  (fun a31  ->
-                                                     let uu____64748 =
-                                                       unembed e_t4 a4 ncb
-                                                        in
-                                                     FStar_Util.bind_opt
-                                                       uu____64748
-                                                       (fun a41  ->
-                                                          let uu____64782 =
->>>>>>> 183df463
+                                                          let uu____2440 =
                                                             unembed e_t5 a5
                                                               ncb
                                                              in
                                                           FStar_Util.bind_opt
-<<<<<<< HEAD
-                                                            uu____64748
+                                                            uu____2440
                                                             (fun a51  ->
-                                                               let uu____64782
-=======
-                                                            uu____64782
-                                                            (fun a51  ->
-                                                               let uu____64816
->>>>>>> 183df463
+                                                               let uu____2474
                                                                  =
                                                                  unembed e_t6
                                                                    a6 ncb
                                                                   in
                                                                FStar_Util.bind_opt
-<<<<<<< HEAD
-                                                                 uu____64782
+                                                                 uu____2474
                                                                  (fun a61  ->
-                                                                    let uu____64816
-=======
-                                                                 uu____64816
-                                                                 (fun a61  ->
-                                                                    let uu____64850
->>>>>>> 183df463
+                                                                    let uu____2508
                                                                     =
                                                                     unembed
                                                                     e_t7 a7
                                                                     ncb  in
                                                                     FStar_Util.bind_opt
-<<<<<<< HEAD
-                                                                    uu____64816
+                                                                    uu____2508
                                                                     (fun a71 
                                                                     ->
-                                                                    let uu____64850
-=======
-                                                                    uu____64850
-                                                                    (fun a71 
-                                                                    ->
-                                                                    let uu____64884
->>>>>>> 183df463
+                                                                    let uu____2542
                                                                     =
                                                                     unembed
                                                                     e_t8 a8
                                                                     ncb  in
                                                                     FStar_Util.bind_opt
-<<<<<<< HEAD
-                                                                    uu____64850
+                                                                    uu____2542
                                                                     (fun a81 
                                                                     ->
-                                                                    let uu____64884
-=======
-                                                                    uu____64884
-                                                                    (fun a81 
-                                                                    ->
-                                                                    let uu____64918
->>>>>>> 183df463
+                                                                    let uu____2576
                                                                     =
                                                                     unembed
                                                                     e_t9 a9
                                                                     ncb  in
                                                                     FStar_Util.bind_opt
-<<<<<<< HEAD
-                                                                    uu____64884
+                                                                    uu____2576
                                                                     (fun a91 
                                                                     ->
-                                                                    let uu____64918
-=======
-                                                                    uu____64918
-                                                                    (fun a91 
-                                                                    ->
-                                                                    let uu____64952
->>>>>>> 183df463
+                                                                    let uu____2610
                                                                     =
                                                                     unembed
                                                                     e_t10 a10
                                                                     ncb  in
                                                                     FStar_Util.bind_opt
-<<<<<<< HEAD
-                                                                    uu____64918
+                                                                    uu____2610
                                                                     (fun a101
                                                                      ->
-                                                                    let uu____64952
-=======
-                                                                    uu____64952
-                                                                    (fun a101
-                                                                     ->
-                                                                    let uu____64986
->>>>>>> 183df463
+                                                                    let uu____2644
                                                                     =
                                                                     unembed
                                                                     e_t11 a11
                                                                     ncb  in
                                                                     FStar_Util.bind_opt
-<<<<<<< HEAD
-                                                                    uu____64952
+                                                                    uu____2644
                                                                     (fun a111
                                                                      ->
-                                                                    let uu____64986
-=======
-                                                                    uu____64986
-                                                                    (fun a111
-                                                                     ->
-                                                                    let uu____65020
->>>>>>> 183df463
+                                                                    let uu____2678
                                                                     =
                                                                     unembed
                                                                     e_t12 a12
                                                                     ncb  in
                                                                     FStar_Util.bind_opt
-<<<<<<< HEAD
-                                                                    uu____64986
+                                                                    uu____2678
                                                                     (fun a121
                                                                      ->
-                                                                    let uu____65020
-=======
-                                                                    uu____65020
-                                                                    (fun a121
-                                                                     ->
-                                                                    let uu____65054
->>>>>>> 183df463
+                                                                    let uu____2712
                                                                     =
                                                                     unembed
                                                                     e_t13 a13
                                                                     ncb  in
                                                                     FStar_Util.bind_opt
-<<<<<<< HEAD
-                                                                    uu____65020
+                                                                    uu____2712
                                                                     (fun a131
                                                                      ->
-                                                                    let uu____65054
-=======
-                                                                    uu____65054
-                                                                    (fun a131
-                                                                     ->
-                                                                    let uu____65088
->>>>>>> 183df463
+                                                                    let uu____2746
                                                                     =
                                                                     unembed
                                                                     e_t14 a14
                                                                     ncb  in
                                                                     FStar_Util.bind_opt
-<<<<<<< HEAD
-                                                                    uu____65054
-=======
-                                                                    uu____65088
->>>>>>> 183df463
+                                                                    uu____2746
                                                                     (fun a141
                                                                      ->
                                                                     FStar_Pervasives_Native.Some
@@ -708,11 +441,7 @@
                                                                     a121,
                                                                     a131,
                                                                     a141)))))))))))))))
-<<<<<<< HEAD
-                                  | uu____65115 ->
-=======
-                                  | uu____65149 ->
->>>>>>> 183df463
+                                  | uu____2807 ->
                                       failwith
                                         "extract_14: wrong number of arguments"
   
@@ -726,19 +455,11 @@
     fun ea  ->
       fun args  ->
         match args with
-<<<<<<< HEAD
-        | (a,uu____65179)::[] ->
-            let uu____65188 = FStar_TypeChecker_NBETerm.unembed ea cb a  in
-            FStar_Util.bind_opt uu____65188
+        | (a,uu____2871)::[] ->
+            let uu____2880 = FStar_TypeChecker_NBETerm.unembed ea cb a  in
+            FStar_Util.bind_opt uu____2880
               (fun a1  -> FStar_Pervasives_Native.Some a1)
-        | uu____65193 -> failwith "extract_1_nbe: wrong number of arguments"
-=======
-        | (a,uu____65213)::[] ->
-            let uu____65222 = FStar_TypeChecker_NBETerm.unembed ea cb a  in
-            FStar_Util.bind_opt uu____65222
-              (fun a1  -> FStar_Pervasives_Native.Some a1)
-        | uu____65227 -> failwith "extract_1_nbe: wrong number of arguments"
->>>>>>> 183df463
+        | uu____2885 -> failwith "extract_1_nbe: wrong number of arguments"
   
 let extract_2_nbe :
   'a 'b .
@@ -753,28 +474,15 @@
       fun eb  ->
         fun args  ->
           match args with
-<<<<<<< HEAD
-          | (a,uu____65247)::(b,uu____65249)::[] ->
-              let uu____65262 = FStar_TypeChecker_NBETerm.unembed ea cb a  in
-              FStar_Util.bind_opt uu____65262
+          | (a,uu____2939)::(b,uu____2941)::[] ->
+              let uu____2954 = FStar_TypeChecker_NBETerm.unembed ea cb a  in
+              FStar_Util.bind_opt uu____2954
                 (fun a1  ->
-                   let uu____65272 =
-                     FStar_TypeChecker_NBETerm.unembed eb cb b  in
-                   FStar_Util.bind_opt uu____65272
+                   let uu____2964 = FStar_TypeChecker_NBETerm.unembed eb cb b
+                      in
+                   FStar_Util.bind_opt uu____2964
                      (fun b1  -> FStar_Pervasives_Native.Some (a1, b1)))
-          | uu____65285 ->
-=======
-          | (a,uu____65281)::(b,uu____65283)::[] ->
-              let uu____65296 = FStar_TypeChecker_NBETerm.unembed ea cb a  in
-              FStar_Util.bind_opt uu____65296
-                (fun a1  ->
-                   let uu____65306 =
-                     FStar_TypeChecker_NBETerm.unembed eb cb b  in
-                   FStar_Util.bind_opt uu____65306
-                     (fun b1  -> FStar_Pervasives_Native.Some (a1, b1)))
-          | uu____65319 ->
->>>>>>> 183df463
-              failwith "extract_2_nbe: wrong number of arguments"
+          | uu____2977 -> failwith "extract_2_nbe: wrong number of arguments"
   
 let extract_3_nbe :
   'a 'b 'c .
@@ -791,39 +499,21 @@
         fun ec  ->
           fun args  ->
             match args with
-<<<<<<< HEAD
-            | (a,uu____65359)::(b,uu____65361)::(c,uu____65363)::[] ->
-                let uu____65380 = FStar_TypeChecker_NBETerm.unembed ea cb a
+            | (a,uu____3051)::(b,uu____3053)::(c,uu____3055)::[] ->
+                let uu____3072 = FStar_TypeChecker_NBETerm.unembed ea cb a
                    in
-                FStar_Util.bind_opt uu____65380
+                FStar_Util.bind_opt uu____3072
                   (fun a1  ->
-                     let uu____65392 =
+                     let uu____3084 =
                        FStar_TypeChecker_NBETerm.unembed eb cb b  in
-                     FStar_Util.bind_opt uu____65392
+                     FStar_Util.bind_opt uu____3084
                        (fun b1  ->
-                          let uu____65404 =
+                          let uu____3096 =
                             FStar_TypeChecker_NBETerm.unembed ec cb c  in
-                          FStar_Util.bind_opt uu____65404
+                          FStar_Util.bind_opt uu____3096
                             (fun c1  ->
                                FStar_Pervasives_Native.Some (a1, b1, c1))))
-            | uu____65421 ->
-=======
-            | (a,uu____65393)::(b,uu____65395)::(c,uu____65397)::[] ->
-                let uu____65414 = FStar_TypeChecker_NBETerm.unembed ea cb a
-                   in
-                FStar_Util.bind_opt uu____65414
-                  (fun a1  ->
-                     let uu____65426 =
-                       FStar_TypeChecker_NBETerm.unembed eb cb b  in
-                     FStar_Util.bind_opt uu____65426
-                       (fun b1  ->
-                          let uu____65438 =
-                            FStar_TypeChecker_NBETerm.unembed ec cb c  in
-                          FStar_Util.bind_opt uu____65438
-                            (fun c1  ->
-                               FStar_Pervasives_Native.Some (a1, b1, c1))))
-            | uu____65455 ->
->>>>>>> 183df463
+            | uu____3113 ->
                 failwith "extract_3_nbe: wrong number of arguments"
   
 let extract_4_nbe :
@@ -843,53 +533,28 @@
           fun ed  ->
             fun args  ->
               match args with
-<<<<<<< HEAD
-              | (a,uu____65513)::(b,uu____65515)::(c,uu____65517)::(d,uu____65519)::[]
+              | (a,uu____3205)::(b,uu____3207)::(c,uu____3209)::(d,uu____3211)::[]
                   ->
-                  let uu____65540 = FStar_TypeChecker_NBETerm.unembed ea cb a
+                  let uu____3232 = FStar_TypeChecker_NBETerm.unembed ea cb a
                      in
-                  FStar_Util.bind_opt uu____65540
+                  FStar_Util.bind_opt uu____3232
                     (fun a1  ->
-                       let uu____65554 =
+                       let uu____3246 =
                          FStar_TypeChecker_NBETerm.unembed eb cb b  in
-                       FStar_Util.bind_opt uu____65554
+                       FStar_Util.bind_opt uu____3246
                          (fun b1  ->
-                            let uu____65568 =
+                            let uu____3260 =
                               FStar_TypeChecker_NBETerm.unembed ec cb c  in
-                            FStar_Util.bind_opt uu____65568
+                            FStar_Util.bind_opt uu____3260
                               (fun c1  ->
-                                 let uu____65582 =
+                                 let uu____3274 =
                                    FStar_TypeChecker_NBETerm.unembed ed cb d
                                     in
-                                 FStar_Util.bind_opt uu____65582
+                                 FStar_Util.bind_opt uu____3274
                                    (fun d1  ->
                                       FStar_Pervasives_Native.Some
                                         (a1, b1, c1, d1)))))
-              | uu____65603 ->
-=======
-              | (a,uu____65547)::(b,uu____65549)::(c,uu____65551)::(d,uu____65553)::[]
-                  ->
-                  let uu____65574 = FStar_TypeChecker_NBETerm.unembed ea cb a
-                     in
-                  FStar_Util.bind_opt uu____65574
-                    (fun a1  ->
-                       let uu____65588 =
-                         FStar_TypeChecker_NBETerm.unembed eb cb b  in
-                       FStar_Util.bind_opt uu____65588
-                         (fun b1  ->
-                            let uu____65602 =
-                              FStar_TypeChecker_NBETerm.unembed ec cb c  in
-                            FStar_Util.bind_opt uu____65602
-                              (fun c1  ->
-                                 let uu____65616 =
-                                   FStar_TypeChecker_NBETerm.unembed ed cb d
-                                    in
-                                 FStar_Util.bind_opt uu____65616
-                                   (fun d1  ->
-                                      FStar_Pervasives_Native.Some
-                                        (a1, b1, c1, d1)))))
-              | uu____65637 ->
->>>>>>> 183df463
+              | uu____3295 ->
                   failwith "extract_4_nbe: wrong number of arguments"
   
 let extract_5_nbe :
@@ -911,67 +576,35 @@
             fun ee  ->
               fun args  ->
                 match args with
-<<<<<<< HEAD
-                | (a,uu____65713)::(b,uu____65715)::(c,uu____65717)::
-                    (d,uu____65719)::(e,uu____65721)::[] ->
-                    let uu____65746 =
+                | (a,uu____3405)::(b,uu____3407)::(c,uu____3409)::(d,uu____3411)::
+                    (e,uu____3413)::[] ->
+                    let uu____3438 =
                       FStar_TypeChecker_NBETerm.unembed ea cb a  in
-                    FStar_Util.bind_opt uu____65746
+                    FStar_Util.bind_opt uu____3438
                       (fun a1  ->
-                         let uu____65762 =
+                         let uu____3454 =
                            FStar_TypeChecker_NBETerm.unembed eb cb b  in
-                         FStar_Util.bind_opt uu____65762
+                         FStar_Util.bind_opt uu____3454
                            (fun b1  ->
-                              let uu____65778 =
+                              let uu____3470 =
                                 FStar_TypeChecker_NBETerm.unembed ec cb c  in
-                              FStar_Util.bind_opt uu____65778
+                              FStar_Util.bind_opt uu____3470
                                 (fun c1  ->
-                                   let uu____65794 =
+                                   let uu____3486 =
                                      FStar_TypeChecker_NBETerm.unembed ed cb
                                        d
                                       in
-                                   FStar_Util.bind_opt uu____65794
+                                   FStar_Util.bind_opt uu____3486
                                      (fun d1  ->
-                                        let uu____65810 =
+                                        let uu____3502 =
                                           FStar_TypeChecker_NBETerm.unembed
                                             ee cb e
                                            in
-                                        FStar_Util.bind_opt uu____65810
+                                        FStar_Util.bind_opt uu____3502
                                           (fun e1  ->
                                              FStar_Pervasives_Native.Some
                                                (a1, b1, c1, d1, e1))))))
-                | uu____65835 ->
-=======
-                | (a,uu____65747)::(b,uu____65749)::(c,uu____65751)::
-                    (d,uu____65753)::(e,uu____65755)::[] ->
-                    let uu____65780 =
-                      FStar_TypeChecker_NBETerm.unembed ea cb a  in
-                    FStar_Util.bind_opt uu____65780
-                      (fun a1  ->
-                         let uu____65796 =
-                           FStar_TypeChecker_NBETerm.unembed eb cb b  in
-                         FStar_Util.bind_opt uu____65796
-                           (fun b1  ->
-                              let uu____65812 =
-                                FStar_TypeChecker_NBETerm.unembed ec cb c  in
-                              FStar_Util.bind_opt uu____65812
-                                (fun c1  ->
-                                   let uu____65828 =
-                                     FStar_TypeChecker_NBETerm.unembed ed cb
-                                       d
-                                      in
-                                   FStar_Util.bind_opt uu____65828
-                                     (fun d1  ->
-                                        let uu____65844 =
-                                          FStar_TypeChecker_NBETerm.unembed
-                                            ee cb e
-                                           in
-                                        FStar_Util.bind_opt uu____65844
-                                          (fun e1  ->
-                                             FStar_Pervasives_Native.Some
-                                               (a1, b1, c1, d1, e1))))))
-                | uu____65869 ->
->>>>>>> 183df463
+                | uu____3527 ->
                     failwith "extract_5_nbe: wrong number of arguments"
   
 let extract_6_nbe :
@@ -996,85 +629,43 @@
               fun ef  ->
                 fun args  ->
                   match args with
-<<<<<<< HEAD
-                  | (a,uu____65963)::(b,uu____65965)::(c,uu____65967)::
-                      (d,uu____65969)::(e,uu____65971)::(f,uu____65973)::[]
-                      ->
-                      let uu____66002 =
+                  | (a,uu____3655)::(b,uu____3657)::(c,uu____3659)::(d,uu____3661)::
+                      (e,uu____3663)::(f,uu____3665)::[] ->
+                      let uu____3694 =
                         FStar_TypeChecker_NBETerm.unembed ea cb a  in
-                      FStar_Util.bind_opt uu____66002
+                      FStar_Util.bind_opt uu____3694
                         (fun a1  ->
-                           let uu____66020 =
+                           let uu____3712 =
                              FStar_TypeChecker_NBETerm.unembed eb cb b  in
-                           FStar_Util.bind_opt uu____66020
+                           FStar_Util.bind_opt uu____3712
                              (fun b1  ->
-                                let uu____66038 =
+                                let uu____3730 =
                                   FStar_TypeChecker_NBETerm.unembed ec cb c
                                    in
-                                FStar_Util.bind_opt uu____66038
+                                FStar_Util.bind_opt uu____3730
                                   (fun c1  ->
-                                     let uu____66056 =
+                                     let uu____3748 =
                                        FStar_TypeChecker_NBETerm.unembed ed
                                          cb d
                                         in
-                                     FStar_Util.bind_opt uu____66056
+                                     FStar_Util.bind_opt uu____3748
                                        (fun d1  ->
-                                          let uu____66074 =
+                                          let uu____3766 =
                                             FStar_TypeChecker_NBETerm.unembed
                                               ee cb e
                                              in
-                                          FStar_Util.bind_opt uu____66074
+                                          FStar_Util.bind_opt uu____3766
                                             (fun e1  ->
-                                               let uu____66092 =
-=======
-                  | (a,uu____65997)::(b,uu____65999)::(c,uu____66001)::
-                      (d,uu____66003)::(e,uu____66005)::(f,uu____66007)::[]
-                      ->
-                      let uu____66036 =
-                        FStar_TypeChecker_NBETerm.unembed ea cb a  in
-                      FStar_Util.bind_opt uu____66036
-                        (fun a1  ->
-                           let uu____66054 =
-                             FStar_TypeChecker_NBETerm.unembed eb cb b  in
-                           FStar_Util.bind_opt uu____66054
-                             (fun b1  ->
-                                let uu____66072 =
-                                  FStar_TypeChecker_NBETerm.unembed ec cb c
-                                   in
-                                FStar_Util.bind_opt uu____66072
-                                  (fun c1  ->
-                                     let uu____66090 =
-                                       FStar_TypeChecker_NBETerm.unembed ed
-                                         cb d
-                                        in
-                                     FStar_Util.bind_opt uu____66090
-                                       (fun d1  ->
-                                          let uu____66108 =
-                                            FStar_TypeChecker_NBETerm.unembed
-                                              ee cb e
-                                             in
-                                          FStar_Util.bind_opt uu____66108
-                                            (fun e1  ->
-                                               let uu____66126 =
->>>>>>> 183df463
+                                               let uu____3784 =
                                                  FStar_TypeChecker_NBETerm.unembed
                                                    ef cb f
                                                   in
-                                               FStar_Util.bind_opt
-<<<<<<< HEAD
-                                                 uu____66092
-=======
-                                                 uu____66126
->>>>>>> 183df463
+                                               FStar_Util.bind_opt uu____3784
                                                  (fun f1  ->
                                                     FStar_Pervasives_Native.Some
                                                       (a1, b1, c1, d1, e1,
                                                         f1)))))))
-<<<<<<< HEAD
-                  | uu____66121 ->
-=======
-                  | uu____66155 ->
->>>>>>> 183df463
+                  | uu____3813 ->
                       failwith "extract_6_nbe: wrong number of arguments"
   
 let extract_7_nbe :
@@ -1101,98 +692,52 @@
                 fun eg  ->
                   fun args  ->
                     match args with
-<<<<<<< HEAD
-                    | (a,uu____66267)::(b,uu____66269)::(c,uu____66271)::
-                        (d,uu____66273)::(e,uu____66275)::(f,uu____66277)::
-                        (g,uu____66279)::[] ->
-                        let uu____66312 =
+                    | (a,uu____3959)::(b,uu____3961)::(c,uu____3963)::
+                        (d,uu____3965)::(e,uu____3967)::(f,uu____3969)::
+                        (g,uu____3971)::[] ->
+                        let uu____4004 =
                           FStar_TypeChecker_NBETerm.unembed ea cb a  in
-                        FStar_Util.bind_opt uu____66312
+                        FStar_Util.bind_opt uu____4004
                           (fun a1  ->
-                             let uu____66332 =
+                             let uu____4024 =
                                FStar_TypeChecker_NBETerm.unembed eb cb b  in
-                             FStar_Util.bind_opt uu____66332
+                             FStar_Util.bind_opt uu____4024
                                (fun b1  ->
-                                  let uu____66352 =
+                                  let uu____4044 =
                                     FStar_TypeChecker_NBETerm.unembed ec cb c
                                      in
-                                  FStar_Util.bind_opt uu____66352
+                                  FStar_Util.bind_opt uu____4044
                                     (fun c1  ->
-                                       let uu____66372 =
+                                       let uu____4064 =
                                          FStar_TypeChecker_NBETerm.unembed ed
                                            cb d
                                           in
-                                       FStar_Util.bind_opt uu____66372
+                                       FStar_Util.bind_opt uu____4064
                                          (fun d1  ->
-                                            let uu____66392 =
+                                            let uu____4084 =
                                               FStar_TypeChecker_NBETerm.unembed
                                                 ee cb e
                                                in
-                                            FStar_Util.bind_opt uu____66392
+                                            FStar_Util.bind_opt uu____4084
                                               (fun e1  ->
-                                                 let uu____66412 =
-=======
-                    | (a,uu____66301)::(b,uu____66303)::(c,uu____66305)::
-                        (d,uu____66307)::(e,uu____66309)::(f,uu____66311)::
-                        (g,uu____66313)::[] ->
-                        let uu____66346 =
-                          FStar_TypeChecker_NBETerm.unembed ea cb a  in
-                        FStar_Util.bind_opt uu____66346
-                          (fun a1  ->
-                             let uu____66366 =
-                               FStar_TypeChecker_NBETerm.unembed eb cb b  in
-                             FStar_Util.bind_opt uu____66366
-                               (fun b1  ->
-                                  let uu____66386 =
-                                    FStar_TypeChecker_NBETerm.unembed ec cb c
-                                     in
-                                  FStar_Util.bind_opt uu____66386
-                                    (fun c1  ->
-                                       let uu____66406 =
-                                         FStar_TypeChecker_NBETerm.unembed ed
-                                           cb d
-                                          in
-                                       FStar_Util.bind_opt uu____66406
-                                         (fun d1  ->
-                                            let uu____66426 =
-                                              FStar_TypeChecker_NBETerm.unembed
-                                                ee cb e
-                                               in
-                                            FStar_Util.bind_opt uu____66426
-                                              (fun e1  ->
-                                                 let uu____66446 =
->>>>>>> 183df463
+                                                 let uu____4104 =
                                                    FStar_TypeChecker_NBETerm.unembed
                                                      ef cb f
                                                     in
                                                  FStar_Util.bind_opt
-<<<<<<< HEAD
-                                                   uu____66412
+                                                   uu____4104
                                                    (fun f1  ->
-                                                      let uu____66432 =
-=======
-                                                   uu____66446
-                                                   (fun f1  ->
-                                                      let uu____66466 =
->>>>>>> 183df463
+                                                      let uu____4124 =
                                                         FStar_TypeChecker_NBETerm.unembed
                                                           eg cb g
                                                          in
                                                       FStar_Util.bind_opt
-<<<<<<< HEAD
-                                                        uu____66432
-=======
-                                                        uu____66466
->>>>>>> 183df463
+                                                        uu____4124
                                                         (fun g1  ->
                                                            FStar_Pervasives_Native.Some
                                                              (a1, b1, c1, d1,
                                                                e1, f1, g1))))))))
-<<<<<<< HEAD
-                    | uu____66465 ->
-=======
-                    | uu____66499 ->
->>>>>>> 183df463
+                    | uu____4157 ->
                         failwith "extract_7_nbe: wrong number of arguments"
   
 let mk_tactic_interpretation_1 :
@@ -1211,45 +756,24 @@
         fun psc  ->
           fun ncb  ->
             fun args  ->
-<<<<<<< HEAD
-              let uu____66553 =
+              let uu____4245 =
                 extract_2 ea FStar_Tactics_Embedding.e_proofstate ncb args
                  in
-              FStar_Util.bind_opt uu____66553
-                (fun uu____66570  ->
-                   match uu____66570 with
+              FStar_Util.bind_opt uu____4245
+                (fun uu____4262  ->
+                   match uu____4262 with
                    | (a,ps) ->
                        let ps1 = FStar_Tactics_Types.set_ps_psc psc ps  in
                        let r =
-                         let uu____66583 = t a  in
-                         FStar_Tactics_Basic.run_safe uu____66583 ps1  in
-                       let uu____66586 =
-                         let uu____66587 =
-                           FStar_Tactics_Embedding.e_result er  in
-                         let uu____66592 =
-                           FStar_TypeChecker_Cfg.psc_range psc  in
-                         embed uu____66587 uu____66592 r ncb  in
-                       FStar_Pervasives_Native.Some uu____66586)
-=======
-              let uu____66587 =
-                extract_2 ea FStar_Tactics_Embedding.e_proofstate ncb args
-                 in
-              FStar_Util.bind_opt uu____66587
-                (fun uu____66604  ->
-                   match uu____66604 with
-                   | (a,ps) ->
-                       let ps1 = FStar_Tactics_Types.set_ps_psc psc ps  in
-                       let r =
-                         let uu____66617 = t a  in
-                         FStar_Tactics_Basic.run_safe uu____66617 ps1  in
-                       let uu____66620 =
-                         let uu____66621 =
-                           FStar_Tactics_Embedding.e_result er  in
-                         let uu____66626 =
-                           FStar_TypeChecker_Cfg.psc_range psc  in
-                         embed uu____66621 uu____66626 r ncb  in
-                       FStar_Pervasives_Native.Some uu____66620)
->>>>>>> 183df463
+                         let uu____4275 = t a  in
+                         FStar_Tactics_Basic.run_safe uu____4275 ps1  in
+                       let uu____4278 =
+                         let uu____4279 = FStar_Tactics_Embedding.e_result er
+                            in
+                         let uu____4284 = FStar_TypeChecker_Cfg.psc_range psc
+                            in
+                         embed uu____4279 uu____4284 r ncb  in
+                       FStar_Pervasives_Native.Some uu____4278)
   
 let mk_tactic_interpretation_2 :
   'a 'b 'r .
@@ -1269,47 +793,25 @@
           fun psc  ->
             fun ncb  ->
               fun args  ->
-<<<<<<< HEAD
-                let uu____66684 =
+                let uu____4376 =
                   extract_3 ea eb FStar_Tactics_Embedding.e_proofstate ncb
                     args
                    in
-                FStar_Util.bind_opt uu____66684
-                  (fun uu____66706  ->
-                     match uu____66706 with
+                FStar_Util.bind_opt uu____4376
+                  (fun uu____4398  ->
+                     match uu____4398 with
                      | (a,b,ps) ->
                          let ps1 = FStar_Tactics_Types.set_ps_psc psc ps  in
                          let r =
-                           let uu____66722 = t a b  in
-                           FStar_Tactics_Basic.run_safe uu____66722 ps1  in
-                         let uu____66725 =
-                           let uu____66726 =
+                           let uu____4414 = t a b  in
+                           FStar_Tactics_Basic.run_safe uu____4414 ps1  in
+                         let uu____4417 =
+                           let uu____4418 =
                              FStar_Tactics_Embedding.e_result er  in
-                           let uu____66731 =
+                           let uu____4423 =
                              FStar_TypeChecker_Cfg.psc_range psc  in
-                           embed uu____66726 uu____66731 r ncb  in
-                         FStar_Pervasives_Native.Some uu____66725)
-=======
-                let uu____66718 =
-                  extract_3 ea eb FStar_Tactics_Embedding.e_proofstate ncb
-                    args
-                   in
-                FStar_Util.bind_opt uu____66718
-                  (fun uu____66740  ->
-                     match uu____66740 with
-                     | (a,b,ps) ->
-                         let ps1 = FStar_Tactics_Types.set_ps_psc psc ps  in
-                         let r =
-                           let uu____66756 = t a b  in
-                           FStar_Tactics_Basic.run_safe uu____66756 ps1  in
-                         let uu____66759 =
-                           let uu____66760 =
-                             FStar_Tactics_Embedding.e_result er  in
-                           let uu____66765 =
-                             FStar_TypeChecker_Cfg.psc_range psc  in
-                           embed uu____66760 uu____66765 r ncb  in
-                         FStar_Pervasives_Native.Some uu____66759)
->>>>>>> 183df463
+                           embed uu____4418 uu____4423 r ncb  in
+                         FStar_Pervasives_Native.Some uu____4417)
   
 let mk_tactic_interpretation_3 :
   'a 'b 'c 'r .
@@ -1331,48 +833,26 @@
             fun psc  ->
               fun ncb  ->
                 fun args  ->
-<<<<<<< HEAD
-                  let uu____66842 =
+                  let uu____4534 =
                     extract_4 ea eb ec FStar_Tactics_Embedding.e_proofstate
                       ncb args
                      in
-                  FStar_Util.bind_opt uu____66842
-                    (fun uu____66869  ->
-                       match uu____66869 with
-=======
-                  let uu____66876 =
-                    extract_4 ea eb ec FStar_Tactics_Embedding.e_proofstate
-                      ncb args
-                     in
-                  FStar_Util.bind_opt uu____66876
-                    (fun uu____66903  ->
-                       match uu____66903 with
->>>>>>> 183df463
+                  FStar_Util.bind_opt uu____4534
+                    (fun uu____4561  ->
+                       match uu____4561 with
                        | (a,b,c,ps) ->
                            let ps1 = FStar_Tactics_Types.set_ps_psc psc ps
                               in
                            let r =
-<<<<<<< HEAD
-                             let uu____66888 = t a b c  in
-                             FStar_Tactics_Basic.run_safe uu____66888 ps1  in
-                           let uu____66891 =
-                             let uu____66892 =
+                             let uu____4580 = t a b c  in
+                             FStar_Tactics_Basic.run_safe uu____4580 ps1  in
+                           let uu____4583 =
+                             let uu____4584 =
                                FStar_Tactics_Embedding.e_result er  in
-                             let uu____66897 =
+                             let uu____4589 =
                                FStar_TypeChecker_Cfg.psc_range psc  in
-                             embed uu____66892 uu____66897 r ncb  in
-                           FStar_Pervasives_Native.Some uu____66891)
-=======
-                             let uu____66922 = t a b c  in
-                             FStar_Tactics_Basic.run_safe uu____66922 ps1  in
-                           let uu____66925 =
-                             let uu____66926 =
-                               FStar_Tactics_Embedding.e_result er  in
-                             let uu____66931 =
-                               FStar_TypeChecker_Cfg.psc_range psc  in
-                             embed uu____66926 uu____66931 r ncb  in
-                           FStar_Pervasives_Native.Some uu____66925)
->>>>>>> 183df463
+                             embed uu____4584 uu____4589 r ncb  in
+                           FStar_Pervasives_Native.Some uu____4583)
   
 let mk_tactic_interpretation_4 :
   'a 'b 'c 'd 'r .
@@ -1396,50 +876,27 @@
               fun psc  ->
                 fun ncb  ->
                   fun args  ->
-<<<<<<< HEAD
-                    let uu____67027 =
+                    let uu____4719 =
                       extract_5 ea eb ec ed
                         FStar_Tactics_Embedding.e_proofstate ncb args
                        in
-                    FStar_Util.bind_opt uu____67027
-                      (fun uu____67059  ->
-                         match uu____67059 with
-=======
-                    let uu____67061 =
-                      extract_5 ea eb ec ed
-                        FStar_Tactics_Embedding.e_proofstate ncb args
-                       in
-                    FStar_Util.bind_opt uu____67061
-                      (fun uu____67093  ->
-                         match uu____67093 with
->>>>>>> 183df463
+                    FStar_Util.bind_opt uu____4719
+                      (fun uu____4751  ->
+                         match uu____4751 with
                          | (a,b,c,d,ps) ->
                              let ps1 = FStar_Tactics_Types.set_ps_psc psc ps
                                 in
                              let r =
-<<<<<<< HEAD
-                               let uu____67081 = t a b c d  in
-                               FStar_Tactics_Basic.run_safe uu____67081 ps1
+                               let uu____4773 = t a b c d  in
+                               FStar_Tactics_Basic.run_safe uu____4773 ps1
                                 in
-                             let uu____67084 =
-                               let uu____67085 =
+                             let uu____4776 =
+                               let uu____4777 =
                                  FStar_Tactics_Embedding.e_result er  in
-                               let uu____67090 =
+                               let uu____4782 =
                                  FStar_TypeChecker_Cfg.psc_range psc  in
-                               embed uu____67085 uu____67090 r ncb  in
-                             FStar_Pervasives_Native.Some uu____67084)
-=======
-                               let uu____67115 = t a b c d  in
-                               FStar_Tactics_Basic.run_safe uu____67115 ps1
-                                in
-                             let uu____67118 =
-                               let uu____67119 =
-                                 FStar_Tactics_Embedding.e_result er  in
-                               let uu____67124 =
-                                 FStar_TypeChecker_Cfg.psc_range psc  in
-                               embed uu____67119 uu____67124 r ncb  in
-                             FStar_Pervasives_Native.Some uu____67118)
->>>>>>> 183df463
+                               embed uu____4777 uu____4782 r ncb  in
+                             FStar_Pervasives_Native.Some uu____4776)
   
 let mk_tactic_interpretation_5 :
   'a 'b 'c 'd 'e 'r .
@@ -1466,50 +923,27 @@
                 fun psc  ->
                   fun ncb  ->
                     fun args  ->
-<<<<<<< HEAD
-                      let uu____67239 =
+                      let uu____4931 =
                         extract_6 ea eb ec ed ee
                           FStar_Tactics_Embedding.e_proofstate ncb args
                          in
-                      FStar_Util.bind_opt uu____67239
-                        (fun uu____67276  ->
-                           match uu____67276 with
-=======
-                      let uu____67273 =
-                        extract_6 ea eb ec ed ee
-                          FStar_Tactics_Embedding.e_proofstate ncb args
-                         in
-                      FStar_Util.bind_opt uu____67273
-                        (fun uu____67310  ->
-                           match uu____67310 with
->>>>>>> 183df463
+                      FStar_Util.bind_opt uu____4931
+                        (fun uu____4968  ->
+                           match uu____4968 with
                            | (a,b,c,d,e,ps) ->
                                let ps1 =
                                  FStar_Tactics_Types.set_ps_psc psc ps  in
                                let r =
-<<<<<<< HEAD
-                                 let uu____67301 = t a b c d e  in
-                                 FStar_Tactics_Basic.run_safe uu____67301 ps1
+                                 let uu____4993 = t a b c d e  in
+                                 FStar_Tactics_Basic.run_safe uu____4993 ps1
                                   in
-                               let uu____67304 =
-                                 let uu____67305 =
+                               let uu____4996 =
+                                 let uu____4997 =
                                    FStar_Tactics_Embedding.e_result er  in
-                                 let uu____67310 =
+                                 let uu____5002 =
                                    FStar_TypeChecker_Cfg.psc_range psc  in
-                                 embed uu____67305 uu____67310 r ncb  in
-                               FStar_Pervasives_Native.Some uu____67304)
-=======
-                                 let uu____67335 = t a b c d e  in
-                                 FStar_Tactics_Basic.run_safe uu____67335 ps1
-                                  in
-                               let uu____67338 =
-                                 let uu____67339 =
-                                   FStar_Tactics_Embedding.e_result er  in
-                                 let uu____67344 =
-                                   FStar_TypeChecker_Cfg.psc_range psc  in
-                                 embed uu____67339 uu____67344 r ncb  in
-                               FStar_Pervasives_Native.Some uu____67338)
->>>>>>> 183df463
+                                 embed uu____4997 uu____5002 r ncb  in
+                               FStar_Pervasives_Native.Some uu____4996)
   
 let mk_tactic_interpretation_6 :
   'a 'b 'c 'd 'e 'f 'r .
@@ -1538,52 +972,28 @@
                   fun psc  ->
                     fun ncb  ->
                       fun args  ->
-<<<<<<< HEAD
-                        let uu____67478 =
+                        let uu____5170 =
                           extract_7 ea eb ec ed ee ef
                             FStar_Tactics_Embedding.e_proofstate ncb args
                            in
-                        FStar_Util.bind_opt uu____67478
-                          (fun uu____67520  ->
-                             match uu____67520 with
-=======
-                        let uu____67512 =
-                          extract_7 ea eb ec ed ee ef
-                            FStar_Tactics_Embedding.e_proofstate ncb args
-                           in
-                        FStar_Util.bind_opt uu____67512
-                          (fun uu____67554  ->
-                             match uu____67554 with
->>>>>>> 183df463
+                        FStar_Util.bind_opt uu____5170
+                          (fun uu____5212  ->
+                             match uu____5212 with
                              | (a,b,c,d,e,f,ps) ->
                                  let ps1 =
                                    FStar_Tactics_Types.set_ps_psc psc ps  in
                                  let r =
-<<<<<<< HEAD
-                                   let uu____67548 = t a b c d e f  in
-                                   FStar_Tactics_Basic.run_safe uu____67548
+                                   let uu____5240 = t a b c d e f  in
+                                   FStar_Tactics_Basic.run_safe uu____5240
                                      ps1
                                     in
-                                 let uu____67551 =
-                                   let uu____67552 =
+                                 let uu____5243 =
+                                   let uu____5244 =
                                      FStar_Tactics_Embedding.e_result er  in
-                                   let uu____67557 =
+                                   let uu____5249 =
                                      FStar_TypeChecker_Cfg.psc_range psc  in
-                                   embed uu____67552 uu____67557 r ncb  in
-                                 FStar_Pervasives_Native.Some uu____67551)
-=======
-                                   let uu____67582 = t a b c d e f  in
-                                   FStar_Tactics_Basic.run_safe uu____67582
-                                     ps1
-                                    in
-                                 let uu____67585 =
-                                   let uu____67586 =
-                                     FStar_Tactics_Embedding.e_result er  in
-                                   let uu____67591 =
-                                     FStar_TypeChecker_Cfg.psc_range psc  in
-                                   embed uu____67586 uu____67591 r ncb  in
-                                 FStar_Pervasives_Native.Some uu____67585)
->>>>>>> 183df463
+                                   embed uu____5244 uu____5249 r ncb  in
+                                 FStar_Pervasives_Native.Some uu____5243)
   
 let mk_tactic_interpretation_13 :
   'r 't1 't10 't11 't12 't13 't2 't3 't4 't5 't6 't7 't8 't9 .
@@ -1637,26 +1047,16 @@
                                 fun psc  ->
                                   fun ncb  ->
                                     fun args  ->
-<<<<<<< HEAD
-                                      let uu____67858 =
-=======
-                                      let uu____67892 =
->>>>>>> 183df463
+                                      let uu____5550 =
                                         extract_14 e_t1 e_t2 e_t3 e_t4 e_t5
                                           e_t6 e_t7 e_t8 e_t9 e_t10 e_t11
                                           e_t12 e_t13
                                           FStar_Tactics_Embedding.e_proofstate
                                           ncb args
                                          in
-<<<<<<< HEAD
-                                      FStar_Util.bind_opt uu____67858
-                                        (fun uu____67935  ->
-                                           match uu____67935 with
-=======
-                                      FStar_Util.bind_opt uu____67892
-                                        (fun uu____67969  ->
-                                           match uu____67969 with
->>>>>>> 183df463
+                                      FStar_Util.bind_opt uu____5550
+                                        (fun uu____5627  ->
+                                           match uu____5627 with
                                            | (a1,a2,a3,a4,a5,a6,a7,a8,a9,a10,a11,a12,a13,ps)
                                                ->
                                                let ps1 =
@@ -1664,50 +1064,27 @@
                                                    psc ps
                                                   in
                                                let r =
-<<<<<<< HEAD
-                                                 let uu____67984 =
-=======
-                                                 let uu____68018 =
->>>>>>> 183df463
+                                                 let uu____5676 =
                                                    t a1 a2 a3 a4 a5 a6 a7 a8
                                                      a9 a10 a11 a12 a13
                                                     in
                                                  FStar_Tactics_Basic.run_safe
-<<<<<<< HEAD
-                                                   uu____67984 ps1
+                                                   uu____5676 ps1
                                                   in
-                                               let uu____67987 =
-                                                 let uu____67988 =
+                                               let uu____5679 =
+                                                 let uu____5680 =
                                                    FStar_Tactics_Embedding.e_result
                                                      er
                                                     in
-                                                 let uu____67993 =
+                                                 let uu____5685 =
                                                    FStar_TypeChecker_Cfg.psc_range
                                                      psc
                                                     in
-                                                 embed uu____67988
-                                                   uu____67993 r ncb
+                                                 embed uu____5680 uu____5685
+                                                   r ncb
                                                   in
                                                FStar_Pervasives_Native.Some
-                                                 uu____67987)
-=======
-                                                   uu____68018 ps1
-                                                  in
-                                               let uu____68021 =
-                                                 let uu____68022 =
-                                                   FStar_Tactics_Embedding.e_result
-                                                     er
-                                                    in
-                                                 let uu____68027 =
-                                                   FStar_TypeChecker_Cfg.psc_range
-                                                     psc
-                                                    in
-                                                 embed uu____68022
-                                                   uu____68027 r ncb
-                                                  in
-                                               FStar_Pervasives_Native.Some
-                                                 uu____68021)
->>>>>>> 183df463
+                                                 uu____5679)
   
 let mk_tactic_nbe_interpretation_1 :
   'a 'r .
@@ -1723,41 +1100,22 @@
       fun ea  ->
         fun er  ->
           fun args  ->
-<<<<<<< HEAD
-            let uu____68057 =
+            let uu____5749 =
               extract_2_nbe cb ea FStar_Tactics_Embedding.e_proofstate_nbe
                 args
                in
-            FStar_Util.bind_opt uu____68057
-              (fun uu____68073  ->
-                 match uu____68073 with
+            FStar_Util.bind_opt uu____5749
+              (fun uu____5765  ->
+                 match uu____5765 with
                  | (a,ps) ->
                      let r =
-                       let uu____68085 = t a  in
-                       FStar_Tactics_Basic.run_safe uu____68085 ps  in
-                     let uu____68088 =
-                       let uu____68089 =
+                       let uu____5777 = t a  in
+                       FStar_Tactics_Basic.run_safe uu____5777 ps  in
+                     let uu____5780 =
+                       let uu____5781 =
                          FStar_Tactics_Embedding.e_result_nbe er  in
-                       FStar_TypeChecker_NBETerm.embed uu____68089 cb r  in
-                     FStar_Pervasives_Native.Some uu____68088)
-=======
-            let uu____68091 =
-              extract_2_nbe cb ea FStar_Tactics_Embedding.e_proofstate_nbe
-                args
-               in
-            FStar_Util.bind_opt uu____68091
-              (fun uu____68107  ->
-                 match uu____68107 with
-                 | (a,ps) ->
-                     let r =
-                       let uu____68119 = t a  in
-                       FStar_Tactics_Basic.run_safe uu____68119 ps  in
-                     let uu____68122 =
-                       let uu____68123 =
-                         FStar_Tactics_Embedding.e_result_nbe er  in
-                       FStar_TypeChecker_NBETerm.embed uu____68123 cb r  in
-                     FStar_Pervasives_Native.Some uu____68122)
->>>>>>> 183df463
+                       FStar_TypeChecker_NBETerm.embed uu____5781 cb r  in
+                     FStar_Pervasives_Native.Some uu____5780)
   
 let mk_tactic_nbe_interpretation_2 :
   'a 'b 'r .
@@ -1775,41 +1133,22 @@
         fun eb  ->
           fun er  ->
             fun args  ->
-<<<<<<< HEAD
-              let uu____68176 =
+              let uu____5868 =
                 extract_3_nbe cb ea eb
                   FStar_Tactics_Embedding.e_proofstate_nbe args
                  in
-              FStar_Util.bind_opt uu____68176
-                (fun uu____68197  ->
-                   match uu____68197 with
+              FStar_Util.bind_opt uu____5868
+                (fun uu____5889  ->
+                   match uu____5889 with
                    | (a,b,ps) ->
                        let r =
-                         let uu____68212 = t a b  in
-                         FStar_Tactics_Basic.run_safe uu____68212 ps  in
-                       let uu____68215 =
-                         let uu____68216 =
+                         let uu____5904 = t a b  in
+                         FStar_Tactics_Basic.run_safe uu____5904 ps  in
+                       let uu____5907 =
+                         let uu____5908 =
                            FStar_Tactics_Embedding.e_result_nbe er  in
-                         FStar_TypeChecker_NBETerm.embed uu____68216 cb r  in
-                       FStar_Pervasives_Native.Some uu____68215)
-=======
-              let uu____68210 =
-                extract_3_nbe cb ea eb
-                  FStar_Tactics_Embedding.e_proofstate_nbe args
-                 in
-              FStar_Util.bind_opt uu____68210
-                (fun uu____68231  ->
-                   match uu____68231 with
-                   | (a,b,ps) ->
-                       let r =
-                         let uu____68246 = t a b  in
-                         FStar_Tactics_Basic.run_safe uu____68246 ps  in
-                       let uu____68249 =
-                         let uu____68250 =
-                           FStar_Tactics_Embedding.e_result_nbe er  in
-                         FStar_TypeChecker_NBETerm.embed uu____68250 cb r  in
-                       FStar_Pervasives_Native.Some uu____68249)
->>>>>>> 183df463
+                         FStar_TypeChecker_NBETerm.embed uu____5908 cb r  in
+                       FStar_Pervasives_Native.Some uu____5907)
   
 let mk_tactic_nbe_interpretation_3 :
   'a 'b 'c 'r .
@@ -1829,43 +1168,23 @@
           fun ec  ->
             fun er  ->
               fun args  ->
-<<<<<<< HEAD
-                let uu____68322 =
+                let uu____6014 =
                   extract_4_nbe cb ea eb ec
                     FStar_Tactics_Embedding.e_proofstate_nbe args
                    in
-                FStar_Util.bind_opt uu____68322
-                  (fun uu____68348  ->
-                     match uu____68348 with
+                FStar_Util.bind_opt uu____6014
+                  (fun uu____6040  ->
+                     match uu____6040 with
                      | (a,b,c,ps) ->
                          let r =
-                           let uu____68366 = t a b c  in
-                           FStar_Tactics_Basic.run_safe uu____68366 ps  in
-                         let uu____68369 =
-                           let uu____68370 =
+                           let uu____6058 = t a b c  in
+                           FStar_Tactics_Basic.run_safe uu____6058 ps  in
+                         let uu____6061 =
+                           let uu____6062 =
                              FStar_Tactics_Embedding.e_result_nbe er  in
-                           FStar_TypeChecker_NBETerm.embed uu____68370 cb r
+                           FStar_TypeChecker_NBETerm.embed uu____6062 cb r
                             in
-                         FStar_Pervasives_Native.Some uu____68369)
-=======
-                let uu____68356 =
-                  extract_4_nbe cb ea eb ec
-                    FStar_Tactics_Embedding.e_proofstate_nbe args
-                   in
-                FStar_Util.bind_opt uu____68356
-                  (fun uu____68382  ->
-                     match uu____68382 with
-                     | (a,b,c,ps) ->
-                         let r =
-                           let uu____68400 = t a b c  in
-                           FStar_Tactics_Basic.run_safe uu____68400 ps  in
-                         let uu____68403 =
-                           let uu____68404 =
-                             FStar_Tactics_Embedding.e_result_nbe er  in
-                           FStar_TypeChecker_NBETerm.embed uu____68404 cb r
-                            in
-                         FStar_Pervasives_Native.Some uu____68403)
->>>>>>> 183df463
+                         FStar_Pervasives_Native.Some uu____6061)
   
 let mk_tactic_nbe_interpretation_4 :
   'a 'b 'c 'd 'r .
@@ -1888,43 +1207,23 @@
             fun ed  ->
               fun er  ->
                 fun args  ->
-<<<<<<< HEAD
-                  let uu____68495 =
+                  let uu____6187 =
                     extract_5_nbe cb ea eb ec ed
                       FStar_Tactics_Embedding.e_proofstate_nbe args
                      in
-                  FStar_Util.bind_opt uu____68495
-                    (fun uu____68526  ->
-                       match uu____68526 with
+                  FStar_Util.bind_opt uu____6187
+                    (fun uu____6218  ->
+                       match uu____6218 with
                        | (a,b,c,d,ps) ->
                            let r =
-                             let uu____68547 = t a b c d  in
-                             FStar_Tactics_Basic.run_safe uu____68547 ps  in
-                           let uu____68550 =
-                             let uu____68551 =
+                             let uu____6239 = t a b c d  in
+                             FStar_Tactics_Basic.run_safe uu____6239 ps  in
+                           let uu____6242 =
+                             let uu____6243 =
                                FStar_Tactics_Embedding.e_result_nbe er  in
-                             FStar_TypeChecker_NBETerm.embed uu____68551 cb r
+                             FStar_TypeChecker_NBETerm.embed uu____6243 cb r
                               in
-                           FStar_Pervasives_Native.Some uu____68550)
-=======
-                  let uu____68529 =
-                    extract_5_nbe cb ea eb ec ed
-                      FStar_Tactics_Embedding.e_proofstate_nbe args
-                     in
-                  FStar_Util.bind_opt uu____68529
-                    (fun uu____68560  ->
-                       match uu____68560 with
-                       | (a,b,c,d,ps) ->
-                           let r =
-                             let uu____68581 = t a b c d  in
-                             FStar_Tactics_Basic.run_safe uu____68581 ps  in
-                           let uu____68584 =
-                             let uu____68585 =
-                               FStar_Tactics_Embedding.e_result_nbe er  in
-                             FStar_TypeChecker_NBETerm.embed uu____68585 cb r
-                              in
-                           FStar_Pervasives_Native.Some uu____68584)
->>>>>>> 183df463
+                           FStar_Pervasives_Native.Some uu____6242)
   
 let mk_tactic_nbe_interpretation_5 :
   'a 'b 'c 'd 'e 'r .
@@ -1949,47 +1248,24 @@
               fun ee  ->
                 fun er  ->
                   fun args  ->
-<<<<<<< HEAD
-                    let uu____68695 =
+                    let uu____6387 =
                       extract_6_nbe cb ea eb ec ed ee
                         FStar_Tactics_Embedding.e_proofstate_nbe args
                        in
-                    FStar_Util.bind_opt uu____68695
-                      (fun uu____68731  ->
-                         match uu____68731 with
+                    FStar_Util.bind_opt uu____6387
+                      (fun uu____6423  ->
+                         match uu____6423 with
                          | (a,b,c,d,e,ps) ->
                              let r =
-                               let uu____68755 = t a b c d e  in
-                               FStar_Tactics_Basic.run_safe uu____68755 ps
-                                in
-                             let uu____68758 =
-                               let uu____68759 =
+                               let uu____6447 = t a b c d e  in
+                               FStar_Tactics_Basic.run_safe uu____6447 ps  in
+                             let uu____6450 =
+                               let uu____6451 =
                                  FStar_Tactics_Embedding.e_result_nbe er  in
-                               FStar_TypeChecker_NBETerm.embed uu____68759 cb
+                               FStar_TypeChecker_NBETerm.embed uu____6451 cb
                                  r
                                 in
-                             FStar_Pervasives_Native.Some uu____68758)
-=======
-                    let uu____68729 =
-                      extract_6_nbe cb ea eb ec ed ee
-                        FStar_Tactics_Embedding.e_proofstate_nbe args
-                       in
-                    FStar_Util.bind_opt uu____68729
-                      (fun uu____68765  ->
-                         match uu____68765 with
-                         | (a,b,c,d,e,ps) ->
-                             let r =
-                               let uu____68789 = t a b c d e  in
-                               FStar_Tactics_Basic.run_safe uu____68789 ps
-                                in
-                             let uu____68792 =
-                               let uu____68793 =
-                                 FStar_Tactics_Embedding.e_result_nbe er  in
-                               FStar_TypeChecker_NBETerm.embed uu____68793 cb
-                                 r
-                                in
-                             FStar_Pervasives_Native.Some uu____68792)
->>>>>>> 183df463
+                             FStar_Pervasives_Native.Some uu____6450)
   
 let mk_tactic_nbe_interpretation_6 :
   'a 'b 'c 'd 'e 'f 'r .
@@ -2016,49 +1292,26 @@
                 fun ef  ->
                   fun er  ->
                     fun args  ->
-<<<<<<< HEAD
-                      let uu____68922 =
+                      let uu____6614 =
                         extract_7_nbe cb ea eb ec ed ee ef
                           FStar_Tactics_Embedding.e_proofstate_nbe args
                          in
-                      FStar_Util.bind_opt uu____68922
-                        (fun uu____68963  ->
-                           match uu____68963 with
+                      FStar_Util.bind_opt uu____6614
+                        (fun uu____6655  ->
+                           match uu____6655 with
                            | (a,b,c,d,e,f,ps) ->
                                let r =
-                                 let uu____68990 = t a b c d e f  in
-                                 FStar_Tactics_Basic.run_safe uu____68990 ps
+                                 let uu____6682 = t a b c d e f  in
+                                 FStar_Tactics_Basic.run_safe uu____6682 ps
                                   in
-                               let uu____68993 =
-                                 let uu____68994 =
+                               let uu____6685 =
+                                 let uu____6686 =
                                    FStar_Tactics_Embedding.e_result_nbe er
                                     in
-                                 FStar_TypeChecker_NBETerm.embed uu____68994
+                                 FStar_TypeChecker_NBETerm.embed uu____6686
                                    cb r
                                   in
-                               FStar_Pervasives_Native.Some uu____68993)
-=======
-                      let uu____68956 =
-                        extract_7_nbe cb ea eb ec ed ee ef
-                          FStar_Tactics_Embedding.e_proofstate_nbe args
-                         in
-                      FStar_Util.bind_opt uu____68956
-                        (fun uu____68997  ->
-                           match uu____68997 with
-                           | (a,b,c,d,e,f,ps) ->
-                               let r =
-                                 let uu____69024 = t a b c d e f  in
-                                 FStar_Tactics_Basic.run_safe uu____69024 ps
-                                  in
-                               let uu____69027 =
-                                 let uu____69028 =
-                                   FStar_Tactics_Embedding.e_result_nbe er
-                                    in
-                                 FStar_TypeChecker_NBETerm.embed uu____69028
-                                   cb r
-                                  in
-                               FStar_Pervasives_Native.Some uu____69027)
->>>>>>> 183df463
+                               FStar_Pervasives_Native.Some uu____6685)
   
 let (step_from_native_step :
   FStar_Tactics_Native.native_primitive_step ->
@@ -2082,33 +1335,19 @@
     }
   
 let timing_int :
-<<<<<<< HEAD
-  'Auu____69032 'Auu____69033 'Auu____69034 'Auu____69035 .
+  'Auu____6724 'Auu____6725 'Auu____6726 'Auu____6727 .
     FStar_Ident.lid ->
-      ('Auu____69032 -> 'Auu____69033 -> 'Auu____69034 -> 'Auu____69035) ->
-        'Auu____69032 -> 'Auu____69033 -> 'Auu____69034 -> 'Auu____69035
-=======
-  'Auu____69066 'Auu____69067 'Auu____69068 'Auu____69069 .
-    FStar_Ident.lid ->
-      ('Auu____69066 -> 'Auu____69067 -> 'Auu____69068 -> 'Auu____69069) ->
-        'Auu____69066 -> 'Auu____69067 -> 'Auu____69068 -> 'Auu____69069
->>>>>>> 183df463
+      ('Auu____6724 -> 'Auu____6725 -> 'Auu____6726 -> 'Auu____6727) ->
+        'Auu____6724 -> 'Auu____6725 -> 'Auu____6726 -> 'Auu____6727
   =
   fun l  ->
     fun f  -> fun psc  -> fun cb  -> fun args  -> let r = f psc cb args  in r
   
 let timing_nbe :
-<<<<<<< HEAD
-  'Auu____69092 'Auu____69093 'Auu____69094 .
+  'Auu____6784 'Auu____6785 'Auu____6786 .
     FStar_Ident.lid ->
-      ('Auu____69092 -> 'Auu____69093 -> 'Auu____69094) ->
-        'Auu____69092 -> 'Auu____69093 -> 'Auu____69094
-=======
-  'Auu____69126 'Auu____69127 'Auu____69128 .
-    FStar_Ident.lid ->
-      ('Auu____69126 -> 'Auu____69127 -> 'Auu____69128) ->
-        'Auu____69126 -> 'Auu____69127 -> 'Auu____69128
->>>>>>> 183df463
+      ('Auu____6784 -> 'Auu____6785 -> 'Auu____6786) ->
+        'Auu____6784 -> 'Auu____6785 -> 'Auu____6786
   =
   fun l  ->
     fun f  -> fun nbe_cbs  -> fun args  -> let r = f nbe_cbs args  in r
@@ -2149,29 +1388,16 @@
   
 let (native_tactics :
   unit -> FStar_Tactics_Native.native_primitive_step Prims.list) =
-<<<<<<< HEAD
-  fun uu____69214  -> FStar_Tactics_Native.list_all () 
+  fun uu____6906  -> FStar_Tactics_Native.list_all () 
 let (native_tactics_steps :
   unit -> FStar_TypeChecker_Cfg.primitive_step Prims.list) =
-  fun uu____69222  ->
-    let uu____69223 = native_tactics ()  in
-    FStar_List.map step_from_native_step uu____69223
+  fun uu____6914  ->
+    let uu____6915 = native_tactics ()  in
+    FStar_List.map step_from_native_step uu____6915
   
 let rec drop :
-  'Auu____69233 .
-    Prims.int -> 'Auu____69233 Prims.list -> 'Auu____69233 Prims.list
-=======
-  fun uu____69248  -> FStar_Tactics_Native.list_all () 
-let (native_tactics_steps :
-  unit -> FStar_TypeChecker_Cfg.primitive_step Prims.list) =
-  fun uu____69256  ->
-    let uu____69257 = native_tactics ()  in
-    FStar_List.map step_from_native_step uu____69257
-  
-let rec drop :
-  'Auu____69267 .
-    Prims.int -> 'Auu____69267 Prims.list -> 'Auu____69267 Prims.list
->>>>>>> 183df463
+  'Auu____6925 .
+    Prims.int -> 'Auu____6925 Prims.list -> 'Auu____6925 Prims.list
   =
   fun n1  ->
     fun l  ->
@@ -2180,11 +1406,7 @@
       else
         (match l with
          | [] -> failwith "drop: impossible"
-<<<<<<< HEAD
-         | uu____69262::xs -> drop (n1 - (Prims.parse_int "1")) xs)
-=======
-         | uu____69296::xs -> drop (n1 - (Prims.parse_int "1")) xs)
->>>>>>> 183df463
+         | uu____6954::xs -> drop (n1 - (Prims.parse_int "1")) xs)
   
 let mktac1 :
   'a 'na 'nr 'r .
@@ -2210,15 +1432,9 @@
                     (mk_tactic_interpretation_1 f ea er)
                     (fun cb  ->
                        fun args  ->
-<<<<<<< HEAD
-                         let uu____69380 = drop nunivs args  in
+                         let uu____7072 = drop nunivs args  in
                          mk_tactic_nbe_interpretation_1 cb nf nea ner
-                           uu____69380)
-=======
-                         let uu____69414 = drop nunivs args  in
-                         mk_tactic_nbe_interpretation_1 cb nf nea ner
-                           uu____69414)
->>>>>>> 183df463
+                           uu____7072)
   
 let mktac2 :
   'a 'b 'na 'nb 'nr 'r .
@@ -2248,15 +1464,9 @@
                         (mk_tactic_interpretation_2 f ea eb er)
                         (fun cb  ->
                            fun args  ->
-<<<<<<< HEAD
-                             let uu____69536 = drop nunivs args  in
+                             let uu____7228 = drop nunivs args  in
                              mk_tactic_nbe_interpretation_2 cb nf nea neb ner
-                               uu____69536)
-=======
-                             let uu____69570 = drop nunivs args  in
-                             mk_tactic_nbe_interpretation_2 cb nf nea neb ner
-                               uu____69570)
->>>>>>> 183df463
+                               uu____7228)
   
 let mktac3 :
   'a 'b 'c 'na 'nb 'nc 'nr 'r .
@@ -2290,15 +1500,9 @@
                             (mk_tactic_interpretation_3 f ea eb ec er)
                             (fun cb  ->
                                fun args  ->
-<<<<<<< HEAD
-                                 let uu____69730 = drop nunivs args  in
+                                 let uu____7422 = drop nunivs args  in
                                  mk_tactic_nbe_interpretation_3 cb nf nea neb
-                                   nec ner uu____69730)
-=======
-                                 let uu____69764 = drop nunivs args  in
-                                 mk_tactic_nbe_interpretation_3 cb nf nea neb
-                                   nec ner uu____69764)
->>>>>>> 183df463
+                                   nec ner uu____7422)
   
 let mktac4 :
   'a 'b 'c 'd 'na 'nb 'nc 'nd 'nr 'r .
@@ -2337,15 +1541,9 @@
                                 (mk_tactic_interpretation_4 f ea eb ec ed er)
                                 (fun cb  ->
                                    fun args  ->
-<<<<<<< HEAD
-                                     let uu____69962 = drop nunivs args  in
+                                     let uu____7654 = drop nunivs args  in
                                      mk_tactic_nbe_interpretation_4 cb nf nea
-                                       neb nec ned ner uu____69962)
-=======
-                                     let uu____69996 = drop nunivs args  in
-                                     mk_tactic_nbe_interpretation_4 cb nf nea
-                                       neb nec ned ner uu____69996)
->>>>>>> 183df463
+                                       neb nec ned ner uu____7654)
   
 let mktac5 :
   'a 'b 'c 'd 'e 'na 'nb 'nc 'nd 'ne 'nr 'r .
@@ -2391,19 +1589,10 @@
                                        ee er)
                                     (fun cb  ->
                                        fun args  ->
-<<<<<<< HEAD
-                                         let uu____70232 = drop nunivs args
+                                         let uu____7924 = drop nunivs args
                                             in
                                          mk_tactic_nbe_interpretation_5 cb nf
-                                           nea neb nec ned nee ner
-                                           uu____70232)
-=======
-                                         let uu____70266 = drop nunivs args
-                                            in
-                                         mk_tactic_nbe_interpretation_5 cb nf
-                                           nea neb nec ned nee ner
-                                           uu____70266)
->>>>>>> 183df463
+                                           nea neb nec ned nee ner uu____7924)
   
 let (mkt :
   Prims.string ->
@@ -2455,27 +1644,14 @@
         fun psc  ->
           fun ncb  ->
             fun args  ->
-<<<<<<< HEAD
-              let uu____70383 = extract_1 ea ncb args  in
-              FStar_Util.bind_opt uu____70383
+              let uu____8075 = extract_1 ea ncb args  in
+              FStar_Util.bind_opt uu____8075
                 (fun a  ->
                    let r = f a  in
-                   let uu____70391 =
-                     let uu____70392 = FStar_TypeChecker_Cfg.psc_range psc
-                        in
-                     embed er uu____70392 r ncb  in
-                   FStar_Pervasives_Native.Some uu____70391)
-=======
-              let uu____70417 = extract_1 ea ncb args  in
-              FStar_Util.bind_opt uu____70417
-                (fun a  ->
-                   let r = f a  in
-                   let uu____70425 =
-                     let uu____70426 = FStar_TypeChecker_Cfg.psc_range psc
-                        in
-                     embed er uu____70426 r ncb  in
-                   FStar_Pervasives_Native.Some uu____70425)
->>>>>>> 183df463
+                   let uu____8083 =
+                     let uu____8084 = FStar_TypeChecker_Cfg.psc_range psc  in
+                     embed er uu____8084 r ncb  in
+                   FStar_Pervasives_Native.Some uu____8083)
   
 let mk_total_interpretation_2 :
   'a 'b 'r .
@@ -2495,31 +1671,17 @@
           fun psc  ->
             fun ncb  ->
               fun args  ->
-<<<<<<< HEAD
-                let uu____70478 = extract_2 ea eb ncb args  in
-                FStar_Util.bind_opt uu____70478
-                  (fun uu____70494  ->
-                     match uu____70494 with
+                let uu____8170 = extract_2 ea eb ncb args  in
+                FStar_Util.bind_opt uu____8170
+                  (fun uu____8186  ->
+                     match uu____8186 with
                      | (a,b) ->
                          let r = f a b  in
-                         let uu____70504 =
-                           let uu____70505 =
+                         let uu____8196 =
+                           let uu____8197 =
                              FStar_TypeChecker_Cfg.psc_range psc  in
-                           embed er uu____70505 r ncb  in
-                         FStar_Pervasives_Native.Some uu____70504)
-=======
-                let uu____70512 = extract_2 ea eb ncb args  in
-                FStar_Util.bind_opt uu____70512
-                  (fun uu____70528  ->
-                     match uu____70528 with
-                     | (a,b) ->
-                         let r = f a b  in
-                         let uu____70538 =
-                           let uu____70539 =
-                             FStar_TypeChecker_Cfg.psc_range psc  in
-                           embed er uu____70539 r ncb  in
-                         FStar_Pervasives_Native.Some uu____70538)
->>>>>>> 183df463
+                           embed er uu____8197 r ncb  in
+                         FStar_Pervasives_Native.Some uu____8196)
   
 let mk_total_nbe_interpretation_1 :
   'a 'r .
@@ -2535,23 +1697,12 @@
       fun ea  ->
         fun er  ->
           fun args  ->
-<<<<<<< HEAD
-            let uu____70563 = extract_1_nbe cb ea args  in
-            FStar_Util.bind_opt uu____70563
+            let uu____8255 = extract_1_nbe cb ea args  in
+            FStar_Util.bind_opt uu____8255
               (fun a  ->
                  let r = f a  in
-                 let uu____70571 = FStar_TypeChecker_NBETerm.embed er cb r
-                    in
-                 FStar_Pervasives_Native.Some uu____70571)
-=======
-            let uu____70597 = extract_1_nbe cb ea args  in
-            FStar_Util.bind_opt uu____70597
-              (fun a  ->
-                 let r = f a  in
-                 let uu____70605 = FStar_TypeChecker_NBETerm.embed er cb r
-                    in
-                 FStar_Pervasives_Native.Some uu____70605)
->>>>>>> 183df463
+                 let uu____8263 = FStar_TypeChecker_NBETerm.embed er cb r  in
+                 FStar_Pervasives_Native.Some uu____8263)
   
 let mk_total_nbe_interpretation_2 :
   'a 'b 'r .
@@ -2569,27 +1720,15 @@
         fun eb  ->
           fun er  ->
             fun args  ->
-<<<<<<< HEAD
-              let uu____70648 = extract_2_nbe cb ea eb args  in
-              FStar_Util.bind_opt uu____70648
-                (fun uu____70664  ->
-                   match uu____70664 with
+              let uu____8340 = extract_2_nbe cb ea eb args  in
+              FStar_Util.bind_opt uu____8340
+                (fun uu____8356  ->
+                   match uu____8356 with
                    | (a,b) ->
                        let r = f a b  in
-                       let uu____70674 =
+                       let uu____8366 =
                          FStar_TypeChecker_NBETerm.embed er cb r  in
-                       FStar_Pervasives_Native.Some uu____70674)
-=======
-              let uu____70682 = extract_2_nbe cb ea eb args  in
-              FStar_Util.bind_opt uu____70682
-                (fun uu____70698  ->
-                   match uu____70698 with
-                   | (a,b) ->
-                       let r = f a b  in
-                       let uu____70708 =
-                         FStar_TypeChecker_NBETerm.embed er cb r  in
-                       FStar_Pervasives_Native.Some uu____70708)
->>>>>>> 183df463
+                       FStar_Pervasives_Native.Some uu____8366)
   
 let mktot1 :
   'a 'na 'nr 'r .
@@ -2615,15 +1754,9 @@
                     (mk_total_interpretation_1 f ea er)
                     (fun cb  ->
                        fun args  ->
-<<<<<<< HEAD
-                         let uu____70780 = drop nunivs args  in
+                         let uu____8472 = drop nunivs args  in
                          mk_total_nbe_interpretation_1 cb nf nea ner
-                           uu____70780)
-=======
-                         let uu____70814 = drop nunivs args  in
-                         mk_total_nbe_interpretation_1 cb nf nea ner
-                           uu____70814)
->>>>>>> 183df463
+                           uu____8472)
   
 let mktot2 :
   'a 'b 'na 'nb 'nr 'r .
@@ -2653,13 +1786,7 @@
                         (mk_total_interpretation_2 f ea eb er)
                         (fun cb  ->
                            fun args  ->
-<<<<<<< HEAD
-                             let uu____70928 = drop nunivs args  in
+                             let uu____8620 = drop nunivs args  in
                              mk_total_nbe_interpretation_2 cb nf nea neb ner
-                               uu____70928)
-=======
-                             let uu____70962 = drop nunivs args  in
-                             mk_total_nbe_interpretation_2 cb nf nea neb ner
-                               uu____70962)
->>>>>>> 183df463
+                               uu____8620)
   