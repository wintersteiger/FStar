--- conflicted
+++ resolved
@@ -714,26 +714,19 @@
 in (mk _133_240))
 end
 | FStar_Syntax_Syntax.Tm_meta (t0, FStar_Syntax_Syntax.Meta_monadic_lift (m1, m2, t)) -> begin
-(let _130_246 = (let _130_245 = (let _130_244 = (subst' s t0)
-in (let _130_243 = (let _130_242 = (let _130_241 = (subst' s t)
-in ((m1), (m2), (_130_241)))
-in FStar_Syntax_Syntax.Meta_monadic_lift (_130_242))
-in ((_130_244), (_130_243))))
-in FStar_Syntax_Syntax.Tm_meta (_130_245))
-in (mk _130_246))
+(let _133_246 = (let _133_245 = (let _133_244 = (subst' s t0)
+in (let _133_243 = (let _133_242 = (let _133_241 = (subst' s t)
+in ((m1), (m2), (_133_241)))
+in FStar_Syntax_Syntax.Meta_monadic_lift (_133_242))
+in ((_133_244), (_133_243))))
+in FStar_Syntax_Syntax.Tm_meta (_133_245))
+in (mk _133_246))
 end
 | FStar_Syntax_Syntax.Tm_meta (t, m) -> begin
-<<<<<<< HEAD
-(let _130_249 = (let _130_248 = (let _130_247 = (subst' s t)
-in ((_130_247), (m)))
-in FStar_Syntax_Syntax.Tm_meta (_130_248))
-in (mk _130_249))
-=======
-(let _133_243 = (let _133_242 = (let _133_241 = (subst' s t)
-in ((_133_241), (m)))
-in FStar_Syntax_Syntax.Tm_meta (_133_242))
-in (mk _133_243))
->>>>>>> 9d305a10
+(let _133_249 = (let _133_248 = (let _133_247 = (subst' s t)
+in ((_133_247), (m)))
+in FStar_Syntax_Syntax.Tm_meta (_133_248))
+in (mk _133_249))
 end)))
 
 
@@ -744,40 +737,22 @@
 | FStar_Syntax_Syntax.Tm_delayed (FStar_Util.Inl (t, s), memo) -> begin
 (
 
-<<<<<<< HEAD
-let t' = (let _130_252 = (push_subst s t)
-in (compress _130_252))
-in (
-
-let _35_544 = (FStar_Unionfind.update_in_tx memo (Some (t')))
+let t' = (let _133_252 = (push_subst s t)
+in (compress _133_252))
+in (
+
+let _36_544 = (FStar_Unionfind.update_in_tx memo (Some (t')))
 in t'))
 end
-| _35_547 -> begin
-=======
-let t' = (let _133_246 = (push_subst s t)
-in (compress _133_246))
-in (
-
-let _36_536 = (FStar_Unionfind.update_in_tx memo (Some (t')))
-in t'))
-end
-| _36_539 -> begin
->>>>>>> 9d305a10
+| _36_547 -> begin
 (
 
 let t' = (force_uvar t)
 in (match (t'.FStar_Syntax_Syntax.n) with
-<<<<<<< HEAD
-| FStar_Syntax_Syntax.Tm_delayed (_35_550) -> begin
+| FStar_Syntax_Syntax.Tm_delayed (_36_550) -> begin
 (compress t')
 end
-| _35_553 -> begin
-=======
-| FStar_Syntax_Syntax.Tm_delayed (_36_542) -> begin
-(compress t')
-end
-| _36_545 -> begin
->>>>>>> 9d305a10
+| _36_553 -> begin
 t'
 end))
 end)))
@@ -788,31 +763,18 @@
 
 let set_use_range : FStar_Range.range  ->  FStar_Syntax_Syntax.term  ->  FStar_Syntax_Syntax.term = (fun r t -> (subst' (([]), (Some ((
 
-<<<<<<< HEAD
-let _35_558 = r
-in {FStar_Range.def_range = r.FStar_Range.use_range; FStar_Range.use_range = _35_558.FStar_Range.use_range})))) t))
-=======
-let _36_550 = r
-in {FStar_Range.def_range = r.FStar_Range.use_range; FStar_Range.use_range = _36_550.FStar_Range.use_range})))) t))
->>>>>>> 9d305a10
+let _36_558 = r
+in {FStar_Range.def_range = r.FStar_Range.use_range; FStar_Range.use_range = _36_558.FStar_Range.use_range})))) t))
 
 
 let subst_comp : FStar_Syntax_Syntax.subst_elt Prims.list  ->  FStar_Syntax_Syntax.comp  ->  FStar_Syntax_Syntax.comp = (fun s t -> (subst_comp' (((s)::[]), (None)) t))
 
 
-<<<<<<< HEAD
-let closing_subst = (fun bs -> (let _130_271 = (FStar_List.fold_right (fun _35_566 _35_569 -> (match (((_35_566), (_35_569))) with
-| ((x, _35_565), (subst, n)) -> begin
+let closing_subst = (fun bs -> (let _133_271 = (FStar_List.fold_right (fun _36_566 _36_569 -> (match (((_36_566), (_36_569))) with
+| ((x, _36_565), (subst, n)) -> begin
 (((FStar_Syntax_Syntax.NM (((x), (n))))::subst), ((n + (Prims.parse_int "1"))))
 end)) bs (([]), ((Prims.parse_int "0"))))
-in (FStar_All.pipe_right _130_271 Prims.fst)))
-=======
-let closing_subst = (fun bs -> (let _133_265 = (FStar_List.fold_right (fun _36_558 _36_561 -> (match (((_36_558), (_36_561))) with
-| ((x, _36_557), (subst, n)) -> begin
-(((FStar_Syntax_Syntax.NM (((x), (n))))::subst), ((n + (Prims.parse_int "1"))))
-end)) bs (([]), ((Prims.parse_int "0"))))
-in (FStar_All.pipe_right _133_265 Prims.fst)))
->>>>>>> 9d305a10
+in (FStar_All.pipe_right _133_271 Prims.fst)))
 
 
 let open_binders' = (fun bs -> (
@@ -826,31 +788,17 @@
 
 let x' = (
 
-<<<<<<< HEAD
-let _35_580 = (FStar_Syntax_Syntax.freshen_bv x)
-in (let _130_277 = (subst o x.FStar_Syntax_Syntax.sort)
-in {FStar_Syntax_Syntax.ppname = _35_580.FStar_Syntax_Syntax.ppname; FStar_Syntax_Syntax.index = _35_580.FStar_Syntax_Syntax.index; FStar_Syntax_Syntax.sort = _130_277}))
-in (
-
-let o = (let _130_278 = (shift_subst (Prims.parse_int "1") o)
-in (FStar_Syntax_Syntax.DB ((((Prims.parse_int "0")), (x'))))::_130_278)
-in (
-
-let _35_586 = (aux bs' o)
-in (match (_35_586) with
-=======
-let _36_572 = (FStar_Syntax_Syntax.freshen_bv x)
-in (let _133_271 = (subst o x.FStar_Syntax_Syntax.sort)
-in {FStar_Syntax_Syntax.ppname = _36_572.FStar_Syntax_Syntax.ppname; FStar_Syntax_Syntax.index = _36_572.FStar_Syntax_Syntax.index; FStar_Syntax_Syntax.sort = _133_271}))
-in (
-
-let o = (let _133_272 = (shift_subst (Prims.parse_int "1") o)
-in (FStar_Syntax_Syntax.DB ((((Prims.parse_int "0")), (x'))))::_133_272)
-in (
-
-let _36_578 = (aux bs' o)
-in (match (_36_578) with
->>>>>>> 9d305a10
+let _36_580 = (FStar_Syntax_Syntax.freshen_bv x)
+in (let _133_277 = (subst o x.FStar_Syntax_Syntax.sort)
+in {FStar_Syntax_Syntax.ppname = _36_580.FStar_Syntax_Syntax.ppname; FStar_Syntax_Syntax.index = _36_580.FStar_Syntax_Syntax.index; FStar_Syntax_Syntax.sort = _133_277}))
+in (
+
+let o = (let _133_278 = (shift_subst (Prims.parse_int "1") o)
+in (FStar_Syntax_Syntax.DB ((((Prims.parse_int "0")), (x'))))::_133_278)
+in (
+
+let _36_586 = (aux bs' o)
+in (match (_36_586) with
 | (bs', o) -> begin
 (((((x'), (imp)))::bs'), (o))
 end))))
@@ -858,106 +806,60 @@
 in (aux bs [])))
 
 
-<<<<<<< HEAD
-let open_binders : FStar_Syntax_Syntax.binders  ->  FStar_Syntax_Syntax.binders = (fun bs -> (let _130_281 = (open_binders' bs)
-in (Prims.fst _130_281)))
-=======
-let open_binders : FStar_Syntax_Syntax.binders  ->  FStar_Syntax_Syntax.binders = (fun bs -> (let _133_275 = (open_binders' bs)
-in (Prims.fst _133_275)))
->>>>>>> 9d305a10
+let open_binders : FStar_Syntax_Syntax.binders  ->  FStar_Syntax_Syntax.binders = (fun bs -> (let _133_281 = (open_binders' bs)
+in (Prims.fst _133_281)))
 
 
 let open_term' : FStar_Syntax_Syntax.binders  ->  FStar_Syntax_Syntax.term  ->  (FStar_Syntax_Syntax.binders * FStar_Syntax_Syntax.term * FStar_Syntax_Syntax.subst_t) = (fun bs t -> (
 
-<<<<<<< HEAD
-let _35_592 = (open_binders' bs)
-in (match (_35_592) with
+let _36_592 = (open_binders' bs)
+in (match (_36_592) with
 | (bs', opening) -> begin
-(let _130_286 = (subst opening t)
-in ((bs'), (_130_286), (opening)))
-=======
-let _36_584 = (open_binders' bs)
-in (match (_36_584) with
-| (bs', opening) -> begin
-(let _133_280 = (subst opening t)
-in ((bs'), (_133_280), (opening)))
->>>>>>> 9d305a10
+(let _133_286 = (subst opening t)
+in ((bs'), (_133_286), (opening)))
 end)))
 
 
 let open_term : FStar_Syntax_Syntax.binders  ->  FStar_Syntax_Syntax.term  ->  (FStar_Syntax_Syntax.binders * FStar_Syntax_Syntax.term) = (fun bs t -> (
 
-<<<<<<< HEAD
-let _35_599 = (open_term' bs t)
-in (match (_35_599) with
-| (b, t, _35_598) -> begin
-=======
-let _36_591 = (open_term' bs t)
-in (match (_36_591) with
-| (b, t, _36_590) -> begin
->>>>>>> 9d305a10
+let _36_599 = (open_term' bs t)
+in (match (_36_599) with
+| (b, t, _36_598) -> begin
 ((b), (t))
 end)))
 
 
 let open_comp : FStar_Syntax_Syntax.binders  ->  FStar_Syntax_Syntax.comp  ->  (FStar_Syntax_Syntax.binders * FStar_Syntax_Syntax.comp) = (fun bs t -> (
 
-<<<<<<< HEAD
-let _35_604 = (open_binders' bs)
-in (match (_35_604) with
+let _36_604 = (open_binders' bs)
+in (match (_36_604) with
 | (bs', opening) -> begin
-(let _130_295 = (subst_comp opening t)
-in ((bs'), (_130_295)))
-=======
-let _36_596 = (open_binders' bs)
-in (match (_36_596) with
-| (bs', opening) -> begin
-(let _133_289 = (subst_comp opening t)
-in ((bs'), (_133_289)))
->>>>>>> 9d305a10
+(let _133_295 = (subst_comp opening t)
+in ((bs'), (_133_295)))
 end)))
 
 
 let open_pat : FStar_Syntax_Syntax.pat  ->  (FStar_Syntax_Syntax.pat * FStar_Syntax_Syntax.subst_t) = (fun p -> (
 
 let rec aux_disj = (fun sub renaming p -> (match (p.FStar_Syntax_Syntax.v) with
-<<<<<<< HEAD
-| FStar_Syntax_Syntax.Pat_disj (_35_611) -> begin
+| FStar_Syntax_Syntax.Pat_disj (_36_611) -> begin
 (FStar_All.failwith "impossible")
 end
-| FStar_Syntax_Syntax.Pat_constant (_35_614) -> begin
-=======
-| FStar_Syntax_Syntax.Pat_disj (_36_603) -> begin
-(FStar_All.failwith "impossible")
-end
-| FStar_Syntax_Syntax.Pat_constant (_36_606) -> begin
->>>>>>> 9d305a10
+| FStar_Syntax_Syntax.Pat_constant (_36_614) -> begin
 p
 end
 | FStar_Syntax_Syntax.Pat_cons (fv, pats) -> begin
 (
 
-<<<<<<< HEAD
-let _35_620 = p
-in (let _130_308 = (let _130_307 = (let _130_306 = (FStar_All.pipe_right pats (FStar_List.map (fun _35_624 -> (match (_35_624) with
+let _36_620 = p
+in (let _133_308 = (let _133_307 = (let _133_306 = (FStar_All.pipe_right pats (FStar_List.map (fun _36_624 -> (match (_36_624) with
 | (p, b) -> begin
-(let _130_305 = (aux_disj sub renaming p)
-in ((_130_305), (b)))
+(let _133_305 = (aux_disj sub renaming p)
+in ((_133_305), (b)))
 end))))
-in ((fv), (_130_306)))
-in FStar_Syntax_Syntax.Pat_cons (_130_307))
-in {FStar_Syntax_Syntax.v = _130_308; FStar_Syntax_Syntax.ty = _35_620.FStar_Syntax_Syntax.ty; FStar_Syntax_Syntax.p = _35_620.FStar_Syntax_Syntax.p}))
-=======
-let _36_612 = p
-in (let _133_302 = (let _133_301 = (let _133_300 = (FStar_All.pipe_right pats (FStar_List.map (fun _36_616 -> (match (_36_616) with
-| (p, b) -> begin
-(let _133_299 = (aux_disj sub renaming p)
-in ((_133_299), (b)))
-end))))
-in ((fv), (_133_300)))
-in FStar_Syntax_Syntax.Pat_cons (_133_301))
-in {FStar_Syntax_Syntax.v = _133_302; FStar_Syntax_Syntax.ty = _36_612.FStar_Syntax_Syntax.ty; FStar_Syntax_Syntax.p = _36_612.FStar_Syntax_Syntax.p}))
->>>>>>> 9d305a10
+in ((fv), (_133_306)))
+in FStar_Syntax_Syntax.Pat_cons (_133_307))
+in {FStar_Syntax_Syntax.v = _133_308; FStar_Syntax_Syntax.ty = _36_620.FStar_Syntax_Syntax.ty; FStar_Syntax_Syntax.p = _36_620.FStar_Syntax_Syntax.p}))
 end
 | FStar_Syntax_Syntax.Pat_var (x) -> begin
 (
@@ -966,11 +868,7 @@
 | (x', y) when (x.FStar_Syntax_Syntax.ppname.FStar_Ident.idText = x'.FStar_Syntax_Syntax.ppname.FStar_Ident.idText) -> begin
 Some (y)
 end
-<<<<<<< HEAD
-| _35_632 -> begin
-=======
-| _36_624 -> begin
->>>>>>> 9d305a10
+| _36_632 -> begin
 None
 end)))
 in (
@@ -979,78 +877,46 @@
 | None -> begin
 (
 
-<<<<<<< HEAD
-let _35_635 = (FStar_Syntax_Syntax.freshen_bv x)
-in (let _130_310 = (subst sub x.FStar_Syntax_Syntax.sort)
-in {FStar_Syntax_Syntax.ppname = _35_635.FStar_Syntax_Syntax.ppname; FStar_Syntax_Syntax.index = _35_635.FStar_Syntax_Syntax.index; FStar_Syntax_Syntax.sort = _130_310}))
-=======
-let _36_627 = (FStar_Syntax_Syntax.freshen_bv x)
-in (let _133_304 = (subst sub x.FStar_Syntax_Syntax.sort)
-in {FStar_Syntax_Syntax.ppname = _36_627.FStar_Syntax_Syntax.ppname; FStar_Syntax_Syntax.index = _36_627.FStar_Syntax_Syntax.index; FStar_Syntax_Syntax.sort = _133_304}))
->>>>>>> 9d305a10
+let _36_635 = (FStar_Syntax_Syntax.freshen_bv x)
+in (let _133_310 = (subst sub x.FStar_Syntax_Syntax.sort)
+in {FStar_Syntax_Syntax.ppname = _36_635.FStar_Syntax_Syntax.ppname; FStar_Syntax_Syntax.index = _36_635.FStar_Syntax_Syntax.index; FStar_Syntax_Syntax.sort = _133_310}))
 end
 | Some (y) -> begin
 y
 end)
 in (
 
-<<<<<<< HEAD
-let _35_640 = p
-in {FStar_Syntax_Syntax.v = FStar_Syntax_Syntax.Pat_var (y); FStar_Syntax_Syntax.ty = _35_640.FStar_Syntax_Syntax.ty; FStar_Syntax_Syntax.p = _35_640.FStar_Syntax_Syntax.p})))
-=======
-let _36_632 = p
-in {FStar_Syntax_Syntax.v = FStar_Syntax_Syntax.Pat_var (y); FStar_Syntax_Syntax.ty = _36_632.FStar_Syntax_Syntax.ty; FStar_Syntax_Syntax.p = _36_632.FStar_Syntax_Syntax.p})))
->>>>>>> 9d305a10
+let _36_640 = p
+in {FStar_Syntax_Syntax.v = FStar_Syntax_Syntax.Pat_var (y); FStar_Syntax_Syntax.ty = _36_640.FStar_Syntax_Syntax.ty; FStar_Syntax_Syntax.p = _36_640.FStar_Syntax_Syntax.p})))
 end
 | FStar_Syntax_Syntax.Pat_wild (x) -> begin
 (
 
 let x' = (
 
-<<<<<<< HEAD
-let _35_644 = (FStar_Syntax_Syntax.freshen_bv x)
-in (let _130_311 = (subst sub x.FStar_Syntax_Syntax.sort)
-in {FStar_Syntax_Syntax.ppname = _35_644.FStar_Syntax_Syntax.ppname; FStar_Syntax_Syntax.index = _35_644.FStar_Syntax_Syntax.index; FStar_Syntax_Syntax.sort = _130_311}))
-in (
-
-let _35_647 = p
-in {FStar_Syntax_Syntax.v = FStar_Syntax_Syntax.Pat_wild (x'); FStar_Syntax_Syntax.ty = _35_647.FStar_Syntax_Syntax.ty; FStar_Syntax_Syntax.p = _35_647.FStar_Syntax_Syntax.p}))
-=======
-let _36_636 = (FStar_Syntax_Syntax.freshen_bv x)
-in (let _133_305 = (subst sub x.FStar_Syntax_Syntax.sort)
-in {FStar_Syntax_Syntax.ppname = _36_636.FStar_Syntax_Syntax.ppname; FStar_Syntax_Syntax.index = _36_636.FStar_Syntax_Syntax.index; FStar_Syntax_Syntax.sort = _133_305}))
-in (
-
-let _36_639 = p
-in {FStar_Syntax_Syntax.v = FStar_Syntax_Syntax.Pat_wild (x'); FStar_Syntax_Syntax.ty = _36_639.FStar_Syntax_Syntax.ty; FStar_Syntax_Syntax.p = _36_639.FStar_Syntax_Syntax.p}))
->>>>>>> 9d305a10
+let _36_644 = (FStar_Syntax_Syntax.freshen_bv x)
+in (let _133_311 = (subst sub x.FStar_Syntax_Syntax.sort)
+in {FStar_Syntax_Syntax.ppname = _36_644.FStar_Syntax_Syntax.ppname; FStar_Syntax_Syntax.index = _36_644.FStar_Syntax_Syntax.index; FStar_Syntax_Syntax.sort = _133_311}))
+in (
+
+let _36_647 = p
+in {FStar_Syntax_Syntax.v = FStar_Syntax_Syntax.Pat_wild (x'); FStar_Syntax_Syntax.ty = _36_647.FStar_Syntax_Syntax.ty; FStar_Syntax_Syntax.p = _36_647.FStar_Syntax_Syntax.p}))
 end
 | FStar_Syntax_Syntax.Pat_dot_term (x, t0) -> begin
 (
 
 let x = (
 
-<<<<<<< HEAD
-let _35_653 = x
-in (let _130_312 = (subst sub x.FStar_Syntax_Syntax.sort)
-in {FStar_Syntax_Syntax.ppname = _35_653.FStar_Syntax_Syntax.ppname; FStar_Syntax_Syntax.index = _35_653.FStar_Syntax_Syntax.index; FStar_Syntax_Syntax.sort = _130_312}))
-=======
-let _36_645 = x
-in (let _133_306 = (subst sub x.FStar_Syntax_Syntax.sort)
-in {FStar_Syntax_Syntax.ppname = _36_645.FStar_Syntax_Syntax.ppname; FStar_Syntax_Syntax.index = _36_645.FStar_Syntax_Syntax.index; FStar_Syntax_Syntax.sort = _133_306}))
->>>>>>> 9d305a10
+let _36_653 = x
+in (let _133_312 = (subst sub x.FStar_Syntax_Syntax.sort)
+in {FStar_Syntax_Syntax.ppname = _36_653.FStar_Syntax_Syntax.ppname; FStar_Syntax_Syntax.index = _36_653.FStar_Syntax_Syntax.index; FStar_Syntax_Syntax.sort = _133_312}))
 in (
 
 let t0 = (subst sub t0)
 in (
 
-<<<<<<< HEAD
-let _35_657 = p
-in {FStar_Syntax_Syntax.v = FStar_Syntax_Syntax.Pat_dot_term (((x), (t0))); FStar_Syntax_Syntax.ty = _35_657.FStar_Syntax_Syntax.ty; FStar_Syntax_Syntax.p = _35_657.FStar_Syntax_Syntax.p})))
-=======
-let _36_649 = p
-in {FStar_Syntax_Syntax.v = FStar_Syntax_Syntax.Pat_dot_term (((x), (t0))); FStar_Syntax_Syntax.ty = _36_649.FStar_Syntax_Syntax.ty; FStar_Syntax_Syntax.p = _36_649.FStar_Syntax_Syntax.p})))
->>>>>>> 9d305a10
+let _36_657 = p
+in {FStar_Syntax_Syntax.v = FStar_Syntax_Syntax.Pat_dot_term (((x), (t0))); FStar_Syntax_Syntax.ty = _36_657.FStar_Syntax_Syntax.ty; FStar_Syntax_Syntax.p = _36_657.FStar_Syntax_Syntax.p})))
 end))
 in (
 
@@ -1058,75 +924,43 @@
 | FStar_Syntax_Syntax.Pat_disj ([]) -> begin
 (FStar_All.failwith "Impossible: empty disjunction")
 end
-<<<<<<< HEAD
-| FStar_Syntax_Syntax.Pat_constant (_35_666) -> begin
-=======
-| FStar_Syntax_Syntax.Pat_constant (_36_658) -> begin
->>>>>>> 9d305a10
+| FStar_Syntax_Syntax.Pat_constant (_36_666) -> begin
 ((p), (sub), (renaming))
 end
 | FStar_Syntax_Syntax.Pat_disj ((p)::ps) -> begin
 (
 
-<<<<<<< HEAD
-let _35_675 = (aux sub renaming p)
-in (match (_35_675) with
-=======
-let _36_667 = (aux sub renaming p)
-in (match (_36_667) with
->>>>>>> 9d305a10
+let _36_675 = (aux sub renaming p)
+in (match (_36_675) with
 | (p, sub, renaming) -> begin
 (
 
 let ps = (FStar_List.map (aux_disj sub renaming) ps)
 in (((
 
-<<<<<<< HEAD
-let _35_677 = p
-in {FStar_Syntax_Syntax.v = FStar_Syntax_Syntax.Pat_disj ((p)::ps); FStar_Syntax_Syntax.ty = _35_677.FStar_Syntax_Syntax.ty; FStar_Syntax_Syntax.p = _35_677.FStar_Syntax_Syntax.p})), (sub), (renaming)))
-=======
-let _36_669 = p
-in {FStar_Syntax_Syntax.v = FStar_Syntax_Syntax.Pat_disj ((p)::ps); FStar_Syntax_Syntax.ty = _36_669.FStar_Syntax_Syntax.ty; FStar_Syntax_Syntax.p = _36_669.FStar_Syntax_Syntax.p})), (sub), (renaming)))
->>>>>>> 9d305a10
+let _36_677 = p
+in {FStar_Syntax_Syntax.v = FStar_Syntax_Syntax.Pat_disj ((p)::ps); FStar_Syntax_Syntax.ty = _36_677.FStar_Syntax_Syntax.ty; FStar_Syntax_Syntax.p = _36_677.FStar_Syntax_Syntax.p})), (sub), (renaming)))
 end))
 end
 | FStar_Syntax_Syntax.Pat_cons (fv, pats) -> begin
 (
 
-<<<<<<< HEAD
-let _35_697 = (FStar_All.pipe_right pats (FStar_List.fold_left (fun _35_686 _35_689 -> (match (((_35_686), (_35_689))) with
+let _36_697 = (FStar_All.pipe_right pats (FStar_List.fold_left (fun _36_686 _36_689 -> (match (((_36_686), (_36_689))) with
 | ((pats, sub, renaming), (p, imp)) -> begin
 (
 
-let _35_693 = (aux sub renaming p)
-in (match (_35_693) with
-=======
-let _36_689 = (FStar_All.pipe_right pats (FStar_List.fold_left (fun _36_678 _36_681 -> (match (((_36_678), (_36_681))) with
-| ((pats, sub, renaming), (p, imp)) -> begin
-(
-
-let _36_685 = (aux sub renaming p)
-in (match (_36_685) with
->>>>>>> 9d305a10
+let _36_693 = (aux sub renaming p)
+in (match (_36_693) with
 | (p, sub, renaming) -> begin
 (((((p), (imp)))::pats), (sub), (renaming))
 end))
 end)) (([]), (sub), (renaming))))
-<<<<<<< HEAD
-in (match (_35_697) with
+in (match (_36_697) with
 | (pats, sub, renaming) -> begin
 (((
 
-let _35_698 = p
-in {FStar_Syntax_Syntax.v = FStar_Syntax_Syntax.Pat_cons (((fv), ((FStar_List.rev pats)))); FStar_Syntax_Syntax.ty = _35_698.FStar_Syntax_Syntax.ty; FStar_Syntax_Syntax.p = _35_698.FStar_Syntax_Syntax.p})), (sub), (renaming))
-=======
-in (match (_36_689) with
-| (pats, sub, renaming) -> begin
-(((
-
-let _36_690 = p
-in {FStar_Syntax_Syntax.v = FStar_Syntax_Syntax.Pat_cons (((fv), ((FStar_List.rev pats)))); FStar_Syntax_Syntax.ty = _36_690.FStar_Syntax_Syntax.ty; FStar_Syntax_Syntax.p = _36_690.FStar_Syntax_Syntax.p})), (sub), (renaming))
->>>>>>> 9d305a10
+let _36_698 = p
+in {FStar_Syntax_Syntax.v = FStar_Syntax_Syntax.Pat_cons (((fv), ((FStar_List.rev pats)))); FStar_Syntax_Syntax.ty = _36_698.FStar_Syntax_Syntax.ty; FStar_Syntax_Syntax.p = _36_698.FStar_Syntax_Syntax.p})), (sub), (renaming))
 end))
 end
 | FStar_Syntax_Syntax.Pat_var (x) -> begin
@@ -1134,120 +968,66 @@
 
 let x' = (
 
-<<<<<<< HEAD
-let _35_702 = (FStar_Syntax_Syntax.freshen_bv x)
-in (let _130_321 = (subst sub x.FStar_Syntax_Syntax.sort)
-in {FStar_Syntax_Syntax.ppname = _35_702.FStar_Syntax_Syntax.ppname; FStar_Syntax_Syntax.index = _35_702.FStar_Syntax_Syntax.index; FStar_Syntax_Syntax.sort = _130_321}))
-in (
-
-let sub = (let _130_322 = (shift_subst (Prims.parse_int "1") sub)
-in (FStar_Syntax_Syntax.DB ((((Prims.parse_int "0")), (x'))))::_130_322)
+let _36_702 = (FStar_Syntax_Syntax.freshen_bv x)
+in (let _133_321 = (subst sub x.FStar_Syntax_Syntax.sort)
+in {FStar_Syntax_Syntax.ppname = _36_702.FStar_Syntax_Syntax.ppname; FStar_Syntax_Syntax.index = _36_702.FStar_Syntax_Syntax.index; FStar_Syntax_Syntax.sort = _133_321}))
+in (
+
+let sub = (let _133_322 = (shift_subst (Prims.parse_int "1") sub)
+in (FStar_Syntax_Syntax.DB ((((Prims.parse_int "0")), (x'))))::_133_322)
 in (((
 
-let _35_706 = p
-in {FStar_Syntax_Syntax.v = FStar_Syntax_Syntax.Pat_var (x'); FStar_Syntax_Syntax.ty = _35_706.FStar_Syntax_Syntax.ty; FStar_Syntax_Syntax.p = _35_706.FStar_Syntax_Syntax.p})), (sub), ((((x), (x')))::renaming))))
-=======
-let _36_694 = (FStar_Syntax_Syntax.freshen_bv x)
-in (let _133_315 = (subst sub x.FStar_Syntax_Syntax.sort)
-in {FStar_Syntax_Syntax.ppname = _36_694.FStar_Syntax_Syntax.ppname; FStar_Syntax_Syntax.index = _36_694.FStar_Syntax_Syntax.index; FStar_Syntax_Syntax.sort = _133_315}))
-in (
-
-let sub = (let _133_316 = (shift_subst (Prims.parse_int "1") sub)
-in (FStar_Syntax_Syntax.DB ((((Prims.parse_int "0")), (x'))))::_133_316)
+let _36_706 = p
+in {FStar_Syntax_Syntax.v = FStar_Syntax_Syntax.Pat_var (x'); FStar_Syntax_Syntax.ty = _36_706.FStar_Syntax_Syntax.ty; FStar_Syntax_Syntax.p = _36_706.FStar_Syntax_Syntax.p})), (sub), ((((x), (x')))::renaming))))
+end
+| FStar_Syntax_Syntax.Pat_wild (x) -> begin
+(
+
+let x' = (
+
+let _36_710 = (FStar_Syntax_Syntax.freshen_bv x)
+in (let _133_323 = (subst sub x.FStar_Syntax_Syntax.sort)
+in {FStar_Syntax_Syntax.ppname = _36_710.FStar_Syntax_Syntax.ppname; FStar_Syntax_Syntax.index = _36_710.FStar_Syntax_Syntax.index; FStar_Syntax_Syntax.sort = _133_323}))
+in (
+
+let sub = (let _133_324 = (shift_subst (Prims.parse_int "1") sub)
+in (FStar_Syntax_Syntax.DB ((((Prims.parse_int "0")), (x'))))::_133_324)
 in (((
 
-let _36_698 = p
-in {FStar_Syntax_Syntax.v = FStar_Syntax_Syntax.Pat_var (x'); FStar_Syntax_Syntax.ty = _36_698.FStar_Syntax_Syntax.ty; FStar_Syntax_Syntax.p = _36_698.FStar_Syntax_Syntax.p})), (sub), ((((x), (x')))::renaming))))
->>>>>>> 9d305a10
-end
-| FStar_Syntax_Syntax.Pat_wild (x) -> begin
-(
-
-let x' = (
-
-<<<<<<< HEAD
-let _35_710 = (FStar_Syntax_Syntax.freshen_bv x)
-in (let _130_323 = (subst sub x.FStar_Syntax_Syntax.sort)
-in {FStar_Syntax_Syntax.ppname = _35_710.FStar_Syntax_Syntax.ppname; FStar_Syntax_Syntax.index = _35_710.FStar_Syntax_Syntax.index; FStar_Syntax_Syntax.sort = _130_323}))
-in (
-
-let sub = (let _130_324 = (shift_subst (Prims.parse_int "1") sub)
-in (FStar_Syntax_Syntax.DB ((((Prims.parse_int "0")), (x'))))::_130_324)
-in (((
-
-let _35_714 = p
-in {FStar_Syntax_Syntax.v = FStar_Syntax_Syntax.Pat_wild (x'); FStar_Syntax_Syntax.ty = _35_714.FStar_Syntax_Syntax.ty; FStar_Syntax_Syntax.p = _35_714.FStar_Syntax_Syntax.p})), (sub), ((((x), (x')))::renaming))))
-=======
-let _36_702 = (FStar_Syntax_Syntax.freshen_bv x)
-in (let _133_317 = (subst sub x.FStar_Syntax_Syntax.sort)
-in {FStar_Syntax_Syntax.ppname = _36_702.FStar_Syntax_Syntax.ppname; FStar_Syntax_Syntax.index = _36_702.FStar_Syntax_Syntax.index; FStar_Syntax_Syntax.sort = _133_317}))
-in (
-
-let sub = (let _133_318 = (shift_subst (Prims.parse_int "1") sub)
-in (FStar_Syntax_Syntax.DB ((((Prims.parse_int "0")), (x'))))::_133_318)
-in (((
-
-let _36_706 = p
-in {FStar_Syntax_Syntax.v = FStar_Syntax_Syntax.Pat_wild (x'); FStar_Syntax_Syntax.ty = _36_706.FStar_Syntax_Syntax.ty; FStar_Syntax_Syntax.p = _36_706.FStar_Syntax_Syntax.p})), (sub), ((((x), (x')))::renaming))))
->>>>>>> 9d305a10
+let _36_714 = p
+in {FStar_Syntax_Syntax.v = FStar_Syntax_Syntax.Pat_wild (x'); FStar_Syntax_Syntax.ty = _36_714.FStar_Syntax_Syntax.ty; FStar_Syntax_Syntax.p = _36_714.FStar_Syntax_Syntax.p})), (sub), ((((x), (x')))::renaming))))
 end
 | FStar_Syntax_Syntax.Pat_dot_term (x, t0) -> begin
 (
 
 let x = (
 
-<<<<<<< HEAD
-let _35_720 = x
-in (let _130_325 = (subst sub x.FStar_Syntax_Syntax.sort)
-in {FStar_Syntax_Syntax.ppname = _35_720.FStar_Syntax_Syntax.ppname; FStar_Syntax_Syntax.index = _35_720.FStar_Syntax_Syntax.index; FStar_Syntax_Syntax.sort = _130_325}))
-=======
-let _36_712 = x
-in (let _133_319 = (subst sub x.FStar_Syntax_Syntax.sort)
-in {FStar_Syntax_Syntax.ppname = _36_712.FStar_Syntax_Syntax.ppname; FStar_Syntax_Syntax.index = _36_712.FStar_Syntax_Syntax.index; FStar_Syntax_Syntax.sort = _133_319}))
->>>>>>> 9d305a10
+let _36_720 = x
+in (let _133_325 = (subst sub x.FStar_Syntax_Syntax.sort)
+in {FStar_Syntax_Syntax.ppname = _36_720.FStar_Syntax_Syntax.ppname; FStar_Syntax_Syntax.index = _36_720.FStar_Syntax_Syntax.index; FStar_Syntax_Syntax.sort = _133_325}))
 in (
 
 let t0 = (subst sub t0)
 in (((
 
-<<<<<<< HEAD
-let _35_724 = p
-in {FStar_Syntax_Syntax.v = FStar_Syntax_Syntax.Pat_dot_term (((x), (t0))); FStar_Syntax_Syntax.ty = _35_724.FStar_Syntax_Syntax.ty; FStar_Syntax_Syntax.p = _35_724.FStar_Syntax_Syntax.p})), (sub), (renaming))))
-end))
-in (
-
-let _35_730 = (aux [] [] p)
-in (match (_35_730) with
-| (p, sub, _35_729) -> begin
-=======
-let _36_716 = p
-in {FStar_Syntax_Syntax.v = FStar_Syntax_Syntax.Pat_dot_term (((x), (t0))); FStar_Syntax_Syntax.ty = _36_716.FStar_Syntax_Syntax.ty; FStar_Syntax_Syntax.p = _36_716.FStar_Syntax_Syntax.p})), (sub), (renaming))))
-end))
-in (
-
-let _36_722 = (aux [] [] p)
-in (match (_36_722) with
-| (p, sub, _36_721) -> begin
->>>>>>> 9d305a10
+let _36_724 = p
+in {FStar_Syntax_Syntax.v = FStar_Syntax_Syntax.Pat_dot_term (((x), (t0))); FStar_Syntax_Syntax.ty = _36_724.FStar_Syntax_Syntax.ty; FStar_Syntax_Syntax.p = _36_724.FStar_Syntax_Syntax.p})), (sub), (renaming))))
+end))
+in (
+
+let _36_730 = (aux [] [] p)
+in (match (_36_730) with
+| (p, sub, _36_729) -> begin
 ((p), (sub))
 end)))))
 
 
-<<<<<<< HEAD
-let open_branch : FStar_Syntax_Syntax.branch  ->  FStar_Syntax_Syntax.branch = (fun _35_734 -> (match (_35_734) with
+let open_branch : FStar_Syntax_Syntax.branch  ->  FStar_Syntax_Syntax.branch = (fun _36_734 -> (match (_36_734) with
 | (p, wopt, e) -> begin
 (
 
-let _35_737 = (open_pat p)
-in (match (_35_737) with
-=======
-let open_branch : FStar_Syntax_Syntax.branch  ->  FStar_Syntax_Syntax.branch = (fun _36_726 -> (match (_36_726) with
-| (p, wopt, e) -> begin
-(
-
-let _36_729 = (open_pat p)
-in (match (_36_729) with
->>>>>>> 9d305a10
+let _36_737 = (open_pat p)
+in (match (_36_737) with
 | (p, opening) -> begin
 (
 
@@ -1256,13 +1036,8 @@
 None
 end
 | Some (w) -> begin
-<<<<<<< HEAD
-(let _130_328 = (subst opening w)
-in Some (_130_328))
-=======
-(let _133_322 = (subst opening w)
-in Some (_133_322))
->>>>>>> 9d305a10
+(let _133_328 = (subst opening w)
+in Some (_133_328))
 end)
 in (
 
@@ -1272,21 +1047,12 @@
 end))
 
 
-<<<<<<< HEAD
-let close : FStar_Syntax_Syntax.binders  ->  FStar_Syntax_Syntax.term  ->  FStar_Syntax_Syntax.term = (fun bs t -> (let _130_333 = (closing_subst bs)
-in (subst _130_333 t)))
-
-
-let close_comp : FStar_Syntax_Syntax.binders  ->  FStar_Syntax_Syntax.comp  ->  FStar_Syntax_Syntax.comp = (fun bs c -> (let _130_338 = (closing_subst bs)
-in (subst_comp _130_338 c)))
-=======
-let close : FStar_Syntax_Syntax.binders  ->  FStar_Syntax_Syntax.term  ->  FStar_Syntax_Syntax.term = (fun bs t -> (let _133_327 = (closing_subst bs)
-in (subst _133_327 t)))
-
-
-let close_comp : FStar_Syntax_Syntax.binders  ->  FStar_Syntax_Syntax.comp  ->  FStar_Syntax_Syntax.comp = (fun bs c -> (let _133_332 = (closing_subst bs)
-in (subst_comp _133_332 c)))
->>>>>>> 9d305a10
+let close : FStar_Syntax_Syntax.binders  ->  FStar_Syntax_Syntax.term  ->  FStar_Syntax_Syntax.term = (fun bs t -> (let _133_333 = (closing_subst bs)
+in (subst _133_333 t)))
+
+
+let close_comp : FStar_Syntax_Syntax.binders  ->  FStar_Syntax_Syntax.comp  ->  FStar_Syntax_Syntax.comp = (fun bs c -> (let _133_338 = (closing_subst bs)
+in (subst_comp _133_338 c)))
 
 
 let close_binders : FStar_Syntax_Syntax.binders  ->  FStar_Syntax_Syntax.binders = (fun bs -> (
@@ -1300,27 +1066,15 @@
 
 let x = (
 
-<<<<<<< HEAD
-let _35_757 = x
-in (let _130_345 = (subst s x.FStar_Syntax_Syntax.sort)
-in {FStar_Syntax_Syntax.ppname = _35_757.FStar_Syntax_Syntax.ppname; FStar_Syntax_Syntax.index = _35_757.FStar_Syntax_Syntax.index; FStar_Syntax_Syntax.sort = _130_345}))
-in (
-
-let s' = (let _130_346 = (shift_subst (Prims.parse_int "1") s)
-in (FStar_Syntax_Syntax.NM (((x), ((Prims.parse_int "0")))))::_130_346)
-in (let _130_347 = (aux s' tl)
-in (((x), (imp)))::_130_347)))
-=======
-let _36_749 = x
-in (let _133_339 = (subst s x.FStar_Syntax_Syntax.sort)
-in {FStar_Syntax_Syntax.ppname = _36_749.FStar_Syntax_Syntax.ppname; FStar_Syntax_Syntax.index = _36_749.FStar_Syntax_Syntax.index; FStar_Syntax_Syntax.sort = _133_339}))
-in (
-
-let s' = (let _133_340 = (shift_subst (Prims.parse_int "1") s)
-in (FStar_Syntax_Syntax.NM (((x), ((Prims.parse_int "0")))))::_133_340)
-in (let _133_341 = (aux s' tl)
-in (((x), (imp)))::_133_341)))
->>>>>>> 9d305a10
+let _36_757 = x
+in (let _133_345 = (subst s x.FStar_Syntax_Syntax.sort)
+in {FStar_Syntax_Syntax.ppname = _36_757.FStar_Syntax_Syntax.ppname; FStar_Syntax_Syntax.index = _36_757.FStar_Syntax_Syntax.index; FStar_Syntax_Syntax.sort = _133_345}))
+in (
+
+let s' = (let _133_346 = (shift_subst (Prims.parse_int "1") s)
+in (FStar_Syntax_Syntax.NM (((x), ((Prims.parse_int "0")))))::_133_346)
+in (let _133_347 = (aux s' tl)
+in (((x), (imp)))::_133_347)))
 end))
 in (aux [] bs)))
 
@@ -1330,21 +1084,12 @@
 let s = (closing_subst bs)
 in (
 
-<<<<<<< HEAD
-let _35_764 = lc
-in (let _130_354 = (subst s lc.FStar_Syntax_Syntax.res_typ)
-in {FStar_Syntax_Syntax.eff_name = _35_764.FStar_Syntax_Syntax.eff_name; FStar_Syntax_Syntax.res_typ = _130_354; FStar_Syntax_Syntax.cflags = _35_764.FStar_Syntax_Syntax.cflags; FStar_Syntax_Syntax.comp = (fun _35_766 -> (match (()) with
+let _36_764 = lc
+in (let _133_354 = (subst s lc.FStar_Syntax_Syntax.res_typ)
+in {FStar_Syntax_Syntax.eff_name = _36_764.FStar_Syntax_Syntax.eff_name; FStar_Syntax_Syntax.res_typ = _133_354; FStar_Syntax_Syntax.cflags = _36_764.FStar_Syntax_Syntax.cflags; FStar_Syntax_Syntax.comp = (fun _36_766 -> (match (()) with
 | () -> begin
-(let _130_353 = (lc.FStar_Syntax_Syntax.comp ())
-in (subst_comp s _130_353))
-=======
-let _36_756 = lc
-in (let _133_348 = (subst s lc.FStar_Syntax_Syntax.res_typ)
-in {FStar_Syntax_Syntax.eff_name = _36_756.FStar_Syntax_Syntax.eff_name; FStar_Syntax_Syntax.res_typ = _133_348; FStar_Syntax_Syntax.cflags = _36_756.FStar_Syntax_Syntax.cflags; FStar_Syntax_Syntax.comp = (fun _36_758 -> (match (()) with
-| () -> begin
-(let _133_347 = (lc.FStar_Syntax_Syntax.comp ())
-in (subst_comp s _133_347))
->>>>>>> 9d305a10
+(let _133_353 = (lc.FStar_Syntax_Syntax.comp ())
+in (subst_comp s _133_353))
 end))}))))
 
 
@@ -1354,80 +1099,44 @@
 | FStar_Syntax_Syntax.Pat_disj ([]) -> begin
 (FStar_All.failwith "Impossible: empty disjunction")
 end
-<<<<<<< HEAD
-| FStar_Syntax_Syntax.Pat_constant (_35_774) -> begin
-=======
-| FStar_Syntax_Syntax.Pat_constant (_36_766) -> begin
->>>>>>> 9d305a10
+| FStar_Syntax_Syntax.Pat_constant (_36_774) -> begin
 ((p), (sub))
 end
 | FStar_Syntax_Syntax.Pat_disj ((p)::ps) -> begin
 (
 
-<<<<<<< HEAD
-let _35_782 = (aux sub p)
-in (match (_35_782) with
+let _36_782 = (aux sub p)
+in (match (_36_782) with
 | (p, sub) -> begin
 (
 
-let ps = (FStar_List.map (fun p -> (let _130_362 = (aux sub p)
-in (Prims.fst _130_362))) ps)
+let ps = (FStar_List.map (fun p -> (let _133_362 = (aux sub p)
+in (Prims.fst _133_362))) ps)
 in (((
 
-let _35_785 = p
-in {FStar_Syntax_Syntax.v = FStar_Syntax_Syntax.Pat_disj ((p)::ps); FStar_Syntax_Syntax.ty = _35_785.FStar_Syntax_Syntax.ty; FStar_Syntax_Syntax.p = _35_785.FStar_Syntax_Syntax.p})), (sub)))
-=======
-let _36_774 = (aux sub p)
-in (match (_36_774) with
-| (p, sub) -> begin
-(
-
-let ps = (FStar_List.map (fun p -> (let _133_356 = (aux sub p)
-in (Prims.fst _133_356))) ps)
-in (((
-
-let _36_777 = p
-in {FStar_Syntax_Syntax.v = FStar_Syntax_Syntax.Pat_disj ((p)::ps); FStar_Syntax_Syntax.ty = _36_777.FStar_Syntax_Syntax.ty; FStar_Syntax_Syntax.p = _36_777.FStar_Syntax_Syntax.p})), (sub)))
->>>>>>> 9d305a10
+let _36_785 = p
+in {FStar_Syntax_Syntax.v = FStar_Syntax_Syntax.Pat_disj ((p)::ps); FStar_Syntax_Syntax.ty = _36_785.FStar_Syntax_Syntax.ty; FStar_Syntax_Syntax.p = _36_785.FStar_Syntax_Syntax.p})), (sub)))
 end))
 end
 | FStar_Syntax_Syntax.Pat_cons (fv, pats) -> begin
 (
 
-<<<<<<< HEAD
-let _35_802 = (FStar_All.pipe_right pats (FStar_List.fold_left (fun _35_793 _35_796 -> (match (((_35_793), (_35_796))) with
+let _36_802 = (FStar_All.pipe_right pats (FStar_List.fold_left (fun _36_793 _36_796 -> (match (((_36_793), (_36_796))) with
 | ((pats, sub), (p, imp)) -> begin
 (
 
-let _35_799 = (aux sub p)
-in (match (_35_799) with
-=======
-let _36_794 = (FStar_All.pipe_right pats (FStar_List.fold_left (fun _36_785 _36_788 -> (match (((_36_785), (_36_788))) with
-| ((pats, sub), (p, imp)) -> begin
-(
-
-let _36_791 = (aux sub p)
-in (match (_36_791) with
->>>>>>> 9d305a10
+let _36_799 = (aux sub p)
+in (match (_36_799) with
 | (p, sub) -> begin
 (((((p), (imp)))::pats), (sub))
 end))
 end)) (([]), (sub))))
-<<<<<<< HEAD
-in (match (_35_802) with
+in (match (_36_802) with
 | (pats, sub) -> begin
 (((
 
-let _35_803 = p
-in {FStar_Syntax_Syntax.v = FStar_Syntax_Syntax.Pat_cons (((fv), ((FStar_List.rev pats)))); FStar_Syntax_Syntax.ty = _35_803.FStar_Syntax_Syntax.ty; FStar_Syntax_Syntax.p = _35_803.FStar_Syntax_Syntax.p})), (sub))
-=======
-in (match (_36_794) with
-| (pats, sub) -> begin
-(((
-
-let _36_795 = p
-in {FStar_Syntax_Syntax.v = FStar_Syntax_Syntax.Pat_cons (((fv), ((FStar_List.rev pats)))); FStar_Syntax_Syntax.ty = _36_795.FStar_Syntax_Syntax.ty; FStar_Syntax_Syntax.p = _36_795.FStar_Syntax_Syntax.p})), (sub))
->>>>>>> 9d305a10
+let _36_803 = p
+in {FStar_Syntax_Syntax.v = FStar_Syntax_Syntax.Pat_cons (((fv), ((FStar_List.rev pats)))); FStar_Syntax_Syntax.ty = _36_803.FStar_Syntax_Syntax.ty; FStar_Syntax_Syntax.p = _36_803.FStar_Syntax_Syntax.p})), (sub))
 end))
 end
 | FStar_Syntax_Syntax.Pat_var (x) -> begin
@@ -1435,108 +1144,60 @@
 
 let x = (
 
-<<<<<<< HEAD
-let _35_807 = x
-in (let _130_365 = (subst sub x.FStar_Syntax_Syntax.sort)
-in {FStar_Syntax_Syntax.ppname = _35_807.FStar_Syntax_Syntax.ppname; FStar_Syntax_Syntax.index = _35_807.FStar_Syntax_Syntax.index; FStar_Syntax_Syntax.sort = _130_365}))
-in (
-
-let sub = (let _130_366 = (shift_subst (Prims.parse_int "1") sub)
-in (FStar_Syntax_Syntax.NM (((x), ((Prims.parse_int "0")))))::_130_366)
+let _36_807 = x
+in (let _133_365 = (subst sub x.FStar_Syntax_Syntax.sort)
+in {FStar_Syntax_Syntax.ppname = _36_807.FStar_Syntax_Syntax.ppname; FStar_Syntax_Syntax.index = _36_807.FStar_Syntax_Syntax.index; FStar_Syntax_Syntax.sort = _133_365}))
+in (
+
+let sub = (let _133_366 = (shift_subst (Prims.parse_int "1") sub)
+in (FStar_Syntax_Syntax.NM (((x), ((Prims.parse_int "0")))))::_133_366)
 in (((
 
-let _35_811 = p
-in {FStar_Syntax_Syntax.v = FStar_Syntax_Syntax.Pat_var (x); FStar_Syntax_Syntax.ty = _35_811.FStar_Syntax_Syntax.ty; FStar_Syntax_Syntax.p = _35_811.FStar_Syntax_Syntax.p})), (sub))))
-=======
-let _36_799 = x
-in (let _133_359 = (subst sub x.FStar_Syntax_Syntax.sort)
-in {FStar_Syntax_Syntax.ppname = _36_799.FStar_Syntax_Syntax.ppname; FStar_Syntax_Syntax.index = _36_799.FStar_Syntax_Syntax.index; FStar_Syntax_Syntax.sort = _133_359}))
-in (
-
-let sub = (let _133_360 = (shift_subst (Prims.parse_int "1") sub)
-in (FStar_Syntax_Syntax.NM (((x), ((Prims.parse_int "0")))))::_133_360)
+let _36_811 = p
+in {FStar_Syntax_Syntax.v = FStar_Syntax_Syntax.Pat_var (x); FStar_Syntax_Syntax.ty = _36_811.FStar_Syntax_Syntax.ty; FStar_Syntax_Syntax.p = _36_811.FStar_Syntax_Syntax.p})), (sub))))
+end
+| FStar_Syntax_Syntax.Pat_wild (x) -> begin
+(
+
+let x = (
+
+let _36_815 = x
+in (let _133_367 = (subst sub x.FStar_Syntax_Syntax.sort)
+in {FStar_Syntax_Syntax.ppname = _36_815.FStar_Syntax_Syntax.ppname; FStar_Syntax_Syntax.index = _36_815.FStar_Syntax_Syntax.index; FStar_Syntax_Syntax.sort = _133_367}))
+in (
+
+let sub = (let _133_368 = (shift_subst (Prims.parse_int "1") sub)
+in (FStar_Syntax_Syntax.NM (((x), ((Prims.parse_int "0")))))::_133_368)
 in (((
 
-let _36_803 = p
-in {FStar_Syntax_Syntax.v = FStar_Syntax_Syntax.Pat_var (x); FStar_Syntax_Syntax.ty = _36_803.FStar_Syntax_Syntax.ty; FStar_Syntax_Syntax.p = _36_803.FStar_Syntax_Syntax.p})), (sub))))
->>>>>>> 9d305a10
-end
-| FStar_Syntax_Syntax.Pat_wild (x) -> begin
+let _36_819 = p
+in {FStar_Syntax_Syntax.v = FStar_Syntax_Syntax.Pat_wild (x); FStar_Syntax_Syntax.ty = _36_819.FStar_Syntax_Syntax.ty; FStar_Syntax_Syntax.p = _36_819.FStar_Syntax_Syntax.p})), (sub))))
+end
+| FStar_Syntax_Syntax.Pat_dot_term (x, t0) -> begin
 (
 
 let x = (
 
-<<<<<<< HEAD
-let _35_815 = x
-in (let _130_367 = (subst sub x.FStar_Syntax_Syntax.sort)
-in {FStar_Syntax_Syntax.ppname = _35_815.FStar_Syntax_Syntax.ppname; FStar_Syntax_Syntax.index = _35_815.FStar_Syntax_Syntax.index; FStar_Syntax_Syntax.sort = _130_367}))
-in (
-
-let sub = (let _130_368 = (shift_subst (Prims.parse_int "1") sub)
-in (FStar_Syntax_Syntax.NM (((x), ((Prims.parse_int "0")))))::_130_368)
-in (((
-
-let _35_819 = p
-in {FStar_Syntax_Syntax.v = FStar_Syntax_Syntax.Pat_wild (x); FStar_Syntax_Syntax.ty = _35_819.FStar_Syntax_Syntax.ty; FStar_Syntax_Syntax.p = _35_819.FStar_Syntax_Syntax.p})), (sub))))
-=======
-let _36_807 = x
-in (let _133_361 = (subst sub x.FStar_Syntax_Syntax.sort)
-in {FStar_Syntax_Syntax.ppname = _36_807.FStar_Syntax_Syntax.ppname; FStar_Syntax_Syntax.index = _36_807.FStar_Syntax_Syntax.index; FStar_Syntax_Syntax.sort = _133_361}))
-in (
-
-let sub = (let _133_362 = (shift_subst (Prims.parse_int "1") sub)
-in (FStar_Syntax_Syntax.NM (((x), ((Prims.parse_int "0")))))::_133_362)
-in (((
-
-let _36_811 = p
-in {FStar_Syntax_Syntax.v = FStar_Syntax_Syntax.Pat_wild (x); FStar_Syntax_Syntax.ty = _36_811.FStar_Syntax_Syntax.ty; FStar_Syntax_Syntax.p = _36_811.FStar_Syntax_Syntax.p})), (sub))))
->>>>>>> 9d305a10
-end
-| FStar_Syntax_Syntax.Pat_dot_term (x, t0) -> begin
-(
-
-let x = (
-
-<<<<<<< HEAD
-let _35_825 = x
-in (let _130_369 = (subst sub x.FStar_Syntax_Syntax.sort)
-in {FStar_Syntax_Syntax.ppname = _35_825.FStar_Syntax_Syntax.ppname; FStar_Syntax_Syntax.index = _35_825.FStar_Syntax_Syntax.index; FStar_Syntax_Syntax.sort = _130_369}))
-=======
-let _36_817 = x
-in (let _133_363 = (subst sub x.FStar_Syntax_Syntax.sort)
-in {FStar_Syntax_Syntax.ppname = _36_817.FStar_Syntax_Syntax.ppname; FStar_Syntax_Syntax.index = _36_817.FStar_Syntax_Syntax.index; FStar_Syntax_Syntax.sort = _133_363}))
->>>>>>> 9d305a10
+let _36_825 = x
+in (let _133_369 = (subst sub x.FStar_Syntax_Syntax.sort)
+in {FStar_Syntax_Syntax.ppname = _36_825.FStar_Syntax_Syntax.ppname; FStar_Syntax_Syntax.index = _36_825.FStar_Syntax_Syntax.index; FStar_Syntax_Syntax.sort = _133_369}))
 in (
 
 let t0 = (subst sub t0)
 in (((
 
-<<<<<<< HEAD
-let _35_829 = p
-in {FStar_Syntax_Syntax.v = FStar_Syntax_Syntax.Pat_dot_term (((x), (t0))); FStar_Syntax_Syntax.ty = _35_829.FStar_Syntax_Syntax.ty; FStar_Syntax_Syntax.p = _35_829.FStar_Syntax_Syntax.p})), (sub))))
-=======
-let _36_821 = p
-in {FStar_Syntax_Syntax.v = FStar_Syntax_Syntax.Pat_dot_term (((x), (t0))); FStar_Syntax_Syntax.ty = _36_821.FStar_Syntax_Syntax.ty; FStar_Syntax_Syntax.p = _36_821.FStar_Syntax_Syntax.p})), (sub))))
->>>>>>> 9d305a10
+let _36_829 = p
+in {FStar_Syntax_Syntax.v = FStar_Syntax_Syntax.Pat_dot_term (((x), (t0))); FStar_Syntax_Syntax.ty = _36_829.FStar_Syntax_Syntax.ty; FStar_Syntax_Syntax.p = _36_829.FStar_Syntax_Syntax.p})), (sub))))
 end))
 in (aux [] p)))
 
 
-<<<<<<< HEAD
-let close_branch : FStar_Syntax_Syntax.branch  ->  FStar_Syntax_Syntax.branch = (fun _35_834 -> (match (_35_834) with
+let close_branch : FStar_Syntax_Syntax.branch  ->  FStar_Syntax_Syntax.branch = (fun _36_834 -> (match (_36_834) with
 | (p, wopt, e) -> begin
 (
 
-let _35_837 = (close_pat p)
-in (match (_35_837) with
-=======
-let close_branch : FStar_Syntax_Syntax.branch  ->  FStar_Syntax_Syntax.branch = (fun _36_826 -> (match (_36_826) with
-| (p, wopt, e) -> begin
-(
-
-let _36_829 = (close_pat p)
-in (match (_36_829) with
->>>>>>> 9d305a10
+let _36_837 = (close_pat p)
+in (match (_36_837) with
 | (p, closing) -> begin
 (
 
@@ -1545,13 +1206,8 @@
 None
 end
 | Some (w) -> begin
-<<<<<<< HEAD
-(let _130_372 = (subst closing w)
-in Some (_130_372))
-=======
-(let _133_366 = (subst closing w)
-in Some (_133_366))
->>>>>>> 9d305a10
+(let _133_372 = (subst closing w)
+in Some (_133_372))
 end)
 in (
 
@@ -1566,21 +1222,12 @@
 let n = ((FStar_List.length us) - (Prims.parse_int "1"))
 in (
 
-<<<<<<< HEAD
-let _35_850 = (let _130_377 = (FStar_All.pipe_right us (FStar_List.mapi (fun i u -> (
+let _36_850 = (let _133_377 = (FStar_All.pipe_right us (FStar_List.mapi (fun i u -> (
 
 let u' = (FStar_Syntax_Syntax.new_univ_name (Some (u.FStar_Ident.idRange)))
 in ((FStar_Syntax_Syntax.UN ((((n - i)), (FStar_Syntax_Syntax.U_name (u'))))), (u'))))))
-in (FStar_All.pipe_right _130_377 FStar_List.unzip))
-in (match (_35_850) with
-=======
-let _36_842 = (let _133_371 = (FStar_All.pipe_right us (FStar_List.mapi (fun i u -> (
-
-let u' = (FStar_Syntax_Syntax.new_univ_name (Some (u.FStar_Ident.idRange)))
-in ((FStar_Syntax_Syntax.UN ((((n - i)), (FStar_Syntax_Syntax.U_name (u'))))), (u'))))))
-in (FStar_All.pipe_right _133_371 FStar_List.unzip))
-in (match (_36_842) with
->>>>>>> 9d305a10
+in (FStar_All.pipe_right _133_377 FStar_List.unzip))
+in (match (_36_850) with
 | (s, us') -> begin
 ((s), (us'))
 end))))
@@ -1588,13 +1235,8 @@
 
 let open_univ_vars : FStar_Syntax_Syntax.univ_names  ->  FStar_Syntax_Syntax.term  ->  (FStar_Syntax_Syntax.univ_names * FStar_Syntax_Syntax.term) = (fun us t -> (
 
-<<<<<<< HEAD
-let _35_855 = (univ_var_opening us)
-in (match (_35_855) with
-=======
-let _36_847 = (univ_var_opening us)
-in (match (_36_847) with
->>>>>>> 9d305a10
+let _36_855 = (univ_var_opening us)
+in (match (_36_855) with
 | (s, us') -> begin
 (
 
@@ -1605,19 +1247,11 @@
 
 let open_univ_vars_comp : FStar_Syntax_Syntax.univ_names  ->  FStar_Syntax_Syntax.comp  ->  (FStar_Syntax_Syntax.univ_names * FStar_Syntax_Syntax.comp) = (fun us c -> (
 
-<<<<<<< HEAD
-let _35_861 = (univ_var_opening us)
-in (match (_35_861) with
+let _36_861 = (univ_var_opening us)
+in (match (_36_861) with
 | (s, us') -> begin
-(let _130_386 = (subst_comp s c)
-in ((us'), (_130_386)))
-=======
-let _36_853 = (univ_var_opening us)
-in (match (_36_853) with
-| (s, us') -> begin
-(let _133_380 = (subst_comp s c)
-in ((us'), (_133_380)))
->>>>>>> 9d305a10
+(let _133_386 = (subst_comp s c)
+in ((us'), (_133_386)))
 end)))
 
 
@@ -1644,66 +1278,37 @@
 end else begin
 (
 
-<<<<<<< HEAD
-let _35_887 = (FStar_List.fold_right (fun lb _35_880 -> (match (_35_880) with
+let _36_887 = (FStar_List.fold_right (fun lb _36_880 -> (match (_36_880) with
 | (i, lbs, out) -> begin
 (
 
-let x = (let _130_405 = (FStar_Util.left lb.FStar_Syntax_Syntax.lbname)
-in (FStar_Syntax_Syntax.freshen_bv _130_405))
+let x = (let _133_405 = (FStar_Util.left lb.FStar_Syntax_Syntax.lbname)
+in (FStar_Syntax_Syntax.freshen_bv _133_405))
 in (((i + (Prims.parse_int "1"))), (((
 
-let _35_882 = lb
-in {FStar_Syntax_Syntax.lbname = FStar_Util.Inl (x); FStar_Syntax_Syntax.lbunivs = _35_882.FStar_Syntax_Syntax.lbunivs; FStar_Syntax_Syntax.lbtyp = _35_882.FStar_Syntax_Syntax.lbtyp; FStar_Syntax_Syntax.lbeff = _35_882.FStar_Syntax_Syntax.lbeff; FStar_Syntax_Syntax.lbdef = _35_882.FStar_Syntax_Syntax.lbdef}))::lbs), ((FStar_Syntax_Syntax.DB (((i), (x))))::out)))
+let _36_882 = lb
+in {FStar_Syntax_Syntax.lbname = FStar_Util.Inl (x); FStar_Syntax_Syntax.lbunivs = _36_882.FStar_Syntax_Syntax.lbunivs; FStar_Syntax_Syntax.lbtyp = _36_882.FStar_Syntax_Syntax.lbtyp; FStar_Syntax_Syntax.lbeff = _36_882.FStar_Syntax_Syntax.lbeff; FStar_Syntax_Syntax.lbdef = _36_882.FStar_Syntax_Syntax.lbdef}))::lbs), ((FStar_Syntax_Syntax.DB (((i), (x))))::out)))
 end)) lbs (((Prims.parse_int "0")), ([]), ([])))
-in (match (_35_887) with
-=======
-let _36_879 = (FStar_List.fold_right (fun lb _36_872 -> (match (_36_872) with
-| (i, lbs, out) -> begin
-(
-
-let x = (let _133_399 = (FStar_Util.left lb.FStar_Syntax_Syntax.lbname)
-in (FStar_Syntax_Syntax.freshen_bv _133_399))
-in (((i + (Prims.parse_int "1"))), (((
-
-let _36_874 = lb
-in {FStar_Syntax_Syntax.lbname = FStar_Util.Inl (x); FStar_Syntax_Syntax.lbunivs = _36_874.FStar_Syntax_Syntax.lbunivs; FStar_Syntax_Syntax.lbtyp = _36_874.FStar_Syntax_Syntax.lbtyp; FStar_Syntax_Syntax.lbeff = _36_874.FStar_Syntax_Syntax.lbeff; FStar_Syntax_Syntax.lbdef = _36_874.FStar_Syntax_Syntax.lbdef}))::lbs), ((FStar_Syntax_Syntax.DB (((i), (x))))::out)))
-end)) lbs (((Prims.parse_int "0")), ([]), ([])))
-in (match (_36_879) with
->>>>>>> 9d305a10
+in (match (_36_887) with
 | (n_let_recs, lbs, let_rec_opening) -> begin
 (
 
 let lbs = (FStar_All.pipe_right lbs (FStar_List.map (fun lb -> (
 
-<<<<<<< HEAD
-let _35_899 = (FStar_List.fold_right (fun u _35_893 -> (match (_35_893) with
-=======
-let _36_891 = (FStar_List.fold_right (fun u _36_885 -> (match (_36_885) with
->>>>>>> 9d305a10
+let _36_899 = (FStar_List.fold_right (fun u _36_893 -> (match (_36_893) with
 | (i, us, out) -> begin
 (
 
 let u = (FStar_Syntax_Syntax.new_univ_name None)
 in (((i + (Prims.parse_int "1"))), ((u)::us), ((FStar_Syntax_Syntax.UN (((i), (FStar_Syntax_Syntax.U_name (u)))))::out)))
 end)) lb.FStar_Syntax_Syntax.lbunivs ((n_let_recs), ([]), (let_rec_opening)))
-<<<<<<< HEAD
-in (match (_35_899) with
-| (_35_896, us, u_let_rec_opening) -> begin
-(
-
-let _35_900 = lb
-in (let _130_409 = (subst u_let_rec_opening lb.FStar_Syntax_Syntax.lbdef)
-in {FStar_Syntax_Syntax.lbname = _35_900.FStar_Syntax_Syntax.lbname; FStar_Syntax_Syntax.lbunivs = us; FStar_Syntax_Syntax.lbtyp = _35_900.FStar_Syntax_Syntax.lbtyp; FStar_Syntax_Syntax.lbeff = _35_900.FStar_Syntax_Syntax.lbeff; FStar_Syntax_Syntax.lbdef = _130_409}))
-=======
-in (match (_36_891) with
-| (_36_888, us, u_let_rec_opening) -> begin
-(
-
-let _36_892 = lb
-in (let _133_403 = (subst u_let_rec_opening lb.FStar_Syntax_Syntax.lbdef)
-in {FStar_Syntax_Syntax.lbname = _36_892.FStar_Syntax_Syntax.lbname; FStar_Syntax_Syntax.lbunivs = us; FStar_Syntax_Syntax.lbtyp = _36_892.FStar_Syntax_Syntax.lbtyp; FStar_Syntax_Syntax.lbeff = _36_892.FStar_Syntax_Syntax.lbeff; FStar_Syntax_Syntax.lbdef = _133_403}))
->>>>>>> 9d305a10
+in (match (_36_899) with
+| (_36_896, us, u_let_rec_opening) -> begin
+(
+
+let _36_900 = lb
+in (let _133_409 = (subst u_let_rec_opening lb.FStar_Syntax_Syntax.lbdef)
+in {FStar_Syntax_Syntax.lbname = _36_900.FStar_Syntax_Syntax.lbname; FStar_Syntax_Syntax.lbunivs = us; FStar_Syntax_Syntax.lbtyp = _36_900.FStar_Syntax_Syntax.lbtyp; FStar_Syntax_Syntax.lbeff = _36_900.FStar_Syntax_Syntax.lbeff; FStar_Syntax_Syntax.lbdef = _133_409}))
 end)))))
 in (
 
@@ -1718,57 +1323,31 @@
 end else begin
 (
 
-<<<<<<< HEAD
-let _35_912 = (FStar_List.fold_right (fun lb _35_909 -> (match (_35_909) with
+let _36_912 = (FStar_List.fold_right (fun lb _36_909 -> (match (_36_909) with
 | (i, out) -> begin
-(let _130_419 = (let _130_418 = (let _130_417 = (let _130_416 = (FStar_Util.left lb.FStar_Syntax_Syntax.lbname)
-in ((_130_416), (i)))
-in FStar_Syntax_Syntax.NM (_130_417))
-in (_130_418)::out)
-in (((i + (Prims.parse_int "1"))), (_130_419)))
+(let _133_419 = (let _133_418 = (let _133_417 = (let _133_416 = (FStar_Util.left lb.FStar_Syntax_Syntax.lbname)
+in ((_133_416), (i)))
+in FStar_Syntax_Syntax.NM (_133_417))
+in (_133_418)::out)
+in (((i + (Prims.parse_int "1"))), (_133_419)))
 end)) lbs (((Prims.parse_int "0")), ([])))
-in (match (_35_912) with
-=======
-let _36_904 = (FStar_List.fold_right (fun lb _36_901 -> (match (_36_901) with
-| (i, out) -> begin
-(let _133_413 = (let _133_412 = (let _133_411 = (let _133_410 = (FStar_Util.left lb.FStar_Syntax_Syntax.lbname)
-in ((_133_410), (i)))
-in FStar_Syntax_Syntax.NM (_133_411))
-in (_133_412)::out)
-in (((i + (Prims.parse_int "1"))), (_133_413)))
-end)) lbs (((Prims.parse_int "0")), ([])))
-in (match (_36_904) with
->>>>>>> 9d305a10
+in (match (_36_912) with
 | (n_let_recs, let_rec_closing) -> begin
 (
 
 let lbs = (FStar_All.pipe_right lbs (FStar_List.map (fun lb -> (
 
-<<<<<<< HEAD
-let _35_921 = (FStar_List.fold_right (fun u _35_917 -> (match (_35_917) with
+let _36_921 = (FStar_List.fold_right (fun u _36_917 -> (match (_36_917) with
 | (i, out) -> begin
 (((i + (Prims.parse_int "1"))), ((FStar_Syntax_Syntax.UD (((u), (i))))::out))
 end)) lb.FStar_Syntax_Syntax.lbunivs ((n_let_recs), (let_rec_closing)))
-in (match (_35_921) with
-| (_35_919, u_let_rec_closing) -> begin
-(
-
-let _35_922 = lb
-in (let _130_423 = (subst u_let_rec_closing lb.FStar_Syntax_Syntax.lbdef)
-in {FStar_Syntax_Syntax.lbname = _35_922.FStar_Syntax_Syntax.lbname; FStar_Syntax_Syntax.lbunivs = _35_922.FStar_Syntax_Syntax.lbunivs; FStar_Syntax_Syntax.lbtyp = _35_922.FStar_Syntax_Syntax.lbtyp; FStar_Syntax_Syntax.lbeff = _35_922.FStar_Syntax_Syntax.lbeff; FStar_Syntax_Syntax.lbdef = _130_423}))
-=======
-let _36_913 = (FStar_List.fold_right (fun u _36_909 -> (match (_36_909) with
-| (i, out) -> begin
-(((i + (Prims.parse_int "1"))), ((FStar_Syntax_Syntax.UD (((u), (i))))::out))
-end)) lb.FStar_Syntax_Syntax.lbunivs ((n_let_recs), (let_rec_closing)))
-in (match (_36_913) with
-| (_36_911, u_let_rec_closing) -> begin
-(
-
-let _36_914 = lb
-in (let _133_417 = (subst u_let_rec_closing lb.FStar_Syntax_Syntax.lbdef)
-in {FStar_Syntax_Syntax.lbname = _36_914.FStar_Syntax_Syntax.lbname; FStar_Syntax_Syntax.lbunivs = _36_914.FStar_Syntax_Syntax.lbunivs; FStar_Syntax_Syntax.lbtyp = _36_914.FStar_Syntax_Syntax.lbtyp; FStar_Syntax_Syntax.lbeff = _36_914.FStar_Syntax_Syntax.lbeff; FStar_Syntax_Syntax.lbdef = _133_417}))
->>>>>>> 9d305a10
+in (match (_36_921) with
+| (_36_919, u_let_rec_closing) -> begin
+(
+
+let _36_922 = lb
+in (let _133_423 = (subst u_let_rec_closing lb.FStar_Syntax_Syntax.lbdef)
+in {FStar_Syntax_Syntax.lbname = _36_922.FStar_Syntax_Syntax.lbname; FStar_Syntax_Syntax.lbunivs = _36_922.FStar_Syntax_Syntax.lbunivs; FStar_Syntax_Syntax.lbtyp = _36_922.FStar_Syntax_Syntax.lbtyp; FStar_Syntax_Syntax.lbeff = _36_922.FStar_Syntax_Syntax.lbeff; FStar_Syntax_Syntax.lbdef = _133_423}))
 end)))))
 in (
 
@@ -1778,11 +1357,7 @@
 end)
 
 
-<<<<<<< HEAD
-let close_tscheme : FStar_Syntax_Syntax.binders  ->  FStar_Syntax_Syntax.tscheme  ->  FStar_Syntax_Syntax.tscheme = (fun binders _35_929 -> (match (_35_929) with
-=======
-let close_tscheme : FStar_Syntax_Syntax.binders  ->  FStar_Syntax_Syntax.tscheme  ->  FStar_Syntax_Syntax.tscheme = (fun binders _36_921 -> (match (_36_921) with
->>>>>>> 9d305a10
+let close_tscheme : FStar_Syntax_Syntax.binders  ->  FStar_Syntax_Syntax.tscheme  ->  FStar_Syntax_Syntax.tscheme = (fun binders _36_929 -> (match (_36_929) with
 | (us, t) -> begin
 (
 
@@ -1792,13 +1367,8 @@
 let k = (FStar_List.length us)
 in (
 
-<<<<<<< HEAD
-let s = (FStar_List.mapi (fun i _35_936 -> (match (_35_936) with
-| (x, _35_935) -> begin
-=======
-let s = (FStar_List.mapi (fun i _36_928 -> (match (_36_928) with
-| (x, _36_927) -> begin
->>>>>>> 9d305a10
+let s = (FStar_List.mapi (fun i _36_936 -> (match (_36_936) with
+| (x, _36_935) -> begin
 FStar_Syntax_Syntax.NM (((x), ((k + (n - i)))))
 end)) binders)
 in (
@@ -1808,11 +1378,7 @@
 end))
 
 
-<<<<<<< HEAD
-let close_univ_vars_tscheme : FStar_Syntax_Syntax.univ_names  ->  FStar_Syntax_Syntax.tscheme  ->  FStar_Syntax_Syntax.tscheme = (fun us _35_942 -> (match (_35_942) with
-=======
-let close_univ_vars_tscheme : FStar_Syntax_Syntax.univ_names  ->  FStar_Syntax_Syntax.tscheme  ->  FStar_Syntax_Syntax.tscheme = (fun us _36_934 -> (match (_36_934) with
->>>>>>> 9d305a10
+let close_univ_vars_tscheme : FStar_Syntax_Syntax.univ_names  ->  FStar_Syntax_Syntax.tscheme  ->  FStar_Syntax_Syntax.tscheme = (fun us _36_942 -> (match (_36_942) with
 | (us', t) -> begin
 (
 
@@ -1823,26 +1389,16 @@
 in (
 
 let s = (FStar_List.mapi (fun i x -> FStar_Syntax_Syntax.UD (((x), ((k + (n - i)))))) us)
-<<<<<<< HEAD
-in (let _130_436 = (subst s t)
-in ((us'), (_130_436))))))
-=======
-in (let _133_430 = (subst s t)
-in ((us'), (_133_430))))))
->>>>>>> 9d305a10
+in (let _133_436 = (subst s t)
+in ((us'), (_133_436))))))
 end))
 
 
 let opening_of_binders : FStar_Syntax_Syntax.binders  ->  FStar_Syntax_Syntax.subst_t = (fun bs -> (
 
 let n = ((FStar_List.length bs) - (Prims.parse_int "1"))
-<<<<<<< HEAD
-in (FStar_All.pipe_right bs (FStar_List.mapi (fun i _35_954 -> (match (_35_954) with
-| (x, _35_953) -> begin
-=======
-in (FStar_All.pipe_right bs (FStar_List.mapi (fun i _36_946 -> (match (_36_946) with
-| (x, _36_945) -> begin
->>>>>>> 9d305a10
+in (FStar_All.pipe_right bs (FStar_List.mapi (fun i _36_954 -> (match (_36_954) with
+| (x, _36_953) -> begin
 FStar_Syntax_Syntax.DB ((((n - i)), (x)))
 end))))))
 
