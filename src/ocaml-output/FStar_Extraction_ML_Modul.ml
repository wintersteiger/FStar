--- conflicted
+++ resolved
@@ -621,41 +621,20 @@
            then
              let always_fail =
                let imp =
-<<<<<<< HEAD
-                 let uu____1356 = FStar_Syntax_Util.arrow_formals t in
-                 match uu____1356 with
-                 | ([],t1) -> fail_exp lid t1
-                 | (bs,t1) ->
-                     let uu____1388 = fail_exp lid t1 in
-                     FStar_Syntax_Util.abs bs uu____1388 None in
-               let uu___158_1394 = se in
-               let uu____1395 =
-                 let uu____1396 =
-                   let uu____1404 =
-                     let uu____1408 =
-                       let uu____1410 =
-                         let uu____1411 =
-                           let uu____1414 =
-                             FStar_Syntax_Syntax.lid_as_fv lid
-                               FStar_Syntax_Syntax.Delta_constant None in
-                           FStar_Util.Inr uu____1414 in
-=======
-                 let uu____1354 = FStar_Syntax_Util.arrow_formals t  in
+                 let uu____1354 = FStar_Syntax_Util.arrow_formals t in
                  match uu____1354 with
                  | ([],t1) ->
                      let b =
                        let uu____1373 =
-                         FStar_Syntax_Syntax.gen_bv "_" None t1  in
+                         FStar_Syntax_Syntax.gen_bv "_" None t1 in
                        FStar_All.pipe_left FStar_Syntax_Syntax.mk_binder
-                         uu____1373
-                        in
-                     let uu____1374 = fail_exp lid t1  in
+                         uu____1373 in
+                     let uu____1374 = fail_exp lid t1 in
                      FStar_Syntax_Util.abs [b] uu____1374 None
                  | (bs,t1) ->
-                     let uu____1392 = fail_exp lid t1  in
-                     FStar_Syntax_Util.abs bs uu____1392 None
-                  in
-               let uu___158_1398 = se  in
+                     let uu____1392 = fail_exp lid t1 in
+                     FStar_Syntax_Util.abs bs uu____1392 None in
+               let uu___158_1398 = se in
                let uu____1399 =
                  let uu____1400 =
                    let uu____1408 =
@@ -664,10 +643,8 @@
                          let uu____1415 =
                            let uu____1418 =
                              FStar_Syntax_Syntax.lid_as_fv lid
-                               FStar_Syntax_Syntax.Delta_constant None
-                              in
-                           FStar_Util.Inr uu____1418  in
->>>>>>> 91c434f3
+                               FStar_Syntax_Syntax.Delta_constant None in
+                           FStar_Util.Inr uu____1418 in
                          {
                            FStar_Syntax_Syntax.lbname = uu____1415;
                            FStar_Syntax_Syntax.lbunivs = [];
@@ -675,126 +652,65 @@
                            FStar_Syntax_Syntax.lbeff =
                              FStar_Syntax_Const.effect_ML_lid;
                            FStar_Syntax_Syntax.lbdef = imp
-<<<<<<< HEAD
                          } in
-                       [uu____1410] in
-                     (false, uu____1408) in
-                   (uu____1404, [], quals, []) in
-                 FStar_Syntax_Syntax.Sig_let uu____1396 in
-=======
-                         }  in
-                       [uu____1414]  in
-                     (false, uu____1412)  in
-                   (uu____1408, [], quals, [])  in
-                 FStar_Syntax_Syntax.Sig_let uu____1400  in
->>>>>>> 91c434f3
+                       [uu____1414] in
+                     (false, uu____1412) in
+                   (uu____1408, [], quals, []) in
+                 FStar_Syntax_Syntax.Sig_let uu____1400 in
                {
                  FStar_Syntax_Syntax.sigel = uu____1399;
                  FStar_Syntax_Syntax.sigrng =
-<<<<<<< HEAD
-                   (uu___158_1394.FStar_Syntax_Syntax.sigrng)
+                   (uu___158_1398.FStar_Syntax_Syntax.sigrng)
                } in
-             let uu____1422 = extract_sig g always_fail in
-             (match uu____1422 with
-=======
-                   (uu___158_1398.FStar_Syntax_Syntax.sigrng)
-               }  in
-             let uu____1426 = extract_sig g always_fail  in
+             let uu____1426 = extract_sig g always_fail in
              (match uu____1426 with
->>>>>>> 91c434f3
               | (g1,mlm) ->
                   let uu____1437 =
                     FStar_Util.find_map quals
                       (fun uu___155_1439  ->
                          match uu___155_1439 with
                          | FStar_Syntax_Syntax.Discriminator l -> Some l
-<<<<<<< HEAD
-                         | uu____1438 -> None) in
-                  (match uu____1433 with
-=======
-                         | uu____1442 -> None)
-                     in
+                         | uu____1442 -> None) in
                   (match uu____1437 with
->>>>>>> 91c434f3
                    | Some l ->
                        let uu____1447 =
                          let uu____1449 =
                            let uu____1450 =
                              FStar_Extraction_ML_Util.mlloc_of_range
-<<<<<<< HEAD
                                se.FStar_Syntax_Syntax.sigrng in
-                           FStar_Extraction_ML_Syntax.MLM_Loc uu____1446 in
-                         let uu____1447 =
-                           let uu____1449 =
-                             FStar_Extraction_ML_Term.ind_discriminator_body
-                               g1 lid l in
-                           [uu____1449] in
-                         uu____1445 :: uu____1447 in
-                       (g1, uu____1443)
-                   | uu____1451 ->
-                       let uu____1453 =
-=======
-                               se.FStar_Syntax_Syntax.sigrng
-                              in
-                           FStar_Extraction_ML_Syntax.MLM_Loc uu____1450  in
+                           FStar_Extraction_ML_Syntax.MLM_Loc uu____1450 in
                          let uu____1451 =
                            let uu____1453 =
                              FStar_Extraction_ML_Term.ind_discriminator_body
-                               g1 lid l
-                              in
-                           [uu____1453]  in
-                         uu____1449 :: uu____1451  in
+                               g1 lid l in
+                           [uu____1453] in
+                         uu____1449 :: uu____1451 in
                        (g1, uu____1447)
                    | uu____1455 ->
                        let uu____1457 =
->>>>>>> 91c434f3
                          FStar_Util.find_map quals
                            (fun uu___156_1459  ->
                               match uu___156_1459 with
                               | FStar_Syntax_Syntax.Projector (l,uu____1462)
                                   -> Some l
-<<<<<<< HEAD
-                              | uu____1459 -> None) in
-                       (match uu____1453 with
-                        | Some uu____1463 -> (g1, [])
-                        | uu____1465 -> (g1, mlm))))
-           else (g, [])
-       | FStar_Syntax_Syntax.Sig_main e ->
-           let uu____1471 = FStar_Extraction_ML_Term.term_as_mlexpr g e in
-           (match uu____1471 with
-            | (ml_main,uu____1479,uu____1480) ->
-                let uu____1481 =
-                  let uu____1483 =
-                    let uu____1484 =
-                      FStar_Extraction_ML_Util.mlloc_of_range
-                        se.FStar_Syntax_Syntax.sigrng in
-                    FStar_Extraction_ML_Syntax.MLM_Loc uu____1484 in
-                  [uu____1483; FStar_Extraction_ML_Syntax.MLM_Top ml_main] in
-                (g, uu____1481))
-       | FStar_Syntax_Syntax.Sig_new_effect_for_free uu____1486 ->
-=======
-                              | uu____1463 -> None)
-                          in
+                              | uu____1463 -> None) in
                        (match uu____1457 with
                         | Some uu____1467 -> (g1, [])
                         | uu____1469 -> (g1, mlm))))
            else (g, [])
        | FStar_Syntax_Syntax.Sig_main e ->
-           let uu____1475 = FStar_Extraction_ML_Term.term_as_mlexpr g e  in
+           let uu____1475 = FStar_Extraction_ML_Term.term_as_mlexpr g e in
            (match uu____1475 with
             | (ml_main,uu____1483,uu____1484) ->
                 let uu____1485 =
                   let uu____1487 =
                     let uu____1488 =
                       FStar_Extraction_ML_Util.mlloc_of_range
-                        se.FStar_Syntax_Syntax.sigrng
-                       in
-                    FStar_Extraction_ML_Syntax.MLM_Loc uu____1488  in
-                  [uu____1487; FStar_Extraction_ML_Syntax.MLM_Top ml_main]
-                   in
+                        se.FStar_Syntax_Syntax.sigrng in
+                    FStar_Extraction_ML_Syntax.MLM_Loc uu____1488 in
+                  [uu____1487; FStar_Extraction_ML_Syntax.MLM_Top ml_main] in
                 (g, uu____1485))
        | FStar_Syntax_Syntax.Sig_new_effect_for_free uu____1490 ->
->>>>>>> 91c434f3
            failwith "impossible -- removed by tc.fs"
        | FStar_Syntax_Syntax.Sig_assume _
          |FStar_Syntax_Syntax.Sig_sub_effect _
@@ -808,19 +724,10 @@
   FStar_Extraction_ML_UEnv.env -> FStar_Syntax_Syntax.modul -> env_t =
   fun g  ->
     fun m  ->
-<<<<<<< HEAD
-      let uu____1504 =
+      let uu____1508 =
         FStar_Util.fold_map extract_sig g m.FStar_Syntax_Syntax.declarations in
-      FStar_All.pipe_right uu____1504 Prims.fst
+      FStar_All.pipe_right uu____1508 Prims.fst
 let extract:
-=======
-      let uu____1508 =
-        FStar_Util.fold_map extract_sig g m.FStar_Syntax_Syntax.declarations
-         in
-      FStar_All.pipe_right uu____1508 Prims.fst
-  
-let extract :
->>>>>>> 91c434f3
   FStar_Extraction_ML_UEnv.env ->
     FStar_Syntax_Syntax.modul ->
       (FStar_Extraction_ML_UEnv.env* FStar_Extraction_ML_Syntax.mllib
@@ -829,20 +736,12 @@
   fun g  ->
     fun m  ->
       FStar_Syntax_Syntax.reset_gensym ();
-<<<<<<< HEAD
-      (let uu____1529 = FStar_Options.restore_cmd_line_options true in
-=======
-      (let uu____1533 = FStar_Options.restore_cmd_line_options true  in
->>>>>>> 91c434f3
+      (let uu____1533 = FStar_Options.restore_cmd_line_options true in
        let name =
          FStar_Extraction_ML_Syntax.mlpath_of_lident
            m.FStar_Syntax_Syntax.name in
        let g1 =
-<<<<<<< HEAD
-         let uu___159_1532 = g in
-=======
-         let uu___159_1536 = g  in
->>>>>>> 91c434f3
+         let uu___159_1536 = g in
          {
            FStar_Extraction_ML_UEnv.tcenv =
              (uu___159_1536.FStar_Extraction_ML_UEnv.tcenv);
@@ -851,58 +750,30 @@
            FStar_Extraction_ML_UEnv.tydefs =
              (uu___159_1536.FStar_Extraction_ML_UEnv.tydefs);
            FStar_Extraction_ML_UEnv.currentModule = name
-<<<<<<< HEAD
          } in
-       let uu____1533 =
+       let uu____1537 =
          FStar_Util.fold_map extract_sig g1
            m.FStar_Syntax_Syntax.declarations in
-       match uu____1533 with
-=======
-         }  in
-       let uu____1537 =
-         FStar_Util.fold_map extract_sig g1
-           m.FStar_Syntax_Syntax.declarations
-          in
        match uu____1537 with
->>>>>>> 91c434f3
        | (g2,sigs) ->
            let mlm = FStar_List.flatten sigs in
            let is_kremlin =
-<<<<<<< HEAD
-             let uu____1550 = FStar_Options.codegen () in
-             match uu____1550 with
-             | Some "Kremlin" -> true
-             | uu____1552 -> false in
-           let uu____1554 =
-=======
-             let uu____1554 = FStar_Options.codegen ()  in
+             let uu____1554 = FStar_Options.codegen () in
              match uu____1554 with
              | Some "Kremlin" -> true
-             | uu____1556 -> false  in
+             | uu____1556 -> false in
            let uu____1558 =
->>>>>>> 91c434f3
              (((m.FStar_Syntax_Syntax.name).FStar_Ident.str <> "Prims") &&
                 (is_kremlin ||
                    (Prims.op_Negation m.FStar_Syntax_Syntax.is_interface)))
                &&
                (FStar_Options.should_extract
-<<<<<<< HEAD
                   (m.FStar_Syntax_Syntax.name).FStar_Ident.str) in
-           if uu____1554
-           then
-             ((let uu____1559 =
-                 FStar_Syntax_Print.lid_to_string m.FStar_Syntax_Syntax.name in
-               FStar_Util.print1 "Extracted module %s\n" uu____1559);
-=======
-                  (m.FStar_Syntax_Syntax.name).FStar_Ident.str)
-              in
            if uu____1558
            then
              ((let uu____1563 =
-                 FStar_Syntax_Print.lid_to_string m.FStar_Syntax_Syntax.name
-                  in
+                 FStar_Syntax_Print.lid_to_string m.FStar_Syntax_Syntax.name in
                FStar_Util.print1 "Extracted module %s\n" uu____1563);
->>>>>>> 91c434f3
               (g2,
                 [FStar_Extraction_ML_Syntax.MLLib
                    [(name, (Some ([], mlm)),
