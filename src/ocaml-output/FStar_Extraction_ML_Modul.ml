open Prims
<<<<<<< HEAD

let fail_exp = (fun lid t -> (

let uu____15 = (

let uu____18 = (

let uu____19 = (

let uu____29 = (FStar_Syntax_Syntax.fvar FStar_Syntax_Const.failwith_lid FStar_Syntax_Syntax.Delta_constant None)
in (

let uu____30 = (

let uu____32 = (FStar_Syntax_Syntax.iarg t)
in (

let uu____33 = (

let uu____35 = (

let uu____36 = (

let uu____37 = (

let uu____40 = (

let uu____41 = (

let uu____42 = (

let uu____46 = (

let uu____47 = (

let uu____48 = (FStar_Syntax_Print.lid_to_string lid)
in (Prims.strcat "Not yet implemented:" uu____48))
in (FStar_Bytes.string_as_unicode_bytes uu____47))
in ((uu____46), (FStar_Range.dummyRange)))
in FStar_Const.Const_string (uu____42))
in FStar_Syntax_Syntax.Tm_constant (uu____41))
in (FStar_Syntax_Syntax.mk uu____40))
in (uu____37 None FStar_Range.dummyRange))
in (FStar_All.pipe_left FStar_Syntax_Syntax.as_arg uu____36))
in (uu____35)::[])
in (uu____32)::uu____33))
in ((uu____29), (uu____30))))
in FStar_Syntax_Syntax.Tm_app (uu____19))
in (FStar_Syntax_Syntax.mk uu____18))
in (uu____15 None FStar_Range.dummyRange)))


let mangle_projector_lid : FStar_Ident.lident  ->  FStar_Ident.lident = (fun x -> x)


let lident_as_mlsymbol : FStar_Ident.lident  ->  FStar_Extraction_ML_Syntax.mlsymbol = (fun id -> id.FStar_Ident.ident.FStar_Ident.idText)


let binders_as_mlty_binders = (fun env bs -> (FStar_Util.fold_map (fun env uu____100 -> (match (uu____100) with
| (bv, uu____108) -> begin
(

let uu____109 = (

let uu____110 = (

let uu____112 = (

let uu____113 = (FStar_Extraction_ML_UEnv.bv_as_ml_tyvar bv)
in FStar_Extraction_ML_Syntax.MLTY_Var (uu____113))
in Some (uu____112))
in (FStar_Extraction_ML_UEnv.extend_ty env bv uu____110))
in (

let uu____114 = (FStar_Extraction_ML_UEnv.bv_as_ml_tyvar bv)
in ((uu____109), (uu____114))))
end)) env bs))


let extract_typ_abbrev : FStar_Extraction_ML_UEnv.env  ->  FStar_Syntax_Syntax.fv  ->  FStar_Syntax_Syntax.qualifier Prims.list  ->  FStar_Syntax_Syntax.term  ->  (FStar_Extraction_ML_UEnv.env * FStar_Extraction_ML_Syntax.mlmodule1 Prims.list) = (fun env fv quals def -> (

let lid = fv.FStar_Syntax_Syntax.fv_name.FStar_Syntax_Syntax.v
in (

let def = (

let uu____142 = (

let uu____143 = (FStar_Syntax_Subst.compress def)
in (FStar_All.pipe_right uu____143 FStar_Syntax_Util.unmeta))
in (FStar_All.pipe_right uu____142 FStar_Syntax_Util.un_uinst))
in (

let def = (match (def.FStar_Syntax_Syntax.n) with
| FStar_Syntax_Syntax.Tm_abs (uu____145) -> begin
(FStar_Extraction_ML_Term.normalize_abs def)
end
| uu____160 -> begin
def
end)
in (

let uu____161 = (match (def.FStar_Syntax_Syntax.n) with
| FStar_Syntax_Syntax.Tm_abs (bs, body, uu____168) -> begin
(FStar_Syntax_Subst.open_term bs body)
end
| uu____191 -> begin
(([]), (def))
end)
in (match (uu____161) with
| (bs, body) -> begin
(

let assumed = (FStar_Util.for_some (fun uu___125_203 -> (match (uu___125_203) with
| FStar_Syntax_Syntax.Assumption -> begin
true
end
| uu____204 -> begin
false
end)) quals)
in (

let uu____205 = (binders_as_mlty_binders env bs)
in (match (uu____205) with
| (env, ml_bs) -> begin
(

let body = (

let uu____223 = (FStar_Extraction_ML_Term.term_as_mlty env body)
in (FStar_All.pipe_right uu____223 (FStar_Extraction_ML_Util.eraseTypeDeep (FStar_Extraction_ML_Util.udelta_unfold env))))
in (

let mangled_projector = (

let uu____226 = (FStar_All.pipe_right quals (FStar_Util.for_some (fun uu___126_228 -> (match (uu___126_228) with
| FStar_Syntax_Syntax.Projector (uu____229) -> begin
true
end
| uu____232 -> begin
false
end))))
in (match (uu____226) with
| true -> begin
(

let mname = (mangle_projector_lid lid)
in Some (mname.FStar_Ident.ident.FStar_Ident.idText))
end
| uu____235 -> begin
None
end))
in (

let td = (

let uu____248 = (

let uu____259 = (lident_as_mlsymbol lid)
in ((assumed), (uu____259), (mangled_projector), (ml_bs), (Some (FStar_Extraction_ML_Syntax.MLTD_Abbrev (body)))))
in (uu____248)::[])
in (

let def = (

let uu____287 = (

let uu____288 = (FStar_Extraction_ML_Util.mlloc_of_range (FStar_Ident.range_of_lid lid))
in FStar_Extraction_ML_Syntax.MLM_Loc (uu____288))
in (uu____287)::(FStar_Extraction_ML_Syntax.MLM_Ty (td))::[])
in (

let env = (

let uu____290 = (FStar_All.pipe_right quals (FStar_Util.for_some (fun uu___127_292 -> (match (uu___127_292) with
| (FStar_Syntax_Syntax.Assumption) | (FStar_Syntax_Syntax.New) -> begin
true
end
| uu____293 -> begin
false
end))))
in (match (uu____290) with
| true -> begin
env
end
| uu____294 -> begin
(FStar_Extraction_ML_UEnv.extend_tydef env fv td)
end))
in ((env), (def)))))))
end)))
end))))))

=======
let fail_exp lid t =
  (FStar_Syntax_Syntax.mk
     (FStar_Syntax_Syntax.Tm_app
        (let _0_499 =
           FStar_Syntax_Syntax.fvar FStar_Syntax_Const.failwith_lid
             FStar_Syntax_Syntax.Delta_constant None
            in
         let _0_498 =
           let _0_497 = FStar_Syntax_Syntax.iarg t  in
           let _0_496 =
             let _0_495 =
               let _0_494 =
                 (FStar_Syntax_Syntax.mk
                    (FStar_Syntax_Syntax.Tm_constant
                       (FStar_Const.Const_string
                          (let _0_493 =
                             FStar_Bytes.string_as_unicode_bytes
                               (let _0_492 =
                                  FStar_Syntax_Print.lid_to_string lid  in
                                Prims.strcat "Not yet implemented:" _0_492)
                              in
                           (_0_493, FStar_Range.dummyRange))))) None
                   FStar_Range.dummyRange
                  in
               FStar_All.pipe_left FStar_Syntax_Syntax.as_arg _0_494  in
             [_0_495]  in
           _0_497 :: _0_496  in
         (_0_499, _0_498)))) None FStar_Range.dummyRange
  
let mangle_projector_lid : FStar_Ident.lident -> FStar_Ident.lident =
  fun x  -> x 
let lident_as_mlsymbol : FStar_Ident.lident -> Prims.string =
  fun id  -> (id.FStar_Ident.ident).FStar_Ident.idText 
let binders_as_mlty_binders env bs =
  FStar_Util.fold_map
    (fun env  ->
       fun uu____70  ->
         match uu____70 with
         | (bv,uu____78) ->
             let _0_502 =
               let _0_500 =
                 Some
                   (FStar_Extraction_ML_Syntax.MLTY_Var
                      (FStar_Extraction_ML_UEnv.bv_as_ml_tyvar bv))
                  in
               FStar_Extraction_ML_UEnv.extend_ty env bv _0_500  in
             let _0_501 = FStar_Extraction_ML_UEnv.bv_as_ml_tyvar bv  in
             (_0_502, _0_501)) env bs
  
let extract_typ_abbrev :
  FStar_Extraction_ML_UEnv.env ->
    FStar_Syntax_Syntax.fv ->
      FStar_Syntax_Syntax.qualifier Prims.list ->
        FStar_Syntax_Syntax.term ->
          (FStar_Extraction_ML_UEnv.env *
            FStar_Extraction_ML_Syntax.mlmodule1 Prims.list)
  =
  fun env  ->
    fun fv  ->
      fun quals  ->
        fun def  ->
          let lid = (fv.FStar_Syntax_Syntax.fv_name).FStar_Syntax_Syntax.v
             in
          let def =
            let _0_504 =
              let _0_503 = FStar_Syntax_Subst.compress def  in
              FStar_All.pipe_right _0_503 FStar_Syntax_Util.unmeta  in
            FStar_All.pipe_right _0_504 FStar_Syntax_Util.un_uinst  in
          let def =
            match def.FStar_Syntax_Syntax.n with
            | FStar_Syntax_Syntax.Tm_abs uu____105 ->
                FStar_Extraction_ML_Term.normalize_abs def
            | uu____120 -> def  in
          let uu____121 =
            match def.FStar_Syntax_Syntax.n with
            | FStar_Syntax_Syntax.Tm_abs (bs,body,uu____128) ->
                FStar_Syntax_Subst.open_term bs body
            | uu____151 -> ([], def)  in
          match uu____121 with
          | (bs,body) ->
              let assumed =
                FStar_Util.for_some
                  (fun uu___125_163  ->
                     match uu___125_163 with
                     | FStar_Syntax_Syntax.Assumption  -> true
                     | uu____164 -> false) quals
                 in
              let uu____165 = binders_as_mlty_binders env bs  in
              (match uu____165 with
               | (env,ml_bs) ->
                   let body =
                     let _0_505 =
                       FStar_Extraction_ML_Term.term_as_mlty env body  in
                     FStar_All.pipe_right _0_505
                       (FStar_Extraction_ML_Util.eraseTypeDeep
                          (FStar_Extraction_ML_Util.udelta_unfold env))
                      in
                   let mangled_projector =
                     let uu____185 =
                       FStar_All.pipe_right quals
                         (FStar_Util.for_some
                            (fun uu___126_187  ->
                               match uu___126_187 with
                               | FStar_Syntax_Syntax.Projector uu____188 ->
                                   true
                               | uu____191 -> false))
                        in
                     match uu____185 with
                     | true  ->
                         let mname = mangle_projector_lid lid  in
                         Some ((mname.FStar_Ident.ident).FStar_Ident.idText)
                     | uu____194 -> None  in
                   let td =
                     let _0_507 =
                       let _0_506 = lident_as_mlsymbol lid  in
                       (assumed, _0_506, mangled_projector, ml_bs,
                         (Some (FStar_Extraction_ML_Syntax.MLTD_Abbrev body)))
                        in
                     [_0_507]  in
                   let def =
                     let _0_508 =
                       FStar_Extraction_ML_Syntax.MLM_Loc
                         (FStar_Extraction_ML_Util.mlloc_of_range
                            (FStar_Ident.range_of_lid lid))
                        in
                     [_0_508; FStar_Extraction_ML_Syntax.MLM_Ty td]  in
                   let env =
                     let uu____235 =
                       FStar_All.pipe_right quals
                         (FStar_Util.for_some
                            (fun uu___127_237  ->
                               match uu___127_237 with
                               | FStar_Syntax_Syntax.Assumption 
                                 |FStar_Syntax_Syntax.New  -> true
                               | uu____238 -> false))
                        in
                     match uu____235 with
                     | true  -> env
                     | uu____239 ->
                         FStar_Extraction_ML_UEnv.extend_tydef env fv td
                      in
                   (env, def))
  
>>>>>>> cb49b421
type data_constructor =
  {
  dname: FStar_Ident.lident ;
  dtyp: FStar_Syntax_Syntax.typ }
type inductive_family =
<<<<<<< HEAD
{iname : FStar_Ident.lident; iparams : FStar_Syntax_Syntax.binders; ityp : FStar_Syntax_Syntax.term; idatas : data_constructor Prims.list; iquals : FStar_Syntax_Syntax.qualifier Prims.list}


let print_ifamily : inductive_family  ->  Prims.unit = (fun i -> (

let uu____354 = (FStar_Syntax_Print.lid_to_string i.iname)
in (

let uu____355 = (FStar_Syntax_Print.binders_to_string " " i.iparams)
in (

let uu____356 = (FStar_Syntax_Print.term_to_string i.ityp)
in (

let uu____357 = (

let uu____358 = (FStar_All.pipe_right i.idatas (FStar_List.map (fun d -> (

let uu____363 = (FStar_Syntax_Print.lid_to_string d.dname)
in (

let uu____364 = (

let uu____365 = (FStar_Syntax_Print.term_to_string d.dtyp)
in (Prims.strcat " : " uu____365))
in (Prims.strcat uu____363 uu____364))))))
in (FStar_All.pipe_right uu____358 (FStar_String.concat "\n\t\t")))
in (FStar_Util.print4 "\n\t%s %s : %s { %s }\n" uu____354 uu____355 uu____356 uu____357))))))


let bundle_as_inductive_families = (fun env ses quals -> (FStar_All.pipe_right ses (FStar_List.collect (fun uu___129_391 -> (match (uu___129_391) with
| FStar_Syntax_Syntax.Sig_inductive_typ (l, _us, bs, t, _mut_i, datas, quals, r) -> begin
(

let uu____407 = (FStar_Syntax_Subst.open_term bs t)
in (match (uu____407) with
| (bs, t) -> begin
(

let datas = (FStar_All.pipe_right ses (FStar_List.collect (fun uu___128_417 -> (match (uu___128_417) with
| FStar_Syntax_Syntax.Sig_datacon (d, uu____420, t, l', nparams, uu____424, uu____425, uu____426) when (FStar_Ident.lid_equals l l') -> begin
(

let uu____431 = (FStar_Syntax_Util.arrow_formals t)
in (match (uu____431) with
| (bs', body) -> begin
(

let uu____452 = (FStar_Util.first_N (FStar_List.length bs) bs')
in (match (uu____452) with
| (bs_params, rest) -> begin
(

let subst = (FStar_List.map2 (fun uu____488 uu____489 -> (match (((uu____488), (uu____489))) with
| ((b', uu____499), (b, uu____501)) -> begin
(

let uu____506 = (

let uu____511 = (FStar_Syntax_Syntax.bv_to_name b)
in ((b'), (uu____511)))
in FStar_Syntax_Syntax.NT (uu____506))
end)) bs_params bs)
in (

let t = (

let uu____513 = (

let uu____516 = (FStar_Syntax_Syntax.mk_Total body)
in (FStar_Syntax_Util.arrow rest uu____516))
in (FStar_All.pipe_right uu____513 (FStar_Syntax_Subst.subst subst)))
in ({dname = d; dtyp = t})::[]))
end))
end))
end
| uu____521 -> begin
[]
end))))
in ({iname = l; iparams = bs; ityp = t; idatas = datas; iquals = quals})::[])
end))
end
| uu____522 -> begin
[]
end)))))


type env_t =
FStar_Extraction_ML_UEnv.env


let extract_bundle : env_t  ->  FStar_Syntax_Syntax.sigelt  ->  (env_t * FStar_Extraction_ML_Syntax.mlmodule1 Prims.list) = (fun env se -> (

let extract_ctor = (fun ml_tyvars env ctor -> (

let mlt = (

let uu____559 = (FStar_Extraction_ML_Term.term_as_mlty env ctor.dtyp)
in (FStar_Extraction_ML_Util.eraseTypeDeep (FStar_Extraction_ML_Util.udelta_unfold env) uu____559))
in (

let tys = ((ml_tyvars), (mlt))
in (

let fvv = (FStar_Extraction_ML_UEnv.mkFvvar ctor.dname ctor.dtyp)
in (

let uu____570 = (FStar_Extraction_ML_UEnv.extend_fv env fvv tys false false)
in (

let uu____571 = (

let uu____575 = (lident_as_mlsymbol ctor.dname)
in (

let uu____576 = (FStar_Extraction_ML_Util.argTypes mlt)
in ((uu____575), (uu____576))))
in ((uu____570), (uu____571))))))))
in (

let extract_one_family = (fun env ind -> (

let uu____601 = (binders_as_mlty_binders env ind.iparams)
in (match (uu____601) with
| (env, vars) -> begin
(

let uu____627 = (FStar_All.pipe_right ind.idatas (FStar_Util.fold_map (extract_ctor vars) env))
in (match (uu____627) with
| (env, ctors) -> begin
(

let uu____666 = (FStar_Syntax_Util.arrow_formals ind.ityp)
in (match (uu____666) with
| (indices, uu____687) -> begin
(

let ml_params = (

let uu____702 = (FStar_All.pipe_right indices (FStar_List.mapi (fun i uu____717 -> (

let uu____720 = (

let uu____721 = (FStar_Util.string_of_int i)
in (Prims.strcat "\'dummyV" uu____721))
in ((uu____720), ((Prims.parse_int "0")))))))
in (FStar_List.append vars uu____702))
in (

let tbody = (

let uu____725 = (FStar_Util.find_opt (fun uu___130_727 -> (match (uu___130_727) with
| FStar_Syntax_Syntax.RecordType (uu____728) -> begin
true
end
| uu____733 -> begin
false
end)) ind.iquals)
in (match (uu____725) with
| Some (FStar_Syntax_Syntax.RecordType (ns, ids)) -> begin
(

let uu____740 = (FStar_List.hd ctors)
in (match (uu____740) with
| (uu____747, c_ty) -> begin
(

let fields = (FStar_List.map2 (fun id ty -> (

let lid = (FStar_Ident.lid_of_ids (FStar_List.append ns ((id)::[])))
in (

let uu____761 = (lident_as_mlsymbol lid)
in ((uu____761), (ty))))) ids c_ty)
in FStar_Extraction_ML_Syntax.MLTD_Record (fields))
end))
end
| uu____762 -> begin
FStar_Extraction_ML_Syntax.MLTD_DType (ctors)
end))
in (

let uu____764 = (

let uu____775 = (lident_as_mlsymbol ind.iname)
in ((false), (uu____775), (None), (ml_params), (Some (tbody))))
in ((env), (uu____764)))))
end))
end))
end)))
in (match (se) with
| FStar_Syntax_Syntax.Sig_bundle ((FStar_Syntax_Syntax.Sig_datacon (l, uu____795, t, uu____797, uu____798, uu____799, uu____800, uu____801))::[], (FStar_Syntax_Syntax.ExceptionConstructor)::[], uu____802, r) -> begin
(

let uu____812 = (extract_ctor [] env {dname = l; dtyp = t})
in (match (uu____812) with
| (env, ctor) -> begin
((env), ((FStar_Extraction_ML_Syntax.MLM_Exn (ctor))::[]))
end))
end
| FStar_Syntax_Syntax.Sig_bundle (ses, quals, uu____834, r) -> begin
(

let ifams = (bundle_as_inductive_families env ses quals)
in (

let uu____845 = (FStar_Util.fold_map extract_one_family env ifams)
in (match (uu____845) with
| (env, td) -> begin
((env), ((FStar_Extraction_ML_Syntax.MLM_Ty (td))::[]))
end)))
end
| uu____897 -> begin
(failwith "Unexpected signature element")
end))))


let rec extract_sig : env_t  ->  FStar_Syntax_Syntax.sigelt  ->  (env_t * FStar_Extraction_ML_Syntax.mlmodule1 Prims.list) = (fun g se -> ((FStar_Extraction_ML_UEnv.debug g (fun u -> (

let uu____915 = (FStar_Syntax_Print.sigelt_to_string se)
in (FStar_Util.print1 ">>>> extract_sig %s \n" uu____915))));
(match (se) with
| (FStar_Syntax_Syntax.Sig_bundle (_)) | (FStar_Syntax_Syntax.Sig_inductive_typ (_)) | (FStar_Syntax_Syntax.Sig_datacon (_)) -> begin
(extract_bundle g se)
end
| FStar_Syntax_Syntax.Sig_new_effect (ed, uu____923) when (FStar_All.pipe_right ed.FStar_Syntax_Syntax.qualifiers (FStar_List.contains FStar_Syntax_Syntax.Reifiable)) -> begin
(

let extend_env = (fun g lid ml_name tm tysc -> (

let mangled_name = (Prims.snd ml_name)
in (

let g = (

let uu____952 = (FStar_Syntax_Syntax.lid_as_fv lid FStar_Syntax_Syntax.Delta_equational None)
in (FStar_Extraction_ML_UEnv.extend_fv' g uu____952 ml_name tysc false false))
in (

let lb = {FStar_Extraction_ML_Syntax.mllb_name = ((mangled_name), ((Prims.parse_int "0"))); FStar_Extraction_ML_Syntax.mllb_tysc = None; FStar_Extraction_ML_Syntax.mllb_add_unit = false; FStar_Extraction_ML_Syntax.mllb_def = tm; FStar_Extraction_ML_Syntax.print_typ = false}
in ((g), (FStar_Extraction_ML_Syntax.MLM_Let (((FStar_Extraction_ML_Syntax.NonRec), ([]), ((lb)::[])))))))))
in (

let rec extract_fv = (fun tm -> (

let uu____962 = (

let uu____963 = (FStar_Syntax_Subst.compress tm)
in uu____963.FStar_Syntax_Syntax.n)
in (match (uu____962) with
| FStar_Syntax_Syntax.Tm_uinst (tm, uu____969) -> begin
(extract_fv tm)
end
| FStar_Syntax_Syntax.Tm_fvar (fv) -> begin
(

let mlp = (FStar_Extraction_ML_Syntax.mlpath_of_lident fv.FStar_Syntax_Syntax.fv_name.FStar_Syntax_Syntax.v)
in (

let uu____980 = (

let uu____984 = (FStar_Extraction_ML_UEnv.lookup_fv g fv)
in (FStar_All.pipe_left FStar_Util.right uu____984))
in (match (uu____980) with
| (uu____1009, tysc, uu____1011) -> begin
(

let uu____1012 = (FStar_All.pipe_left (FStar_Extraction_ML_Syntax.with_ty FStar_Extraction_ML_Syntax.MLTY_Top) (FStar_Extraction_ML_Syntax.MLE_Name (mlp)))
in ((uu____1012), (tysc)))
end)))
end
| uu____1013 -> begin
(failwith "Not an fv")
end)))
in (

let extract_action = (fun g a -> (

let uu____1025 = (extract_fv a.FStar_Syntax_Syntax.action_defn)
in (match (uu____1025) with
| (a_tm, ty_sc) -> begin
(

let uu____1032 = (FStar_Extraction_ML_UEnv.action_name ed a)
in (match (uu____1032) with
| (a_nm, a_lid) -> begin
(extend_env g a_lid a_nm a_tm ty_sc)
end))
end)))
in (

let uu____1039 = (

let uu____1042 = (extract_fv (Prims.snd ed.FStar_Syntax_Syntax.return_repr))
in (match (uu____1042) with
| (return_tm, ty_sc) -> begin
(

let uu____1050 = (FStar_Extraction_ML_UEnv.monad_op_name ed "return")
in (match (uu____1050) with
| (return_nm, return_lid) -> begin
(extend_env g return_lid return_nm return_tm ty_sc)
end))
end))
in (match (uu____1039) with
| (g, return_decl) -> begin
(

let uu____1062 = (

let uu____1065 = (extract_fv (Prims.snd ed.FStar_Syntax_Syntax.bind_repr))
in (match (uu____1065) with
| (bind_tm, ty_sc) -> begin
(

let uu____1073 = (FStar_Extraction_ML_UEnv.monad_op_name ed "bind")
in (match (uu____1073) with
| (bind_nm, bind_lid) -> begin
(extend_env g bind_lid bind_nm bind_tm ty_sc)
end))
end))
in (match (uu____1062) with
| (g, bind_decl) -> begin
(

let uu____1085 = (FStar_Util.fold_map extract_action g ed.FStar_Syntax_Syntax.actions)
in (match (uu____1085) with
| (g, actions) -> begin
((g), ((FStar_List.append ((return_decl)::(bind_decl)::[]) actions)))
end))
end))
end)))))
end
| FStar_Syntax_Syntax.Sig_new_effect (uu____1097) -> begin
((g), ([]))
end
| FStar_Syntax_Syntax.Sig_declare_typ (lid, uu____1102, t, quals, uu____1105) when (FStar_Extraction_ML_Term.is_arity g t) -> begin
(

let uu____1108 = (

let uu____1109 = (FStar_All.pipe_right quals (FStar_Util.for_some (fun uu___131_1111 -> (match (uu___131_1111) with
| FStar_Syntax_Syntax.Assumption -> begin
true
end
| uu____1112 -> begin
false
end))))
in (FStar_All.pipe_right uu____1109 Prims.op_Negation))
in (match (uu____1108) with
| true -> begin
((g), ([]))
end
| uu____1117 -> begin
(

let uu____1118 = (FStar_Syntax_Util.arrow_formals t)
in (match (uu____1118) with
| (bs, uu____1130) -> begin
(

let fv = (FStar_Syntax_Syntax.lid_as_fv lid FStar_Syntax_Syntax.Delta_constant None)
in (

let uu____1142 = (FStar_Syntax_Util.abs bs FStar_TypeChecker_Common.t_unit None)
in (extract_typ_abbrev g fv quals uu____1142)))
end))
end))
end
| FStar_Syntax_Syntax.Sig_let ((false, (lb)::[]), uu____1149, uu____1150, quals, uu____1152) when (FStar_Extraction_ML_Term.is_arity g lb.FStar_Syntax_Syntax.lbtyp) -> begin
(

let uu____1163 = (FStar_Util.right lb.FStar_Syntax_Syntax.lbname)
in (extract_typ_abbrev g uu____1163 quals lb.FStar_Syntax_Syntax.lbdef))
end
| FStar_Syntax_Syntax.Sig_let (lbs, r, uu____1166, quals, attrs) -> begin
(

let elet = ((FStar_Syntax_Syntax.mk (FStar_Syntax_Syntax.Tm_let (((lbs), (FStar_Syntax_Const.exp_false_bool))))) None r)
in (

let uu____1186 = (FStar_Extraction_ML_Term.term_as_mlexpr g elet)
in (match (uu____1186) with
| (ml_let, uu____1194, uu____1195) -> begin
(match (ml_let.FStar_Extraction_ML_Syntax.expr) with
| FStar_Extraction_ML_Syntax.MLE_Let ((flavor, uu____1200, bindings), uu____1202) -> begin
(

let uu____1209 = (FStar_List.fold_left2 (fun uu____1216 ml_lb uu____1218 -> (match (((uu____1216), (uu____1218))) with
| ((env, ml_lbs), {FStar_Syntax_Syntax.lbname = lbname; FStar_Syntax_Syntax.lbunivs = uu____1231; FStar_Syntax_Syntax.lbtyp = t; FStar_Syntax_Syntax.lbeff = uu____1233; FStar_Syntax_Syntax.lbdef = uu____1234}) -> begin
(

let lb_lid = (

let uu____1248 = (

let uu____1253 = (FStar_Util.right lbname)
in uu____1253.FStar_Syntax_Syntax.fv_name)
in uu____1248.FStar_Syntax_Syntax.v)
in (

let uu____1257 = (

let uu____1260 = (FStar_All.pipe_right quals (FStar_Util.for_some (fun uu___132_1262 -> (match (uu___132_1262) with
| FStar_Syntax_Syntax.Projector (uu____1263) -> begin
true
end
| uu____1266 -> begin
false
end))))
in (match (uu____1260) with
| true -> begin
(

let mname = (

let uu____1270 = (mangle_projector_lid lb_lid)
in (FStar_All.pipe_right uu____1270 FStar_Extraction_ML_Syntax.mlpath_of_lident))
in (

let env = (

let uu____1272 = (FStar_Util.right lbname)
in (

let uu____1273 = (FStar_Util.must ml_lb.FStar_Extraction_ML_Syntax.mllb_tysc)
in (FStar_Extraction_ML_UEnv.extend_fv' env uu____1272 mname uu____1273 ml_lb.FStar_Extraction_ML_Syntax.mllb_add_unit false)))
in ((env), ((

let uu___137_1274 = ml_lb
in {FStar_Extraction_ML_Syntax.mllb_name = (((Prims.snd mname)), ((Prims.parse_int "0"))); FStar_Extraction_ML_Syntax.mllb_tysc = uu___137_1274.FStar_Extraction_ML_Syntax.mllb_tysc; FStar_Extraction_ML_Syntax.mllb_add_unit = uu___137_1274.FStar_Extraction_ML_Syntax.mllb_add_unit; FStar_Extraction_ML_Syntax.mllb_def = uu___137_1274.FStar_Extraction_ML_Syntax.mllb_def; FStar_Extraction_ML_Syntax.print_typ = uu___137_1274.FStar_Extraction_ML_Syntax.print_typ})))))
end
| uu____1276 -> begin
(

let uu____1277 = (

let uu____1278 = (

let uu____1281 = (FStar_Util.must ml_lb.FStar_Extraction_ML_Syntax.mllb_tysc)
in (FStar_Extraction_ML_UEnv.extend_lb env lbname t uu____1281 ml_lb.FStar_Extraction_ML_Syntax.mllb_add_unit false))
in (FStar_All.pipe_left Prims.fst uu____1278))
in ((uu____1277), (ml_lb)))
end))
in (match (uu____1257) with
| (g, ml_lb) -> begin
((g), ((ml_lb)::ml_lbs))
end)))
end)) ((g), ([])) bindings (Prims.snd lbs))
in (match (uu____1209) with
| (g, ml_lbs') -> begin
(

let flags = (FStar_List.choose (fun uu___133_1301 -> (match (uu___133_1301) with
| FStar_Syntax_Syntax.Assumption -> begin
Some (FStar_Extraction_ML_Syntax.Assumed)
end
| FStar_Syntax_Syntax.Private -> begin
Some (FStar_Extraction_ML_Syntax.Private)
end
| FStar_Syntax_Syntax.NoExtract -> begin
Some (FStar_Extraction_ML_Syntax.NoExtract)
end
| uu____1303 -> begin
None
end)) quals)
in (

let flags' = (FStar_List.choose (fun uu___134_1308 -> (match (uu___134_1308) with
| {FStar_Syntax_Syntax.n = FStar_Syntax_Syntax.Tm_constant (FStar_Const.Const_string (data, uu____1313)); FStar_Syntax_Syntax.tk = uu____1314; FStar_Syntax_Syntax.pos = uu____1315; FStar_Syntax_Syntax.vars = uu____1316} -> begin
Some (FStar_Extraction_ML_Syntax.Attribute ((FStar_Util.string_of_unicode data)))
end
| uu____1321 -> begin
((FStar_Util.print_warning "Warning: unrecognized, non-string attribute, bother protz for a better error message");
None;
)
end)) attrs)
in (

let uu____1325 = (

let uu____1327 = (

let uu____1328 = (FStar_Extraction_ML_Util.mlloc_of_range r)
in FStar_Extraction_ML_Syntax.MLM_Loc (uu____1328))
in (uu____1327)::(FStar_Extraction_ML_Syntax.MLM_Let (((flavor), ((FStar_List.append flags flags')), ((FStar_List.rev ml_lbs')))))::[])
in ((g), (uu____1325)))))
end))
end
| uu____1332 -> begin
(

let uu____1333 = (

let uu____1334 = (FStar_Extraction_ML_Code.string_of_mlexpr g.FStar_Extraction_ML_UEnv.currentModule ml_let)
in (FStar_Util.format1 "Impossible: Translated a let to a non-let: %s" uu____1334))
in (failwith uu____1333))
end)
end)))
end
| FStar_Syntax_Syntax.Sig_declare_typ (lid, uu____1339, t, quals, r) -> begin
(

let uu____1345 = (FStar_All.pipe_right quals (FStar_List.contains FStar_Syntax_Syntax.Assumption))
in (match (uu____1345) with
| true -> begin
(

let always_fail = (

let imp = (

let uu____1354 = (FStar_Syntax_Util.arrow_formals t)
in (match (uu____1354) with
| ([], t) -> begin
(fail_exp lid t)
end
| (bs, t) -> begin
(

let uu____1386 = (fail_exp lid t)
in (FStar_Syntax_Util.abs bs uu____1386 None))
end))
in (

let uu____1392 = (

let uu____1401 = (

let uu____1405 = (

let uu____1407 = (

let uu____1408 = (

let uu____1411 = (FStar_Syntax_Syntax.lid_as_fv lid FStar_Syntax_Syntax.Delta_constant None)
in FStar_Util.Inr (uu____1411))
in {FStar_Syntax_Syntax.lbname = uu____1408; FStar_Syntax_Syntax.lbunivs = []; FStar_Syntax_Syntax.lbtyp = t; FStar_Syntax_Syntax.lbeff = FStar_Syntax_Const.effect_ML_lid; FStar_Syntax_Syntax.lbdef = imp})
in (uu____1407)::[])
in ((false), (uu____1405)))
in ((uu____1401), (r), ([]), (quals), ([])))
in FStar_Syntax_Syntax.Sig_let (uu____1392)))
in (

let uu____1419 = (extract_sig g always_fail)
in (match (uu____1419) with
| (g, mlm) -> begin
(

let uu____1430 = (FStar_Util.find_map quals (fun uu___135_1432 -> (match (uu___135_1432) with
| FStar_Syntax_Syntax.Discriminator (l) -> begin
Some (l)
end
| uu____1435 -> begin
None
end)))
in (match (uu____1430) with
| Some (l) -> begin
(

let uu____1440 = (

let uu____1442 = (

let uu____1443 = (FStar_Extraction_ML_Util.mlloc_of_range r)
in FStar_Extraction_ML_Syntax.MLM_Loc (uu____1443))
in (

let uu____1444 = (

let uu____1446 = (FStar_Extraction_ML_Term.ind_discriminator_body g lid l)
in (uu____1446)::[])
in (uu____1442)::uu____1444))
in ((g), (uu____1440)))
end
| uu____1448 -> begin
(

let uu____1450 = (FStar_Util.find_map quals (fun uu___136_1452 -> (match (uu___136_1452) with
| FStar_Syntax_Syntax.Projector (l, uu____1455) -> begin
Some (l)
end
| uu____1456 -> begin
None
end)))
in (match (uu____1450) with
| Some (uu____1460) -> begin
((g), ([]))
end
| uu____1462 -> begin
((g), (mlm))
end))
end))
end)))
end
| uu____1465 -> begin
((g), ([]))
end))
end
| FStar_Syntax_Syntax.Sig_main (e, r) -> begin
(

let uu____1469 = (FStar_Extraction_ML_Term.term_as_mlexpr g e)
in (match (uu____1469) with
| (ml_main, uu____1477, uu____1478) -> begin
(

let uu____1479 = (

let uu____1481 = (

let uu____1482 = (FStar_Extraction_ML_Util.mlloc_of_range r)
in FStar_Extraction_ML_Syntax.MLM_Loc (uu____1482))
in (uu____1481)::(FStar_Extraction_ML_Syntax.MLM_Top (ml_main))::[])
in ((g), (uu____1479)))
end))
end
| FStar_Syntax_Syntax.Sig_new_effect_for_free (uu____1484) -> begin
(failwith "impossible -- removed by tc.fs")
end
| (FStar_Syntax_Syntax.Sig_assume (_)) | (FStar_Syntax_Syntax.Sig_sub_effect (_)) | (FStar_Syntax_Syntax.Sig_effect_abbrev (_)) -> begin
((g), ([]))
end
| FStar_Syntax_Syntax.Sig_pragma (p, uu____1495) -> begin
((match ((p = FStar_Syntax_Syntax.LightOff)) with
| true -> begin
(FStar_Options.set_ml_ish ())
end
| uu____1497 -> begin
()
end);
((g), ([]));
)
end);
))


let extract_iface : FStar_Extraction_ML_UEnv.env  ->  FStar_Syntax_Syntax.modul  ->  env_t = (fun g m -> (

let uu____1505 = (FStar_Util.fold_map extract_sig g m.FStar_Syntax_Syntax.declarations)
in (FStar_All.pipe_right uu____1505 Prims.fst)))


let rec extract : FStar_Extraction_ML_UEnv.env  ->  FStar_Syntax_Syntax.modul  ->  (FStar_Extraction_ML_UEnv.env * FStar_Extraction_ML_Syntax.mllib Prims.list) = (fun g m -> ((FStar_Syntax_Syntax.reset_gensym ());
(

let uu____1530 = (FStar_Options.restore_cmd_line_options true)
in (

let name = (FStar_Extraction_ML_Syntax.mlpath_of_lident m.FStar_Syntax_Syntax.name)
in (

let g = (

let uu___138_1533 = g
in {FStar_Extraction_ML_UEnv.tcenv = uu___138_1533.FStar_Extraction_ML_UEnv.tcenv; FStar_Extraction_ML_UEnv.gamma = uu___138_1533.FStar_Extraction_ML_UEnv.gamma; FStar_Extraction_ML_UEnv.tydefs = uu___138_1533.FStar_Extraction_ML_UEnv.tydefs; FStar_Extraction_ML_UEnv.currentModule = name})
in (

let uu____1534 = (FStar_Util.fold_map extract_sig g m.FStar_Syntax_Syntax.declarations)
in (match (uu____1534) with
| (g, sigs) -> begin
(

let mlm = (FStar_List.flatten sigs)
in (

let uu____1550 = (((m.FStar_Syntax_Syntax.name.FStar_Ident.str <> "Prims") && (not (m.FStar_Syntax_Syntax.is_interface))) && (FStar_Options.should_extract m.FStar_Syntax_Syntax.name.FStar_Ident.str))
in (match (uu____1550) with
| true -> begin
((

let uu____1555 = (FStar_Syntax_Print.lid_to_string m.FStar_Syntax_Syntax.name)
in (FStar_Util.print1 "Extracted module %s\n" uu____1555));
((g), ((FStar_Extraction_ML_Syntax.MLLib ((((name), (Some ((([]), (mlm)))), (FStar_Extraction_ML_Syntax.MLLib ([]))))::[]))::[]));
)
end
| uu____1585 -> begin
((g), ([]))
end)))
end)))));
))



=======
  {
  iname: FStar_Ident.lident ;
  iparams: FStar_Syntax_Syntax.binders ;
  ityp: FStar_Syntax_Syntax.term ;
  idatas: data_constructor Prims.list ;
  iquals: FStar_Syntax_Syntax.qualifier Prims.list }
let print_ifamily : inductive_family -> Prims.unit =
  fun i  ->
    let _0_516 = FStar_Syntax_Print.lid_to_string i.iname  in
    let _0_515 = FStar_Syntax_Print.binders_to_string " " i.iparams  in
    let _0_514 = FStar_Syntax_Print.term_to_string i.ityp  in
    let _0_513 =
      let _0_512 =
        FStar_All.pipe_right i.idatas
          (FStar_List.map
             (fun d  ->
                let _0_511 = FStar_Syntax_Print.lid_to_string d.dname  in
                let _0_510 =
                  let _0_509 = FStar_Syntax_Print.term_to_string d.dtyp  in
                  Prims.strcat " : " _0_509  in
                Prims.strcat _0_511 _0_510))
         in
      FStar_All.pipe_right _0_512 (FStar_String.concat "\n\t\t")  in
    FStar_Util.print4 "\n\t%s %s : %s { %s }\n" _0_516 _0_515 _0_514 _0_513
  
let bundle_as_inductive_families env ses quals =
  FStar_All.pipe_right ses
    (FStar_List.collect
       (fun uu___129_327  ->
          match uu___129_327 with
          | FStar_Syntax_Syntax.Sig_inductive_typ
              (l,_us,bs,t,_mut_i,datas,quals,r) ->
              let uu____343 = FStar_Syntax_Subst.open_term bs t  in
              (match uu____343 with
               | (bs,t) ->
                   let datas =
                     FStar_All.pipe_right ses
                       (FStar_List.collect
                          (fun uu___128_353  ->
                             match uu___128_353 with
                             | FStar_Syntax_Syntax.Sig_datacon
                                 (d,uu____356,t,l',nparams,uu____360,uu____361,uu____362)
                                 when FStar_Ident.lid_equals l l' ->
                                 let uu____367 =
                                   FStar_Syntax_Util.arrow_formals t  in
                                 (match uu____367 with
                                  | (bs',body) ->
                                      let uu____388 =
                                        FStar_Util.first_N
                                          (FStar_List.length bs) bs'
                                         in
                                      (match uu____388 with
                                       | (bs_params,rest) ->
                                           let subst =
                                             FStar_List.map2
                                               (fun uu____424  ->
                                                  fun uu____425  ->
                                                    match (uu____424,
                                                            uu____425)
                                                    with
                                                    | ((b',uu____435),
                                                       (b,uu____437)) ->
                                                        FStar_Syntax_Syntax.NT
                                                          (let _0_517 =
                                                             FStar_Syntax_Syntax.bv_to_name
                                                               b
                                                              in
                                                           (b', _0_517)))
                                               bs_params bs
                                              in
                                           let t =
                                             let _0_519 =
                                               let _0_518 =
                                                 FStar_Syntax_Syntax.mk_Total
                                                   body
                                                  in
                                               FStar_Syntax_Util.arrow rest
                                                 _0_518
                                                in
                                             FStar_All.pipe_right _0_519
                                               (FStar_Syntax_Subst.subst
                                                  subst)
                                              in
                                           [{ dname = d; dtyp = t }]))
                             | uu____445 -> []))
                      in
                   [{
                      iname = l;
                      iparams = bs;
                      ityp = t;
                      idatas = datas;
                      iquals = quals
                    }])
          | uu____446 -> []))
  
type env_t = FStar_Extraction_ML_UEnv.env
let extract_bundle :
  env_t ->
    FStar_Syntax_Syntax.sigelt ->
      (env_t * FStar_Extraction_ML_Syntax.mlmodule1 Prims.list)
  =
  fun env  ->
    fun se  ->
      let extract_ctor ml_tyvars env ctor =
        let mlt =
          let _0_520 = FStar_Extraction_ML_Term.term_as_mlty env ctor.dtyp
             in
          FStar_Extraction_ML_Util.eraseTypeDeep
            (FStar_Extraction_ML_Util.udelta_unfold env) _0_520
           in
        let tys = (ml_tyvars, mlt)  in
        let fvv = FStar_Extraction_ML_UEnv.mkFvvar ctor.dname ctor.dtyp  in
        let _0_524 =
          FStar_Extraction_ML_UEnv.extend_fv env fvv tys false false  in
        let _0_523 =
          let _0_522 = lident_as_mlsymbol ctor.dname  in
          let _0_521 = FStar_Extraction_ML_Util.argTypes mlt  in
          (_0_522, _0_521)  in
        (_0_524, _0_523)  in
      let extract_one_family env ind =
        let uu____516 = binders_as_mlty_binders env ind.iparams  in
        match uu____516 with
        | (env,vars) ->
            let uu____542 =
              FStar_All.pipe_right ind.idatas
                (FStar_Util.fold_map (extract_ctor vars) env)
               in
            (match uu____542 with
             | (env,ctors) ->
                 let uu____581 = FStar_Syntax_Util.arrow_formals ind.ityp  in
                 (match uu____581 with
                  | (indices,uu____602) ->
                      let ml_params =
                        let _0_527 =
                          FStar_All.pipe_right indices
                            (FStar_List.mapi
                               (fun i  ->
                                  fun uu____630  ->
                                    let _0_526 =
                                      let _0_525 = FStar_Util.string_of_int i
                                         in
                                      Prims.strcat "'dummyV" _0_525  in
                                    (_0_526, (Prims.parse_int "0"))))
                           in
                        FStar_List.append vars _0_527  in
                      let tbody =
                        let uu____634 =
                          FStar_Util.find_opt
                            (fun uu___130_636  ->
                               match uu___130_636 with
                               | FStar_Syntax_Syntax.RecordType uu____637 ->
                                   true
                               | uu____642 -> false) ind.iquals
                           in
                        match uu____634 with
                        | Some (FStar_Syntax_Syntax.RecordType (ns,ids)) ->
                            let uu____649 = FStar_List.hd ctors  in
                            (match uu____649 with
                             | (uu____656,c_ty) ->
                                 let fields =
                                   FStar_List.map2
                                     (fun id  ->
                                        fun ty  ->
                                          let lid =
                                            FStar_Ident.lid_of_ids
                                              (FStar_List.append ns [id])
                                             in
                                          let _0_528 = lident_as_mlsymbol lid
                                             in
                                          (_0_528, ty)) ids c_ty
                                    in
                                 FStar_Extraction_ML_Syntax.MLTD_Record
                                   fields)
                        | uu____670 ->
                            FStar_Extraction_ML_Syntax.MLTD_DType ctors
                         in
                      let _0_530 =
                        let _0_529 = lident_as_mlsymbol ind.iname  in
                        (false, _0_529, None, ml_params, (Some tbody))  in
                      (env, _0_530)))
         in
      match se with
      | FStar_Syntax_Syntax.Sig_bundle
          ((FStar_Syntax_Syntax.Sig_datacon
           (l,uu____691,t,uu____693,uu____694,uu____695,uu____696,uu____697))::[],(FStar_Syntax_Syntax.ExceptionConstructor
           )::[],uu____698,r)
          ->
          let uu____708 = extract_ctor [] env { dname = l; dtyp = t }  in
          (match uu____708 with
           | (env,ctor) -> (env, [FStar_Extraction_ML_Syntax.MLM_Exn ctor]))
      | FStar_Syntax_Syntax.Sig_bundle (ses,quals,uu____730,r) ->
          let ifams = bundle_as_inductive_families env ses quals  in
          let uu____741 = FStar_Util.fold_map extract_one_family env ifams
             in
          (match uu____741 with
           | (env,td) -> (env, [FStar_Extraction_ML_Syntax.MLM_Ty td]))
      | uu____793 -> failwith "Unexpected signature element"
  
let rec extract_sig :
  env_t ->
    FStar_Syntax_Syntax.sigelt ->
      (env_t * FStar_Extraction_ML_Syntax.mlmodule1 Prims.list)
  =
  fun g  ->
    fun se  ->
      FStar_Extraction_ML_UEnv.debug g
        (fun u  ->
           let _0_531 = FStar_Syntax_Print.sigelt_to_string se  in
           FStar_Util.print1 ">>>> extract_sig %s \n" _0_531);
      (match se with
       | FStar_Syntax_Syntax.Sig_bundle _
         |FStar_Syntax_Syntax.Sig_inductive_typ _
          |FStar_Syntax_Syntax.Sig_datacon _ -> extract_bundle g se
       | FStar_Syntax_Syntax.Sig_new_effect (ed,uu____818) when
           FStar_All.pipe_right ed.FStar_Syntax_Syntax.qualifiers
             (FStar_List.contains FStar_Syntax_Syntax.Reifiable)
           ->
           let extend_env g lid ml_name tm tysc =
             let mangled_name = Prims.snd ml_name  in
             let g =
               let _0_532 =
                 FStar_Syntax_Syntax.lid_as_fv lid
                   FStar_Syntax_Syntax.Delta_equational None
                  in
               FStar_Extraction_ML_UEnv.extend_fv' g _0_532 ml_name tysc
                 false false
                in
             let lb =
               {
                 FStar_Extraction_ML_Syntax.mllb_name =
                   (mangled_name, (Prims.parse_int "0"));
                 FStar_Extraction_ML_Syntax.mllb_tysc = None;
                 FStar_Extraction_ML_Syntax.mllb_add_unit = false;
                 FStar_Extraction_ML_Syntax.mllb_def = tm;
                 FStar_Extraction_ML_Syntax.print_typ = false
               }  in
             (g,
               (FStar_Extraction_ML_Syntax.MLM_Let
                  (FStar_Extraction_ML_Syntax.NonRec, [], [lb])))
              in
           let rec extract_fv tm =
             let uu____856 =
               (FStar_Syntax_Subst.compress tm).FStar_Syntax_Syntax.n  in
             match uu____856 with
             | FStar_Syntax_Syntax.Tm_uinst (tm,uu____860) -> extract_fv tm
             | FStar_Syntax_Syntax.Tm_fvar fv ->
                 let mlp =
                   FStar_Extraction_ML_Syntax.mlpath_of_lident
                     (fv.FStar_Syntax_Syntax.fv_name).FStar_Syntax_Syntax.v
                    in
                 let uu____871 =
                   let _0_533 = FStar_Extraction_ML_UEnv.lookup_fv g fv  in
                   FStar_All.pipe_left FStar_Util.right _0_533  in
                 (match uu____871 with
                  | (uu____892,tysc,uu____894) ->
                      let _0_534 =
                        FStar_All.pipe_left
                          (FStar_Extraction_ML_Syntax.with_ty
                             FStar_Extraction_ML_Syntax.MLTY_Top)
                          (FStar_Extraction_ML_Syntax.MLE_Name mlp)
                         in
                      (_0_534, tysc))
             | uu____895 -> failwith "Not an fv"  in
           let extract_action g a =
             let uu____907 = extract_fv a.FStar_Syntax_Syntax.action_defn  in
             match uu____907 with
             | (a_tm,ty_sc) ->
                 let uu____914 = FStar_Extraction_ML_UEnv.action_name ed a
                    in
                 (match uu____914 with
                  | (a_nm,a_lid) -> extend_env g a_lid a_nm a_tm ty_sc)
              in
           let uu____921 =
             let uu____924 =
               extract_fv (Prims.snd ed.FStar_Syntax_Syntax.return_repr)  in
             match uu____924 with
             | (return_tm,ty_sc) ->
                 let uu____932 =
                   FStar_Extraction_ML_UEnv.monad_op_name ed "return"  in
                 (match uu____932 with
                  | (return_nm,return_lid) ->
                      extend_env g return_lid return_nm return_tm ty_sc)
              in
           (match uu____921 with
            | (g,return_decl) ->
                let uu____944 =
                  let uu____947 =
                    extract_fv (Prims.snd ed.FStar_Syntax_Syntax.bind_repr)
                     in
                  match uu____947 with
                  | (bind_tm,ty_sc) ->
                      let uu____955 =
                        FStar_Extraction_ML_UEnv.monad_op_name ed "bind"  in
                      (match uu____955 with
                       | (bind_nm,bind_lid) ->
                           extend_env g bind_lid bind_nm bind_tm ty_sc)
                   in
                (match uu____944 with
                 | (g,bind_decl) ->
                     let uu____967 =
                       FStar_Util.fold_map extract_action g
                         ed.FStar_Syntax_Syntax.actions
                        in
                     (match uu____967 with
                      | (g,actions) ->
                          (g,
                            (FStar_List.append [return_decl; bind_decl]
                               actions)))))
       | FStar_Syntax_Syntax.Sig_new_effect uu____979 -> (g, [])
       | FStar_Syntax_Syntax.Sig_declare_typ
           (lid,uu____984,t,quals,uu____987) when
           FStar_Extraction_ML_Term.is_arity g t ->
           let uu____990 =
             let _0_535 =
               FStar_All.pipe_right quals
                 (FStar_Util.for_some
                    (fun uu___131_992  ->
                       match uu___131_992 with
                       | FStar_Syntax_Syntax.Assumption  -> true
                       | uu____993 -> false))
                in
             FStar_All.pipe_right _0_535 Prims.op_Negation  in
           (match uu____990 with
            | true  -> (g, [])
            | uu____998 ->
                let uu____999 = FStar_Syntax_Util.arrow_formals t  in
                (match uu____999 with
                 | (bs,uu____1011) ->
                     let fv =
                       FStar_Syntax_Syntax.lid_as_fv lid
                         FStar_Syntax_Syntax.Delta_constant None
                        in
                     let _0_536 =
                       FStar_Syntax_Util.abs bs
                         FStar_TypeChecker_Common.t_unit None
                        in
                     extract_typ_abbrev g fv quals _0_536))
       | FStar_Syntax_Syntax.Sig_let
           ((false ,lb::[]),uu____1029,uu____1030,quals,uu____1032) when
           FStar_Extraction_ML_Term.is_arity g lb.FStar_Syntax_Syntax.lbtyp
           ->
           let _0_537 = FStar_Util.right lb.FStar_Syntax_Syntax.lbname  in
           extract_typ_abbrev g _0_537 quals lb.FStar_Syntax_Syntax.lbdef
       | FStar_Syntax_Syntax.Sig_let (lbs,r,uu____1045,quals,attrs) ->
           let elet =
             (FStar_Syntax_Syntax.mk
                (FStar_Syntax_Syntax.Tm_let
                   (lbs, FStar_Syntax_Const.exp_false_bool))) None r
              in
           let uu____1065 = FStar_Extraction_ML_Term.term_as_mlexpr g elet
              in
           (match uu____1065 with
            | (ml_let,uu____1073,uu____1074) ->
                (match ml_let.FStar_Extraction_ML_Syntax.expr with
                 | FStar_Extraction_ML_Syntax.MLE_Let
                     ((flavor,uu____1079,bindings),uu____1081) ->
                     let uu____1088 =
                       FStar_List.fold_left2
                         (fun uu____1095  ->
                            fun ml_lb  ->
                              fun uu____1097  ->
                                match (uu____1095, uu____1097) with
                                | ((env,ml_lbs),{
                                                  FStar_Syntax_Syntax.lbname
                                                    = lbname;
                                                  FStar_Syntax_Syntax.lbunivs
                                                    = uu____1110;
                                                  FStar_Syntax_Syntax.lbtyp =
                                                    t;
                                                  FStar_Syntax_Syntax.lbeff =
                                                    uu____1112;
                                                  FStar_Syntax_Syntax.lbdef =
                                                    uu____1113;_})
                                    ->
                                    let lb_lid =
                                      ((FStar_Util.right lbname).FStar_Syntax_Syntax.fv_name).FStar_Syntax_Syntax.v
                                       in
                                    let uu____1131 =
                                      let uu____1134 =
                                        FStar_All.pipe_right quals
                                          (FStar_Util.for_some
                                             (fun uu___132_1136  ->
                                                match uu___132_1136 with
                                                | FStar_Syntax_Syntax.Projector
                                                    uu____1137 -> true
                                                | uu____1140 -> false))
                                         in
                                      match uu____1134 with
                                      | true  ->
                                          let mname =
                                            let _0_538 =
                                              mangle_projector_lid lb_lid  in
                                            FStar_All.pipe_right _0_538
                                              FStar_Extraction_ML_Syntax.mlpath_of_lident
                                             in
                                          let env =
                                            let _0_540 =
                                              FStar_Util.right lbname  in
                                            let _0_539 =
                                              FStar_Util.must
                                                ml_lb.FStar_Extraction_ML_Syntax.mllb_tysc
                                               in
                                            FStar_Extraction_ML_UEnv.extend_fv'
                                              env _0_540 mname _0_539
                                              ml_lb.FStar_Extraction_ML_Syntax.mllb_add_unit
                                              false
                                             in
                                          (env,
                                            (let uu___137_1145 = ml_lb  in
                                             {
                                               FStar_Extraction_ML_Syntax.mllb_name
                                                 =
                                                 ((Prims.snd mname),
                                                   (Prims.parse_int "0"));
                                               FStar_Extraction_ML_Syntax.mllb_tysc
                                                 =
                                                 (uu___137_1145.FStar_Extraction_ML_Syntax.mllb_tysc);
                                               FStar_Extraction_ML_Syntax.mllb_add_unit
                                                 =
                                                 (uu___137_1145.FStar_Extraction_ML_Syntax.mllb_add_unit);
                                               FStar_Extraction_ML_Syntax.mllb_def
                                                 =
                                                 (uu___137_1145.FStar_Extraction_ML_Syntax.mllb_def);
                                               FStar_Extraction_ML_Syntax.print_typ
                                                 =
                                                 (uu___137_1145.FStar_Extraction_ML_Syntax.print_typ)
                                             }))
                                      | uu____1147 ->
                                          let _0_543 =
                                            let _0_542 =
                                              let _0_541 =
                                                FStar_Util.must
                                                  ml_lb.FStar_Extraction_ML_Syntax.mllb_tysc
                                                 in
                                              FStar_Extraction_ML_UEnv.extend_lb
                                                env lbname t _0_541
                                                ml_lb.FStar_Extraction_ML_Syntax.mllb_add_unit
                                                false
                                               in
                                            FStar_All.pipe_left Prims.fst
                                              _0_542
                                             in
                                          (_0_543, ml_lb)
                                       in
                                    (match uu____1131 with
                                     | (g,ml_lb) -> (g, (ml_lb :: ml_lbs))))
                         (g, []) bindings (Prims.snd lbs)
                        in
                     (match uu____1088 with
                      | (g,ml_lbs') ->
                          let flags =
                            FStar_List.choose
                              (fun uu___133_1167  ->
                                 match uu___133_1167 with
                                 | FStar_Syntax_Syntax.Assumption  ->
                                     Some FStar_Extraction_ML_Syntax.Assumed
                                 | FStar_Syntax_Syntax.Private  ->
                                     Some FStar_Extraction_ML_Syntax.Private
                                 | FStar_Syntax_Syntax.NoExtract  ->
                                     Some
                                       FStar_Extraction_ML_Syntax.NoExtract
                                 | uu____1169 -> None) quals
                             in
                          let flags' =
                            FStar_List.choose
                              (fun uu___134_1174  ->
                                 match uu___134_1174 with
                                 | {
                                     FStar_Syntax_Syntax.n =
                                       FStar_Syntax_Syntax.Tm_constant
                                       (FStar_Const.Const_string
                                       (data,uu____1179));
                                     FStar_Syntax_Syntax.tk = uu____1180;
                                     FStar_Syntax_Syntax.pos = uu____1181;
                                     FStar_Syntax_Syntax.vars = uu____1182;_}
                                     ->
                                     Some
                                       (FStar_Extraction_ML_Syntax.Attribute
                                          (FStar_Util.string_of_unicode data))
                                 | uu____1187 ->
                                     (FStar_Util.print_warning
                                        "Warning: unrecognized, non-string attribute, bother protz for a better error message";
                                      None)) attrs
                             in
                          let _0_545 =
                            let _0_544 =
                              FStar_Extraction_ML_Syntax.MLM_Loc
                                (FStar_Extraction_ML_Util.mlloc_of_range r)
                               in
                            [_0_544;
                            FStar_Extraction_ML_Syntax.MLM_Let
                              (flavor, (FStar_List.append flags flags'),
                                (FStar_List.rev ml_lbs'))]
                             in
                          (g, _0_545))
                 | uu____1194 ->
                     failwith
                       (let _0_546 =
                          FStar_Extraction_ML_Code.string_of_mlexpr
                            g.FStar_Extraction_ML_UEnv.currentModule ml_let
                           in
                        FStar_Util.format1
                          "Impossible: Translated a let to a non-let: %s"
                          _0_546)))
       | FStar_Syntax_Syntax.Sig_declare_typ (lid,uu____1199,t,quals,r) ->
           let uu____1205 =
             FStar_All.pipe_right quals
               (FStar_List.contains FStar_Syntax_Syntax.Assumption)
              in
           (match uu____1205 with
            | true  ->
                let always_fail =
                  let imp =
                    let uu____1214 = FStar_Syntax_Util.arrow_formals t  in
                    match uu____1214 with
                    | ([],t) -> fail_exp lid t
                    | (bs,t) ->
                        let _0_547 = fail_exp lid t  in
                        FStar_Syntax_Util.abs bs _0_547 None
                     in
                  FStar_Syntax_Syntax.Sig_let
                    (let _0_551 =
                       let _0_550 =
                         let _0_549 =
                           let _0_548 =
                             FStar_Util.Inr
                               (FStar_Syntax_Syntax.lid_as_fv lid
                                  FStar_Syntax_Syntax.Delta_constant None)
                              in
                           {
                             FStar_Syntax_Syntax.lbname = _0_548;
                             FStar_Syntax_Syntax.lbunivs = [];
                             FStar_Syntax_Syntax.lbtyp = t;
                             FStar_Syntax_Syntax.lbeff =
                               FStar_Syntax_Const.effect_ML_lid;
                             FStar_Syntax_Syntax.lbdef = imp
                           }  in
                         [_0_549]  in
                       (false, _0_550)  in
                     (_0_551, r, [], quals, []))
                   in
                let uu____1258 = extract_sig g always_fail  in
                (match uu____1258 with
                 | (g,mlm) ->
                     let uu____1269 =
                       FStar_Util.find_map quals
                         (fun uu___135_1271  ->
                            match uu___135_1271 with
                            | FStar_Syntax_Syntax.Discriminator l -> Some l
                            | uu____1274 -> None)
                        in
                     (match uu____1269 with
                      | Some l ->
                          let _0_555 =
                            let _0_554 =
                              FStar_Extraction_ML_Syntax.MLM_Loc
                                (FStar_Extraction_ML_Util.mlloc_of_range r)
                               in
                            let _0_553 =
                              let _0_552 =
                                FStar_Extraction_ML_Term.ind_discriminator_body
                                  g lid l
                                 in
                              [_0_552]  in
                            _0_554 :: _0_553  in
                          (g, _0_555)
                      | uu____1280 ->
                          let uu____1282 =
                            FStar_Util.find_map quals
                              (fun uu___136_1284  ->
                                 match uu___136_1284 with
                                 | FStar_Syntax_Syntax.Projector
                                     (l,uu____1287) -> Some l
                                 | uu____1288 -> None)
                             in
                          (match uu____1282 with
                           | Some uu____1292 -> (g, [])
                           | uu____1294 -> (g, mlm))))
            | uu____1297 -> (g, []))
       | FStar_Syntax_Syntax.Sig_main (e,r) ->
           let uu____1301 = FStar_Extraction_ML_Term.term_as_mlexpr g e  in
           (match uu____1301 with
            | (ml_main,uu____1309,uu____1310) ->
                let _0_557 =
                  let _0_556 =
                    FStar_Extraction_ML_Syntax.MLM_Loc
                      (FStar_Extraction_ML_Util.mlloc_of_range r)
                     in
                  [_0_556; FStar_Extraction_ML_Syntax.MLM_Top ml_main]  in
                (g, _0_557))
       | FStar_Syntax_Syntax.Sig_new_effect_for_free uu____1312 ->
           failwith "impossible -- removed by tc.fs"
       | FStar_Syntax_Syntax.Sig_assume _
         |FStar_Syntax_Syntax.Sig_sub_effect _
          |FStar_Syntax_Syntax.Sig_effect_abbrev _ -> (g, [])
       | FStar_Syntax_Syntax.Sig_pragma (p,uu____1323) ->
           ((match p = FStar_Syntax_Syntax.LightOff with
             | true  -> FStar_Options.set_ml_ish ()
             | uu____1325 -> ());
            (g, [])))
  
let extract_iface :
  FStar_Extraction_ML_UEnv.env -> FStar_Syntax_Syntax.modul -> env_t =
  fun g  ->
    fun m  ->
      let _0_558 =
        FStar_Util.fold_map extract_sig g m.FStar_Syntax_Syntax.declarations
         in
      FStar_All.pipe_right _0_558 Prims.fst
  
let rec extract :
  FStar_Extraction_ML_UEnv.env ->
    FStar_Syntax_Syntax.modul ->
      (FStar_Extraction_ML_UEnv.env * FStar_Extraction_ML_Syntax.mllib
        Prims.list)
  =
  fun g  ->
    fun m  ->
      FStar_Syntax_Syntax.reset_gensym ();
      (let uu____1353 = FStar_Options.restore_cmd_line_options true  in
       let name =
         FStar_Extraction_ML_Syntax.mlpath_of_lident
           m.FStar_Syntax_Syntax.name
          in
       let g =
         let uu___138_1356 = g  in
         {
           FStar_Extraction_ML_UEnv.tcenv =
             (uu___138_1356.FStar_Extraction_ML_UEnv.tcenv);
           FStar_Extraction_ML_UEnv.gamma =
             (uu___138_1356.FStar_Extraction_ML_UEnv.gamma);
           FStar_Extraction_ML_UEnv.tydefs =
             (uu___138_1356.FStar_Extraction_ML_UEnv.tydefs);
           FStar_Extraction_ML_UEnv.currentModule = name
         }  in
       let uu____1357 =
         FStar_Util.fold_map extract_sig g m.FStar_Syntax_Syntax.declarations
          in
       match uu____1357 with
       | (g,sigs) ->
           let mlm = FStar_List.flatten sigs  in
           let uu____1373 =
             (((m.FStar_Syntax_Syntax.name).FStar_Ident.str <> "Prims") &&
                (Prims.op_Negation m.FStar_Syntax_Syntax.is_interface))
               &&
               (FStar_Options.should_extract
                  (m.FStar_Syntax_Syntax.name).FStar_Ident.str)
              in
           (match uu____1373 with
            | true  ->
                ((let _0_559 =
                    FStar_Syntax_Print.lid_to_string
                      m.FStar_Syntax_Syntax.name
                     in
                  FStar_Util.print1 "Extracted module %s\n" _0_559);
                 (g,
                   [FStar_Extraction_ML_Syntax.MLLib
                      [(name, (Some ([], mlm)),
                         (FStar_Extraction_ML_Syntax.MLLib []))]]))
            | uu____1407 -> (g, [])))
  
>>>>>>> cb49b421
<|MERGE_RESOLUTION|>--- conflicted
+++ resolved
@@ -1,198 +1,4 @@
 open Prims
-<<<<<<< HEAD
-
-let fail_exp = (fun lid t -> (
-
-let uu____15 = (
-
-let uu____18 = (
-
-let uu____19 = (
-
-let uu____29 = (FStar_Syntax_Syntax.fvar FStar_Syntax_Const.failwith_lid FStar_Syntax_Syntax.Delta_constant None)
-in (
-
-let uu____30 = (
-
-let uu____32 = (FStar_Syntax_Syntax.iarg t)
-in (
-
-let uu____33 = (
-
-let uu____35 = (
-
-let uu____36 = (
-
-let uu____37 = (
-
-let uu____40 = (
-
-let uu____41 = (
-
-let uu____42 = (
-
-let uu____46 = (
-
-let uu____47 = (
-
-let uu____48 = (FStar_Syntax_Print.lid_to_string lid)
-in (Prims.strcat "Not yet implemented:" uu____48))
-in (FStar_Bytes.string_as_unicode_bytes uu____47))
-in ((uu____46), (FStar_Range.dummyRange)))
-in FStar_Const.Const_string (uu____42))
-in FStar_Syntax_Syntax.Tm_constant (uu____41))
-in (FStar_Syntax_Syntax.mk uu____40))
-in (uu____37 None FStar_Range.dummyRange))
-in (FStar_All.pipe_left FStar_Syntax_Syntax.as_arg uu____36))
-in (uu____35)::[])
-in (uu____32)::uu____33))
-in ((uu____29), (uu____30))))
-in FStar_Syntax_Syntax.Tm_app (uu____19))
-in (FStar_Syntax_Syntax.mk uu____18))
-in (uu____15 None FStar_Range.dummyRange)))
-
-
-let mangle_projector_lid : FStar_Ident.lident  ->  FStar_Ident.lident = (fun x -> x)
-
-
-let lident_as_mlsymbol : FStar_Ident.lident  ->  FStar_Extraction_ML_Syntax.mlsymbol = (fun id -> id.FStar_Ident.ident.FStar_Ident.idText)
-
-
-let binders_as_mlty_binders = (fun env bs -> (FStar_Util.fold_map (fun env uu____100 -> (match (uu____100) with
-| (bv, uu____108) -> begin
-(
-
-let uu____109 = (
-
-let uu____110 = (
-
-let uu____112 = (
-
-let uu____113 = (FStar_Extraction_ML_UEnv.bv_as_ml_tyvar bv)
-in FStar_Extraction_ML_Syntax.MLTY_Var (uu____113))
-in Some (uu____112))
-in (FStar_Extraction_ML_UEnv.extend_ty env bv uu____110))
-in (
-
-let uu____114 = (FStar_Extraction_ML_UEnv.bv_as_ml_tyvar bv)
-in ((uu____109), (uu____114))))
-end)) env bs))
-
-
-let extract_typ_abbrev : FStar_Extraction_ML_UEnv.env  ->  FStar_Syntax_Syntax.fv  ->  FStar_Syntax_Syntax.qualifier Prims.list  ->  FStar_Syntax_Syntax.term  ->  (FStar_Extraction_ML_UEnv.env * FStar_Extraction_ML_Syntax.mlmodule1 Prims.list) = (fun env fv quals def -> (
-
-let lid = fv.FStar_Syntax_Syntax.fv_name.FStar_Syntax_Syntax.v
-in (
-
-let def = (
-
-let uu____142 = (
-
-let uu____143 = (FStar_Syntax_Subst.compress def)
-in (FStar_All.pipe_right uu____143 FStar_Syntax_Util.unmeta))
-in (FStar_All.pipe_right uu____142 FStar_Syntax_Util.un_uinst))
-in (
-
-let def = (match (def.FStar_Syntax_Syntax.n) with
-| FStar_Syntax_Syntax.Tm_abs (uu____145) -> begin
-(FStar_Extraction_ML_Term.normalize_abs def)
-end
-| uu____160 -> begin
-def
-end)
-in (
-
-let uu____161 = (match (def.FStar_Syntax_Syntax.n) with
-| FStar_Syntax_Syntax.Tm_abs (bs, body, uu____168) -> begin
-(FStar_Syntax_Subst.open_term bs body)
-end
-| uu____191 -> begin
-(([]), (def))
-end)
-in (match (uu____161) with
-| (bs, body) -> begin
-(
-
-let assumed = (FStar_Util.for_some (fun uu___125_203 -> (match (uu___125_203) with
-| FStar_Syntax_Syntax.Assumption -> begin
-true
-end
-| uu____204 -> begin
-false
-end)) quals)
-in (
-
-let uu____205 = (binders_as_mlty_binders env bs)
-in (match (uu____205) with
-| (env, ml_bs) -> begin
-(
-
-let body = (
-
-let uu____223 = (FStar_Extraction_ML_Term.term_as_mlty env body)
-in (FStar_All.pipe_right uu____223 (FStar_Extraction_ML_Util.eraseTypeDeep (FStar_Extraction_ML_Util.udelta_unfold env))))
-in (
-
-let mangled_projector = (
-
-let uu____226 = (FStar_All.pipe_right quals (FStar_Util.for_some (fun uu___126_228 -> (match (uu___126_228) with
-| FStar_Syntax_Syntax.Projector (uu____229) -> begin
-true
-end
-| uu____232 -> begin
-false
-end))))
-in (match (uu____226) with
-| true -> begin
-(
-
-let mname = (mangle_projector_lid lid)
-in Some (mname.FStar_Ident.ident.FStar_Ident.idText))
-end
-| uu____235 -> begin
-None
-end))
-in (
-
-let td = (
-
-let uu____248 = (
-
-let uu____259 = (lident_as_mlsymbol lid)
-in ((assumed), (uu____259), (mangled_projector), (ml_bs), (Some (FStar_Extraction_ML_Syntax.MLTD_Abbrev (body)))))
-in (uu____248)::[])
-in (
-
-let def = (
-
-let uu____287 = (
-
-let uu____288 = (FStar_Extraction_ML_Util.mlloc_of_range (FStar_Ident.range_of_lid lid))
-in FStar_Extraction_ML_Syntax.MLM_Loc (uu____288))
-in (uu____287)::(FStar_Extraction_ML_Syntax.MLM_Ty (td))::[])
-in (
-
-let env = (
-
-let uu____290 = (FStar_All.pipe_right quals (FStar_Util.for_some (fun uu___127_292 -> (match (uu___127_292) with
-| (FStar_Syntax_Syntax.Assumption) | (FStar_Syntax_Syntax.New) -> begin
-true
-end
-| uu____293 -> begin
-false
-end))))
-in (match (uu____290) with
-| true -> begin
-env
-end
-| uu____294 -> begin
-(FStar_Extraction_ML_UEnv.extend_tydef env fv td)
-end))
-in ((env), (def)))))))
-end)))
-end))))))
-
-=======
 let fail_exp lid t =
   (FStar_Syntax_Syntax.mk
      (FStar_Syntax_Syntax.Tm_app
@@ -336,698 +142,11 @@
                       in
                    (env, def))
   
->>>>>>> cb49b421
 type data_constructor =
   {
   dname: FStar_Ident.lident ;
   dtyp: FStar_Syntax_Syntax.typ }
 type inductive_family =
-<<<<<<< HEAD
-{iname : FStar_Ident.lident; iparams : FStar_Syntax_Syntax.binders; ityp : FStar_Syntax_Syntax.term; idatas : data_constructor Prims.list; iquals : FStar_Syntax_Syntax.qualifier Prims.list}
-
-
-let print_ifamily : inductive_family  ->  Prims.unit = (fun i -> (
-
-let uu____354 = (FStar_Syntax_Print.lid_to_string i.iname)
-in (
-
-let uu____355 = (FStar_Syntax_Print.binders_to_string " " i.iparams)
-in (
-
-let uu____356 = (FStar_Syntax_Print.term_to_string i.ityp)
-in (
-
-let uu____357 = (
-
-let uu____358 = (FStar_All.pipe_right i.idatas (FStar_List.map (fun d -> (
-
-let uu____363 = (FStar_Syntax_Print.lid_to_string d.dname)
-in (
-
-let uu____364 = (
-
-let uu____365 = (FStar_Syntax_Print.term_to_string d.dtyp)
-in (Prims.strcat " : " uu____365))
-in (Prims.strcat uu____363 uu____364))))))
-in (FStar_All.pipe_right uu____358 (FStar_String.concat "\n\t\t")))
-in (FStar_Util.print4 "\n\t%s %s : %s { %s }\n" uu____354 uu____355 uu____356 uu____357))))))
-
-
-let bundle_as_inductive_families = (fun env ses quals -> (FStar_All.pipe_right ses (FStar_List.collect (fun uu___129_391 -> (match (uu___129_391) with
-| FStar_Syntax_Syntax.Sig_inductive_typ (l, _us, bs, t, _mut_i, datas, quals, r) -> begin
-(
-
-let uu____407 = (FStar_Syntax_Subst.open_term bs t)
-in (match (uu____407) with
-| (bs, t) -> begin
-(
-
-let datas = (FStar_All.pipe_right ses (FStar_List.collect (fun uu___128_417 -> (match (uu___128_417) with
-| FStar_Syntax_Syntax.Sig_datacon (d, uu____420, t, l', nparams, uu____424, uu____425, uu____426) when (FStar_Ident.lid_equals l l') -> begin
-(
-
-let uu____431 = (FStar_Syntax_Util.arrow_formals t)
-in (match (uu____431) with
-| (bs', body) -> begin
-(
-
-let uu____452 = (FStar_Util.first_N (FStar_List.length bs) bs')
-in (match (uu____452) with
-| (bs_params, rest) -> begin
-(
-
-let subst = (FStar_List.map2 (fun uu____488 uu____489 -> (match (((uu____488), (uu____489))) with
-| ((b', uu____499), (b, uu____501)) -> begin
-(
-
-let uu____506 = (
-
-let uu____511 = (FStar_Syntax_Syntax.bv_to_name b)
-in ((b'), (uu____511)))
-in FStar_Syntax_Syntax.NT (uu____506))
-end)) bs_params bs)
-in (
-
-let t = (
-
-let uu____513 = (
-
-let uu____516 = (FStar_Syntax_Syntax.mk_Total body)
-in (FStar_Syntax_Util.arrow rest uu____516))
-in (FStar_All.pipe_right uu____513 (FStar_Syntax_Subst.subst subst)))
-in ({dname = d; dtyp = t})::[]))
-end))
-end))
-end
-| uu____521 -> begin
-[]
-end))))
-in ({iname = l; iparams = bs; ityp = t; idatas = datas; iquals = quals})::[])
-end))
-end
-| uu____522 -> begin
-[]
-end)))))
-
-
-type env_t =
-FStar_Extraction_ML_UEnv.env
-
-
-let extract_bundle : env_t  ->  FStar_Syntax_Syntax.sigelt  ->  (env_t * FStar_Extraction_ML_Syntax.mlmodule1 Prims.list) = (fun env se -> (
-
-let extract_ctor = (fun ml_tyvars env ctor -> (
-
-let mlt = (
-
-let uu____559 = (FStar_Extraction_ML_Term.term_as_mlty env ctor.dtyp)
-in (FStar_Extraction_ML_Util.eraseTypeDeep (FStar_Extraction_ML_Util.udelta_unfold env) uu____559))
-in (
-
-let tys = ((ml_tyvars), (mlt))
-in (
-
-let fvv = (FStar_Extraction_ML_UEnv.mkFvvar ctor.dname ctor.dtyp)
-in (
-
-let uu____570 = (FStar_Extraction_ML_UEnv.extend_fv env fvv tys false false)
-in (
-
-let uu____571 = (
-
-let uu____575 = (lident_as_mlsymbol ctor.dname)
-in (
-
-let uu____576 = (FStar_Extraction_ML_Util.argTypes mlt)
-in ((uu____575), (uu____576))))
-in ((uu____570), (uu____571))))))))
-in (
-
-let extract_one_family = (fun env ind -> (
-
-let uu____601 = (binders_as_mlty_binders env ind.iparams)
-in (match (uu____601) with
-| (env, vars) -> begin
-(
-
-let uu____627 = (FStar_All.pipe_right ind.idatas (FStar_Util.fold_map (extract_ctor vars) env))
-in (match (uu____627) with
-| (env, ctors) -> begin
-(
-
-let uu____666 = (FStar_Syntax_Util.arrow_formals ind.ityp)
-in (match (uu____666) with
-| (indices, uu____687) -> begin
-(
-
-let ml_params = (
-
-let uu____702 = (FStar_All.pipe_right indices (FStar_List.mapi (fun i uu____717 -> (
-
-let uu____720 = (
-
-let uu____721 = (FStar_Util.string_of_int i)
-in (Prims.strcat "\'dummyV" uu____721))
-in ((uu____720), ((Prims.parse_int "0")))))))
-in (FStar_List.append vars uu____702))
-in (
-
-let tbody = (
-
-let uu____725 = (FStar_Util.find_opt (fun uu___130_727 -> (match (uu___130_727) with
-| FStar_Syntax_Syntax.RecordType (uu____728) -> begin
-true
-end
-| uu____733 -> begin
-false
-end)) ind.iquals)
-in (match (uu____725) with
-| Some (FStar_Syntax_Syntax.RecordType (ns, ids)) -> begin
-(
-
-let uu____740 = (FStar_List.hd ctors)
-in (match (uu____740) with
-| (uu____747, c_ty) -> begin
-(
-
-let fields = (FStar_List.map2 (fun id ty -> (
-
-let lid = (FStar_Ident.lid_of_ids (FStar_List.append ns ((id)::[])))
-in (
-
-let uu____761 = (lident_as_mlsymbol lid)
-in ((uu____761), (ty))))) ids c_ty)
-in FStar_Extraction_ML_Syntax.MLTD_Record (fields))
-end))
-end
-| uu____762 -> begin
-FStar_Extraction_ML_Syntax.MLTD_DType (ctors)
-end))
-in (
-
-let uu____764 = (
-
-let uu____775 = (lident_as_mlsymbol ind.iname)
-in ((false), (uu____775), (None), (ml_params), (Some (tbody))))
-in ((env), (uu____764)))))
-end))
-end))
-end)))
-in (match (se) with
-| FStar_Syntax_Syntax.Sig_bundle ((FStar_Syntax_Syntax.Sig_datacon (l, uu____795, t, uu____797, uu____798, uu____799, uu____800, uu____801))::[], (FStar_Syntax_Syntax.ExceptionConstructor)::[], uu____802, r) -> begin
-(
-
-let uu____812 = (extract_ctor [] env {dname = l; dtyp = t})
-in (match (uu____812) with
-| (env, ctor) -> begin
-((env), ((FStar_Extraction_ML_Syntax.MLM_Exn (ctor))::[]))
-end))
-end
-| FStar_Syntax_Syntax.Sig_bundle (ses, quals, uu____834, r) -> begin
-(
-
-let ifams = (bundle_as_inductive_families env ses quals)
-in (
-
-let uu____845 = (FStar_Util.fold_map extract_one_family env ifams)
-in (match (uu____845) with
-| (env, td) -> begin
-((env), ((FStar_Extraction_ML_Syntax.MLM_Ty (td))::[]))
-end)))
-end
-| uu____897 -> begin
-(failwith "Unexpected signature element")
-end))))
-
-
-let rec extract_sig : env_t  ->  FStar_Syntax_Syntax.sigelt  ->  (env_t * FStar_Extraction_ML_Syntax.mlmodule1 Prims.list) = (fun g se -> ((FStar_Extraction_ML_UEnv.debug g (fun u -> (
-
-let uu____915 = (FStar_Syntax_Print.sigelt_to_string se)
-in (FStar_Util.print1 ">>>> extract_sig %s \n" uu____915))));
-(match (se) with
-| (FStar_Syntax_Syntax.Sig_bundle (_)) | (FStar_Syntax_Syntax.Sig_inductive_typ (_)) | (FStar_Syntax_Syntax.Sig_datacon (_)) -> begin
-(extract_bundle g se)
-end
-| FStar_Syntax_Syntax.Sig_new_effect (ed, uu____923) when (FStar_All.pipe_right ed.FStar_Syntax_Syntax.qualifiers (FStar_List.contains FStar_Syntax_Syntax.Reifiable)) -> begin
-(
-
-let extend_env = (fun g lid ml_name tm tysc -> (
-
-let mangled_name = (Prims.snd ml_name)
-in (
-
-let g = (
-
-let uu____952 = (FStar_Syntax_Syntax.lid_as_fv lid FStar_Syntax_Syntax.Delta_equational None)
-in (FStar_Extraction_ML_UEnv.extend_fv' g uu____952 ml_name tysc false false))
-in (
-
-let lb = {FStar_Extraction_ML_Syntax.mllb_name = ((mangled_name), ((Prims.parse_int "0"))); FStar_Extraction_ML_Syntax.mllb_tysc = None; FStar_Extraction_ML_Syntax.mllb_add_unit = false; FStar_Extraction_ML_Syntax.mllb_def = tm; FStar_Extraction_ML_Syntax.print_typ = false}
-in ((g), (FStar_Extraction_ML_Syntax.MLM_Let (((FStar_Extraction_ML_Syntax.NonRec), ([]), ((lb)::[])))))))))
-in (
-
-let rec extract_fv = (fun tm -> (
-
-let uu____962 = (
-
-let uu____963 = (FStar_Syntax_Subst.compress tm)
-in uu____963.FStar_Syntax_Syntax.n)
-in (match (uu____962) with
-| FStar_Syntax_Syntax.Tm_uinst (tm, uu____969) -> begin
-(extract_fv tm)
-end
-| FStar_Syntax_Syntax.Tm_fvar (fv) -> begin
-(
-
-let mlp = (FStar_Extraction_ML_Syntax.mlpath_of_lident fv.FStar_Syntax_Syntax.fv_name.FStar_Syntax_Syntax.v)
-in (
-
-let uu____980 = (
-
-let uu____984 = (FStar_Extraction_ML_UEnv.lookup_fv g fv)
-in (FStar_All.pipe_left FStar_Util.right uu____984))
-in (match (uu____980) with
-| (uu____1009, tysc, uu____1011) -> begin
-(
-
-let uu____1012 = (FStar_All.pipe_left (FStar_Extraction_ML_Syntax.with_ty FStar_Extraction_ML_Syntax.MLTY_Top) (FStar_Extraction_ML_Syntax.MLE_Name (mlp)))
-in ((uu____1012), (tysc)))
-end)))
-end
-| uu____1013 -> begin
-(failwith "Not an fv")
-end)))
-in (
-
-let extract_action = (fun g a -> (
-
-let uu____1025 = (extract_fv a.FStar_Syntax_Syntax.action_defn)
-in (match (uu____1025) with
-| (a_tm, ty_sc) -> begin
-(
-
-let uu____1032 = (FStar_Extraction_ML_UEnv.action_name ed a)
-in (match (uu____1032) with
-| (a_nm, a_lid) -> begin
-(extend_env g a_lid a_nm a_tm ty_sc)
-end))
-end)))
-in (
-
-let uu____1039 = (
-
-let uu____1042 = (extract_fv (Prims.snd ed.FStar_Syntax_Syntax.return_repr))
-in (match (uu____1042) with
-| (return_tm, ty_sc) -> begin
-(
-
-let uu____1050 = (FStar_Extraction_ML_UEnv.monad_op_name ed "return")
-in (match (uu____1050) with
-| (return_nm, return_lid) -> begin
-(extend_env g return_lid return_nm return_tm ty_sc)
-end))
-end))
-in (match (uu____1039) with
-| (g, return_decl) -> begin
-(
-
-let uu____1062 = (
-
-let uu____1065 = (extract_fv (Prims.snd ed.FStar_Syntax_Syntax.bind_repr))
-in (match (uu____1065) with
-| (bind_tm, ty_sc) -> begin
-(
-
-let uu____1073 = (FStar_Extraction_ML_UEnv.monad_op_name ed "bind")
-in (match (uu____1073) with
-| (bind_nm, bind_lid) -> begin
-(extend_env g bind_lid bind_nm bind_tm ty_sc)
-end))
-end))
-in (match (uu____1062) with
-| (g, bind_decl) -> begin
-(
-
-let uu____1085 = (FStar_Util.fold_map extract_action g ed.FStar_Syntax_Syntax.actions)
-in (match (uu____1085) with
-| (g, actions) -> begin
-((g), ((FStar_List.append ((return_decl)::(bind_decl)::[]) actions)))
-end))
-end))
-end)))))
-end
-| FStar_Syntax_Syntax.Sig_new_effect (uu____1097) -> begin
-((g), ([]))
-end
-| FStar_Syntax_Syntax.Sig_declare_typ (lid, uu____1102, t, quals, uu____1105) when (FStar_Extraction_ML_Term.is_arity g t) -> begin
-(
-
-let uu____1108 = (
-
-let uu____1109 = (FStar_All.pipe_right quals (FStar_Util.for_some (fun uu___131_1111 -> (match (uu___131_1111) with
-| FStar_Syntax_Syntax.Assumption -> begin
-true
-end
-| uu____1112 -> begin
-false
-end))))
-in (FStar_All.pipe_right uu____1109 Prims.op_Negation))
-in (match (uu____1108) with
-| true -> begin
-((g), ([]))
-end
-| uu____1117 -> begin
-(
-
-let uu____1118 = (FStar_Syntax_Util.arrow_formals t)
-in (match (uu____1118) with
-| (bs, uu____1130) -> begin
-(
-
-let fv = (FStar_Syntax_Syntax.lid_as_fv lid FStar_Syntax_Syntax.Delta_constant None)
-in (
-
-let uu____1142 = (FStar_Syntax_Util.abs bs FStar_TypeChecker_Common.t_unit None)
-in (extract_typ_abbrev g fv quals uu____1142)))
-end))
-end))
-end
-| FStar_Syntax_Syntax.Sig_let ((false, (lb)::[]), uu____1149, uu____1150, quals, uu____1152) when (FStar_Extraction_ML_Term.is_arity g lb.FStar_Syntax_Syntax.lbtyp) -> begin
-(
-
-let uu____1163 = (FStar_Util.right lb.FStar_Syntax_Syntax.lbname)
-in (extract_typ_abbrev g uu____1163 quals lb.FStar_Syntax_Syntax.lbdef))
-end
-| FStar_Syntax_Syntax.Sig_let (lbs, r, uu____1166, quals, attrs) -> begin
-(
-
-let elet = ((FStar_Syntax_Syntax.mk (FStar_Syntax_Syntax.Tm_let (((lbs), (FStar_Syntax_Const.exp_false_bool))))) None r)
-in (
-
-let uu____1186 = (FStar_Extraction_ML_Term.term_as_mlexpr g elet)
-in (match (uu____1186) with
-| (ml_let, uu____1194, uu____1195) -> begin
-(match (ml_let.FStar_Extraction_ML_Syntax.expr) with
-| FStar_Extraction_ML_Syntax.MLE_Let ((flavor, uu____1200, bindings), uu____1202) -> begin
-(
-
-let uu____1209 = (FStar_List.fold_left2 (fun uu____1216 ml_lb uu____1218 -> (match (((uu____1216), (uu____1218))) with
-| ((env, ml_lbs), {FStar_Syntax_Syntax.lbname = lbname; FStar_Syntax_Syntax.lbunivs = uu____1231; FStar_Syntax_Syntax.lbtyp = t; FStar_Syntax_Syntax.lbeff = uu____1233; FStar_Syntax_Syntax.lbdef = uu____1234}) -> begin
-(
-
-let lb_lid = (
-
-let uu____1248 = (
-
-let uu____1253 = (FStar_Util.right lbname)
-in uu____1253.FStar_Syntax_Syntax.fv_name)
-in uu____1248.FStar_Syntax_Syntax.v)
-in (
-
-let uu____1257 = (
-
-let uu____1260 = (FStar_All.pipe_right quals (FStar_Util.for_some (fun uu___132_1262 -> (match (uu___132_1262) with
-| FStar_Syntax_Syntax.Projector (uu____1263) -> begin
-true
-end
-| uu____1266 -> begin
-false
-end))))
-in (match (uu____1260) with
-| true -> begin
-(
-
-let mname = (
-
-let uu____1270 = (mangle_projector_lid lb_lid)
-in (FStar_All.pipe_right uu____1270 FStar_Extraction_ML_Syntax.mlpath_of_lident))
-in (
-
-let env = (
-
-let uu____1272 = (FStar_Util.right lbname)
-in (
-
-let uu____1273 = (FStar_Util.must ml_lb.FStar_Extraction_ML_Syntax.mllb_tysc)
-in (FStar_Extraction_ML_UEnv.extend_fv' env uu____1272 mname uu____1273 ml_lb.FStar_Extraction_ML_Syntax.mllb_add_unit false)))
-in ((env), ((
-
-let uu___137_1274 = ml_lb
-in {FStar_Extraction_ML_Syntax.mllb_name = (((Prims.snd mname)), ((Prims.parse_int "0"))); FStar_Extraction_ML_Syntax.mllb_tysc = uu___137_1274.FStar_Extraction_ML_Syntax.mllb_tysc; FStar_Extraction_ML_Syntax.mllb_add_unit = uu___137_1274.FStar_Extraction_ML_Syntax.mllb_add_unit; FStar_Extraction_ML_Syntax.mllb_def = uu___137_1274.FStar_Extraction_ML_Syntax.mllb_def; FStar_Extraction_ML_Syntax.print_typ = uu___137_1274.FStar_Extraction_ML_Syntax.print_typ})))))
-end
-| uu____1276 -> begin
-(
-
-let uu____1277 = (
-
-let uu____1278 = (
-
-let uu____1281 = (FStar_Util.must ml_lb.FStar_Extraction_ML_Syntax.mllb_tysc)
-in (FStar_Extraction_ML_UEnv.extend_lb env lbname t uu____1281 ml_lb.FStar_Extraction_ML_Syntax.mllb_add_unit false))
-in (FStar_All.pipe_left Prims.fst uu____1278))
-in ((uu____1277), (ml_lb)))
-end))
-in (match (uu____1257) with
-| (g, ml_lb) -> begin
-((g), ((ml_lb)::ml_lbs))
-end)))
-end)) ((g), ([])) bindings (Prims.snd lbs))
-in (match (uu____1209) with
-| (g, ml_lbs') -> begin
-(
-
-let flags = (FStar_List.choose (fun uu___133_1301 -> (match (uu___133_1301) with
-| FStar_Syntax_Syntax.Assumption -> begin
-Some (FStar_Extraction_ML_Syntax.Assumed)
-end
-| FStar_Syntax_Syntax.Private -> begin
-Some (FStar_Extraction_ML_Syntax.Private)
-end
-| FStar_Syntax_Syntax.NoExtract -> begin
-Some (FStar_Extraction_ML_Syntax.NoExtract)
-end
-| uu____1303 -> begin
-None
-end)) quals)
-in (
-
-let flags' = (FStar_List.choose (fun uu___134_1308 -> (match (uu___134_1308) with
-| {FStar_Syntax_Syntax.n = FStar_Syntax_Syntax.Tm_constant (FStar_Const.Const_string (data, uu____1313)); FStar_Syntax_Syntax.tk = uu____1314; FStar_Syntax_Syntax.pos = uu____1315; FStar_Syntax_Syntax.vars = uu____1316} -> begin
-Some (FStar_Extraction_ML_Syntax.Attribute ((FStar_Util.string_of_unicode data)))
-end
-| uu____1321 -> begin
-((FStar_Util.print_warning "Warning: unrecognized, non-string attribute, bother protz for a better error message");
-None;
-)
-end)) attrs)
-in (
-
-let uu____1325 = (
-
-let uu____1327 = (
-
-let uu____1328 = (FStar_Extraction_ML_Util.mlloc_of_range r)
-in FStar_Extraction_ML_Syntax.MLM_Loc (uu____1328))
-in (uu____1327)::(FStar_Extraction_ML_Syntax.MLM_Let (((flavor), ((FStar_List.append flags flags')), ((FStar_List.rev ml_lbs')))))::[])
-in ((g), (uu____1325)))))
-end))
-end
-| uu____1332 -> begin
-(
-
-let uu____1333 = (
-
-let uu____1334 = (FStar_Extraction_ML_Code.string_of_mlexpr g.FStar_Extraction_ML_UEnv.currentModule ml_let)
-in (FStar_Util.format1 "Impossible: Translated a let to a non-let: %s" uu____1334))
-in (failwith uu____1333))
-end)
-end)))
-end
-| FStar_Syntax_Syntax.Sig_declare_typ (lid, uu____1339, t, quals, r) -> begin
-(
-
-let uu____1345 = (FStar_All.pipe_right quals (FStar_List.contains FStar_Syntax_Syntax.Assumption))
-in (match (uu____1345) with
-| true -> begin
-(
-
-let always_fail = (
-
-let imp = (
-
-let uu____1354 = (FStar_Syntax_Util.arrow_formals t)
-in (match (uu____1354) with
-| ([], t) -> begin
-(fail_exp lid t)
-end
-| (bs, t) -> begin
-(
-
-let uu____1386 = (fail_exp lid t)
-in (FStar_Syntax_Util.abs bs uu____1386 None))
-end))
-in (
-
-let uu____1392 = (
-
-let uu____1401 = (
-
-let uu____1405 = (
-
-let uu____1407 = (
-
-let uu____1408 = (
-
-let uu____1411 = (FStar_Syntax_Syntax.lid_as_fv lid FStar_Syntax_Syntax.Delta_constant None)
-in FStar_Util.Inr (uu____1411))
-in {FStar_Syntax_Syntax.lbname = uu____1408; FStar_Syntax_Syntax.lbunivs = []; FStar_Syntax_Syntax.lbtyp = t; FStar_Syntax_Syntax.lbeff = FStar_Syntax_Const.effect_ML_lid; FStar_Syntax_Syntax.lbdef = imp})
-in (uu____1407)::[])
-in ((false), (uu____1405)))
-in ((uu____1401), (r), ([]), (quals), ([])))
-in FStar_Syntax_Syntax.Sig_let (uu____1392)))
-in (
-
-let uu____1419 = (extract_sig g always_fail)
-in (match (uu____1419) with
-| (g, mlm) -> begin
-(
-
-let uu____1430 = (FStar_Util.find_map quals (fun uu___135_1432 -> (match (uu___135_1432) with
-| FStar_Syntax_Syntax.Discriminator (l) -> begin
-Some (l)
-end
-| uu____1435 -> begin
-None
-end)))
-in (match (uu____1430) with
-| Some (l) -> begin
-(
-
-let uu____1440 = (
-
-let uu____1442 = (
-
-let uu____1443 = (FStar_Extraction_ML_Util.mlloc_of_range r)
-in FStar_Extraction_ML_Syntax.MLM_Loc (uu____1443))
-in (
-
-let uu____1444 = (
-
-let uu____1446 = (FStar_Extraction_ML_Term.ind_discriminator_body g lid l)
-in (uu____1446)::[])
-in (uu____1442)::uu____1444))
-in ((g), (uu____1440)))
-end
-| uu____1448 -> begin
-(
-
-let uu____1450 = (FStar_Util.find_map quals (fun uu___136_1452 -> (match (uu___136_1452) with
-| FStar_Syntax_Syntax.Projector (l, uu____1455) -> begin
-Some (l)
-end
-| uu____1456 -> begin
-None
-end)))
-in (match (uu____1450) with
-| Some (uu____1460) -> begin
-((g), ([]))
-end
-| uu____1462 -> begin
-((g), (mlm))
-end))
-end))
-end)))
-end
-| uu____1465 -> begin
-((g), ([]))
-end))
-end
-| FStar_Syntax_Syntax.Sig_main (e, r) -> begin
-(
-
-let uu____1469 = (FStar_Extraction_ML_Term.term_as_mlexpr g e)
-in (match (uu____1469) with
-| (ml_main, uu____1477, uu____1478) -> begin
-(
-
-let uu____1479 = (
-
-let uu____1481 = (
-
-let uu____1482 = (FStar_Extraction_ML_Util.mlloc_of_range r)
-in FStar_Extraction_ML_Syntax.MLM_Loc (uu____1482))
-in (uu____1481)::(FStar_Extraction_ML_Syntax.MLM_Top (ml_main))::[])
-in ((g), (uu____1479)))
-end))
-end
-| FStar_Syntax_Syntax.Sig_new_effect_for_free (uu____1484) -> begin
-(failwith "impossible -- removed by tc.fs")
-end
-| (FStar_Syntax_Syntax.Sig_assume (_)) | (FStar_Syntax_Syntax.Sig_sub_effect (_)) | (FStar_Syntax_Syntax.Sig_effect_abbrev (_)) -> begin
-((g), ([]))
-end
-| FStar_Syntax_Syntax.Sig_pragma (p, uu____1495) -> begin
-((match ((p = FStar_Syntax_Syntax.LightOff)) with
-| true -> begin
-(FStar_Options.set_ml_ish ())
-end
-| uu____1497 -> begin
-()
-end);
-((g), ([]));
-)
-end);
-))
-
-
-let extract_iface : FStar_Extraction_ML_UEnv.env  ->  FStar_Syntax_Syntax.modul  ->  env_t = (fun g m -> (
-
-let uu____1505 = (FStar_Util.fold_map extract_sig g m.FStar_Syntax_Syntax.declarations)
-in (FStar_All.pipe_right uu____1505 Prims.fst)))
-
-
-let rec extract : FStar_Extraction_ML_UEnv.env  ->  FStar_Syntax_Syntax.modul  ->  (FStar_Extraction_ML_UEnv.env * FStar_Extraction_ML_Syntax.mllib Prims.list) = (fun g m -> ((FStar_Syntax_Syntax.reset_gensym ());
-(
-
-let uu____1530 = (FStar_Options.restore_cmd_line_options true)
-in (
-
-let name = (FStar_Extraction_ML_Syntax.mlpath_of_lident m.FStar_Syntax_Syntax.name)
-in (
-
-let g = (
-
-let uu___138_1533 = g
-in {FStar_Extraction_ML_UEnv.tcenv = uu___138_1533.FStar_Extraction_ML_UEnv.tcenv; FStar_Extraction_ML_UEnv.gamma = uu___138_1533.FStar_Extraction_ML_UEnv.gamma; FStar_Extraction_ML_UEnv.tydefs = uu___138_1533.FStar_Extraction_ML_UEnv.tydefs; FStar_Extraction_ML_UEnv.currentModule = name})
-in (
-
-let uu____1534 = (FStar_Util.fold_map extract_sig g m.FStar_Syntax_Syntax.declarations)
-in (match (uu____1534) with
-| (g, sigs) -> begin
-(
-
-let mlm = (FStar_List.flatten sigs)
-in (
-
-let uu____1550 = (((m.FStar_Syntax_Syntax.name.FStar_Ident.str <> "Prims") && (not (m.FStar_Syntax_Syntax.is_interface))) && (FStar_Options.should_extract m.FStar_Syntax_Syntax.name.FStar_Ident.str))
-in (match (uu____1550) with
-| true -> begin
-((
-
-let uu____1555 = (FStar_Syntax_Print.lid_to_string m.FStar_Syntax_Syntax.name)
-in (FStar_Util.print1 "Extracted module %s\n" uu____1555));
-((g), ((FStar_Extraction_ML_Syntax.MLLib ((((name), (Some ((([]), (mlm)))), (FStar_Extraction_ML_Syntax.MLLib ([]))))::[]))::[]));
-)
-end
-| uu____1585 -> begin
-((g), ([]))
-end)))
-end)))));
-))
-
-
-
-=======
   {
   iname: FStar_Ident.lident ;
   iparams: FStar_Syntax_Syntax.binders ;
@@ -1688,5 +807,4 @@
                       [(name, (Some ([], mlm)),
                          (FStar_Extraction_ML_Syntax.MLLib []))]]))
             | uu____1407 -> (g, [])))
-  
->>>>>>> cb49b421
+  