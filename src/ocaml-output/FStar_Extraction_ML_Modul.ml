open Prims
let fail_exp:
  FStar_Ident.lident ->
    FStar_Syntax_Syntax.typ ->
      FStar_Syntax_Syntax.term' FStar_Syntax_Syntax.syntax
  =
  fun lid  ->
    fun t  ->
      let uu____9 =
        let uu____12 =
          let uu____13 =
            let uu____28 =
              FStar_Syntax_Syntax.fvar FStar_Parser_Const.failwith_lid
                FStar_Syntax_Syntax.Delta_constant
                FStar_Pervasives_Native.None in
            let uu____29 =
              let uu____32 = FStar_Syntax_Syntax.iarg t in
              let uu____33 =
                let uu____36 =
                  let uu____37 =
                    let uu____38 =
                      let uu____41 =
                        let uu____42 =
                          let uu____43 =
                            let uu____48 =
                              let uu____49 =
                                FStar_Syntax_Print.lid_to_string lid in
                              Prims.strcat "Not yet implemented:" uu____49 in
                            (uu____48, FStar_Range.dummyRange) in
                          FStar_Const.Const_string uu____43 in
                        FStar_Syntax_Syntax.Tm_constant uu____42 in
                      FStar_Syntax_Syntax.mk uu____41 in
                    uu____38 FStar_Pervasives_Native.None
                      FStar_Range.dummyRange in
                  FStar_All.pipe_left FStar_Syntax_Syntax.as_arg uu____37 in
                [uu____36] in
              uu____32 :: uu____33 in
            (uu____28, uu____29) in
          FStar_Syntax_Syntax.Tm_app uu____13 in
        FStar_Syntax_Syntax.mk uu____12 in
      uu____9 FStar_Pervasives_Native.None FStar_Range.dummyRange
let mangle_projector_lid: FStar_Ident.lident -> FStar_Ident.lident =
  fun x  -> x
let lident_as_mlsymbol:
  FStar_Ident.lident -> FStar_Extraction_ML_Syntax.mlsymbol =
  fun id1  -> (id1.FStar_Ident.ident).FStar_Ident.idText
let as_pair:
  'Auu____66 .
    'Auu____66 Prims.list ->
      ('Auu____66,'Auu____66) FStar_Pervasives_Native.tuple2
  =
  fun uu___388_76  ->
    match uu___388_76 with
    | a::b::[] -> (a, b)
    | uu____81 -> failwith "Expected a list with 2 elements"
let is_tactic_decl:
  FStar_Ident.lident ->
    FStar_Syntax_Syntax.term ->
      FStar_Extraction_ML_Syntax.mlpath -> Prims.bool
  =
  fun tac_lid  ->
    fun h  ->
      fun current_module1  ->
        match h.FStar_Syntax_Syntax.n with
        | FStar_Syntax_Syntax.Tm_uinst (h',uu____98) ->
            let uu____103 =
              let uu____104 = FStar_Syntax_Subst.compress h' in
              uu____104.FStar_Syntax_Syntax.n in
            (match uu____103 with
             | FStar_Syntax_Syntax.Tm_fvar fv when
                 FStar_Syntax_Syntax.fv_eq_lid fv
                   FStar_Parser_Const.tactic_lid
                 ->
                 let uu____108 =
                   let uu____109 =
                     FStar_Extraction_ML_Syntax.string_of_mlpath
                       current_module1 in
                   FStar_Util.starts_with uu____109 "FStar.Tactics" in
                 Prims.op_Negation uu____108
             | uu____110 -> false)
        | uu____111 -> false
let rec extract_meta:
  FStar_Syntax_Syntax.term ->
    FStar_Extraction_ML_Syntax.meta FStar_Pervasives_Native.option
  =
  fun x  ->
    let uu____117 = FStar_Syntax_Subst.compress x in
    match uu____117 with
    | { FStar_Syntax_Syntax.n = FStar_Syntax_Syntax.Tm_fvar fv;
        FStar_Syntax_Syntax.pos = uu____121;
        FStar_Syntax_Syntax.vars = uu____122;_} when
        let uu____125 =
          let uu____126 = FStar_Syntax_Syntax.lid_of_fv fv in
          FStar_Ident.string_of_lid uu____126 in
        uu____125 = "FStar.Pervasives.PpxDerivingShow" ->
        FStar_Pervasives_Native.Some
          FStar_Extraction_ML_Syntax.PpxDerivingShow
    | { FStar_Syntax_Syntax.n = FStar_Syntax_Syntax.Tm_fvar fv;
        FStar_Syntax_Syntax.pos = uu____128;
        FStar_Syntax_Syntax.vars = uu____129;_} when
        let uu____132 =
          let uu____133 = FStar_Syntax_Syntax.lid_of_fv fv in
          FStar_Ident.string_of_lid uu____133 in
        uu____132 = "FStar.Pervasives.CInline" ->
        FStar_Pervasives_Native.Some FStar_Extraction_ML_Syntax.CInline
    | { FStar_Syntax_Syntax.n = FStar_Syntax_Syntax.Tm_fvar fv;
        FStar_Syntax_Syntax.pos = uu____135;
        FStar_Syntax_Syntax.vars = uu____136;_} when
        let uu____139 =
          let uu____140 = FStar_Syntax_Syntax.lid_of_fv fv in
          FStar_Ident.string_of_lid uu____140 in
        uu____139 = "FStar.Pervasives.Substitute" ->
        FStar_Pervasives_Native.Some FStar_Extraction_ML_Syntax.Substitute
    | { FStar_Syntax_Syntax.n = FStar_Syntax_Syntax.Tm_fvar fv;
        FStar_Syntax_Syntax.pos = uu____142;
        FStar_Syntax_Syntax.vars = uu____143;_} when
        let uu____146 =
          let uu____147 = FStar_Syntax_Syntax.lid_of_fv fv in
          FStar_Ident.string_of_lid uu____147 in
        uu____146 = "FStar.Pervasives.Gc" ->
        FStar_Pervasives_Native.Some FStar_Extraction_ML_Syntax.GCType
    | {
        FStar_Syntax_Syntax.n = FStar_Syntax_Syntax.Tm_app
          ({ FStar_Syntax_Syntax.n = FStar_Syntax_Syntax.Tm_fvar fv;
             FStar_Syntax_Syntax.pos = uu____149;
             FStar_Syntax_Syntax.vars = uu____150;_},({
                                                        FStar_Syntax_Syntax.n
                                                          =
                                                          FStar_Syntax_Syntax.Tm_constant
                                                          (FStar_Const.Const_string
                                                          (s,uu____152));
                                                        FStar_Syntax_Syntax.pos
                                                          = uu____153;
                                                        FStar_Syntax_Syntax.vars
                                                          = uu____154;_},uu____155)::[]);
        FStar_Syntax_Syntax.pos = uu____156;
        FStar_Syntax_Syntax.vars = uu____157;_} when
        let uu____188 =
          let uu____189 = FStar_Syntax_Syntax.lid_of_fv fv in
          FStar_Ident.string_of_lid uu____189 in
        uu____188 = "FStar.Pervasives.PpxDerivingShowConstant" ->
        FStar_Pervasives_Native.Some
          (FStar_Extraction_ML_Syntax.PpxDerivingShowConstant s)
    | {
        FStar_Syntax_Syntax.n = FStar_Syntax_Syntax.Tm_app
          ({ FStar_Syntax_Syntax.n = FStar_Syntax_Syntax.Tm_fvar fv;
             FStar_Syntax_Syntax.pos = uu____191;
             FStar_Syntax_Syntax.vars = uu____192;_},({
                                                        FStar_Syntax_Syntax.n
                                                          =
                                                          FStar_Syntax_Syntax.Tm_constant
                                                          (FStar_Const.Const_string
                                                          (s,uu____194));
                                                        FStar_Syntax_Syntax.pos
                                                          = uu____195;
                                                        FStar_Syntax_Syntax.vars
                                                          = uu____196;_},uu____197)::[]);
        FStar_Syntax_Syntax.pos = uu____198;
        FStar_Syntax_Syntax.vars = uu____199;_} when
        let uu____230 =
          let uu____231 = FStar_Syntax_Syntax.lid_of_fv fv in
          FStar_Ident.string_of_lid uu____231 in
        uu____230 = "FStar.Pervasives.Comment" ->
        FStar_Pervasives_Native.Some (FStar_Extraction_ML_Syntax.Comment s)
    | {
        FStar_Syntax_Syntax.n = FStar_Syntax_Syntax.Tm_constant
          (FStar_Const.Const_string (data,uu____233));
        FStar_Syntax_Syntax.pos = uu____234;
        FStar_Syntax_Syntax.vars = uu____235;_} when data = "c_inline" ->
        FStar_Pervasives_Native.Some FStar_Extraction_ML_Syntax.CInline
    | {
        FStar_Syntax_Syntax.n = FStar_Syntax_Syntax.Tm_constant
          (FStar_Const.Const_string (data,uu____239));
        FStar_Syntax_Syntax.pos = uu____240;
        FStar_Syntax_Syntax.vars = uu____241;_} when data = "substitute" ->
        FStar_Pervasives_Native.Some FStar_Extraction_ML_Syntax.Substitute
    | { FStar_Syntax_Syntax.n = FStar_Syntax_Syntax.Tm_meta (x1,uu____245);
        FStar_Syntax_Syntax.pos = uu____246;
        FStar_Syntax_Syntax.vars = uu____247;_} -> extract_meta x1
    | a ->
        ((let uu____256 = FStar_Syntax_Print.term_to_string a in
          FStar_Util.print1_warning
            "Unrecognized attribute (%s), valid attributes are `c_inline`, `substitute`, and `gc`.\n"
            uu____256);
         FStar_Pervasives_Native.None)
let extract_metadata:
  FStar_Syntax_Syntax.term Prims.list ->
    FStar_Extraction_ML_Syntax.meta Prims.list
  = fun metas  -> FStar_List.choose extract_meta metas
let binders_as_mlty_binders:
  'Auu____269 .
    FStar_Extraction_ML_UEnv.env ->
      (FStar_Syntax_Syntax.bv,'Auu____269) FStar_Pervasives_Native.tuple2
        Prims.list ->
        (FStar_Extraction_ML_UEnv.env,Prims.string Prims.list)
          FStar_Pervasives_Native.tuple2
  =
  fun env  ->
    fun bs  ->
      FStar_Util.fold_map
        (fun env1  ->
           fun uu____307  ->
             match uu____307 with
             | (bv,uu____317) ->
                 let uu____318 =
                   let uu____319 =
                     let uu____322 =
                       let uu____323 =
                         FStar_Extraction_ML_UEnv.bv_as_ml_tyvar bv in
                       FStar_Extraction_ML_Syntax.MLTY_Var uu____323 in
                     FStar_Pervasives_Native.Some uu____322 in
                   FStar_Extraction_ML_UEnv.extend_ty env1 bv uu____319 in
                 let uu____324 = FStar_Extraction_ML_UEnv.bv_as_ml_tyvar bv in
                 (uu____318, uu____324)) env bs
let extract_typ_abbrev:
  FStar_Extraction_ML_UEnv.env ->
    FStar_Syntax_Syntax.fv ->
      FStar_Syntax_Syntax.qualifier Prims.list ->
        FStar_Syntax_Syntax.term Prims.list ->
          FStar_Syntax_Syntax.term ->
            (FStar_Extraction_ML_UEnv.env,FStar_Extraction_ML_Syntax.mlmodule1
                                            Prims.list)
              FStar_Pervasives_Native.tuple2
  =
  fun env  ->
    fun fv  ->
      fun quals  ->
        fun attrs  ->
          fun def  ->
            let lid = (fv.FStar_Syntax_Syntax.fv_name).FStar_Syntax_Syntax.v in
            let def1 =
              let uu____356 =
                let uu____357 = FStar_Syntax_Subst.compress def in
                FStar_All.pipe_right uu____357 FStar_Syntax_Util.unmeta in
              FStar_All.pipe_right uu____356 FStar_Syntax_Util.un_uinst in
            let def2 =
              match def1.FStar_Syntax_Syntax.n with
              | FStar_Syntax_Syntax.Tm_abs uu____359 ->
                  FStar_Extraction_ML_Term.normalize_abs def1
              | uu____376 -> def1 in
            let uu____377 =
              match def2.FStar_Syntax_Syntax.n with
              | FStar_Syntax_Syntax.Tm_abs (bs,body,uu____388) ->
                  FStar_Syntax_Subst.open_term bs body
              | uu____409 -> ([], def2) in
            match uu____377 with
            | (bs,body) ->
                let assumed =
                  FStar_Util.for_some
                    (fun uu___389_430  ->
                       match uu___389_430 with
                       | FStar_Syntax_Syntax.Assumption  -> true
                       | uu____431 -> false) quals in
                let uu____432 = binders_as_mlty_binders env bs in
                (match uu____432 with
                 | (env1,ml_bs) ->
                     let body1 =
                       let uu____452 =
                         FStar_Extraction_ML_Term.term_as_mlty env1 body in
                       FStar_All.pipe_right uu____452
                         (FStar_Extraction_ML_Util.eraseTypeDeep
                            (FStar_Extraction_ML_Util.udelta_unfold env1)) in
                     let mangled_projector =
                       let uu____456 =
                         FStar_All.pipe_right quals
                           (FStar_Util.for_some
                              (fun uu___390_461  ->
                                 match uu___390_461 with
                                 | FStar_Syntax_Syntax.Projector uu____462 ->
                                     true
                                 | uu____467 -> false)) in
                       if uu____456
                       then
                         let mname = mangle_projector_lid lid in
                         FStar_Pervasives_Native.Some
                           ((mname.FStar_Ident.ident).FStar_Ident.idText)
                       else FStar_Pervasives_Native.None in
                     let metadata = extract_metadata attrs in
                     let td =
                       let uu____498 =
                         let uu____519 = lident_as_mlsymbol lid in
                         (assumed, uu____519, mangled_projector, ml_bs,
                           metadata,
                           (FStar_Pervasives_Native.Some
                              (FStar_Extraction_ML_Syntax.MLTD_Abbrev body1))) in
                       [uu____498] in
                     let def3 =
                       let uu____571 =
                         let uu____572 =
                           FStar_Extraction_ML_Util.mlloc_of_range
                             (FStar_Ident.range_of_lid lid) in
                         FStar_Extraction_ML_Syntax.MLM_Loc uu____572 in
                       [uu____571; FStar_Extraction_ML_Syntax.MLM_Ty td] in
                     let env2 =
                       let uu____574 =
                         FStar_All.pipe_right quals
                           (FStar_Util.for_some
                              (fun uu___391_578  ->
                                 match uu___391_578 with
                                 | FStar_Syntax_Syntax.Assumption  -> true
                                 | FStar_Syntax_Syntax.New  -> true
                                 | uu____579 -> false)) in
                       if uu____574
                       then FStar_Extraction_ML_UEnv.extend_type_name env1 fv
                       else FStar_Extraction_ML_UEnv.extend_tydef env1 fv td in
                     (env2, def3))
type data_constructor =
  {
  dname: FStar_Ident.lident;
  dtyp: FStar_Syntax_Syntax.typ;}[@@deriving show]
let __proj__Mkdata_constructor__item__dname:
  data_constructor -> FStar_Ident.lident =
  fun projectee  ->
    match projectee with
    | { dname = __fname__dname; dtyp = __fname__dtyp;_} -> __fname__dname
let __proj__Mkdata_constructor__item__dtyp:
  data_constructor -> FStar_Syntax_Syntax.typ =
  fun projectee  ->
    match projectee with
    | { dname = __fname__dname; dtyp = __fname__dtyp;_} -> __fname__dtyp
type inductive_family =
  {
  iname: FStar_Ident.lident;
  iparams: FStar_Syntax_Syntax.binders;
  ityp: FStar_Syntax_Syntax.term;
  idatas: data_constructor Prims.list;
  iquals: FStar_Syntax_Syntax.qualifier Prims.list;
  imetadata: FStar_Extraction_ML_Syntax.metadata;}[@@deriving show]
let __proj__Mkinductive_family__item__iname:
  inductive_family -> FStar_Ident.lident =
  fun projectee  ->
    match projectee with
    | { iname = __fname__iname; iparams = __fname__iparams;
        ityp = __fname__ityp; idatas = __fname__idatas;
        iquals = __fname__iquals; imetadata = __fname__imetadata;_} ->
        __fname__iname
let __proj__Mkinductive_family__item__iparams:
  inductive_family -> FStar_Syntax_Syntax.binders =
  fun projectee  ->
    match projectee with
    | { iname = __fname__iname; iparams = __fname__iparams;
        ityp = __fname__ityp; idatas = __fname__idatas;
        iquals = __fname__iquals; imetadata = __fname__imetadata;_} ->
        __fname__iparams
let __proj__Mkinductive_family__item__ityp:
  inductive_family -> FStar_Syntax_Syntax.term =
  fun projectee  ->
    match projectee with
    | { iname = __fname__iname; iparams = __fname__iparams;
        ityp = __fname__ityp; idatas = __fname__idatas;
        iquals = __fname__iquals; imetadata = __fname__imetadata;_} ->
        __fname__ityp
let __proj__Mkinductive_family__item__idatas:
  inductive_family -> data_constructor Prims.list =
  fun projectee  ->
    match projectee with
    | { iname = __fname__iname; iparams = __fname__iparams;
        ityp = __fname__ityp; idatas = __fname__idatas;
        iquals = __fname__iquals; imetadata = __fname__imetadata;_} ->
        __fname__idatas
let __proj__Mkinductive_family__item__iquals:
  inductive_family -> FStar_Syntax_Syntax.qualifier Prims.list =
  fun projectee  ->
    match projectee with
    | { iname = __fname__iname; iparams = __fname__iparams;
        ityp = __fname__ityp; idatas = __fname__idatas;
        iquals = __fname__iquals; imetadata = __fname__imetadata;_} ->
        __fname__iquals
let __proj__Mkinductive_family__item__imetadata:
  inductive_family -> FStar_Extraction_ML_Syntax.metadata =
  fun projectee  ->
    match projectee with
    | { iname = __fname__iname; iparams = __fname__iparams;
        ityp = __fname__ityp; idatas = __fname__idatas;
        iquals = __fname__iquals; imetadata = __fname__imetadata;_} ->
        __fname__imetadata
let print_ifamily: inductive_family -> Prims.unit =
  fun i  ->
    let uu____718 = FStar_Syntax_Print.lid_to_string i.iname in
    let uu____719 = FStar_Syntax_Print.binders_to_string " " i.iparams in
    let uu____720 = FStar_Syntax_Print.term_to_string i.ityp in
    let uu____721 =
      let uu____722 =
        FStar_All.pipe_right i.idatas
          (FStar_List.map
             (fun d  ->
                let uu____733 = FStar_Syntax_Print.lid_to_string d.dname in
                let uu____734 =
                  let uu____735 = FStar_Syntax_Print.term_to_string d.dtyp in
                  Prims.strcat " : " uu____735 in
                Prims.strcat uu____733 uu____734)) in
      FStar_All.pipe_right uu____722 (FStar_String.concat "\n\t\t") in
    FStar_Util.print4 "\n\t%s %s : %s { %s }\n" uu____718 uu____719 uu____720
      uu____721
let bundle_as_inductive_families:
  'Auu____743 .
    FStar_Extraction_ML_UEnv.env ->
      FStar_Syntax_Syntax.sigelt Prims.list ->
        'Auu____743 ->
          FStar_Syntax_Syntax.attribute Prims.list ->
            (FStar_Extraction_ML_UEnv.env,inductive_family Prims.list)
              FStar_Pervasives_Native.tuple2
  =
  fun env  ->
    fun ses  ->
      fun quals  ->
        fun attrs  ->
          let uu____774 =
            FStar_Util.fold_map
              (fun env1  ->
                 fun se  ->
                   match se.FStar_Syntax_Syntax.sigel with
                   | FStar_Syntax_Syntax.Sig_inductive_typ
                       (l,_us,bs,t,_mut_i,datas) ->
                       let uu____821 = FStar_Syntax_Subst.open_term bs t in
                       (match uu____821 with
                        | (bs1,t1) ->
                            let datas1 =
                              FStar_All.pipe_right ses
                                (FStar_List.collect
                                   (fun se1  ->
                                      match se1.FStar_Syntax_Syntax.sigel
                                      with
                                      | FStar_Syntax_Syntax.Sig_datacon
                                          (d,uu____860,t2,l',nparams,uu____864)
                                          when FStar_Ident.lid_equals l l' ->
                                          let uu____869 =
                                            FStar_Syntax_Util.arrow_formals
                                              t2 in
                                          (match uu____869 with
                                           | (bs',body) ->
                                               let uu____902 =
                                                 FStar_Util.first_N
                                                   (FStar_List.length bs1)
                                                   bs' in
                                               (match uu____902 with
                                                | (bs_params,rest) ->
                                                    let subst1 =
                                                      FStar_List.map2
                                                        (fun uu____973  ->
                                                           fun uu____974  ->
                                                             match (uu____973,
                                                                    uu____974)
                                                             with
                                                             | ((b',uu____992),
                                                                (b,uu____994))
                                                                 ->
                                                                 let uu____1003
                                                                   =
                                                                   let uu____1010
                                                                    =
                                                                    FStar_Syntax_Syntax.bv_to_name
                                                                    b in
                                                                   (b',
                                                                    uu____1010) in
                                                                 FStar_Syntax_Syntax.NT
                                                                   uu____1003)
                                                        bs_params bs1 in
                                                    let t3 =
                                                      let uu____1012 =
                                                        let uu____1015 =
                                                          FStar_Syntax_Syntax.mk_Total
                                                            body in
                                                        FStar_Syntax_Util.arrow
                                                          rest uu____1015 in
                                                      FStar_All.pipe_right
                                                        uu____1012
                                                        (FStar_Syntax_Subst.subst
                                                           subst1) in
                                                    [{ dname = d; dtyp = t3 }]))
                                      | uu____1020 -> [])) in
                            let metadata =
                              extract_metadata
                                (FStar_List.append
                                   se.FStar_Syntax_Syntax.sigattrs attrs) in
                            let env2 =
                              let uu____1025 =
                                FStar_Syntax_Syntax.lid_as_fv l
                                  FStar_Syntax_Syntax.Delta_constant
                                  FStar_Pervasives_Native.None in
                              FStar_Extraction_ML_UEnv.extend_type_name env1
                                uu____1025 in
                            (env2,
                              [{
                                 iname = l;
                                 iparams = bs1;
                                 ityp = t1;
                                 idatas = datas1;
                                 iquals = (se.FStar_Syntax_Syntax.sigquals);
                                 imetadata = metadata
                               }]))
                   | uu____1028 -> (env1, [])) env ses in
          match uu____774 with
          | (env1,ifams) -> (env1, (FStar_List.flatten ifams))
type env_t = FStar_Extraction_ML_UEnv.env[@@deriving show]
let extract_bundle:
  env_t ->
    FStar_Syntax_Syntax.sigelt ->
      (env_t,FStar_Extraction_ML_Syntax.mlmodule1 Prims.list)
        FStar_Pervasives_Native.tuple2
  =
  fun env  ->
    fun se  ->
      let extract_ctor ml_tyvars env1 ctor =
        let mlt =
          let uu____1104 =
            FStar_Extraction_ML_Term.term_as_mlty env1 ctor.dtyp in
          FStar_Extraction_ML_Util.eraseTypeDeep
            (FStar_Extraction_ML_Util.udelta_unfold env1) uu____1104 in
        let steps =
          [FStar_TypeChecker_Normalize.Inlining;
          FStar_TypeChecker_Normalize.UnfoldUntil
            FStar_Syntax_Syntax.Delta_constant;
          FStar_TypeChecker_Normalize.EraseUniverses;
          FStar_TypeChecker_Normalize.AllowUnboundUniverses] in
        let names1 =
          let uu____1111 =
            let uu____1112 =
              let uu____1115 =
                FStar_TypeChecker_Normalize.normalize steps
                  env1.FStar_Extraction_ML_UEnv.tcenv ctor.dtyp in
              FStar_Syntax_Subst.compress uu____1115 in
            uu____1112.FStar_Syntax_Syntax.n in
          match uu____1111 with
          | FStar_Syntax_Syntax.Tm_arrow (bs,uu____1119) ->
              FStar_List.map
                (fun uu____1145  ->
                   match uu____1145 with
                   | ({ FStar_Syntax_Syntax.ppname = ppname;
                        FStar_Syntax_Syntax.index = uu____1151;
                        FStar_Syntax_Syntax.sort = uu____1152;_},uu____1153)
                       -> ppname.FStar_Ident.idText) bs
          | uu____1156 -> [] in
        let tys = (ml_tyvars, mlt) in
        let fvv = FStar_Extraction_ML_UEnv.mkFvvar ctor.dname ctor.dtyp in
        let uu____1167 =
          let uu____1168 =
            FStar_Extraction_ML_UEnv.extend_fv env1 fvv tys false false in
          FStar_Pervasives_Native.fst uu____1168 in
        let uu____1173 =
          let uu____1184 = lident_as_mlsymbol ctor.dname in
          let uu____1185 =
            let uu____1192 = FStar_Extraction_ML_Util.argTypes mlt in
            FStar_List.zip names1 uu____1192 in
          (uu____1184, uu____1185) in
        (uu____1167, uu____1173) in
      let extract_one_family env1 ind =
        let uu____1240 = binders_as_mlty_binders env1 ind.iparams in
        match uu____1240 with
        | (env2,vars) ->
            let uu____1275 =
              FStar_All.pipe_right ind.idatas
                (FStar_Util.fold_map (extract_ctor vars) env2) in
            (match uu____1275 with
             | (env3,ctors) ->
                 let uu____1368 = FStar_Syntax_Util.arrow_formals ind.ityp in
                 (match uu____1368 with
                  | (indices,uu____1404) ->
                      let ml_params =
                        let uu____1424 =
                          FStar_All.pipe_right indices
                            (FStar_List.mapi
                               (fun i  ->
                                  fun uu____1443  ->
                                    let uu____1448 =
                                      FStar_Util.string_of_int i in
                                    Prims.strcat "'dummyV" uu____1448)) in
                        FStar_List.append vars uu____1424 in
                      let tbody =
                        let uu____1450 =
                          FStar_Util.find_opt
                            (fun uu___392_1455  ->
                               match uu___392_1455 with
                               | FStar_Syntax_Syntax.RecordType uu____1456 ->
                                   true
                               | uu____1465 -> false) ind.iquals in
                        match uu____1450 with
                        | FStar_Pervasives_Native.Some
                            (FStar_Syntax_Syntax.RecordType (ns,ids)) ->
                            let uu____1476 = FStar_List.hd ctors in
                            (match uu____1476 with
                             | (uu____1497,c_ty) ->
                                 let fields =
                                   FStar_List.map2
<<<<<<< HEAD
                                     (fun id1  ->
                                        fun uu____1544  ->
                                          match uu____1544 with
                                          | (uu____1553,ty) ->
                                              let lid =
                                                FStar_Ident.lid_of_ids
                                                  (FStar_List.append ns [id1]) in
                                              let uu____1556 =
=======
                                     (fun id  ->
                                        fun uu____1536  ->
                                          match uu____1536 with
                                          | (uu____1545,ty) ->
                                              let lid =
                                                FStar_Ident.lid_of_ids
                                                  (FStar_List.append ns [id]) in
                                              let uu____1548 =
>>>>>>> 58829485
                                                lident_as_mlsymbol lid in
                                              (uu____1548, ty)) ids c_ty in
                                 FStar_Extraction_ML_Syntax.MLTD_Record
                                   fields)
                        | uu____1549 ->
                            FStar_Extraction_ML_Syntax.MLTD_DType ctors in
                      let uu____1552 =
                        let uu____1571 = lident_as_mlsymbol ind.iname in
                        (false, uu____1571, FStar_Pervasives_Native.None,
                          ml_params, (ind.imetadata),
                          (FStar_Pervasives_Native.Some tbody)) in
                      (env3, uu____1552))) in
      match ((se.FStar_Syntax_Syntax.sigel),
              (se.FStar_Syntax_Syntax.sigquals))
      with
      | (FStar_Syntax_Syntax.Sig_bundle
         ({
            FStar_Syntax_Syntax.sigel = FStar_Syntax_Syntax.Sig_datacon
              (l,uu____1605,t,uu____1607,uu____1608,uu____1609);
            FStar_Syntax_Syntax.sigrng = uu____1610;
            FStar_Syntax_Syntax.sigquals = uu____1611;
            FStar_Syntax_Syntax.sigmeta = uu____1612;
            FStar_Syntax_Syntax.sigattrs = uu____1613;_}::[],uu____1614),(FStar_Syntax_Syntax.ExceptionConstructor
         )::[]) ->
          let uu____1631 = extract_ctor [] env { dname = l; dtyp = t } in
          (match uu____1631 with
           | (env1,ctor) -> (env1, [FStar_Extraction_ML_Syntax.MLM_Exn ctor]))
      | (FStar_Syntax_Syntax.Sig_bundle (ses,uu____1677),quals) ->
          let uu____1691 =
            bundle_as_inductive_families env ses quals
              se.FStar_Syntax_Syntax.sigattrs in
          (match uu____1691 with
           | (env1,ifams) ->
               let uu____1712 =
                 FStar_Util.fold_map extract_one_family env1 ifams in
               (match uu____1712 with
                | (env2,td) -> (env2, [FStar_Extraction_ML_Syntax.MLM_Ty td])))
      | uu____1805 -> failwith "Unexpected signature element"
let rec extract_sig:
  env_t ->
    FStar_Syntax_Syntax.sigelt ->
      (env_t,FStar_Extraction_ML_Syntax.mlmodule1 Prims.list)
        FStar_Pervasives_Native.tuple2
  =
  fun g  ->
    fun se  ->
      FStar_Extraction_ML_UEnv.debug g
        (fun u  ->
           let uu____1840 = FStar_Syntax_Print.sigelt_to_string se in
           FStar_Util.print1 ">>>> extract_sig %s \n" uu____1840);
      (match se.FStar_Syntax_Syntax.sigel with
       | FStar_Syntax_Syntax.Sig_bundle uu____1847 -> extract_bundle g se
       | FStar_Syntax_Syntax.Sig_inductive_typ uu____1856 ->
           extract_bundle g se
       | FStar_Syntax_Syntax.Sig_datacon uu____1873 -> extract_bundle g se
       | FStar_Syntax_Syntax.Sig_new_effect ed when
           FStar_All.pipe_right se.FStar_Syntax_Syntax.sigquals
             (FStar_List.contains FStar_Syntax_Syntax.Reifiable)
           ->
           let extend_env g1 lid ml_name tm tysc =
             let uu____1911 =
               let uu____1916 =
                 FStar_Syntax_Syntax.lid_as_fv lid
                   FStar_Syntax_Syntax.Delta_equational
                   FStar_Pervasives_Native.None in
               FStar_Extraction_ML_UEnv.extend_fv' g1 uu____1916 ml_name tysc
                 false false in
             match uu____1911 with
             | (g2,mangled_name) ->
                 ((let uu____1924 =
                     FStar_All.pipe_left
                       (FStar_TypeChecker_Env.debug
                          g2.FStar_Extraction_ML_UEnv.tcenv)
                       (FStar_Options.Other "ExtractionReify") in
                   if uu____1924
                   then FStar_Util.print1 "Mangled name: %s\n" mangled_name
                   else ());
                  (let lb =
                     {
                       FStar_Extraction_ML_Syntax.mllb_name = mangled_name;
                       FStar_Extraction_ML_Syntax.mllb_tysc =
                         FStar_Pervasives_Native.None;
                       FStar_Extraction_ML_Syntax.mllb_add_unit = false;
                       FStar_Extraction_ML_Syntax.mllb_def = tm;
                       FStar_Extraction_ML_Syntax.print_typ = false
                     } in
                   (g2,
                     (FStar_Extraction_ML_Syntax.MLM_Let
                        (FStar_Extraction_ML_Syntax.NonRec, [], [lb]))))) in
           let rec extract_fv tm =
             (let uu____1940 =
                FStar_All.pipe_left
                  (FStar_TypeChecker_Env.debug
                     g.FStar_Extraction_ML_UEnv.tcenv)
                  (FStar_Options.Other "ExtractionReify") in
              if uu____1940
              then
                let uu____1941 = FStar_Syntax_Print.term_to_string tm in
                FStar_Util.print1 "extract_fv term: %s\n" uu____1941
              else ());
             (let uu____1943 =
                let uu____1944 = FStar_Syntax_Subst.compress tm in
                uu____1944.FStar_Syntax_Syntax.n in
              match uu____1943 with
              | FStar_Syntax_Syntax.Tm_uinst (tm1,uu____1952) ->
                  extract_fv tm1
              | FStar_Syntax_Syntax.Tm_fvar fv ->
                  let mlp =
                    FStar_Extraction_ML_Syntax.mlpath_of_lident
                      (fv.FStar_Syntax_Syntax.fv_name).FStar_Syntax_Syntax.v in
                  let uu____1959 =
                    let uu____1968 = FStar_Extraction_ML_UEnv.lookup_fv g fv in
                    FStar_All.pipe_left FStar_Util.right uu____1968 in
                  (match uu____1959 with
                   | (uu____2025,uu____2026,tysc,uu____2028) ->
                       let uu____2029 =
                         FStar_All.pipe_left
                           (FStar_Extraction_ML_Syntax.with_ty
                              FStar_Extraction_ML_Syntax.MLTY_Top)
                           (FStar_Extraction_ML_Syntax.MLE_Name mlp) in
                       (uu____2029, tysc))
              | uu____2030 -> failwith "Not an fv") in
           let extract_action g1 a =
             (let uu____2056 =
                FStar_All.pipe_left
                  (FStar_TypeChecker_Env.debug
                     g1.FStar_Extraction_ML_UEnv.tcenv)
                  (FStar_Options.Other "ExtractionReify") in
              if uu____2056
              then
                let uu____2057 =
                  FStar_Syntax_Print.term_to_string
                    a.FStar_Syntax_Syntax.action_typ in
                let uu____2058 =
                  FStar_Syntax_Print.term_to_string
                    a.FStar_Syntax_Syntax.action_defn in
                FStar_Util.print2 "Action type %s and term %s\n" uu____2057
                  uu____2058
              else ());
             (let uu____2060 = FStar_Extraction_ML_UEnv.action_name ed a in
              match uu____2060 with
              | (a_nm,a_lid) ->
                  let lbname =
                    let uu____2076 =
                      FStar_Syntax_Syntax.new_bv
                        (FStar_Pervasives_Native.Some
                           ((a.FStar_Syntax_Syntax.action_defn).FStar_Syntax_Syntax.pos))
                        FStar_Syntax_Syntax.tun in
                    FStar_Util.Inl uu____2076 in
                  let lb =
                    FStar_Syntax_Syntax.mk_lb
                      (lbname, (a.FStar_Syntax_Syntax.action_univs),
                        FStar_Parser_Const.effect_Tot_lid,
                        (a.FStar_Syntax_Syntax.action_typ),
                        (a.FStar_Syntax_Syntax.action_defn)) in
                  let lbs = (false, [lb]) in
                  let action_lb =
                    FStar_Syntax_Syntax.mk
                      (FStar_Syntax_Syntax.Tm_let
                         (lbs, FStar_Syntax_Util.exp_false_bool))
                      FStar_Pervasives_Native.None
                      (a.FStar_Syntax_Syntax.action_defn).FStar_Syntax_Syntax.pos in
                  let uu____2102 =
                    FStar_Extraction_ML_Term.term_as_mlexpr g1 action_lb in
                  (match uu____2102 with
                   | (a_let,uu____2114,ty) ->
                       ((let uu____2117 =
                           FStar_All.pipe_left
                             (FStar_TypeChecker_Env.debug
                                g1.FStar_Extraction_ML_UEnv.tcenv)
                             (FStar_Options.Other "ExtractionReify") in
                         if uu____2117
                         then
                           let uu____2118 =
                             FStar_Extraction_ML_Code.string_of_mlexpr a_nm
                               a_let in
                           FStar_Util.print1 "Extracted action term: %s\n"
                             uu____2118
                         else ());
                        (let uu____2120 =
                           match a_let.FStar_Extraction_ML_Syntax.expr with
                           | FStar_Extraction_ML_Syntax.MLE_Let
                               ((uu____2129,uu____2130,mllb::[]),uu____2132)
                               ->
                               (match mllb.FStar_Extraction_ML_Syntax.mllb_tysc
                                with
                                | FStar_Pervasives_Native.Some tysc ->
                                    ((mllb.FStar_Extraction_ML_Syntax.mllb_def),
                                      tysc)
                                | FStar_Pervasives_Native.None  ->
                                    failwith "No type scheme")
                           | uu____2152 -> failwith "Impossible" in
                         match uu____2120 with
                         | (exp,tysc) ->
                             ((let uu____2164 =
                                 FStar_All.pipe_left
                                   (FStar_TypeChecker_Env.debug
                                      g1.FStar_Extraction_ML_UEnv.tcenv)
                                   (FStar_Options.Other "ExtractionReify") in
                               if uu____2164
                               then
                                 ((let uu____2166 =
                                     FStar_Extraction_ML_Code.string_of_mlty
                                       a_nm
                                       (FStar_Pervasives_Native.snd tysc) in
                                   FStar_Util.print1
                                     "Extracted action type: %s\n" uu____2166);
                                  FStar_List.iter
                                    (fun x  ->
                                       FStar_Util.print1 "and binders: %s\n"
                                         x)
                                    (FStar_Pervasives_Native.fst tysc))
                               else ());
                              extend_env g1 a_lid a_nm exp tysc))))) in
           let uu____2170 =
             let uu____2175 =
               extract_fv
                 (FStar_Pervasives_Native.snd
                    ed.FStar_Syntax_Syntax.return_repr) in
             match uu____2175 with
             | (return_tm,ty_sc) ->
                 let uu____2188 =
                   FStar_Extraction_ML_UEnv.monad_op_name ed "return" in
                 (match uu____2188 with
                  | (return_nm,return_lid) ->
                      extend_env g return_lid return_nm return_tm ty_sc) in
           (match uu____2170 with
            | (g1,return_decl) ->
                let uu____2207 =
                  let uu____2212 =
                    extract_fv
                      (FStar_Pervasives_Native.snd
                         ed.FStar_Syntax_Syntax.bind_repr) in
                  match uu____2212 with
                  | (bind_tm,ty_sc) ->
                      let uu____2225 =
                        FStar_Extraction_ML_UEnv.monad_op_name ed "bind" in
                      (match uu____2225 with
                       | (bind_nm,bind_lid) ->
                           extend_env g1 bind_lid bind_nm bind_tm ty_sc) in
                (match uu____2207 with
                 | (g2,bind_decl) ->
                     let uu____2244 =
                       FStar_Util.fold_map extract_action g2
                         ed.FStar_Syntax_Syntax.actions in
                     (match uu____2244 with
                      | (g3,actions) ->
                          (g3,
                            (FStar_List.append [return_decl; bind_decl]
                               actions)))))
       | FStar_Syntax_Syntax.Sig_new_effect uu____2265 -> (g, [])
       | FStar_Syntax_Syntax.Sig_declare_typ (lid,uu____2269,t) when
           FStar_Extraction_ML_Term.is_arity g t ->
           let quals = se.FStar_Syntax_Syntax.sigquals in
           let attrs = se.FStar_Syntax_Syntax.sigattrs in
           let uu____2277 =
             let uu____2278 =
               FStar_All.pipe_right quals
                 (FStar_Util.for_some
                    (fun uu___393_2282  ->
                       match uu___393_2282 with
                       | FStar_Syntax_Syntax.Assumption  -> true
                       | uu____2283 -> false)) in
             Prims.op_Negation uu____2278 in
           if uu____2277
           then (g, [])
           else
             (let uu____2293 = FStar_Syntax_Util.arrow_formals t in
              match uu____2293 with
              | (bs,uu____2313) ->
                  let fv =
                    FStar_Syntax_Syntax.lid_as_fv lid
                      FStar_Syntax_Syntax.Delta_constant
                      FStar_Pervasives_Native.None in
                  let uu____2331 =
                    FStar_Syntax_Util.abs bs FStar_Syntax_Syntax.t_unit
                      FStar_Pervasives_Native.None in
                  extract_typ_abbrev g fv quals attrs uu____2331)
       | FStar_Syntax_Syntax.Sig_let ((false ,lb::[]),uu____2333) when
           FStar_Extraction_ML_Term.is_arity g lb.FStar_Syntax_Syntax.lbtyp
           ->
           let quals = se.FStar_Syntax_Syntax.sigquals in
           let uu____2349 =
             let uu____2358 =
               FStar_TypeChecker_Env.open_universes_in
                 g.FStar_Extraction_ML_UEnv.tcenv
                 lb.FStar_Syntax_Syntax.lbunivs
                 [lb.FStar_Syntax_Syntax.lbdef; lb.FStar_Syntax_Syntax.lbtyp] in
             match uu____2358 with
             | (tcenv,uu____2382,def_typ) ->
                 let uu____2388 = as_pair def_typ in (tcenv, uu____2388) in
           (match uu____2349 with
            | (tcenv,(lbdef,lbtyp)) ->
                let lbtyp1 =
                  FStar_TypeChecker_Normalize.normalize
                    [FStar_TypeChecker_Normalize.Beta;
                    FStar_TypeChecker_Normalize.UnfoldUntil
                      FStar_Syntax_Syntax.Delta_constant] tcenv lbtyp in
                let lbdef1 =
                  FStar_TypeChecker_Normalize.eta_expand_with_type tcenv
                    lbdef lbtyp1 in
                let uu____2412 =
                  FStar_Util.right lb.FStar_Syntax_Syntax.lbname in
                extract_typ_abbrev g uu____2412 quals
                  se.FStar_Syntax_Syntax.sigattrs lbdef1)
       | FStar_Syntax_Syntax.Sig_let (lbs,uu____2414) ->
           let attrs = se.FStar_Syntax_Syntax.sigattrs in
           let quals = se.FStar_Syntax_Syntax.sigquals in
           let elet =
             FStar_Syntax_Syntax.mk
               (FStar_Syntax_Syntax.Tm_let
                  (lbs, FStar_Syntax_Util.exp_false_bool))
               FStar_Pervasives_Native.None se.FStar_Syntax_Syntax.sigrng in
           let tactic_registration_decl =
             let mk_registration tac_lid assm_lid t bs =
               let h =
                 let uu____2461 =
                   let uu____2462 =
                     let uu____2463 =
                       FStar_Ident.lid_of_str
                         "FStar_Tactics_Native.register_tactic" in
                     FStar_Extraction_ML_Syntax.mlpath_of_lident uu____2463 in
                   FStar_Extraction_ML_Syntax.MLE_Name uu____2462 in
                 FStar_All.pipe_left
                   (FStar_Extraction_ML_Syntax.with_ty
                      FStar_Extraction_ML_Syntax.MLTY_Top) uu____2461 in
               let lid_arg =
                 let uu____2465 =
                   let uu____2466 = FStar_Ident.string_of_lid assm_lid in
                   FStar_Extraction_ML_Syntax.MLC_String uu____2466 in
                 FStar_Extraction_ML_Syntax.MLE_Const uu____2465 in
               let tac_arity = FStar_List.length bs in
               let arity =
                 let uu____2473 =
                   let uu____2474 =
                     let uu____2475 =
                       FStar_Util.string_of_int
                         (tac_arity + (Prims.parse_int "1")) in
                     FStar_Ident.lid_of_str uu____2475 in
                   FStar_Extraction_ML_Syntax.mlpath_of_lident uu____2474 in
                 FStar_Extraction_ML_Syntax.MLE_Name uu____2473 in
               let uu____2482 =
                 FStar_Extraction_ML_Util.mk_interpretation_fun tac_lid
                   lid_arg t bs in
               match uu____2482 with
               | FStar_Pervasives_Native.Some tac_interpretation ->
                   let app =
                     let uu____2489 =
                       let uu____2490 =
                         let uu____2497 =
                           FStar_List.map
                             (FStar_Extraction_ML_Syntax.with_ty
                                FStar_Extraction_ML_Syntax.MLTY_Top)
                             [lid_arg; arity; tac_interpretation] in
                         (h, uu____2497) in
                       FStar_Extraction_ML_Syntax.MLE_App uu____2490 in
                     FStar_All.pipe_left
                       (FStar_Extraction_ML_Syntax.with_ty
                          FStar_Extraction_ML_Syntax.MLTY_Top) uu____2489 in
                   [FStar_Extraction_ML_Syntax.MLM_Top app]
               | FStar_Pervasives_Native.None  -> [] in
             let uu____2502 =
               let uu____2503 = FStar_Options.codegen () in
               uu____2503 = (FStar_Pervasives_Native.Some "tactics") in
             if uu____2502
             then
               match FStar_Pervasives_Native.snd lbs with
               | hd1::[] ->
                   let uu____2515 =
                     FStar_Syntax_Util.arrow_formals_comp
                       hd1.FStar_Syntax_Syntax.lbtyp in
                   (match uu____2515 with
                    | (bs,comp) ->
                        let t = FStar_Syntax_Util.comp_result comp in
                        let uu____2545 =
                          let uu____2546 = FStar_Syntax_Subst.compress t in
                          uu____2546.FStar_Syntax_Syntax.n in
                        (match uu____2545 with
                         | FStar_Syntax_Syntax.Tm_app (h,args) ->
                             let tac_lid =
                               let uu____2574 =
                                 let uu____2577 =
                                   FStar_Util.right
                                     hd1.FStar_Syntax_Syntax.lbname in
                                 uu____2577.FStar_Syntax_Syntax.fv_name in
                               uu____2574.FStar_Syntax_Syntax.v in
                             let assm_lid =
                               let uu____2579 =
                                 FStar_All.pipe_left FStar_Ident.id_of_text
                                   (Prims.strcat "__"
                                      (tac_lid.FStar_Ident.ident).FStar_Ident.idText) in
                               FStar_Ident.lid_of_ns_and_id
                                 tac_lid.FStar_Ident.ns uu____2579 in
                             let uu____2580 =
                               let uu____2581 = FStar_Syntax_Subst.compress h in
                               is_tactic_decl assm_lid uu____2581
                                 g.FStar_Extraction_ML_UEnv.currentModule in
                             if uu____2580
                             then
                               let uu____2584 =
                                 let uu____2585 = FStar_List.hd args in
                                 FStar_Pervasives_Native.fst uu____2585 in
                               mk_registration tac_lid assm_lid uu____2584 bs
                             else []
                         | uu____2601 -> []))
               | uu____2602 -> []
             else [] in
           let uu____2606 = FStar_Extraction_ML_Term.term_as_mlexpr g elet in
           (match uu____2606 with
            | (ml_let,uu____2620,uu____2621) ->
                (match ml_let.FStar_Extraction_ML_Syntax.expr with
                 | FStar_Extraction_ML_Syntax.MLE_Let
                     ((flavor,uu____2629,bindings),uu____2631) ->
                     let uu____2644 =
                       FStar_List.fold_left2
                         (fun uu____2671  ->
                            fun ml_lb  ->
                              fun uu____2673  ->
                                match (uu____2671, uu____2673) with
                                | ((env,ml_lbs),{
                                                  FStar_Syntax_Syntax.lbname
                                                    = lbname;
                                                  FStar_Syntax_Syntax.lbunivs
                                                    = uu____2695;
                                                  FStar_Syntax_Syntax.lbtyp =
                                                    t;
                                                  FStar_Syntax_Syntax.lbeff =
                                                    uu____2697;
                                                  FStar_Syntax_Syntax.lbdef =
                                                    uu____2698;_})
                                    ->
                                    let lb_lid =
                                      let uu____2720 =
                                        let uu____2723 =
                                          FStar_Util.right lbname in
                                        uu____2723.FStar_Syntax_Syntax.fv_name in
                                      uu____2720.FStar_Syntax_Syntax.v in
                                    let uu____2724 =
                                      let uu____2729 =
                                        FStar_All.pipe_right quals
                                          (FStar_Util.for_some
                                             (fun uu___394_2734  ->
                                                match uu___394_2734 with
                                                | FStar_Syntax_Syntax.Projector
                                                    uu____2735 -> true
                                                | uu____2740 -> false)) in
                                      if uu____2729
                                      then
                                        let mname =
                                          let uu____2746 =
                                            mangle_projector_lid lb_lid in
                                          FStar_All.pipe_right uu____2746
                                            FStar_Extraction_ML_Syntax.mlpath_of_lident in
                                        let uu____2747 =
                                          let uu____2752 =
                                            FStar_Util.right lbname in
                                          let uu____2753 =
                                            FStar_Util.must
                                              ml_lb.FStar_Extraction_ML_Syntax.mllb_tysc in
                                          FStar_Extraction_ML_UEnv.extend_fv'
                                            env uu____2752 mname uu____2753
                                            ml_lb.FStar_Extraction_ML_Syntax.mllb_add_unit
                                            false in
                                        match uu____2747 with
                                        | (env1,uu____2759) ->
                                            (env1,
                                              (let uu___398_2761 = ml_lb in
                                               {
                                                 FStar_Extraction_ML_Syntax.mllb_name
                                                   =
                                                   (FStar_Pervasives_Native.snd
                                                      mname);
                                                 FStar_Extraction_ML_Syntax.mllb_tysc
                                                   =
                                                   (uu___398_2761.FStar_Extraction_ML_Syntax.mllb_tysc);
                                                 FStar_Extraction_ML_Syntax.mllb_add_unit
                                                   =
                                                   (uu___398_2761.FStar_Extraction_ML_Syntax.mllb_add_unit);
                                                 FStar_Extraction_ML_Syntax.mllb_def
                                                   =
                                                   (uu___398_2761.FStar_Extraction_ML_Syntax.mllb_def);
                                                 FStar_Extraction_ML_Syntax.print_typ
                                                   =
                                                   (uu___398_2761.FStar_Extraction_ML_Syntax.print_typ)
                                               }))
                                      else
                                        (let uu____2765 =
                                           let uu____2766 =
                                             let uu____2771 =
                                               FStar_Util.must
                                                 ml_lb.FStar_Extraction_ML_Syntax.mllb_tysc in
                                             FStar_Extraction_ML_UEnv.extend_lb
                                               env lbname t uu____2771
                                               ml_lb.FStar_Extraction_ML_Syntax.mllb_add_unit
                                               false in
                                           FStar_All.pipe_left
                                             FStar_Pervasives_Native.fst
                                             uu____2766 in
                                         (uu____2765, ml_lb)) in
                                    (match uu____2724 with
                                     | (g1,ml_lb1) ->
                                         (g1, (ml_lb1 :: ml_lbs)))) (g, [])
                         bindings (FStar_Pervasives_Native.snd lbs) in
                     (match uu____2644 with
                      | (g1,ml_lbs') ->
                          let flags =
                            FStar_List.choose
                              (fun uu___395_2806  ->
                                 match uu___395_2806 with
                                 | FStar_Syntax_Syntax.Assumption  ->
                                     FStar_Pervasives_Native.Some
                                       FStar_Extraction_ML_Syntax.Assumed
                                 | FStar_Syntax_Syntax.Private  ->
                                     FStar_Pervasives_Native.Some
                                       FStar_Extraction_ML_Syntax.Private
                                 | FStar_Syntax_Syntax.NoExtract  ->
                                     FStar_Pervasives_Native.Some
                                       FStar_Extraction_ML_Syntax.NoExtract
                                 | uu____2809 -> FStar_Pervasives_Native.None)
                              quals in
                          let flags' = extract_metadata attrs in
                          let uu____2813 =
                            let uu____2816 =
                              let uu____2819 =
                                let uu____2820 =
                                  FStar_Extraction_ML_Util.mlloc_of_range
                                    se.FStar_Syntax_Syntax.sigrng in
                                FStar_Extraction_ML_Syntax.MLM_Loc uu____2820 in
                              [uu____2819;
                              FStar_Extraction_ML_Syntax.MLM_Let
                                (flavor, (FStar_List.append flags flags'),
                                  (FStar_List.rev ml_lbs'))] in
                            FStar_List.append uu____2816
                              tactic_registration_decl in
                          (g1, uu____2813))
                 | uu____2827 ->
                     let uu____2828 =
                       let uu____2829 =
                         FStar_Extraction_ML_Code.string_of_mlexpr
                           g.FStar_Extraction_ML_UEnv.currentModule ml_let in
                       FStar_Util.format1
                         "Impossible: Translated a let to a non-let: %s"
                         uu____2829 in
                     failwith uu____2828))
       | FStar_Syntax_Syntax.Sig_declare_typ (lid,uu____2837,t) ->
           let quals = se.FStar_Syntax_Syntax.sigquals in
           let uu____2842 =
             FStar_All.pipe_right quals
               (FStar_List.contains FStar_Syntax_Syntax.Assumption) in
           if uu____2842
           then
             let always_fail =
               let imp =
                 let uu____2853 = FStar_Syntax_Util.arrow_formals t in
                 match uu____2853 with
                 | ([],t1) ->
                     let b =
                       let uu____2882 =
                         FStar_Syntax_Syntax.gen_bv "_"
                           FStar_Pervasives_Native.None t1 in
                       FStar_All.pipe_left FStar_Syntax_Syntax.mk_binder
                         uu____2882 in
                     let uu____2883 = fail_exp lid t1 in
                     FStar_Syntax_Util.abs [b] uu____2883
                       FStar_Pervasives_Native.None
                 | (bs,t1) ->
                     let uu____2902 = fail_exp lid t1 in
                     FStar_Syntax_Util.abs bs uu____2902
                       FStar_Pervasives_Native.None in
               let uu___399_2903 = se in
               let uu____2904 =
                 let uu____2905 =
                   let uu____2912 =
                     let uu____2919 =
                       let uu____2922 =
                         let uu____2923 =
                           let uu____2928 =
                             FStar_Syntax_Syntax.lid_as_fv lid
                               FStar_Syntax_Syntax.Delta_constant
                               FStar_Pervasives_Native.None in
                           FStar_Util.Inr uu____2928 in
                         {
                           FStar_Syntax_Syntax.lbname = uu____2923;
                           FStar_Syntax_Syntax.lbunivs = [];
                           FStar_Syntax_Syntax.lbtyp = t;
                           FStar_Syntax_Syntax.lbeff =
                             FStar_Parser_Const.effect_ML_lid;
                           FStar_Syntax_Syntax.lbdef = imp
                         } in
                       [uu____2922] in
                     (false, uu____2919) in
                   (uu____2912, []) in
                 FStar_Syntax_Syntax.Sig_let uu____2905 in
               {
                 FStar_Syntax_Syntax.sigel = uu____2904;
                 FStar_Syntax_Syntax.sigrng =
                   (uu___399_2903.FStar_Syntax_Syntax.sigrng);
                 FStar_Syntax_Syntax.sigquals =
                   (uu___399_2903.FStar_Syntax_Syntax.sigquals);
                 FStar_Syntax_Syntax.sigmeta =
                   (uu___399_2903.FStar_Syntax_Syntax.sigmeta);
                 FStar_Syntax_Syntax.sigattrs =
                   (uu___399_2903.FStar_Syntax_Syntax.sigattrs)
               } in
             let uu____2939 = extract_sig g always_fail in
             (match uu____2939 with
              | (g1,mlm) ->
                  let uu____2958 =
                    FStar_Util.find_map quals
                      (fun uu___396_2963  ->
                         match uu___396_2963 with
                         | FStar_Syntax_Syntax.Discriminator l ->
                             FStar_Pervasives_Native.Some l
                         | uu____2967 -> FStar_Pervasives_Native.None) in
                  (match uu____2958 with
                   | FStar_Pervasives_Native.Some l ->
                       let uu____2975 =
                         let uu____2978 =
                           let uu____2979 =
                             FStar_Extraction_ML_Util.mlloc_of_range
                               se.FStar_Syntax_Syntax.sigrng in
                           FStar_Extraction_ML_Syntax.MLM_Loc uu____2979 in
                         let uu____2980 =
                           let uu____2983 =
                             FStar_Extraction_ML_Term.ind_discriminator_body
                               g1 lid l in
                           [uu____2983] in
                         uu____2978 :: uu____2980 in
                       (g1, uu____2975)
                   | uu____2986 ->
                       let uu____2989 =
                         FStar_Util.find_map quals
                           (fun uu___397_2995  ->
                              match uu___397_2995 with
                              | FStar_Syntax_Syntax.Projector (l,uu____2999)
                                  -> FStar_Pervasives_Native.Some l
                              | uu____3000 -> FStar_Pervasives_Native.None) in
                       (match uu____2989 with
                        | FStar_Pervasives_Native.Some uu____3007 -> (g1, [])
                        | uu____3010 -> (g1, mlm))))
           else (g, [])
       | FStar_Syntax_Syntax.Sig_main e ->
           let uu____3019 = FStar_Extraction_ML_Term.term_as_mlexpr g e in
           (match uu____3019 with
            | (ml_main,uu____3033,uu____3034) ->
                let uu____3035 =
                  let uu____3038 =
                    let uu____3039 =
                      FStar_Extraction_ML_Util.mlloc_of_range
                        se.FStar_Syntax_Syntax.sigrng in
                    FStar_Extraction_ML_Syntax.MLM_Loc uu____3039 in
                  [uu____3038; FStar_Extraction_ML_Syntax.MLM_Top ml_main] in
                (g, uu____3035))
       | FStar_Syntax_Syntax.Sig_new_effect_for_free uu____3042 ->
           failwith "impossible -- removed by tc.fs"
       | FStar_Syntax_Syntax.Sig_assume uu____3049 -> (g, [])
       | FStar_Syntax_Syntax.Sig_sub_effect uu____3058 -> (g, [])
       | FStar_Syntax_Syntax.Sig_effect_abbrev uu____3061 -> (g, [])
       | FStar_Syntax_Syntax.Sig_pragma p ->
           (if p = FStar_Syntax_Syntax.LightOff
            then FStar_Options.set_ml_ish ()
            else ();
            (g, [])))
let extract_iface:
  FStar_Extraction_ML_UEnv.env -> FStar_Syntax_Syntax.modul -> env_t =
  fun g  ->
    fun m  ->
      let uu____3087 =
        FStar_Util.fold_map extract_sig g m.FStar_Syntax_Syntax.declarations in
      FStar_All.pipe_right uu____3087 FStar_Pervasives_Native.fst
let extract:
  FStar_Extraction_ML_UEnv.env ->
    FStar_Syntax_Syntax.modul ->
      (FStar_Extraction_ML_UEnv.env,FStar_Extraction_ML_Syntax.mllib
                                      Prims.list)
        FStar_Pervasives_Native.tuple2
  =
  fun g  ->
    fun m  ->
      FStar_Syntax_Syntax.reset_gensym ();
      (let uu____3130 = FStar_Options.debug_any () in
       if uu____3130
       then
         let uu____3131 =
           FStar_Syntax_Print.lid_to_string m.FStar_Syntax_Syntax.name in
         FStar_Util.print1 "Extracting module %s\n" uu____3131
       else ());
      (let codegen_opt = FStar_Options.codegen () in
       let uu____3136 = FStar_Options.restore_cmd_line_options true in
       (match codegen_opt with
        | FStar_Pervasives_Native.Some "tactics" ->
            FStar_Options.set_option "codegen"
              (FStar_Options.String "tactics")
        | uu____3138 -> ());
       (let name =
          FStar_Extraction_ML_Syntax.mlpath_of_lident
            m.FStar_Syntax_Syntax.name in
        let g1 =
          let uu___400_3143 = g in
          let uu____3144 =
            FStar_TypeChecker_Env.set_current_module
              g.FStar_Extraction_ML_UEnv.tcenv m.FStar_Syntax_Syntax.name in
          {
            FStar_Extraction_ML_UEnv.tcenv = uu____3144;
            FStar_Extraction_ML_UEnv.gamma =
              (uu___400_3143.FStar_Extraction_ML_UEnv.gamma);
            FStar_Extraction_ML_UEnv.tydefs =
              (uu___400_3143.FStar_Extraction_ML_UEnv.tydefs);
            FStar_Extraction_ML_UEnv.type_names =
              (uu___400_3143.FStar_Extraction_ML_UEnv.type_names);
            FStar_Extraction_ML_UEnv.currentModule = name
          } in
        let uu____3145 =
          FStar_Util.fold_map extract_sig g1
            m.FStar_Syntax_Syntax.declarations in
        match uu____3145 with
        | (g2,sigs) ->
            let mlm = FStar_List.flatten sigs in
            let is_kremlin =
              let uu____3174 = FStar_Options.codegen () in
              match uu____3174 with
              | FStar_Pervasives_Native.Some "Kremlin" -> true
              | uu____3177 -> false in
            let uu____3180 =
              (((m.FStar_Syntax_Syntax.name).FStar_Ident.str <> "Prims") &&
                 (is_kremlin ||
                    (Prims.op_Negation m.FStar_Syntax_Syntax.is_interface)))
                &&
                (FStar_Options.should_extract
                   (m.FStar_Syntax_Syntax.name).FStar_Ident.str) in
            if uu____3180
            then
              ((let uu____3188 =
                  FStar_Syntax_Print.lid_to_string m.FStar_Syntax_Syntax.name in
                FStar_Util.print1 "Extracted module %s\n" uu____3188);
               (g2,
                 [FStar_Extraction_ML_Syntax.MLLib
                    [(name, (FStar_Pervasives_Native.Some ([], mlm)),
                       (FStar_Extraction_ML_Syntax.MLLib []))]]))
            else (g2, [])))<|MERGE_RESOLUTION|>--- conflicted
+++ resolved
@@ -43,7 +43,7 @@
   fun x  -> x
 let lident_as_mlsymbol:
   FStar_Ident.lident -> FStar_Extraction_ML_Syntax.mlsymbol =
-  fun id1  -> (id1.FStar_Ident.ident).FStar_Ident.idText
+  fun id  -> (id.FStar_Ident.ident).FStar_Ident.idText
 let as_pair:
   'Auu____66 .
     'Auu____66 Prims.list ->
@@ -582,16 +582,6 @@
                              | (uu____1497,c_ty) ->
                                  let fields =
                                    FStar_List.map2
-<<<<<<< HEAD
-                                     (fun id1  ->
-                                        fun uu____1544  ->
-                                          match uu____1544 with
-                                          | (uu____1553,ty) ->
-                                              let lid =
-                                                FStar_Ident.lid_of_ids
-                                                  (FStar_List.append ns [id1]) in
-                                              let uu____1556 =
-=======
                                      (fun id  ->
                                         fun uu____1536  ->
                                           match uu____1536 with
@@ -600,7 +590,6 @@
                                                 FStar_Ident.lid_of_ids
                                                   (FStar_List.append ns [id]) in
                                               let uu____1548 =
->>>>>>> 58829485
                                                 lident_as_mlsymbol lid in
                                               (uu____1548, ty)) ids c_ty in
                                  FStar_Extraction_ML_Syntax.MLTD_Record
