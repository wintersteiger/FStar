--- conflicted
+++ resolved
@@ -1,63 +1,51 @@
 open Prims
-let fail_exp lid t =
-  let uu____15 =
-    let uu____18 =
-      let uu____19 =
-        let uu____29 =
-          FStar_Syntax_Syntax.fvar FStar_Parser_Const.failwith_lid
-            FStar_Syntax_Syntax.Delta_constant FStar_Pervasives_Native.None in
-        let uu____30 =
-          let uu____32 = FStar_Syntax_Syntax.iarg t in
-          let uu____33 =
-            let uu____35 =
-              let uu____36 =
-                let uu____37 =
-                  let uu____40 =
-                    let uu____41 =
-                      let uu____42 =
-                        let uu____46 =
-                          let uu____47 =
-                            let uu____48 =
-                              FStar_Syntax_Print.lid_to_string lid in
-                            Prims.strcat "Not yet implemented:" uu____48 in
-                          FStar_Bytes.string_as_unicode_bytes uu____47 in
-                        (uu____46, FStar_Range.dummyRange) in
-                      FStar_Const.Const_string uu____42 in
-                    FStar_Syntax_Syntax.Tm_constant uu____41 in
-                  FStar_Syntax_Syntax.mk uu____40 in
-                uu____37 FStar_Pervasives_Native.None FStar_Range.dummyRange in
-              FStar_All.pipe_left FStar_Syntax_Syntax.as_arg uu____36 in
-            [uu____35] in
-          uu____32 :: uu____33 in
-        (uu____29, uu____30) in
-      FStar_Syntax_Syntax.Tm_app uu____19 in
-    FStar_Syntax_Syntax.mk uu____18 in
-  uu____15 FStar_Pervasives_Native.None FStar_Range.dummyRange
+let fail_exp:
+  FStar_Ident.lident ->
+    FStar_Syntax_Syntax.typ ->
+      FStar_Syntax_Syntax.term' FStar_Syntax_Syntax.syntax
+  =
+  fun lid  ->
+    fun t  ->
+      let uu____11 =
+        let uu____14 =
+          let uu____15 =
+            let uu____30 =
+              FStar_Syntax_Syntax.fvar FStar_Parser_Const.failwith_lid
+                FStar_Syntax_Syntax.Delta_constant
+                FStar_Pervasives_Native.None in
+            let uu____31 =
+              let uu____34 = FStar_Syntax_Syntax.iarg t in
+              let uu____35 =
+                let uu____38 =
+                  let uu____39 =
+                    let uu____40 =
+                      let uu____43 =
+                        let uu____44 =
+                          let uu____45 =
+                            let uu____52 =
+                              let uu____53 =
+                                let uu____54 =
+                                  FStar_Syntax_Print.lid_to_string lid in
+                                Prims.strcat "Not yet implemented:" uu____54 in
+                              FStar_Bytes.string_as_unicode_bytes uu____53 in
+                            (uu____52, FStar_Range.dummyRange) in
+                          FStar_Const.Const_string uu____45 in
+                        FStar_Syntax_Syntax.Tm_constant uu____44 in
+                      FStar_Syntax_Syntax.mk uu____43 in
+                    uu____40 FStar_Pervasives_Native.None
+                      FStar_Range.dummyRange in
+                  FStar_All.pipe_left FStar_Syntax_Syntax.as_arg uu____39 in
+                [uu____38] in
+              uu____34 :: uu____35 in
+            (uu____30, uu____31) in
+          FStar_Syntax_Syntax.Tm_app uu____15 in
+        FStar_Syntax_Syntax.mk uu____14 in
+      uu____11 FStar_Pervasives_Native.None FStar_Range.dummyRange
 let mangle_projector_lid: FStar_Ident.lident -> FStar_Ident.lident =
   fun x  -> x
-let lident_as_mlsymbol: FStar_Ident.lident -> Prims.string =
+let lident_as_mlsymbol:
+  FStar_Ident.lident -> FStar_Extraction_ML_Syntax.mlsymbol =
   fun id  -> (id.FStar_Ident.ident).FStar_Ident.idText
-<<<<<<< HEAD
-let as_pair uu___147_81 =
-  match uu___147_81 with
-  | a::b::[] -> (a, b)
-  | uu____85 -> failwith "Expected a list with 2 elements"
-let binders_as_mlty_binders env bs =
-  FStar_Util.fold_map
-    (fun env1  ->
-       fun uu____117  ->
-         match uu____117 with
-         | (bv,uu____125) ->
-             let uu____126 =
-               let uu____127 =
-                 let uu____129 =
-                   let uu____130 = FStar_Extraction_ML_UEnv.bv_as_ml_tyvar bv in
-                   FStar_Extraction_ML_Syntax.MLTY_Var uu____130 in
-                 FStar_Pervasives_Native.Some uu____129 in
-               FStar_Extraction_ML_UEnv.extend_ty env1 bv uu____127 in
-             let uu____131 = FStar_Extraction_ML_UEnv.bv_as_ml_tyvar bv in
-             (uu____126, uu____131)) env bs
-=======
 let as_pair:
   'Auu____75 .
     'Auu____75 Prims.list ->
@@ -141,97 +129,19 @@
                    FStar_Extraction_ML_UEnv.extend_ty env1 bv uu____248 in
                  let uu____253 = FStar_Extraction_ML_UEnv.bv_as_ml_tyvar bv in
                  (uu____247, uu____253)) env bs
->>>>>>> c7d62a0b
 let extract_typ_abbrev:
   FStar_Extraction_ML_UEnv.env ->
     FStar_Syntax_Syntax.fv ->
       FStar_Syntax_Syntax.qualifier Prims.list ->
-        FStar_Syntax_Syntax.term ->
-          (FStar_Extraction_ML_UEnv.env,FStar_Extraction_ML_Syntax.mlmodule1
-                                          Prims.list)
-            FStar_Pervasives_Native.tuple2
+        FStar_Syntax_Syntax.term Prims.list ->
+          FStar_Syntax_Syntax.term ->
+            (FStar_Extraction_ML_UEnv.env,FStar_Extraction_ML_Syntax.mlmodule1
+                                            Prims.list)
+              FStar_Pervasives_Native.tuple2
   =
   fun env  ->
     fun fv  ->
       fun quals  ->
-<<<<<<< HEAD
-        fun def  ->
-          let lid = (fv.FStar_Syntax_Syntax.fv_name).FStar_Syntax_Syntax.v in
-          let def1 =
-            let uu____159 =
-              let uu____160 = FStar_Syntax_Subst.compress def in
-              FStar_All.pipe_right uu____160 FStar_Syntax_Util.unmeta in
-            FStar_All.pipe_right uu____159 FStar_Syntax_Util.un_uinst in
-          let def2 =
-            match def1.FStar_Syntax_Syntax.n with
-            | FStar_Syntax_Syntax.Tm_abs uu____162 ->
-                FStar_Extraction_ML_Term.normalize_abs def1
-            | uu____177 -> def1 in
-          let uu____178 =
-            match def2.FStar_Syntax_Syntax.n with
-            | FStar_Syntax_Syntax.Tm_abs (bs,body,uu____185) ->
-                FStar_Syntax_Subst.open_term bs body
-            | uu____208 -> ([], def2) in
-          match uu____178 with
-          | (bs,body) ->
-              let assumed =
-                FStar_Util.for_some
-                  (fun uu___148_220  ->
-                     match uu___148_220 with
-                     | FStar_Syntax_Syntax.Assumption  -> true
-                     | uu____221 -> false) quals in
-              let uu____222 = binders_as_mlty_binders env bs in
-              (match uu____222 with
-               | (env1,ml_bs) ->
-                   let body1 =
-                     let uu____240 =
-                       FStar_Extraction_ML_Term.term_as_mlty env1 body in
-                     FStar_All.pipe_right uu____240
-                       (FStar_Extraction_ML_Util.eraseTypeDeep
-                          (FStar_Extraction_ML_Util.udelta_unfold env1)) in
-                   let mangled_projector =
-                     let uu____243 =
-                       FStar_All.pipe_right quals
-                         (FStar_Util.for_some
-                            (fun uu___149_245  ->
-                               match uu___149_245 with
-                               | FStar_Syntax_Syntax.Projector uu____246 ->
-                                   true
-                               | uu____249 -> false)) in
-                     if uu____243
-                     then
-                       let mname = mangle_projector_lid lid in
-                       FStar_Pervasives_Native.Some
-                         ((mname.FStar_Ident.ident).FStar_Ident.idText)
-                     else FStar_Pervasives_Native.None in
-                   let td =
-                     let uu____265 =
-                       let uu____276 = lident_as_mlsymbol lid in
-                       (assumed, uu____276, mangled_projector, ml_bs,
-                         (FStar_Pervasives_Native.Some
-                            (FStar_Extraction_ML_Syntax.MLTD_Abbrev body1))) in
-                     [uu____265] in
-                   let def3 =
-                     let uu____304 =
-                       let uu____305 =
-                         FStar_Extraction_ML_Util.mlloc_of_range
-                           (FStar_Ident.range_of_lid lid) in
-                       FStar_Extraction_ML_Syntax.MLM_Loc uu____305 in
-                     [uu____304; FStar_Extraction_ML_Syntax.MLM_Ty td] in
-                   let env2 =
-                     let uu____307 =
-                       FStar_All.pipe_right quals
-                         (FStar_Util.for_some
-                            (fun uu___150_309  ->
-                               match uu___150_309 with
-                               | FStar_Syntax_Syntax.Assumption  -> true
-                               | FStar_Syntax_Syntax.New  -> true
-                               | uu____310 -> false)) in
-                     if uu____307
-                     then env1
-                     else FStar_Extraction_ML_UEnv.extend_tydef env1 fv td in
-                   (env2, def3))
-=======
         fun attrs  ->
           fun def  ->
             let lid = (fv.FStar_Syntax_Syntax.fv_name).FStar_Syntax_Syntax.v in
@@ -311,100 +221,194 @@
                        then FStar_Extraction_ML_UEnv.extend_type_name env1 fv
                        else FStar_Extraction_ML_UEnv.extend_tydef env1 fv td in
                      (env2, def3))
->>>>>>> c7d62a0b
 type data_constructor =
   {
   dname: FStar_Ident.lident;
   dtyp: FStar_Syntax_Syntax.typ;}
+let __proj__Mkdata_constructor__item__dname:
+  data_constructor -> FStar_Ident.lident =
+  fun projectee  ->
+    match projectee with
+    | { dname = __fname__dname; dtyp = __fname__dtyp;_} -> __fname__dname
+let __proj__Mkdata_constructor__item__dtyp:
+  data_constructor -> FStar_Syntax_Syntax.typ =
+  fun projectee  ->
+    match projectee with
+    | { dname = __fname__dname; dtyp = __fname__dtyp;_} -> __fname__dtyp
 type inductive_family =
   {
   iname: FStar_Ident.lident;
   iparams: FStar_Syntax_Syntax.binders;
   ityp: FStar_Syntax_Syntax.term;
   idatas: data_constructor Prims.list;
-  iquals: FStar_Syntax_Syntax.qualifier Prims.list;}
+  iquals: FStar_Syntax_Syntax.qualifier Prims.list;
+  iattrs: FStar_Extraction_ML_Syntax.tyattrs;}
+let __proj__Mkinductive_family__item__iname:
+  inductive_family -> FStar_Ident.lident =
+  fun projectee  ->
+    match projectee with
+    | { iname = __fname__iname; iparams = __fname__iparams;
+        ityp = __fname__ityp; idatas = __fname__idatas;
+        iquals = __fname__iquals; iattrs = __fname__iattrs;_} ->
+        __fname__iname
+let __proj__Mkinductive_family__item__iparams:
+  inductive_family -> FStar_Syntax_Syntax.binders =
+  fun projectee  ->
+    match projectee with
+    | { iname = __fname__iname; iparams = __fname__iparams;
+        ityp = __fname__ityp; idatas = __fname__idatas;
+        iquals = __fname__iquals; iattrs = __fname__iattrs;_} ->
+        __fname__iparams
+let __proj__Mkinductive_family__item__ityp:
+  inductive_family -> FStar_Syntax_Syntax.term =
+  fun projectee  ->
+    match projectee with
+    | { iname = __fname__iname; iparams = __fname__iparams;
+        ityp = __fname__ityp; idatas = __fname__idatas;
+        iquals = __fname__iquals; iattrs = __fname__iattrs;_} ->
+        __fname__ityp
+let __proj__Mkinductive_family__item__idatas:
+  inductive_family -> data_constructor Prims.list =
+  fun projectee  ->
+    match projectee with
+    | { iname = __fname__iname; iparams = __fname__iparams;
+        ityp = __fname__ityp; idatas = __fname__idatas;
+        iquals = __fname__iquals; iattrs = __fname__iattrs;_} ->
+        __fname__idatas
+let __proj__Mkinductive_family__item__iquals:
+  inductive_family -> FStar_Syntax_Syntax.qualifier Prims.list =
+  fun projectee  ->
+    match projectee with
+    | { iname = __fname__iname; iparams = __fname__iparams;
+        ityp = __fname__ityp; idatas = __fname__idatas;
+        iquals = __fname__iquals; iattrs = __fname__iattrs;_} ->
+        __fname__iquals
+let __proj__Mkinductive_family__item__iattrs:
+  inductive_family -> FStar_Extraction_ML_Syntax.tyattrs =
+  fun projectee  ->
+    match projectee with
+    | { iname = __fname__iname; iparams = __fname__iparams;
+        ityp = __fname__ityp; idatas = __fname__idatas;
+        iquals = __fname__iquals; iattrs = __fname__iattrs;_} ->
+        __fname__iattrs
 let print_ifamily: inductive_family -> Prims.unit =
   fun i  ->
-    let uu____378 = FStar_Syntax_Print.lid_to_string i.iname in
-    let uu____379 = FStar_Syntax_Print.binders_to_string " " i.iparams in
-    let uu____380 = FStar_Syntax_Print.term_to_string i.ityp in
-    let uu____381 =
-      let uu____382 =
+    let uu____701 = FStar_Syntax_Print.lid_to_string i.iname in
+    let uu____702 = FStar_Syntax_Print.binders_to_string " " i.iparams in
+    let uu____703 = FStar_Syntax_Print.term_to_string i.ityp in
+    let uu____704 =
+      let uu____705 =
         FStar_All.pipe_right i.idatas
           (FStar_List.map
              (fun d  ->
-                let uu____387 = FStar_Syntax_Print.lid_to_string d.dname in
-                let uu____388 =
-                  let uu____389 = FStar_Syntax_Print.term_to_string d.dtyp in
-                  Prims.strcat " : " uu____389 in
-                Prims.strcat uu____387 uu____388)) in
-      FStar_All.pipe_right uu____382 (FStar_String.concat "\n\t\t") in
-    FStar_Util.print4 "\n\t%s %s : %s { %s }\n" uu____378 uu____379 uu____380
-      uu____381
-let bundle_as_inductive_families env ses quals =
-  FStar_All.pipe_right ses
-    (FStar_List.collect
-       (fun se  ->
-          match se.FStar_Syntax_Syntax.sigel with
-          | FStar_Syntax_Syntax.Sig_inductive_typ (l,_us,bs,t,_mut_i,datas)
-              ->
-              let uu____427 = FStar_Syntax_Subst.open_term bs t in
-              (match uu____427 with
-               | (bs1,t1) ->
-                   let datas1 =
-                     FStar_All.pipe_right ses
-                       (FStar_List.collect
-                          (fun se1  ->
-                             match se1.FStar_Syntax_Syntax.sigel with
-                             | FStar_Syntax_Syntax.Sig_datacon
-                                 (d,uu____440,t2,l',nparams,uu____444) when
-                                 FStar_Ident.lid_equals l l' ->
-                                 let uu____447 =
-                                   FStar_Syntax_Util.arrow_formals t2 in
-                                 (match uu____447 with
-                                  | (bs',body) ->
-                                      let uu____468 =
-                                        FStar_Util.first_N
-                                          (FStar_List.length bs1) bs' in
-                                      (match uu____468 with
-                                       | (bs_params,rest) ->
-                                           let subst1 =
-                                             FStar_List.map2
-                                               (fun uu____504  ->
-                                                  fun uu____505  ->
-                                                    match (uu____504,
-                                                            uu____505)
-                                                    with
-                                                    | ((b',uu____515),
-                                                       (b,uu____517)) ->
-                                                        let uu____522 =
-                                                          let uu____527 =
-                                                            FStar_Syntax_Syntax.bv_to_name
-                                                              b in
-                                                          (b', uu____527) in
-                                                        FStar_Syntax_Syntax.NT
-                                                          uu____522)
-                                               bs_params bs1 in
-                                           let t3 =
-                                             let uu____529 =
-                                               let uu____532 =
-                                                 FStar_Syntax_Syntax.mk_Total
-                                                   body in
-                                               FStar_Syntax_Util.arrow rest
-                                                 uu____532 in
-                                             FStar_All.pipe_right uu____529
-                                               (FStar_Syntax_Subst.subst
-                                                  subst1) in
-                                           [{ dname = d; dtyp = t3 }]))
-                             | uu____537 -> [])) in
-                   [{
-                      iname = l;
-                      iparams = bs1;
-                      ityp = t1;
-                      idatas = datas1;
-                      iquals = (se.FStar_Syntax_Syntax.sigquals)
-                    }])
-          | uu____538 -> []))
+                let uu____716 = FStar_Syntax_Print.lid_to_string d.dname in
+                let uu____717 =
+                  let uu____718 = FStar_Syntax_Print.term_to_string d.dtyp in
+                  Prims.strcat " : " uu____718 in
+                Prims.strcat uu____716 uu____717)) in
+      FStar_All.pipe_right uu____705 (FStar_String.concat "\n\t\t") in
+    FStar_Util.print4 "\n\t%s %s : %s { %s }\n" uu____701 uu____702 uu____703
+      uu____704
+let bundle_as_inductive_families:
+  'Auu____731 .
+    FStar_Extraction_ML_UEnv.env ->
+      FStar_Syntax_Syntax.sigelt Prims.list ->
+        'Auu____731 ->
+          FStar_Syntax_Syntax.attribute Prims.list ->
+            (FStar_Extraction_ML_UEnv.env,inductive_family Prims.list)
+              FStar_Pervasives_Native.tuple2
+  =
+  fun env  ->
+    fun ses  ->
+      fun quals  ->
+        fun attrs  ->
+          let uu____762 =
+            FStar_Util.fold_map
+              (fun env1  ->
+                 fun se  ->
+                   match se.FStar_Syntax_Syntax.sigel with
+                   | FStar_Syntax_Syntax.Sig_inductive_typ
+                       (l,_us,bs,t,_mut_i,datas) ->
+                       let uu____809 = FStar_Syntax_Subst.open_term bs t in
+                       (match uu____809 with
+                        | (bs1,t1) ->
+                            let datas1 =
+                              FStar_All.pipe_right ses
+                                (FStar_List.collect
+                                   (fun se1  ->
+                                      match se1.FStar_Syntax_Syntax.sigel
+                                      with
+                                      | FStar_Syntax_Syntax.Sig_datacon
+                                          (d,uu____848,t2,l',nparams,uu____852)
+                                          when FStar_Ident.lid_equals l l' ->
+                                          let uu____857 =
+                                            FStar_Syntax_Util.arrow_formals
+                                              t2 in
+                                          (match uu____857 with
+                                           | (bs',body) ->
+                                               let uu____890 =
+                                                 FStar_Util.first_N
+                                                   (FStar_List.length bs1)
+                                                   bs' in
+                                               (match uu____890 with
+                                                | (bs_params,rest) ->
+                                                    let subst1 =
+                                                      FStar_List.map2
+                                                        (fun uu____961  ->
+                                                           fun uu____962  ->
+                                                             match (uu____961,
+                                                                    uu____962)
+                                                             with
+                                                             | ((b',uu____980),
+                                                                (b,uu____982))
+                                                                 ->
+                                                                 let uu____991
+                                                                   =
+                                                                   let uu____998
+                                                                    =
+                                                                    FStar_Syntax_Syntax.bv_to_name
+                                                                    b in
+                                                                   (b',
+                                                                    uu____998) in
+                                                                 FStar_Syntax_Syntax.NT
+                                                                   uu____991)
+                                                        bs_params bs1 in
+                                                    let t3 =
+                                                      let uu____1000 =
+                                                        let uu____1003 =
+                                                          FStar_Syntax_Syntax.mk_Total
+                                                            body in
+                                                        FStar_Syntax_Util.arrow
+                                                          rest uu____1003 in
+                                                      FStar_All.pipe_right
+                                                        uu____1000
+                                                        (FStar_Syntax_Subst.subst
+                                                           subst1) in
+                                                    [{ dname = d; dtyp = t3 }]))
+                                      | uu____1008 -> [])) in
+                            let attrs1 =
+                              extract_attrs
+                                (FStar_List.append
+                                   se.FStar_Syntax_Syntax.sigattrs attrs) in
+                            let env2 =
+                              let uu____1013 =
+                                FStar_Syntax_Syntax.lid_as_fv l
+                                  FStar_Syntax_Syntax.Delta_constant
+                                  FStar_Pervasives_Native.None in
+                              FStar_Extraction_ML_UEnv.extend_type_name env1
+                                uu____1013 in
+                            (env2,
+                              [{
+                                 iname = l;
+                                 iparams = bs1;
+                                 ityp = t1;
+                                 idatas = datas1;
+                                 iquals = (se.FStar_Syntax_Syntax.sigquals);
+                                 iattrs = attrs1
+                               }]))
+                   | uu____1016 -> (env1, [])) env ses in
+          match uu____762 with
+          | (env1,ifams) -> (env1, (FStar_List.flatten ifams))
 type env_t = FStar_Extraction_ML_UEnv.env
 let extract_bundle:
   env_t ->
@@ -416,132 +420,133 @@
     fun se  ->
       let extract_ctor ml_tyvars env1 ctor =
         let mlt =
-          let uu____579 =
+          let uu____1102 =
             FStar_Extraction_ML_Term.term_as_mlty env1 ctor.dtyp in
           FStar_Extraction_ML_Util.eraseTypeDeep
-            (FStar_Extraction_ML_Util.udelta_unfold env1) uu____579 in
+            (FStar_Extraction_ML_Util.udelta_unfold env1) uu____1102 in
         let steps =
           [FStar_TypeChecker_Normalize.Inlining;
           FStar_TypeChecker_Normalize.UnfoldUntil
             FStar_Syntax_Syntax.Delta_constant;
           FStar_TypeChecker_Normalize.EraseUniverses;
           FStar_TypeChecker_Normalize.AllowUnboundUniverses] in
-        let names =
-          let uu____584 =
-            let uu____585 =
-              let uu____588 =
+        let names1 =
+          let uu____1109 =
+            let uu____1110 =
+              let uu____1113 =
                 FStar_TypeChecker_Normalize.normalize steps
                   env1.FStar_Extraction_ML_UEnv.tcenv ctor.dtyp in
-              FStar_Syntax_Subst.compress uu____588 in
-            uu____585.FStar_Syntax_Syntax.n in
-          match uu____584 with
-          | FStar_Syntax_Syntax.Tm_arrow (bs,uu____591) ->
+              FStar_Syntax_Subst.compress uu____1113 in
+            uu____1110.FStar_Syntax_Syntax.n in
+          match uu____1109 with
+          | FStar_Syntax_Syntax.Tm_arrow (bs,uu____1117) ->
               FStar_List.map
-                (fun uu____604  ->
-                   match uu____604 with
+                (fun uu____1143  ->
+                   match uu____1143 with
                    | ({ FStar_Syntax_Syntax.ppname = ppname;
-                        FStar_Syntax_Syntax.index = uu____608;
-                        FStar_Syntax_Syntax.sort = uu____609;_},uu____610)
+                        FStar_Syntax_Syntax.index = uu____1149;
+                        FStar_Syntax_Syntax.sort = uu____1150;_},uu____1151)
                        -> ppname.FStar_Ident.idText) bs
-          | uu____613 -> [] in
+          | uu____1154 -> [] in
         let tys = (ml_tyvars, mlt) in
         let fvv = FStar_Extraction_ML_UEnv.mkFvvar ctor.dname ctor.dtyp in
-        let uu____624 =
-          let uu____625 =
+        let uu____1173 =
+          let uu____1174 =
             FStar_Extraction_ML_UEnv.extend_fv env1 fvv tys false false in
-          FStar_Pervasives_Native.fst uu____625 in
-        let uu____628 =
-          let uu____634 = lident_as_mlsymbol ctor.dname in
-          let uu____635 =
-            let uu____639 = FStar_Extraction_ML_Util.argTypes mlt in
-            FStar_List.zip names uu____639 in
-          (uu____634, uu____635) in
-        (uu____624, uu____628) in
+          FStar_Pervasives_Native.fst uu____1174 in
+        let uu____1179 =
+          let uu____1190 = lident_as_mlsymbol ctor.dname in
+          let uu____1191 =
+            let uu____1198 = FStar_Extraction_ML_Util.argTypes mlt in
+            FStar_List.zip names1 uu____1198 in
+          (uu____1190, uu____1191) in
+        (uu____1173, uu____1179) in
       let extract_one_family env1 ind =
-        let uu____668 = binders_as_mlty_binders env1 ind.iparams in
-        match uu____668 with
+        let uu____1250 = binders_as_mlty_binders env1 ind.iparams in
+        match uu____1250 with
         | (env2,vars) ->
-            let uu____694 =
+            let uu____1301 =
               FStar_All.pipe_right ind.idatas
                 (FStar_Util.fold_map (extract_ctor vars) env2) in
-            (match uu____694 with
+            (match uu____1301 with
              | (env3,ctors) ->
-                 let uu____743 = FStar_Syntax_Util.arrow_formals ind.ityp in
-                 (match uu____743 with
-                  | (indices,uu____764) ->
+                 let uu____1398 = FStar_Syntax_Util.arrow_formals ind.ityp in
+                 (match uu____1398 with
+                  | (indices,uu____1438) ->
                       let ml_params =
-                        let uu____779 =
+                        let uu____1462 =
                           FStar_All.pipe_right indices
                             (FStar_List.mapi
                                (fun i  ->
-                                  fun uu____794  ->
-                                    let uu____797 =
-                                      let uu____798 =
+                                  fun uu____1493  ->
+                                    let uu____1498 =
+                                      let uu____1499 =
                                         FStar_Util.string_of_int i in
-                                      Prims.strcat "'dummyV" uu____798 in
-                                    (uu____797, (Prims.parse_int "0")))) in
-                        FStar_List.append vars uu____779 in
+                                      Prims.strcat "'dummyV" uu____1499 in
+                                    (uu____1498, (Prims.parse_int "0")))) in
+                        FStar_List.append vars uu____1462 in
                       let tbody =
-                        let uu____802 =
+                        let uu____1505 =
                           FStar_Util.find_opt
-<<<<<<< HEAD
-                            (fun uu___151_804  ->
-                               match uu___151_804 with
-                               | FStar_Syntax_Syntax.RecordType uu____805 ->
-=======
                             (fun uu___156_1510  ->
                                match uu___156_1510 with
                                | FStar_Syntax_Syntax.RecordType uu____1511 ->
->>>>>>> c7d62a0b
                                    true
-                               | uu____810 -> false) ind.iquals in
-                        match uu____802 with
+                               | uu____1520 -> false) ind.iquals in
+                        match uu____1505 with
                         | FStar_Pervasives_Native.Some
                             (FStar_Syntax_Syntax.RecordType (ns,ids)) ->
-                            let uu____817 = FStar_List.hd ctors in
-                            (match uu____817 with
-                             | (uu____828,c_ty) ->
+                            let uu____1531 = FStar_List.hd ctors in
+                            (match uu____1531 with
+                             | (uu____1552,c_ty) ->
                                  let fields =
                                    FStar_List.map2
                                      (fun id  ->
-                                        fun uu____846  ->
-                                          match uu____846 with
-                                          | (uu____851,ty) ->
+                                        fun uu____1591  ->
+                                          match uu____1591 with
+                                          | (uu____1600,ty) ->
                                               let lid =
                                                 FStar_Ident.lid_of_ids
                                                   (FStar_List.append ns [id]) in
-                                              let uu____854 =
+                                              let uu____1603 =
                                                 lident_as_mlsymbol lid in
-                                              (uu____854, ty)) ids c_ty in
+                                              (uu____1603, ty)) ids c_ty in
                                  FStar_Extraction_ML_Syntax.MLTD_Record
                                    fields)
-                        | uu____855 ->
+                        | uu____1604 ->
                             FStar_Extraction_ML_Syntax.MLTD_DType ctors in
-                      let uu____857 =
-                        let uu____868 = lident_as_mlsymbol ind.iname in
-                        (false, uu____868, FStar_Pervasives_Native.None,
-                          ml_params, (FStar_Pervasives_Native.Some tbody)) in
-                      (env3, uu____857))) in
+                      let uu____1607 =
+                        let uu____1630 = lident_as_mlsymbol ind.iname in
+                        (false, uu____1630, FStar_Pervasives_Native.None,
+                          ml_params, (ind.iattrs),
+                          (FStar_Pervasives_Native.Some tbody)) in
+                      (env3, uu____1607))) in
       match ((se.FStar_Syntax_Syntax.sigel),
               (se.FStar_Syntax_Syntax.sigquals))
       with
       | (FStar_Syntax_Syntax.Sig_bundle
          ({
             FStar_Syntax_Syntax.sigel = FStar_Syntax_Syntax.Sig_datacon
-              (l,uu____889,t,uu____891,uu____892,uu____893);
-            FStar_Syntax_Syntax.sigrng = uu____894;
-            FStar_Syntax_Syntax.sigquals = uu____895;
-            FStar_Syntax_Syntax.sigmeta = uu____896;_}::[],uu____897),(FStar_Syntax_Syntax.ExceptionConstructor
+              (l,uu____1672,t,uu____1674,uu____1675,uu____1676);
+            FStar_Syntax_Syntax.sigrng = uu____1677;
+            FStar_Syntax_Syntax.sigquals = uu____1678;
+            FStar_Syntax_Syntax.sigmeta = uu____1679;
+            FStar_Syntax_Syntax.sigattrs = uu____1680;_}::[],uu____1681),(FStar_Syntax_Syntax.ExceptionConstructor
          )::[]) ->
-          let uu____905 = extract_ctor [] env { dname = l; dtyp = t } in
-          (match uu____905 with
+          let uu____1698 = extract_ctor [] env { dname = l; dtyp = t } in
+          (match uu____1698 with
            | (env1,ctor) -> (env1, [FStar_Extraction_ML_Syntax.MLM_Exn ctor]))
-      | (FStar_Syntax_Syntax.Sig_bundle (ses,uu____932),quals) ->
-          let ifams = bundle_as_inductive_families env ses quals in
-          let uu____943 = FStar_Util.fold_map extract_one_family env ifams in
-          (match uu____943 with
-           | (env1,td) -> (env1, [FStar_Extraction_ML_Syntax.MLM_Ty td]))
-      | uu____995 -> failwith "Unexpected signature element"
+      | (FStar_Syntax_Syntax.Sig_bundle (ses,uu____1748),quals) ->
+          let uu____1762 =
+            bundle_as_inductive_families env ses quals
+              se.FStar_Syntax_Syntax.sigattrs in
+          (match uu____1762 with
+           | (env1,ifams) ->
+               let uu____1783 =
+                 FStar_Util.fold_map extract_one_family env1 ifams in
+               (match uu____1783 with
+                | (env2,td) -> (env2, [FStar_Extraction_ML_Syntax.MLM_Ty td])))
+      | uu____1892 -> failwith "Unexpected signature element"
 let rec extract_sig:
   env_t ->
     FStar_Syntax_Syntax.sigelt ->
@@ -552,33 +557,33 @@
     fun se  ->
       FStar_Extraction_ML_UEnv.debug g
         (fun u  ->
-           let uu____1016 = FStar_Syntax_Print.sigelt_to_string se in
-           FStar_Util.print1 ">>>> extract_sig %s \n" uu____1016);
+           let uu____1929 = FStar_Syntax_Print.sigelt_to_string se in
+           FStar_Util.print1 ">>>> extract_sig %s \n" uu____1929);
       (match se.FStar_Syntax_Syntax.sigel with
-       | FStar_Syntax_Syntax.Sig_bundle uu____1020 -> extract_bundle g se
-       | FStar_Syntax_Syntax.Sig_inductive_typ uu____1025 ->
+       | FStar_Syntax_Syntax.Sig_bundle uu____1936 -> extract_bundle g se
+       | FStar_Syntax_Syntax.Sig_inductive_typ uu____1945 ->
            extract_bundle g se
-       | FStar_Syntax_Syntax.Sig_datacon uu____1034 -> extract_bundle g se
+       | FStar_Syntax_Syntax.Sig_datacon uu____1962 -> extract_bundle g se
        | FStar_Syntax_Syntax.Sig_new_effect ed when
            FStar_All.pipe_right se.FStar_Syntax_Syntax.sigquals
              (FStar_List.contains FStar_Syntax_Syntax.Reifiable)
            ->
            let extend_env g1 lid ml_name tm tysc =
-             let uu____1062 =
-               let uu____1065 =
+             let uu____2000 =
+               let uu____2005 =
                  FStar_Syntax_Syntax.lid_as_fv lid
                    FStar_Syntax_Syntax.Delta_equational
                    FStar_Pervasives_Native.None in
-               FStar_Extraction_ML_UEnv.extend_fv' g1 uu____1065 ml_name tysc
+               FStar_Extraction_ML_UEnv.extend_fv' g1 uu____2005 ml_name tysc
                  false false in
-             match uu____1062 with
+             match uu____2000 with
              | (g2,mangled_name) ->
-                 ((let uu____1071 =
+                 ((let uu____2013 =
                      FStar_All.pipe_left
                        (FStar_TypeChecker_Env.debug
                           g2.FStar_Extraction_ML_UEnv.tcenv)
                        (FStar_Options.Other "ExtractionReify") in
-                   if uu____1071
+                   if uu____2013
                    then
                      FStar_Util.print1 "Mangled name: %s\n"
                        (FStar_Pervasives_Native.fst mangled_name)
@@ -596,65 +601,65 @@
                      (FStar_Extraction_ML_Syntax.MLM_Let
                         (FStar_Extraction_ML_Syntax.NonRec, [], [lb]))))) in
            let rec extract_fv tm =
-             (let uu____1083 =
+             (let uu____2029 =
                 FStar_All.pipe_left
                   (FStar_TypeChecker_Env.debug
                      g.FStar_Extraction_ML_UEnv.tcenv)
                   (FStar_Options.Other "ExtractionReify") in
-              if uu____1083
+              if uu____2029
               then
-                let uu____1084 = FStar_Syntax_Print.term_to_string tm in
-                FStar_Util.print1 "extract_fv term: %s\n" uu____1084
+                let uu____2030 = FStar_Syntax_Print.term_to_string tm in
+                FStar_Util.print1 "extract_fv term: %s\n" uu____2030
               else ());
-             (let uu____1086 =
-                let uu____1087 = FStar_Syntax_Subst.compress tm in
-                uu____1087.FStar_Syntax_Syntax.n in
-              match uu____1086 with
-              | FStar_Syntax_Syntax.Tm_uinst (tm1,uu____1093) ->
+             (let uu____2032 =
+                let uu____2033 = FStar_Syntax_Subst.compress tm in
+                uu____2033.FStar_Syntax_Syntax.n in
+              match uu____2032 with
+              | FStar_Syntax_Syntax.Tm_uinst (tm1,uu____2041) ->
                   extract_fv tm1
               | FStar_Syntax_Syntax.Tm_fvar fv ->
                   let mlp =
                     FStar_Extraction_ML_Syntax.mlpath_of_lident
                       (fv.FStar_Syntax_Syntax.fv_name).FStar_Syntax_Syntax.v in
-                  let uu____1104 =
-                    let uu____1109 = FStar_Extraction_ML_UEnv.lookup_fv g fv in
-                    FStar_All.pipe_left FStar_Util.right uu____1109 in
-                  (match uu____1104 with
-                   | (uu____1138,uu____1139,tysc,uu____1141) ->
-                       let uu____1142 =
+                  let uu____2048 =
+                    let uu____2057 = FStar_Extraction_ML_UEnv.lookup_fv g fv in
+                    FStar_All.pipe_left FStar_Util.right uu____2057 in
+                  (match uu____2048 with
+                   | (uu____2114,uu____2115,tysc,uu____2117) ->
+                       let uu____2118 =
                          FStar_All.pipe_left
                            (FStar_Extraction_ML_Syntax.with_ty
                               FStar_Extraction_ML_Syntax.MLTY_Top)
                            (FStar_Extraction_ML_Syntax.MLE_Name mlp) in
-                       (uu____1142, tysc))
-              | uu____1143 -> failwith "Not an fv") in
+                       (uu____2118, tysc))
+              | uu____2119 -> failwith "Not an fv") in
            let extract_action g1 a =
-             (let uu____1159 =
+             (let uu____2145 =
                 FStar_All.pipe_left
                   (FStar_TypeChecker_Env.debug
                      g1.FStar_Extraction_ML_UEnv.tcenv)
                   (FStar_Options.Other "ExtractionReify") in
-              if uu____1159
+              if uu____2145
               then
-                let uu____1160 =
+                let uu____2146 =
                   FStar_Syntax_Print.term_to_string
                     a.FStar_Syntax_Syntax.action_typ in
-                let uu____1161 =
+                let uu____2147 =
                   FStar_Syntax_Print.term_to_string
                     a.FStar_Syntax_Syntax.action_defn in
-                FStar_Util.print2 "Action type %s and term %s\n" uu____1160
-                  uu____1161
+                FStar_Util.print2 "Action type %s and term %s\n" uu____2146
+                  uu____2147
               else ());
-             (let uu____1163 = FStar_Extraction_ML_UEnv.action_name ed a in
-              match uu____1163 with
+             (let uu____2149 = FStar_Extraction_ML_UEnv.action_name ed a in
+              match uu____2149 with
               | (a_nm,a_lid) ->
                   let lbname =
-                    let uu____1173 =
+                    let uu____2165 =
                       FStar_Syntax_Syntax.new_bv
                         (FStar_Pervasives_Native.Some
                            ((a.FStar_Syntax_Syntax.action_defn).FStar_Syntax_Syntax.pos))
                         FStar_Syntax_Syntax.tun in
-                    FStar_Util.Inl uu____1173 in
+                    FStar_Util.Inl uu____2165 in
                   let lb =
                     FStar_Syntax_Syntax.mk_lb
                       (lbname, (a.FStar_Syntax_Syntax.action_univs),
@@ -663,32 +668,32 @@
                         (a.FStar_Syntax_Syntax.action_defn)) in
                   let lbs = (false, [lb]) in
                   let action_lb =
-                    (FStar_Syntax_Syntax.mk
-                       (FStar_Syntax_Syntax.Tm_let
-                          (lbs, FStar_Syntax_Util.exp_false_bool)))
+                    FStar_Syntax_Syntax.mk
+                      (FStar_Syntax_Syntax.Tm_let
+                         (lbs, FStar_Syntax_Util.exp_false_bool))
                       FStar_Pervasives_Native.None
                       (a.FStar_Syntax_Syntax.action_defn).FStar_Syntax_Syntax.pos in
-                  let uu____1198 =
+                  let uu____2191 =
                     FStar_Extraction_ML_Term.term_as_mlexpr g1 action_lb in
-                  (match uu____1198 with
-                   | (a_let,uu____1205,ty) ->
-                       ((let uu____1208 =
+                  (match uu____2191 with
+                   | (a_let,uu____2203,ty) ->
+                       ((let uu____2206 =
                            FStar_All.pipe_left
                              (FStar_TypeChecker_Env.debug
                                 g1.FStar_Extraction_ML_UEnv.tcenv)
                              (FStar_Options.Other "ExtractionReify") in
-                         if uu____1208
+                         if uu____2206
                          then
-                           let uu____1209 =
+                           let uu____2207 =
                              FStar_Extraction_ML_Code.string_of_mlexpr a_nm
                                a_let in
                            FStar_Util.print1 "Extracted action term: %s\n"
-                             uu____1209
+                             uu____2207
                          else ());
-                        (let uu____1211 =
+                        (let uu____2209 =
                            match a_let.FStar_Extraction_ML_Syntax.expr with
                            | FStar_Extraction_ML_Syntax.MLE_Let
-                               ((uu____1216,uu____1217,mllb::[]),uu____1219)
+                               ((uu____2218,uu____2219,mllb::[]),uu____2221)
                                ->
                                (match mllb.FStar_Extraction_ML_Syntax.mllb_tysc
                                 with
@@ -697,22 +702,22 @@
                                       tysc)
                                 | FStar_Pervasives_Native.None  ->
                                     failwith "No type scheme")
-                           | uu____1230 -> failwith "Impossible" in
-                         match uu____1211 with
+                           | uu____2241 -> failwith "Impossible" in
+                         match uu____2209 with
                          | (exp,tysc) ->
-                             ((let uu____1238 =
+                             ((let uu____2253 =
                                  FStar_All.pipe_left
                                    (FStar_TypeChecker_Env.debug
                                       g1.FStar_Extraction_ML_UEnv.tcenv)
                                    (FStar_Options.Other "ExtractionReify") in
-                               if uu____1238
+                               if uu____2253
                                then
-                                 ((let uu____1240 =
+                                 ((let uu____2255 =
                                      FStar_Extraction_ML_Code.string_of_mlty
                                        a_nm
                                        (FStar_Pervasives_Native.snd tysc) in
                                    FStar_Util.print1
-                                     "Extracted action type: %s\n" uu____1240);
+                                     "Extracted action type: %s\n" uu____2255);
                                   FStar_List.iter
                                     (fun x  ->
                                        FStar_Util.print1 "and binders: %s\n"
@@ -720,179 +725,269 @@
                                     (FStar_Pervasives_Native.fst tysc))
                                else ());
                               extend_env g1 a_lid a_nm exp tysc))))) in
-           let uu____1247 =
-             let uu____1250 =
+           let uu____2267 =
+             let uu____2272 =
                extract_fv
                  (FStar_Pervasives_Native.snd
                     ed.FStar_Syntax_Syntax.return_repr) in
-             match uu____1250 with
+             match uu____2272 with
              | (return_tm,ty_sc) ->
-                 let uu____1258 =
+                 let uu____2285 =
                    FStar_Extraction_ML_UEnv.monad_op_name ed "return" in
-                 (match uu____1258 with
+                 (match uu____2285 with
                   | (return_nm,return_lid) ->
                       extend_env g return_lid return_nm return_tm ty_sc) in
-           (match uu____1247 with
+           (match uu____2267 with
             | (g1,return_decl) ->
-                let uu____1270 =
-                  let uu____1273 =
+                let uu____2304 =
+                  let uu____2309 =
                     extract_fv
                       (FStar_Pervasives_Native.snd
                          ed.FStar_Syntax_Syntax.bind_repr) in
-                  match uu____1273 with
+                  match uu____2309 with
                   | (bind_tm,ty_sc) ->
-                      let uu____1281 =
+                      let uu____2322 =
                         FStar_Extraction_ML_UEnv.monad_op_name ed "bind" in
-                      (match uu____1281 with
+                      (match uu____2322 with
                        | (bind_nm,bind_lid) ->
                            extend_env g1 bind_lid bind_nm bind_tm ty_sc) in
-                (match uu____1270 with
+                (match uu____2304 with
                  | (g2,bind_decl) ->
-                     let uu____1293 =
+                     let uu____2341 =
                        FStar_Util.fold_map extract_action g2
                          ed.FStar_Syntax_Syntax.actions in
-                     (match uu____1293 with
+                     (match uu____2341 with
                       | (g3,actions) ->
                           (g3,
                             (FStar_List.append [return_decl; bind_decl]
                                actions)))))
-       | FStar_Syntax_Syntax.Sig_new_effect uu____1305 -> (g, [])
-       | FStar_Syntax_Syntax.Sig_declare_typ (lid,uu____1308,t) when
+       | FStar_Syntax_Syntax.Sig_new_effect uu____2362 -> (g, [])
+       | FStar_Syntax_Syntax.Sig_declare_typ (lid,uu____2366,t) when
            FStar_Extraction_ML_Term.is_arity g t ->
            let quals = se.FStar_Syntax_Syntax.sigquals in
-           let uu____1312 =
-             let uu____1313 =
+           let attrs = se.FStar_Syntax_Syntax.sigattrs in
+           let uu____2374 =
+             let uu____2375 =
                FStar_All.pipe_right quals
                  (FStar_Util.for_some
-<<<<<<< HEAD
-                    (fun uu___152_1315  ->
-                       match uu___152_1315 with
-=======
                     (fun uu___157_2379  ->
                        match uu___157_2379 with
->>>>>>> c7d62a0b
                        | FStar_Syntax_Syntax.Assumption  -> true
-                       | uu____1316 -> false)) in
-             Prims.op_Negation uu____1313 in
-           if uu____1312
+                       | uu____2380 -> false)) in
+             Prims.op_Negation uu____2375 in
+           if uu____2374
            then (g, [])
            else
-             (let uu____1322 = FStar_Syntax_Util.arrow_formals t in
-              match uu____1322 with
-              | (bs,uu____1334) ->
+             (let uu____2390 = FStar_Syntax_Util.arrow_formals t in
+              match uu____2390 with
+              | (bs,uu____2410) ->
                   let fv =
                     FStar_Syntax_Syntax.lid_as_fv lid
                       FStar_Syntax_Syntax.Delta_constant
                       FStar_Pervasives_Native.None in
-<<<<<<< HEAD
-                  let uu____1346 =
-                    FStar_Syntax_Util.abs bs FStar_TypeChecker_Common.t_unit
-=======
                   let uu____2428 =
                     FStar_Syntax_Util.abs bs FStar_Syntax_Syntax.t_unit
->>>>>>> c7d62a0b
                       FStar_Pervasives_Native.None in
-                  extract_typ_abbrev g fv quals uu____1346)
-       | FStar_Syntax_Syntax.Sig_let ((false ,lb::[]),uu____1353,uu____1354)
-           when
+                  extract_typ_abbrev g fv quals attrs uu____2428)
+       | FStar_Syntax_Syntax.Sig_let ((false ,lb::[]),uu____2430) when
            FStar_Extraction_ML_Term.is_arity g lb.FStar_Syntax_Syntax.lbtyp
            ->
            let quals = se.FStar_Syntax_Syntax.sigquals in
-           let uu____1365 =
-             let uu____1370 =
+           let uu____2446 =
+             let uu____2455 =
                FStar_TypeChecker_Env.open_universes_in
                  g.FStar_Extraction_ML_UEnv.tcenv
                  lb.FStar_Syntax_Syntax.lbunivs
                  [lb.FStar_Syntax_Syntax.lbdef; lb.FStar_Syntax_Syntax.lbtyp] in
-             match uu____1370 with
-             | (tcenv,uu____1386,def_typ) ->
-                 let uu____1390 = as_pair def_typ in (tcenv, uu____1390) in
-           (match uu____1365 with
+             match uu____2455 with
+             | (tcenv,uu____2479,def_typ) ->
+                 let uu____2485 = as_pair def_typ in (tcenv, uu____2485) in
+           (match uu____2446 with
             | (tcenv,(lbdef,lbtyp)) ->
                 let lbtyp1 =
-                  FStar_TypeChecker_Normalize.unfold_whnf tcenv lbtyp in
+                  FStar_TypeChecker_Normalize.normalize
+                    [FStar_TypeChecker_Normalize.Beta;
+                    FStar_TypeChecker_Normalize.UnfoldUntil
+                      FStar_Syntax_Syntax.Delta_constant] tcenv lbtyp in
                 let lbdef1 =
                   FStar_TypeChecker_Normalize.eta_expand_with_type tcenv
                     lbdef lbtyp1 in
-                let uu____1405 =
+                let uu____2509 =
                   FStar_Util.right lb.FStar_Syntax_Syntax.lbname in
-                extract_typ_abbrev g uu____1405 quals lbdef1)
-       | FStar_Syntax_Syntax.Sig_let (lbs,uu____1407,attrs) ->
+                extract_typ_abbrev g uu____2509 quals
+                  se.FStar_Syntax_Syntax.sigattrs lbdef1)
+       | FStar_Syntax_Syntax.Sig_let (lbs,uu____2511) ->
+           let attrs = se.FStar_Syntax_Syntax.sigattrs in
            let quals = se.FStar_Syntax_Syntax.sigquals in
            let elet =
              FStar_Syntax_Syntax.mk
                (FStar_Syntax_Syntax.Tm_let
                   (lbs, FStar_Syntax_Util.exp_false_bool))
                FStar_Pervasives_Native.None se.FStar_Syntax_Syntax.sigrng in
-           let uu____1424 = FStar_Extraction_ML_Term.term_as_mlexpr g elet in
-           (match uu____1424 with
-            | (ml_let,uu____1432,uu____1433) ->
+           let tactic_registration_decl =
+             let is_tactic_decl tac_lid h =
+               match h.FStar_Syntax_Syntax.n with
+               | FStar_Syntax_Syntax.Tm_uinst (h',uu____2538) ->
+                   let uu____2543 =
+                     let uu____2544 = FStar_Syntax_Subst.compress h' in
+                     uu____2544.FStar_Syntax_Syntax.n in
+                   (match uu____2543 with
+                    | FStar_Syntax_Syntax.Tm_fvar fv when
+                        FStar_Syntax_Syntax.fv_eq_lid fv
+                          FStar_Parser_Const.tactic_lid
+                        ->
+                        let uu____2548 =
+                          let uu____2549 =
+                            FStar_Extraction_ML_Syntax.string_of_mlpath
+                              g.FStar_Extraction_ML_UEnv.currentModule in
+                          FStar_Util.starts_with uu____2549 "FStar.Tactics" in
+                        Prims.op_Negation uu____2548
+                    | uu____2550 -> false)
+               | uu____2551 -> false in
+             let mk_registration tac_lid assm_lid t bs =
+               let h =
+                 let uu____2578 =
+                   let uu____2579 =
+                     let uu____2580 =
+                       FStar_Ident.lid_of_str
+                         "FStar_Tactics_Native.register_tactic" in
+                     FStar_Extraction_ML_Syntax.mlpath_of_lident uu____2580 in
+                   FStar_Extraction_ML_Syntax.MLE_Name uu____2579 in
+                 FStar_All.pipe_left
+                   (FStar_Extraction_ML_Syntax.with_ty
+                      FStar_Extraction_ML_Syntax.MLTY_Top) uu____2578 in
+               let lid_arg =
+                 let uu____2582 =
+                   let uu____2583 = FStar_Ident.string_of_lid assm_lid in
+                   FStar_Extraction_ML_Syntax.MLC_String uu____2583 in
+                 FStar_Extraction_ML_Syntax.MLE_Const uu____2582 in
+               let tac_arity = FStar_List.length bs in
+               let arity =
+                 let uu____2590 =
+                   let uu____2591 =
+                     let uu____2592 =
+                       FStar_Util.string_of_int
+                         (tac_arity + (Prims.parse_int "1")) in
+                     FStar_Ident.lid_of_str uu____2592 in
+                   FStar_Extraction_ML_Syntax.mlpath_of_lident uu____2591 in
+                 FStar_Extraction_ML_Syntax.MLE_Name uu____2590 in
+               let tac_interpretation =
+                 FStar_Extraction_ML_Util.mk_interpretation_fun tac_lid
+                   lid_arg t bs in
+               let app =
+                 let uu____2601 =
+                   let uu____2602 =
+                     let uu____2609 =
+                       FStar_List.map
+                         (FStar_Extraction_ML_Syntax.with_ty
+                            FStar_Extraction_ML_Syntax.MLTY_Top)
+                         [lid_arg; arity; tac_interpretation] in
+                     (h, uu____2609) in
+                   FStar_Extraction_ML_Syntax.MLE_App uu____2602 in
+                 FStar_All.pipe_left
+                   (FStar_Extraction_ML_Syntax.with_ty
+                      FStar_Extraction_ML_Syntax.MLTY_Top) uu____2601 in
+               FStar_Extraction_ML_Syntax.MLM_Top app in
+             match FStar_Pervasives_Native.snd lbs with
+             | hd1::[] ->
+                 let uu____2619 =
+                   FStar_Syntax_Util.arrow_formals_comp
+                     hd1.FStar_Syntax_Syntax.lbtyp in
+                 (match uu____2619 with
+                  | (bs,comp) ->
+                      let t = FStar_Syntax_Util.comp_result comp in
+                      let uu____2649 =
+                        let uu____2650 = FStar_Syntax_Subst.compress t in
+                        uu____2650.FStar_Syntax_Syntax.n in
+                      (match uu____2649 with
+                       | FStar_Syntax_Syntax.Tm_app (h,args) ->
+                           let h1 = FStar_Syntax_Subst.compress h in
+                           let tac_lid =
+                             let uu____2679 =
+                               let uu____2682 =
+                                 FStar_Util.right
+                                   hd1.FStar_Syntax_Syntax.lbname in
+                               uu____2682.FStar_Syntax_Syntax.fv_name in
+                             uu____2679.FStar_Syntax_Syntax.v in
+                           let assm_lid =
+                             let uu____2684 =
+                               FStar_All.pipe_left FStar_Ident.id_of_text
+                                 (Prims.strcat "__"
+                                    (tac_lid.FStar_Ident.ident).FStar_Ident.idText) in
+                             FStar_Ident.lid_of_ns_and_id
+                               tac_lid.FStar_Ident.ns uu____2684 in
+                           let uu____2685 = is_tactic_decl assm_lid h1 in
+                           if uu____2685
+                           then
+                             let uu____2688 =
+                               let uu____2689 =
+                                 let uu____2690 = FStar_List.hd args in
+                                 FStar_Pervasives_Native.fst uu____2690 in
+                               mk_registration tac_lid assm_lid uu____2689 bs in
+                             [uu____2688]
+                           else []
+                       | uu____2706 -> []))
+             | uu____2707 -> [] in
+           let uu____2710 = FStar_Extraction_ML_Term.term_as_mlexpr g elet in
+           (match uu____2710 with
+            | (ml_let,uu____2724,uu____2725) ->
                 (match ml_let.FStar_Extraction_ML_Syntax.expr with
                  | FStar_Extraction_ML_Syntax.MLE_Let
-                     ((flavor,uu____1438,bindings),uu____1440) ->
-                     let uu____1447 =
+                     ((flavor,uu____2733,bindings),uu____2735) ->
+                     let uu____2748 =
                        FStar_List.fold_left2
-                         (fun uu____1454  ->
+                         (fun uu____2775  ->
                             fun ml_lb  ->
-                              fun uu____1456  ->
-                                match (uu____1454, uu____1456) with
+                              fun uu____2777  ->
+                                match (uu____2775, uu____2777) with
                                 | ((env,ml_lbs),{
                                                   FStar_Syntax_Syntax.lbname
                                                     = lbname;
                                                   FStar_Syntax_Syntax.lbunivs
-                                                    = uu____1469;
+                                                    = uu____2799;
                                                   FStar_Syntax_Syntax.lbtyp =
                                                     t;
                                                   FStar_Syntax_Syntax.lbeff =
-                                                    uu____1471;
+                                                    uu____2801;
                                                   FStar_Syntax_Syntax.lbdef =
-                                                    uu____1472;_})
+                                                    uu____2802;_})
                                     ->
                                     let lb_lid =
-                                      let uu____1486 =
-                                        let uu____1491 =
+                                      let uu____2824 =
+                                        let uu____2827 =
                                           FStar_Util.right lbname in
-                                        uu____1491.FStar_Syntax_Syntax.fv_name in
-                                      uu____1486.FStar_Syntax_Syntax.v in
-                                    let uu____1495 =
-                                      let uu____1498 =
+                                        uu____2827.FStar_Syntax_Syntax.fv_name in
+                                      uu____2824.FStar_Syntax_Syntax.v in
+                                    let uu____2828 =
+                                      let uu____2833 =
                                         FStar_All.pipe_right quals
                                           (FStar_Util.for_some
-<<<<<<< HEAD
-                                             (fun uu___153_1500  ->
-                                                match uu___153_1500 with
-=======
                                              (fun uu___158_2838  ->
                                                 match uu___158_2838 with
->>>>>>> c7d62a0b
                                                 | FStar_Syntax_Syntax.Projector
-                                                    uu____1501 -> true
-                                                | uu____1504 -> false)) in
-                                      if uu____1498
+                                                    uu____2839 -> true
+                                                | uu____2844 -> false)) in
+                                      if uu____2833
                                       then
                                         let mname =
-                                          let uu____1508 =
+                                          let uu____2850 =
                                             mangle_projector_lid lb_lid in
-                                          FStar_All.pipe_right uu____1508
+                                          FStar_All.pipe_right uu____2850
                                             FStar_Extraction_ML_Syntax.mlpath_of_lident in
-                                        let uu____1509 =
-                                          let uu____1512 =
+                                        let uu____2851 =
+                                          let uu____2856 =
                                             FStar_Util.right lbname in
-                                          let uu____1513 =
+                                          let uu____2857 =
                                             FStar_Util.must
                                               ml_lb.FStar_Extraction_ML_Syntax.mllb_tysc in
                                           FStar_Extraction_ML_UEnv.extend_fv'
-                                            env uu____1512 mname uu____1513
+                                            env uu____2856 mname uu____2857
                                             ml_lb.FStar_Extraction_ML_Syntax.mllb_add_unit
                                             false in
-                                        match uu____1509 with
-                                        | (env1,uu____1517) ->
+                                        match uu____2851 with
+                                        | (env1,uu____2863) ->
                                             (env1,
-<<<<<<< HEAD
-                                              (let uu___158_1518 = ml_lb in
-=======
                                               (let uu___163_2865 = ml_lb in
->>>>>>> c7d62a0b
                                                {
                                                  FStar_Extraction_ML_Syntax.mllb_name
                                                    =
@@ -901,18 +996,6 @@
                                                      (Prims.parse_int "0"));
                                                  FStar_Extraction_ML_Syntax.mllb_tysc
                                                    =
-<<<<<<< HEAD
-                                                   (uu___158_1518.FStar_Extraction_ML_Syntax.mllb_tysc);
-                                                 FStar_Extraction_ML_Syntax.mllb_add_unit
-                                                   =
-                                                   (uu___158_1518.FStar_Extraction_ML_Syntax.mllb_add_unit);
-                                                 FStar_Extraction_ML_Syntax.mllb_def
-                                                   =
-                                                   (uu___158_1518.FStar_Extraction_ML_Syntax.mllb_def);
-                                                 FStar_Extraction_ML_Syntax.print_typ
-                                                   =
-                                                   (uu___158_1518.FStar_Extraction_ML_Syntax.print_typ)
-=======
                                                    (uu___163_2865.FStar_Extraction_ML_Syntax.mllb_tysc);
                                                  FStar_Extraction_ML_Syntax.mllb_add_unit
                                                    =
@@ -923,37 +1006,31 @@
                                                  FStar_Extraction_ML_Syntax.print_typ
                                                    =
                                                    (uu___163_2865.FStar_Extraction_ML_Syntax.print_typ)
->>>>>>> c7d62a0b
                                                }))
                                       else
-                                        (let uu____1521 =
-                                           let uu____1522 =
-                                             let uu____1525 =
+                                        (let uu____2869 =
+                                           let uu____2870 =
+                                             let uu____2875 =
                                                FStar_Util.must
                                                  ml_lb.FStar_Extraction_ML_Syntax.mllb_tysc in
                                              FStar_Extraction_ML_UEnv.extend_lb
-                                               env lbname t uu____1525
+                                               env lbname t uu____2875
                                                ml_lb.FStar_Extraction_ML_Syntax.mllb_add_unit
                                                false in
                                            FStar_All.pipe_left
                                              FStar_Pervasives_Native.fst
-                                             uu____1522 in
-                                         (uu____1521, ml_lb)) in
-                                    (match uu____1495 with
+                                             uu____2870 in
+                                         (uu____2869, ml_lb)) in
+                                    (match uu____2828 with
                                      | (g1,ml_lb1) ->
                                          (g1, (ml_lb1 :: ml_lbs)))) (g, [])
                          bindings (FStar_Pervasives_Native.snd lbs) in
-                     (match uu____1447 with
+                     (match uu____2748 with
                       | (g1,ml_lbs') ->
                           let flags =
                             FStar_List.choose
-<<<<<<< HEAD
-                              (fun uu___154_1545  ->
-                                 match uu___154_1545 with
-=======
                               (fun uu___159_2910  ->
                                  match uu___159_2910 with
->>>>>>> c7d62a0b
                                  | FStar_Syntax_Syntax.Assumption  ->
                                      FStar_Pervasives_Native.Some
                                        FStar_Extraction_ML_Syntax.Assumed
@@ -963,88 +1040,75 @@
                                  | FStar_Syntax_Syntax.NoExtract  ->
                                      FStar_Pervasives_Native.Some
                                        FStar_Extraction_ML_Syntax.NoExtract
-                                 | uu____1547 -> FStar_Pervasives_Native.None)
+                                 | uu____2913 -> FStar_Pervasives_Native.None)
                               quals in
                           let flags' =
                             FStar_List.choose
-<<<<<<< HEAD
-                              (fun uu___155_1552  ->
-                                 match uu___155_1552 with
-=======
                               (fun uu___160_2924  ->
                                  match uu___160_2924 with
->>>>>>> c7d62a0b
                                  | {
                                      FStar_Syntax_Syntax.n =
                                        FStar_Syntax_Syntax.Tm_constant
                                        (FStar_Const.Const_string
-                                       (data,uu____1557));
-                                     FStar_Syntax_Syntax.tk = uu____1558;
-                                     FStar_Syntax_Syntax.pos = uu____1559;
-                                     FStar_Syntax_Syntax.vars = uu____1560;_}
+                                       (data,uu____2930));
+                                     FStar_Syntax_Syntax.pos = uu____2931;
+                                     FStar_Syntax_Syntax.vars = uu____2932;_}
                                      ->
                                      FStar_Pervasives_Native.Some
                                        (FStar_Extraction_ML_Syntax.Attribute
                                           (FStar_Util.string_of_unicode data))
-                                 | uu____1565 ->
+                                 | uu____2939 ->
                                      (FStar_Util.print_warning
                                         "Warning: unrecognized, non-string attribute, bother protz for a better error message";
                                       FStar_Pervasives_Native.None)) attrs in
-                          let uu____1569 =
-                            let uu____1571 =
-                              let uu____1572 =
-                                FStar_Extraction_ML_Util.mlloc_of_range
-                                  se.FStar_Syntax_Syntax.sigrng in
-                              FStar_Extraction_ML_Syntax.MLM_Loc uu____1572 in
-                            [uu____1571;
-                            FStar_Extraction_ML_Syntax.MLM_Let
-                              (flavor, (FStar_List.append flags flags'),
-                                (FStar_List.rev ml_lbs'))] in
-                          (g1, uu____1569))
-                 | uu____1576 ->
-                     let uu____1577 =
-                       let uu____1578 =
+                          let uu____2943 =
+                            let uu____2946 =
+                              let uu____2949 =
+                                let uu____2950 =
+                                  FStar_Extraction_ML_Util.mlloc_of_range
+                                    se.FStar_Syntax_Syntax.sigrng in
+                                FStar_Extraction_ML_Syntax.MLM_Loc uu____2950 in
+                              [uu____2949;
+                              FStar_Extraction_ML_Syntax.MLM_Let
+                                (flavor, (FStar_List.append flags flags'),
+                                  (FStar_List.rev ml_lbs'))] in
+                            FStar_List.append uu____2946
+                              tactic_registration_decl in
+                          (g1, uu____2943))
+                 | uu____2957 ->
+                     let uu____2958 =
+                       let uu____2959 =
                          FStar_Extraction_ML_Code.string_of_mlexpr
                            g.FStar_Extraction_ML_UEnv.currentModule ml_let in
                        FStar_Util.format1
                          "Impossible: Translated a let to a non-let: %s"
-                         uu____1578 in
-                     failwith uu____1577))
-       | FStar_Syntax_Syntax.Sig_declare_typ (lid,uu____1583,t) ->
+                         uu____2959 in
+                     failwith uu____2958))
+       | FStar_Syntax_Syntax.Sig_declare_typ (lid,uu____2967,t) ->
            let quals = se.FStar_Syntax_Syntax.sigquals in
-           let uu____1587 =
+           let uu____2972 =
              FStar_All.pipe_right quals
                (FStar_List.contains FStar_Syntax_Syntax.Assumption) in
-           if uu____1587
+           if uu____2972
            then
              let always_fail =
                let imp =
-                 let uu____1594 = FStar_Syntax_Util.arrow_formals t in
-                 match uu____1594 with
+                 let uu____2983 = FStar_Syntax_Util.arrow_formals t in
+                 match uu____2983 with
                  | ([],t1) ->
                      let b =
-                       let uu____1613 =
+                       let uu____3012 =
                          FStar_Syntax_Syntax.gen_bv "_"
                            FStar_Pervasives_Native.None t1 in
                        FStar_All.pipe_left FStar_Syntax_Syntax.mk_binder
-                         uu____1613 in
-                     let uu____1614 = fail_exp lid t1 in
-                     FStar_Syntax_Util.abs [b] uu____1614
+                         uu____3012 in
+                     let uu____3013 = fail_exp lid t1 in
+                     FStar_Syntax_Util.abs [b] uu____3013
                        FStar_Pervasives_Native.None
                  | (bs,t1) ->
-                     let uu____1632 = fail_exp lid t1 in
-                     FStar_Syntax_Util.abs bs uu____1632
+                     let uu____3032 = fail_exp lid t1 in
+                     FStar_Syntax_Util.abs bs uu____3032
                        FStar_Pervasives_Native.None in
-<<<<<<< HEAD
-               let uu___159_1638 = se in
-               let uu____1639 =
-                 let uu____1640 =
-                   let uu____1646 =
-                     let uu____1650 =
-                       let uu____1652 =
-                         let uu____1653 =
-                           let uu____1656 =
-=======
                let uu___164_3033 = se in
                let uu____3034 =
                  let uu____3035 =
@@ -1053,33 +1117,25 @@
                        let uu____3052 =
                          let uu____3053 =
                            let uu____3058 =
->>>>>>> c7d62a0b
                              FStar_Syntax_Syntax.lid_as_fv lid
                                FStar_Syntax_Syntax.Delta_constant
                                FStar_Pervasives_Native.None in
-                           FStar_Util.Inr uu____1656 in
+                           FStar_Util.Inr uu____3058 in
                          {
-                           FStar_Syntax_Syntax.lbname = uu____1653;
+                           FStar_Syntax_Syntax.lbname = uu____3053;
                            FStar_Syntax_Syntax.lbunivs = [];
                            FStar_Syntax_Syntax.lbtyp = t;
                            FStar_Syntax_Syntax.lbeff =
                              FStar_Parser_Const.effect_ML_lid;
                            FStar_Syntax_Syntax.lbdef = imp
                          } in
-                       [uu____1652] in
-                     (false, uu____1650) in
-                   (uu____1646, [], []) in
-                 FStar_Syntax_Syntax.Sig_let uu____1640 in
+                       [uu____3052] in
+                     (false, uu____3049) in
+                   (uu____3042, []) in
+                 FStar_Syntax_Syntax.Sig_let uu____3035 in
                {
-                 FStar_Syntax_Syntax.sigel = uu____1639;
+                 FStar_Syntax_Syntax.sigel = uu____3034;
                  FStar_Syntax_Syntax.sigrng =
-<<<<<<< HEAD
-                   (uu___159_1638.FStar_Syntax_Syntax.sigrng);
-                 FStar_Syntax_Syntax.sigquals =
-                   (uu___159_1638.FStar_Syntax_Syntax.sigquals);
-                 FStar_Syntax_Syntax.sigmeta =
-                   (uu___159_1638.FStar_Syntax_Syntax.sigmeta)
-=======
                    (uu___164_3033.FStar_Syntax_Syntax.sigrng);
                  FStar_Syntax_Syntax.sigquals =
                    (uu___164_3033.FStar_Syntax_Syntax.sigquals);
@@ -1087,73 +1143,61 @@
                    (uu___164_3033.FStar_Syntax_Syntax.sigmeta);
                  FStar_Syntax_Syntax.sigattrs =
                    (uu___164_3033.FStar_Syntax_Syntax.sigattrs)
->>>>>>> c7d62a0b
                } in
-             let uu____1663 = extract_sig g always_fail in
-             (match uu____1663 with
+             let uu____3069 = extract_sig g always_fail in
+             (match uu____3069 with
               | (g1,mlm) ->
-                  let uu____1674 =
+                  let uu____3088 =
                     FStar_Util.find_map quals
-<<<<<<< HEAD
-                      (fun uu___156_1676  ->
-                         match uu___156_1676 with
-=======
                       (fun uu___161_3093  ->
                          match uu___161_3093 with
->>>>>>> c7d62a0b
                          | FStar_Syntax_Syntax.Discriminator l ->
                              FStar_Pervasives_Native.Some l
-                         | uu____1679 -> FStar_Pervasives_Native.None) in
-                  (match uu____1674 with
+                         | uu____3097 -> FStar_Pervasives_Native.None) in
+                  (match uu____3088 with
                    | FStar_Pervasives_Native.Some l ->
-                       let uu____1684 =
-                         let uu____1686 =
-                           let uu____1687 =
+                       let uu____3105 =
+                         let uu____3108 =
+                           let uu____3109 =
                              FStar_Extraction_ML_Util.mlloc_of_range
                                se.FStar_Syntax_Syntax.sigrng in
-                           FStar_Extraction_ML_Syntax.MLM_Loc uu____1687 in
-                         let uu____1688 =
-                           let uu____1690 =
+                           FStar_Extraction_ML_Syntax.MLM_Loc uu____3109 in
+                         let uu____3110 =
+                           let uu____3113 =
                              FStar_Extraction_ML_Term.ind_discriminator_body
                                g1 lid l in
-                           [uu____1690] in
-                         uu____1686 :: uu____1688 in
-                       (g1, uu____1684)
-                   | uu____1692 ->
-                       let uu____1694 =
+                           [uu____3113] in
+                         uu____3108 :: uu____3110 in
+                       (g1, uu____3105)
+                   | uu____3116 ->
+                       let uu____3119 =
                          FStar_Util.find_map quals
-<<<<<<< HEAD
-                           (fun uu___157_1696  ->
-                              match uu___157_1696 with
-                              | FStar_Syntax_Syntax.Projector (l,uu____1699)
-=======
                            (fun uu___162_3125  ->
                               match uu___162_3125 with
                               | FStar_Syntax_Syntax.Projector (l,uu____3129)
->>>>>>> c7d62a0b
                                   -> FStar_Pervasives_Native.Some l
-                              | uu____1700 -> FStar_Pervasives_Native.None) in
-                       (match uu____1694 with
-                        | FStar_Pervasives_Native.Some uu____1704 -> (g1, [])
-                        | uu____1706 -> (g1, mlm))))
+                              | uu____3130 -> FStar_Pervasives_Native.None) in
+                       (match uu____3119 with
+                        | FStar_Pervasives_Native.Some uu____3137 -> (g1, [])
+                        | uu____3140 -> (g1, mlm))))
            else (g, [])
        | FStar_Syntax_Syntax.Sig_main e ->
-           let uu____1712 = FStar_Extraction_ML_Term.term_as_mlexpr g e in
-           (match uu____1712 with
-            | (ml_main,uu____1720,uu____1721) ->
-                let uu____1722 =
-                  let uu____1724 =
-                    let uu____1725 =
+           let uu____3149 = FStar_Extraction_ML_Term.term_as_mlexpr g e in
+           (match uu____3149 with
+            | (ml_main,uu____3163,uu____3164) ->
+                let uu____3165 =
+                  let uu____3168 =
+                    let uu____3169 =
                       FStar_Extraction_ML_Util.mlloc_of_range
                         se.FStar_Syntax_Syntax.sigrng in
-                    FStar_Extraction_ML_Syntax.MLM_Loc uu____1725 in
-                  [uu____1724; FStar_Extraction_ML_Syntax.MLM_Top ml_main] in
-                (g, uu____1722))
-       | FStar_Syntax_Syntax.Sig_new_effect_for_free uu____1727 ->
+                    FStar_Extraction_ML_Syntax.MLM_Loc uu____3169 in
+                  [uu____3168; FStar_Extraction_ML_Syntax.MLM_Top ml_main] in
+                (g, uu____3165))
+       | FStar_Syntax_Syntax.Sig_new_effect_for_free uu____3172 ->
            failwith "impossible -- removed by tc.fs"
-       | FStar_Syntax_Syntax.Sig_assume uu____1731 -> (g, [])
-       | FStar_Syntax_Syntax.Sig_sub_effect uu____1735 -> (g, [])
-       | FStar_Syntax_Syntax.Sig_effect_abbrev uu____1737 -> (g, [])
+       | FStar_Syntax_Syntax.Sig_assume uu____3179 -> (g, [])
+       | FStar_Syntax_Syntax.Sig_sub_effect uu____3188 -> (g, [])
+       | FStar_Syntax_Syntax.Sig_effect_abbrev uu____3191 -> (g, [])
        | FStar_Syntax_Syntax.Sig_pragma p ->
            (if p = FStar_Syntax_Syntax.LightOff
             then FStar_Options.set_ml_ish ()
@@ -1163,9 +1207,9 @@
   FStar_Extraction_ML_UEnv.env -> FStar_Syntax_Syntax.modul -> env_t =
   fun g  ->
     fun m  ->
-      let uu____1755 =
+      let uu____3219 =
         FStar_Util.fold_map extract_sig g m.FStar_Syntax_Syntax.declarations in
-      FStar_All.pipe_right uu____1755 FStar_Pervasives_Native.fst
+      FStar_All.pipe_right uu____3219 FStar_Pervasives_Native.fst
 let extract:
   FStar_Extraction_ML_UEnv.env ->
     FStar_Syntax_Syntax.modul ->
@@ -1176,66 +1220,55 @@
   fun g  ->
     fun m  ->
       FStar_Syntax_Syntax.reset_gensym ();
-      (let uu____1781 = FStar_Options.debug_any () in
-       if uu____1781
+      (let uu____3264 = FStar_Options.debug_any () in
+       if uu____3264
        then
-         let uu____1782 =
+         let uu____3265 =
            FStar_Syntax_Print.lid_to_string m.FStar_Syntax_Syntax.name in
-         FStar_Util.print1 "Extracting module %s\n" uu____1782
+         FStar_Util.print1 "Extracting module %s\n" uu____3265
        else ());
-      (let uu____1784 = FStar_Options.restore_cmd_line_options true in
+      (let uu____3267 = FStar_Options.restore_cmd_line_options true in
        let name =
          FStar_Extraction_ML_Syntax.mlpath_of_lident
            m.FStar_Syntax_Syntax.name in
        let g1 =
-<<<<<<< HEAD
-         let uu___160_1787 = g in
-=======
          let uu___165_3270 = g in
          let uu____3271 =
            FStar_TypeChecker_Env.set_current_module
              g.FStar_Extraction_ML_UEnv.tcenv m.FStar_Syntax_Syntax.name in
->>>>>>> c7d62a0b
          {
-           FStar_Extraction_ML_UEnv.tcenv =
-             (uu___160_1787.FStar_Extraction_ML_UEnv.tcenv);
+           FStar_Extraction_ML_UEnv.tcenv = uu____3271;
            FStar_Extraction_ML_UEnv.gamma =
-<<<<<<< HEAD
-             (uu___160_1787.FStar_Extraction_ML_UEnv.gamma);
-           FStar_Extraction_ML_UEnv.tydefs =
-             (uu___160_1787.FStar_Extraction_ML_UEnv.tydefs);
-=======
              (uu___165_3270.FStar_Extraction_ML_UEnv.gamma);
            FStar_Extraction_ML_UEnv.tydefs =
              (uu___165_3270.FStar_Extraction_ML_UEnv.tydefs);
            FStar_Extraction_ML_UEnv.type_names =
              (uu___165_3270.FStar_Extraction_ML_UEnv.type_names);
->>>>>>> c7d62a0b
            FStar_Extraction_ML_UEnv.currentModule = name
          } in
-       let uu____1788 =
+       let uu____3272 =
          FStar_Util.fold_map extract_sig g1
            m.FStar_Syntax_Syntax.declarations in
-       match uu____1788 with
+       match uu____3272 with
        | (g2,sigs) ->
            let mlm = FStar_List.flatten sigs in
            let is_kremlin =
-             let uu____1805 = FStar_Options.codegen () in
-             match uu____1805 with
+             let uu____3301 = FStar_Options.codegen () in
+             match uu____3301 with
              | FStar_Pervasives_Native.Some "Kremlin" -> true
-             | uu____1807 -> false in
-           let uu____1809 =
+             | uu____3304 -> false in
+           let uu____3307 =
              (((m.FStar_Syntax_Syntax.name).FStar_Ident.str <> "Prims") &&
                 (is_kremlin ||
                    (Prims.op_Negation m.FStar_Syntax_Syntax.is_interface)))
                &&
                (FStar_Options.should_extract
                   (m.FStar_Syntax_Syntax.name).FStar_Ident.str) in
-           if uu____1809
+           if uu____3307
            then
-             ((let uu____1814 =
+             ((let uu____3315 =
                  FStar_Syntax_Print.lid_to_string m.FStar_Syntax_Syntax.name in
-               FStar_Util.print1 "Extracted module %s\n" uu____1814);
+               FStar_Util.print1 "Extracted module %s\n" uu____3315);
               (g2,
                 [FStar_Extraction_ML_Syntax.MLLib
                    [(name, (FStar_Pervasives_Native.Some ([], mlm)),
