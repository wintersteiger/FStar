--- conflicted
+++ resolved
@@ -2,43 +2,31 @@
 exception Inner_let_rec 
 let (uu___is_Inner_let_rec : Prims.exn -> Prims.bool) =
   fun projectee  ->
-    match projectee with | Inner_let_rec  -> true | uu____67648 -> false
+    match projectee with | Inner_let_rec  -> true | uu____9 -> false
   
 let add_fuel :
-  'Auu____67657 .
-    'Auu____67657 -> 'Auu____67657 Prims.list -> 'Auu____67657 Prims.list
-  =
+  'Auu____18 . 'Auu____18 -> 'Auu____18 Prims.list -> 'Auu____18 Prims.list =
   fun x  ->
     fun tl1  ->
-      let uu____67674 = FStar_Options.unthrottle_inductives ()  in
-      if uu____67674 then tl1 else x :: tl1
+      let uu____35 = FStar_Options.unthrottle_inductives ()  in
+      if uu____35 then tl1 else x :: tl1
   
 let withenv :
-  'Auu____67692 'Auu____67693 'Auu____67694 .
-    'Auu____67692 ->
-      ('Auu____67693 * 'Auu____67694) ->
-        ('Auu____67693 * 'Auu____67694 * 'Auu____67692)
-  = fun c  -> fun uu____67714  -> match uu____67714 with | (a,b) -> (a, b, c) 
+  'Auu____53 'Auu____54 'Auu____55 .
+    'Auu____53 ->
+      ('Auu____54 * 'Auu____55) -> ('Auu____54 * 'Auu____55 * 'Auu____53)
+  = fun c  -> fun uu____75  -> match uu____75 with | (a,b) -> (a, b, c) 
 let vargs :
-  'Auu____67730 'Auu____67731 'Auu____67732 .
-    (('Auu____67730,'Auu____67731) FStar_Util.either * 'Auu____67732)
-      Prims.list ->
-      (('Auu____67730,'Auu____67731) FStar_Util.either * 'Auu____67732)
-        Prims.list
+  'Auu____91 'Auu____92 'Auu____93 .
+    (('Auu____91,'Auu____92) FStar_Util.either * 'Auu____93) Prims.list ->
+      (('Auu____91,'Auu____92) FStar_Util.either * 'Auu____93) Prims.list
   =
   fun args  ->
     FStar_List.filter
-<<<<<<< HEAD
-      (fun uu___596_67779  ->
-         match uu___596_67779 with
-         | (FStar_Util.Inl uu____67789,uu____67790) -> false
-         | uu____67796 -> true) args
-=======
       (fun uu___33_140  ->
          match uu___33_140 with
          | (FStar_Util.Inl uu____150,uu____151) -> false
          | uu____157 -> true) args
->>>>>>> fd51a1b6
   
 let (escape : Prims.string -> Prims.string) =
   fun s  -> FStar_Util.replace_char s 39 95 
@@ -46,11 +34,11 @@
   FStar_Ident.lident -> FStar_Syntax_Syntax.bv -> Prims.string) =
   fun lid  ->
     fun a  ->
-      let uu____67829 =
+      let uu____190 =
         FStar_Util.format2 "%s_%s" lid.FStar_Ident.str
           (a.FStar_Syntax_Syntax.ppname).FStar_Ident.idText
          in
-      FStar_All.pipe_left escape uu____67829
+      FStar_All.pipe_left escape uu____190
   
 let (primitive_projector_by_pos :
   FStar_TypeChecker_Env.env ->
@@ -59,24 +47,24 @@
   fun env  ->
     fun lid  ->
       fun i  ->
-        let fail1 uu____67859 =
-          let uu____67860 =
+        let fail1 uu____220 =
+          let uu____221 =
             FStar_Util.format2
               "Projector %s on data constructor %s not found"
               (Prims.string_of_int i) lid.FStar_Ident.str
              in
-          failwith uu____67860  in
-        let uu____67864 = FStar_TypeChecker_Env.lookup_datacon env lid  in
-        match uu____67864 with
-        | (uu____67870,t) ->
-            let uu____67872 =
-              let uu____67873 = FStar_Syntax_Subst.compress t  in
-              uu____67873.FStar_Syntax_Syntax.n  in
-            (match uu____67872 with
+          failwith uu____221  in
+        let uu____225 = FStar_TypeChecker_Env.lookup_datacon env lid  in
+        match uu____225 with
+        | (uu____231,t) ->
+            let uu____233 =
+              let uu____234 = FStar_Syntax_Subst.compress t  in
+              uu____234.FStar_Syntax_Syntax.n  in
+            (match uu____233 with
              | FStar_Syntax_Syntax.Tm_arrow (bs,c) ->
-                 let uu____67899 = FStar_Syntax_Subst.open_comp bs c  in
-                 (match uu____67899 with
-                  | (binders,uu____67906) ->
+                 let uu____260 = FStar_Syntax_Subst.open_comp bs c  in
+                 (match uu____260 with
+                  | (binders,uu____267) ->
                       if
                         (i < (Prims.parse_int "0")) ||
                           (i >= (FStar_List.length binders))
@@ -85,52 +73,52 @@
                         (let b = FStar_List.nth binders i  in
                          mk_term_projector_name lid
                            (FStar_Pervasives_Native.fst b)))
-             | uu____67933 -> fail1 ())
+             | uu____294 -> fail1 ())
   
 let (mk_term_projector_name_by_pos :
   FStar_Ident.lident -> Prims.int -> Prims.string) =
   fun lid  ->
     fun i  ->
-      let uu____67948 =
+      let uu____309 =
         FStar_Util.format2 "%s_%s" lid.FStar_Ident.str
           (Prims.string_of_int i)
          in
-      FStar_All.pipe_left escape uu____67948
+      FStar_All.pipe_left escape uu____309
   
 let (mk_term_projector :
   FStar_Ident.lident -> FStar_Syntax_Syntax.bv -> FStar_SMTEncoding_Term.term)
   =
   fun lid  ->
     fun a  ->
-      let uu____67964 =
-        let uu____67965 =
-          let uu____67971 = mk_term_projector_name lid a  in
-          (uu____67971,
+      let uu____325 =
+        let uu____326 =
+          let uu____332 = mk_term_projector_name lid a  in
+          (uu____332,
             (FStar_SMTEncoding_Term.Arrow
                (FStar_SMTEncoding_Term.Term_sort,
                  FStar_SMTEncoding_Term.Term_sort)))
            in
-        FStar_SMTEncoding_Term.mk_fv uu____67965  in
-      FStar_All.pipe_left FStar_SMTEncoding_Util.mkFreeV uu____67964
+        FStar_SMTEncoding_Term.mk_fv uu____326  in
+      FStar_All.pipe_left FStar_SMTEncoding_Util.mkFreeV uu____325
   
 let (mk_term_projector_by_pos :
   FStar_Ident.lident -> Prims.int -> FStar_SMTEncoding_Term.term) =
   fun lid  ->
     fun i  ->
-      let uu____67987 =
-        let uu____67988 =
-          let uu____67994 = mk_term_projector_name_by_pos lid i  in
-          (uu____67994,
+      let uu____348 =
+        let uu____349 =
+          let uu____355 = mk_term_projector_name_by_pos lid i  in
+          (uu____355,
             (FStar_SMTEncoding_Term.Arrow
                (FStar_SMTEncoding_Term.Term_sort,
                  FStar_SMTEncoding_Term.Term_sort)))
            in
-        FStar_SMTEncoding_Term.mk_fv uu____67988  in
-      FStar_All.pipe_left FStar_SMTEncoding_Util.mkFreeV uu____67987
+        FStar_SMTEncoding_Term.mk_fv uu____349  in
+      FStar_All.pipe_left FStar_SMTEncoding_Util.mkFreeV uu____348
   
 let mk_data_tester :
-  'Auu____68006 .
-    'Auu____68006 ->
+  'Auu____367 .
+    'Auu____367 ->
       FStar_Ident.lident ->
         FStar_SMTEncoding_Term.term -> FStar_SMTEncoding_Term.term
   =
@@ -238,39 +226,39 @@
 let (varops : varops_t) =
   let initial_ctr = (Prims.parse_int "100")  in
   let ctr = FStar_Util.mk_ref initial_ctr  in
-  let new_scope uu____69124 =
-    let uu____69125 = FStar_Util.smap_create (Prims.parse_int "100")  in
-    let uu____69131 = FStar_Util.smap_create (Prims.parse_int "100")  in
-    (uu____69125, uu____69131)  in
+  let new_scope uu____1485 =
+    let uu____1486 = FStar_Util.smap_create (Prims.parse_int "100")  in
+    let uu____1492 = FStar_Util.smap_create (Prims.parse_int "100")  in
+    (uu____1486, uu____1492)  in
   let scopes =
-    let uu____69154 = let uu____69166 = new_scope ()  in [uu____69166]  in
-    FStar_Util.mk_ref uu____69154  in
+    let uu____1515 = let uu____1527 = new_scope ()  in [uu____1527]  in
+    FStar_Util.mk_ref uu____1515  in
   let mk_unique y =
     let y1 = escape y  in
     let y2 =
-      let uu____69218 =
-        let uu____69222 = FStar_ST.op_Bang scopes  in
-        FStar_Util.find_map uu____69222
-          (fun uu____69310  ->
-             match uu____69310 with
-             | (names1,uu____69324) -> FStar_Util.smap_try_find names1 y1)
+      let uu____1579 =
+        let uu____1583 = FStar_ST.op_Bang scopes  in
+        FStar_Util.find_map uu____1583
+          (fun uu____1671  ->
+             match uu____1671 with
+             | (names1,uu____1685) -> FStar_Util.smap_try_find names1 y1)
          in
-      match uu____69218 with
+      match uu____1579 with
       | FStar_Pervasives_Native.None  -> y1
-      | FStar_Pervasives_Native.Some uu____69338 ->
+      | FStar_Pervasives_Native.Some uu____1699 ->
           (FStar_Util.incr ctr;
-           (let uu____69375 =
-              let uu____69377 =
-                let uu____69379 = FStar_ST.op_Bang ctr  in
-                Prims.string_of_int uu____69379  in
-              Prims.op_Hat "__" uu____69377  in
-            Prims.op_Hat y1 uu____69375))
+           (let uu____1736 =
+              let uu____1738 =
+                let uu____1740 = FStar_ST.op_Bang ctr  in
+                Prims.string_of_int uu____1740  in
+              Prims.op_Hat "__" uu____1738  in
+            Prims.op_Hat y1 uu____1736))
        in
     let top_scope =
-      let uu____69429 =
-        let uu____69439 = FStar_ST.op_Bang scopes  in
-        FStar_List.hd uu____69439  in
-      FStar_All.pipe_left FStar_Pervasives_Native.fst uu____69429  in
+      let uu____1790 =
+        let uu____1800 = FStar_ST.op_Bang scopes  in FStar_List.hd uu____1800
+         in
+      FStar_All.pipe_left FStar_Pervasives_Native.fst uu____1790  in
     FStar_Util.smap_add top_scope y2 true; y2  in
   let new_var pp rn =
     FStar_All.pipe_left mk_unique
@@ -278,49 +266,47 @@
          (Prims.op_Hat "__" (Prims.string_of_int rn)))
      in
   let new_fvar lid = mk_unique lid.FStar_Ident.str  in
-  let next_id1 uu____69573 = FStar_Util.incr ctr; FStar_ST.op_Bang ctr  in
+  let next_id1 uu____1934 = FStar_Util.incr ctr; FStar_ST.op_Bang ctr  in
   let fresh1 mname pfx =
-    let uu____69667 =
-      let uu____69669 = next_id1 ()  in
-      FStar_All.pipe_left Prims.string_of_int uu____69669  in
-    FStar_Util.format3 "%s_%s_%s" pfx mname uu____69667  in
-  let reset_fresh uu____69679 = FStar_ST.op_Colon_Equals ctr initial_ctr  in
+    let uu____2028 =
+      let uu____2030 = next_id1 ()  in
+      FStar_All.pipe_left Prims.string_of_int uu____2030  in
+    FStar_Util.format3 "%s_%s_%s" pfx mname uu____2028  in
+  let reset_fresh uu____2040 = FStar_ST.op_Colon_Equals ctr initial_ctr  in
   let string_const s =
-    let uu____69731 =
-      let uu____69734 = FStar_ST.op_Bang scopes  in
-      FStar_Util.find_map uu____69734
-        (fun uu____69821  ->
-           match uu____69821 with
-           | (uu____69833,strings) -> FStar_Util.smap_try_find strings s)
+    let uu____2092 =
+      let uu____2095 = FStar_ST.op_Bang scopes  in
+      FStar_Util.find_map uu____2095
+        (fun uu____2182  ->
+           match uu____2182 with
+           | (uu____2194,strings) -> FStar_Util.smap_try_find strings s)
        in
-    match uu____69731 with
+    match uu____2092 with
     | FStar_Pervasives_Native.Some f -> f
     | FStar_Pervasives_Native.None  ->
         let id1 = next_id1 ()  in
         let f =
-          let uu____69849 = FStar_SMTEncoding_Util.mk_String_const id1  in
-          FStar_All.pipe_left FStar_SMTEncoding_Term.boxString uu____69849
-           in
+          let uu____2210 = FStar_SMTEncoding_Util.mk_String_const id1  in
+          FStar_All.pipe_left FStar_SMTEncoding_Term.boxString uu____2210  in
         let top_scope =
-          let uu____69853 =
-            let uu____69863 = FStar_ST.op_Bang scopes  in
-            FStar_List.hd uu____69863  in
-          FStar_All.pipe_left FStar_Pervasives_Native.snd uu____69853  in
+          let uu____2214 =
+            let uu____2224 = FStar_ST.op_Bang scopes  in
+            FStar_List.hd uu____2224  in
+          FStar_All.pipe_left FStar_Pervasives_Native.snd uu____2214  in
         (FStar_Util.smap_add top_scope s f; f)
      in
-  let push1 uu____69969 =
-    let uu____69970 =
-      let uu____69982 = new_scope ()  in
-      let uu____69992 = FStar_ST.op_Bang scopes  in uu____69982 ::
-        uu____69992
+  let push1 uu____2330 =
+    let uu____2331 =
+      let uu____2343 = new_scope ()  in
+      let uu____2353 = FStar_ST.op_Bang scopes  in uu____2343 :: uu____2353
        in
-    FStar_ST.op_Colon_Equals scopes uu____69970  in
-  let pop1 uu____70144 =
-    let uu____70145 =
-      let uu____70157 = FStar_ST.op_Bang scopes  in FStar_List.tl uu____70157
+    FStar_ST.op_Colon_Equals scopes uu____2331  in
+  let pop1 uu____2505 =
+    let uu____2506 =
+      let uu____2518 = FStar_ST.op_Bang scopes  in FStar_List.tl uu____2518
        in
-    FStar_ST.op_Colon_Equals scopes uu____70145  in
-  let snapshot1 uu____70314 = FStar_Common.snapshot push1 scopes ()  in
+    FStar_ST.op_Colon_Equals scopes uu____2506  in
+  let snapshot1 uu____2675 = FStar_Common.snapshot push1 scopes ()  in
   let rollback1 depth = FStar_Common.rollback pop1 scopes depth  in
   {
     push = push1;
@@ -393,26 +379,25 @@
          (FStar_Option.isSome fvb.smt_fuel_partial_app))
         && fvb.fvb_thunked
     then
-      let uu____70561 =
-        let uu____70563 = FStar_Ident.string_of_lid fvb.fvar_lid  in
-        FStar_Util.format1 "Unexpected thunked SMT symbol: %s" uu____70563
-         in
-      failwith uu____70561
+      let uu____2922 =
+        let uu____2924 = FStar_Ident.string_of_lid fvb.fvar_lid  in
+        FStar_Util.format1 "Unexpected thunked SMT symbol: %s" uu____2924  in
+      failwith uu____2922
     else
       if fvb.fvb_thunked && (fvb.smt_arity <> (Prims.parse_int "0"))
       then
-        (let uu____70571 =
-           let uu____70573 = FStar_Ident.string_of_lid fvb.fvar_lid  in
+        (let uu____2932 =
+           let uu____2934 = FStar_Ident.string_of_lid fvb.fvar_lid  in
            FStar_Util.format1 "Unexpected arity of thunked SMT symbol: %s"
-             uu____70573
+             uu____2934
             in
-         failwith uu____70571)
+         failwith uu____2932)
       else ()
   
 let binder_of_eithervar :
-  'Auu____70585 'Auu____70586 .
-    'Auu____70585 ->
-      ('Auu____70585 * 'Auu____70586 FStar_Pervasives_Native.option)
+  'Auu____2946 'Auu____2947 .
+    'Auu____2946 ->
+      ('Auu____2946 * 'Auu____2947 FStar_Pervasives_Native.option)
   = fun v1  -> (v1, FStar_Pervasives_Native.None) 
 type env_t =
   {
@@ -523,26 +508,26 @@
              fun acc  ->
                FStar_Util.pimap_fold pi
                  (fun _i  ->
-                    fun uu____71242  ->
+                    fun uu____3603  ->
                       fun acc1  ->
-                        match uu____71242 with
+                        match uu____3603 with
                         | (x,_term) ->
-                            let uu____71257 =
+                            let uu____3618 =
                               FStar_Syntax_Print.bv_to_string x  in
-                            uu____71257 :: acc1) acc) []
+                            uu____3618 :: acc1) acc) []
        in
     let allvars =
-      let uu____71264 =
+      let uu____3625 =
         FStar_All.pipe_right e.fvar_bindings FStar_Pervasives_Native.fst  in
-      FStar_Util.psmap_fold uu____71264
+      FStar_Util.psmap_fold uu____3625
         (fun _k  -> fun fvb  -> fun acc  -> (fvb.fvar_lid) :: acc) []
        in
     let last_fvar =
       match FStar_List.rev allvars with
       | [] -> ""
-      | l::uu____71297 ->
-          let uu____71300 = FStar_Syntax_Print.lid_to_string l  in
-          Prims.op_Hat "...," uu____71300
+      | l::uu____3658 ->
+          let uu____3661 = FStar_Syntax_Print.lid_to_string l  in
+          Prims.op_Hat "...," uu____3661
        in
     FStar_String.concat ", " (last_fvar :: bvars)
   
@@ -554,11 +539,11 @@
   =
   fun env  ->
     fun bv  ->
-      let uu____71322 =
+      let uu____3683 =
         FStar_Util.psmap_try_find env.bvar_bindings
           (bv.FStar_Syntax_Syntax.ppname).FStar_Ident.idText
          in
-      match uu____71322 with
+      match uu____3683 with
       | FStar_Pervasives_Native.Some bvs ->
           FStar_Util.pimap_try_find bvs bv.FStar_Syntax_Syntax.index
       | FStar_Pervasives_Native.None  -> FStar_Pervasives_Native.None
@@ -568,17 +553,17 @@
   =
   fun env  ->
     fun lid  ->
-      let uu____71383 =
+      let uu____3744 =
         FStar_All.pipe_right env.fvar_bindings FStar_Pervasives_Native.fst
          in
-      FStar_Util.psmap_try_find uu____71383 lid.FStar_Ident.str
+      FStar_Util.psmap_try_find uu____3744 lid.FStar_Ident.str
   
 let add_bvar_binding :
-  'Auu____71407 .
-    (FStar_Syntax_Syntax.bv * 'Auu____71407) ->
-      (FStar_Syntax_Syntax.bv * 'Auu____71407) FStar_Util.pimap
+  'Auu____3768 .
+    (FStar_Syntax_Syntax.bv * 'Auu____3768) ->
+      (FStar_Syntax_Syntax.bv * 'Auu____3768) FStar_Util.pimap
         FStar_Util.psmap ->
-        (FStar_Syntax_Syntax.bv * 'Auu____71407) FStar_Util.pimap
+        (FStar_Syntax_Syntax.bv * 'Auu____3768) FStar_Util.pimap
           FStar_Util.psmap
   =
   fun bvb  ->
@@ -586,10 +571,10 @@
       FStar_Util.psmap_modify bvbs
         ((FStar_Pervasives_Native.fst bvb).FStar_Syntax_Syntax.ppname).FStar_Ident.idText
         (fun pimap_opt  ->
-           let uu____71467 =
-             let uu____71474 = FStar_Util.pimap_empty ()  in
-             FStar_Util.dflt uu____71474 pimap_opt  in
-           FStar_Util.pimap_add uu____71467
+           let uu____3828 =
+             let uu____3835 = FStar_Util.pimap_empty ()  in
+             FStar_Util.dflt uu____3835 pimap_opt  in
+           FStar_Util.pimap_add uu____3828
              (FStar_Pervasives_Native.fst bvb).FStar_Syntax_Syntax.index bvb)
   
 let (add_fvar_binding :
@@ -598,13 +583,13 @@
       (fvar_binding FStar_Util.psmap * fvar_binding Prims.list))
   =
   fun fvb  ->
-    fun uu____71521  ->
-      match uu____71521 with
+    fun uu____3882  ->
+      match uu____3882 with
       | (fvb_map,fvb_list) ->
-          let uu____71548 =
+          let uu____3909 =
             FStar_Util.psmap_add fvb_map (fvb.fvar_lid).FStar_Ident.str fvb
              in
-          (uu____71548, (fvb :: fvb_list))
+          (uu____3909, (fvb :: fvb_list))
   
 let (fresh_fvar :
   Prims.string ->
@@ -616,10 +601,10 @@
     fun x  ->
       fun s  ->
         let xsym = varops.fresh mname x  in
-        let uu____71582 =
-          let uu____71583 = FStar_SMTEncoding_Term.mk_fv (xsym, s)  in
-          FStar_All.pipe_left FStar_SMTEncoding_Util.mkFreeV uu____71583  in
-        (xsym, uu____71582)
+        let uu____3943 =
+          let uu____3944 = FStar_SMTEncoding_Term.mk_fv (xsym, s)  in
+          FStar_All.pipe_left FStar_SMTEncoding_Util.mkFreeV uu____3944  in
+        (xsym, uu____3943)
   
 let (gen_term_var :
   env_t ->
@@ -630,29 +615,10 @@
     fun x  ->
       let ysym = Prims.op_Hat "@x" (Prims.string_of_int env.depth)  in
       let y =
-        let uu____71608 =
+        let uu____3969 =
           FStar_SMTEncoding_Term.mk_fv
             (ysym, FStar_SMTEncoding_Term.Term_sort)
            in
-<<<<<<< HEAD
-        FStar_All.pipe_left FStar_SMTEncoding_Util.mkFreeV uu____71608  in
-      let uu____71610 =
-        let uu___821_71611 = env  in
-        let uu____71612 = add_bvar_binding (x, y) env.bvar_bindings  in
-        {
-          bvar_bindings = uu____71612;
-          fvar_bindings = (uu___821_71611.fvar_bindings);
-          depth = (env.depth + (Prims.parse_int "1"));
-          tcenv = (uu___821_71611.tcenv);
-          warn = (uu___821_71611.warn);
-          nolabels = (uu___821_71611.nolabels);
-          use_zfuel_name = (uu___821_71611.use_zfuel_name);
-          encode_non_total_function_typ =
-            (uu___821_71611.encode_non_total_function_typ);
-          current_module_name = (uu___821_71611.current_module_name);
-          encoding_quantifier = (uu___821_71611.encoding_quantifier);
-          global_cache = (uu___821_71611.global_cache)
-=======
         FStar_All.pipe_left FStar_SMTEncoding_Util.mkFreeV uu____3969  in
       let uu____3971 =
         let uu___34_3972 = env  in
@@ -670,9 +636,8 @@
           current_module_name = (uu___34_3972.current_module_name);
           encoding_quantifier = (uu___34_3972.encoding_quantifier);
           global_cache = (uu___34_3972.global_cache)
->>>>>>> fd51a1b6
         }  in
-      (ysym, y, uu____71610)
+      (ysym, y, uu____3971)
   
 let (new_term_constant :
   env_t ->
@@ -686,24 +651,6 @@
           x.FStar_Syntax_Syntax.index
          in
       let y = FStar_SMTEncoding_Util.mkApp (ysym, [])  in
-<<<<<<< HEAD
-      let uu____71647 =
-        let uu___827_71648 = env  in
-        let uu____71649 = add_bvar_binding (x, y) env.bvar_bindings  in
-        {
-          bvar_bindings = uu____71649;
-          fvar_bindings = (uu___827_71648.fvar_bindings);
-          depth = (uu___827_71648.depth);
-          tcenv = (uu___827_71648.tcenv);
-          warn = (uu___827_71648.warn);
-          nolabels = (uu___827_71648.nolabels);
-          use_zfuel_name = (uu___827_71648.use_zfuel_name);
-          encode_non_total_function_typ =
-            (uu___827_71648.encode_non_total_function_typ);
-          current_module_name = (uu___827_71648.current_module_name);
-          encoding_quantifier = (uu___827_71648.encoding_quantifier);
-          global_cache = (uu___827_71648.global_cache)
-=======
       let uu____4008 =
         let uu___35_4009 = env  in
         let uu____4010 = add_bvar_binding (x, y) env.bvar_bindings  in
@@ -720,9 +667,8 @@
           current_module_name = (uu___35_4009.current_module_name);
           encoding_quantifier = (uu___35_4009.encoding_quantifier);
           global_cache = (uu___35_4009.global_cache)
->>>>>>> fd51a1b6
         }  in
-      (ysym, y, uu____71647)
+      (ysym, y, uu____4008)
   
 let (new_term_constant_from_string :
   env_t ->
@@ -734,24 +680,6 @@
       fun str  ->
         let ysym = varops.mk_unique str  in
         let y = FStar_SMTEncoding_Util.mkApp (ysym, [])  in
-<<<<<<< HEAD
-        let uu____71690 =
-          let uu___834_71691 = env  in
-          let uu____71692 = add_bvar_binding (x, y) env.bvar_bindings  in
-          {
-            bvar_bindings = uu____71692;
-            fvar_bindings = (uu___834_71691.fvar_bindings);
-            depth = (uu___834_71691.depth);
-            tcenv = (uu___834_71691.tcenv);
-            warn = (uu___834_71691.warn);
-            nolabels = (uu___834_71691.nolabels);
-            use_zfuel_name = (uu___834_71691.use_zfuel_name);
-            encode_non_total_function_typ =
-              (uu___834_71691.encode_non_total_function_typ);
-            current_module_name = (uu___834_71691.current_module_name);
-            encoding_quantifier = (uu___834_71691.encoding_quantifier);
-            global_cache = (uu___834_71691.global_cache)
-=======
         let uu____4051 =
           let uu___36_4052 = env  in
           let uu____4053 = add_bvar_binding (x, y) env.bvar_bindings  in
@@ -768,32 +696,14 @@
             current_module_name = (uu___36_4052.current_module_name);
             encoding_quantifier = (uu___36_4052.encoding_quantifier);
             global_cache = (uu___36_4052.global_cache)
->>>>>>> fd51a1b6
           }  in
-        (ysym, y, uu____71690)
+        (ysym, y, uu____4051)
   
 let (push_term_var :
   env_t -> FStar_Syntax_Syntax.bv -> FStar_SMTEncoding_Term.term -> env_t) =
   fun env  ->
     fun x  ->
       fun t  ->
-<<<<<<< HEAD
-        let uu___839_71718 = env  in
-        let uu____71719 = add_bvar_binding (x, t) env.bvar_bindings  in
-        {
-          bvar_bindings = uu____71719;
-          fvar_bindings = (uu___839_71718.fvar_bindings);
-          depth = (uu___839_71718.depth);
-          tcenv = (uu___839_71718.tcenv);
-          warn = (uu___839_71718.warn);
-          nolabels = (uu___839_71718.nolabels);
-          use_zfuel_name = (uu___839_71718.use_zfuel_name);
-          encode_non_total_function_typ =
-            (uu___839_71718.encode_non_total_function_typ);
-          current_module_name = (uu___839_71718.current_module_name);
-          encoding_quantifier = (uu___839_71718.encoding_quantifier);
-          global_cache = (uu___839_71718.global_cache)
-=======
         let uu___37_4079 = env  in
         let uu____4080 = add_bvar_binding (x, t) env.bvar_bindings  in
         {
@@ -809,27 +719,26 @@
           current_module_name = (uu___37_4079.current_module_name);
           encoding_quantifier = (uu___37_4079.encoding_quantifier);
           global_cache = (uu___37_4079.global_cache)
->>>>>>> fd51a1b6
         }
   
 let (lookup_term_var :
   env_t -> FStar_Syntax_Syntax.bv -> FStar_SMTEncoding_Term.term) =
   fun env  ->
     fun a  ->
-      let uu____71739 = lookup_bvar_binding env a  in
-      match uu____71739 with
+      let uu____4100 = lookup_bvar_binding env a  in
+      match uu____4100 with
       | FStar_Pervasives_Native.None  ->
-          let uu____71750 = lookup_bvar_binding env a  in
-          (match uu____71750 with
+          let uu____4111 = lookup_bvar_binding env a  in
+          (match uu____4111 with
            | FStar_Pervasives_Native.None  ->
-               let uu____71761 =
-                 let uu____71763 = FStar_Syntax_Print.bv_to_string a  in
-                 let uu____71765 = print_env env  in
+               let uu____4122 =
+                 let uu____4124 = FStar_Syntax_Print.bv_to_string a  in
+                 let uu____4126 = print_env env  in
                  FStar_Util.format2
                    "Bound term variable not found  %s in environment: %s"
-                   uu____71763 uu____71765
+                   uu____4124 uu____4126
                   in
-               failwith uu____71761
+               failwith uu____4122
            | FStar_Pervasives_Native.Some (b,t) -> t)
       | FStar_Pervasives_Native.Some (b,t) -> t
   
@@ -871,7 +780,7 @@
       fun arity  ->
         fun thunked  ->
           let fname = varops.new_fvar x  in
-          let uu____71864 =
+          let uu____4225 =
             if thunked
             then (FStar_Pervasives_Native.None, FStar_Pervasives_Native.None)
             else
@@ -880,30 +789,12 @@
                ((FStar_Pervasives_Native.Some ftok_name),
                  (FStar_Pervasives_Native.Some ftok)))
              in
-          match uu____71864 with
+          match uu____4225 with
           | (ftok_name,ftok) ->
               let fvb =
                 mk_fvb x fname arity ftok FStar_Pervasives_Native.None
                   thunked
                  in
-<<<<<<< HEAD
-              let uu____71928 =
-                let uu___873_71929 = env  in
-                let uu____71930 = add_fvar_binding fvb env.fvar_bindings  in
-                {
-                  bvar_bindings = (uu___873_71929.bvar_bindings);
-                  fvar_bindings = uu____71930;
-                  depth = (uu___873_71929.depth);
-                  tcenv = (uu___873_71929.tcenv);
-                  warn = (uu___873_71929.warn);
-                  nolabels = (uu___873_71929.nolabels);
-                  use_zfuel_name = (uu___873_71929.use_zfuel_name);
-                  encode_non_total_function_typ =
-                    (uu___873_71929.encode_non_total_function_typ);
-                  current_module_name = (uu___873_71929.current_module_name);
-                  encoding_quantifier = (uu___873_71929.encoding_quantifier);
-                  global_cache = (uu___873_71929.global_cache)
-=======
               let uu____4289 =
                 let uu___38_4290 = env  in
                 let uu____4291 = add_fvar_binding fvb env.fvar_bindings  in
@@ -920,9 +811,8 @@
                   current_module_name = (uu___38_4290.current_module_name);
                   encoding_quantifier = (uu___38_4290.encoding_quantifier);
                   global_cache = (uu___38_4290.global_cache)
->>>>>>> fd51a1b6
                 }  in
-              (fname, ftok_name, uu____71928)
+              (fname, ftok_name, uu____4289)
   
 let (new_term_constant_and_tok_from_lid :
   env_t ->
@@ -931,12 +821,12 @@
   fun env  ->
     fun x  ->
       fun arity  ->
-        let uu____71969 =
+        let uu____4330 =
           new_term_constant_and_tok_from_lid_aux env x arity false  in
-        match uu____71969 with
+        match uu____4330 with
         | (fname,ftok_name_opt,env1) ->
-            let uu____72000 = FStar_Option.get ftok_name_opt  in
-            (fname, uu____72000, env1)
+            let uu____4361 = FStar_Option.get ftok_name_opt  in
+            (fname, uu____4361, env1)
   
 let (new_term_constant_and_tok_from_lid_maybe_thunked :
   env_t ->
@@ -954,13 +844,13 @@
 let (lookup_lid : env_t -> FStar_Ident.lident -> fvar_binding) =
   fun env  ->
     fun a  ->
-      let uu____72051 = lookup_fvar_binding env a  in
-      match uu____72051 with
+      let uu____4412 = lookup_fvar_binding env a  in
+      match uu____4412 with
       | FStar_Pervasives_Native.None  ->
-          let uu____72054 =
-            let uu____72056 = FStar_Syntax_Print.lid_to_string a  in
-            FStar_Util.format1 "Name not found: %s" uu____72056  in
-          failwith uu____72054
+          let uu____4415 =
+            let uu____4417 = FStar_Syntax_Print.lid_to_string a  in
+            FStar_Util.format1 "Name not found: %s" uu____4417  in
+          failwith uu____4415
       | FStar_Pervasives_Native.Some s -> (check_valid_fvb s; s)
   
 let (push_free_var_maybe_thunked :
@@ -981,23 +871,6 @@
                 mk_fvb x fname arity ftok FStar_Pervasives_Native.None
                   thunked
                  in
-<<<<<<< HEAD
-              let uu___899_72103 = env  in
-              let uu____72104 = add_fvar_binding fvb env.fvar_bindings  in
-              {
-                bvar_bindings = (uu___899_72103.bvar_bindings);
-                fvar_bindings = uu____72104;
-                depth = (uu___899_72103.depth);
-                tcenv = (uu___899_72103.tcenv);
-                warn = (uu___899_72103.warn);
-                nolabels = (uu___899_72103.nolabels);
-                use_zfuel_name = (uu___899_72103.use_zfuel_name);
-                encode_non_total_function_typ =
-                  (uu___899_72103.encode_non_total_function_typ);
-                current_module_name = (uu___899_72103.current_module_name);
-                encoding_quantifier = (uu___899_72103.encoding_quantifier);
-                global_cache = (uu___899_72103.global_cache)
-=======
               let uu___39_4464 = env  in
               let uu____4465 = add_fvar_binding fvb env.fvar_bindings  in
               {
@@ -1013,7 +886,6 @@
                 current_module_name = (uu___39_4464.current_module_name);
                 encoding_quantifier = (uu___39_4464.encoding_quantifier);
                 global_cache = (uu___39_4464.global_cache)
->>>>>>> fd51a1b6
               }
   
 let (push_free_var :
@@ -1052,34 +924,16 @@
       fun f  ->
         let fvb = lookup_lid env x  in
         let t3 =
-          let uu____72204 =
-            let uu____72212 =
-              let uu____72215 = FStar_SMTEncoding_Util.mkApp ("ZFuel", [])
-                 in
-              [uu____72215]  in
-            (f, uu____72212)  in
-          FStar_SMTEncoding_Util.mkApp uu____72204  in
+          let uu____4565 =
+            let uu____4573 =
+              let uu____4576 = FStar_SMTEncoding_Util.mkApp ("ZFuel", [])  in
+              [uu____4576]  in
+            (f, uu____4573)  in
+          FStar_SMTEncoding_Util.mkApp uu____4565  in
         let fvb1 =
           mk_fvb x fvb.smt_id fvb.smt_arity fvb.smt_token
             (FStar_Pervasives_Native.Some t3) false
            in
-<<<<<<< HEAD
-        let uu___917_72225 = env  in
-        let uu____72226 = add_fvar_binding fvb1 env.fvar_bindings  in
-        {
-          bvar_bindings = (uu___917_72225.bvar_bindings);
-          fvar_bindings = uu____72226;
-          depth = (uu___917_72225.depth);
-          tcenv = (uu___917_72225.tcenv);
-          warn = (uu___917_72225.warn);
-          nolabels = (uu___917_72225.nolabels);
-          use_zfuel_name = (uu___917_72225.use_zfuel_name);
-          encode_non_total_function_typ =
-            (uu___917_72225.encode_non_total_function_typ);
-          current_module_name = (uu___917_72225.current_module_name);
-          encoding_quantifier = (uu___917_72225.encoding_quantifier);
-          global_cache = (uu___917_72225.global_cache)
-=======
         let uu___40_4586 = env  in
         let uu____4587 = add_fvar_binding fvb1 env.fvar_bindings  in
         {
@@ -1095,7 +949,6 @@
           current_module_name = (uu___40_4586.current_module_name);
           encoding_quantifier = (uu___40_4586.encoding_quantifier);
           global_cache = (uu___40_4586.global_cache)
->>>>>>> fd51a1b6
         }
   
 let (force_thunk : fvar_binding -> FStar_SMTEncoding_Term.term) =
@@ -1115,53 +968,53 @@
   =
   fun env  ->
     fun l  ->
-      let uu____72264 = lookup_fvar_binding env l  in
-      match uu____72264 with
+      let uu____4625 = lookup_fvar_binding env l  in
+      match uu____4625 with
       | FStar_Pervasives_Native.None  -> FStar_Pervasives_Native.None
       | FStar_Pervasives_Native.Some fvb ->
           if fvb.fvb_thunked
           then
-            let uu____72273 = force_thunk fvb  in
-            FStar_Pervasives_Native.Some uu____72273
+            let uu____4634 = force_thunk fvb  in
+            FStar_Pervasives_Native.Some uu____4634
           else
             (match fvb.smt_fuel_partial_app with
              | FStar_Pervasives_Native.Some f when env.use_zfuel_name ->
                  FStar_Pervasives_Native.Some f
-             | uu____72279 ->
+             | uu____4640 ->
                  (match fvb.smt_token with
                   | FStar_Pervasives_Native.Some t ->
                       (match t.FStar_SMTEncoding_Term.tm with
-                       | FStar_SMTEncoding_Term.App (uu____72287,fuel::[]) ->
-                           let uu____72291 =
-                             let uu____72293 =
-                               let uu____72295 =
+                       | FStar_SMTEncoding_Term.App (uu____4648,fuel::[]) ->
+                           let uu____4652 =
+                             let uu____4654 =
+                               let uu____4656 =
                                  FStar_SMTEncoding_Term.fv_of_term fuel  in
-                               FStar_All.pipe_right uu____72295
+                               FStar_All.pipe_right uu____4656
                                  FStar_SMTEncoding_Term.fv_name
                                 in
-                             FStar_Util.starts_with uu____72293 "fuel"  in
-                           if uu____72291
+                             FStar_Util.starts_with uu____4654 "fuel"  in
+                           if uu____4652
                            then
-                             let uu____72301 =
-                               let uu____72302 =
-                                 let uu____72303 =
+                             let uu____4662 =
+                               let uu____4663 =
+                                 let uu____4664 =
                                    FStar_SMTEncoding_Term.mk_fv
                                      ((fvb.smt_id),
                                        FStar_SMTEncoding_Term.Term_sort)
                                     in
                                  FStar_All.pipe_left
-                                   FStar_SMTEncoding_Util.mkFreeV uu____72303
+                                   FStar_SMTEncoding_Util.mkFreeV uu____4664
                                   in
-                               FStar_SMTEncoding_Term.mk_ApplyTF uu____72302
+                               FStar_SMTEncoding_Term.mk_ApplyTF uu____4663
                                  fuel
                                 in
                              FStar_All.pipe_left
-                               (fun _72307  ->
-                                  FStar_Pervasives_Native.Some _72307)
-                               uu____72301
+                               (fun _0_1  ->
+                                  FStar_Pervasives_Native.Some _0_1)
+                               uu____4662
                            else FStar_Pervasives_Native.Some t
-                       | uu____72310 -> FStar_Pervasives_Native.Some t)
-                  | uu____72311 -> FStar_Pervasives_Native.None))
+                       | uu____4670 -> FStar_Pervasives_Native.Some t)
+                  | uu____4671 -> FStar_Pervasives_Native.None))
   
 let (lookup_free_var :
   env_t ->
@@ -1170,15 +1023,15 @@
   =
   fun env  ->
     fun a  ->
-      let uu____72329 = try_lookup_free_var env a.FStar_Syntax_Syntax.v  in
-      match uu____72329 with
+      let uu____4689 = try_lookup_free_var env a.FStar_Syntax_Syntax.v  in
+      match uu____4689 with
       | FStar_Pervasives_Native.Some t -> t
       | FStar_Pervasives_Native.None  ->
-          let uu____72333 =
-            let uu____72335 =
+          let uu____4693 =
+            let uu____4695 =
               FStar_Syntax_Print.lid_to_string a.FStar_Syntax_Syntax.v  in
-            FStar_Util.format1 "Name not found: %s" uu____72335  in
-          failwith uu____72333
+            FStar_Util.format1 "Name not found: %s" uu____4695  in
+          failwith uu____4693
   
 let (lookup_free_var_name :
   env_t -> FStar_Ident.lident FStar_Syntax_Syntax.withinfo_t -> fvar_binding)
@@ -1196,17 +1049,17 @@
       match fvb.smt_fuel_partial_app with
       | FStar_Pervasives_Native.Some
           { FStar_SMTEncoding_Term.tm = FStar_SMTEncoding_Term.App (g,zf);
-            FStar_SMTEncoding_Term.freevars = uu____72397;
-            FStar_SMTEncoding_Term.rng = uu____72398;_}
+            FStar_SMTEncoding_Term.freevars = uu____4757;
+            FStar_SMTEncoding_Term.rng = uu____4758;_}
           when env.use_zfuel_name ->
           ((FStar_Util.Inl g), zf, (fvb.smt_arity + (Prims.parse_int "1")))
-      | uu____72423 ->
+      | uu____4783 ->
           (match fvb.smt_token with
            | FStar_Pervasives_Native.None  when fvb.fvb_thunked ->
-               let uu____72439 =
-                 let uu____72444 = force_thunk fvb  in
-                 FStar_Util.Inr uu____72444  in
-               (uu____72439, [], (fvb.smt_arity))
+               let uu____4799 =
+                 let uu____4804 = force_thunk fvb  in
+                 FStar_Util.Inr uu____4804  in
+               (uu____4799, [], (fvb.smt_arity))
            | FStar_Pervasives_Native.None  ->
                ((FStar_Util.Inl (FStar_SMTEncoding_Term.Var (fvb.smt_id))),
                  [], (fvb.smt_arity))
@@ -1215,7 +1068,7 @@
                 | FStar_SMTEncoding_Term.App (g,fuel::[]) ->
                     ((FStar_Util.Inl g), [fuel],
                       (fvb.smt_arity + (Prims.parse_int "1")))
-                | uu____72485 ->
+                | uu____4845 ->
                     ((FStar_Util.Inl
                         (FStar_SMTEncoding_Term.Var (fvb.smt_id))), [],
                       (fvb.smt_arity))))
@@ -1227,11 +1080,11 @@
   =
   fun env  ->
     fun nm  ->
-      let uu____72508 =
+      let uu____4868 =
         FStar_All.pipe_right env.fvar_bindings FStar_Pervasives_Native.fst
          in
-      FStar_Util.psmap_find_map uu____72508
-        (fun uu____72528  ->
+      FStar_Util.psmap_find_map uu____4868
+        (fun uu____4888  ->
            fun fvb  ->
              check_valid_fvb fvb;
              if fvb.smt_id = nm
@@ -1240,33 +1093,13 @@
   
 let (reset_current_module_fvbs : env_t -> env_t) =
   fun env  ->
-<<<<<<< HEAD
-    let uu___977_72544 = env  in
-    let uu____72545 =
-      let uu____72554 =
-=======
     let uu___41_4904 = env  in
     let uu____4905 =
       let uu____4914 =
->>>>>>> fd51a1b6
         FStar_All.pipe_right env.fvar_bindings FStar_Pervasives_Native.fst
          in
-      (uu____72554, [])  in
+      (uu____4914, [])  in
     {
-<<<<<<< HEAD
-      bvar_bindings = (uu___977_72544.bvar_bindings);
-      fvar_bindings = uu____72545;
-      depth = (uu___977_72544.depth);
-      tcenv = (uu___977_72544.tcenv);
-      warn = (uu___977_72544.warn);
-      nolabels = (uu___977_72544.nolabels);
-      use_zfuel_name = (uu___977_72544.use_zfuel_name);
-      encode_non_total_function_typ =
-        (uu___977_72544.encode_non_total_function_typ);
-      current_module_name = (uu___977_72544.current_module_name);
-      encoding_quantifier = (uu___977_72544.encoding_quantifier);
-      global_cache = (uu___977_72544.global_cache)
-=======
       bvar_bindings = (uu___41_4904.bvar_bindings);
       fvar_bindings = uu____4905;
       depth = (uu___41_4904.depth);
@@ -1279,7 +1112,6 @@
       current_module_name = (uu___41_4904.current_module_name);
       encoding_quantifier = (uu___41_4904.encoding_quantifier);
       global_cache = (uu___41_4904.global_cache)
->>>>>>> fd51a1b6
     }
   
 let (get_current_module_fvbs : env_t -> fvar_binding Prims.list) =
@@ -1289,23 +1121,6 @@
 let (add_fvar_binding_to_env : fvar_binding -> env_t -> env_t) =
   fun fvb  ->
     fun env  ->
-<<<<<<< HEAD
-      let uu___982_72608 = env  in
-      let uu____72609 = add_fvar_binding fvb env.fvar_bindings  in
-      {
-        bvar_bindings = (uu___982_72608.bvar_bindings);
-        fvar_bindings = uu____72609;
-        depth = (uu___982_72608.depth);
-        tcenv = (uu___982_72608.tcenv);
-        warn = (uu___982_72608.warn);
-        nolabels = (uu___982_72608.nolabels);
-        use_zfuel_name = (uu___982_72608.use_zfuel_name);
-        encode_non_total_function_typ =
-          (uu___982_72608.encode_non_total_function_typ);
-        current_module_name = (uu___982_72608.current_module_name);
-        encoding_quantifier = (uu___982_72608.encoding_quantifier);
-        global_cache = (uu___982_72608.global_cache)
-=======
       let uu___42_4968 = env  in
       let uu____4969 = add_fvar_binding fvb env.fvar_bindings  in
       {
@@ -1321,6 +1136,5 @@
         current_module_name = (uu___42_4968.current_module_name);
         encoding_quantifier = (uu___42_4968.encoding_quantifier);
         global_cache = (uu___42_4968.global_cache)
->>>>>>> fd51a1b6
       }
   