open Prims
type ('a,'t) withinfo_t = {
  v: 'a ;
  ty: 't ;
  p: FStar_Range.range }
type 't var = (FStar_Ident.lident,'t) withinfo_t
type sconst = FStar_Const.sconst
type pragma =
  | SetOptions of Prims.string 
  | ResetOptions of Prims.string FStar_Pervasives_Native.option 
  | LightOff 
let uu___is_SetOptions : pragma -> Prims.bool =
  fun projectee  ->
    match projectee with | SetOptions _0 -> true | uu____85 -> false
  
let __proj__SetOptions__item___0 : pragma -> Prims.string =
  fun projectee  -> match projectee with | SetOptions _0 -> _0 
let uu___is_ResetOptions : pragma -> Prims.bool =
  fun projectee  ->
    match projectee with | ResetOptions _0 -> true | uu____98 -> false
  
let __proj__ResetOptions__item___0 :
  pragma -> Prims.string FStar_Pervasives_Native.option =
  fun projectee  -> match projectee with | ResetOptions _0 -> _0 
let uu___is_LightOff : pragma -> Prims.bool =
  fun projectee  ->
    match projectee with | LightOff  -> true | uu____112 -> false
  
type 'a memo = 'a FStar_Pervasives_Native.option FStar_ST.ref
type arg_qualifier =
  | Implicit of Prims.bool 
  | Equality 
let uu___is_Implicit : arg_qualifier -> Prims.bool =
  fun projectee  ->
    match projectee with | Implicit _0 -> true | uu____126 -> false
  
let __proj__Implicit__item___0 : arg_qualifier -> Prims.bool =
  fun projectee  -> match projectee with | Implicit _0 -> _0 
let uu___is_Equality : arg_qualifier -> Prims.bool =
  fun projectee  ->
    match projectee with | Equality  -> true | uu____137 -> false
  
type aqual = arg_qualifier FStar_Pervasives_Native.option
type universe =
  | U_zero 
  | U_succ of universe 
  | U_max of universe Prims.list 
  | U_bvar of Prims.int 
  | U_name of FStar_Ident.ident 
  | U_unif of universe FStar_Pervasives_Native.option FStar_Unionfind.uvar 
  | U_unknown 
let uu___is_U_zero : universe -> Prims.bool =
  fun projectee  ->
    match projectee with | U_zero  -> true | uu____165 -> false
  
let uu___is_U_succ : universe -> Prims.bool =
  fun projectee  ->
    match projectee with | U_succ _0 -> true | uu____170 -> false
  
let __proj__U_succ__item___0 : universe -> universe =
  fun projectee  -> match projectee with | U_succ _0 -> _0 
let uu___is_U_max : universe -> Prims.bool =
  fun projectee  ->
    match projectee with | U_max _0 -> true | uu____183 -> false
  
let __proj__U_max__item___0 : universe -> universe Prims.list =
  fun projectee  -> match projectee with | U_max _0 -> _0 
let uu___is_U_bvar : universe -> Prims.bool =
  fun projectee  ->
    match projectee with | U_bvar _0 -> true | uu____198 -> false
  
let __proj__U_bvar__item___0 : universe -> Prims.int =
  fun projectee  -> match projectee with | U_bvar _0 -> _0 
let uu___is_U_name : universe -> Prims.bool =
  fun projectee  ->
    match projectee with | U_name _0 -> true | uu____210 -> false
  
let __proj__U_name__item___0 : universe -> FStar_Ident.ident =
  fun projectee  -> match projectee with | U_name _0 -> _0 
let uu___is_U_unif : universe -> Prims.bool =
  fun projectee  ->
    match projectee with | U_unif _0 -> true | uu____224 -> false
  
let __proj__U_unif__item___0 :
  universe -> universe FStar_Pervasives_Native.option FStar_Unionfind.uvar =
  fun projectee  -> match projectee with | U_unif _0 -> _0 
let uu___is_U_unknown : universe -> Prims.bool =
  fun projectee  ->
    match projectee with | U_unknown  -> true | uu____241 -> false
  
type univ_name = FStar_Ident.ident
type universe_uvar =
  universe FStar_Pervasives_Native.option FStar_Unionfind.uvar
type univ_names = univ_name Prims.list
type universes = universe Prims.list
type monad_name = FStar_Ident.lident
type delta_depth =
  | Delta_constant 
  | Delta_defined_at_level of Prims.int 
  | Delta_equational 
  | Delta_abstract of delta_depth 
let uu___is_Delta_constant : delta_depth -> Prims.bool =
  fun projectee  ->
    match projectee with | Delta_constant  -> true | uu____257 -> false
  
let uu___is_Delta_defined_at_level : delta_depth -> Prims.bool =
  fun projectee  ->
    match projectee with
    | Delta_defined_at_level _0 -> true
    | uu____262 -> false
  
let __proj__Delta_defined_at_level__item___0 : delta_depth -> Prims.int =
  fun projectee  -> match projectee with | Delta_defined_at_level _0 -> _0 
let uu___is_Delta_equational : delta_depth -> Prims.bool =
  fun projectee  ->
    match projectee with | Delta_equational  -> true | uu____273 -> false
  
let uu___is_Delta_abstract : delta_depth -> Prims.bool =
  fun projectee  ->
    match projectee with | Delta_abstract _0 -> true | uu____278 -> false
  
let __proj__Delta_abstract__item___0 : delta_depth -> delta_depth =
  fun projectee  -> match projectee with | Delta_abstract _0 -> _0 
type term' =
  | Tm_bvar of bv 
  | Tm_name of bv 
  | Tm_fvar of fv 
  | Tm_uinst of ((term',term') syntax,universes)
  FStar_Pervasives_Native.tuple2 
  | Tm_constant of sconst 
  | Tm_type of universe 
  | Tm_abs of
  ((bv,aqual) FStar_Pervasives_Native.tuple2 Prims.list,(term',term') syntax,
  (lcomp,(FStar_Ident.lident,cflags Prims.list)
           FStar_Pervasives_Native.tuple2)
    FStar_Util.either FStar_Pervasives_Native.option)
  FStar_Pervasives_Native.tuple3 
  | Tm_arrow of
  ((bv,aqual) FStar_Pervasives_Native.tuple2 Prims.list,(comp',Prims.unit)
                                                          syntax)
  FStar_Pervasives_Native.tuple2 
  | Tm_refine of (bv,(term',term') syntax) FStar_Pervasives_Native.tuple2 
  | Tm_app of
  ((term',term') syntax,((term',term') syntax,aqual)
                          FStar_Pervasives_Native.tuple2 Prims.list)
  FStar_Pervasives_Native.tuple2 
  | Tm_match of
  ((term',term') syntax,((pat',term') withinfo_t,(term',term') syntax
                                                   FStar_Pervasives_Native.option,
                          (term',term') syntax)
                          FStar_Pervasives_Native.tuple3 Prims.list)
  FStar_Pervasives_Native.tuple2 
  | Tm_ascribed of
  ((term',term') syntax,(((term',term') syntax,(comp',Prims.unit) syntax)
                           FStar_Util.either,(term',term') syntax
                                               FStar_Pervasives_Native.option)
                          FStar_Pervasives_Native.tuple2,FStar_Ident.lident
                                                           FStar_Pervasives_Native.option)
  FStar_Pervasives_Native.tuple3 
  | Tm_let of
  ((Prims.bool,letbinding Prims.list) FStar_Pervasives_Native.tuple2,
  (term',term') syntax) FStar_Pervasives_Native.tuple2 
  | Tm_uvar of
  ((term',term') syntax uvar_basis FStar_Unionfind.uvar,(term',term') syntax)
  FStar_Pervasives_Native.tuple2 
  | Tm_delayed of
  ((((term',term') syntax,(subst_elt Prims.list Prims.list,FStar_Range.range
                                                             FStar_Pervasives_Native.option)
                            FStar_Pervasives_Native.tuple2)
      FStar_Pervasives_Native.tuple2,Prims.unit -> (term',term') syntax)
     FStar_Util.either,(term',term') syntax memo)
  FStar_Pervasives_Native.tuple2 
  | Tm_meta of ((term',term') syntax,metadata) FStar_Pervasives_Native.tuple2
  
  | Tm_unknown 
and pat' =
  | Pat_constant of sconst 
  | Pat_cons of
  (fv,((pat',term') withinfo_t,Prims.bool) FStar_Pervasives_Native.tuple2
        Prims.list)
  FStar_Pervasives_Native.tuple2 
  | Pat_var of bv 
  | Pat_wild of bv 
  | Pat_dot_term of (bv,(term',term') syntax) FStar_Pervasives_Native.tuple2 
and letbinding =
  {
  lbname: (bv,fv) FStar_Util.either ;
  lbunivs: univ_name Prims.list ;
  lbtyp: (term',term') syntax ;
  lbeff: FStar_Ident.lident ;
  lbdef: (term',term') syntax }
and comp_typ =
  {
  comp_univs: universes ;
  effect_name: FStar_Ident.lident ;
  result_typ: (term',term') syntax ;
  effect_args:
    ((term',term') syntax,aqual) FStar_Pervasives_Native.tuple2 Prims.list ;
  flags: cflags Prims.list }
and comp' =
  | Total of ((term',term') syntax,universe FStar_Pervasives_Native.option)
  FStar_Pervasives_Native.tuple2 
  | GTotal of ((term',term') syntax,universe FStar_Pervasives_Native.option)
  FStar_Pervasives_Native.tuple2 
  | Comp of comp_typ 
and cflags =
  | TOTAL 
  | MLEFFECT 
  | RETURN 
  | PARTIAL_RETURN 
  | SOMETRIVIAL 
  | LEMMA 
  | CPS 
  | DECREASES of (term',term') syntax 
and metadata =
  | Meta_pattern of ((term',term') syntax,aqual)
  FStar_Pervasives_Native.tuple2 Prims.list Prims.list 
  | Meta_named of FStar_Ident.lident 
  | Meta_labeled of (Prims.string,FStar_Range.range,Prims.bool)
  FStar_Pervasives_Native.tuple3 
  | Meta_desugared of meta_source_info 
  | Meta_monadic of (monad_name,(term',term') syntax)
  FStar_Pervasives_Native.tuple2 
  | Meta_monadic_lift of (monad_name,monad_name,(term',term') syntax)
  FStar_Pervasives_Native.tuple3 
and 'a uvar_basis =
  | Uvar 
  | Fixed of 'a 
and meta_source_info =
  | Data_app 
  | Sequence 
  | Primop 
  | Masked_effect 
  | Meta_smt_pat 
  | Mutable_alloc 
  | Mutable_rval 
and fv_qual =
  | Data_ctor 
  | Record_projector of (FStar_Ident.lident,FStar_Ident.ident)
  FStar_Pervasives_Native.tuple2 
  | Record_ctor of (FStar_Ident.lident,FStar_Ident.ident Prims.list)
  FStar_Pervasives_Native.tuple2 
and subst_elt =
  | DB of (Prims.int,bv) FStar_Pervasives_Native.tuple2 
  | NM of (bv,Prims.int) FStar_Pervasives_Native.tuple2 
  | NT of (bv,(term',term') syntax) FStar_Pervasives_Native.tuple2 
  | UN of (Prims.int,universe) FStar_Pervasives_Native.tuple2 
  | UD of (univ_name,Prims.int) FStar_Pervasives_Native.tuple2 
and ('a,'b) syntax =
  {
  n: 'a ;
  tk: 'b memo ;
  pos: FStar_Range.range ;
  vars: free_vars memo }
and bv =
  {
  ppname: FStar_Ident.ident ;
  index: Prims.int ;
  sort: (term',term') syntax }
and fv =
  {
  fv_name: (term',term') syntax var ;
  fv_delta: delta_depth ;
  fv_qual: fv_qual FStar_Pervasives_Native.option }
and free_vars =
  {
  free_names: bv FStar_Util.set ;
  free_uvars:
    ((term',term') syntax uvar_basis FStar_Unionfind.uvar,(term',term')
                                                            syntax)
      FStar_Pervasives_Native.tuple2 FStar_Util.set
    ;
  free_univs: universe_uvar FStar_Util.set ;
  free_univ_names: univ_name FStar_Util.fifo_set }
and lcomp =
  {
<<<<<<< HEAD
  eff_name: FStar_Ident.lident ;
  res_typ: (term',term') syntax ;
  cflags: cflags Prims.list ;
  comp: Prims.unit -> (comp',Prims.unit) syntax }
let uu___is_Tm_bvar : term' -> Prims.bool =
  fun projectee  ->
    match projectee with | Tm_bvar _0 -> true | uu____786 -> false
  
let __proj__Tm_bvar__item___0 : term' -> bv =
  fun projectee  -> match projectee with | Tm_bvar _0 -> _0 
let uu___is_Tm_name : term' -> Prims.bool =
  fun projectee  ->
    match projectee with | Tm_name _0 -> true | uu____798 -> false
  
let __proj__Tm_name__item___0 : term' -> bv =
  fun projectee  -> match projectee with | Tm_name _0 -> _0 
let uu___is_Tm_fvar : term' -> Prims.bool =
  fun projectee  ->
    match projectee with | Tm_fvar _0 -> true | uu____810 -> false
  
let __proj__Tm_fvar__item___0 : term' -> fv =
  fun projectee  -> match projectee with | Tm_fvar _0 -> _0 
let uu___is_Tm_uinst : term' -> Prims.bool =
  fun projectee  ->
    match projectee with | Tm_uinst _0 -> true | uu____826 -> false
  
let __proj__Tm_uinst__item___0 :
  term' -> ((term',term') syntax,universes) FStar_Pervasives_Native.tuple2 =
  fun projectee  -> match projectee with | Tm_uinst _0 -> _0 
let uu___is_Tm_constant : term' -> Prims.bool =
  fun projectee  ->
    match projectee with | Tm_constant _0 -> true | uu____850 -> false
  
let __proj__Tm_constant__item___0 : term' -> sconst =
  fun projectee  -> match projectee with | Tm_constant _0 -> _0 
let uu___is_Tm_type : term' -> Prims.bool =
  fun projectee  ->
    match projectee with | Tm_type _0 -> true | uu____862 -> false
  
let __proj__Tm_type__item___0 : term' -> universe =
  fun projectee  -> match projectee with | Tm_type _0 -> _0 
let uu___is_Tm_abs : term' -> Prims.bool =
  fun projectee  ->
    match projectee with | Tm_abs _0 -> true | uu____888 -> false
  
let __proj__Tm_abs__item___0 :
=======
  eff_name: FStar_Ident.lident;
  res_typ: term' syntax;
  cflags: cflags Prims.list;
  comp: Prims.unit -> comp' syntax;}
and residual_comp =
  {
  residual_effect: FStar_Ident.lident;
  residual_typ: term' syntax FStar_Pervasives_Native.option;
  residual_flags: cflags Prims.list;}
let uu___is_Tm_bvar: term' -> Prims.bool =
  fun projectee  ->
    match projectee with | Tm_bvar _0 -> true | uu____991 -> false
let __proj__Tm_bvar__item___0: term' -> bv =
  fun projectee  -> match projectee with | Tm_bvar _0 -> _0
let uu___is_Tm_name: term' -> Prims.bool =
  fun projectee  ->
    match projectee with | Tm_name _0 -> true | uu____1005 -> false
let __proj__Tm_name__item___0: term' -> bv =
  fun projectee  -> match projectee with | Tm_name _0 -> _0
let uu___is_Tm_fvar: term' -> Prims.bool =
  fun projectee  ->
    match projectee with | Tm_fvar _0 -> true | uu____1019 -> false
let __proj__Tm_fvar__item___0: term' -> fv =
  fun projectee  -> match projectee with | Tm_fvar _0 -> _0
let uu___is_Tm_uinst: term' -> Prims.bool =
  fun projectee  ->
    match projectee with | Tm_uinst _0 -> true | uu____1039 -> false
let __proj__Tm_uinst__item___0:
  term' -> (term' syntax,universes) FStar_Pervasives_Native.tuple2 =
  fun projectee  -> match projectee with | Tm_uinst _0 -> _0
let uu___is_Tm_constant: term' -> Prims.bool =
  fun projectee  ->
    match projectee with | Tm_constant _0 -> true | uu____1071 -> false
let __proj__Tm_constant__item___0: term' -> sconst =
  fun projectee  -> match projectee with | Tm_constant _0 -> _0
let uu___is_Tm_type: term' -> Prims.bool =
  fun projectee  ->
    match projectee with | Tm_type _0 -> true | uu____1085 -> false
let __proj__Tm_type__item___0: term' -> universe =
  fun projectee  -> match projectee with | Tm_type _0 -> _0
let uu___is_Tm_abs: term' -> Prims.bool =
  fun projectee  ->
    match projectee with | Tm_abs _0 -> true | uu____1115 -> false
let __proj__Tm_abs__item___0:
>>>>>>> c7d62a0b
  term' ->
    ((bv,aqual) FStar_Pervasives_Native.tuple2 Prims.list,(term',term')
                                                            syntax,(lcomp,
                                                                    (FStar_Ident.lident,
                                                                    cflags
                                                                    Prims.list)
                                                                    FStar_Pervasives_Native.tuple2)
                                                                    FStar_Util.either
                                                                    FStar_Pervasives_Native.option)
      FStar_Pervasives_Native.tuple3
  = fun projectee  -> match projectee with | Tm_abs _0 -> _0 
let uu___is_Tm_arrow : term' -> Prims.bool =
  fun projectee  ->
<<<<<<< HEAD
    match projectee with | Tm_arrow _0 -> true | uu____949 -> false
  
let __proj__Tm_arrow__item___0 :
=======
    match projectee with | Tm_arrow _0 -> true | uu____1189 -> false
let __proj__Tm_arrow__item___0:
>>>>>>> c7d62a0b
  term' ->
    ((bv,aqual) FStar_Pervasives_Native.tuple2 Prims.list,(comp',Prims.unit)
                                                            syntax)
      FStar_Pervasives_Native.tuple2
<<<<<<< HEAD
  = fun projectee  -> match projectee with | Tm_arrow _0 -> _0 
let uu___is_Tm_refine : term' -> Prims.bool =
  fun projectee  ->
    match projectee with | Tm_refine _0 -> true | uu____986 -> false
  
let __proj__Tm_refine__item___0 :
  term' -> (bv,(term',term') syntax) FStar_Pervasives_Native.tuple2 =
  fun projectee  -> match projectee with | Tm_refine _0 -> _0 
let uu___is_Tm_app : term' -> Prims.bool =
  fun projectee  ->
    match projectee with | Tm_app _0 -> true | uu____1019 -> false
  
let __proj__Tm_app__item___0 :
=======
  = fun projectee  -> match projectee with | Tm_arrow _0 -> _0
let uu___is_Tm_refine: term' -> Prims.bool =
  fun projectee  ->
    match projectee with | Tm_refine _0 -> true | uu____1245 -> false
let __proj__Tm_refine__item___0:
  term' -> (bv,term' syntax) FStar_Pervasives_Native.tuple2 =
  fun projectee  -> match projectee with | Tm_refine _0 -> _0
let uu___is_Tm_app: term' -> Prims.bool =
  fun projectee  ->
    match projectee with | Tm_app _0 -> true | uu____1291 -> false
let __proj__Tm_app__item___0:
>>>>>>> c7d62a0b
  term' ->
    ((term',term') syntax,((term',term') syntax,aqual)
                            FStar_Pervasives_Native.tuple2 Prims.list)
      FStar_Pervasives_Native.tuple2
  = fun projectee  -> match projectee with | Tm_app _0 -> _0 
let uu___is_Tm_match : term' -> Prims.bool =
  fun projectee  ->
<<<<<<< HEAD
    match projectee with | Tm_match _0 -> true | uu____1073 -> false
  
let __proj__Tm_match__item___0 :
=======
    match projectee with | Tm_match _0 -> true | uu____1369 -> false
let __proj__Tm_match__item___0:
>>>>>>> c7d62a0b
  term' ->
    ((term',term') syntax,((pat',term') withinfo_t,(term',term') syntax
                                                     FStar_Pervasives_Native.option,
                            (term',term') syntax)
                            FStar_Pervasives_Native.tuple3 Prims.list)
      FStar_Pervasives_Native.tuple2
  = fun projectee  -> match projectee with | Tm_match _0 -> _0 
let uu___is_Tm_ascribed : term' -> Prims.bool =
  fun projectee  ->
<<<<<<< HEAD
    match projectee with | Tm_ascribed _0 -> true | uu____1147 -> false
  
let __proj__Tm_ascribed__item___0 :
=======
    match projectee with | Tm_ascribed _0 -> true | uu____1475 -> false
let __proj__Tm_ascribed__item___0:
>>>>>>> c7d62a0b
  term' ->
    ((term',term') syntax,(((term',term') syntax,(comp',Prims.unit) syntax)
                             FStar_Util.either,(term',term') syntax
                                                 FStar_Pervasives_Native.option)
                            FStar_Pervasives_Native.tuple2,FStar_Ident.lident
                                                             FStar_Pervasives_Native.option)
      FStar_Pervasives_Native.tuple3
  = fun projectee  -> match projectee with | Tm_ascribed _0 -> _0 
let uu___is_Tm_let : term' -> Prims.bool =
  fun projectee  ->
<<<<<<< HEAD
    match projectee with | Tm_let _0 -> true | uu____1217 -> false
  
let __proj__Tm_let__item___0 :
=======
    match projectee with | Tm_let _0 -> true | uu____1579 -> false
let __proj__Tm_let__item___0:
>>>>>>> c7d62a0b
  term' ->
    ((Prims.bool,letbinding Prims.list) FStar_Pervasives_Native.tuple2,
      (term',term') syntax) FStar_Pervasives_Native.tuple2
  = fun projectee  -> match projectee with | Tm_let _0 -> _0 
let uu___is_Tm_uvar : term' -> Prims.bool =
  fun projectee  ->
<<<<<<< HEAD
    match projectee with | Tm_uvar _0 -> true | uu____1258 -> false
  
let __proj__Tm_uvar__item___0 :
=======
    match projectee with | Tm_uvar _0 -> true | uu____1645 -> false
let __proj__Tm_uvar__item___0:
>>>>>>> c7d62a0b
  term' ->
    ((term',term') syntax uvar_basis FStar_Unionfind.uvar,(term',term')
                                                            syntax)
      FStar_Pervasives_Native.tuple2
  = fun projectee  -> match projectee with | Tm_uvar _0 -> _0 
let uu___is_Tm_delayed : term' -> Prims.bool =
  fun projectee  ->
<<<<<<< HEAD
    match projectee with | Tm_delayed _0 -> true | uu____1314 -> false
  
let __proj__Tm_delayed__item___0 :
=======
    match projectee with | Tm_delayed _0 -> true | uu____1731 -> false
let __proj__Tm_delayed__item___0:
>>>>>>> c7d62a0b
  term' ->
    ((((term',term') syntax,(subst_elt Prims.list Prims.list,FStar_Range.range
                                                               FStar_Pervasives_Native.option)
                              FStar_Pervasives_Native.tuple2)
        FStar_Pervasives_Native.tuple2,Prims.unit -> (term',term') syntax)
       FStar_Util.either,(term',term') syntax memo)
      FStar_Pervasives_Native.tuple2
<<<<<<< HEAD
  = fun projectee  -> match projectee with | Tm_delayed _0 -> _0 
let uu___is_Tm_meta : term' -> Prims.bool =
  fun projectee  ->
    match projectee with | Tm_meta _0 -> true | uu____1390 -> false
  
let __proj__Tm_meta__item___0 :
  term' -> ((term',term') syntax,metadata) FStar_Pervasives_Native.tuple2 =
  fun projectee  -> match projectee with | Tm_meta _0 -> _0 
let uu___is_Tm_unknown : term' -> Prims.bool =
  fun projectee  ->
    match projectee with | Tm_unknown  -> true | uu____1413 -> false
  
let uu___is_Pat_constant : pat' -> Prims.bool =
  fun projectee  ->
    match projectee with | Pat_constant _0 -> true | uu____1418 -> false
  
let __proj__Pat_constant__item___0 : pat' -> sconst =
  fun projectee  -> match projectee with | Pat_constant _0 -> _0 
let uu___is_Pat_cons : pat' -> Prims.bool =
  fun projectee  ->
    match projectee with | Pat_cons _0 -> true | uu____1437 -> false
  
let __proj__Pat_cons__item___0 :
=======
  = fun projectee  -> match projectee with | Tm_delayed _0 -> _0
let uu___is_Tm_meta: term' -> Prims.bool =
  fun projectee  ->
    match projectee with | Tm_meta _0 -> true | uu____1823 -> false
let __proj__Tm_meta__item___0:
  term' -> (term' syntax,metadata) FStar_Pervasives_Native.tuple2 =
  fun projectee  -> match projectee with | Tm_meta _0 -> _0
let uu___is_Tm_unknown: term' -> Prims.bool =
  fun projectee  ->
    match projectee with | Tm_unknown  -> true | uu____1854 -> false
let uu___is_Pat_constant: pat' -> Prims.bool =
  fun projectee  ->
    match projectee with | Pat_constant _0 -> true | uu____1860 -> false
let __proj__Pat_constant__item___0: pat' -> sconst =
  fun projectee  -> match projectee with | Pat_constant _0 -> _0
let uu___is_Pat_cons: pat' -> Prims.bool =
  fun projectee  ->
    match projectee with | Pat_cons _0 -> true | uu____1886 -> false
let __proj__Pat_cons__item___0:
>>>>>>> c7d62a0b
  pat' ->
    (fv,((pat',term') withinfo_t,Prims.bool) FStar_Pervasives_Native.tuple2
          Prims.list)
      FStar_Pervasives_Native.tuple2
<<<<<<< HEAD
  = fun projectee  -> match projectee with | Pat_cons _0 -> _0 
let uu___is_Pat_var : pat' -> Prims.bool =
  fun projectee  ->
    match projectee with | Pat_var _0 -> true | uu____1470 -> false
  
let __proj__Pat_var__item___0 : pat' -> bv =
  fun projectee  -> match projectee with | Pat_var _0 -> _0 
let uu___is_Pat_wild : pat' -> Prims.bool =
  fun projectee  ->
    match projectee with | Pat_wild _0 -> true | uu____1482 -> false
  
let __proj__Pat_wild__item___0 : pat' -> bv =
  fun projectee  -> match projectee with | Pat_wild _0 -> _0 
let uu___is_Pat_dot_term : pat' -> Prims.bool =
  fun projectee  ->
    match projectee with | Pat_dot_term _0 -> true | uu____1498 -> false
  
let __proj__Pat_dot_term__item___0 :
  pat' -> (bv,(term',term') syntax) FStar_Pervasives_Native.tuple2 =
  fun projectee  -> match projectee with | Pat_dot_term _0 -> _0 
let uu___is_Total : comp' -> Prims.bool =
  fun projectee  ->
    match projectee with | Total _0 -> true | uu____1597 -> false
  
let __proj__Total__item___0 :
=======
  = fun projectee  -> match projectee with | Pat_cons _0 -> _0
let uu___is_Pat_var: pat' -> Prims.bool =
  fun projectee  ->
    match projectee with | Pat_var _0 -> true | uu____1936 -> false
let __proj__Pat_var__item___0: pat' -> bv =
  fun projectee  -> match projectee with | Pat_var _0 -> _0
let uu___is_Pat_wild: pat' -> Prims.bool =
  fun projectee  ->
    match projectee with | Pat_wild _0 -> true | uu____1950 -> false
let __proj__Pat_wild__item___0: pat' -> bv =
  fun projectee  -> match projectee with | Pat_wild _0 -> _0
let uu___is_Pat_dot_term: pat' -> Prims.bool =
  fun projectee  ->
    match projectee with | Pat_dot_term _0 -> true | uu____1970 -> false
let __proj__Pat_dot_term__item___0:
  pat' -> (bv,term' syntax) FStar_Pervasives_Native.tuple2 =
  fun projectee  -> match projectee with | Pat_dot_term _0 -> _0
let __proj__Mkletbinding__item__lbname:
  letbinding -> (bv,fv) FStar_Util.either =
  fun projectee  ->
    match projectee with
    | { lbname = __fname__lbname; lbunivs = __fname__lbunivs;
        lbtyp = __fname__lbtyp; lbeff = __fname__lbeff;
        lbdef = __fname__lbdef;_} -> __fname__lbname
let __proj__Mkletbinding__item__lbunivs: letbinding -> univ_name Prims.list =
  fun projectee  ->
    match projectee with
    | { lbname = __fname__lbname; lbunivs = __fname__lbunivs;
        lbtyp = __fname__lbtyp; lbeff = __fname__lbeff;
        lbdef = __fname__lbdef;_} -> __fname__lbunivs
let __proj__Mkletbinding__item__lbtyp: letbinding -> term' syntax =
  fun projectee  ->
    match projectee with
    | { lbname = __fname__lbname; lbunivs = __fname__lbunivs;
        lbtyp = __fname__lbtyp; lbeff = __fname__lbeff;
        lbdef = __fname__lbdef;_} -> __fname__lbtyp
let __proj__Mkletbinding__item__lbeff: letbinding -> FStar_Ident.lident =
  fun projectee  ->
    match projectee with
    | { lbname = __fname__lbname; lbunivs = __fname__lbunivs;
        lbtyp = __fname__lbtyp; lbeff = __fname__lbeff;
        lbdef = __fname__lbdef;_} -> __fname__lbeff
let __proj__Mkletbinding__item__lbdef: letbinding -> term' syntax =
  fun projectee  ->
    match projectee with
    | { lbname = __fname__lbname; lbunivs = __fname__lbunivs;
        lbtyp = __fname__lbtyp; lbeff = __fname__lbeff;
        lbdef = __fname__lbdef;_} -> __fname__lbdef
let __proj__Mkcomp_typ__item__comp_univs: comp_typ -> universes =
  fun projectee  ->
    match projectee with
    | { comp_univs = __fname__comp_univs; effect_name = __fname__effect_name;
        result_typ = __fname__result_typ; effect_args = __fname__effect_args;
        flags = __fname__flags;_} -> __fname__comp_univs
let __proj__Mkcomp_typ__item__effect_name: comp_typ -> FStar_Ident.lident =
  fun projectee  ->
    match projectee with
    | { comp_univs = __fname__comp_univs; effect_name = __fname__effect_name;
        result_typ = __fname__result_typ; effect_args = __fname__effect_args;
        flags = __fname__flags;_} -> __fname__effect_name
let __proj__Mkcomp_typ__item__result_typ: comp_typ -> term' syntax =
  fun projectee  ->
    match projectee with
    | { comp_univs = __fname__comp_univs; effect_name = __fname__effect_name;
        result_typ = __fname__result_typ; effect_args = __fname__effect_args;
        flags = __fname__flags;_} -> __fname__result_typ
let __proj__Mkcomp_typ__item__effect_args:
  comp_typ -> (term' syntax,aqual) FStar_Pervasives_Native.tuple2 Prims.list
  =
  fun projectee  ->
    match projectee with
    | { comp_univs = __fname__comp_univs; effect_name = __fname__effect_name;
        result_typ = __fname__result_typ; effect_args = __fname__effect_args;
        flags = __fname__flags;_} -> __fname__effect_args
let __proj__Mkcomp_typ__item__flags: comp_typ -> cflags Prims.list =
  fun projectee  ->
    match projectee with
    | { comp_univs = __fname__comp_univs; effect_name = __fname__effect_name;
        result_typ = __fname__result_typ; effect_args = __fname__effect_args;
        flags = __fname__flags;_} -> __fname__flags
let uu___is_Total: comp' -> Prims.bool =
  fun projectee  ->
    match projectee with | Total _0 -> true | uu____2254 -> false
let __proj__Total__item___0:
>>>>>>> c7d62a0b
  comp' ->
    ((term',term') syntax,universe FStar_Pervasives_Native.option)
      FStar_Pervasives_Native.tuple2
  = fun projectee  -> match projectee with | Total _0 -> _0 
let uu___is_GTotal : comp' -> Prims.bool =
  fun projectee  ->
<<<<<<< HEAD
    match projectee with | GTotal _0 -> true | uu____1629 -> false
  
let __proj__GTotal__item___0 :
=======
    match projectee with | GTotal _0 -> true | uu____2300 -> false
let __proj__GTotal__item___0:
>>>>>>> c7d62a0b
  comp' ->
    ((term',term') syntax,universe FStar_Pervasives_Native.option)
      FStar_Pervasives_Native.tuple2
<<<<<<< HEAD
  = fun projectee  -> match projectee with | GTotal _0 -> _0 
let uu___is_Comp : comp' -> Prims.bool =
  fun projectee  ->
    match projectee with | Comp _0 -> true | uu____1656 -> false
  
let __proj__Comp__item___0 : comp' -> comp_typ =
  fun projectee  -> match projectee with | Comp _0 -> _0 
let uu___is_TOTAL : cflags -> Prims.bool =
  fun projectee  ->
    match projectee with | TOTAL  -> true | uu____1667 -> false
  
let uu___is_MLEFFECT : cflags -> Prims.bool =
  fun projectee  ->
    match projectee with | MLEFFECT  -> true | uu____1671 -> false
  
let uu___is_RETURN : cflags -> Prims.bool =
  fun projectee  ->
    match projectee with | RETURN  -> true | uu____1675 -> false
  
let uu___is_PARTIAL_RETURN : cflags -> Prims.bool =
  fun projectee  ->
    match projectee with | PARTIAL_RETURN  -> true | uu____1679 -> false
  
let uu___is_SOMETRIVIAL : cflags -> Prims.bool =
  fun projectee  ->
    match projectee with | SOMETRIVIAL  -> true | uu____1683 -> false
  
let uu___is_LEMMA : cflags -> Prims.bool =
  fun projectee  ->
    match projectee with | LEMMA  -> true | uu____1687 -> false
  
let uu___is_CPS : cflags -> Prims.bool =
  fun projectee  -> match projectee with | CPS  -> true | uu____1691 -> false 
let uu___is_DECREASES : cflags -> Prims.bool =
  fun projectee  ->
    match projectee with | DECREASES _0 -> true | uu____1698 -> false
  
let __proj__DECREASES__item___0 : cflags -> (term',term') syntax =
  fun projectee  -> match projectee with | DECREASES _0 -> _0 
let uu___is_Meta_pattern : metadata -> Prims.bool =
  fun projectee  ->
    match projectee with | Meta_pattern _0 -> true | uu____1722 -> false
  
let __proj__Meta_pattern__item___0 :
  metadata ->
    ((term',term') syntax,aqual) FStar_Pervasives_Native.tuple2 Prims.list
      Prims.list
  = fun projectee  -> match projectee with | Meta_pattern _0 -> _0 
let uu___is_Meta_named : metadata -> Prims.bool =
  fun projectee  ->
    match projectee with | Meta_named _0 -> true | uu____1752 -> false
  
let __proj__Meta_named__item___0 : metadata -> FStar_Ident.lident =
  fun projectee  -> match projectee with | Meta_named _0 -> _0 
let uu___is_Meta_labeled : metadata -> Prims.bool =
  fun projectee  ->
    match projectee with | Meta_labeled _0 -> true | uu____1767 -> false
  
let __proj__Meta_labeled__item___0 :
  metadata ->
    (Prims.string,FStar_Range.range,Prims.bool)
      FStar_Pervasives_Native.tuple3
  = fun projectee  -> match projectee with | Meta_labeled _0 -> _0 
let uu___is_Meta_desugared : metadata -> Prims.bool =
  fun projectee  ->
    match projectee with | Meta_desugared _0 -> true | uu____1788 -> false
  
let __proj__Meta_desugared__item___0 : metadata -> meta_source_info =
  fun projectee  -> match projectee with | Meta_desugared _0 -> _0 
let uu___is_Meta_monadic : metadata -> Prims.bool =
  fun projectee  ->
    match projectee with | Meta_monadic _0 -> true | uu____1804 -> false
  
let __proj__Meta_monadic__item___0 :
  metadata ->
    (monad_name,(term',term') syntax) FStar_Pervasives_Native.tuple2
  = fun projectee  -> match projectee with | Meta_monadic _0 -> _0 
let uu___is_Meta_monadic_lift : metadata -> Prims.bool =
  fun projectee  ->
    match projectee with | Meta_monadic_lift _0 -> true | uu____1833 -> false
  
let __proj__Meta_monadic_lift__item___0 :
  metadata ->
    (monad_name,monad_name,(term',term') syntax)
      FStar_Pervasives_Native.tuple3
  = fun projectee  -> match projectee with | Meta_monadic_lift _0 -> _0 
let uu___is_Uvar projectee =
  match projectee with | Uvar  -> true | uu____1865 -> false 
let uu___is_Fixed projectee =
  match projectee with | Fixed _0 -> true | uu____1877 -> false 
let __proj__Fixed__item___0 projectee = match projectee with | Fixed _0 -> _0 
let uu___is_Data_app : meta_source_info -> Prims.bool =
  fun projectee  ->
    match projectee with | Data_app  -> true | uu____1895 -> false
  
let uu___is_Sequence : meta_source_info -> Prims.bool =
  fun projectee  ->
    match projectee with | Sequence  -> true | uu____1899 -> false
  
let uu___is_Primop : meta_source_info -> Prims.bool =
  fun projectee  ->
    match projectee with | Primop  -> true | uu____1903 -> false
  
let uu___is_Masked_effect : meta_source_info -> Prims.bool =
  fun projectee  ->
    match projectee with | Masked_effect  -> true | uu____1907 -> false
  
let uu___is_Meta_smt_pat : meta_source_info -> Prims.bool =
  fun projectee  ->
    match projectee with | Meta_smt_pat  -> true | uu____1911 -> false
  
let uu___is_Mutable_alloc : meta_source_info -> Prims.bool =
  fun projectee  ->
    match projectee with | Mutable_alloc  -> true | uu____1915 -> false
  
let uu___is_Mutable_rval : meta_source_info -> Prims.bool =
  fun projectee  ->
    match projectee with | Mutable_rval  -> true | uu____1919 -> false
  
let uu___is_Data_ctor : fv_qual -> Prims.bool =
  fun projectee  ->
    match projectee with | Data_ctor  -> true | uu____1923 -> false
  
let uu___is_Record_projector : fv_qual -> Prims.bool =
  fun projectee  ->
    match projectee with | Record_projector _0 -> true | uu____1930 -> false
  
let __proj__Record_projector__item___0 :
=======
  = fun projectee  -> match projectee with | GTotal _0 -> _0
let uu___is_Comp: comp' -> Prims.bool =
  fun projectee  ->
    match projectee with | Comp _0 -> true | uu____2338 -> false
let __proj__Comp__item___0: comp' -> comp_typ =
  fun projectee  -> match projectee with | Comp _0 -> _0
let uu___is_TOTAL: cflags -> Prims.bool =
  fun projectee  ->
    match projectee with | TOTAL  -> true | uu____2351 -> false
let uu___is_MLEFFECT: cflags -> Prims.bool =
  fun projectee  ->
    match projectee with | MLEFFECT  -> true | uu____2356 -> false
let uu___is_RETURN: cflags -> Prims.bool =
  fun projectee  ->
    match projectee with | RETURN  -> true | uu____2361 -> false
let uu___is_PARTIAL_RETURN: cflags -> Prims.bool =
  fun projectee  ->
    match projectee with | PARTIAL_RETURN  -> true | uu____2366 -> false
let uu___is_SOMETRIVIAL: cflags -> Prims.bool =
  fun projectee  ->
    match projectee with | SOMETRIVIAL  -> true | uu____2371 -> false
let uu___is_LEMMA: cflags -> Prims.bool =
  fun projectee  ->
    match projectee with | LEMMA  -> true | uu____2376 -> false
let uu___is_CPS: cflags -> Prims.bool =
  fun projectee  -> match projectee with | CPS  -> true | uu____2381 -> false
let uu___is_DECREASES: cflags -> Prims.bool =
  fun projectee  ->
    match projectee with | DECREASES _0 -> true | uu____2389 -> false
let __proj__DECREASES__item___0: cflags -> term' syntax =
  fun projectee  -> match projectee with | DECREASES _0 -> _0
let uu___is_Meta_pattern: metadata -> Prims.bool =
  fun projectee  ->
    match projectee with | Meta_pattern _0 -> true | uu____2419 -> false
let __proj__Meta_pattern__item___0:
  metadata ->
    (term' syntax,aqual) FStar_Pervasives_Native.tuple2 Prims.list Prims.list
  = fun projectee  -> match projectee with | Meta_pattern _0 -> _0
let uu___is_Meta_named: metadata -> Prims.bool =
  fun projectee  ->
    match projectee with | Meta_named _0 -> true | uu____2463 -> false
let __proj__Meta_named__item___0: metadata -> FStar_Ident.lident =
  fun projectee  -> match projectee with | Meta_named _0 -> _0
let uu___is_Meta_labeled: metadata -> Prims.bool =
  fun projectee  ->
    match projectee with | Meta_labeled _0 -> true | uu____2483 -> false
let __proj__Meta_labeled__item___0:
  metadata ->
    (Prims.string,FStar_Range.range,Prims.bool)
      FStar_Pervasives_Native.tuple3
  = fun projectee  -> match projectee with | Meta_labeled _0 -> _0
let uu___is_Meta_desugared: metadata -> Prims.bool =
  fun projectee  ->
    match projectee with | Meta_desugared _0 -> true | uu____2515 -> false
let __proj__Meta_desugared__item___0: metadata -> meta_source_info =
  fun projectee  -> match projectee with | Meta_desugared _0 -> _0
let uu___is_Meta_monadic: metadata -> Prims.bool =
  fun projectee  ->
    match projectee with | Meta_monadic _0 -> true | uu____2535 -> false
let __proj__Meta_monadic__item___0:
  metadata -> (monad_name,term' syntax) FStar_Pervasives_Native.tuple2 =
  fun projectee  -> match projectee with | Meta_monadic _0 -> _0
let uu___is_Meta_monadic_lift: metadata -> Prims.bool =
  fun projectee  ->
    match projectee with | Meta_monadic_lift _0 -> true | uu____2575 -> false
let __proj__Meta_monadic_lift__item___0:
  metadata ->
    (monad_name,monad_name,term' syntax) FStar_Pervasives_Native.tuple3
  = fun projectee  -> match projectee with | Meta_monadic_lift _0 -> _0
let uu___is_Meta_alien: metadata -> Prims.bool =
  fun projectee  ->
    match projectee with | Meta_alien _0 -> true | uu____2617 -> false
let __proj__Meta_alien__item___0:
  metadata -> (FStar_Dyn.dyn,Prims.string) FStar_Pervasives_Native.tuple2 =
  fun projectee  -> match projectee with | Meta_alien _0 -> _0
let uu___is_Data_app: meta_source_info -> Prims.bool =
  fun projectee  ->
    match projectee with | Data_app  -> true | uu____2642 -> false
let uu___is_Sequence: meta_source_info -> Prims.bool =
  fun projectee  ->
    match projectee with | Sequence  -> true | uu____2647 -> false
let uu___is_Primop: meta_source_info -> Prims.bool =
  fun projectee  ->
    match projectee with | Primop  -> true | uu____2652 -> false
let uu___is_Masked_effect: meta_source_info -> Prims.bool =
  fun projectee  ->
    match projectee with | Masked_effect  -> true | uu____2657 -> false
let uu___is_Meta_smt_pat: meta_source_info -> Prims.bool =
  fun projectee  ->
    match projectee with | Meta_smt_pat  -> true | uu____2662 -> false
let uu___is_Mutable_alloc: meta_source_info -> Prims.bool =
  fun projectee  ->
    match projectee with | Mutable_alloc  -> true | uu____2667 -> false
let uu___is_Mutable_rval: meta_source_info -> Prims.bool =
  fun projectee  ->
    match projectee with | Mutable_rval  -> true | uu____2672 -> false
let uu___is_Data_ctor: fv_qual -> Prims.bool =
  fun projectee  ->
    match projectee with | Data_ctor  -> true | uu____2677 -> false
let uu___is_Record_projector: fv_qual -> Prims.bool =
  fun projectee  ->
    match projectee with | Record_projector _0 -> true | uu____2687 -> false
let __proj__Record_projector__item___0:
>>>>>>> c7d62a0b
  fv_qual ->
    (FStar_Ident.lident,FStar_Ident.ident) FStar_Pervasives_Native.tuple2
  = fun projectee  -> match projectee with | Record_projector _0 -> _0 
let uu___is_Record_ctor : fv_qual -> Prims.bool =
  fun projectee  ->
<<<<<<< HEAD
    match projectee with | Record_ctor _0 -> true | uu____1951 -> false
  
let __proj__Record_ctor__item___0 :
=======
    match projectee with | Record_ctor _0 -> true | uu____2719 -> false
let __proj__Record_ctor__item___0:
>>>>>>> c7d62a0b
  fv_qual ->
    (FStar_Ident.lident,FStar_Ident.ident Prims.list)
      FStar_Pervasives_Native.tuple2
  = fun projectee  -> match projectee with | Record_ctor _0 -> _0 
let uu___is_DB : subst_elt -> Prims.bool =
  fun projectee  ->
<<<<<<< HEAD
    match projectee with | DB _0 -> true | uu____1974 -> false
  
let __proj__DB__item___0 :
=======
    match projectee with | DB _0 -> true | uu____2755 -> false
let __proj__DB__item___0:
>>>>>>> c7d62a0b
  subst_elt -> (Prims.int,bv) FStar_Pervasives_Native.tuple2 =
  fun projectee  -> match projectee with | DB _0 -> _0 
let uu___is_NM : subst_elt -> Prims.bool =
  fun projectee  ->
<<<<<<< HEAD
    match projectee with | NM _0 -> true | uu____1994 -> false
  
let __proj__NM__item___0 :
  subst_elt -> (bv,Prims.int) FStar_Pervasives_Native.tuple2 =
  fun projectee  -> match projectee with | NM _0 -> _0 
let uu___is_NT : subst_elt -> Prims.bool =
  fun projectee  ->
    match projectee with | NT _0 -> true | uu____2016 -> false
  
let __proj__NT__item___0 :
  subst_elt -> (bv,(term',term') syntax) FStar_Pervasives_Native.tuple2 =
  fun projectee  -> match projectee with | NT _0 -> _0 
let uu___is_UN : subst_elt -> Prims.bool =
  fun projectee  ->
    match projectee with | UN _0 -> true | uu____2042 -> false
  
let __proj__UN__item___0 :
=======
    match projectee with | NM _0 -> true | uu____2785 -> false
let __proj__NM__item___0:
  subst_elt -> (bv,Prims.int) FStar_Pervasives_Native.tuple2 =
  fun projectee  -> match projectee with | NM _0 -> _0
let uu___is_NT: subst_elt -> Prims.bool =
  fun projectee  ->
    match projectee with | NT _0 -> true | uu____2817 -> false
let __proj__NT__item___0:
  subst_elt -> (bv,term' syntax) FStar_Pervasives_Native.tuple2 =
  fun projectee  -> match projectee with | NT _0 -> _0
let uu___is_UN: subst_elt -> Prims.bool =
  fun projectee  ->
    match projectee with | UN _0 -> true | uu____2853 -> false
let __proj__UN__item___0:
>>>>>>> c7d62a0b
  subst_elt -> (Prims.int,universe) FStar_Pervasives_Native.tuple2 =
  fun projectee  -> match projectee with | UN _0 -> _0 
let uu___is_UD : subst_elt -> Prims.bool =
  fun projectee  ->
<<<<<<< HEAD
    match projectee with | UD _0 -> true | uu____2062 -> false
  
let __proj__UD__item___0 :
=======
    match projectee with | UD _0 -> true | uu____2883 -> false
let __proj__UD__item___0:
>>>>>>> c7d62a0b
  subst_elt -> (univ_name,Prims.int) FStar_Pervasives_Native.tuple2 =
  fun projectee  -> match projectee with | UD _0 -> _0 
type pat = (pat',term') withinfo_t
type term = (term',term') syntax
type branch =
  ((pat',term') withinfo_t,(term',term') syntax
                             FStar_Pervasives_Native.option,(term',term')
                                                              syntax)
    FStar_Pervasives_Native.tuple3
type comp = (comp',Prims.unit) syntax
type ascription =
  (((term',term') syntax,(comp',Prims.unit) syntax) FStar_Util.either,
    (term',term') syntax FStar_Pervasives_Native.option)
    FStar_Pervasives_Native.tuple2
type typ = (term',term') syntax
type arg = ((term',term') syntax,aqual) FStar_Pervasives_Native.tuple2
type args =
  ((term',term') syntax,aqual) FStar_Pervasives_Native.tuple2 Prims.list
type binder = (bv,aqual) FStar_Pervasives_Native.tuple2
type binders = (bv,aqual) FStar_Pervasives_Native.tuple2 Prims.list
type uvar = (term',term') syntax uvar_basis FStar_Unionfind.uvar
type lbname = (bv,fv) FStar_Util.either
type letbindings =
  (Prims.bool,letbinding Prims.list) FStar_Pervasives_Native.tuple2
type subst_ts =
  (subst_elt Prims.list Prims.list,FStar_Range.range
                                     FStar_Pervasives_Native.option)
    FStar_Pervasives_Native.tuple2
type freenames = bv FStar_Util.set
type uvars =
  ((term',term') syntax uvar_basis FStar_Unionfind.uvar,(term',term') syntax)
    FStar_Pervasives_Native.tuple2 FStar_Util.set
type residual_comp =
  (FStar_Ident.lident,cflags Prims.list) FStar_Pervasives_Native.tuple2
type tscheme = (univ_name Prims.list,typ) FStar_Pervasives_Native.tuple2
type freenames_l = bv Prims.list
type formula = typ
type formulae = typ Prims.list
type qualifier =
  | Assumption 
  | New 
  | Private 
  | Unfold_for_unification_and_vcgen 
  | Visible_default 
  | Irreducible 
  | Abstract 
  | Inline_for_extraction 
  | NoExtract 
  | Noeq 
  | Unopteq 
  | TotalEffect 
  | Logic 
  | Reifiable 
  | Reflectable of FStar_Ident.lident 
  | Discriminator of FStar_Ident.lident 
  | Projector of (FStar_Ident.lident,FStar_Ident.ident)
  FStar_Pervasives_Native.tuple2 
  | RecordType of (FStar_Ident.ident Prims.list,FStar_Ident.ident Prims.list)
  FStar_Pervasives_Native.tuple2 
  | RecordConstructor of
  (FStar_Ident.ident Prims.list,FStar_Ident.ident Prims.list)
<<<<<<< HEAD
  FStar_Pervasives_Native.tuple2 
  | Action of FStar_Ident.lident 
  | ExceptionConstructor 
  | HasMaskedEffect 
  | Effect 
  | OnlyName 
let uu___is_Assumption : qualifier -> Prims.bool =
  fun projectee  ->
    match projectee with | Assumption  -> true | uu____2370 -> false
  
let uu___is_New : qualifier -> Prims.bool =
  fun projectee  -> match projectee with | New  -> true | uu____2374 -> false 
let uu___is_Private : qualifier -> Prims.bool =
  fun projectee  ->
    match projectee with | Private  -> true | uu____2378 -> false
  
let uu___is_Unfold_for_unification_and_vcgen : qualifier -> Prims.bool =
  fun projectee  ->
    match projectee with
    | Unfold_for_unification_and_vcgen  -> true
    | uu____2382 -> false
  
let uu___is_Visible_default : qualifier -> Prims.bool =
  fun projectee  ->
    match projectee with | Visible_default  -> true | uu____2386 -> false
  
let uu___is_Irreducible : qualifier -> Prims.bool =
  fun projectee  ->
    match projectee with | Irreducible  -> true | uu____2390 -> false
  
let uu___is_Abstract : qualifier -> Prims.bool =
  fun projectee  ->
    match projectee with | Abstract  -> true | uu____2394 -> false
  
let uu___is_Inline_for_extraction : qualifier -> Prims.bool =
  fun projectee  ->
    match projectee with
    | Inline_for_extraction  -> true
    | uu____2398 -> false
  
let uu___is_NoExtract : qualifier -> Prims.bool =
  fun projectee  ->
    match projectee with | NoExtract  -> true | uu____2402 -> false
  
let uu___is_Noeq : qualifier -> Prims.bool =
  fun projectee  ->
    match projectee with | Noeq  -> true | uu____2406 -> false
  
let uu___is_Unopteq : qualifier -> Prims.bool =
  fun projectee  ->
    match projectee with | Unopteq  -> true | uu____2410 -> false
  
let uu___is_TotalEffect : qualifier -> Prims.bool =
  fun projectee  ->
    match projectee with | TotalEffect  -> true | uu____2414 -> false
  
let uu___is_Logic : qualifier -> Prims.bool =
  fun projectee  ->
    match projectee with | Logic  -> true | uu____2418 -> false
  
let uu___is_Reifiable : qualifier -> Prims.bool =
  fun projectee  ->
    match projectee with | Reifiable  -> true | uu____2422 -> false
  
let uu___is_Reflectable : qualifier -> Prims.bool =
  fun projectee  ->
    match projectee with | Reflectable _0 -> true | uu____2427 -> false
  
let __proj__Reflectable__item___0 : qualifier -> FStar_Ident.lident =
  fun projectee  -> match projectee with | Reflectable _0 -> _0 
let uu___is_Discriminator : qualifier -> Prims.bool =
  fun projectee  ->
    match projectee with | Discriminator _0 -> true | uu____2439 -> false
  
let __proj__Discriminator__item___0 : qualifier -> FStar_Ident.lident =
  fun projectee  -> match projectee with | Discriminator _0 -> _0 
let uu___is_Projector : qualifier -> Prims.bool =
  fun projectee  ->
    match projectee with | Projector _0 -> true | uu____2453 -> false
  
let __proj__Projector__item___0 :
=======
  FStar_Pervasives_Native.tuple2
  | Action of FStar_Ident.lident
  | ExceptionConstructor
  | HasMaskedEffect
  | Effect
  | OnlyName
let uu___is_Assumption: qualifier -> Prims.bool =
  fun projectee  ->
    match projectee with | Assumption  -> true | uu____3521 -> false
let uu___is_New: qualifier -> Prims.bool =
  fun projectee  -> match projectee with | New  -> true | uu____3526 -> false
let uu___is_Private: qualifier -> Prims.bool =
  fun projectee  ->
    match projectee with | Private  -> true | uu____3531 -> false
let uu___is_Unfold_for_unification_and_vcgen: qualifier -> Prims.bool =
  fun projectee  ->
    match projectee with
    | Unfold_for_unification_and_vcgen  -> true
    | uu____3536 -> false
let uu___is_Visible_default: qualifier -> Prims.bool =
  fun projectee  ->
    match projectee with | Visible_default  -> true | uu____3541 -> false
let uu___is_Irreducible: qualifier -> Prims.bool =
  fun projectee  ->
    match projectee with | Irreducible  -> true | uu____3546 -> false
let uu___is_Abstract: qualifier -> Prims.bool =
  fun projectee  ->
    match projectee with | Abstract  -> true | uu____3551 -> false
let uu___is_Inline_for_extraction: qualifier -> Prims.bool =
  fun projectee  ->
    match projectee with
    | Inline_for_extraction  -> true
    | uu____3556 -> false
let uu___is_NoExtract: qualifier -> Prims.bool =
  fun projectee  ->
    match projectee with | NoExtract  -> true | uu____3561 -> false
let uu___is_Noeq: qualifier -> Prims.bool =
  fun projectee  ->
    match projectee with | Noeq  -> true | uu____3566 -> false
let uu___is_Unopteq: qualifier -> Prims.bool =
  fun projectee  ->
    match projectee with | Unopteq  -> true | uu____3571 -> false
let uu___is_TotalEffect: qualifier -> Prims.bool =
  fun projectee  ->
    match projectee with | TotalEffect  -> true | uu____3576 -> false
let uu___is_Logic: qualifier -> Prims.bool =
  fun projectee  ->
    match projectee with | Logic  -> true | uu____3581 -> false
let uu___is_Reifiable: qualifier -> Prims.bool =
  fun projectee  ->
    match projectee with | Reifiable  -> true | uu____3586 -> false
let uu___is_Reflectable: qualifier -> Prims.bool =
  fun projectee  ->
    match projectee with | Reflectable _0 -> true | uu____3592 -> false
let __proj__Reflectable__item___0: qualifier -> FStar_Ident.lident =
  fun projectee  -> match projectee with | Reflectable _0 -> _0
let uu___is_Discriminator: qualifier -> Prims.bool =
  fun projectee  ->
    match projectee with | Discriminator _0 -> true | uu____3606 -> false
let __proj__Discriminator__item___0: qualifier -> FStar_Ident.lident =
  fun projectee  -> match projectee with | Discriminator _0 -> _0
let uu___is_Projector: qualifier -> Prims.bool =
  fun projectee  ->
    match projectee with | Projector _0 -> true | uu____3624 -> false
let __proj__Projector__item___0:
>>>>>>> c7d62a0b
  qualifier ->
    (FStar_Ident.lident,FStar_Ident.ident) FStar_Pervasives_Native.tuple2
  = fun projectee  -> match projectee with | Projector _0 -> _0 
let uu___is_RecordType : qualifier -> Prims.bool =
  fun projectee  ->
<<<<<<< HEAD
    match projectee with | RecordType _0 -> true | uu____2475 -> false
  
let __proj__RecordType__item___0 :
=======
    match projectee with | RecordType _0 -> true | uu____3658 -> false
let __proj__RecordType__item___0:
>>>>>>> c7d62a0b
  qualifier ->
    (FStar_Ident.ident Prims.list,FStar_Ident.ident Prims.list)
      FStar_Pervasives_Native.tuple2
  = fun projectee  -> match projectee with | RecordType _0 -> _0 
let uu___is_RecordConstructor : qualifier -> Prims.bool =
  fun projectee  ->
<<<<<<< HEAD
    match projectee with | RecordConstructor _0 -> true | uu____2503 -> false
  
let __proj__RecordConstructor__item___0 :
=======
    match projectee with | RecordConstructor _0 -> true | uu____3704 -> false
let __proj__RecordConstructor__item___0:
>>>>>>> c7d62a0b
  qualifier ->
    (FStar_Ident.ident Prims.list,FStar_Ident.ident Prims.list)
      FStar_Pervasives_Native.tuple2
  = fun projectee  -> match projectee with | RecordConstructor _0 -> _0 
let uu___is_Action : qualifier -> Prims.bool =
  fun projectee  ->
<<<<<<< HEAD
    match projectee with | Action _0 -> true | uu____2527 -> false
  
let __proj__Action__item___0 : qualifier -> FStar_Ident.lident =
  fun projectee  -> match projectee with | Action _0 -> _0 
let uu___is_ExceptionConstructor : qualifier -> Prims.bool =
  fun projectee  ->
    match projectee with
    | ExceptionConstructor  -> true
    | uu____2538 -> false
  
let uu___is_HasMaskedEffect : qualifier -> Prims.bool =
  fun projectee  ->
    match projectee with | HasMaskedEffect  -> true | uu____2542 -> false
  
let uu___is_Effect : qualifier -> Prims.bool =
  fun projectee  ->
    match projectee with | Effect  -> true | uu____2546 -> false
  
let uu___is_OnlyName : qualifier -> Prims.bool =
  fun projectee  ->
    match projectee with | OnlyName  -> true | uu____2550 -> false
  
=======
    match projectee with | Action _0 -> true | uu____3742 -> false
let __proj__Action__item___0: qualifier -> FStar_Ident.lident =
  fun projectee  -> match projectee with | Action _0 -> _0
let uu___is_ExceptionConstructor: qualifier -> Prims.bool =
  fun projectee  ->
    match projectee with
    | ExceptionConstructor  -> true
    | uu____3755 -> false
let uu___is_HasMaskedEffect: qualifier -> Prims.bool =
  fun projectee  ->
    match projectee with | HasMaskedEffect  -> true | uu____3760 -> false
let uu___is_Effect: qualifier -> Prims.bool =
  fun projectee  ->
    match projectee with | Effect  -> true | uu____3765 -> false
let uu___is_OnlyName: qualifier -> Prims.bool =
  fun projectee  ->
    match projectee with | OnlyName  -> true | uu____3770 -> false
>>>>>>> c7d62a0b
type attribute = term
type tycon = (FStar_Ident.lident,binders,typ) FStar_Pervasives_Native.tuple3
type monad_abbrev = {
  mabbrev: FStar_Ident.lident ;
  parms: binders ;
  def: typ }
type sub_eff =
  {
  source: FStar_Ident.lident ;
  target: FStar_Ident.lident ;
  lift_wp: tscheme FStar_Pervasives_Native.option ;
  lift: tscheme FStar_Pervasives_Native.option }
type action =
  {
  action_name: FStar_Ident.lident ;
  action_unqualified_name: FStar_Ident.ident ;
  action_univs: univ_names ;
  action_params: binders ;
  action_defn: term ;
  action_typ: typ }
type eff_decl =
  {
  cattributes: cflags Prims.list ;
  mname: FStar_Ident.lident ;
  univs: univ_names ;
  binders: binders ;
  signature: term ;
  ret_wp: tscheme ;
  bind_wp: tscheme ;
  if_then_else: tscheme ;
  ite_wp: tscheme ;
  stronger: tscheme ;
  close_wp: tscheme ;
  assert_p: tscheme ;
  assume_p: tscheme ;
  null_wp: tscheme ;
  trivial: tscheme ;
  repr: term ;
  return_repr: tscheme ;
  bind_repr: tscheme ;
  actions: action Prims.list }
type sig_metadata =
  {
  sigmeta_active: Prims.bool ;
  sigmeta_fact_db_ids: Prims.string Prims.list }
type sigelt' =
  | Sig_inductive_typ of
  (FStar_Ident.lident,univ_names,binders,typ,FStar_Ident.lident Prims.list,
  FStar_Ident.lident Prims.list) FStar_Pervasives_Native.tuple6 
  | Sig_bundle of (sigelt Prims.list,FStar_Ident.lident Prims.list)
  FStar_Pervasives_Native.tuple2 
  | Sig_datacon of
  (FStar_Ident.lident,univ_names,typ,FStar_Ident.lident,Prims.int,FStar_Ident.lident
                                                                    Prims.list)
  FStar_Pervasives_Native.tuple6 
  | Sig_declare_typ of (FStar_Ident.lident,univ_names,typ)
  FStar_Pervasives_Native.tuple3 
  | Sig_let of
  (letbindings,FStar_Ident.lident Prims.list,attribute Prims.list)
  FStar_Pervasives_Native.tuple3 
  | Sig_main of term 
  | Sig_assume of (FStar_Ident.lident,formula) FStar_Pervasives_Native.tuple2
  
  | Sig_new_effect of eff_decl 
  | Sig_new_effect_for_free of eff_decl 
  | Sig_sub_effect of sub_eff 
  | Sig_effect_abbrev of
  (FStar_Ident.lident,univ_names,binders,comp,cflags Prims.list)
  FStar_Pervasives_Native.tuple5 
  | Sig_pragma of pragma 
and sigelt =
  {
<<<<<<< HEAD
  sigel: sigelt' ;
  sigrng: FStar_Range.range ;
  sigquals: qualifier Prims.list ;
  sigmeta: sig_metadata }
let uu___is_Sig_inductive_typ : sigelt' -> Prims.bool =
  fun projectee  ->
    match projectee with | Sig_inductive_typ _0 -> true | uu____2953 -> false
  
let __proj__Sig_inductive_typ__item___0 :
=======
  sigel: sigelt';
  sigrng: FStar_Range.range;
  sigquals: qualifier Prims.list;
  sigmeta: sig_metadata;
  sigattrs: attribute Prims.list;}
let uu___is_Sig_inductive_typ: sigelt' -> Prims.bool =
  fun projectee  ->
    match projectee with | Sig_inductive_typ _0 -> true | uu____4762 -> false
let __proj__Sig_inductive_typ__item___0:
>>>>>>> c7d62a0b
  sigelt' ->
    (FStar_Ident.lident,univ_names,binders,typ,FStar_Ident.lident Prims.list,
      FStar_Ident.lident Prims.list) FStar_Pervasives_Native.tuple6
  = fun projectee  -> match projectee with | Sig_inductive_typ _0 -> _0 
let uu___is_Sig_bundle : sigelt' -> Prims.bool =
  fun projectee  ->
<<<<<<< HEAD
    match projectee with | Sig_bundle _0 -> true | uu____2993 -> false
  
let __proj__Sig_bundle__item___0 :
=======
    match projectee with | Sig_bundle _0 -> true | uu____4832 -> false
let __proj__Sig_bundle__item___0:
>>>>>>> c7d62a0b
  sigelt' ->
    (sigelt Prims.list,FStar_Ident.lident Prims.list)
      FStar_Pervasives_Native.tuple2
  = fun projectee  -> match projectee with | Sig_bundle _0 -> _0 
let uu___is_Sig_datacon : sigelt' -> Prims.bool =
  fun projectee  ->
<<<<<<< HEAD
    match projectee with | Sig_datacon _0 -> true | uu____3024 -> false
  
let __proj__Sig_datacon__item___0 :
=======
    match projectee with | Sig_datacon _0 -> true | uu____4884 -> false
let __proj__Sig_datacon__item___0:
>>>>>>> c7d62a0b
  sigelt' ->
    (FStar_Ident.lident,univ_names,typ,FStar_Ident.lident,Prims.int,FStar_Ident.lident
                                                                    Prims.list)
      FStar_Pervasives_Native.tuple6
  = fun projectee  -> match projectee with | Sig_datacon _0 -> _0 
let uu___is_Sig_declare_typ : sigelt' -> Prims.bool =
  fun projectee  ->
<<<<<<< HEAD
    match projectee with | Sig_declare_typ _0 -> true | uu____3060 -> false
  
let __proj__Sig_declare_typ__item___0 :
=======
    match projectee with | Sig_declare_typ _0 -> true | uu____4946 -> false
let __proj__Sig_declare_typ__item___0:
>>>>>>> c7d62a0b
  sigelt' ->
    (FStar_Ident.lident,univ_names,typ) FStar_Pervasives_Native.tuple3
  = fun projectee  -> match projectee with | Sig_declare_typ _0 -> _0 
let uu___is_Sig_let : sigelt' -> Prims.bool =
  fun projectee  ->
<<<<<<< HEAD
    match projectee with | Sig_let _0 -> true | uu____3086 -> false
  
let __proj__Sig_let__item___0 :
=======
    match projectee with | Sig_let _0 -> true | uu____4984 -> false
let __proj__Sig_let__item___0:
>>>>>>> c7d62a0b
  sigelt' ->
    (letbindings,FStar_Ident.lident Prims.list,attribute Prims.list)
      FStar_Pervasives_Native.tuple3
  = fun projectee  -> match projectee with | Sig_let _0 -> _0 
let uu___is_Sig_main : sigelt' -> Prims.bool =
  fun projectee  ->
<<<<<<< HEAD
    match projectee with | Sig_main _0 -> true | uu____3113 -> false
  
let __proj__Sig_main__item___0 : sigelt' -> term =
  fun projectee  -> match projectee with | Sig_main _0 -> _0 
let uu___is_Sig_assume : sigelt' -> Prims.bool =
  fun projectee  ->
    match projectee with | Sig_assume _0 -> true | uu____3127 -> false
  
let __proj__Sig_assume__item___0 :
  sigelt' -> (FStar_Ident.lident,formula) FStar_Pervasives_Native.tuple2 =
  fun projectee  -> match projectee with | Sig_assume _0 -> _0 
let uu___is_Sig_new_effect : sigelt' -> Prims.bool =
  fun projectee  ->
    match projectee with | Sig_new_effect _0 -> true | uu____3145 -> false
  
let __proj__Sig_new_effect__item___0 : sigelt' -> eff_decl =
  fun projectee  -> match projectee with | Sig_new_effect _0 -> _0 
let uu___is_Sig_new_effect_for_free : sigelt' -> Prims.bool =
  fun projectee  ->
    match projectee with
    | Sig_new_effect_for_free _0 -> true
    | uu____3157 -> false
  
let __proj__Sig_new_effect_for_free__item___0 : sigelt' -> eff_decl =
  fun projectee  -> match projectee with | Sig_new_effect_for_free _0 -> _0 
let uu___is_Sig_sub_effect : sigelt' -> Prims.bool =
  fun projectee  ->
    match projectee with | Sig_sub_effect _0 -> true | uu____3169 -> false
  
let __proj__Sig_sub_effect__item___0 : sigelt' -> sub_eff =
  fun projectee  -> match projectee with | Sig_sub_effect _0 -> _0 
let uu___is_Sig_effect_abbrev : sigelt' -> Prims.bool =
  fun projectee  ->
    match projectee with | Sig_effect_abbrev _0 -> true | uu____3187 -> false
  
let __proj__Sig_effect_abbrev__item___0 :
  sigelt' ->
    (FStar_Ident.lident,univ_names,binders,comp,cflags Prims.list)
      FStar_Pervasives_Native.tuple5
  = fun projectee  -> match projectee with | Sig_effect_abbrev _0 -> _0 
let uu___is_Sig_pragma : sigelt' -> Prims.bool =
=======
    match projectee with | Sig_main _0 -> true | uu____5016 -> false
let __proj__Sig_main__item___0: sigelt' -> term =
  fun projectee  -> match projectee with | Sig_main _0 -> _0
let uu___is_Sig_assume: sigelt' -> Prims.bool =
  fun projectee  ->
    match projectee with | Sig_assume _0 -> true | uu____5036 -> false
let __proj__Sig_assume__item___0:
  sigelt' ->
    (FStar_Ident.lident,univ_names,formula) FStar_Pervasives_Native.tuple3
  = fun projectee  -> match projectee with | Sig_assume _0 -> _0
let uu___is_Sig_new_effect: sigelt' -> Prims.bool =
  fun projectee  ->
    match projectee with | Sig_new_effect _0 -> true | uu____5068 -> false
let __proj__Sig_new_effect__item___0: sigelt' -> eff_decl =
  fun projectee  -> match projectee with | Sig_new_effect _0 -> _0
let uu___is_Sig_new_effect_for_free: sigelt' -> Prims.bool =
  fun projectee  ->
    match projectee with
    | Sig_new_effect_for_free _0 -> true
    | uu____5082 -> false
let __proj__Sig_new_effect_for_free__item___0: sigelt' -> eff_decl =
  fun projectee  -> match projectee with | Sig_new_effect_for_free _0 -> _0
let uu___is_Sig_sub_effect: sigelt' -> Prims.bool =
  fun projectee  ->
    match projectee with | Sig_sub_effect _0 -> true | uu____5096 -> false
let __proj__Sig_sub_effect__item___0: sigelt' -> sub_eff =
  fun projectee  -> match projectee with | Sig_sub_effect _0 -> _0
let uu___is_Sig_effect_abbrev: sigelt' -> Prims.bool =
  fun projectee  ->
    match projectee with | Sig_effect_abbrev _0 -> true | uu____5122 -> false
let __proj__Sig_effect_abbrev__item___0:
  sigelt' ->
    (FStar_Ident.lident,univ_names,binders,comp,cflags Prims.list)
      FStar_Pervasives_Native.tuple5
  = fun projectee  -> match projectee with | Sig_effect_abbrev _0 -> _0
let uu___is_Sig_pragma: sigelt' -> Prims.bool =
  fun projectee  ->
    match projectee with | Sig_pragma _0 -> true | uu____5172 -> false
let __proj__Sig_pragma__item___0: sigelt' -> pragma =
  fun projectee  -> match projectee with | Sig_pragma _0 -> _0
let __proj__Mksigelt__item__sigel: sigelt -> sigelt' =
  fun projectee  ->
    match projectee with
    | { sigel = __fname__sigel; sigrng = __fname__sigrng;
        sigquals = __fname__sigquals; sigmeta = __fname__sigmeta;
        sigattrs = __fname__sigattrs;_} -> __fname__sigel
let __proj__Mksigelt__item__sigrng: sigelt -> FStar_Range.range =
  fun projectee  ->
    match projectee with
    | { sigel = __fname__sigel; sigrng = __fname__sigrng;
        sigquals = __fname__sigquals; sigmeta = __fname__sigmeta;
        sigattrs = __fname__sigattrs;_} -> __fname__sigrng
let __proj__Mksigelt__item__sigquals: sigelt -> qualifier Prims.list =
>>>>>>> c7d62a0b
  fun projectee  ->
    match projectee with | Sig_pragma _0 -> true | uu____3217 -> false
  
let __proj__Sig_pragma__item___0 : sigelt' -> pragma =
  fun projectee  -> match projectee with | Sig_pragma _0 -> _0 
type sigelts = sigelt Prims.list
type modul =
  {
  name: FStar_Ident.lident ;
  declarations: sigelts ;
  exports: sigelts ;
  is_interface: Prims.bool }
type path = Prims.string Prims.list
type subst_t = subst_elt Prims.list
type ('a,'b) mk_t_a =
  'b FStar_Pervasives_Native.option -> FStar_Range.range -> ('a,'b) syntax
type mk_t = (term',term') mk_t_a
let contains_reflectable : qualifier Prims.list -> Prims.bool =
  fun l  ->
    FStar_Util.for_some
<<<<<<< HEAD
      (fun uu___87_3298  ->
         match uu___87_3298 with
         | Reflectable uu____3299 -> true
         | uu____3300 -> false) l
  
let withinfo v1 s r = { v = v1; ty = s; p = r } 
let withsort v1 s = withinfo v1 s FStar_Range.dummyRange 
let bv_eq : bv -> bv -> Prims.bool =
=======
      (fun uu___88_5332  ->
         match uu___88_5332 with
         | Reflectable uu____5333 -> true
         | uu____5334 -> false) l
let withinfo: 'a . 'a -> FStar_Range.range -> 'a withinfo_t =
  fun v1  -> fun r  -> { v = v1; p = r }
let withsort: 'a . 'a -> 'a withinfo_t =
  fun v1  -> withinfo v1 FStar_Range.dummyRange
let bv_eq: bv -> bv -> Prims.bool =
>>>>>>> c7d62a0b
  fun bv1  ->
    fun bv2  ->
      ((bv1.ppname).FStar_Ident.idText = (bv2.ppname).FStar_Ident.idText) &&
        (bv1.index = bv2.index)
  
let order_bv : bv -> bv -> Prims.int =
  fun x  ->
    fun y  ->
      let i =
        FStar_String.compare (x.ppname).FStar_Ident.idText
          (y.ppname).FStar_Ident.idText
         in
      if i = (Prims.parse_int "0") then x.index - y.index else i
  
let order_fv : FStar_Ident.lident -> FStar_Ident.lident -> Prims.int =
  fun x  ->
    fun y  -> FStar_String.compare x.FStar_Ident.str y.FStar_Ident.str
  
let range_of_lbname : lbname -> FStar_Range.range =
  fun l  ->
    match l with
    | FStar_Util.Inl x -> (x.ppname).FStar_Ident.idRange
    | FStar_Util.Inr fv -> FStar_Ident.range_of_lid (fv.fv_name).v
  
let range_of_bv : bv -> FStar_Range.range =
  fun x  -> (x.ppname).FStar_Ident.idRange 
let set_range_of_bv : bv -> FStar_Range.range -> bv =
  fun x  ->
    fun r  ->
<<<<<<< HEAD
      let uu___94_3376 = x  in
      {
        ppname = (FStar_Ident.mk_ident (((x.ppname).FStar_Ident.idText), r));
        index = (uu___94_3376.index);
        sort = (uu___94_3376.sort)
      }
  
let syn p k f = f k p 
let mk_fvs uu____3417 = FStar_Util.mk_ref FStar_Pervasives_Native.None 
let mk_uvs uu____3429 = FStar_Util.mk_ref FStar_Pervasives_Native.None 
let new_bv_set : Prims.unit -> bv FStar_Util.set =
  fun uu____3435  ->
    FStar_Util.new_set order_bv
      (fun x  ->
         x.index + (FStar_Util.hashcode (x.ppname).FStar_Ident.idText))
  
let new_fv_set : Prims.unit -> FStar_Ident.lident FStar_Util.set =
  fun uu____3441  ->
=======
      let uu___95_5407 = x in
      {
        ppname = (FStar_Ident.mk_ident (((x.ppname).FStar_Ident.idText), r));
        index = (uu___95_5407.index);
        sort = (uu___95_5407.sort)
      }
let syn:
  'Auu____5420 'Auu____5421 'Auu____5422 .
    'Auu____5422 ->
      'Auu____5421 ->
        ('Auu____5421 -> 'Auu____5422 -> 'Auu____5420) -> 'Auu____5420
  = fun p  -> fun k  -> fun f  -> f k p
let mk_fvs:
  'Auu____5456 .
    Prims.unit -> 'Auu____5456 FStar_Pervasives_Native.option FStar_ST.ref
  = fun uu____5464  -> FStar_Util.mk_ref FStar_Pervasives_Native.None
let mk_uvs:
  'Auu____5478 .
    Prims.unit -> 'Auu____5478 FStar_Pervasives_Native.option FStar_ST.ref
  = fun uu____5486  -> FStar_Util.mk_ref FStar_Pervasives_Native.None
let new_bv_set: Prims.unit -> bv FStar_Util.set =
  fun uu____5494  ->
    FStar_Util.new_set order_bv
      (fun x  ->
         x.index + (FStar_Util.hashcode (x.ppname).FStar_Ident.idText))
let new_fv_set: Prims.unit -> FStar_Ident.lident FStar_Util.set =
  fun uu____5504  ->
>>>>>>> c7d62a0b
    FStar_Util.new_set order_fv
      (fun x  -> FStar_Util.hashcode x.FStar_Ident.str)
  
let new_uv_set :
  Prims.unit ->
    ((term',term') syntax uvar_basis FStar_Unionfind.uvar,(term',term')
                                                            syntax)
      FStar_Pervasives_Native.tuple2 FStar_Util.set
  =
<<<<<<< HEAD
  fun uu____3446  ->
    FStar_Util.new_set
      (fun uu____3455  ->
         fun uu____3456  ->
           match (uu____3455, uu____3456) with
           | ((x,uu____3490),(y,uu____3492)) ->
               let uu____3533 = FStar_Unionfind.uvar_id x  in
               let uu____3537 = FStar_Unionfind.uvar_id y  in
               uu____3533 - uu____3537)
      (fun uu____3541  ->
         match uu____3541 with | (x,uu____3551) -> FStar_Unionfind.uvar_id x)
  
let new_universe_uvar_set :
  Prims.unit ->
    universe FStar_Pervasives_Native.option FStar_Unionfind.uvar
      FStar_Util.set
  =
  fun uu____3570  ->
    FStar_Util.new_set
      (fun x  ->
         fun y  ->
           let uu____3580 = FStar_Unionfind.uvar_id x  in
           let uu____3582 = FStar_Unionfind.uvar_id y  in
           uu____3580 - uu____3582) (fun x  -> FStar_Unionfind.uvar_id x)
  
let new_universe_names_fifo_set :
  Prims.unit -> FStar_Ident.ident FStar_Util.fifo_set =
  fun uu____3593  ->
=======
  fun uu____5514  ->
>>>>>>> c7d62a0b
    FStar_Util.new_fifo_set
      (fun x  ->
         fun y  ->
           FStar_String.compare (FStar_Ident.text_of_id x)
             (FStar_Ident.text_of_id y))
      (fun x  -> FStar_Util.hashcode (FStar_Ident.text_of_id x))
<<<<<<< HEAD
  
let no_names : bv FStar_Util.set = new_bv_set () 
let no_fvars : FStar_Ident.lident FStar_Util.set = new_fv_set () 
let no_uvs : uvars = new_uv_set () 
let no_universe_uvars : universe_uvar FStar_Util.set =
  new_universe_uvar_set () 
let no_universe_names : univ_name FStar_Util.fifo_set =
  new_universe_names_fifo_set () 
let empty_free_vars : free_vars =
  {
    free_names = no_names;
    free_uvars = no_uvs;
    free_univs = no_universe_uvars;
    free_univ_names = no_universe_names
  } 
let memo_no_uvs : uvars FStar_Pervasives_Native.option FStar_ST.ref =
  FStar_Util.mk_ref (FStar_Pervasives_Native.Some no_uvs) 
let memo_no_names :
  bv FStar_Util.set FStar_Pervasives_Native.option FStar_ST.ref =
  FStar_Util.mk_ref (FStar_Pervasives_Native.Some no_names) 
let freenames_of_list : bv Prims.list -> bv FStar_Util.set =
  fun l  -> FStar_List.fold_right FStar_Util.set_add l no_names 
let list_of_freenames : freenames -> bv Prims.list =
  fun fvs  -> FStar_Util.set_elements fvs 
let mk t topt r =
  let uu____3655 = FStar_Util.mk_ref topt  in
  let uu____3659 = FStar_Util.mk_ref FStar_Pervasives_Native.None  in
  { n = t; tk = uu____3655; pos = r; vars = uu____3659 } 
let bv_to_tm : bv -> (term',term') syntax =
  fun bv  ->
    let uu____3670 = range_of_bv bv  in
    mk (Tm_bvar bv) (FStar_Pervasives_Native.Some ((bv.sort).n)) uu____3670
  
let bv_to_name : bv -> (term',term') syntax =
  fun bv  ->
    let uu____3678 = range_of_bv bv  in
    mk (Tm_name bv) (FStar_Pervasives_Native.Some ((bv.sort).n)) uu____3678
  
let mk_Tm_app :
  typ ->
    arg Prims.list ->
      term' FStar_Pervasives_Native.option ->
        FStar_Range.range -> (term',term') syntax
  =
=======
let no_names: bv FStar_Util.set = new_bv_set ()
let no_fvars: FStar_Ident.lident FStar_Util.set = new_fv_set ()
let no_universe_names: univ_name FStar_Util.fifo_set =
  new_universe_names_fifo_set ()
let freenames_of_list: bv Prims.list -> freenames =
  fun l  -> FStar_List.fold_right FStar_Util.set_add l no_names
let list_of_freenames: freenames -> bv Prims.list =
  fun fvs  -> FStar_Util.set_elements fvs
let mk: 'a . 'a -> 'a mk_t_a =
  fun t  ->
    fun uu____5564  ->
      fun r  ->
        let uu____5568 = FStar_Util.mk_ref FStar_Pervasives_Native.None in
        { n = t; pos = r; vars = uu____5568 }
let bv_to_tm: bv -> term =
  fun bv  ->
    let uu____5591 = range_of_bv bv in
    mk (Tm_bvar bv) FStar_Pervasives_Native.None uu____5591
let bv_to_name: bv -> term =
  fun bv  ->
    let uu____5596 = range_of_bv bv in
    mk (Tm_name bv) FStar_Pervasives_Native.None uu____5596
let mk_Tm_app: term -> args -> mk_t =
>>>>>>> c7d62a0b
  fun t1  ->
    fun args  ->
      fun k  ->
        fun p  ->
          match args with
          | [] -> t1
<<<<<<< HEAD
          | uu____3699 -> mk (Tm_app (t1, args)) k p
  
let mk_Tm_uinst : term -> universes -> term =
  fun t  ->
    fun uu___88_3711  ->
      match uu___88_3711 with
      | [] -> t
      | us ->
          (match t.n with
           | Tm_fvar uu____3713 ->
               mk (Tm_uinst (t, us)) FStar_Pervasives_Native.None t.pos
           | uu____3718 -> failwith "Unexpected universe instantiation")
  
let extend_app_n :
  term ->
    args ->
      term' FStar_Pervasives_Native.option ->
        FStar_Range.range -> (term',term') syntax
  =
=======
          | uu____5617 ->
              mk (Tm_app (t1, args)) FStar_Pervasives_Native.None p
let mk_Tm_uinst: term -> universes -> term =
  fun t  ->
    fun uu___89_5629  ->
      match uu___89_5629 with
      | [] -> t
      | us ->
          (match t.n with
           | Tm_fvar uu____5631 ->
               mk (Tm_uinst (t, us)) FStar_Pervasives_Native.None t.pos
           | uu____5632 -> failwith "Unexpected universe instantiation")
let extend_app_n: term -> args -> mk_t =
>>>>>>> c7d62a0b
  fun t  ->
    fun args'  ->
      fun kopt  ->
        fun r  ->
          match t.n with
          | Tm_app (head1,args) ->
              mk_Tm_app head1 (FStar_List.append args args') kopt r
<<<<<<< HEAD
          | uu____3756 -> mk_Tm_app t args' kopt r
  
let extend_app :
  term ->
    arg ->
      term' FStar_Pervasives_Native.option ->
        FStar_Range.range -> (term',term') syntax
  = fun t  -> fun arg  -> fun kopt  -> fun r  -> extend_app_n t [arg] kopt r 
let mk_Tm_delayed :
  ((term,subst_ts) FStar_Pervasives_Native.tuple2,Prims.unit -> term)
    FStar_Util.either -> FStar_Range.range -> (term',term') syntax
  =
  fun lr  ->
    fun pos  ->
      let uu____3793 =
        let uu____3796 =
          let uu____3797 =
            let uu____3818 = FStar_Util.mk_ref FStar_Pervasives_Native.None
               in
            (lr, uu____3818)  in
          Tm_delayed uu____3797  in
        mk uu____3796  in
      uu____3793 FStar_Pervasives_Native.None pos
  
let mk_Total' :
  typ -> universe FStar_Pervasives_Native.option -> (comp',Prims.unit) syntax
  = fun t  -> fun u  -> mk (Total (t, u)) FStar_Pervasives_Native.None t.pos 
let mk_GTotal' :
  typ -> universe FStar_Pervasives_Native.option -> (comp',Prims.unit) syntax
  = fun t  -> fun u  -> mk (GTotal (t, u)) FStar_Pervasives_Native.None t.pos 
let mk_Total : typ -> comp =
  fun t  -> mk_Total' t FStar_Pervasives_Native.None 
let mk_GTotal : typ -> comp =
  fun t  -> mk_GTotal' t FStar_Pervasives_Native.None 
let mk_Comp : comp_typ -> (comp',Prims.unit) syntax =
  fun ct  -> mk (Comp ct) FStar_Pervasives_Native.None (ct.result_typ).pos 
let mk_lb :
  (lbname,univ_name Prims.list,FStar_Ident.lident,typ,term)
    FStar_Pervasives_Native.tuple5 -> letbinding
  =
  fun uu____3896  ->
    match uu____3896 with
=======
          | uu____5679 -> mk_Tm_app t args' kopt r
let extend_app: term -> arg -> mk_t =
  fun t  -> fun arg  -> fun kopt  -> fun r  -> extend_app_n t [arg] kopt r
let mk_Tm_delayed:
  (term,subst_ts) FStar_Pervasives_Native.tuple2 -> FStar_Range.range -> term
  =
  fun lr  ->
    fun pos  ->
      let uu____5712 =
        let uu____5715 =
          let uu____5716 =
            let uu____5741 = FStar_Util.mk_ref FStar_Pervasives_Native.None in
            (lr, uu____5741) in
          Tm_delayed uu____5716 in
        mk uu____5715 in
      uu____5712 FStar_Pervasives_Native.None pos
let mk_Total': typ -> universe FStar_Pervasives_Native.option -> comp =
  fun t  -> fun u  -> mk (Total (t, u)) FStar_Pervasives_Native.None t.pos
let mk_GTotal': typ -> universe FStar_Pervasives_Native.option -> comp =
  fun t  -> fun u  -> mk (GTotal (t, u)) FStar_Pervasives_Native.None t.pos
let mk_Total: typ -> comp =
  fun t  -> mk_Total' t FStar_Pervasives_Native.None
let mk_GTotal: typ -> comp =
  fun t  -> mk_GTotal' t FStar_Pervasives_Native.None
let mk_Comp: comp_typ -> comp =
  fun ct  -> mk (Comp ct) FStar_Pervasives_Native.None (ct.result_typ).pos
let mk_lb:
  (lbname,univ_name Prims.list,FStar_Ident.lident,typ,term)
    FStar_Pervasives_Native.tuple5 -> letbinding
  =
  fun uu____5836  ->
    match uu____5836 with
>>>>>>> c7d62a0b
    | (x,univs,eff,t,e) ->
        { lbname = x; lbunivs = univs; lbtyp = t; lbeff = eff; lbdef = e }
  
let default_sigmeta : sig_metadata =
  { sigmeta_active = true; sigmeta_fact_db_ids = [] } 
let mk_sigelt : sigelt' -> sigelt =
  fun e  ->
    {
      sigel = e;
      sigrng = FStar_Range.dummyRange;
      sigquals = [];
      sigmeta = default_sigmeta
    }
  
let mk_subst : subst_t -> subst_t = fun s  -> s 
let extend_subst : subst_elt -> subst_elt Prims.list -> subst_elt Prims.list
  = fun x  -> fun s  -> x :: s 
let argpos : arg -> FStar_Range.range =
  fun x  -> (FStar_Pervasives_Native.fst x).pos 
let tun : (term',term') syntax =
  mk Tm_unknown FStar_Pervasives_Native.None FStar_Range.dummyRange 
let teff : (term',term') syntax =
  mk (Tm_constant FStar_Const.Const_effect)
    (FStar_Pervasives_Native.Some Tm_unknown) FStar_Range.dummyRange
  
let is_teff : term -> Prims.bool =
  fun t  ->
    match t.n with
    | Tm_constant (FStar_Const.Const_effect ) -> true
<<<<<<< HEAD
    | uu____3944 -> false
  
let is_type : term -> Prims.bool =
  fun t  -> match t.n with | Tm_type uu____3948 -> true | uu____3949 -> false 
let null_id : FStar_Ident.ident =
  FStar_Ident.mk_ident ("_", FStar_Range.dummyRange) 
let null_bv : term -> bv =
  fun k  -> { ppname = null_id; index = (Prims.parse_int "0"); sort = k } 
let mk_binder :
  bv ->
    (bv,arg_qualifier FStar_Pervasives_Native.option)
      FStar_Pervasives_Native.tuple2
  = fun a  -> (a, FStar_Pervasives_Native.None) 
let null_binder :
  term ->
    (bv,arg_qualifier FStar_Pervasives_Native.option)
      FStar_Pervasives_Native.tuple2
  =
  fun t  ->
    let uu____3960 = null_bv t  in (uu____3960, FStar_Pervasives_Native.None)
  
let imp_tag : arg_qualifier = Implicit false 
let iarg :
  term ->
    (term,arg_qualifier FStar_Pervasives_Native.option)
      FStar_Pervasives_Native.tuple2
  = fun t  -> (t, (FStar_Pervasives_Native.Some imp_tag)) 
let as_arg :
  term ->
    (term,arg_qualifier FStar_Pervasives_Native.option)
      FStar_Pervasives_Native.tuple2
  = fun t  -> (t, FStar_Pervasives_Native.None) 
let is_null_bv : bv -> Prims.bool =
  fun b  -> (b.ppname).FStar_Ident.idText = null_id.FStar_Ident.idText 
let is_null_binder : binder -> Prims.bool =
  fun b  -> is_null_bv (FStar_Pervasives_Native.fst b) 
let is_top_level : letbinding Prims.list -> Prims.bool =
  fun uu___89_3979  ->
    match uu___89_3979 with
    | { lbname = FStar_Util.Inr uu____3981; lbunivs = uu____3982;
        lbtyp = uu____3983; lbeff = uu____3984; lbdef = uu____3985;_}::uu____3986
        -> true
    | uu____3993 -> false
  
let freenames_of_binders : binders -> bv FStar_Util.set =
  fun bs  ->
    FStar_List.fold_right
      (fun uu____4001  ->
         fun out  ->
           match uu____4001 with | (x,uu____4008) -> FStar_Util.set_add x out)
=======
    | uu____5892 -> false
let is_type: term -> Prims.bool =
  fun t  -> match t.n with | Tm_type uu____5897 -> true | uu____5898 -> false
let null_id: FStar_Ident.ident =
  FStar_Ident.mk_ident ("_", FStar_Range.dummyRange)
let null_bv: term -> bv =
  fun k  -> { ppname = null_id; index = (Prims.parse_int "0"); sort = k }
let mk_binder: bv -> binder = fun a  -> (a, FStar_Pervasives_Native.None)
let null_binder: term -> binder =
  fun t  ->
    let uu____5913 = null_bv t in (uu____5913, FStar_Pervasives_Native.None)
let imp_tag: arg_qualifier = Implicit false
let iarg: term -> arg = fun t  -> (t, (FStar_Pervasives_Native.Some imp_tag))
let as_arg: term -> arg = fun t  -> (t, FStar_Pervasives_Native.None)
let is_null_bv: bv -> Prims.bool =
  fun b  -> (b.ppname).FStar_Ident.idText = null_id.FStar_Ident.idText
let is_null_binder: binder -> Prims.bool =
  fun b  -> is_null_bv (FStar_Pervasives_Native.fst b)
let is_top_level: letbinding Prims.list -> Prims.bool =
  fun uu___90_5941  ->
    match uu___90_5941 with
    | { lbname = FStar_Util.Inr uu____5944; lbunivs = uu____5945;
        lbtyp = uu____5946; lbeff = uu____5947; lbdef = uu____5948;_}::uu____5949
        -> true
    | uu____5958 -> false
let freenames_of_binders: binders -> freenames =
  fun bs  ->
    FStar_List.fold_right
      (fun uu____5975  ->
         fun out  ->
           match uu____5975 with | (x,uu____5986) -> FStar_Util.set_add x out)
>>>>>>> c7d62a0b
      bs no_names
  
let binders_of_list :
  bv Prims.list ->
    (bv,arg_qualifier FStar_Pervasives_Native.option)
      FStar_Pervasives_Native.tuple2 Prims.list
  =
  fun fvs  ->
    FStar_All.pipe_right fvs
      (FStar_List.map (fun t  -> (t, FStar_Pervasives_Native.None)))
  
let binders_of_freenames : freenames -> binders =
  fun fvs  ->
<<<<<<< HEAD
    let uu____4027 = FStar_Util.set_elements fvs  in
    FStar_All.pipe_right uu____4027 binders_of_list
  
let is_implicit : aqual -> Prims.bool =
  fun uu___90_4032  ->
    match uu___90_4032 with
    | FStar_Pervasives_Native.Some (Implicit uu____4033) -> true
    | uu____4034 -> false
  
let as_implicit : Prims.bool -> arg_qualifier FStar_Pervasives_Native.option
  =
  fun uu___91_4037  ->
    if uu___91_4037
=======
    let uu____6019 = FStar_Util.set_elements fvs in
    FStar_All.pipe_right uu____6019 binders_of_list
let is_implicit: aqual -> Prims.bool =
  fun uu___91_6027  ->
    match uu___91_6027 with
    | FStar_Pervasives_Native.Some (Implicit uu____6028) -> true
    | uu____6029 -> false
let as_implicit: Prims.bool -> aqual =
  fun uu___92_6033  ->
    if uu___92_6033
>>>>>>> c7d62a0b
    then FStar_Pervasives_Native.Some imp_tag
    else FStar_Pervasives_Native.None
  
let pat_bvs : pat -> bv Prims.list =
  fun p  ->
    let rec aux b p1 =
      match p1.v with
<<<<<<< HEAD
      | Pat_dot_term uu____4059 -> b
      | Pat_constant uu____4064 -> b
      | Pat_wild x -> x :: b
      | Pat_var x -> x :: b
      | Pat_cons (uu____4067,pats) ->
          FStar_List.fold_left
            (fun b1  ->
               fun uu____4085  ->
                 match uu____4085 with | (p2,uu____4093) -> aux b1 p2) b pats
       in
    let uu____4098 = aux [] p  in
    FStar_All.pipe_left FStar_List.rev uu____4098
  
let gen_reset :
  (Prims.unit -> Prims.int,Prims.unit -> Prims.unit)
    FStar_Pervasives_Native.tuple2
  =
  let x = FStar_Util.mk_ref (Prims.parse_int "0")  in
  let gen1 uu____4114 = FStar_Util.incr x; FStar_ST.read x  in
  let reset uu____4124 = FStar_ST.write x (Prims.parse_int "0")  in
  (gen1, reset) 
let next_id : Prims.unit -> Prims.int = FStar_Pervasives_Native.fst gen_reset 
let reset_gensym : Prims.unit -> Prims.unit =
  FStar_Pervasives_Native.snd gen_reset 
let range_of_ropt :
  FStar_Range.range FStar_Pervasives_Native.option -> FStar_Range.range =
  fun uu___92_4146  ->
    match uu___92_4146 with
=======
      | Pat_dot_term uu____6062 -> b
      | Pat_constant uu____6069 -> b
      | Pat_wild x -> x :: b
      | Pat_var x -> x :: b
      | Pat_cons (uu____6072,pats) ->
          FStar_List.fold_left
            (fun b1  ->
               fun uu____6103  ->
                 match uu____6103 with | (p2,uu____6115) -> aux b1 p2) b pats in
    let uu____6120 = aux [] p in
    FStar_All.pipe_left FStar_List.rev uu____6120
let gen_reset:
  (Prims.unit -> Prims.int,Prims.unit -> Prims.unit)
    FStar_Pervasives_Native.tuple2
  =
  let x = FStar_Util.mk_ref (Prims.parse_int "0") in
  let gen1 uu____6141 = FStar_Util.incr x; FStar_ST.op_Bang x in
  let reset uu____6191 = FStar_ST.op_Colon_Equals x (Prims.parse_int "0") in
  (gen1, reset)
let next_id: Prims.unit -> Prims.int = FStar_Pervasives_Native.fst gen_reset
let reset_gensym: Prims.unit -> Prims.unit =
  FStar_Pervasives_Native.snd gen_reset
let range_of_ropt:
  FStar_Range.range FStar_Pervasives_Native.option -> FStar_Range.range =
  fun uu___93_6239  ->
    match uu___93_6239 with
>>>>>>> c7d62a0b
    | FStar_Pervasives_Native.None  -> FStar_Range.dummyRange
    | FStar_Pervasives_Native.Some r -> r
  
let gen_bv :
  Prims.string ->
    FStar_Range.range FStar_Pervasives_Native.option -> typ -> bv
  =
  fun s  ->
    fun r  ->
      fun t  ->
<<<<<<< HEAD
        let id = FStar_Ident.mk_ident (s, (range_of_ropt r))  in
        let uu____4161 = next_id ()  in
        { ppname = id; index = uu____4161; sort = t }
  
let new_bv : FStar_Range.range FStar_Pervasives_Native.option -> typ -> bv =
  fun ropt  -> fun t  -> gen_bv FStar_Ident.reserved_prefix ropt t 
let freshen_bv : bv -> bv =
  fun bv  ->
    let uu____4173 = is_null_bv bv  in
    if uu____4173
    then
      let uu____4174 =
        let uu____4176 = range_of_bv bv  in
        FStar_Pervasives_Native.Some uu____4176  in
      new_bv uu____4174 bv.sort
    else
      (let uu___95_4178 = bv  in
       let uu____4179 = next_id ()  in
       {
         ppname = (uu___95_4178.ppname);
         index = uu____4179;
         sort = (uu___95_4178.sort)
=======
        let id = FStar_Ident.mk_ident (s, (range_of_ropt r)) in
        let uu____6268 = next_id () in
        { ppname = id; index = uu____6268; sort = t }
let new_bv: FStar_Range.range FStar_Pervasives_Native.option -> typ -> bv =
  fun ropt  -> fun t  -> gen_bv FStar_Ident.reserved_prefix ropt t
let freshen_bv: bv -> bv =
  fun bv  ->
    let uu____6285 = is_null_bv bv in
    if uu____6285
    then
      let uu____6286 =
        let uu____6289 = range_of_bv bv in
        FStar_Pervasives_Native.Some uu____6289 in
      new_bv uu____6286 bv.sort
    else
      (let uu___96_6291 = bv in
       let uu____6292 = next_id () in
       {
         ppname = (uu___96_6291.ppname);
         index = uu____6292;
         sort = (uu___96_6291.sort)
>>>>>>> c7d62a0b
       })
  
let new_univ_name :
  FStar_Range.range FStar_Pervasives_Native.option -> FStar_Ident.ident =
  fun ropt  ->
<<<<<<< HEAD
    let id = next_id ()  in
    let uu____4186 =
      let uu____4189 =
        let uu____4190 = FStar_Util.string_of_int id  in
        Prims.strcat FStar_Ident.reserved_prefix uu____4190  in
      (uu____4189, (range_of_ropt ropt))  in
    FStar_Ident.mk_ident uu____4186
  
let mkbv : FStar_Ident.ident -> Prims.int -> (term',term') syntax -> bv =
  fun x  -> fun y  -> fun t  -> { ppname = x; index = y; sort = t } 
let lbname_eq :
=======
    let id = next_id () in
    let uu____6302 =
      let uu____6307 =
        let uu____6308 = FStar_Util.string_of_int id in
        Prims.strcat FStar_Ident.reserved_prefix uu____6308 in
      (uu____6307, (range_of_ropt ropt)) in
    FStar_Ident.mk_ident uu____6302
let mkbv: FStar_Ident.ident -> Prims.int -> term' syntax -> bv =
  fun x  -> fun y  -> fun t  -> { ppname = x; index = y; sort = t }
let lbname_eq:
>>>>>>> c7d62a0b
  (bv,FStar_Ident.lident) FStar_Util.either ->
    (bv,FStar_Ident.lident) FStar_Util.either -> Prims.bool
  =
  fun l1  ->
    fun l2  ->
      match (l1, l2) with
      | (FStar_Util.Inl x,FStar_Util.Inl y) -> bv_eq x y
      | (FStar_Util.Inr l,FStar_Util.Inr m) -> FStar_Ident.lid_equals l m
<<<<<<< HEAD
      | uu____4234 -> false
  
let fv_eq : fv -> fv -> Prims.bool =
=======
      | uu____6377 -> false
let fv_eq: fv -> fv -> Prims.bool =
>>>>>>> c7d62a0b
  fun fv1  ->
    fun fv2  -> FStar_Ident.lid_equals (fv1.fv_name).v (fv2.fv_name).v
  
let fv_eq_lid : fv -> FStar_Ident.lident -> Prims.bool =
  fun fv  -> fun lid  -> FStar_Ident.lid_equals (fv.fv_name).v lid 
let set_bv_range : bv -> FStar_Range.range -> bv =
  fun bv  ->
    fun r  ->
<<<<<<< HEAD
      let uu___96_4271 = bv  in
      {
        ppname = (FStar_Ident.mk_ident (((bv.ppname).FStar_Ident.idText), r));
        index = (uu___96_4271.index);
        sort = (uu___96_4271.sort)
=======
      let uu___97_6414 = bv in
      {
        ppname = (FStar_Ident.mk_ident (((bv.ppname).FStar_Ident.idText), r));
        index = (uu___97_6414.index);
        sort = (uu___97_6414.sort)
>>>>>>> c7d62a0b
      }
  
let lid_as_fv :
  FStar_Ident.lident ->
    delta_depth -> fv_qual FStar_Pervasives_Native.option -> fv
  =
  fun l  ->
    fun dd  ->
      fun dq  ->
<<<<<<< HEAD
        let uu____4283 = withinfo l tun (FStar_Ident.range_of_lid l)  in
        { fv_name = uu____4283; fv_delta = dd; fv_qual = dq }
  
let fv_to_tm : fv -> (term',term') syntax =
=======
        let uu____6431 = withinfo l (FStar_Ident.range_of_lid l) in
        { fv_name = uu____6431; fv_delta = dd; fv_qual = dq }
let fv_to_tm: fv -> term =
>>>>>>> c7d62a0b
  fun fv  ->
    mk (Tm_fvar fv) FStar_Pervasives_Native.None
      (FStar_Ident.range_of_lid (fv.fv_name).v)
  
let fvar :
  FStar_Ident.lident ->
    delta_depth -> fv_qual FStar_Pervasives_Native.option -> term
  =
  fun l  ->
    fun dd  ->
<<<<<<< HEAD
      fun dq  -> let uu____4314 = lid_as_fv l dd dq  in fv_to_tm uu____4314
  
let lid_of_fv : fv -> FStar_Ident.lident = fun fv  -> (fv.fv_name).v 
let range_of_fv : fv -> FStar_Range.range =
  fun fv  ->
    let uu____4325 = lid_of_fv fv  in FStar_Ident.range_of_lid uu____4325
  
let set_range_of_fv : fv -> FStar_Range.range -> fv =
  fun fv  ->
    fun r  ->
      let uu___97_4332 = fv  in
      let uu____4333 =
        let uu___98_4337 = fv.fv_name  in
        let uu____4342 =
          let uu____4343 = lid_of_fv fv  in
          FStar_Ident.set_lid_range uu____4343 r  in
        { v = uu____4342; ty = (uu___98_4337.ty); p = (uu___98_4337.p) }  in
      {
        fv_name = uu____4333;
        fv_delta = (uu___97_4332.fv_delta);
        fv_qual = (uu___97_4332.fv_qual)
=======
      fun dq  -> let uu____6452 = lid_as_fv l dd dq in fv_to_tm uu____6452
let lid_of_fv: fv -> FStar_Ident.lid = fun fv  -> (fv.fv_name).v
let range_of_fv: fv -> FStar_Range.range =
  fun fv  ->
    let uu____6461 = lid_of_fv fv in FStar_Ident.range_of_lid uu____6461
let set_range_of_fv: fv -> FStar_Range.range -> fv =
  fun fv  ->
    fun r  ->
      let uu___98_6470 = fv in
      let uu____6471 =
        let uu___99_6472 = fv.fv_name in
        let uu____6473 =
          let uu____6474 = lid_of_fv fv in
          FStar_Ident.set_lid_range uu____6474 r in
        { v = uu____6473; p = (uu___99_6472.p) } in
      {
        fv_name = uu____6471;
        fv_delta = (uu___98_6470.fv_delta);
        fv_qual = (uu___98_6470.fv_qual)
>>>>>>> c7d62a0b
      }
  
let has_simple_attribute : term Prims.list -> Prims.string -> Prims.bool =
  fun l  ->
    fun s  ->
      FStar_List.existsb
<<<<<<< HEAD
        (fun uu___93_4367  ->
           match uu___93_4367 with
           | { n = Tm_constant (FStar_Const.Const_string (data,uu____4371));
               tk = uu____4372; pos = uu____4373; vars = uu____4374;_} when
               (FStar_Util.string_of_unicode data) = s -> true
           | uu____4379 -> false) l
  
=======
        (fun uu___94_6494  ->
           match uu___94_6494 with
           | { n = Tm_constant (FStar_Const.Const_string (data,uu____6498));
               pos = uu____6499; vars = uu____6500;_} when
               (FStar_Util.string_of_unicode data) = s -> true
           | uu____6507 -> false) l
let tconst: FStar_Ident.lident -> term =
  fun l  ->
    let uu____6514 =
      let uu____6517 =
        let uu____6518 =
          lid_as_fv l Delta_constant FStar_Pervasives_Native.None in
        Tm_fvar uu____6518 in
      mk uu____6517 in
    uu____6514 FStar_Pervasives_Native.None FStar_Range.dummyRange
let tabbrev: FStar_Ident.lident -> term =
  fun l  ->
    let uu____6526 =
      let uu____6529 =
        let uu____6530 =
          lid_as_fv l (Delta_defined_at_level (Prims.parse_int "1"))
            FStar_Pervasives_Native.None in
        Tm_fvar uu____6530 in
      mk uu____6529 in
    uu____6526 FStar_Pervasives_Native.None FStar_Range.dummyRange
let tdataconstr: FStar_Ident.lident -> term =
  fun l  ->
    let uu____6538 =
      lid_as_fv l Delta_constant (FStar_Pervasives_Native.Some Data_ctor) in
    fv_to_tm uu____6538
let t_unit: term = tconst FStar_Parser_Const.unit_lid
let t_bool: term = tconst FStar_Parser_Const.bool_lid
let t_int: term = tconst FStar_Parser_Const.int_lid
let t_string: term = tconst FStar_Parser_Const.string_lid
let t_float: term = tconst FStar_Parser_Const.float_lid
let t_char: term = tabbrev FStar_Parser_Const.char_lid
let t_range: term = tconst FStar_Parser_Const.range_lid
let t_tactic_unit: term' syntax =
  let uu____6541 =
    let uu____6542 =
      let uu____6543 = tabbrev FStar_Parser_Const.tactic_lid in
      mk_Tm_uinst uu____6543 [U_zero] in
    let uu____6544 = let uu____6545 = as_arg t_unit in [uu____6545] in
    mk_Tm_app uu____6542 uu____6544 in
  uu____6541 FStar_Pervasives_Native.None FStar_Range.dummyRange
let t_list_of: term -> term =
  fun t  ->
    let uu____6552 =
      let uu____6553 =
        let uu____6554 = tabbrev FStar_Parser_Const.list_lid in
        mk_Tm_uinst uu____6554 [U_zero] in
      let uu____6555 = let uu____6556 = as_arg t in [uu____6556] in
      mk_Tm_app uu____6553 uu____6555 in
    uu____6552 FStar_Pervasives_Native.None FStar_Range.dummyRange
let t_option_of: term -> term =
  fun t  ->
    let uu____6563 =
      let uu____6564 =
        let uu____6565 = tabbrev FStar_Parser_Const.option_lid in
        mk_Tm_uinst uu____6565 [U_zero] in
      let uu____6566 = let uu____6567 = as_arg t in [uu____6567] in
      mk_Tm_app uu____6564 uu____6566 in
    uu____6563 FStar_Pervasives_Native.None FStar_Range.dummyRange
let unit_const: term' syntax =
  mk (Tm_constant FStar_Const.Const_unit) FStar_Pervasives_Native.None
    FStar_Range.dummyRange
>>>>>>> c7d62a0b
<|MERGE_RESOLUTION|>--- conflicted
+++ resolved
@@ -1,327 +1,268 @@
 open Prims
-type ('a,'t) withinfo_t = {
-  v: 'a ;
-  ty: 't ;
-  p: FStar_Range.range }
-type 't var = (FStar_Ident.lident,'t) withinfo_t
+type 'a withinfo_t = {
+  v: 'a;
+  p: FStar_Range.range;}
+let __proj__Mkwithinfo_t__item__v: 'a . 'a withinfo_t -> 'a =
+  fun projectee  ->
+    match projectee with | { v = __fname__v; p = __fname__p;_} -> __fname__v
+let __proj__Mkwithinfo_t__item__p: 'a . 'a withinfo_t -> FStar_Range.range =
+  fun projectee  ->
+    match projectee with | { v = __fname__v; p = __fname__p;_} -> __fname__p
+type var = FStar_Ident.lident withinfo_t
 type sconst = FStar_Const.sconst
 type pragma =
-  | SetOptions of Prims.string 
-  | ResetOptions of Prims.string FStar_Pervasives_Native.option 
-  | LightOff 
-let uu___is_SetOptions : pragma -> Prims.bool =
-  fun projectee  ->
-    match projectee with | SetOptions _0 -> true | uu____85 -> false
-  
-let __proj__SetOptions__item___0 : pragma -> Prims.string =
-  fun projectee  -> match projectee with | SetOptions _0 -> _0 
-let uu___is_ResetOptions : pragma -> Prims.bool =
-  fun projectee  ->
-    match projectee with | ResetOptions _0 -> true | uu____98 -> false
-  
-let __proj__ResetOptions__item___0 :
+  | SetOptions of Prims.string
+  | ResetOptions of Prims.string FStar_Pervasives_Native.option
+  | LightOff
+let uu___is_SetOptions: pragma -> Prims.bool =
+  fun projectee  ->
+    match projectee with | SetOptions _0 -> true | uu____60 -> false
+let __proj__SetOptions__item___0: pragma -> Prims.string =
+  fun projectee  -> match projectee with | SetOptions _0 -> _0
+let uu___is_ResetOptions: pragma -> Prims.bool =
+  fun projectee  ->
+    match projectee with | ResetOptions _0 -> true | uu____76 -> false
+let __proj__ResetOptions__item___0:
   pragma -> Prims.string FStar_Pervasives_Native.option =
-  fun projectee  -> match projectee with | ResetOptions _0 -> _0 
-let uu___is_LightOff : pragma -> Prims.bool =
-  fun projectee  ->
-    match projectee with | LightOff  -> true | uu____112 -> false
-  
+  fun projectee  -> match projectee with | ResetOptions _0 -> _0
+let uu___is_LightOff: pragma -> Prims.bool =
+  fun projectee  ->
+    match projectee with | LightOff  -> true | uu____95 -> false
 type 'a memo = 'a FStar_Pervasives_Native.option FStar_ST.ref
+type version = {
+  major: Prims.int;
+  minor: Prims.int;}
+let __proj__Mkversion__item__major: version -> Prims.int =
+  fun projectee  ->
+    match projectee with
+    | { major = __fname__major; minor = __fname__minor;_} -> __fname__major
+let __proj__Mkversion__item__minor: version -> Prims.int =
+  fun projectee  ->
+    match projectee with
+    | { major = __fname__major; minor = __fname__minor;_} -> __fname__minor
 type arg_qualifier =
-  | Implicit of Prims.bool 
-  | Equality 
-let uu___is_Implicit : arg_qualifier -> Prims.bool =
-  fun projectee  ->
-    match projectee with | Implicit _0 -> true | uu____126 -> false
-  
-let __proj__Implicit__item___0 : arg_qualifier -> Prims.bool =
-  fun projectee  -> match projectee with | Implicit _0 -> _0 
-let uu___is_Equality : arg_qualifier -> Prims.bool =
-  fun projectee  ->
-    match projectee with | Equality  -> true | uu____137 -> false
-  
+  | Implicit of Prims.bool
+  | Equality
+let uu___is_Implicit: arg_qualifier -> Prims.bool =
+  fun projectee  ->
+    match projectee with | Implicit _0 -> true | uu____133 -> false
+let __proj__Implicit__item___0: arg_qualifier -> Prims.bool =
+  fun projectee  -> match projectee with | Implicit _0 -> _0
+let uu___is_Equality: arg_qualifier -> Prims.bool =
+  fun projectee  ->
+    match projectee with | Equality  -> true | uu____146 -> false
 type aqual = arg_qualifier FStar_Pervasives_Native.option
 type universe =
-  | U_zero 
-  | U_succ of universe 
-  | U_max of universe Prims.list 
-  | U_bvar of Prims.int 
-  | U_name of FStar_Ident.ident 
-  | U_unif of universe FStar_Pervasives_Native.option FStar_Unionfind.uvar 
-  | U_unknown 
-let uu___is_U_zero : universe -> Prims.bool =
-  fun projectee  ->
-    match projectee with | U_zero  -> true | uu____165 -> false
-  
-let uu___is_U_succ : universe -> Prims.bool =
-  fun projectee  ->
-    match projectee with | U_succ _0 -> true | uu____170 -> false
-  
-let __proj__U_succ__item___0 : universe -> universe =
-  fun projectee  -> match projectee with | U_succ _0 -> _0 
-let uu___is_U_max : universe -> Prims.bool =
-  fun projectee  ->
-    match projectee with | U_max _0 -> true | uu____183 -> false
-  
-let __proj__U_max__item___0 : universe -> universe Prims.list =
-  fun projectee  -> match projectee with | U_max _0 -> _0 
-let uu___is_U_bvar : universe -> Prims.bool =
-  fun projectee  ->
-    match projectee with | U_bvar _0 -> true | uu____198 -> false
-  
-let __proj__U_bvar__item___0 : universe -> Prims.int =
-  fun projectee  -> match projectee with | U_bvar _0 -> _0 
-let uu___is_U_name : universe -> Prims.bool =
-  fun projectee  ->
-    match projectee with | U_name _0 -> true | uu____210 -> false
-  
-let __proj__U_name__item___0 : universe -> FStar_Ident.ident =
-  fun projectee  -> match projectee with | U_name _0 -> _0 
-let uu___is_U_unif : universe -> Prims.bool =
-  fun projectee  ->
-    match projectee with | U_unif _0 -> true | uu____224 -> false
-  
-let __proj__U_unif__item___0 :
-  universe -> universe FStar_Pervasives_Native.option FStar_Unionfind.uvar =
-  fun projectee  -> match projectee with | U_unif _0 -> _0 
-let uu___is_U_unknown : universe -> Prims.bool =
-  fun projectee  ->
-    match projectee with | U_unknown  -> true | uu____241 -> false
-  
+  | U_zero
+  | U_succ of universe
+  | U_max of universe Prims.list
+  | U_bvar of Prims.int
+  | U_name of FStar_Ident.ident
+  | U_unif of
+  (universe FStar_Pervasives_Native.option FStar_Unionfind.p_uvar,version)
+  FStar_Pervasives_Native.tuple2
+  | U_unknown
+let uu___is_U_zero: universe -> Prims.bool =
+  fun projectee  ->
+    match projectee with | U_zero  -> true | uu____183 -> false
+let uu___is_U_succ: universe -> Prims.bool =
+  fun projectee  ->
+    match projectee with | U_succ _0 -> true | uu____189 -> false
+let __proj__U_succ__item___0: universe -> universe =
+  fun projectee  -> match projectee with | U_succ _0 -> _0
+let uu___is_U_max: universe -> Prims.bool =
+  fun projectee  ->
+    match projectee with | U_max _0 -> true | uu____205 -> false
+let __proj__U_max__item___0: universe -> universe Prims.list =
+  fun projectee  -> match projectee with | U_max _0 -> _0
+let uu___is_U_bvar: universe -> Prims.bool =
+  fun projectee  ->
+    match projectee with | U_bvar _0 -> true | uu____225 -> false
+let __proj__U_bvar__item___0: universe -> Prims.int =
+  fun projectee  -> match projectee with | U_bvar _0 -> _0
+let uu___is_U_name: universe -> Prims.bool =
+  fun projectee  ->
+    match projectee with | U_name _0 -> true | uu____239 -> false
+let __proj__U_name__item___0: universe -> FStar_Ident.ident =
+  fun projectee  -> match projectee with | U_name _0 -> _0
+let uu___is_U_unif: universe -> Prims.bool =
+  fun projectee  ->
+    match projectee with | U_unif _0 -> true | uu____261 -> false
+let __proj__U_unif__item___0:
+  universe ->
+    (universe FStar_Pervasives_Native.option FStar_Unionfind.p_uvar,version)
+      FStar_Pervasives_Native.tuple2
+  = fun projectee  -> match projectee with | U_unif _0 -> _0
+let uu___is_U_unknown: universe -> Prims.bool =
+  fun projectee  ->
+    match projectee with | U_unknown  -> true | uu____298 -> false
 type univ_name = FStar_Ident.ident
 type universe_uvar =
-  universe FStar_Pervasives_Native.option FStar_Unionfind.uvar
+  (universe FStar_Pervasives_Native.option FStar_Unionfind.p_uvar,version)
+    FStar_Pervasives_Native.tuple2
 type univ_names = univ_name Prims.list
 type universes = universe Prims.list
 type monad_name = FStar_Ident.lident
 type delta_depth =
-  | Delta_constant 
-  | Delta_defined_at_level of Prims.int 
-  | Delta_equational 
-  | Delta_abstract of delta_depth 
-let uu___is_Delta_constant : delta_depth -> Prims.bool =
-  fun projectee  ->
-    match projectee with | Delta_constant  -> true | uu____257 -> false
-  
-let uu___is_Delta_defined_at_level : delta_depth -> Prims.bool =
+  | Delta_constant
+  | Delta_defined_at_level of Prims.int
+  | Delta_equational
+  | Delta_abstract of delta_depth
+let uu___is_Delta_constant: delta_depth -> Prims.bool =
+  fun projectee  ->
+    match projectee with | Delta_constant  -> true | uu____323 -> false
+let uu___is_Delta_defined_at_level: delta_depth -> Prims.bool =
   fun projectee  ->
     match projectee with
     | Delta_defined_at_level _0 -> true
-    | uu____262 -> false
-  
-let __proj__Delta_defined_at_level__item___0 : delta_depth -> Prims.int =
-  fun projectee  -> match projectee with | Delta_defined_at_level _0 -> _0 
-let uu___is_Delta_equational : delta_depth -> Prims.bool =
-  fun projectee  ->
-    match projectee with | Delta_equational  -> true | uu____273 -> false
-  
-let uu___is_Delta_abstract : delta_depth -> Prims.bool =
-  fun projectee  ->
-    match projectee with | Delta_abstract _0 -> true | uu____278 -> false
-  
-let __proj__Delta_abstract__item___0 : delta_depth -> delta_depth =
-  fun projectee  -> match projectee with | Delta_abstract _0 -> _0 
+    | uu____329 -> false
+let __proj__Delta_defined_at_level__item___0: delta_depth -> Prims.int =
+  fun projectee  -> match projectee with | Delta_defined_at_level _0 -> _0
+let uu___is_Delta_equational: delta_depth -> Prims.bool =
+  fun projectee  ->
+    match projectee with | Delta_equational  -> true | uu____342 -> false
+let uu___is_Delta_abstract: delta_depth -> Prims.bool =
+  fun projectee  ->
+    match projectee with | Delta_abstract _0 -> true | uu____348 -> false
+let __proj__Delta_abstract__item___0: delta_depth -> delta_depth =
+  fun projectee  -> match projectee with | Delta_abstract _0 -> _0
 type term' =
-  | Tm_bvar of bv 
-  | Tm_name of bv 
-  | Tm_fvar of fv 
-  | Tm_uinst of ((term',term') syntax,universes)
-  FStar_Pervasives_Native.tuple2 
-  | Tm_constant of sconst 
-  | Tm_type of universe 
+  | Tm_bvar of bv
+  | Tm_name of bv
+  | Tm_fvar of fv
+  | Tm_uinst of (term' syntax,universes) FStar_Pervasives_Native.tuple2
+  | Tm_constant of sconst
+  | Tm_type of universe
   | Tm_abs of
-  ((bv,aqual) FStar_Pervasives_Native.tuple2 Prims.list,(term',term') syntax,
-  (lcomp,(FStar_Ident.lident,cflags Prims.list)
-           FStar_Pervasives_Native.tuple2)
-    FStar_Util.either FStar_Pervasives_Native.option)
-  FStar_Pervasives_Native.tuple3 
+  ((bv,aqual) FStar_Pervasives_Native.tuple2 Prims.list,term' syntax,
+  residual_comp FStar_Pervasives_Native.option)
+  FStar_Pervasives_Native.tuple3
   | Tm_arrow of
-  ((bv,aqual) FStar_Pervasives_Native.tuple2 Prims.list,(comp',Prims.unit)
-                                                          syntax)
-  FStar_Pervasives_Native.tuple2 
-  | Tm_refine of (bv,(term',term') syntax) FStar_Pervasives_Native.tuple2 
+  ((bv,aqual) FStar_Pervasives_Native.tuple2 Prims.list,comp' syntax)
+  FStar_Pervasives_Native.tuple2
+  | Tm_refine of (bv,term' syntax) FStar_Pervasives_Native.tuple2
   | Tm_app of
-  ((term',term') syntax,((term',term') syntax,aqual)
-                          FStar_Pervasives_Native.tuple2 Prims.list)
-  FStar_Pervasives_Native.tuple2 
+  (term' syntax,(term' syntax,aqual) FStar_Pervasives_Native.tuple2
+                  Prims.list)
+  FStar_Pervasives_Native.tuple2
   | Tm_match of
-  ((term',term') syntax,((pat',term') withinfo_t,(term',term') syntax
-                                                   FStar_Pervasives_Native.option,
-                          (term',term') syntax)
-                          FStar_Pervasives_Native.tuple3 Prims.list)
-  FStar_Pervasives_Native.tuple2 
+  (term' syntax,(pat' withinfo_t,term' syntax FStar_Pervasives_Native.option,
+                  term' syntax) FStar_Pervasives_Native.tuple3 Prims.list)
+  FStar_Pervasives_Native.tuple2
   | Tm_ascribed of
-  ((term',term') syntax,(((term',term') syntax,(comp',Prims.unit) syntax)
-                           FStar_Util.either,(term',term') syntax
-                                               FStar_Pervasives_Native.option)
-                          FStar_Pervasives_Native.tuple2,FStar_Ident.lident
-                                                           FStar_Pervasives_Native.option)
-  FStar_Pervasives_Native.tuple3 
+  (term' syntax,((term' syntax,comp' syntax) FStar_Util.either,term' syntax
+                                                                 FStar_Pervasives_Native.option)
+                  FStar_Pervasives_Native.tuple2,FStar_Ident.lident
+                                                   FStar_Pervasives_Native.option)
+  FStar_Pervasives_Native.tuple3
   | Tm_let of
   ((Prims.bool,letbinding Prims.list) FStar_Pervasives_Native.tuple2,
-  (term',term') syntax) FStar_Pervasives_Native.tuple2 
+  term' syntax) FStar_Pervasives_Native.tuple2
   | Tm_uvar of
-  ((term',term') syntax uvar_basis FStar_Unionfind.uvar,(term',term') syntax)
-  FStar_Pervasives_Native.tuple2 
+  ((term' syntax FStar_Pervasives_Native.option FStar_Unionfind.p_uvar,
+     version) FStar_Pervasives_Native.tuple2,term' syntax)
+  FStar_Pervasives_Native.tuple2
   | Tm_delayed of
-  ((((term',term') syntax,(subst_elt Prims.list Prims.list,FStar_Range.range
-                                                             FStar_Pervasives_Native.option)
-                            FStar_Pervasives_Native.tuple2)
-      FStar_Pervasives_Native.tuple2,Prims.unit -> (term',term') syntax)
-     FStar_Util.either,(term',term') syntax memo)
-  FStar_Pervasives_Native.tuple2 
-  | Tm_meta of ((term',term') syntax,metadata) FStar_Pervasives_Native.tuple2
-  
-  | Tm_unknown 
+  ((term' syntax,(subst_elt Prims.list Prims.list,FStar_Range.range
+                                                    FStar_Pervasives_Native.option)
+                   FStar_Pervasives_Native.tuple2)
+     FStar_Pervasives_Native.tuple2,term' syntax memo)
+  FStar_Pervasives_Native.tuple2
+  | Tm_meta of (term' syntax,metadata) FStar_Pervasives_Native.tuple2
+  | Tm_unknown
 and pat' =
-  | Pat_constant of sconst 
+  | Pat_constant of sconst
   | Pat_cons of
-  (fv,((pat',term') withinfo_t,Prims.bool) FStar_Pervasives_Native.tuple2
-        Prims.list)
-  FStar_Pervasives_Native.tuple2 
-  | Pat_var of bv 
-  | Pat_wild of bv 
-  | Pat_dot_term of (bv,(term',term') syntax) FStar_Pervasives_Native.tuple2 
+  (fv,(pat' withinfo_t,Prims.bool) FStar_Pervasives_Native.tuple2 Prims.list)
+  FStar_Pervasives_Native.tuple2
+  | Pat_var of bv
+  | Pat_wild of bv
+  | Pat_dot_term of (bv,term' syntax) FStar_Pervasives_Native.tuple2
 and letbinding =
   {
-  lbname: (bv,fv) FStar_Util.either ;
-  lbunivs: univ_name Prims.list ;
-  lbtyp: (term',term') syntax ;
-  lbeff: FStar_Ident.lident ;
-  lbdef: (term',term') syntax }
+  lbname: (bv,fv) FStar_Util.either;
+  lbunivs: univ_name Prims.list;
+  lbtyp: term' syntax;
+  lbeff: FStar_Ident.lident;
+  lbdef: term' syntax;}
 and comp_typ =
   {
-  comp_univs: universes ;
-  effect_name: FStar_Ident.lident ;
-  result_typ: (term',term') syntax ;
+  comp_univs: universes;
+  effect_name: FStar_Ident.lident;
+  result_typ: term' syntax;
   effect_args:
-    ((term',term') syntax,aqual) FStar_Pervasives_Native.tuple2 Prims.list ;
-  flags: cflags Prims.list }
+    (term' syntax,aqual) FStar_Pervasives_Native.tuple2 Prims.list;
+  flags: cflags Prims.list;}
 and comp' =
-  | Total of ((term',term') syntax,universe FStar_Pervasives_Native.option)
-  FStar_Pervasives_Native.tuple2 
-  | GTotal of ((term',term') syntax,universe FStar_Pervasives_Native.option)
-  FStar_Pervasives_Native.tuple2 
-  | Comp of comp_typ 
+  | Total of (term' syntax,universe FStar_Pervasives_Native.option)
+  FStar_Pervasives_Native.tuple2
+  | GTotal of (term' syntax,universe FStar_Pervasives_Native.option)
+  FStar_Pervasives_Native.tuple2
+  | Comp of comp_typ
 and cflags =
-  | TOTAL 
-  | MLEFFECT 
-  | RETURN 
-  | PARTIAL_RETURN 
-  | SOMETRIVIAL 
-  | LEMMA 
-  | CPS 
-  | DECREASES of (term',term') syntax 
+  | TOTAL
+  | MLEFFECT
+  | RETURN
+  | PARTIAL_RETURN
+  | SOMETRIVIAL
+  | LEMMA
+  | CPS
+  | DECREASES of term' syntax
 and metadata =
-  | Meta_pattern of ((term',term') syntax,aqual)
-  FStar_Pervasives_Native.tuple2 Prims.list Prims.list 
-  | Meta_named of FStar_Ident.lident 
+  | Meta_pattern of (term' syntax,aqual) FStar_Pervasives_Native.tuple2
+  Prims.list Prims.list
+  | Meta_named of FStar_Ident.lident
   | Meta_labeled of (Prims.string,FStar_Range.range,Prims.bool)
-  FStar_Pervasives_Native.tuple3 
-  | Meta_desugared of meta_source_info 
-  | Meta_monadic of (monad_name,(term',term') syntax)
-  FStar_Pervasives_Native.tuple2 
-  | Meta_monadic_lift of (monad_name,monad_name,(term',term') syntax)
-  FStar_Pervasives_Native.tuple3 
-and 'a uvar_basis =
-  | Uvar 
-  | Fixed of 'a 
+  FStar_Pervasives_Native.tuple3
+  | Meta_desugared of meta_source_info
+  | Meta_monadic of (monad_name,term' syntax) FStar_Pervasives_Native.tuple2
+  | Meta_monadic_lift of (monad_name,monad_name,term' syntax)
+  FStar_Pervasives_Native.tuple3
+  | Meta_alien of (FStar_Dyn.dyn,Prims.string) FStar_Pervasives_Native.tuple2
 and meta_source_info =
-  | Data_app 
-  | Sequence 
-  | Primop 
-  | Masked_effect 
-  | Meta_smt_pat 
-  | Mutable_alloc 
-  | Mutable_rval 
+  | Data_app
+  | Sequence
+  | Primop
+  | Masked_effect
+  | Meta_smt_pat
+  | Mutable_alloc
+  | Mutable_rval
 and fv_qual =
-  | Data_ctor 
+  | Data_ctor
   | Record_projector of (FStar_Ident.lident,FStar_Ident.ident)
-  FStar_Pervasives_Native.tuple2 
+  FStar_Pervasives_Native.tuple2
   | Record_ctor of (FStar_Ident.lident,FStar_Ident.ident Prims.list)
-  FStar_Pervasives_Native.tuple2 
+  FStar_Pervasives_Native.tuple2
 and subst_elt =
-  | DB of (Prims.int,bv) FStar_Pervasives_Native.tuple2 
-  | NM of (bv,Prims.int) FStar_Pervasives_Native.tuple2 
-  | NT of (bv,(term',term') syntax) FStar_Pervasives_Native.tuple2 
-  | UN of (Prims.int,universe) FStar_Pervasives_Native.tuple2 
-  | UD of (univ_name,Prims.int) FStar_Pervasives_Native.tuple2 
-and ('a,'b) syntax =
-  {
-  n: 'a ;
-  tk: 'b memo ;
-  pos: FStar_Range.range ;
-  vars: free_vars memo }
-and bv =
-  {
-  ppname: FStar_Ident.ident ;
-  index: Prims.int ;
-  sort: (term',term') syntax }
+  | DB of (Prims.int,bv) FStar_Pervasives_Native.tuple2
+  | NM of (bv,Prims.int) FStar_Pervasives_Native.tuple2
+  | NT of (bv,term' syntax) FStar_Pervasives_Native.tuple2
+  | UN of (Prims.int,universe) FStar_Pervasives_Native.tuple2
+  | UD of (univ_name,Prims.int) FStar_Pervasives_Native.tuple2
+and 'a syntax = {
+  n: 'a;
+  pos: FStar_Range.range;
+  vars: free_vars memo;}
+and bv = {
+  ppname: FStar_Ident.ident;
+  index: Prims.int;
+  sort: term' syntax;}
 and fv =
   {
-  fv_name: (term',term') syntax var ;
-  fv_delta: delta_depth ;
-  fv_qual: fv_qual FStar_Pervasives_Native.option }
+  fv_name: var;
+  fv_delta: delta_depth;
+  fv_qual: fv_qual FStar_Pervasives_Native.option;}
 and free_vars =
   {
-  free_names: bv FStar_Util.set ;
+  free_names: bv FStar_Util.set;
   free_uvars:
-    ((term',term') syntax uvar_basis FStar_Unionfind.uvar,(term',term')
-                                                            syntax)
-      FStar_Pervasives_Native.tuple2 FStar_Util.set
-    ;
-  free_univs: universe_uvar FStar_Util.set ;
-  free_univ_names: univ_name FStar_Util.fifo_set }
+    ((term' syntax FStar_Pervasives_Native.option FStar_Unionfind.p_uvar,
+       version) FStar_Pervasives_Native.tuple2,term' syntax)
+      FStar_Pervasives_Native.tuple2 FStar_Util.set;
+  free_univs: universe_uvar FStar_Util.set;
+  free_univ_names: univ_name FStar_Util.fifo_set;}
 and lcomp =
   {
-<<<<<<< HEAD
-  eff_name: FStar_Ident.lident ;
-  res_typ: (term',term') syntax ;
-  cflags: cflags Prims.list ;
-  comp: Prims.unit -> (comp',Prims.unit) syntax }
-let uu___is_Tm_bvar : term' -> Prims.bool =
-  fun projectee  ->
-    match projectee with | Tm_bvar _0 -> true | uu____786 -> false
-  
-let __proj__Tm_bvar__item___0 : term' -> bv =
-  fun projectee  -> match projectee with | Tm_bvar _0 -> _0 
-let uu___is_Tm_name : term' -> Prims.bool =
-  fun projectee  ->
-    match projectee with | Tm_name _0 -> true | uu____798 -> false
-  
-let __proj__Tm_name__item___0 : term' -> bv =
-  fun projectee  -> match projectee with | Tm_name _0 -> _0 
-let uu___is_Tm_fvar : term' -> Prims.bool =
-  fun projectee  ->
-    match projectee with | Tm_fvar _0 -> true | uu____810 -> false
-  
-let __proj__Tm_fvar__item___0 : term' -> fv =
-  fun projectee  -> match projectee with | Tm_fvar _0 -> _0 
-let uu___is_Tm_uinst : term' -> Prims.bool =
-  fun projectee  ->
-    match projectee with | Tm_uinst _0 -> true | uu____826 -> false
-  
-let __proj__Tm_uinst__item___0 :
-  term' -> ((term',term') syntax,universes) FStar_Pervasives_Native.tuple2 =
-  fun projectee  -> match projectee with | Tm_uinst _0 -> _0 
-let uu___is_Tm_constant : term' -> Prims.bool =
-  fun projectee  ->
-    match projectee with | Tm_constant _0 -> true | uu____850 -> false
-  
-let __proj__Tm_constant__item___0 : term' -> sconst =
-  fun projectee  -> match projectee with | Tm_constant _0 -> _0 
-let uu___is_Tm_type : term' -> Prims.bool =
-  fun projectee  ->
-    match projectee with | Tm_type _0 -> true | uu____862 -> false
-  
-let __proj__Tm_type__item___0 : term' -> universe =
-  fun projectee  -> match projectee with | Tm_type _0 -> _0 
-let uu___is_Tm_abs : term' -> Prims.bool =
-  fun projectee  ->
-    match projectee with | Tm_abs _0 -> true | uu____888 -> false
-  
-let __proj__Tm_abs__item___0 :
-=======
   eff_name: FStar_Ident.lident;
   res_typ: term' syntax;
   cflags: cflags Prims.list;
@@ -366,47 +307,18 @@
   fun projectee  ->
     match projectee with | Tm_abs _0 -> true | uu____1115 -> false
 let __proj__Tm_abs__item___0:
->>>>>>> c7d62a0b
   term' ->
-    ((bv,aqual) FStar_Pervasives_Native.tuple2 Prims.list,(term',term')
-                                                            syntax,(lcomp,
-                                                                    (FStar_Ident.lident,
-                                                                    cflags
-                                                                    Prims.list)
-                                                                    FStar_Pervasives_Native.tuple2)
-                                                                    FStar_Util.either
-                                                                    FStar_Pervasives_Native.option)
+    ((bv,aqual) FStar_Pervasives_Native.tuple2 Prims.list,term' syntax,
+      residual_comp FStar_Pervasives_Native.option)
       FStar_Pervasives_Native.tuple3
-  = fun projectee  -> match projectee with | Tm_abs _0 -> _0 
-let uu___is_Tm_arrow : term' -> Prims.bool =
-  fun projectee  ->
-<<<<<<< HEAD
-    match projectee with | Tm_arrow _0 -> true | uu____949 -> false
-  
-let __proj__Tm_arrow__item___0 :
-=======
+  = fun projectee  -> match projectee with | Tm_abs _0 -> _0
+let uu___is_Tm_arrow: term' -> Prims.bool =
+  fun projectee  ->
     match projectee with | Tm_arrow _0 -> true | uu____1189 -> false
 let __proj__Tm_arrow__item___0:
->>>>>>> c7d62a0b
   term' ->
-    ((bv,aqual) FStar_Pervasives_Native.tuple2 Prims.list,(comp',Prims.unit)
-                                                            syntax)
+    ((bv,aqual) FStar_Pervasives_Native.tuple2 Prims.list,comp' syntax)
       FStar_Pervasives_Native.tuple2
-<<<<<<< HEAD
-  = fun projectee  -> match projectee with | Tm_arrow _0 -> _0 
-let uu___is_Tm_refine : term' -> Prims.bool =
-  fun projectee  ->
-    match projectee with | Tm_refine _0 -> true | uu____986 -> false
-  
-let __proj__Tm_refine__item___0 :
-  term' -> (bv,(term',term') syntax) FStar_Pervasives_Native.tuple2 =
-  fun projectee  -> match projectee with | Tm_refine _0 -> _0 
-let uu___is_Tm_app : term' -> Prims.bool =
-  fun projectee  ->
-    match projectee with | Tm_app _0 -> true | uu____1019 -> false
-  
-let __proj__Tm_app__item___0 :
-=======
   = fun projectee  -> match projectee with | Tm_arrow _0 -> _0
 let uu___is_Tm_refine: term' -> Prims.bool =
   fun projectee  ->
@@ -418,118 +330,60 @@
   fun projectee  ->
     match projectee with | Tm_app _0 -> true | uu____1291 -> false
 let __proj__Tm_app__item___0:
->>>>>>> c7d62a0b
   term' ->
-    ((term',term') syntax,((term',term') syntax,aqual)
-                            FStar_Pervasives_Native.tuple2 Prims.list)
+    (term' syntax,(term' syntax,aqual) FStar_Pervasives_Native.tuple2
+                    Prims.list)
       FStar_Pervasives_Native.tuple2
-  = fun projectee  -> match projectee with | Tm_app _0 -> _0 
-let uu___is_Tm_match : term' -> Prims.bool =
-  fun projectee  ->
-<<<<<<< HEAD
-    match projectee with | Tm_match _0 -> true | uu____1073 -> false
-  
-let __proj__Tm_match__item___0 :
-=======
+  = fun projectee  -> match projectee with | Tm_app _0 -> _0
+let uu___is_Tm_match: term' -> Prims.bool =
+  fun projectee  ->
     match projectee with | Tm_match _0 -> true | uu____1369 -> false
 let __proj__Tm_match__item___0:
->>>>>>> c7d62a0b
   term' ->
-    ((term',term') syntax,((pat',term') withinfo_t,(term',term') syntax
-                                                     FStar_Pervasives_Native.option,
-                            (term',term') syntax)
-                            FStar_Pervasives_Native.tuple3 Prims.list)
+    (term' syntax,(pat' withinfo_t,term' syntax
+                                     FStar_Pervasives_Native.option,term'
+                                                                    syntax)
+                    FStar_Pervasives_Native.tuple3 Prims.list)
       FStar_Pervasives_Native.tuple2
-  = fun projectee  -> match projectee with | Tm_match _0 -> _0 
-let uu___is_Tm_ascribed : term' -> Prims.bool =
-  fun projectee  ->
-<<<<<<< HEAD
-    match projectee with | Tm_ascribed _0 -> true | uu____1147 -> false
-  
-let __proj__Tm_ascribed__item___0 :
-=======
+  = fun projectee  -> match projectee with | Tm_match _0 -> _0
+let uu___is_Tm_ascribed: term' -> Prims.bool =
+  fun projectee  ->
     match projectee with | Tm_ascribed _0 -> true | uu____1475 -> false
 let __proj__Tm_ascribed__item___0:
->>>>>>> c7d62a0b
   term' ->
-    ((term',term') syntax,(((term',term') syntax,(comp',Prims.unit) syntax)
-                             FStar_Util.either,(term',term') syntax
-                                                 FStar_Pervasives_Native.option)
-                            FStar_Pervasives_Native.tuple2,FStar_Ident.lident
-                                                             FStar_Pervasives_Native.option)
+    (term' syntax,((term' syntax,comp' syntax) FStar_Util.either,term' syntax
+                                                                   FStar_Pervasives_Native.option)
+                    FStar_Pervasives_Native.tuple2,FStar_Ident.lident
+                                                     FStar_Pervasives_Native.option)
       FStar_Pervasives_Native.tuple3
-  = fun projectee  -> match projectee with | Tm_ascribed _0 -> _0 
-let uu___is_Tm_let : term' -> Prims.bool =
-  fun projectee  ->
-<<<<<<< HEAD
-    match projectee with | Tm_let _0 -> true | uu____1217 -> false
-  
-let __proj__Tm_let__item___0 :
-=======
+  = fun projectee  -> match projectee with | Tm_ascribed _0 -> _0
+let uu___is_Tm_let: term' -> Prims.bool =
+  fun projectee  ->
     match projectee with | Tm_let _0 -> true | uu____1579 -> false
 let __proj__Tm_let__item___0:
->>>>>>> c7d62a0b
   term' ->
     ((Prims.bool,letbinding Prims.list) FStar_Pervasives_Native.tuple2,
-      (term',term') syntax) FStar_Pervasives_Native.tuple2
-  = fun projectee  -> match projectee with | Tm_let _0 -> _0 
-let uu___is_Tm_uvar : term' -> Prims.bool =
-  fun projectee  ->
-<<<<<<< HEAD
-    match projectee with | Tm_uvar _0 -> true | uu____1258 -> false
-  
-let __proj__Tm_uvar__item___0 :
-=======
+      term' syntax) FStar_Pervasives_Native.tuple2
+  = fun projectee  -> match projectee with | Tm_let _0 -> _0
+let uu___is_Tm_uvar: term' -> Prims.bool =
+  fun projectee  ->
     match projectee with | Tm_uvar _0 -> true | uu____1645 -> false
 let __proj__Tm_uvar__item___0:
->>>>>>> c7d62a0b
   term' ->
-    ((term',term') syntax uvar_basis FStar_Unionfind.uvar,(term',term')
-                                                            syntax)
+    ((term' syntax FStar_Pervasives_Native.option FStar_Unionfind.p_uvar,
+       version) FStar_Pervasives_Native.tuple2,term' syntax)
       FStar_Pervasives_Native.tuple2
-  = fun projectee  -> match projectee with | Tm_uvar _0 -> _0 
-let uu___is_Tm_delayed : term' -> Prims.bool =
-  fun projectee  ->
-<<<<<<< HEAD
-    match projectee with | Tm_delayed _0 -> true | uu____1314 -> false
-  
-let __proj__Tm_delayed__item___0 :
-=======
+  = fun projectee  -> match projectee with | Tm_uvar _0 -> _0
+let uu___is_Tm_delayed: term' -> Prims.bool =
+  fun projectee  ->
     match projectee with | Tm_delayed _0 -> true | uu____1731 -> false
 let __proj__Tm_delayed__item___0:
->>>>>>> c7d62a0b
   term' ->
-    ((((term',term') syntax,(subst_elt Prims.list Prims.list,FStar_Range.range
-                                                               FStar_Pervasives_Native.option)
-                              FStar_Pervasives_Native.tuple2)
-        FStar_Pervasives_Native.tuple2,Prims.unit -> (term',term') syntax)
-       FStar_Util.either,(term',term') syntax memo)
+    ((term' syntax,(subst_elt Prims.list Prims.list,FStar_Range.range
+                                                      FStar_Pervasives_Native.option)
+                     FStar_Pervasives_Native.tuple2)
+       FStar_Pervasives_Native.tuple2,term' syntax memo)
       FStar_Pervasives_Native.tuple2
-<<<<<<< HEAD
-  = fun projectee  -> match projectee with | Tm_delayed _0 -> _0 
-let uu___is_Tm_meta : term' -> Prims.bool =
-  fun projectee  ->
-    match projectee with | Tm_meta _0 -> true | uu____1390 -> false
-  
-let __proj__Tm_meta__item___0 :
-  term' -> ((term',term') syntax,metadata) FStar_Pervasives_Native.tuple2 =
-  fun projectee  -> match projectee with | Tm_meta _0 -> _0 
-let uu___is_Tm_unknown : term' -> Prims.bool =
-  fun projectee  ->
-    match projectee with | Tm_unknown  -> true | uu____1413 -> false
-  
-let uu___is_Pat_constant : pat' -> Prims.bool =
-  fun projectee  ->
-    match projectee with | Pat_constant _0 -> true | uu____1418 -> false
-  
-let __proj__Pat_constant__item___0 : pat' -> sconst =
-  fun projectee  -> match projectee with | Pat_constant _0 -> _0 
-let uu___is_Pat_cons : pat' -> Prims.bool =
-  fun projectee  ->
-    match projectee with | Pat_cons _0 -> true | uu____1437 -> false
-  
-let __proj__Pat_cons__item___0 :
-=======
   = fun projectee  -> match projectee with | Tm_delayed _0 -> _0
 let uu___is_Tm_meta: term' -> Prims.bool =
   fun projectee  ->
@@ -549,38 +403,10 @@
   fun projectee  ->
     match projectee with | Pat_cons _0 -> true | uu____1886 -> false
 let __proj__Pat_cons__item___0:
->>>>>>> c7d62a0b
   pat' ->
-    (fv,((pat',term') withinfo_t,Prims.bool) FStar_Pervasives_Native.tuple2
+    (fv,(pat' withinfo_t,Prims.bool) FStar_Pervasives_Native.tuple2
           Prims.list)
       FStar_Pervasives_Native.tuple2
-<<<<<<< HEAD
-  = fun projectee  -> match projectee with | Pat_cons _0 -> _0 
-let uu___is_Pat_var : pat' -> Prims.bool =
-  fun projectee  ->
-    match projectee with | Pat_var _0 -> true | uu____1470 -> false
-  
-let __proj__Pat_var__item___0 : pat' -> bv =
-  fun projectee  -> match projectee with | Pat_var _0 -> _0 
-let uu___is_Pat_wild : pat' -> Prims.bool =
-  fun projectee  ->
-    match projectee with | Pat_wild _0 -> true | uu____1482 -> false
-  
-let __proj__Pat_wild__item___0 : pat' -> bv =
-  fun projectee  -> match projectee with | Pat_wild _0 -> _0 
-let uu___is_Pat_dot_term : pat' -> Prims.bool =
-  fun projectee  ->
-    match projectee with | Pat_dot_term _0 -> true | uu____1498 -> false
-  
-let __proj__Pat_dot_term__item___0 :
-  pat' -> (bv,(term',term') syntax) FStar_Pervasives_Native.tuple2 =
-  fun projectee  -> match projectee with | Pat_dot_term _0 -> _0 
-let uu___is_Total : comp' -> Prims.bool =
-  fun projectee  ->
-    match projectee with | Total _0 -> true | uu____1597 -> false
-  
-let __proj__Total__item___0 :
-=======
   = fun projectee  -> match projectee with | Pat_cons _0 -> _0
 let uu___is_Pat_var: pat' -> Prims.bool =
   fun projectee  ->
@@ -665,154 +491,17 @@
   fun projectee  ->
     match projectee with | Total _0 -> true | uu____2254 -> false
 let __proj__Total__item___0:
->>>>>>> c7d62a0b
   comp' ->
-    ((term',term') syntax,universe FStar_Pervasives_Native.option)
+    (term' syntax,universe FStar_Pervasives_Native.option)
       FStar_Pervasives_Native.tuple2
-  = fun projectee  -> match projectee with | Total _0 -> _0 
-let uu___is_GTotal : comp' -> Prims.bool =
-  fun projectee  ->
-<<<<<<< HEAD
-    match projectee with | GTotal _0 -> true | uu____1629 -> false
-  
-let __proj__GTotal__item___0 :
-=======
+  = fun projectee  -> match projectee with | Total _0 -> _0
+let uu___is_GTotal: comp' -> Prims.bool =
+  fun projectee  ->
     match projectee with | GTotal _0 -> true | uu____2300 -> false
 let __proj__GTotal__item___0:
->>>>>>> c7d62a0b
   comp' ->
-    ((term',term') syntax,universe FStar_Pervasives_Native.option)
+    (term' syntax,universe FStar_Pervasives_Native.option)
       FStar_Pervasives_Native.tuple2
-<<<<<<< HEAD
-  = fun projectee  -> match projectee with | GTotal _0 -> _0 
-let uu___is_Comp : comp' -> Prims.bool =
-  fun projectee  ->
-    match projectee with | Comp _0 -> true | uu____1656 -> false
-  
-let __proj__Comp__item___0 : comp' -> comp_typ =
-  fun projectee  -> match projectee with | Comp _0 -> _0 
-let uu___is_TOTAL : cflags -> Prims.bool =
-  fun projectee  ->
-    match projectee with | TOTAL  -> true | uu____1667 -> false
-  
-let uu___is_MLEFFECT : cflags -> Prims.bool =
-  fun projectee  ->
-    match projectee with | MLEFFECT  -> true | uu____1671 -> false
-  
-let uu___is_RETURN : cflags -> Prims.bool =
-  fun projectee  ->
-    match projectee with | RETURN  -> true | uu____1675 -> false
-  
-let uu___is_PARTIAL_RETURN : cflags -> Prims.bool =
-  fun projectee  ->
-    match projectee with | PARTIAL_RETURN  -> true | uu____1679 -> false
-  
-let uu___is_SOMETRIVIAL : cflags -> Prims.bool =
-  fun projectee  ->
-    match projectee with | SOMETRIVIAL  -> true | uu____1683 -> false
-  
-let uu___is_LEMMA : cflags -> Prims.bool =
-  fun projectee  ->
-    match projectee with | LEMMA  -> true | uu____1687 -> false
-  
-let uu___is_CPS : cflags -> Prims.bool =
-  fun projectee  -> match projectee with | CPS  -> true | uu____1691 -> false 
-let uu___is_DECREASES : cflags -> Prims.bool =
-  fun projectee  ->
-    match projectee with | DECREASES _0 -> true | uu____1698 -> false
-  
-let __proj__DECREASES__item___0 : cflags -> (term',term') syntax =
-  fun projectee  -> match projectee with | DECREASES _0 -> _0 
-let uu___is_Meta_pattern : metadata -> Prims.bool =
-  fun projectee  ->
-    match projectee with | Meta_pattern _0 -> true | uu____1722 -> false
-  
-let __proj__Meta_pattern__item___0 :
-  metadata ->
-    ((term',term') syntax,aqual) FStar_Pervasives_Native.tuple2 Prims.list
-      Prims.list
-  = fun projectee  -> match projectee with | Meta_pattern _0 -> _0 
-let uu___is_Meta_named : metadata -> Prims.bool =
-  fun projectee  ->
-    match projectee with | Meta_named _0 -> true | uu____1752 -> false
-  
-let __proj__Meta_named__item___0 : metadata -> FStar_Ident.lident =
-  fun projectee  -> match projectee with | Meta_named _0 -> _0 
-let uu___is_Meta_labeled : metadata -> Prims.bool =
-  fun projectee  ->
-    match projectee with | Meta_labeled _0 -> true | uu____1767 -> false
-  
-let __proj__Meta_labeled__item___0 :
-  metadata ->
-    (Prims.string,FStar_Range.range,Prims.bool)
-      FStar_Pervasives_Native.tuple3
-  = fun projectee  -> match projectee with | Meta_labeled _0 -> _0 
-let uu___is_Meta_desugared : metadata -> Prims.bool =
-  fun projectee  ->
-    match projectee with | Meta_desugared _0 -> true | uu____1788 -> false
-  
-let __proj__Meta_desugared__item___0 : metadata -> meta_source_info =
-  fun projectee  -> match projectee with | Meta_desugared _0 -> _0 
-let uu___is_Meta_monadic : metadata -> Prims.bool =
-  fun projectee  ->
-    match projectee with | Meta_monadic _0 -> true | uu____1804 -> false
-  
-let __proj__Meta_monadic__item___0 :
-  metadata ->
-    (monad_name,(term',term') syntax) FStar_Pervasives_Native.tuple2
-  = fun projectee  -> match projectee with | Meta_monadic _0 -> _0 
-let uu___is_Meta_monadic_lift : metadata -> Prims.bool =
-  fun projectee  ->
-    match projectee with | Meta_monadic_lift _0 -> true | uu____1833 -> false
-  
-let __proj__Meta_monadic_lift__item___0 :
-  metadata ->
-    (monad_name,monad_name,(term',term') syntax)
-      FStar_Pervasives_Native.tuple3
-  = fun projectee  -> match projectee with | Meta_monadic_lift _0 -> _0 
-let uu___is_Uvar projectee =
-  match projectee with | Uvar  -> true | uu____1865 -> false 
-let uu___is_Fixed projectee =
-  match projectee with | Fixed _0 -> true | uu____1877 -> false 
-let __proj__Fixed__item___0 projectee = match projectee with | Fixed _0 -> _0 
-let uu___is_Data_app : meta_source_info -> Prims.bool =
-  fun projectee  ->
-    match projectee with | Data_app  -> true | uu____1895 -> false
-  
-let uu___is_Sequence : meta_source_info -> Prims.bool =
-  fun projectee  ->
-    match projectee with | Sequence  -> true | uu____1899 -> false
-  
-let uu___is_Primop : meta_source_info -> Prims.bool =
-  fun projectee  ->
-    match projectee with | Primop  -> true | uu____1903 -> false
-  
-let uu___is_Masked_effect : meta_source_info -> Prims.bool =
-  fun projectee  ->
-    match projectee with | Masked_effect  -> true | uu____1907 -> false
-  
-let uu___is_Meta_smt_pat : meta_source_info -> Prims.bool =
-  fun projectee  ->
-    match projectee with | Meta_smt_pat  -> true | uu____1911 -> false
-  
-let uu___is_Mutable_alloc : meta_source_info -> Prims.bool =
-  fun projectee  ->
-    match projectee with | Mutable_alloc  -> true | uu____1915 -> false
-  
-let uu___is_Mutable_rval : meta_source_info -> Prims.bool =
-  fun projectee  ->
-    match projectee with | Mutable_rval  -> true | uu____1919 -> false
-  
-let uu___is_Data_ctor : fv_qual -> Prims.bool =
-  fun projectee  ->
-    match projectee with | Data_ctor  -> true | uu____1923 -> false
-  
-let uu___is_Record_projector : fv_qual -> Prims.bool =
-  fun projectee  ->
-    match projectee with | Record_projector _0 -> true | uu____1930 -> false
-  
-let __proj__Record_projector__item___0 :
-=======
   = fun projectee  -> match projectee with | GTotal _0 -> _0
 let uu___is_Comp: comp' -> Prims.bool =
   fun projectee  ->
@@ -916,57 +605,25 @@
   fun projectee  ->
     match projectee with | Record_projector _0 -> true | uu____2687 -> false
 let __proj__Record_projector__item___0:
->>>>>>> c7d62a0b
   fv_qual ->
     (FStar_Ident.lident,FStar_Ident.ident) FStar_Pervasives_Native.tuple2
-  = fun projectee  -> match projectee with | Record_projector _0 -> _0 
-let uu___is_Record_ctor : fv_qual -> Prims.bool =
-  fun projectee  ->
-<<<<<<< HEAD
-    match projectee with | Record_ctor _0 -> true | uu____1951 -> false
-  
-let __proj__Record_ctor__item___0 :
-=======
+  = fun projectee  -> match projectee with | Record_projector _0 -> _0
+let uu___is_Record_ctor: fv_qual -> Prims.bool =
+  fun projectee  ->
     match projectee with | Record_ctor _0 -> true | uu____2719 -> false
 let __proj__Record_ctor__item___0:
->>>>>>> c7d62a0b
   fv_qual ->
     (FStar_Ident.lident,FStar_Ident.ident Prims.list)
       FStar_Pervasives_Native.tuple2
-  = fun projectee  -> match projectee with | Record_ctor _0 -> _0 
-let uu___is_DB : subst_elt -> Prims.bool =
-  fun projectee  ->
-<<<<<<< HEAD
-    match projectee with | DB _0 -> true | uu____1974 -> false
-  
-let __proj__DB__item___0 :
-=======
+  = fun projectee  -> match projectee with | Record_ctor _0 -> _0
+let uu___is_DB: subst_elt -> Prims.bool =
+  fun projectee  ->
     match projectee with | DB _0 -> true | uu____2755 -> false
 let __proj__DB__item___0:
->>>>>>> c7d62a0b
   subst_elt -> (Prims.int,bv) FStar_Pervasives_Native.tuple2 =
-  fun projectee  -> match projectee with | DB _0 -> _0 
-let uu___is_NM : subst_elt -> Prims.bool =
-  fun projectee  ->
-<<<<<<< HEAD
-    match projectee with | NM _0 -> true | uu____1994 -> false
-  
-let __proj__NM__item___0 :
-  subst_elt -> (bv,Prims.int) FStar_Pervasives_Native.tuple2 =
-  fun projectee  -> match projectee with | NM _0 -> _0 
-let uu___is_NT : subst_elt -> Prims.bool =
-  fun projectee  ->
-    match projectee with | NT _0 -> true | uu____2016 -> false
-  
-let __proj__NT__item___0 :
-  subst_elt -> (bv,(term',term') syntax) FStar_Pervasives_Native.tuple2 =
-  fun projectee  -> match projectee with | NT _0 -> _0 
-let uu___is_UN : subst_elt -> Prims.bool =
-  fun projectee  ->
-    match projectee with | UN _0 -> true | uu____2042 -> false
-  
-let __proj__UN__item___0 :
-=======
+  fun projectee  -> match projectee with | DB _0 -> _0
+let uu___is_NM: subst_elt -> Prims.bool =
+  fun projectee  ->
     match projectee with | NM _0 -> true | uu____2785 -> false
 let __proj__NM__item___0:
   subst_elt -> (bv,Prims.int) FStar_Pervasives_Native.tuple2 =
@@ -981,40 +638,154 @@
   fun projectee  ->
     match projectee with | UN _0 -> true | uu____2853 -> false
 let __proj__UN__item___0:
->>>>>>> c7d62a0b
   subst_elt -> (Prims.int,universe) FStar_Pervasives_Native.tuple2 =
-  fun projectee  -> match projectee with | UN _0 -> _0 
-let uu___is_UD : subst_elt -> Prims.bool =
-  fun projectee  ->
-<<<<<<< HEAD
-    match projectee with | UD _0 -> true | uu____2062 -> false
-  
-let __proj__UD__item___0 :
-=======
+  fun projectee  -> match projectee with | UN _0 -> _0
+let uu___is_UD: subst_elt -> Prims.bool =
+  fun projectee  ->
     match projectee with | UD _0 -> true | uu____2883 -> false
 let __proj__UD__item___0:
->>>>>>> c7d62a0b
   subst_elt -> (univ_name,Prims.int) FStar_Pervasives_Native.tuple2 =
-  fun projectee  -> match projectee with | UD _0 -> _0 
-type pat = (pat',term') withinfo_t
-type term = (term',term') syntax
+  fun projectee  -> match projectee with | UD _0 -> _0
+let __proj__Mksyntax__item__n: 'a . 'a syntax -> 'a =
+  fun projectee  ->
+    match projectee with
+    | { n = __fname__n; pos = __fname__pos; vars = __fname__vars;_} ->
+        __fname__n
+let __proj__Mksyntax__item__pos: 'a . 'a syntax -> FStar_Range.range =
+  fun projectee  ->
+    match projectee with
+    | { n = __fname__n; pos = __fname__pos; vars = __fname__vars;_} ->
+        __fname__pos
+let __proj__Mksyntax__item__vars: 'a . 'a syntax -> free_vars memo =
+  fun projectee  ->
+    match projectee with
+    | { n = __fname__n; pos = __fname__pos; vars = __fname__vars;_} ->
+        __fname__vars
+let __proj__Mkbv__item__ppname: bv -> FStar_Ident.ident =
+  fun projectee  ->
+    match projectee with
+    | { ppname = __fname__ppname; index = __fname__index;
+        sort = __fname__sort;_} -> __fname__ppname
+let __proj__Mkbv__item__index: bv -> Prims.int =
+  fun projectee  ->
+    match projectee with
+    | { ppname = __fname__ppname; index = __fname__index;
+        sort = __fname__sort;_} -> __fname__index
+let __proj__Mkbv__item__sort: bv -> term' syntax =
+  fun projectee  ->
+    match projectee with
+    | { ppname = __fname__ppname; index = __fname__index;
+        sort = __fname__sort;_} -> __fname__sort
+let __proj__Mkfv__item__fv_name: fv -> var =
+  fun projectee  ->
+    match projectee with
+    | { fv_name = __fname__fv_name; fv_delta = __fname__fv_delta;
+        fv_qual = __fname__fv_qual;_} -> __fname__fv_name
+let __proj__Mkfv__item__fv_delta: fv -> delta_depth =
+  fun projectee  ->
+    match projectee with
+    | { fv_name = __fname__fv_name; fv_delta = __fname__fv_delta;
+        fv_qual = __fname__fv_qual;_} -> __fname__fv_delta
+let __proj__Mkfv__item__fv_qual: fv -> fv_qual FStar_Pervasives_Native.option
+  =
+  fun projectee  ->
+    match projectee with
+    | { fv_name = __fname__fv_name; fv_delta = __fname__fv_delta;
+        fv_qual = __fname__fv_qual;_} -> __fname__fv_qual
+let __proj__Mkfree_vars__item__free_names: free_vars -> bv FStar_Util.set =
+  fun projectee  ->
+    match projectee with
+    | { free_names = __fname__free_names; free_uvars = __fname__free_uvars;
+        free_univs = __fname__free_univs;
+        free_univ_names = __fname__free_univ_names;_} -> __fname__free_names
+let __proj__Mkfree_vars__item__free_uvars:
+  free_vars ->
+    ((term' syntax FStar_Pervasives_Native.option FStar_Unionfind.p_uvar,
+       version) FStar_Pervasives_Native.tuple2,term' syntax)
+      FStar_Pervasives_Native.tuple2 FStar_Util.set
+  =
+  fun projectee  ->
+    match projectee with
+    | { free_names = __fname__free_names; free_uvars = __fname__free_uvars;
+        free_univs = __fname__free_univs;
+        free_univ_names = __fname__free_univ_names;_} -> __fname__free_uvars
+let __proj__Mkfree_vars__item__free_univs:
+  free_vars -> universe_uvar FStar_Util.set =
+  fun projectee  ->
+    match projectee with
+    | { free_names = __fname__free_names; free_uvars = __fname__free_uvars;
+        free_univs = __fname__free_univs;
+        free_univ_names = __fname__free_univ_names;_} -> __fname__free_univs
+let __proj__Mkfree_vars__item__free_univ_names:
+  free_vars -> univ_name FStar_Util.fifo_set =
+  fun projectee  ->
+    match projectee with
+    | { free_names = __fname__free_names; free_uvars = __fname__free_uvars;
+        free_univs = __fname__free_univs;
+        free_univ_names = __fname__free_univ_names;_} ->
+        __fname__free_univ_names
+let __proj__Mklcomp__item__eff_name: lcomp -> FStar_Ident.lident =
+  fun projectee  ->
+    match projectee with
+    | { eff_name = __fname__eff_name; res_typ = __fname__res_typ;
+        cflags = __fname__cflags; comp = __fname__comp;_} ->
+        __fname__eff_name
+let __proj__Mklcomp__item__res_typ: lcomp -> term' syntax =
+  fun projectee  ->
+    match projectee with
+    | { eff_name = __fname__eff_name; res_typ = __fname__res_typ;
+        cflags = __fname__cflags; comp = __fname__comp;_} -> __fname__res_typ
+let __proj__Mklcomp__item__cflags: lcomp -> cflags Prims.list =
+  fun projectee  ->
+    match projectee with
+    | { eff_name = __fname__eff_name; res_typ = __fname__res_typ;
+        cflags = __fname__cflags; comp = __fname__comp;_} -> __fname__cflags
+let __proj__Mklcomp__item__comp: lcomp -> Prims.unit -> comp' syntax =
+  fun projectee  ->
+    match projectee with
+    | { eff_name = __fname__eff_name; res_typ = __fname__res_typ;
+        cflags = __fname__cflags; comp = __fname__comp;_} -> __fname__comp
+let __proj__Mkresidual_comp__item__residual_effect:
+  residual_comp -> FStar_Ident.lident =
+  fun projectee  ->
+    match projectee with
+    | { residual_effect = __fname__residual_effect;
+        residual_typ = __fname__residual_typ;
+        residual_flags = __fname__residual_flags;_} ->
+        __fname__residual_effect
+let __proj__Mkresidual_comp__item__residual_typ:
+  residual_comp -> term' syntax FStar_Pervasives_Native.option =
+  fun projectee  ->
+    match projectee with
+    | { residual_effect = __fname__residual_effect;
+        residual_typ = __fname__residual_typ;
+        residual_flags = __fname__residual_flags;_} -> __fname__residual_typ
+let __proj__Mkresidual_comp__item__residual_flags:
+  residual_comp -> cflags Prims.list =
+  fun projectee  ->
+    match projectee with
+    | { residual_effect = __fname__residual_effect;
+        residual_typ = __fname__residual_typ;
+        residual_flags = __fname__residual_flags;_} ->
+        __fname__residual_flags
+type pat = pat' withinfo_t
+type term = term' syntax
 type branch =
-  ((pat',term') withinfo_t,(term',term') syntax
-                             FStar_Pervasives_Native.option,(term',term')
-                                                              syntax)
+  (pat' withinfo_t,term' syntax FStar_Pervasives_Native.option,term' syntax)
     FStar_Pervasives_Native.tuple3
-type comp = (comp',Prims.unit) syntax
+type comp = comp' syntax
 type ascription =
-  (((term',term') syntax,(comp',Prims.unit) syntax) FStar_Util.either,
-    (term',term') syntax FStar_Pervasives_Native.option)
+  ((term' syntax,comp' syntax) FStar_Util.either,term' syntax
+                                                   FStar_Pervasives_Native.option)
     FStar_Pervasives_Native.tuple2
-type typ = (term',term') syntax
-type arg = ((term',term') syntax,aqual) FStar_Pervasives_Native.tuple2
-type args =
-  ((term',term') syntax,aqual) FStar_Pervasives_Native.tuple2 Prims.list
+type typ = term' syntax
+type arg = (term' syntax,aqual) FStar_Pervasives_Native.tuple2
+type args = (term' syntax,aqual) FStar_Pervasives_Native.tuple2 Prims.list
 type binder = (bv,aqual) FStar_Pervasives_Native.tuple2
 type binders = (bv,aqual) FStar_Pervasives_Native.tuple2 Prims.list
-type uvar = (term',term') syntax uvar_basis FStar_Unionfind.uvar
+type uvar =
+  (term' syntax FStar_Pervasives_Native.option FStar_Unionfind.p_uvar,
+    version) FStar_Pervasives_Native.tuple2
 type lbname = (bv,fv) FStar_Util.either
 type letbindings =
   (Prims.bool,letbinding Prims.list) FStar_Pervasives_Native.tuple2
@@ -1024,120 +795,36 @@
     FStar_Pervasives_Native.tuple2
 type freenames = bv FStar_Util.set
 type uvars =
-  ((term',term') syntax uvar_basis FStar_Unionfind.uvar,(term',term') syntax)
+  ((term' syntax FStar_Pervasives_Native.option FStar_Unionfind.p_uvar,
+     version) FStar_Pervasives_Native.tuple2,term' syntax)
     FStar_Pervasives_Native.tuple2 FStar_Util.set
-type residual_comp =
-  (FStar_Ident.lident,cflags Prims.list) FStar_Pervasives_Native.tuple2
 type tscheme = (univ_name Prims.list,typ) FStar_Pervasives_Native.tuple2
 type freenames_l = bv Prims.list
 type formula = typ
 type formulae = typ Prims.list
 type qualifier =
-  | Assumption 
-  | New 
-  | Private 
-  | Unfold_for_unification_and_vcgen 
-  | Visible_default 
-  | Irreducible 
-  | Abstract 
-  | Inline_for_extraction 
-  | NoExtract 
-  | Noeq 
-  | Unopteq 
-  | TotalEffect 
-  | Logic 
-  | Reifiable 
-  | Reflectable of FStar_Ident.lident 
-  | Discriminator of FStar_Ident.lident 
+  | Assumption
+  | New
+  | Private
+  | Unfold_for_unification_and_vcgen
+  | Visible_default
+  | Irreducible
+  | Abstract
+  | Inline_for_extraction
+  | NoExtract
+  | Noeq
+  | Unopteq
+  | TotalEffect
+  | Logic
+  | Reifiable
+  | Reflectable of FStar_Ident.lident
+  | Discriminator of FStar_Ident.lident
   | Projector of (FStar_Ident.lident,FStar_Ident.ident)
-  FStar_Pervasives_Native.tuple2 
+  FStar_Pervasives_Native.tuple2
   | RecordType of (FStar_Ident.ident Prims.list,FStar_Ident.ident Prims.list)
-  FStar_Pervasives_Native.tuple2 
+  FStar_Pervasives_Native.tuple2
   | RecordConstructor of
   (FStar_Ident.ident Prims.list,FStar_Ident.ident Prims.list)
-<<<<<<< HEAD
-  FStar_Pervasives_Native.tuple2 
-  | Action of FStar_Ident.lident 
-  | ExceptionConstructor 
-  | HasMaskedEffect 
-  | Effect 
-  | OnlyName 
-let uu___is_Assumption : qualifier -> Prims.bool =
-  fun projectee  ->
-    match projectee with | Assumption  -> true | uu____2370 -> false
-  
-let uu___is_New : qualifier -> Prims.bool =
-  fun projectee  -> match projectee with | New  -> true | uu____2374 -> false 
-let uu___is_Private : qualifier -> Prims.bool =
-  fun projectee  ->
-    match projectee with | Private  -> true | uu____2378 -> false
-  
-let uu___is_Unfold_for_unification_and_vcgen : qualifier -> Prims.bool =
-  fun projectee  ->
-    match projectee with
-    | Unfold_for_unification_and_vcgen  -> true
-    | uu____2382 -> false
-  
-let uu___is_Visible_default : qualifier -> Prims.bool =
-  fun projectee  ->
-    match projectee with | Visible_default  -> true | uu____2386 -> false
-  
-let uu___is_Irreducible : qualifier -> Prims.bool =
-  fun projectee  ->
-    match projectee with | Irreducible  -> true | uu____2390 -> false
-  
-let uu___is_Abstract : qualifier -> Prims.bool =
-  fun projectee  ->
-    match projectee with | Abstract  -> true | uu____2394 -> false
-  
-let uu___is_Inline_for_extraction : qualifier -> Prims.bool =
-  fun projectee  ->
-    match projectee with
-    | Inline_for_extraction  -> true
-    | uu____2398 -> false
-  
-let uu___is_NoExtract : qualifier -> Prims.bool =
-  fun projectee  ->
-    match projectee with | NoExtract  -> true | uu____2402 -> false
-  
-let uu___is_Noeq : qualifier -> Prims.bool =
-  fun projectee  ->
-    match projectee with | Noeq  -> true | uu____2406 -> false
-  
-let uu___is_Unopteq : qualifier -> Prims.bool =
-  fun projectee  ->
-    match projectee with | Unopteq  -> true | uu____2410 -> false
-  
-let uu___is_TotalEffect : qualifier -> Prims.bool =
-  fun projectee  ->
-    match projectee with | TotalEffect  -> true | uu____2414 -> false
-  
-let uu___is_Logic : qualifier -> Prims.bool =
-  fun projectee  ->
-    match projectee with | Logic  -> true | uu____2418 -> false
-  
-let uu___is_Reifiable : qualifier -> Prims.bool =
-  fun projectee  ->
-    match projectee with | Reifiable  -> true | uu____2422 -> false
-  
-let uu___is_Reflectable : qualifier -> Prims.bool =
-  fun projectee  ->
-    match projectee with | Reflectable _0 -> true | uu____2427 -> false
-  
-let __proj__Reflectable__item___0 : qualifier -> FStar_Ident.lident =
-  fun projectee  -> match projectee with | Reflectable _0 -> _0 
-let uu___is_Discriminator : qualifier -> Prims.bool =
-  fun projectee  ->
-    match projectee with | Discriminator _0 -> true | uu____2439 -> false
-  
-let __proj__Discriminator__item___0 : qualifier -> FStar_Ident.lident =
-  fun projectee  -> match projectee with | Discriminator _0 -> _0 
-let uu___is_Projector : qualifier -> Prims.bool =
-  fun projectee  ->
-    match projectee with | Projector _0 -> true | uu____2453 -> false
-  
-let __proj__Projector__item___0 :
-=======
   FStar_Pervasives_Native.tuple2
   | Action of FStar_Ident.lident
   | ExceptionConstructor
@@ -1203,64 +890,27 @@
   fun projectee  ->
     match projectee with | Projector _0 -> true | uu____3624 -> false
 let __proj__Projector__item___0:
->>>>>>> c7d62a0b
   qualifier ->
     (FStar_Ident.lident,FStar_Ident.ident) FStar_Pervasives_Native.tuple2
-  = fun projectee  -> match projectee with | Projector _0 -> _0 
-let uu___is_RecordType : qualifier -> Prims.bool =
-  fun projectee  ->
-<<<<<<< HEAD
-    match projectee with | RecordType _0 -> true | uu____2475 -> false
-  
-let __proj__RecordType__item___0 :
-=======
+  = fun projectee  -> match projectee with | Projector _0 -> _0
+let uu___is_RecordType: qualifier -> Prims.bool =
+  fun projectee  ->
     match projectee with | RecordType _0 -> true | uu____3658 -> false
 let __proj__RecordType__item___0:
->>>>>>> c7d62a0b
   qualifier ->
     (FStar_Ident.ident Prims.list,FStar_Ident.ident Prims.list)
       FStar_Pervasives_Native.tuple2
-  = fun projectee  -> match projectee with | RecordType _0 -> _0 
-let uu___is_RecordConstructor : qualifier -> Prims.bool =
-  fun projectee  ->
-<<<<<<< HEAD
-    match projectee with | RecordConstructor _0 -> true | uu____2503 -> false
-  
-let __proj__RecordConstructor__item___0 :
-=======
+  = fun projectee  -> match projectee with | RecordType _0 -> _0
+let uu___is_RecordConstructor: qualifier -> Prims.bool =
+  fun projectee  ->
     match projectee with | RecordConstructor _0 -> true | uu____3704 -> false
 let __proj__RecordConstructor__item___0:
->>>>>>> c7d62a0b
   qualifier ->
     (FStar_Ident.ident Prims.list,FStar_Ident.ident Prims.list)
       FStar_Pervasives_Native.tuple2
-  = fun projectee  -> match projectee with | RecordConstructor _0 -> _0 
-let uu___is_Action : qualifier -> Prims.bool =
-  fun projectee  ->
-<<<<<<< HEAD
-    match projectee with | Action _0 -> true | uu____2527 -> false
-  
-let __proj__Action__item___0 : qualifier -> FStar_Ident.lident =
-  fun projectee  -> match projectee with | Action _0 -> _0 
-let uu___is_ExceptionConstructor : qualifier -> Prims.bool =
-  fun projectee  ->
-    match projectee with
-    | ExceptionConstructor  -> true
-    | uu____2538 -> false
-  
-let uu___is_HasMaskedEffect : qualifier -> Prims.bool =
-  fun projectee  ->
-    match projectee with | HasMaskedEffect  -> true | uu____2542 -> false
-  
-let uu___is_Effect : qualifier -> Prims.bool =
-  fun projectee  ->
-    match projectee with | Effect  -> true | uu____2546 -> false
-  
-let uu___is_OnlyName : qualifier -> Prims.bool =
-  fun projectee  ->
-    match projectee with | OnlyName  -> true | uu____2550 -> false
-  
-=======
+  = fun projectee  -> match projectee with | RecordConstructor _0 -> _0
+let uu___is_Action: qualifier -> Prims.bool =
+  fun projectee  ->
     match projectee with | Action _0 -> true | uu____3742 -> false
 let __proj__Action__item___0: qualifier -> FStar_Ident.lident =
   fun projectee  -> match projectee with | Action _0 -> _0
@@ -1278,90 +928,435 @@
 let uu___is_OnlyName: qualifier -> Prims.bool =
   fun projectee  ->
     match projectee with | OnlyName  -> true | uu____3770 -> false
->>>>>>> c7d62a0b
 type attribute = term
 type tycon = (FStar_Ident.lident,binders,typ) FStar_Pervasives_Native.tuple3
 type monad_abbrev = {
-  mabbrev: FStar_Ident.lident ;
-  parms: binders ;
-  def: typ }
+  mabbrev: FStar_Ident.lident;
+  parms: binders;
+  def: typ;}
+let __proj__Mkmonad_abbrev__item__mabbrev: monad_abbrev -> FStar_Ident.lident
+  =
+  fun projectee  ->
+    match projectee with
+    | { mabbrev = __fname__mabbrev; parms = __fname__parms;
+        def = __fname__def;_} -> __fname__mabbrev
+let __proj__Mkmonad_abbrev__item__parms: monad_abbrev -> binders =
+  fun projectee  ->
+    match projectee with
+    | { mabbrev = __fname__mabbrev; parms = __fname__parms;
+        def = __fname__def;_} -> __fname__parms
+let __proj__Mkmonad_abbrev__item__def: monad_abbrev -> typ =
+  fun projectee  ->
+    match projectee with
+    | { mabbrev = __fname__mabbrev; parms = __fname__parms;
+        def = __fname__def;_} -> __fname__def
 type sub_eff =
   {
-  source: FStar_Ident.lident ;
-  target: FStar_Ident.lident ;
-  lift_wp: tscheme FStar_Pervasives_Native.option ;
-  lift: tscheme FStar_Pervasives_Native.option }
+  source: FStar_Ident.lident;
+  target: FStar_Ident.lident;
+  lift_wp: tscheme FStar_Pervasives_Native.option;
+  lift: tscheme FStar_Pervasives_Native.option;}
+let __proj__Mksub_eff__item__source: sub_eff -> FStar_Ident.lident =
+  fun projectee  ->
+    match projectee with
+    | { source = __fname__source; target = __fname__target;
+        lift_wp = __fname__lift_wp; lift = __fname__lift;_} ->
+        __fname__source
+let __proj__Mksub_eff__item__target: sub_eff -> FStar_Ident.lident =
+  fun projectee  ->
+    match projectee with
+    | { source = __fname__source; target = __fname__target;
+        lift_wp = __fname__lift_wp; lift = __fname__lift;_} ->
+        __fname__target
+let __proj__Mksub_eff__item__lift_wp:
+  sub_eff -> tscheme FStar_Pervasives_Native.option =
+  fun projectee  ->
+    match projectee with
+    | { source = __fname__source; target = __fname__target;
+        lift_wp = __fname__lift_wp; lift = __fname__lift;_} ->
+        __fname__lift_wp
+let __proj__Mksub_eff__item__lift:
+  sub_eff -> tscheme FStar_Pervasives_Native.option =
+  fun projectee  ->
+    match projectee with
+    | { source = __fname__source; target = __fname__target;
+        lift_wp = __fname__lift_wp; lift = __fname__lift;_} -> __fname__lift
 type action =
   {
-  action_name: FStar_Ident.lident ;
-  action_unqualified_name: FStar_Ident.ident ;
-  action_univs: univ_names ;
-  action_params: binders ;
-  action_defn: term ;
-  action_typ: typ }
+  action_name: FStar_Ident.lident;
+  action_unqualified_name: FStar_Ident.ident;
+  action_univs: univ_names;
+  action_params: binders;
+  action_defn: term;
+  action_typ: typ;}
+let __proj__Mkaction__item__action_name: action -> FStar_Ident.lident =
+  fun projectee  ->
+    match projectee with
+    | { action_name = __fname__action_name;
+        action_unqualified_name = __fname__action_unqualified_name;
+        action_univs = __fname__action_univs;
+        action_params = __fname__action_params;
+        action_defn = __fname__action_defn;
+        action_typ = __fname__action_typ;_} -> __fname__action_name
+let __proj__Mkaction__item__action_unqualified_name:
+  action -> FStar_Ident.ident =
+  fun projectee  ->
+    match projectee with
+    | { action_name = __fname__action_name;
+        action_unqualified_name = __fname__action_unqualified_name;
+        action_univs = __fname__action_univs;
+        action_params = __fname__action_params;
+        action_defn = __fname__action_defn;
+        action_typ = __fname__action_typ;_} ->
+        __fname__action_unqualified_name
+let __proj__Mkaction__item__action_univs: action -> univ_names =
+  fun projectee  ->
+    match projectee with
+    | { action_name = __fname__action_name;
+        action_unqualified_name = __fname__action_unqualified_name;
+        action_univs = __fname__action_univs;
+        action_params = __fname__action_params;
+        action_defn = __fname__action_defn;
+        action_typ = __fname__action_typ;_} -> __fname__action_univs
+let __proj__Mkaction__item__action_params: action -> binders =
+  fun projectee  ->
+    match projectee with
+    | { action_name = __fname__action_name;
+        action_unqualified_name = __fname__action_unqualified_name;
+        action_univs = __fname__action_univs;
+        action_params = __fname__action_params;
+        action_defn = __fname__action_defn;
+        action_typ = __fname__action_typ;_} -> __fname__action_params
+let __proj__Mkaction__item__action_defn: action -> term =
+  fun projectee  ->
+    match projectee with
+    | { action_name = __fname__action_name;
+        action_unqualified_name = __fname__action_unqualified_name;
+        action_univs = __fname__action_univs;
+        action_params = __fname__action_params;
+        action_defn = __fname__action_defn;
+        action_typ = __fname__action_typ;_} -> __fname__action_defn
+let __proj__Mkaction__item__action_typ: action -> typ =
+  fun projectee  ->
+    match projectee with
+    | { action_name = __fname__action_name;
+        action_unqualified_name = __fname__action_unqualified_name;
+        action_univs = __fname__action_univs;
+        action_params = __fname__action_params;
+        action_defn = __fname__action_defn;
+        action_typ = __fname__action_typ;_} -> __fname__action_typ
 type eff_decl =
   {
-  cattributes: cflags Prims.list ;
-  mname: FStar_Ident.lident ;
-  univs: univ_names ;
-  binders: binders ;
-  signature: term ;
-  ret_wp: tscheme ;
-  bind_wp: tscheme ;
-  if_then_else: tscheme ;
-  ite_wp: tscheme ;
-  stronger: tscheme ;
-  close_wp: tscheme ;
-  assert_p: tscheme ;
-  assume_p: tscheme ;
-  null_wp: tscheme ;
-  trivial: tscheme ;
-  repr: term ;
-  return_repr: tscheme ;
-  bind_repr: tscheme ;
-  actions: action Prims.list }
+  cattributes: cflags Prims.list;
+  mname: FStar_Ident.lident;
+  univs: univ_names;
+  binders: binders;
+  signature: term;
+  ret_wp: tscheme;
+  bind_wp: tscheme;
+  if_then_else: tscheme;
+  ite_wp: tscheme;
+  stronger: tscheme;
+  close_wp: tscheme;
+  assert_p: tscheme;
+  assume_p: tscheme;
+  null_wp: tscheme;
+  trivial: tscheme;
+  repr: term;
+  return_repr: tscheme;
+  bind_repr: tscheme;
+  actions: action Prims.list;}
+let __proj__Mkeff_decl__item__cattributes: eff_decl -> cflags Prims.list =
+  fun projectee  ->
+    match projectee with
+    | { cattributes = __fname__cattributes; mname = __fname__mname;
+        univs = __fname__univs; binders = __fname__binders;
+        signature = __fname__signature; ret_wp = __fname__ret_wp;
+        bind_wp = __fname__bind_wp; if_then_else = __fname__if_then_else;
+        ite_wp = __fname__ite_wp; stronger = __fname__stronger;
+        close_wp = __fname__close_wp; assert_p = __fname__assert_p;
+        assume_p = __fname__assume_p; null_wp = __fname__null_wp;
+        trivial = __fname__trivial; repr = __fname__repr;
+        return_repr = __fname__return_repr; bind_repr = __fname__bind_repr;
+        actions = __fname__actions;_} -> __fname__cattributes
+let __proj__Mkeff_decl__item__mname: eff_decl -> FStar_Ident.lident =
+  fun projectee  ->
+    match projectee with
+    | { cattributes = __fname__cattributes; mname = __fname__mname;
+        univs = __fname__univs; binders = __fname__binders;
+        signature = __fname__signature; ret_wp = __fname__ret_wp;
+        bind_wp = __fname__bind_wp; if_then_else = __fname__if_then_else;
+        ite_wp = __fname__ite_wp; stronger = __fname__stronger;
+        close_wp = __fname__close_wp; assert_p = __fname__assert_p;
+        assume_p = __fname__assume_p; null_wp = __fname__null_wp;
+        trivial = __fname__trivial; repr = __fname__repr;
+        return_repr = __fname__return_repr; bind_repr = __fname__bind_repr;
+        actions = __fname__actions;_} -> __fname__mname
+let __proj__Mkeff_decl__item__univs: eff_decl -> univ_names =
+  fun projectee  ->
+    match projectee with
+    | { cattributes = __fname__cattributes; mname = __fname__mname;
+        univs = __fname__univs; binders = __fname__binders;
+        signature = __fname__signature; ret_wp = __fname__ret_wp;
+        bind_wp = __fname__bind_wp; if_then_else = __fname__if_then_else;
+        ite_wp = __fname__ite_wp; stronger = __fname__stronger;
+        close_wp = __fname__close_wp; assert_p = __fname__assert_p;
+        assume_p = __fname__assume_p; null_wp = __fname__null_wp;
+        trivial = __fname__trivial; repr = __fname__repr;
+        return_repr = __fname__return_repr; bind_repr = __fname__bind_repr;
+        actions = __fname__actions;_} -> __fname__univs
+let __proj__Mkeff_decl__item__binders: eff_decl -> binders =
+  fun projectee  ->
+    match projectee with
+    | { cattributes = __fname__cattributes; mname = __fname__mname;
+        univs = __fname__univs; binders = __fname__binders;
+        signature = __fname__signature; ret_wp = __fname__ret_wp;
+        bind_wp = __fname__bind_wp; if_then_else = __fname__if_then_else;
+        ite_wp = __fname__ite_wp; stronger = __fname__stronger;
+        close_wp = __fname__close_wp; assert_p = __fname__assert_p;
+        assume_p = __fname__assume_p; null_wp = __fname__null_wp;
+        trivial = __fname__trivial; repr = __fname__repr;
+        return_repr = __fname__return_repr; bind_repr = __fname__bind_repr;
+        actions = __fname__actions;_} -> __fname__binders
+let __proj__Mkeff_decl__item__signature: eff_decl -> term =
+  fun projectee  ->
+    match projectee with
+    | { cattributes = __fname__cattributes; mname = __fname__mname;
+        univs = __fname__univs; binders = __fname__binders;
+        signature = __fname__signature; ret_wp = __fname__ret_wp;
+        bind_wp = __fname__bind_wp; if_then_else = __fname__if_then_else;
+        ite_wp = __fname__ite_wp; stronger = __fname__stronger;
+        close_wp = __fname__close_wp; assert_p = __fname__assert_p;
+        assume_p = __fname__assume_p; null_wp = __fname__null_wp;
+        trivial = __fname__trivial; repr = __fname__repr;
+        return_repr = __fname__return_repr; bind_repr = __fname__bind_repr;
+        actions = __fname__actions;_} -> __fname__signature
+let __proj__Mkeff_decl__item__ret_wp: eff_decl -> tscheme =
+  fun projectee  ->
+    match projectee with
+    | { cattributes = __fname__cattributes; mname = __fname__mname;
+        univs = __fname__univs; binders = __fname__binders;
+        signature = __fname__signature; ret_wp = __fname__ret_wp;
+        bind_wp = __fname__bind_wp; if_then_else = __fname__if_then_else;
+        ite_wp = __fname__ite_wp; stronger = __fname__stronger;
+        close_wp = __fname__close_wp; assert_p = __fname__assert_p;
+        assume_p = __fname__assume_p; null_wp = __fname__null_wp;
+        trivial = __fname__trivial; repr = __fname__repr;
+        return_repr = __fname__return_repr; bind_repr = __fname__bind_repr;
+        actions = __fname__actions;_} -> __fname__ret_wp
+let __proj__Mkeff_decl__item__bind_wp: eff_decl -> tscheme =
+  fun projectee  ->
+    match projectee with
+    | { cattributes = __fname__cattributes; mname = __fname__mname;
+        univs = __fname__univs; binders = __fname__binders;
+        signature = __fname__signature; ret_wp = __fname__ret_wp;
+        bind_wp = __fname__bind_wp; if_then_else = __fname__if_then_else;
+        ite_wp = __fname__ite_wp; stronger = __fname__stronger;
+        close_wp = __fname__close_wp; assert_p = __fname__assert_p;
+        assume_p = __fname__assume_p; null_wp = __fname__null_wp;
+        trivial = __fname__trivial; repr = __fname__repr;
+        return_repr = __fname__return_repr; bind_repr = __fname__bind_repr;
+        actions = __fname__actions;_} -> __fname__bind_wp
+let __proj__Mkeff_decl__item__if_then_else: eff_decl -> tscheme =
+  fun projectee  ->
+    match projectee with
+    | { cattributes = __fname__cattributes; mname = __fname__mname;
+        univs = __fname__univs; binders = __fname__binders;
+        signature = __fname__signature; ret_wp = __fname__ret_wp;
+        bind_wp = __fname__bind_wp; if_then_else = __fname__if_then_else;
+        ite_wp = __fname__ite_wp; stronger = __fname__stronger;
+        close_wp = __fname__close_wp; assert_p = __fname__assert_p;
+        assume_p = __fname__assume_p; null_wp = __fname__null_wp;
+        trivial = __fname__trivial; repr = __fname__repr;
+        return_repr = __fname__return_repr; bind_repr = __fname__bind_repr;
+        actions = __fname__actions;_} -> __fname__if_then_else
+let __proj__Mkeff_decl__item__ite_wp: eff_decl -> tscheme =
+  fun projectee  ->
+    match projectee with
+    | { cattributes = __fname__cattributes; mname = __fname__mname;
+        univs = __fname__univs; binders = __fname__binders;
+        signature = __fname__signature; ret_wp = __fname__ret_wp;
+        bind_wp = __fname__bind_wp; if_then_else = __fname__if_then_else;
+        ite_wp = __fname__ite_wp; stronger = __fname__stronger;
+        close_wp = __fname__close_wp; assert_p = __fname__assert_p;
+        assume_p = __fname__assume_p; null_wp = __fname__null_wp;
+        trivial = __fname__trivial; repr = __fname__repr;
+        return_repr = __fname__return_repr; bind_repr = __fname__bind_repr;
+        actions = __fname__actions;_} -> __fname__ite_wp
+let __proj__Mkeff_decl__item__stronger: eff_decl -> tscheme =
+  fun projectee  ->
+    match projectee with
+    | { cattributes = __fname__cattributes; mname = __fname__mname;
+        univs = __fname__univs; binders = __fname__binders;
+        signature = __fname__signature; ret_wp = __fname__ret_wp;
+        bind_wp = __fname__bind_wp; if_then_else = __fname__if_then_else;
+        ite_wp = __fname__ite_wp; stronger = __fname__stronger;
+        close_wp = __fname__close_wp; assert_p = __fname__assert_p;
+        assume_p = __fname__assume_p; null_wp = __fname__null_wp;
+        trivial = __fname__trivial; repr = __fname__repr;
+        return_repr = __fname__return_repr; bind_repr = __fname__bind_repr;
+        actions = __fname__actions;_} -> __fname__stronger
+let __proj__Mkeff_decl__item__close_wp: eff_decl -> tscheme =
+  fun projectee  ->
+    match projectee with
+    | { cattributes = __fname__cattributes; mname = __fname__mname;
+        univs = __fname__univs; binders = __fname__binders;
+        signature = __fname__signature; ret_wp = __fname__ret_wp;
+        bind_wp = __fname__bind_wp; if_then_else = __fname__if_then_else;
+        ite_wp = __fname__ite_wp; stronger = __fname__stronger;
+        close_wp = __fname__close_wp; assert_p = __fname__assert_p;
+        assume_p = __fname__assume_p; null_wp = __fname__null_wp;
+        trivial = __fname__trivial; repr = __fname__repr;
+        return_repr = __fname__return_repr; bind_repr = __fname__bind_repr;
+        actions = __fname__actions;_} -> __fname__close_wp
+let __proj__Mkeff_decl__item__assert_p: eff_decl -> tscheme =
+  fun projectee  ->
+    match projectee with
+    | { cattributes = __fname__cattributes; mname = __fname__mname;
+        univs = __fname__univs; binders = __fname__binders;
+        signature = __fname__signature; ret_wp = __fname__ret_wp;
+        bind_wp = __fname__bind_wp; if_then_else = __fname__if_then_else;
+        ite_wp = __fname__ite_wp; stronger = __fname__stronger;
+        close_wp = __fname__close_wp; assert_p = __fname__assert_p;
+        assume_p = __fname__assume_p; null_wp = __fname__null_wp;
+        trivial = __fname__trivial; repr = __fname__repr;
+        return_repr = __fname__return_repr; bind_repr = __fname__bind_repr;
+        actions = __fname__actions;_} -> __fname__assert_p
+let __proj__Mkeff_decl__item__assume_p: eff_decl -> tscheme =
+  fun projectee  ->
+    match projectee with
+    | { cattributes = __fname__cattributes; mname = __fname__mname;
+        univs = __fname__univs; binders = __fname__binders;
+        signature = __fname__signature; ret_wp = __fname__ret_wp;
+        bind_wp = __fname__bind_wp; if_then_else = __fname__if_then_else;
+        ite_wp = __fname__ite_wp; stronger = __fname__stronger;
+        close_wp = __fname__close_wp; assert_p = __fname__assert_p;
+        assume_p = __fname__assume_p; null_wp = __fname__null_wp;
+        trivial = __fname__trivial; repr = __fname__repr;
+        return_repr = __fname__return_repr; bind_repr = __fname__bind_repr;
+        actions = __fname__actions;_} -> __fname__assume_p
+let __proj__Mkeff_decl__item__null_wp: eff_decl -> tscheme =
+  fun projectee  ->
+    match projectee with
+    | { cattributes = __fname__cattributes; mname = __fname__mname;
+        univs = __fname__univs; binders = __fname__binders;
+        signature = __fname__signature; ret_wp = __fname__ret_wp;
+        bind_wp = __fname__bind_wp; if_then_else = __fname__if_then_else;
+        ite_wp = __fname__ite_wp; stronger = __fname__stronger;
+        close_wp = __fname__close_wp; assert_p = __fname__assert_p;
+        assume_p = __fname__assume_p; null_wp = __fname__null_wp;
+        trivial = __fname__trivial; repr = __fname__repr;
+        return_repr = __fname__return_repr; bind_repr = __fname__bind_repr;
+        actions = __fname__actions;_} -> __fname__null_wp
+let __proj__Mkeff_decl__item__trivial: eff_decl -> tscheme =
+  fun projectee  ->
+    match projectee with
+    | { cattributes = __fname__cattributes; mname = __fname__mname;
+        univs = __fname__univs; binders = __fname__binders;
+        signature = __fname__signature; ret_wp = __fname__ret_wp;
+        bind_wp = __fname__bind_wp; if_then_else = __fname__if_then_else;
+        ite_wp = __fname__ite_wp; stronger = __fname__stronger;
+        close_wp = __fname__close_wp; assert_p = __fname__assert_p;
+        assume_p = __fname__assume_p; null_wp = __fname__null_wp;
+        trivial = __fname__trivial; repr = __fname__repr;
+        return_repr = __fname__return_repr; bind_repr = __fname__bind_repr;
+        actions = __fname__actions;_} -> __fname__trivial
+let __proj__Mkeff_decl__item__repr: eff_decl -> term =
+  fun projectee  ->
+    match projectee with
+    | { cattributes = __fname__cattributes; mname = __fname__mname;
+        univs = __fname__univs; binders = __fname__binders;
+        signature = __fname__signature; ret_wp = __fname__ret_wp;
+        bind_wp = __fname__bind_wp; if_then_else = __fname__if_then_else;
+        ite_wp = __fname__ite_wp; stronger = __fname__stronger;
+        close_wp = __fname__close_wp; assert_p = __fname__assert_p;
+        assume_p = __fname__assume_p; null_wp = __fname__null_wp;
+        trivial = __fname__trivial; repr = __fname__repr;
+        return_repr = __fname__return_repr; bind_repr = __fname__bind_repr;
+        actions = __fname__actions;_} -> __fname__repr
+let __proj__Mkeff_decl__item__return_repr: eff_decl -> tscheme =
+  fun projectee  ->
+    match projectee with
+    | { cattributes = __fname__cattributes; mname = __fname__mname;
+        univs = __fname__univs; binders = __fname__binders;
+        signature = __fname__signature; ret_wp = __fname__ret_wp;
+        bind_wp = __fname__bind_wp; if_then_else = __fname__if_then_else;
+        ite_wp = __fname__ite_wp; stronger = __fname__stronger;
+        close_wp = __fname__close_wp; assert_p = __fname__assert_p;
+        assume_p = __fname__assume_p; null_wp = __fname__null_wp;
+        trivial = __fname__trivial; repr = __fname__repr;
+        return_repr = __fname__return_repr; bind_repr = __fname__bind_repr;
+        actions = __fname__actions;_} -> __fname__return_repr
+let __proj__Mkeff_decl__item__bind_repr: eff_decl -> tscheme =
+  fun projectee  ->
+    match projectee with
+    | { cattributes = __fname__cattributes; mname = __fname__mname;
+        univs = __fname__univs; binders = __fname__binders;
+        signature = __fname__signature; ret_wp = __fname__ret_wp;
+        bind_wp = __fname__bind_wp; if_then_else = __fname__if_then_else;
+        ite_wp = __fname__ite_wp; stronger = __fname__stronger;
+        close_wp = __fname__close_wp; assert_p = __fname__assert_p;
+        assume_p = __fname__assume_p; null_wp = __fname__null_wp;
+        trivial = __fname__trivial; repr = __fname__repr;
+        return_repr = __fname__return_repr; bind_repr = __fname__bind_repr;
+        actions = __fname__actions;_} -> __fname__bind_repr
+let __proj__Mkeff_decl__item__actions: eff_decl -> action Prims.list =
+  fun projectee  ->
+    match projectee with
+    | { cattributes = __fname__cattributes; mname = __fname__mname;
+        univs = __fname__univs; binders = __fname__binders;
+        signature = __fname__signature; ret_wp = __fname__ret_wp;
+        bind_wp = __fname__bind_wp; if_then_else = __fname__if_then_else;
+        ite_wp = __fname__ite_wp; stronger = __fname__stronger;
+        close_wp = __fname__close_wp; assert_p = __fname__assert_p;
+        assume_p = __fname__assume_p; null_wp = __fname__null_wp;
+        trivial = __fname__trivial; repr = __fname__repr;
+        return_repr = __fname__return_repr; bind_repr = __fname__bind_repr;
+        actions = __fname__actions;_} -> __fname__actions
 type sig_metadata =
   {
-  sigmeta_active: Prims.bool ;
-  sigmeta_fact_db_ids: Prims.string Prims.list }
+  sigmeta_active: Prims.bool;
+  sigmeta_fact_db_ids: Prims.string Prims.list;}
+let __proj__Mksig_metadata__item__sigmeta_active: sig_metadata -> Prims.bool
+  =
+  fun projectee  ->
+    match projectee with
+    | { sigmeta_active = __fname__sigmeta_active;
+        sigmeta_fact_db_ids = __fname__sigmeta_fact_db_ids;_} ->
+        __fname__sigmeta_active
+let __proj__Mksig_metadata__item__sigmeta_fact_db_ids:
+  sig_metadata -> Prims.string Prims.list =
+  fun projectee  ->
+    match projectee with
+    | { sigmeta_active = __fname__sigmeta_active;
+        sigmeta_fact_db_ids = __fname__sigmeta_fact_db_ids;_} ->
+        __fname__sigmeta_fact_db_ids
 type sigelt' =
   | Sig_inductive_typ of
   (FStar_Ident.lident,univ_names,binders,typ,FStar_Ident.lident Prims.list,
-  FStar_Ident.lident Prims.list) FStar_Pervasives_Native.tuple6 
+  FStar_Ident.lident Prims.list) FStar_Pervasives_Native.tuple6
   | Sig_bundle of (sigelt Prims.list,FStar_Ident.lident Prims.list)
-  FStar_Pervasives_Native.tuple2 
+  FStar_Pervasives_Native.tuple2
   | Sig_datacon of
   (FStar_Ident.lident,univ_names,typ,FStar_Ident.lident,Prims.int,FStar_Ident.lident
                                                                     Prims.list)
-  FStar_Pervasives_Native.tuple6 
+  FStar_Pervasives_Native.tuple6
   | Sig_declare_typ of (FStar_Ident.lident,univ_names,typ)
-  FStar_Pervasives_Native.tuple3 
-  | Sig_let of
-  (letbindings,FStar_Ident.lident Prims.list,attribute Prims.list)
-  FStar_Pervasives_Native.tuple3 
-  | Sig_main of term 
-  | Sig_assume of (FStar_Ident.lident,formula) FStar_Pervasives_Native.tuple2
-  
-  | Sig_new_effect of eff_decl 
-  | Sig_new_effect_for_free of eff_decl 
-  | Sig_sub_effect of sub_eff 
+  FStar_Pervasives_Native.tuple3
+  | Sig_let of (letbindings,FStar_Ident.lident Prims.list)
+  FStar_Pervasives_Native.tuple2
+  | Sig_main of term
+  | Sig_assume of (FStar_Ident.lident,univ_names,formula)
+  FStar_Pervasives_Native.tuple3
+  | Sig_new_effect of eff_decl
+  | Sig_new_effect_for_free of eff_decl
+  | Sig_sub_effect of sub_eff
   | Sig_effect_abbrev of
   (FStar_Ident.lident,univ_names,binders,comp,cflags Prims.list)
-  FStar_Pervasives_Native.tuple5 
-  | Sig_pragma of pragma 
+  FStar_Pervasives_Native.tuple5
+  | Sig_pragma of pragma
 and sigelt =
   {
-<<<<<<< HEAD
-  sigel: sigelt' ;
-  sigrng: FStar_Range.range ;
-  sigquals: qualifier Prims.list ;
-  sigmeta: sig_metadata }
-let uu___is_Sig_inductive_typ : sigelt' -> Prims.bool =
-  fun projectee  ->
-    match projectee with | Sig_inductive_typ _0 -> true | uu____2953 -> false
-  
-let __proj__Sig_inductive_typ__item___0 :
-=======
   sigel: sigelt';
   sigrng: FStar_Range.range;
   sigquals: qualifier Prims.list;
@@ -1371,112 +1366,44 @@
   fun projectee  ->
     match projectee with | Sig_inductive_typ _0 -> true | uu____4762 -> false
 let __proj__Sig_inductive_typ__item___0:
->>>>>>> c7d62a0b
   sigelt' ->
     (FStar_Ident.lident,univ_names,binders,typ,FStar_Ident.lident Prims.list,
       FStar_Ident.lident Prims.list) FStar_Pervasives_Native.tuple6
-  = fun projectee  -> match projectee with | Sig_inductive_typ _0 -> _0 
-let uu___is_Sig_bundle : sigelt' -> Prims.bool =
-  fun projectee  ->
-<<<<<<< HEAD
-    match projectee with | Sig_bundle _0 -> true | uu____2993 -> false
-  
-let __proj__Sig_bundle__item___0 :
-=======
+  = fun projectee  -> match projectee with | Sig_inductive_typ _0 -> _0
+let uu___is_Sig_bundle: sigelt' -> Prims.bool =
+  fun projectee  ->
     match projectee with | Sig_bundle _0 -> true | uu____4832 -> false
 let __proj__Sig_bundle__item___0:
->>>>>>> c7d62a0b
   sigelt' ->
     (sigelt Prims.list,FStar_Ident.lident Prims.list)
       FStar_Pervasives_Native.tuple2
-  = fun projectee  -> match projectee with | Sig_bundle _0 -> _0 
-let uu___is_Sig_datacon : sigelt' -> Prims.bool =
-  fun projectee  ->
-<<<<<<< HEAD
-    match projectee with | Sig_datacon _0 -> true | uu____3024 -> false
-  
-let __proj__Sig_datacon__item___0 :
-=======
+  = fun projectee  -> match projectee with | Sig_bundle _0 -> _0
+let uu___is_Sig_datacon: sigelt' -> Prims.bool =
+  fun projectee  ->
     match projectee with | Sig_datacon _0 -> true | uu____4884 -> false
 let __proj__Sig_datacon__item___0:
->>>>>>> c7d62a0b
   sigelt' ->
     (FStar_Ident.lident,univ_names,typ,FStar_Ident.lident,Prims.int,FStar_Ident.lident
                                                                     Prims.list)
       FStar_Pervasives_Native.tuple6
-  = fun projectee  -> match projectee with | Sig_datacon _0 -> _0 
-let uu___is_Sig_declare_typ : sigelt' -> Prims.bool =
-  fun projectee  ->
-<<<<<<< HEAD
-    match projectee with | Sig_declare_typ _0 -> true | uu____3060 -> false
-  
-let __proj__Sig_declare_typ__item___0 :
-=======
+  = fun projectee  -> match projectee with | Sig_datacon _0 -> _0
+let uu___is_Sig_declare_typ: sigelt' -> Prims.bool =
+  fun projectee  ->
     match projectee with | Sig_declare_typ _0 -> true | uu____4946 -> false
 let __proj__Sig_declare_typ__item___0:
->>>>>>> c7d62a0b
   sigelt' ->
     (FStar_Ident.lident,univ_names,typ) FStar_Pervasives_Native.tuple3
-  = fun projectee  -> match projectee with | Sig_declare_typ _0 -> _0 
-let uu___is_Sig_let : sigelt' -> Prims.bool =
-  fun projectee  ->
-<<<<<<< HEAD
-    match projectee with | Sig_let _0 -> true | uu____3086 -> false
-  
-let __proj__Sig_let__item___0 :
-=======
+  = fun projectee  -> match projectee with | Sig_declare_typ _0 -> _0
+let uu___is_Sig_let: sigelt' -> Prims.bool =
+  fun projectee  ->
     match projectee with | Sig_let _0 -> true | uu____4984 -> false
 let __proj__Sig_let__item___0:
->>>>>>> c7d62a0b
   sigelt' ->
-    (letbindings,FStar_Ident.lident Prims.list,attribute Prims.list)
-      FStar_Pervasives_Native.tuple3
-  = fun projectee  -> match projectee with | Sig_let _0 -> _0 
-let uu___is_Sig_main : sigelt' -> Prims.bool =
-  fun projectee  ->
-<<<<<<< HEAD
-    match projectee with | Sig_main _0 -> true | uu____3113 -> false
-  
-let __proj__Sig_main__item___0 : sigelt' -> term =
-  fun projectee  -> match projectee with | Sig_main _0 -> _0 
-let uu___is_Sig_assume : sigelt' -> Prims.bool =
-  fun projectee  ->
-    match projectee with | Sig_assume _0 -> true | uu____3127 -> false
-  
-let __proj__Sig_assume__item___0 :
-  sigelt' -> (FStar_Ident.lident,formula) FStar_Pervasives_Native.tuple2 =
-  fun projectee  -> match projectee with | Sig_assume _0 -> _0 
-let uu___is_Sig_new_effect : sigelt' -> Prims.bool =
-  fun projectee  ->
-    match projectee with | Sig_new_effect _0 -> true | uu____3145 -> false
-  
-let __proj__Sig_new_effect__item___0 : sigelt' -> eff_decl =
-  fun projectee  -> match projectee with | Sig_new_effect _0 -> _0 
-let uu___is_Sig_new_effect_for_free : sigelt' -> Prims.bool =
-  fun projectee  ->
-    match projectee with
-    | Sig_new_effect_for_free _0 -> true
-    | uu____3157 -> false
-  
-let __proj__Sig_new_effect_for_free__item___0 : sigelt' -> eff_decl =
-  fun projectee  -> match projectee with | Sig_new_effect_for_free _0 -> _0 
-let uu___is_Sig_sub_effect : sigelt' -> Prims.bool =
-  fun projectee  ->
-    match projectee with | Sig_sub_effect _0 -> true | uu____3169 -> false
-  
-let __proj__Sig_sub_effect__item___0 : sigelt' -> sub_eff =
-  fun projectee  -> match projectee with | Sig_sub_effect _0 -> _0 
-let uu___is_Sig_effect_abbrev : sigelt' -> Prims.bool =
-  fun projectee  ->
-    match projectee with | Sig_effect_abbrev _0 -> true | uu____3187 -> false
-  
-let __proj__Sig_effect_abbrev__item___0 :
-  sigelt' ->
-    (FStar_Ident.lident,univ_names,binders,comp,cflags Prims.list)
-      FStar_Pervasives_Native.tuple5
-  = fun projectee  -> match projectee with | Sig_effect_abbrev _0 -> _0 
-let uu___is_Sig_pragma : sigelt' -> Prims.bool =
-=======
+    (letbindings,FStar_Ident.lident Prims.list)
+      FStar_Pervasives_Native.tuple2
+  = fun projectee  -> match projectee with | Sig_let _0 -> _0
+let uu___is_Sig_main: sigelt' -> Prims.bool =
+  fun projectee  ->
     match projectee with | Sig_main _0 -> true | uu____5016 -> false
 let __proj__Sig_main__item___0: sigelt' -> term =
   fun projectee  -> match projectee with | Sig_main _0 -> _0
@@ -1530,37 +1457,62 @@
         sigquals = __fname__sigquals; sigmeta = __fname__sigmeta;
         sigattrs = __fname__sigattrs;_} -> __fname__sigrng
 let __proj__Mksigelt__item__sigquals: sigelt -> qualifier Prims.list =
->>>>>>> c7d62a0b
-  fun projectee  ->
-    match projectee with | Sig_pragma _0 -> true | uu____3217 -> false
-  
-let __proj__Sig_pragma__item___0 : sigelt' -> pragma =
-  fun projectee  -> match projectee with | Sig_pragma _0 -> _0 
+  fun projectee  ->
+    match projectee with
+    | { sigel = __fname__sigel; sigrng = __fname__sigrng;
+        sigquals = __fname__sigquals; sigmeta = __fname__sigmeta;
+        sigattrs = __fname__sigattrs;_} -> __fname__sigquals
+let __proj__Mksigelt__item__sigmeta: sigelt -> sig_metadata =
+  fun projectee  ->
+    match projectee with
+    | { sigel = __fname__sigel; sigrng = __fname__sigrng;
+        sigquals = __fname__sigquals; sigmeta = __fname__sigmeta;
+        sigattrs = __fname__sigattrs;_} -> __fname__sigmeta
+let __proj__Mksigelt__item__sigattrs: sigelt -> attribute Prims.list =
+  fun projectee  ->
+    match projectee with
+    | { sigel = __fname__sigel; sigrng = __fname__sigrng;
+        sigquals = __fname__sigquals; sigmeta = __fname__sigmeta;
+        sigattrs = __fname__sigattrs;_} -> __fname__sigattrs
 type sigelts = sigelt Prims.list
 type modul =
   {
-  name: FStar_Ident.lident ;
-  declarations: sigelts ;
-  exports: sigelts ;
-  is_interface: Prims.bool }
+  name: FStar_Ident.lident;
+  declarations: sigelts;
+  exports: sigelts;
+  is_interface: Prims.bool;}
+let __proj__Mkmodul__item__name: modul -> FStar_Ident.lident =
+  fun projectee  ->
+    match projectee with
+    | { name = __fname__name; declarations = __fname__declarations;
+        exports = __fname__exports; is_interface = __fname__is_interface;_}
+        -> __fname__name
+let __proj__Mkmodul__item__declarations: modul -> sigelts =
+  fun projectee  ->
+    match projectee with
+    | { name = __fname__name; declarations = __fname__declarations;
+        exports = __fname__exports; is_interface = __fname__is_interface;_}
+        -> __fname__declarations
+let __proj__Mkmodul__item__exports: modul -> sigelts =
+  fun projectee  ->
+    match projectee with
+    | { name = __fname__name; declarations = __fname__declarations;
+        exports = __fname__exports; is_interface = __fname__is_interface;_}
+        -> __fname__exports
+let __proj__Mkmodul__item__is_interface: modul -> Prims.bool =
+  fun projectee  ->
+    match projectee with
+    | { name = __fname__name; declarations = __fname__declarations;
+        exports = __fname__exports; is_interface = __fname__is_interface;_}
+        -> __fname__is_interface
 type path = Prims.string Prims.list
 type subst_t = subst_elt Prims.list
-type ('a,'b) mk_t_a =
-  'b FStar_Pervasives_Native.option -> FStar_Range.range -> ('a,'b) syntax
-type mk_t = (term',term') mk_t_a
-let contains_reflectable : qualifier Prims.list -> Prims.bool =
+type 'a mk_t_a =
+  Prims.unit FStar_Pervasives_Native.option -> FStar_Range.range -> 'a syntax
+type mk_t = term' mk_t_a
+let contains_reflectable: qualifier Prims.list -> Prims.bool =
   fun l  ->
     FStar_Util.for_some
-<<<<<<< HEAD
-      (fun uu___87_3298  ->
-         match uu___87_3298 with
-         | Reflectable uu____3299 -> true
-         | uu____3300 -> false) l
-  
-let withinfo v1 s r = { v = v1; ty = s; p = r } 
-let withsort v1 s = withinfo v1 s FStar_Range.dummyRange 
-let bv_eq : bv -> bv -> Prims.bool =
-=======
       (fun uu___88_5332  ->
          match uu___88_5332 with
          | Reflectable uu____5333 -> true
@@ -1570,56 +1522,30 @@
 let withsort: 'a . 'a -> 'a withinfo_t =
   fun v1  -> withinfo v1 FStar_Range.dummyRange
 let bv_eq: bv -> bv -> Prims.bool =
->>>>>>> c7d62a0b
   fun bv1  ->
     fun bv2  ->
       ((bv1.ppname).FStar_Ident.idText = (bv2.ppname).FStar_Ident.idText) &&
         (bv1.index = bv2.index)
-  
-let order_bv : bv -> bv -> Prims.int =
+let order_bv: bv -> bv -> Prims.int =
   fun x  ->
     fun y  ->
       let i =
         FStar_String.compare (x.ppname).FStar_Ident.idText
-          (y.ppname).FStar_Ident.idText
-         in
+          (y.ppname).FStar_Ident.idText in
       if i = (Prims.parse_int "0") then x.index - y.index else i
-  
-let order_fv : FStar_Ident.lident -> FStar_Ident.lident -> Prims.int =
+let order_fv: FStar_Ident.lident -> FStar_Ident.lident -> Prims.int =
   fun x  ->
     fun y  -> FStar_String.compare x.FStar_Ident.str y.FStar_Ident.str
-  
-let range_of_lbname : lbname -> FStar_Range.range =
+let range_of_lbname: lbname -> FStar_Range.range =
   fun l  ->
     match l with
     | FStar_Util.Inl x -> (x.ppname).FStar_Ident.idRange
     | FStar_Util.Inr fv -> FStar_Ident.range_of_lid (fv.fv_name).v
-  
-let range_of_bv : bv -> FStar_Range.range =
-  fun x  -> (x.ppname).FStar_Ident.idRange 
-let set_range_of_bv : bv -> FStar_Range.range -> bv =
+let range_of_bv: bv -> FStar_Range.range =
+  fun x  -> (x.ppname).FStar_Ident.idRange
+let set_range_of_bv: bv -> FStar_Range.range -> bv =
   fun x  ->
     fun r  ->
-<<<<<<< HEAD
-      let uu___94_3376 = x  in
-      {
-        ppname = (FStar_Ident.mk_ident (((x.ppname).FStar_Ident.idText), r));
-        index = (uu___94_3376.index);
-        sort = (uu___94_3376.sort)
-      }
-  
-let syn p k f = f k p 
-let mk_fvs uu____3417 = FStar_Util.mk_ref FStar_Pervasives_Native.None 
-let mk_uvs uu____3429 = FStar_Util.mk_ref FStar_Pervasives_Native.None 
-let new_bv_set : Prims.unit -> bv FStar_Util.set =
-  fun uu____3435  ->
-    FStar_Util.new_set order_bv
-      (fun x  ->
-         x.index + (FStar_Util.hashcode (x.ppname).FStar_Ident.idText))
-  
-let new_fv_set : Prims.unit -> FStar_Ident.lident FStar_Util.set =
-  fun uu____3441  ->
-=======
       let uu___95_5407 = x in
       {
         ppname = (FStar_Ident.mk_ident (((x.ppname).FStar_Ident.idText), r));
@@ -1647,100 +1573,17 @@
          x.index + (FStar_Util.hashcode (x.ppname).FStar_Ident.idText))
 let new_fv_set: Prims.unit -> FStar_Ident.lident FStar_Util.set =
   fun uu____5504  ->
->>>>>>> c7d62a0b
     FStar_Util.new_set order_fv
       (fun x  -> FStar_Util.hashcode x.FStar_Ident.str)
-  
-let new_uv_set :
-  Prims.unit ->
-    ((term',term') syntax uvar_basis FStar_Unionfind.uvar,(term',term')
-                                                            syntax)
-      FStar_Pervasives_Native.tuple2 FStar_Util.set
+let new_universe_names_fifo_set: Prims.unit -> univ_name FStar_Util.fifo_set
   =
-<<<<<<< HEAD
-  fun uu____3446  ->
-    FStar_Util.new_set
-      (fun uu____3455  ->
-         fun uu____3456  ->
-           match (uu____3455, uu____3456) with
-           | ((x,uu____3490),(y,uu____3492)) ->
-               let uu____3533 = FStar_Unionfind.uvar_id x  in
-               let uu____3537 = FStar_Unionfind.uvar_id y  in
-               uu____3533 - uu____3537)
-      (fun uu____3541  ->
-         match uu____3541 with | (x,uu____3551) -> FStar_Unionfind.uvar_id x)
-  
-let new_universe_uvar_set :
-  Prims.unit ->
-    universe FStar_Pervasives_Native.option FStar_Unionfind.uvar
-      FStar_Util.set
-  =
-  fun uu____3570  ->
-    FStar_Util.new_set
-      (fun x  ->
-         fun y  ->
-           let uu____3580 = FStar_Unionfind.uvar_id x  in
-           let uu____3582 = FStar_Unionfind.uvar_id y  in
-           uu____3580 - uu____3582) (fun x  -> FStar_Unionfind.uvar_id x)
-  
-let new_universe_names_fifo_set :
-  Prims.unit -> FStar_Ident.ident FStar_Util.fifo_set =
-  fun uu____3593  ->
-=======
   fun uu____5514  ->
->>>>>>> c7d62a0b
     FStar_Util.new_fifo_set
       (fun x  ->
          fun y  ->
            FStar_String.compare (FStar_Ident.text_of_id x)
              (FStar_Ident.text_of_id y))
       (fun x  -> FStar_Util.hashcode (FStar_Ident.text_of_id x))
-<<<<<<< HEAD
-  
-let no_names : bv FStar_Util.set = new_bv_set () 
-let no_fvars : FStar_Ident.lident FStar_Util.set = new_fv_set () 
-let no_uvs : uvars = new_uv_set () 
-let no_universe_uvars : universe_uvar FStar_Util.set =
-  new_universe_uvar_set () 
-let no_universe_names : univ_name FStar_Util.fifo_set =
-  new_universe_names_fifo_set () 
-let empty_free_vars : free_vars =
-  {
-    free_names = no_names;
-    free_uvars = no_uvs;
-    free_univs = no_universe_uvars;
-    free_univ_names = no_universe_names
-  } 
-let memo_no_uvs : uvars FStar_Pervasives_Native.option FStar_ST.ref =
-  FStar_Util.mk_ref (FStar_Pervasives_Native.Some no_uvs) 
-let memo_no_names :
-  bv FStar_Util.set FStar_Pervasives_Native.option FStar_ST.ref =
-  FStar_Util.mk_ref (FStar_Pervasives_Native.Some no_names) 
-let freenames_of_list : bv Prims.list -> bv FStar_Util.set =
-  fun l  -> FStar_List.fold_right FStar_Util.set_add l no_names 
-let list_of_freenames : freenames -> bv Prims.list =
-  fun fvs  -> FStar_Util.set_elements fvs 
-let mk t topt r =
-  let uu____3655 = FStar_Util.mk_ref topt  in
-  let uu____3659 = FStar_Util.mk_ref FStar_Pervasives_Native.None  in
-  { n = t; tk = uu____3655; pos = r; vars = uu____3659 } 
-let bv_to_tm : bv -> (term',term') syntax =
-  fun bv  ->
-    let uu____3670 = range_of_bv bv  in
-    mk (Tm_bvar bv) (FStar_Pervasives_Native.Some ((bv.sort).n)) uu____3670
-  
-let bv_to_name : bv -> (term',term') syntax =
-  fun bv  ->
-    let uu____3678 = range_of_bv bv  in
-    mk (Tm_name bv) (FStar_Pervasives_Native.Some ((bv.sort).n)) uu____3678
-  
-let mk_Tm_app :
-  typ ->
-    arg Prims.list ->
-      term' FStar_Pervasives_Native.option ->
-        FStar_Range.range -> (term',term') syntax
-  =
-=======
 let no_names: bv FStar_Util.set = new_bv_set ()
 let no_fvars: FStar_Ident.lident FStar_Util.set = new_fv_set ()
 let no_universe_names: univ_name FStar_Util.fifo_set =
@@ -1764,34 +1607,12 @@
     let uu____5596 = range_of_bv bv in
     mk (Tm_name bv) FStar_Pervasives_Native.None uu____5596
 let mk_Tm_app: term -> args -> mk_t =
->>>>>>> c7d62a0b
   fun t1  ->
     fun args  ->
       fun k  ->
         fun p  ->
           match args with
           | [] -> t1
-<<<<<<< HEAD
-          | uu____3699 -> mk (Tm_app (t1, args)) k p
-  
-let mk_Tm_uinst : term -> universes -> term =
-  fun t  ->
-    fun uu___88_3711  ->
-      match uu___88_3711 with
-      | [] -> t
-      | us ->
-          (match t.n with
-           | Tm_fvar uu____3713 ->
-               mk (Tm_uinst (t, us)) FStar_Pervasives_Native.None t.pos
-           | uu____3718 -> failwith "Unexpected universe instantiation")
-  
-let extend_app_n :
-  term ->
-    args ->
-      term' FStar_Pervasives_Native.option ->
-        FStar_Range.range -> (term',term') syntax
-  =
-=======
           | uu____5617 ->
               mk (Tm_app (t1, args)) FStar_Pervasives_Native.None p
 let mk_Tm_uinst: term -> universes -> term =
@@ -1805,7 +1626,6 @@
                mk (Tm_uinst (t, us)) FStar_Pervasives_Native.None t.pos
            | uu____5632 -> failwith "Unexpected universe instantiation")
 let extend_app_n: term -> args -> mk_t =
->>>>>>> c7d62a0b
   fun t  ->
     fun args'  ->
       fun kopt  ->
@@ -1813,50 +1633,6 @@
           match t.n with
           | Tm_app (head1,args) ->
               mk_Tm_app head1 (FStar_List.append args args') kopt r
-<<<<<<< HEAD
-          | uu____3756 -> mk_Tm_app t args' kopt r
-  
-let extend_app :
-  term ->
-    arg ->
-      term' FStar_Pervasives_Native.option ->
-        FStar_Range.range -> (term',term') syntax
-  = fun t  -> fun arg  -> fun kopt  -> fun r  -> extend_app_n t [arg] kopt r 
-let mk_Tm_delayed :
-  ((term,subst_ts) FStar_Pervasives_Native.tuple2,Prims.unit -> term)
-    FStar_Util.either -> FStar_Range.range -> (term',term') syntax
-  =
-  fun lr  ->
-    fun pos  ->
-      let uu____3793 =
-        let uu____3796 =
-          let uu____3797 =
-            let uu____3818 = FStar_Util.mk_ref FStar_Pervasives_Native.None
-               in
-            (lr, uu____3818)  in
-          Tm_delayed uu____3797  in
-        mk uu____3796  in
-      uu____3793 FStar_Pervasives_Native.None pos
-  
-let mk_Total' :
-  typ -> universe FStar_Pervasives_Native.option -> (comp',Prims.unit) syntax
-  = fun t  -> fun u  -> mk (Total (t, u)) FStar_Pervasives_Native.None t.pos 
-let mk_GTotal' :
-  typ -> universe FStar_Pervasives_Native.option -> (comp',Prims.unit) syntax
-  = fun t  -> fun u  -> mk (GTotal (t, u)) FStar_Pervasives_Native.None t.pos 
-let mk_Total : typ -> comp =
-  fun t  -> mk_Total' t FStar_Pervasives_Native.None 
-let mk_GTotal : typ -> comp =
-  fun t  -> mk_GTotal' t FStar_Pervasives_Native.None 
-let mk_Comp : comp_typ -> (comp',Prims.unit) syntax =
-  fun ct  -> mk (Comp ct) FStar_Pervasives_Native.None (ct.result_typ).pos 
-let mk_lb :
-  (lbname,univ_name Prims.list,FStar_Ident.lident,typ,term)
-    FStar_Pervasives_Native.tuple5 -> letbinding
-  =
-  fun uu____3896  ->
-    match uu____3896 with
-=======
           | uu____5679 -> mk_Tm_app t args' kopt r
 let extend_app: term -> arg -> mk_t =
   fun t  -> fun arg  -> fun kopt  -> fun r  -> extend_app_n t [arg] kopt r
@@ -1889,88 +1665,33 @@
   =
   fun uu____5836  ->
     match uu____5836 with
->>>>>>> c7d62a0b
     | (x,univs,eff,t,e) ->
         { lbname = x; lbunivs = univs; lbtyp = t; lbeff = eff; lbdef = e }
-  
-let default_sigmeta : sig_metadata =
-  { sigmeta_active = true; sigmeta_fact_db_ids = [] } 
-let mk_sigelt : sigelt' -> sigelt =
+let default_sigmeta: sig_metadata =
+  { sigmeta_active = true; sigmeta_fact_db_ids = [] }
+let mk_sigelt: sigelt' -> sigelt =
   fun e  ->
     {
       sigel = e;
       sigrng = FStar_Range.dummyRange;
       sigquals = [];
-      sigmeta = default_sigmeta
+      sigmeta = default_sigmeta;
+      sigattrs = []
     }
-  
-let mk_subst : subst_t -> subst_t = fun s  -> s 
-let extend_subst : subst_elt -> subst_elt Prims.list -> subst_elt Prims.list
-  = fun x  -> fun s  -> x :: s 
-let argpos : arg -> FStar_Range.range =
-  fun x  -> (FStar_Pervasives_Native.fst x).pos 
-let tun : (term',term') syntax =
-  mk Tm_unknown FStar_Pervasives_Native.None FStar_Range.dummyRange 
-let teff : (term',term') syntax =
-  mk (Tm_constant FStar_Const.Const_effect)
-    (FStar_Pervasives_Native.Some Tm_unknown) FStar_Range.dummyRange
-  
-let is_teff : term -> Prims.bool =
+let mk_subst: subst_t -> subst_t = fun s  -> s
+let extend_subst: subst_elt -> subst_elt Prims.list -> subst_t =
+  fun x  -> fun s  -> x :: s
+let argpos: arg -> FStar_Range.range =
+  fun x  -> (FStar_Pervasives_Native.fst x).pos
+let tun: term' syntax =
+  mk Tm_unknown FStar_Pervasives_Native.None FStar_Range.dummyRange
+let teff: term' syntax =
+  mk (Tm_constant FStar_Const.Const_effect) FStar_Pervasives_Native.None
+    FStar_Range.dummyRange
+let is_teff: term -> Prims.bool =
   fun t  ->
     match t.n with
     | Tm_constant (FStar_Const.Const_effect ) -> true
-<<<<<<< HEAD
-    | uu____3944 -> false
-  
-let is_type : term -> Prims.bool =
-  fun t  -> match t.n with | Tm_type uu____3948 -> true | uu____3949 -> false 
-let null_id : FStar_Ident.ident =
-  FStar_Ident.mk_ident ("_", FStar_Range.dummyRange) 
-let null_bv : term -> bv =
-  fun k  -> { ppname = null_id; index = (Prims.parse_int "0"); sort = k } 
-let mk_binder :
-  bv ->
-    (bv,arg_qualifier FStar_Pervasives_Native.option)
-      FStar_Pervasives_Native.tuple2
-  = fun a  -> (a, FStar_Pervasives_Native.None) 
-let null_binder :
-  term ->
-    (bv,arg_qualifier FStar_Pervasives_Native.option)
-      FStar_Pervasives_Native.tuple2
-  =
-  fun t  ->
-    let uu____3960 = null_bv t  in (uu____3960, FStar_Pervasives_Native.None)
-  
-let imp_tag : arg_qualifier = Implicit false 
-let iarg :
-  term ->
-    (term,arg_qualifier FStar_Pervasives_Native.option)
-      FStar_Pervasives_Native.tuple2
-  = fun t  -> (t, (FStar_Pervasives_Native.Some imp_tag)) 
-let as_arg :
-  term ->
-    (term,arg_qualifier FStar_Pervasives_Native.option)
-      FStar_Pervasives_Native.tuple2
-  = fun t  -> (t, FStar_Pervasives_Native.None) 
-let is_null_bv : bv -> Prims.bool =
-  fun b  -> (b.ppname).FStar_Ident.idText = null_id.FStar_Ident.idText 
-let is_null_binder : binder -> Prims.bool =
-  fun b  -> is_null_bv (FStar_Pervasives_Native.fst b) 
-let is_top_level : letbinding Prims.list -> Prims.bool =
-  fun uu___89_3979  ->
-    match uu___89_3979 with
-    | { lbname = FStar_Util.Inr uu____3981; lbunivs = uu____3982;
-        lbtyp = uu____3983; lbeff = uu____3984; lbdef = uu____3985;_}::uu____3986
-        -> true
-    | uu____3993 -> false
-  
-let freenames_of_binders : binders -> bv FStar_Util.set =
-  fun bs  ->
-    FStar_List.fold_right
-      (fun uu____4001  ->
-         fun out  ->
-           match uu____4001 with | (x,uu____4008) -> FStar_Util.set_add x out)
-=======
     | uu____5892 -> false
 let is_type: term -> Prims.bool =
   fun t  -> match t.n with | Tm_type uu____5897 -> true | uu____5898 -> false
@@ -2002,35 +1723,13 @@
       (fun uu____5975  ->
          fun out  ->
            match uu____5975 with | (x,uu____5986) -> FStar_Util.set_add x out)
->>>>>>> c7d62a0b
       bs no_names
-  
-let binders_of_list :
-  bv Prims.list ->
-    (bv,arg_qualifier FStar_Pervasives_Native.option)
-      FStar_Pervasives_Native.tuple2 Prims.list
-  =
+let binders_of_list: bv Prims.list -> binders =
   fun fvs  ->
     FStar_All.pipe_right fvs
       (FStar_List.map (fun t  -> (t, FStar_Pervasives_Native.None)))
-  
-let binders_of_freenames : freenames -> binders =
+let binders_of_freenames: freenames -> binders =
   fun fvs  ->
-<<<<<<< HEAD
-    let uu____4027 = FStar_Util.set_elements fvs  in
-    FStar_All.pipe_right uu____4027 binders_of_list
-  
-let is_implicit : aqual -> Prims.bool =
-  fun uu___90_4032  ->
-    match uu___90_4032 with
-    | FStar_Pervasives_Native.Some (Implicit uu____4033) -> true
-    | uu____4034 -> false
-  
-let as_implicit : Prims.bool -> arg_qualifier FStar_Pervasives_Native.option
-  =
-  fun uu___91_4037  ->
-    if uu___91_4037
-=======
     let uu____6019 = FStar_Util.set_elements fvs in
     FStar_All.pipe_right uu____6019 binders_of_list
 let is_implicit: aqual -> Prims.bool =
@@ -2041,44 +1740,12 @@
 let as_implicit: Prims.bool -> aqual =
   fun uu___92_6033  ->
     if uu___92_6033
->>>>>>> c7d62a0b
     then FStar_Pervasives_Native.Some imp_tag
     else FStar_Pervasives_Native.None
-  
-let pat_bvs : pat -> bv Prims.list =
+let pat_bvs: pat -> bv Prims.list =
   fun p  ->
     let rec aux b p1 =
       match p1.v with
-<<<<<<< HEAD
-      | Pat_dot_term uu____4059 -> b
-      | Pat_constant uu____4064 -> b
-      | Pat_wild x -> x :: b
-      | Pat_var x -> x :: b
-      | Pat_cons (uu____4067,pats) ->
-          FStar_List.fold_left
-            (fun b1  ->
-               fun uu____4085  ->
-                 match uu____4085 with | (p2,uu____4093) -> aux b1 p2) b pats
-       in
-    let uu____4098 = aux [] p  in
-    FStar_All.pipe_left FStar_List.rev uu____4098
-  
-let gen_reset :
-  (Prims.unit -> Prims.int,Prims.unit -> Prims.unit)
-    FStar_Pervasives_Native.tuple2
-  =
-  let x = FStar_Util.mk_ref (Prims.parse_int "0")  in
-  let gen1 uu____4114 = FStar_Util.incr x; FStar_ST.read x  in
-  let reset uu____4124 = FStar_ST.write x (Prims.parse_int "0")  in
-  (gen1, reset) 
-let next_id : Prims.unit -> Prims.int = FStar_Pervasives_Native.fst gen_reset 
-let reset_gensym : Prims.unit -> Prims.unit =
-  FStar_Pervasives_Native.snd gen_reset 
-let range_of_ropt :
-  FStar_Range.range FStar_Pervasives_Native.option -> FStar_Range.range =
-  fun uu___92_4146  ->
-    match uu___92_4146 with
-=======
       | Pat_dot_term uu____6062 -> b
       | Pat_constant uu____6069 -> b
       | Pat_wild x -> x :: b
@@ -2105,41 +1772,15 @@
   FStar_Range.range FStar_Pervasives_Native.option -> FStar_Range.range =
   fun uu___93_6239  ->
     match uu___93_6239 with
->>>>>>> c7d62a0b
     | FStar_Pervasives_Native.None  -> FStar_Range.dummyRange
     | FStar_Pervasives_Native.Some r -> r
-  
-let gen_bv :
+let gen_bv:
   Prims.string ->
     FStar_Range.range FStar_Pervasives_Native.option -> typ -> bv
   =
   fun s  ->
     fun r  ->
       fun t  ->
-<<<<<<< HEAD
-        let id = FStar_Ident.mk_ident (s, (range_of_ropt r))  in
-        let uu____4161 = next_id ()  in
-        { ppname = id; index = uu____4161; sort = t }
-  
-let new_bv : FStar_Range.range FStar_Pervasives_Native.option -> typ -> bv =
-  fun ropt  -> fun t  -> gen_bv FStar_Ident.reserved_prefix ropt t 
-let freshen_bv : bv -> bv =
-  fun bv  ->
-    let uu____4173 = is_null_bv bv  in
-    if uu____4173
-    then
-      let uu____4174 =
-        let uu____4176 = range_of_bv bv  in
-        FStar_Pervasives_Native.Some uu____4176  in
-      new_bv uu____4174 bv.sort
-    else
-      (let uu___95_4178 = bv  in
-       let uu____4179 = next_id ()  in
-       {
-         ppname = (uu___95_4178.ppname);
-         index = uu____4179;
-         sort = (uu___95_4178.sort)
-=======
         let id = FStar_Ident.mk_ident (s, (range_of_ropt r)) in
         let uu____6268 = next_id () in
         { ppname = id; index = uu____6268; sort = t }
@@ -2161,25 +1802,10 @@
          ppname = (uu___96_6291.ppname);
          index = uu____6292;
          sort = (uu___96_6291.sort)
->>>>>>> c7d62a0b
        })
-  
-let new_univ_name :
-  FStar_Range.range FStar_Pervasives_Native.option -> FStar_Ident.ident =
+let new_univ_name:
+  FStar_Range.range FStar_Pervasives_Native.option -> univ_name =
   fun ropt  ->
-<<<<<<< HEAD
-    let id = next_id ()  in
-    let uu____4186 =
-      let uu____4189 =
-        let uu____4190 = FStar_Util.string_of_int id  in
-        Prims.strcat FStar_Ident.reserved_prefix uu____4190  in
-      (uu____4189, (range_of_ropt ropt))  in
-    FStar_Ident.mk_ident uu____4186
-  
-let mkbv : FStar_Ident.ident -> Prims.int -> (term',term') syntax -> bv =
-  fun x  -> fun y  -> fun t  -> { ppname = x; index = y; sort = t } 
-let lbname_eq :
-=======
     let id = next_id () in
     let uu____6302 =
       let uu____6307 =
@@ -2190,7 +1816,6 @@
 let mkbv: FStar_Ident.ident -> Prims.int -> term' syntax -> bv =
   fun x  -> fun y  -> fun t  -> { ppname = x; index = y; sort = t }
 let lbname_eq:
->>>>>>> c7d62a0b
   (bv,FStar_Ident.lident) FStar_Util.either ->
     (bv,FStar_Ident.lident) FStar_Util.either -> Prims.bool
   =
@@ -2199,87 +1824,40 @@
       match (l1, l2) with
       | (FStar_Util.Inl x,FStar_Util.Inl y) -> bv_eq x y
       | (FStar_Util.Inr l,FStar_Util.Inr m) -> FStar_Ident.lid_equals l m
-<<<<<<< HEAD
-      | uu____4234 -> false
-  
-let fv_eq : fv -> fv -> Prims.bool =
-=======
       | uu____6377 -> false
 let fv_eq: fv -> fv -> Prims.bool =
->>>>>>> c7d62a0b
   fun fv1  ->
     fun fv2  -> FStar_Ident.lid_equals (fv1.fv_name).v (fv2.fv_name).v
-  
-let fv_eq_lid : fv -> FStar_Ident.lident -> Prims.bool =
-  fun fv  -> fun lid  -> FStar_Ident.lid_equals (fv.fv_name).v lid 
-let set_bv_range : bv -> FStar_Range.range -> bv =
+let fv_eq_lid: fv -> FStar_Ident.lident -> Prims.bool =
+  fun fv  -> fun lid  -> FStar_Ident.lid_equals (fv.fv_name).v lid
+let set_bv_range: bv -> FStar_Range.range -> bv =
   fun bv  ->
     fun r  ->
-<<<<<<< HEAD
-      let uu___96_4271 = bv  in
-      {
-        ppname = (FStar_Ident.mk_ident (((bv.ppname).FStar_Ident.idText), r));
-        index = (uu___96_4271.index);
-        sort = (uu___96_4271.sort)
-=======
       let uu___97_6414 = bv in
       {
         ppname = (FStar_Ident.mk_ident (((bv.ppname).FStar_Ident.idText), r));
         index = (uu___97_6414.index);
         sort = (uu___97_6414.sort)
->>>>>>> c7d62a0b
       }
-  
-let lid_as_fv :
+let lid_as_fv:
   FStar_Ident.lident ->
     delta_depth -> fv_qual FStar_Pervasives_Native.option -> fv
   =
   fun l  ->
     fun dd  ->
       fun dq  ->
-<<<<<<< HEAD
-        let uu____4283 = withinfo l tun (FStar_Ident.range_of_lid l)  in
-        { fv_name = uu____4283; fv_delta = dd; fv_qual = dq }
-  
-let fv_to_tm : fv -> (term',term') syntax =
-=======
         let uu____6431 = withinfo l (FStar_Ident.range_of_lid l) in
         { fv_name = uu____6431; fv_delta = dd; fv_qual = dq }
 let fv_to_tm: fv -> term =
->>>>>>> c7d62a0b
   fun fv  ->
     mk (Tm_fvar fv) FStar_Pervasives_Native.None
       (FStar_Ident.range_of_lid (fv.fv_name).v)
-  
-let fvar :
+let fvar:
   FStar_Ident.lident ->
     delta_depth -> fv_qual FStar_Pervasives_Native.option -> term
   =
   fun l  ->
     fun dd  ->
-<<<<<<< HEAD
-      fun dq  -> let uu____4314 = lid_as_fv l dd dq  in fv_to_tm uu____4314
-  
-let lid_of_fv : fv -> FStar_Ident.lident = fun fv  -> (fv.fv_name).v 
-let range_of_fv : fv -> FStar_Range.range =
-  fun fv  ->
-    let uu____4325 = lid_of_fv fv  in FStar_Ident.range_of_lid uu____4325
-  
-let set_range_of_fv : fv -> FStar_Range.range -> fv =
-  fun fv  ->
-    fun r  ->
-      let uu___97_4332 = fv  in
-      let uu____4333 =
-        let uu___98_4337 = fv.fv_name  in
-        let uu____4342 =
-          let uu____4343 = lid_of_fv fv  in
-          FStar_Ident.set_lid_range uu____4343 r  in
-        { v = uu____4342; ty = (uu___98_4337.ty); p = (uu___98_4337.p) }  in
-      {
-        fv_name = uu____4333;
-        fv_delta = (uu___97_4332.fv_delta);
-        fv_qual = (uu___97_4332.fv_qual)
-=======
       fun dq  -> let uu____6452 = lid_as_fv l dd dq in fv_to_tm uu____6452
 let lid_of_fv: fv -> FStar_Ident.lid = fun fv  -> (fv.fv_name).v
 let range_of_fv: fv -> FStar_Range.range =
@@ -2299,22 +1877,11 @@
         fv_name = uu____6471;
         fv_delta = (uu___98_6470.fv_delta);
         fv_qual = (uu___98_6470.fv_qual)
->>>>>>> c7d62a0b
       }
-  
-let has_simple_attribute : term Prims.list -> Prims.string -> Prims.bool =
+let has_simple_attribute: term Prims.list -> Prims.string -> Prims.bool =
   fun l  ->
     fun s  ->
       FStar_List.existsb
-<<<<<<< HEAD
-        (fun uu___93_4367  ->
-           match uu___93_4367 with
-           | { n = Tm_constant (FStar_Const.Const_string (data,uu____4371));
-               tk = uu____4372; pos = uu____4373; vars = uu____4374;_} when
-               (FStar_Util.string_of_unicode data) = s -> true
-           | uu____4379 -> false) l
-  
-=======
         (fun uu___94_6494  ->
            match uu___94_6494 with
            | { n = Tm_constant (FStar_Const.Const_string (data,uu____6498));
@@ -2380,5 +1947,4 @@
     uu____6563 FStar_Pervasives_Native.None FStar_Range.dummyRange
 let unit_const: term' syntax =
   mk (Tm_constant FStar_Const.Const_unit) FStar_Pervasives_Native.None
-    FStar_Range.dummyRange
->>>>>>> c7d62a0b
+    FStar_Range.dummyRange