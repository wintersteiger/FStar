--- conflicted
+++ resolved
@@ -1629,74 +1629,74 @@
 
 
 let ___Sig_inductive_typ____0 = (fun projectee -> (match (projectee) with
-| Sig_inductive_typ (_33_261) -> begin
-_33_261
+| Sig_inductive_typ (_33_262) -> begin
+_33_262
 end))
 
 
 let ___Sig_bundle____0 = (fun projectee -> (match (projectee) with
-| Sig_bundle (_33_264) -> begin
-_33_264
+| Sig_bundle (_33_265) -> begin
+_33_265
 end))
 
 
 let ___Sig_datacon____0 = (fun projectee -> (match (projectee) with
-| Sig_datacon (_33_267) -> begin
-_33_267
+| Sig_datacon (_33_268) -> begin
+_33_268
 end))
 
 
 let ___Sig_declare_typ____0 = (fun projectee -> (match (projectee) with
-| Sig_declare_typ (_33_270) -> begin
-_33_270
+| Sig_declare_typ (_33_271) -> begin
+_33_271
 end))
 
 
 let ___Sig_let____0 = (fun projectee -> (match (projectee) with
-| Sig_let (_33_273) -> begin
-_33_273
+| Sig_let (_33_274) -> begin
+_33_274
 end))
 
 
 let ___Sig_main____0 = (fun projectee -> (match (projectee) with
-| Sig_main (_33_276) -> begin
-_33_276
+| Sig_main (_33_277) -> begin
+_33_277
 end))
 
 
 let ___Sig_assume____0 = (fun projectee -> (match (projectee) with
-| Sig_assume (_33_279) -> begin
-_33_279
+| Sig_assume (_33_280) -> begin
+_33_280
 end))
 
 
 let ___Sig_new_effect____0 = (fun projectee -> (match (projectee) with
-| Sig_new_effect (_33_282) -> begin
-_33_282
+| Sig_new_effect (_33_283) -> begin
+_33_283
 end))
 
 
 let ___Sig_new_effect_for_free____0 = (fun projectee -> (match (projectee) with
-| Sig_new_effect_for_free (_33_285) -> begin
-_33_285
+| Sig_new_effect_for_free (_33_286) -> begin
+_33_286
 end))
 
 
 let ___Sig_sub_effect____0 = (fun projectee -> (match (projectee) with
-| Sig_sub_effect (_33_288) -> begin
-_33_288
+| Sig_sub_effect (_33_289) -> begin
+_33_289
 end))
 
 
 let ___Sig_effect_abbrev____0 = (fun projectee -> (match (projectee) with
-| Sig_effect_abbrev (_33_291) -> begin
-_33_291
+| Sig_effect_abbrev (_33_292) -> begin
+_33_292
 end))
 
 
 let ___Sig_pragma____0 = (fun projectee -> (match (projectee) with
-| Sig_pragma (_33_294) -> begin
-_33_294
+| Sig_pragma (_33_295) -> begin
+_33_295
 end))
 
 
@@ -1728,10 +1728,10 @@
 
 
 let contains_reflectable : qualifier Prims.list  ->  Prims.bool = (fun l -> (FStar_Util.for_some (fun _33_1 -> (match (_33_1) with
-| Reflectable (_33_311) -> begin
-true
-end
-| _33_314 -> begin
+| Reflectable (_33_312) -> begin
+true
+end
+| _33_315 -> begin
 false
 end)) l))
 
@@ -1769,50 +1769,50 @@
 
 let set_range_of_bv : bv  ->  FStar_Range.range  ->  bv = (fun x r -> (
 
-let _33_333 = x
-in {ppname = (FStar_Ident.mk_ident ((x.ppname.FStar_Ident.idText), (r))); index = _33_333.index; sort = _33_333.sort}))
+let _33_334 = x
+in {ppname = (FStar_Ident.mk_ident ((x.ppname.FStar_Ident.idText), (r))); index = _33_334.index; sort = _33_334.sort}))
 
 
 let syn = (fun p k f -> (f k p))
 
 
-let mk_fvs = (fun _33_338 -> (match (()) with
+let mk_fvs = (fun _33_339 -> (match (()) with
 | () -> begin
 (FStar_Util.mk_ref None)
 end))
 
 
-let mk_uvs = (fun _33_339 -> (match (()) with
+let mk_uvs = (fun _33_340 -> (match (()) with
 | () -> begin
 (FStar_Util.mk_ref None)
 end))
 
 
-let new_bv_set : Prims.unit  ->  bv FStar_Util.set = (fun _33_340 -> (match (()) with
+let new_bv_set : Prims.unit  ->  bv FStar_Util.set = (fun _33_341 -> (match (()) with
 | () -> begin
 (FStar_Util.new_set order_bv (fun x -> (x.index + (FStar_Util.hashcode x.ppname.FStar_Ident.idText))))
 end))
 
 
-let new_uv_set : Prims.unit  ->  uvars = (fun _33_342 -> (match (()) with
+let new_uv_set : Prims.unit  ->  uvars = (fun _33_343 -> (match (()) with
 | () -> begin
-(FStar_Util.new_set (fun _33_350 _33_354 -> (match (((_33_350), (_33_354))) with
-| ((x, _33_349), (y, _33_353)) -> begin
+(FStar_Util.new_set (fun _33_351 _33_355 -> (match (((_33_351), (_33_355))) with
+| ((x, _33_350), (y, _33_354)) -> begin
 ((FStar_Unionfind.uvar_id x) - (FStar_Unionfind.uvar_id y))
-end)) (fun _33_346 -> (match (_33_346) with
-| (x, _33_345) -> begin
+end)) (fun _33_347 -> (match (_33_347) with
+| (x, _33_346) -> begin
 (FStar_Unionfind.uvar_id x)
 end)))
 end))
 
 
-let new_universe_uvar_set : Prims.unit  ->  universe_uvar FStar_Util.set = (fun _33_355 -> (match (()) with
+let new_universe_uvar_set : Prims.unit  ->  universe_uvar FStar_Util.set = (fun _33_356 -> (match (()) with
 | () -> begin
 (FStar_Util.new_set (fun x y -> ((FStar_Unionfind.uvar_id x) - (FStar_Unionfind.uvar_id y))) (fun x -> (FStar_Unionfind.uvar_id x)))
 end))
 
 
-let new_universe_names_fifo_set : Prims.unit  ->  univ_name FStar_Util.fifo_set = (fun _33_359 -> (match (()) with
+let new_universe_names_fifo_set : Prims.unit  ->  univ_name FStar_Util.fifo_set = (fun _33_360 -> (match (()) with
 | () -> begin
 (FStar_Util.new_fifo_set (fun x y -> (FStar_String.compare (FStar_Ident.text_of_id x) (FStar_Ident.text_of_id y))) (fun x -> (FStar_Util.hashcode (FStar_Ident.text_of_id x))))
 end))
@@ -1845,42 +1845,24 @@
 let list_of_freenames : freenames  ->  bv Prims.list = (fun fvs -> (FStar_Util.set_elements fvs))
 
 
-<<<<<<< HEAD
-let mk = (fun t topt r -> (let _128_1300 = (FStar_Util.mk_ref topt)
-in (let _128_1299 = (FStar_Util.mk_ref None)
-in {n = t; tk = _128_1300; pos = r; vars = _128_1299})))
-
-
-let bv_to_tm : bv  ->  term = (fun bv -> (let _128_1303 = (range_of_bv bv)
-in (mk (Tm_bvar (bv)) (Some (bv.sort.n)) _128_1303)))
-
-
-let bv_to_name : bv  ->  term = (fun bv -> (let _128_1306 = (range_of_bv bv)
-in (mk (Tm_name (bv)) (Some (bv.sort.n)) _128_1306)))
-=======
-let mk = (fun t topt r -> (let _128_1304 = (FStar_Util.mk_ref topt)
-in (let _128_1303 = (FStar_Util.mk_ref None)
-in {n = t; tk = _128_1304; pos = r; vars = _128_1303})))
-
-
-let bv_to_tm : bv  ->  term = (fun bv -> (let _128_1307 = (range_of_bv bv)
-in (mk (Tm_bvar (bv)) (Some (bv.sort.n)) _128_1307)))
-
-
-let bv_to_name : bv  ->  term = (fun bv -> (let _128_1310 = (range_of_bv bv)
-in (mk (Tm_name (bv)) (Some (bv.sort.n)) _128_1310)))
->>>>>>> 8d02be60
+let mk = (fun t topt r -> (let _128_1308 = (FStar_Util.mk_ref topt)
+in (let _128_1307 = (FStar_Util.mk_ref None)
+in {n = t; tk = _128_1308; pos = r; vars = _128_1307})))
+
+
+let bv_to_tm : bv  ->  term = (fun bv -> (let _128_1311 = (range_of_bv bv)
+in (mk (Tm_bvar (bv)) (Some (bv.sort.n)) _128_1311)))
+
+
+let bv_to_name : bv  ->  term = (fun bv -> (let _128_1314 = (range_of_bv bv)
+in (mk (Tm_name (bv)) (Some (bv.sort.n)) _128_1314)))
 
 
 let mk_Tm_app : term  ->  args  ->  mk_t = (fun t1 args k p -> (match (args) with
 | [] -> begin
 t1
 end
-<<<<<<< HEAD
-| _33_374 -> begin
-=======
-| _33_378 -> begin
->>>>>>> 8d02be60
+| _33_379 -> begin
 (mk (Tm_app (((t1), (args)))) k p)
 end))
 
@@ -1891,17 +1873,10 @@
 end
 | us -> begin
 (match (t.n) with
-<<<<<<< HEAD
-| Tm_fvar (_33_380) -> begin
+| Tm_fvar (_33_385) -> begin
 (mk (Tm_uinst (((t), (us)))) None t.pos)
 end
-| _33_383 -> begin
-=======
-| Tm_fvar (_33_384) -> begin
-(mk (Tm_uinst (((t), (us)))) None t.pos)
-end
-| _33_387 -> begin
->>>>>>> 8d02be60
+| _33_388 -> begin
 (FStar_All.failwith "Unexpected universe instantiation")
 end)
 end))
@@ -1911,11 +1886,7 @@
 | Tm_app (head, args) -> begin
 (mk_Tm_app head (FStar_List.append args args') kopt r)
 end
-<<<<<<< HEAD
-| _33_393 -> begin
-=======
-| _33_397 -> begin
->>>>>>> 8d02be60
+| _33_398 -> begin
 (mk_Tm_app t args' kopt r)
 end))
 
@@ -1923,17 +1894,10 @@
 let extend_app : term  ->  arg  ->  mk_t = (fun t arg kopt r -> (extend_app_n t ((arg)::[]) kopt r))
 
 
-<<<<<<< HEAD
-let mk_Tm_delayed : ((term * subst_ts), Prims.unit  ->  term) FStar_Util.either  ->  FStar_Range.range  ->  term = (fun lr pos -> (let _128_1341 = (let _128_1340 = (let _128_1339 = (FStar_Util.mk_ref None)
-in ((lr), (_128_1339)))
-in Tm_delayed (_128_1340))
-in (mk _128_1341 None pos)))
-=======
-let mk_Tm_delayed : ((term * subst_ts), Prims.unit  ->  term) FStar_Util.either  ->  FStar_Range.range  ->  term = (fun lr pos -> (let _128_1345 = (let _128_1344 = (let _128_1343 = (FStar_Util.mk_ref None)
-in ((lr), (_128_1343)))
-in Tm_delayed (_128_1344))
-in (mk _128_1345 None pos)))
->>>>>>> 8d02be60
+let mk_Tm_delayed : ((term * subst_ts), Prims.unit  ->  term) FStar_Util.either  ->  FStar_Range.range  ->  term = (fun lr pos -> (let _128_1349 = (let _128_1348 = (let _128_1347 = (FStar_Util.mk_ref None)
+in ((lr), (_128_1347)))
+in Tm_delayed (_128_1348))
+in (mk _128_1349 None pos)))
 
 
 let mk_Total' : typ  ->  universe Prims.option  ->  comp = (fun t u -> (mk (Total (((t), (u)))) None t.pos))
@@ -1951,11 +1915,7 @@
 let mk_Comp : comp_typ  ->  comp = (fun ct -> (mk (Comp (ct)) None ct.result_typ.pos))
 
 
-<<<<<<< HEAD
-let mk_lb : (lbname * univ_name Prims.list * FStar_Ident.lident * typ * term)  ->  letbinding = (fun _33_412 -> (match (_33_412) with
-=======
-let mk_lb : (lbname * univ_name Prims.list * FStar_Ident.lident * typ * term)  ->  letbinding = (fun _33_416 -> (match (_33_416) with
->>>>>>> 8d02be60
+let mk_lb : (lbname * univ_name Prims.list * FStar_Ident.lident * typ * term)  ->  letbinding = (fun _33_417 -> (match (_33_417) with
 | (x, univs, eff, t, e) -> begin
 {lbname = x; lbunivs = univs; lbtyp = t; lbeff = eff; lbdef = e}
 end))
@@ -1980,27 +1940,16 @@
 | Tm_constant (FStar_Const.Const_effect) -> begin
 true
 end
-<<<<<<< HEAD
-| _33_421 -> begin
-=======
-| _33_425 -> begin
->>>>>>> 8d02be60
+| _33_426 -> begin
 false
 end))
 
 
 let is_type : term  ->  Prims.bool = (fun t -> (match (t.n) with
-<<<<<<< HEAD
-| Tm_type (_33_424) -> begin
-true
-end
-| _33_427 -> begin
-=======
-| Tm_type (_33_428) -> begin
-true
-end
-| _33_431 -> begin
->>>>>>> 8d02be60
+| Tm_type (_33_429) -> begin
+true
+end
+| _33_432 -> begin
 false
 end))
 
@@ -2014,13 +1963,8 @@
 let mk_binder : bv  ->  binder = (fun a -> ((a), (None)))
 
 
-<<<<<<< HEAD
-let null_binder : term  ->  binder = (fun t -> (let _128_1376 = (null_bv t)
-in ((_128_1376), (None))))
-=======
-let null_binder : term  ->  binder = (fun t -> (let _128_1380 = (null_bv t)
-in ((_128_1380), (None))))
->>>>>>> 8d02be60
+let null_binder : term  ->  binder = (fun t -> (let _128_1384 = (null_bv t)
+in ((_128_1384), (None))))
 
 
 let imp_tag : arg_qualifier = Implicit (false)
@@ -2039,28 +1983,16 @@
 
 
 let is_top_level : letbinding Prims.list  ->  Prims.bool = (fun _33_3 -> (match (_33_3) with
-<<<<<<< HEAD
-| ({lbname = FStar_Util.Inr (_33_447); lbunivs = _33_445; lbtyp = _33_443; lbeff = _33_441; lbdef = _33_439})::_33_437 -> begin
-true
-end
-| _33_452 -> begin
-=======
-| ({lbname = FStar_Util.Inr (_33_451); lbunivs = _33_449; lbtyp = _33_447; lbeff = _33_445; lbdef = _33_443})::_33_441 -> begin
-true
-end
-| _33_456 -> begin
->>>>>>> 8d02be60
-false
-end))
-
-
-<<<<<<< HEAD
-let freenames_of_binders : binders  ->  freenames = (fun bs -> (FStar_List.fold_right (fun _33_457 out -> (match (_33_457) with
-| (x, _33_456) -> begin
-=======
-let freenames_of_binders : binders  ->  freenames = (fun bs -> (FStar_List.fold_right (fun _33_461 out -> (match (_33_461) with
-| (x, _33_460) -> begin
->>>>>>> 8d02be60
+| ({lbname = FStar_Util.Inr (_33_452); lbunivs = _33_450; lbtyp = _33_448; lbeff = _33_446; lbdef = _33_444})::_33_442 -> begin
+true
+end
+| _33_457 -> begin
+false
+end))
+
+
+let freenames_of_binders : binders  ->  freenames = (fun bs -> (FStar_List.fold_right (fun _33_462 out -> (match (_33_462) with
+| (x, _33_461) -> begin
 (FStar_Util.set_add x out)
 end)) bs no_names))
 
@@ -2068,27 +2000,15 @@
 let binders_of_list : bv Prims.list  ->  binders = (fun fvs -> (FStar_All.pipe_right fvs (FStar_List.map (fun t -> ((t), (None))))))
 
 
-<<<<<<< HEAD
-let binders_of_freenames : freenames  ->  binders = (fun fvs -> (let _128_1396 = (FStar_Util.set_elements fvs)
-in (FStar_All.pipe_right _128_1396 binders_of_list)))
+let binders_of_freenames : freenames  ->  binders = (fun fvs -> (let _128_1404 = (FStar_Util.set_elements fvs)
+in (FStar_All.pipe_right _128_1404 binders_of_list)))
 
 
 let is_implicit : aqual  ->  Prims.bool = (fun _33_4 -> (match (_33_4) with
-| Some (Implicit (_33_464)) -> begin
-true
-end
-| _33_468 -> begin
-=======
-let binders_of_freenames : freenames  ->  binders = (fun fvs -> (let _128_1400 = (FStar_Util.set_elements fvs)
-in (FStar_All.pipe_right _128_1400 binders_of_list)))
-
-
-let is_implicit : aqual  ->  Prims.bool = (fun _33_4 -> (match (_33_4) with
-| Some (Implicit (_33_468)) -> begin
-true
-end
-| _33_472 -> begin
->>>>>>> 8d02be60
+| Some (Implicit (_33_469)) -> begin
+true
+end
+| _33_473 -> begin
 false
 end))
 
@@ -2097,11 +2017,7 @@
 | true -> begin
 Some (imp_tag)
 end
-<<<<<<< HEAD
-| _33_472 -> begin
-=======
-| _33_476 -> begin
->>>>>>> 8d02be60
+| _33_477 -> begin
 None
 end))
 
@@ -2115,35 +2031,20 @@
 | (Pat_wild (x)) | (Pat_var (x)) -> begin
 (x)::b
 end
-<<<<<<< HEAD
-| Pat_cons (_33_487, pats) -> begin
-(FStar_List.fold_left (fun b _33_495 -> (match (_33_495) with
-| (p, _33_494) -> begin
+| Pat_cons (_33_492, pats) -> begin
+(FStar_List.fold_left (fun b _33_500 -> (match (_33_500) with
+| (p, _33_499) -> begin
 (aux b p)
 end)) b pats)
 end
-| Pat_disj ((p)::_33_497) -> begin
-=======
-| Pat_cons (_33_491, pats) -> begin
-(FStar_List.fold_left (fun b _33_499 -> (match (_33_499) with
-| (p, _33_498) -> begin
-(aux b p)
-end)) b pats)
-end
-| Pat_disj ((p)::_33_501) -> begin
->>>>>>> 8d02be60
+| Pat_disj ((p)::_33_502) -> begin
 (aux b p)
 end
 | Pat_disj ([]) -> begin
 (FStar_All.failwith "impossible")
 end))
-<<<<<<< HEAD
-in (let _128_1409 = (aux [] p)
-in (FStar_All.pipe_left FStar_List.rev _128_1409))))
-=======
-in (let _128_1413 = (aux [] p)
-in (FStar_All.pipe_left FStar_List.rev _128_1413))))
->>>>>>> 8d02be60
+in (let _128_1417 = (aux [] p)
+in (FStar_All.pipe_left FStar_List.rev _128_1417))))
 
 
 let gen_reset : ((Prims.unit  ->  Prims.int) * (Prims.unit  ->  Prims.unit)) = (
@@ -2151,28 +2052,16 @@
 let x = (FStar_ST.alloc (Prims.parse_int "0"))
 in (
 
-<<<<<<< HEAD
-let gen = (fun _33_505 -> (match (()) with
+let gen = (fun _33_510 -> (match (()) with
 | () -> begin
 (
 
-let _33_506 = (FStar_Util.incr x)
-=======
-let gen = (fun _33_509 -> (match (()) with
-| () -> begin
-(
-
-let _33_510 = (FStar_Util.incr x)
->>>>>>> 8d02be60
+let _33_511 = (FStar_Util.incr x)
 in (FStar_ST.read x))
 end))
 in (
 
-<<<<<<< HEAD
-let reset = (fun _33_509 -> (match (()) with
-=======
-let reset = (fun _33_513 -> (match (()) with
->>>>>>> 8d02be60
+let reset = (fun _33_514 -> (match (()) with
 | () -> begin
 (FStar_ST.op_Colon_Equals x (Prims.parse_int "0"))
 end))
@@ -2197,55 +2086,32 @@
 let gen_bv : Prims.string  ->  FStar_Range.range Prims.option  ->  typ  ->  bv = (fun s r t -> (
 
 let id = (FStar_Ident.mk_ident ((s), ((range_of_ropt r))))
-<<<<<<< HEAD
-in (let _128_1434 = (next_id ())
-in {ppname = id; index = _128_1434; sort = t})))
-=======
-in (let _128_1438 = (next_id ())
-in {ppname = id; index = _128_1438; sort = t})))
->>>>>>> 8d02be60
+in (let _128_1442 = (next_id ())
+in {ppname = id; index = _128_1442; sort = t})))
 
 
 let new_bv : FStar_Range.range Prims.option  ->  typ  ->  bv = (fun ropt t -> (gen_bv FStar_Ident.reserved_prefix ropt t))
 
 
 let freshen_bv : bv  ->  bv = (fun bv -> if (is_null_bv bv) then begin
-<<<<<<< HEAD
-(let _128_1442 = (let _128_1441 = (range_of_bv bv)
-in Some (_128_1441))
-in (new_bv _128_1442 bv.sort))
+(let _128_1450 = (let _128_1449 = (range_of_bv bv)
+in Some (_128_1449))
+in (new_bv _128_1450 bv.sort))
 end else begin
 (
 
-let _33_521 = bv
-in (let _128_1443 = (next_id ())
-in {ppname = _33_521.ppname; index = _128_1443; sort = _33_521.sort}))
-=======
-(let _128_1446 = (let _128_1445 = (range_of_bv bv)
-in Some (_128_1445))
-in (new_bv _128_1446 bv.sort))
-end else begin
-(
-
-let _33_525 = bv
-in (let _128_1447 = (next_id ())
-in {ppname = _33_525.ppname; index = _128_1447; sort = _33_525.sort}))
->>>>>>> 8d02be60
+let _33_526 = bv
+in (let _128_1451 = (next_id ())
+in {ppname = _33_526.ppname; index = _128_1451; sort = _33_526.sort}))
 end)
 
 
 let new_univ_name : FStar_Range.range Prims.option  ->  univ_name = (fun ropt -> (
 
 let id = (next_id ())
-<<<<<<< HEAD
-in (let _128_1447 = (let _128_1446 = (FStar_Util.string_of_int id)
-in ((_128_1446), ((range_of_ropt ropt))))
-in (FStar_Ident.mk_ident _128_1447))))
-=======
-in (let _128_1451 = (let _128_1450 = (FStar_Util.string_of_int id)
-in ((_128_1450), ((range_of_ropt ropt))))
-in (FStar_Ident.mk_ident _128_1451))))
->>>>>>> 8d02be60
+in (let _128_1455 = (let _128_1454 = (FStar_Util.string_of_int id)
+in ((_128_1454), ((range_of_ropt ropt))))
+in (FStar_Ident.mk_ident _128_1455))))
 
 
 let mkbv : FStar_Ident.ident  ->  Prims.int  ->  term  ->  bv = (fun x y t -> {ppname = x; index = y; sort = t})
@@ -2258,11 +2124,7 @@
 | (FStar_Util.Inr (l), FStar_Util.Inr (m)) -> begin
 (FStar_Ident.lid_equals l m)
 end
-<<<<<<< HEAD
-| _33_541 -> begin
-=======
-| _33_545 -> begin
->>>>>>> 8d02be60
+| _33_546 -> begin
 false
 end))
 
@@ -2275,45 +2137,26 @@
 
 let set_bv_range : bv  ->  FStar_Range.range  ->  bv = (fun bv r -> (
 
-<<<<<<< HEAD
-let _33_548 = bv
-in {ppname = (FStar_Ident.mk_ident ((bv.ppname.FStar_Ident.idText), (r))); index = _33_548.index; sort = _33_548.sort}))
-
-
-let lid_as_fv : FStar_Ident.lident  ->  delta_depth  ->  fv_qual Prims.option  ->  fv = (fun l dd dq -> (let _128_1476 = (withinfo l tun (FStar_Ident.range_of_lid l))
-in {fv_name = _128_1476; fv_delta = dd; fv_qual = dq}))
-=======
-let _33_552 = bv
-in {ppname = (FStar_Ident.mk_ident ((bv.ppname.FStar_Ident.idText), (r))); index = _33_552.index; sort = _33_552.sort}))
-
-
-let lid_as_fv : FStar_Ident.lident  ->  delta_depth  ->  fv_qual Prims.option  ->  fv = (fun l dd dq -> (let _128_1480 = (withinfo l tun (FStar_Ident.range_of_lid l))
-in {fv_name = _128_1480; fv_delta = dd; fv_qual = dq}))
->>>>>>> 8d02be60
+let _33_553 = bv
+in {ppname = (FStar_Ident.mk_ident ((bv.ppname.FStar_Ident.idText), (r))); index = _33_553.index; sort = _33_553.sort}))
+
+
+let lid_as_fv : FStar_Ident.lident  ->  delta_depth  ->  fv_qual Prims.option  ->  fv = (fun l dd dq -> (let _128_1484 = (withinfo l tun (FStar_Ident.range_of_lid l))
+in {fv_name = _128_1484; fv_delta = dd; fv_qual = dq}))
 
 
 let fv_to_tm : fv  ->  term = (fun fv -> (mk (Tm_fvar (fv)) None (FStar_Ident.range_of_lid fv.fv_name.v)))
 
 
-<<<<<<< HEAD
-let fvar : FStar_Ident.lident  ->  delta_depth  ->  fv_qual Prims.option  ->  term = (fun l dd dq -> (let _128_1485 = (lid_as_fv l dd dq)
-in (fv_to_tm _128_1485)))
-=======
-let fvar : FStar_Ident.lident  ->  delta_depth  ->  fv_qual Prims.option  ->  term = (fun l dd dq -> (let _128_1489 = (lid_as_fv l dd dq)
-in (fv_to_tm _128_1489)))
->>>>>>> 8d02be60
+let fvar : FStar_Ident.lident  ->  delta_depth  ->  fv_qual Prims.option  ->  term = (fun l dd dq -> (let _128_1493 = (lid_as_fv l dd dq)
+in (fv_to_tm _128_1493)))
 
 
 let lid_of_fv : fv  ->  FStar_Ident.lid = (fun fv -> fv.fv_name.v)
 
 
-<<<<<<< HEAD
-let range_of_fv : fv  ->  FStar_Range.range = (fun fv -> (let _128_1490 = (lid_of_fv fv)
-in (FStar_Ident.range_of_lid _128_1490)))
-=======
-let range_of_fv : fv  ->  FStar_Range.range = (fun fv -> (let _128_1494 = (lid_of_fv fv)
-in (FStar_Ident.range_of_lid _128_1494)))
->>>>>>> 8d02be60
-
-
-
+let range_of_fv : fv  ->  FStar_Range.range = (fun fv -> (let _128_1498 = (lid_of_fv fv)
+in (FStar_Ident.range_of_lid _128_1498)))
+
+
+
