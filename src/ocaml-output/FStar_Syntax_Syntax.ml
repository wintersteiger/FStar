--- conflicted
+++ resolved
@@ -1787,15 +1787,9 @@
   fun s  ->
     fun r  ->
       fun t  ->
-<<<<<<< HEAD
-        let id1 = FStar_Ident.mk_ident (s, (range_of_ropt r)) in
-        let uu____6362 = next_id () in
-        { ppname = id1; index = uu____6362; sort = t }
-=======
         let id = FStar_Ident.mk_ident (s, (range_of_ropt r)) in
         let uu____6022 = next_id () in
         { ppname = id; index = uu____6022; sort = t }
->>>>>>> 58829485
 let new_bv: FStar_Range.range FStar_Pervasives_Native.option -> typ -> bv =
   fun ropt  -> fun t  -> gen_bv FStar_Ident.reserved_prefix ropt t
 let freshen_bv: bv -> bv =
@@ -1818,15 +1812,6 @@
 let new_univ_name:
   FStar_Range.range FStar_Pervasives_Native.option -> univ_name =
   fun ropt  ->
-<<<<<<< HEAD
-    let id1 = next_id () in
-    let uu____6396 =
-      let uu____6401 =
-        let uu____6402 = FStar_Util.string_of_int id1 in
-        Prims.strcat FStar_Ident.reserved_prefix uu____6402 in
-      (uu____6401, (range_of_ropt ropt)) in
-    FStar_Ident.mk_ident uu____6396
-=======
     let id = next_id () in
     let uu____6052 =
       let uu____6057 =
@@ -1834,7 +1819,6 @@
         Prims.strcat FStar_Ident.reserved_prefix uu____6058 in
       (uu____6057, (range_of_ropt ropt)) in
     FStar_Ident.mk_ident uu____6052
->>>>>>> 58829485
 let mkbv: FStar_Ident.ident -> Prims.int -> term' syntax -> bv =
   fun x  -> fun y  -> fun t  -> { ppname = x; index = y; sort = t }
 let lbname_eq:
