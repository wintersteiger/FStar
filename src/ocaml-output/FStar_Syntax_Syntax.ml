--- conflicted
+++ resolved
@@ -1,1180 +1,5 @@
 
 open Prims
-<<<<<<< HEAD
-type ('a,'t) withinfo_t = {
-  v: 'a;
-  ty: 't;
-  p: FStar_Range.range;}
-type 't var = (FStar_Ident.lident,'t) withinfo_t
-type sconst = FStar_Const.sconst
-type pragma =
-  | SetOptions of Prims.string
-  | ResetOptions of Prims.string Prims.option
-  | LightOff
-let uu___is_SetOptions: pragma -> Prims.bool =
-  fun projectee  ->
-    match projectee with | SetOptions _0 -> true | uu____78 -> false
-let __proj__SetOptions__item___0: pragma -> Prims.string =
-  fun projectee  -> match projectee with | SetOptions _0 -> _0
-let uu___is_ResetOptions: pragma -> Prims.bool =
-  fun projectee  ->
-    match projectee with | ResetOptions _0 -> true | uu____91 -> false
-let __proj__ResetOptions__item___0: pragma -> Prims.string Prims.option =
-  fun projectee  -> match projectee with | ResetOptions _0 -> _0
-let uu___is_LightOff: pragma -> Prims.bool =
-  fun projectee  ->
-    match projectee with | LightOff  -> true | uu____105 -> false
-type 'a memo = 'a Prims.option FStar_ST.ref
-type arg_qualifier =
-  | Implicit of Prims.bool
-  | Equality
-let uu___is_Implicit: arg_qualifier -> Prims.bool =
-  fun projectee  ->
-    match projectee with | Implicit _0 -> true | uu____116 -> false
-let __proj__Implicit__item___0: arg_qualifier -> Prims.bool =
-  fun projectee  -> match projectee with | Implicit _0 -> _0
-let uu___is_Equality: arg_qualifier -> Prims.bool =
-  fun projectee  ->
-    match projectee with | Equality  -> true | uu____127 -> false
-type aqual = arg_qualifier Prims.option
-type universe =
-  | U_zero
-  | U_succ of universe
-  | U_max of universe Prims.list
-  | U_bvar of Prims.int
-  | U_name of FStar_Ident.ident
-  | U_unif of universe Prims.option FStar_Unionfind.uvar
-  | U_unknown
-let uu___is_U_zero: universe -> Prims.bool =
-  fun projectee  ->
-    match projectee with | U_zero  -> true | uu____150 -> false
-let uu___is_U_succ: universe -> Prims.bool =
-  fun projectee  ->
-    match projectee with | U_succ _0 -> true | uu____155 -> false
-let __proj__U_succ__item___0: universe -> universe =
-  fun projectee  -> match projectee with | U_succ _0 -> _0
-let uu___is_U_max: universe -> Prims.bool =
-  fun projectee  ->
-    match projectee with | U_max _0 -> true | uu____168 -> false
-let __proj__U_max__item___0: universe -> universe Prims.list =
-  fun projectee  -> match projectee with | U_max _0 -> _0
-let uu___is_U_bvar: universe -> Prims.bool =
-  fun projectee  ->
-    match projectee with | U_bvar _0 -> true | uu____183 -> false
-let __proj__U_bvar__item___0: universe -> Prims.int =
-  fun projectee  -> match projectee with | U_bvar _0 -> _0
-let uu___is_U_name: universe -> Prims.bool =
-  fun projectee  ->
-    match projectee with | U_name _0 -> true | uu____195 -> false
-let __proj__U_name__item___0: universe -> FStar_Ident.ident =
-  fun projectee  -> match projectee with | U_name _0 -> _0
-let uu___is_U_unif: universe -> Prims.bool =
-  fun projectee  ->
-    match projectee with | U_unif _0 -> true | uu____209 -> false
-let __proj__U_unif__item___0:
-  universe -> universe Prims.option FStar_Unionfind.uvar =
-  fun projectee  -> match projectee with | U_unif _0 -> _0
-let uu___is_U_unknown: universe -> Prims.bool =
-  fun projectee  ->
-    match projectee with | U_unknown  -> true | uu____226 -> false
-type univ_name = FStar_Ident.ident
-type universe_uvar = universe Prims.option FStar_Unionfind.uvar
-type univ_names = univ_name Prims.list
-type universes = universe Prims.list
-type monad_name = FStar_Ident.lident
-type delta_depth =
-  | Delta_constant
-  | Delta_defined_at_level of Prims.int
-  | Delta_equational
-  | Delta_abstract of delta_depth
-let uu___is_Delta_constant: delta_depth -> Prims.bool =
-  fun projectee  ->
-    match projectee with | Delta_constant  -> true | uu____240 -> false
-let uu___is_Delta_defined_at_level: delta_depth -> Prims.bool =
-  fun projectee  ->
-    match projectee with
-    | Delta_defined_at_level _0 -> true
-    | uu____245 -> false
-let __proj__Delta_defined_at_level__item___0: delta_depth -> Prims.int =
-  fun projectee  -> match projectee with | Delta_defined_at_level _0 -> _0
-let uu___is_Delta_equational: delta_depth -> Prims.bool =
-  fun projectee  ->
-    match projectee with | Delta_equational  -> true | uu____256 -> false
-let uu___is_Delta_abstract: delta_depth -> Prims.bool =
-  fun projectee  ->
-    match projectee with | Delta_abstract _0 -> true | uu____261 -> false
-let __proj__Delta_abstract__item___0: delta_depth -> delta_depth =
-  fun projectee  -> match projectee with | Delta_abstract _0 -> _0
-type term' =
-  | Tm_bvar of bv
-  | Tm_name of bv
-  | Tm_fvar of fv
-  | Tm_uinst of ((term',term') syntax* universes)
-  | Tm_constant of sconst
-  | Tm_type of universe
-  | Tm_abs of ((bv* aqual) Prims.list* (term',term') syntax*
-  (lcomp,(FStar_Ident.lident* cflags Prims.list)) FStar_Util.either
-  Prims.option)
-  | Tm_arrow of ((bv* aqual) Prims.list* (comp',Prims.unit) syntax)
-  | Tm_refine of (bv* (term',term') syntax)
-  | Tm_app of ((term',term') syntax* ((term',term') syntax* aqual)
-  Prims.list)
-  | Tm_match of ((term',term') syntax* ((pat',term') withinfo_t*
-  (term',term') syntax Prims.option* (term',term') syntax) Prims.list)
-  | Tm_ascribed of ((term',term') syntax*
-  (((term',term') syntax,(comp',Prims.unit) syntax) FStar_Util.either*
-  (term',term') syntax Prims.option)* FStar_Ident.lident Prims.option)
-  | Tm_let of ((Prims.bool* letbinding Prims.list)* (term',term') syntax)
-  | Tm_uvar of ((term',term') syntax uvar_basis FStar_Unionfind.uvar*
-  (term',term') syntax)
-  | Tm_delayed of
-  ((((term',term') syntax* (subst_elt Prims.list Prims.list*
-      FStar_Range.range Prims.option)),Prims.unit -> (term',term') syntax)
-  FStar_Util.either* (term',term') syntax memo)
-  | Tm_meta of ((term',term') syntax* metadata)
-  | Tm_unknown
-and pat' =
-  | Pat_constant of sconst
-  | Pat_disj of (pat',term') withinfo_t Prims.list
-  | Pat_cons of (fv* ((pat',term') withinfo_t* Prims.bool) Prims.list)
-  | Pat_var of bv
-  | Pat_wild of bv
-  | Pat_dot_term of (bv* (term',term') syntax)
-and letbinding =
-  {
-  lbname: (bv,fv) FStar_Util.either;
-  lbunivs: univ_name Prims.list;
-  lbtyp: (term',term') syntax;
-  lbeff: FStar_Ident.lident;
-  lbdef: (term',term') syntax;}
-and comp_typ =
-  {
-  comp_univs: universes;
-  effect_name: FStar_Ident.lident;
-  result_typ: (term',term') syntax;
-  effect_args: ((term',term') syntax* aqual) Prims.list;
-  flags: cflags Prims.list;}
-and comp' =
-  | Total of ((term',term') syntax* universe Prims.option)
-  | GTotal of ((term',term') syntax* universe Prims.option)
-  | Comp of comp_typ
-and cflags =
-  | TOTAL
-  | MLEFFECT
-  | RETURN
-  | PARTIAL_RETURN
-  | SOMETRIVIAL
-  | LEMMA
-  | CPS
-  | DECREASES of (term',term') syntax
-and metadata =
-  | Meta_pattern of ((term',term') syntax* aqual) Prims.list Prims.list
-  | Meta_named of FStar_Ident.lident
-  | Meta_labeled of (Prims.string* FStar_Range.range* Prims.bool)
-  | Meta_desugared of meta_source_info
-  | Meta_monadic of (monad_name* (term',term') syntax)
-  | Meta_monadic_lift of (monad_name* monad_name* (term',term') syntax)
-and 'a uvar_basis =
-  | Uvar
-  | Fixed of 'a
-and meta_source_info =
-  | Data_app
-  | Sequence
-  | Primop
-  | Masked_effect
-  | Meta_smt_pat
-  | Mutable_alloc
-  | Mutable_rval
-and fv_qual =
-  | Data_ctor
-  | Record_projector of (FStar_Ident.lident* FStar_Ident.ident)
-  | Record_ctor of (FStar_Ident.lident* FStar_Ident.ident Prims.list)
-and subst_elt =
-  | DB of (Prims.int* bv)
-  | NM of (bv* Prims.int)
-  | NT of (bv* (term',term') syntax)
-  | UN of (Prims.int* universe)
-  | UD of (univ_name* Prims.int)
-and ('a,'b) syntax =
-  {
-  n: 'a;
-  tk: 'b memo;
-  pos: FStar_Range.range;
-  vars: free_vars memo;}
-and bv =
-  {
-  ppname: FStar_Ident.ident;
-  index: Prims.int;
-  sort: (term',term') syntax;}
-and fv =
-  {
-  fv_name: (term',term') syntax var;
-  fv_delta: delta_depth;
-  fv_qual: fv_qual Prims.option;}
-and free_vars =
-  {
-  free_names: bv FStar_Util.set;
-  free_uvars:
-    ((term',term') syntax uvar_basis FStar_Unionfind.uvar* (term',term')
-      syntax) FStar_Util.set;
-  free_univs: universe_uvar FStar_Util.set;
-  free_univ_names: univ_name FStar_Util.fifo_set;}
-and lcomp =
-  {
-  eff_name: FStar_Ident.lident;
-  res_typ: (term',term') syntax;
-  cflags: cflags Prims.list;
-  comp: Prims.unit -> (comp',Prims.unit) syntax;}
-let uu___is_Tm_bvar: term' -> Prims.bool =
-  fun projectee  ->
-    match projectee with | Tm_bvar _0 -> true | uu____706 -> false
-let __proj__Tm_bvar__item___0: term' -> bv =
-  fun projectee  -> match projectee with | Tm_bvar _0 -> _0
-let uu___is_Tm_name: term' -> Prims.bool =
-  fun projectee  ->
-    match projectee with | Tm_name _0 -> true | uu____718 -> false
-let __proj__Tm_name__item___0: term' -> bv =
-  fun projectee  -> match projectee with | Tm_name _0 -> _0
-let uu___is_Tm_fvar: term' -> Prims.bool =
-  fun projectee  ->
-    match projectee with | Tm_fvar _0 -> true | uu____730 -> false
-let __proj__Tm_fvar__item___0: term' -> fv =
-  fun projectee  -> match projectee with | Tm_fvar _0 -> _0
-let uu___is_Tm_uinst: term' -> Prims.bool =
-  fun projectee  ->
-    match projectee with | Tm_uinst _0 -> true | uu____746 -> false
-let __proj__Tm_uinst__item___0: term' -> ((term',term') syntax* universes) =
-  fun projectee  -> match projectee with | Tm_uinst _0 -> _0
-let uu___is_Tm_constant: term' -> Prims.bool =
-  fun projectee  ->
-    match projectee with | Tm_constant _0 -> true | uu____770 -> false
-let __proj__Tm_constant__item___0: term' -> sconst =
-  fun projectee  -> match projectee with | Tm_constant _0 -> _0
-let uu___is_Tm_type: term' -> Prims.bool =
-  fun projectee  ->
-    match projectee with | Tm_type _0 -> true | uu____782 -> false
-let __proj__Tm_type__item___0: term' -> universe =
-  fun projectee  -> match projectee with | Tm_type _0 -> _0
-let uu___is_Tm_abs: term' -> Prims.bool =
-  fun projectee  ->
-    match projectee with | Tm_abs _0 -> true | uu____808 -> false
-let __proj__Tm_abs__item___0:
-  term' ->
-    ((bv* aqual) Prims.list* (term',term') syntax*
-      (lcomp,(FStar_Ident.lident* cflags Prims.list)) FStar_Util.either
-      Prims.option)
-  = fun projectee  -> match projectee with | Tm_abs _0 -> _0
-let uu___is_Tm_arrow: term' -> Prims.bool =
-  fun projectee  ->
-    match projectee with | Tm_arrow _0 -> true | uu____869 -> false
-let __proj__Tm_arrow__item___0:
-  term' -> ((bv* aqual) Prims.list* (comp',Prims.unit) syntax) =
-  fun projectee  -> match projectee with | Tm_arrow _0 -> _0
-let uu___is_Tm_refine: term' -> Prims.bool =
-  fun projectee  ->
-    match projectee with | Tm_refine _0 -> true | uu____906 -> false
-let __proj__Tm_refine__item___0: term' -> (bv* (term',term') syntax) =
-  fun projectee  -> match projectee with | Tm_refine _0 -> _0
-let uu___is_Tm_app: term' -> Prims.bool =
-  fun projectee  ->
-    match projectee with | Tm_app _0 -> true | uu____939 -> false
-let __proj__Tm_app__item___0:
-  term' -> ((term',term') syntax* ((term',term') syntax* aqual) Prims.list) =
-  fun projectee  -> match projectee with | Tm_app _0 -> _0
-let uu___is_Tm_match: term' -> Prims.bool =
-  fun projectee  ->
-    match projectee with | Tm_match _0 -> true | uu____993 -> false
-let __proj__Tm_match__item___0:
-  term' ->
-    ((term',term') syntax* ((pat',term') withinfo_t* (term',term') syntax
-      Prims.option* (term',term') syntax) Prims.list)
-  = fun projectee  -> match projectee with | Tm_match _0 -> _0
-let uu___is_Tm_ascribed: term' -> Prims.bool =
-  fun projectee  ->
-    match projectee with | Tm_ascribed _0 -> true | uu____1067 -> false
-let __proj__Tm_ascribed__item___0:
-  term' ->
-    ((term',term') syntax* (((term',term') syntax,(comp',Prims.unit) syntax)
-      FStar_Util.either* (term',term') syntax Prims.option)*
-      FStar_Ident.lident Prims.option)
-  = fun projectee  -> match projectee with | Tm_ascribed _0 -> _0
-let uu___is_Tm_let: term' -> Prims.bool =
-  fun projectee  ->
-    match projectee with | Tm_let _0 -> true | uu____1137 -> false
-let __proj__Tm_let__item___0:
-  term' -> ((Prims.bool* letbinding Prims.list)* (term',term') syntax) =
-  fun projectee  -> match projectee with | Tm_let _0 -> _0
-let uu___is_Tm_uvar: term' -> Prims.bool =
-  fun projectee  ->
-    match projectee with | Tm_uvar _0 -> true | uu____1178 -> false
-let __proj__Tm_uvar__item___0:
-  term' ->
-    ((term',term') syntax uvar_basis FStar_Unionfind.uvar* (term',term')
-      syntax)
-  = fun projectee  -> match projectee with | Tm_uvar _0 -> _0
-let uu___is_Tm_delayed: term' -> Prims.bool =
-  fun projectee  ->
-    match projectee with | Tm_delayed _0 -> true | uu____1234 -> false
-let __proj__Tm_delayed__item___0:
-  term' ->
-    ((((term',term') syntax* (subst_elt Prims.list Prims.list*
-        FStar_Range.range Prims.option)),Prims.unit -> (term',term') syntax)
-      FStar_Util.either* (term',term') syntax memo)
-  = fun projectee  -> match projectee with | Tm_delayed _0 -> _0
-let uu___is_Tm_meta: term' -> Prims.bool =
-  fun projectee  ->
-    match projectee with | Tm_meta _0 -> true | uu____1310 -> false
-let __proj__Tm_meta__item___0: term' -> ((term',term') syntax* metadata) =
-  fun projectee  -> match projectee with | Tm_meta _0 -> _0
-let uu___is_Tm_unknown: term' -> Prims.bool =
-  fun projectee  ->
-    match projectee with | Tm_unknown  -> true | uu____1333 -> false
-let uu___is_Pat_constant: pat' -> Prims.bool =
-  fun projectee  ->
-    match projectee with | Pat_constant _0 -> true | uu____1338 -> false
-let __proj__Pat_constant__item___0: pat' -> sconst =
-  fun projectee  -> match projectee with | Pat_constant _0 -> _0
-let uu___is_Pat_disj: pat' -> Prims.bool =
-  fun projectee  ->
-    match projectee with | Pat_disj _0 -> true | uu____1353 -> false
-let __proj__Pat_disj__item___0: pat' -> (pat',term') withinfo_t Prims.list =
-  fun projectee  -> match projectee with | Pat_disj _0 -> _0
-let uu___is_Pat_cons: pat' -> Prims.bool =
-  fun projectee  ->
-    match projectee with | Pat_cons _0 -> true | uu____1381 -> false
-let __proj__Pat_cons__item___0:
-  pat' -> (fv* ((pat',term') withinfo_t* Prims.bool) Prims.list) =
-  fun projectee  -> match projectee with | Pat_cons _0 -> _0
-let uu___is_Pat_var: pat' -> Prims.bool =
-  fun projectee  ->
-    match projectee with | Pat_var _0 -> true | uu____1414 -> false
-let __proj__Pat_var__item___0: pat' -> bv =
-  fun projectee  -> match projectee with | Pat_var _0 -> _0
-let uu___is_Pat_wild: pat' -> Prims.bool =
-  fun projectee  ->
-    match projectee with | Pat_wild _0 -> true | uu____1426 -> false
-let __proj__Pat_wild__item___0: pat' -> bv =
-  fun projectee  -> match projectee with | Pat_wild _0 -> _0
-let uu___is_Pat_dot_term: pat' -> Prims.bool =
-  fun projectee  ->
-    match projectee with | Pat_dot_term _0 -> true | uu____1442 -> false
-let __proj__Pat_dot_term__item___0: pat' -> (bv* (term',term') syntax) =
-  fun projectee  -> match projectee with | Pat_dot_term _0 -> _0
-let uu___is_Total: comp' -> Prims.bool =
-  fun projectee  ->
-    match projectee with | Total _0 -> true | uu____1541 -> false
-let __proj__Total__item___0:
-  comp' -> ((term',term') syntax* universe Prims.option) =
-  fun projectee  -> match projectee with | Total _0 -> _0
-let uu___is_GTotal: comp' -> Prims.bool =
-  fun projectee  ->
-    match projectee with | GTotal _0 -> true | uu____1573 -> false
-let __proj__GTotal__item___0:
-  comp' -> ((term',term') syntax* universe Prims.option) =
-  fun projectee  -> match projectee with | GTotal _0 -> _0
-let uu___is_Comp: comp' -> Prims.bool =
-  fun projectee  ->
-    match projectee with | Comp _0 -> true | uu____1600 -> false
-let __proj__Comp__item___0: comp' -> comp_typ =
-  fun projectee  -> match projectee with | Comp _0 -> _0
-let uu___is_TOTAL: cflags -> Prims.bool =
-  fun projectee  ->
-    match projectee with | TOTAL  -> true | uu____1611 -> false
-let uu___is_MLEFFECT: cflags -> Prims.bool =
-  fun projectee  ->
-    match projectee with | MLEFFECT  -> true | uu____1615 -> false
-let uu___is_RETURN: cflags -> Prims.bool =
-  fun projectee  ->
-    match projectee with | RETURN  -> true | uu____1619 -> false
-let uu___is_PARTIAL_RETURN: cflags -> Prims.bool =
-  fun projectee  ->
-    match projectee with | PARTIAL_RETURN  -> true | uu____1623 -> false
-let uu___is_SOMETRIVIAL: cflags -> Prims.bool =
-  fun projectee  ->
-    match projectee with | SOMETRIVIAL  -> true | uu____1627 -> false
-let uu___is_LEMMA: cflags -> Prims.bool =
-  fun projectee  ->
-    match projectee with | LEMMA  -> true | uu____1631 -> false
-let uu___is_CPS: cflags -> Prims.bool =
-  fun projectee  -> match projectee with | CPS  -> true | uu____1635 -> false
-let uu___is_DECREASES: cflags -> Prims.bool =
-  fun projectee  ->
-    match projectee with | DECREASES _0 -> true | uu____1642 -> false
-let __proj__DECREASES__item___0: cflags -> (term',term') syntax =
-  fun projectee  -> match projectee with | DECREASES _0 -> _0
-let uu___is_Meta_pattern: metadata -> Prims.bool =
-  fun projectee  ->
-    match projectee with | Meta_pattern _0 -> true | uu____1666 -> false
-let __proj__Meta_pattern__item___0:
-  metadata -> ((term',term') syntax* aqual) Prims.list Prims.list =
-  fun projectee  -> match projectee with | Meta_pattern _0 -> _0
-let uu___is_Meta_named: metadata -> Prims.bool =
-  fun projectee  ->
-    match projectee with | Meta_named _0 -> true | uu____1696 -> false
-let __proj__Meta_named__item___0: metadata -> FStar_Ident.lident =
-  fun projectee  -> match projectee with | Meta_named _0 -> _0
-let uu___is_Meta_labeled: metadata -> Prims.bool =
-  fun projectee  ->
-    match projectee with | Meta_labeled _0 -> true | uu____1711 -> false
-let __proj__Meta_labeled__item___0:
-  metadata -> (Prims.string* FStar_Range.range* Prims.bool) =
-  fun projectee  -> match projectee with | Meta_labeled _0 -> _0
-let uu___is_Meta_desugared: metadata -> Prims.bool =
-  fun projectee  ->
-    match projectee with | Meta_desugared _0 -> true | uu____1732 -> false
-let __proj__Meta_desugared__item___0: metadata -> meta_source_info =
-  fun projectee  -> match projectee with | Meta_desugared _0 -> _0
-let uu___is_Meta_monadic: metadata -> Prims.bool =
-  fun projectee  ->
-    match projectee with | Meta_monadic _0 -> true | uu____1748 -> false
-let __proj__Meta_monadic__item___0:
-  metadata -> (monad_name* (term',term') syntax) =
-  fun projectee  -> match projectee with | Meta_monadic _0 -> _0
-let uu___is_Meta_monadic_lift: metadata -> Prims.bool =
-  fun projectee  ->
-    match projectee with | Meta_monadic_lift _0 -> true | uu____1777 -> false
-let __proj__Meta_monadic_lift__item___0:
-  metadata -> (monad_name* monad_name* (term',term') syntax) =
-  fun projectee  -> match projectee with | Meta_monadic_lift _0 -> _0
-let uu___is_Uvar projectee =
-  match projectee with | Uvar  -> true | uu____1809 -> false
-let uu___is_Fixed projectee =
-  match projectee with | Fixed _0 -> true | uu____1821 -> false
-let __proj__Fixed__item___0 projectee = match projectee with | Fixed _0 -> _0
-let uu___is_Data_app: meta_source_info -> Prims.bool =
-  fun projectee  ->
-    match projectee with | Data_app  -> true | uu____1839 -> false
-let uu___is_Sequence: meta_source_info -> Prims.bool =
-  fun projectee  ->
-    match projectee with | Sequence  -> true | uu____1843 -> false
-let uu___is_Primop: meta_source_info -> Prims.bool =
-  fun projectee  ->
-    match projectee with | Primop  -> true | uu____1847 -> false
-let uu___is_Masked_effect: meta_source_info -> Prims.bool =
-  fun projectee  ->
-    match projectee with | Masked_effect  -> true | uu____1851 -> false
-let uu___is_Meta_smt_pat: meta_source_info -> Prims.bool =
-  fun projectee  ->
-    match projectee with | Meta_smt_pat  -> true | uu____1855 -> false
-let uu___is_Mutable_alloc: meta_source_info -> Prims.bool =
-  fun projectee  ->
-    match projectee with | Mutable_alloc  -> true | uu____1859 -> false
-let uu___is_Mutable_rval: meta_source_info -> Prims.bool =
-  fun projectee  ->
-    match projectee with | Mutable_rval  -> true | uu____1863 -> false
-let uu___is_Data_ctor: fv_qual -> Prims.bool =
-  fun projectee  ->
-    match projectee with | Data_ctor  -> true | uu____1867 -> false
-let uu___is_Record_projector: fv_qual -> Prims.bool =
-  fun projectee  ->
-    match projectee with | Record_projector _0 -> true | uu____1874 -> false
-let __proj__Record_projector__item___0:
-  fv_qual -> (FStar_Ident.lident* FStar_Ident.ident) =
-  fun projectee  -> match projectee with | Record_projector _0 -> _0
-let uu___is_Record_ctor: fv_qual -> Prims.bool =
-  fun projectee  ->
-    match projectee with | Record_ctor _0 -> true | uu____1895 -> false
-let __proj__Record_ctor__item___0:
-  fv_qual -> (FStar_Ident.lident* FStar_Ident.ident Prims.list) =
-  fun projectee  -> match projectee with | Record_ctor _0 -> _0
-let uu___is_DB: subst_elt -> Prims.bool =
-  fun projectee  ->
-    match projectee with | DB _0 -> true | uu____1918 -> false
-let __proj__DB__item___0: subst_elt -> (Prims.int* bv) =
-  fun projectee  -> match projectee with | DB _0 -> _0
-let uu___is_NM: subst_elt -> Prims.bool =
-  fun projectee  ->
-    match projectee with | NM _0 -> true | uu____1938 -> false
-let __proj__NM__item___0: subst_elt -> (bv* Prims.int) =
-  fun projectee  -> match projectee with | NM _0 -> _0
-let uu___is_NT: subst_elt -> Prims.bool =
-  fun projectee  ->
-    match projectee with | NT _0 -> true | uu____1960 -> false
-let __proj__NT__item___0: subst_elt -> (bv* (term',term') syntax) =
-  fun projectee  -> match projectee with | NT _0 -> _0
-let uu___is_UN: subst_elt -> Prims.bool =
-  fun projectee  ->
-    match projectee with | UN _0 -> true | uu____1986 -> false
-let __proj__UN__item___0: subst_elt -> (Prims.int* universe) =
-  fun projectee  -> match projectee with | UN _0 -> _0
-let uu___is_UD: subst_elt -> Prims.bool =
-  fun projectee  ->
-    match projectee with | UD _0 -> true | uu____2006 -> false
-let __proj__UD__item___0: subst_elt -> (univ_name* Prims.int) =
-  fun projectee  -> match projectee with | UD _0 -> _0
-type pat = (pat',term') withinfo_t
-type term = (term',term') syntax
-type branch =
-  ((pat',term') withinfo_t* (term',term') syntax Prims.option* (term',
-    term') syntax)
-type comp = (comp',Prims.unit) syntax
-type ascription =
-  (((term',term') syntax,(comp',Prims.unit) syntax) FStar_Util.either*
-    (term',term') syntax Prims.option)
-type typ = (term',term') syntax
-type arg = ((term',term') syntax* aqual)
-type args = ((term',term') syntax* aqual) Prims.list
-type binder = (bv* aqual)
-type binders = (bv* aqual) Prims.list
-type uvar = (term',term') syntax uvar_basis FStar_Unionfind.uvar
-type lbname = (bv,fv) FStar_Util.either
-type letbindings = (Prims.bool* letbinding Prims.list)
-type subst_ts =
-  (subst_elt Prims.list Prims.list* FStar_Range.range Prims.option)
-type freenames = bv FStar_Util.set
-type uvars =
-  ((term',term') syntax uvar_basis FStar_Unionfind.uvar* (term',term')
-    syntax) FStar_Util.set
-type residual_comp = (FStar_Ident.lident* cflags Prims.list)
-type tscheme = (univ_name Prims.list* typ)
-type freenames_l = bv Prims.list
-type formula = typ
-type formulae = typ Prims.list
-type qualifier =
-  | Assumption
-  | New
-  | Private
-  | Unfold_for_unification_and_vcgen
-  | Visible_default
-  | Irreducible
-  | Abstract
-  | Inline_for_extraction
-  | NoExtract
-  | Noeq
-  | Unopteq
-  | TotalEffect
-  | Logic
-  | Reifiable
-  | Reflectable of FStar_Ident.lident
-  | Discriminator of FStar_Ident.lident
-  | Projector of (FStar_Ident.lident* FStar_Ident.ident)
-  | RecordType of (FStar_Ident.ident Prims.list* FStar_Ident.ident
-  Prims.list)
-  | RecordConstructor of (FStar_Ident.ident Prims.list* FStar_Ident.ident
-  Prims.list)
-  | Action of FStar_Ident.lident
-  | ExceptionConstructor
-  | HasMaskedEffect
-  | Effect
-  | OnlyName
-let uu___is_Assumption: qualifier -> Prims.bool =
-  fun projectee  ->
-    match projectee with | Assumption  -> true | uu____2308 -> false
-let uu___is_New: qualifier -> Prims.bool =
-  fun projectee  -> match projectee with | New  -> true | uu____2312 -> false
-let uu___is_Private: qualifier -> Prims.bool =
-  fun projectee  ->
-    match projectee with | Private  -> true | uu____2316 -> false
-let uu___is_Unfold_for_unification_and_vcgen: qualifier -> Prims.bool =
-  fun projectee  ->
-    match projectee with
-    | Unfold_for_unification_and_vcgen  -> true
-    | uu____2320 -> false
-let uu___is_Visible_default: qualifier -> Prims.bool =
-  fun projectee  ->
-    match projectee with | Visible_default  -> true | uu____2324 -> false
-let uu___is_Irreducible: qualifier -> Prims.bool =
-  fun projectee  ->
-    match projectee with | Irreducible  -> true | uu____2328 -> false
-let uu___is_Abstract: qualifier -> Prims.bool =
-  fun projectee  ->
-    match projectee with | Abstract  -> true | uu____2332 -> false
-let uu___is_Inline_for_extraction: qualifier -> Prims.bool =
-  fun projectee  ->
-    match projectee with
-    | Inline_for_extraction  -> true
-    | uu____2336 -> false
-let uu___is_NoExtract: qualifier -> Prims.bool =
-  fun projectee  ->
-    match projectee with | NoExtract  -> true | uu____2340 -> false
-let uu___is_Noeq: qualifier -> Prims.bool =
-  fun projectee  ->
-    match projectee with | Noeq  -> true | uu____2344 -> false
-let uu___is_Unopteq: qualifier -> Prims.bool =
-  fun projectee  ->
-    match projectee with | Unopteq  -> true | uu____2348 -> false
-let uu___is_TotalEffect: qualifier -> Prims.bool =
-  fun projectee  ->
-    match projectee with | TotalEffect  -> true | uu____2352 -> false
-let uu___is_Logic: qualifier -> Prims.bool =
-  fun projectee  ->
-    match projectee with | Logic  -> true | uu____2356 -> false
-let uu___is_Reifiable: qualifier -> Prims.bool =
-  fun projectee  ->
-    match projectee with | Reifiable  -> true | uu____2360 -> false
-let uu___is_Reflectable: qualifier -> Prims.bool =
-  fun projectee  ->
-    match projectee with | Reflectable _0 -> true | uu____2365 -> false
-let __proj__Reflectable__item___0: qualifier -> FStar_Ident.lident =
-  fun projectee  -> match projectee with | Reflectable _0 -> _0
-let uu___is_Discriminator: qualifier -> Prims.bool =
-  fun projectee  ->
-    match projectee with | Discriminator _0 -> true | uu____2377 -> false
-let __proj__Discriminator__item___0: qualifier -> FStar_Ident.lident =
-  fun projectee  -> match projectee with | Discriminator _0 -> _0
-let uu___is_Projector: qualifier -> Prims.bool =
-  fun projectee  ->
-    match projectee with | Projector _0 -> true | uu____2391 -> false
-let __proj__Projector__item___0:
-  qualifier -> (FStar_Ident.lident* FStar_Ident.ident) =
-  fun projectee  -> match projectee with | Projector _0 -> _0
-let uu___is_RecordType: qualifier -> Prims.bool =
-  fun projectee  ->
-    match projectee with | RecordType _0 -> true | uu____2413 -> false
-let __proj__RecordType__item___0:
-  qualifier -> (FStar_Ident.ident Prims.list* FStar_Ident.ident Prims.list) =
-  fun projectee  -> match projectee with | RecordType _0 -> _0
-let uu___is_RecordConstructor: qualifier -> Prims.bool =
-  fun projectee  ->
-    match projectee with | RecordConstructor _0 -> true | uu____2441 -> false
-let __proj__RecordConstructor__item___0:
-  qualifier -> (FStar_Ident.ident Prims.list* FStar_Ident.ident Prims.list) =
-  fun projectee  -> match projectee with | RecordConstructor _0 -> _0
-let uu___is_Action: qualifier -> Prims.bool =
-  fun projectee  ->
-    match projectee with | Action _0 -> true | uu____2465 -> false
-let __proj__Action__item___0: qualifier -> FStar_Ident.lident =
-  fun projectee  -> match projectee with | Action _0 -> _0
-let uu___is_ExceptionConstructor: qualifier -> Prims.bool =
-  fun projectee  ->
-    match projectee with
-    | ExceptionConstructor  -> true
-    | uu____2476 -> false
-let uu___is_HasMaskedEffect: qualifier -> Prims.bool =
-  fun projectee  ->
-    match projectee with | HasMaskedEffect  -> true | uu____2480 -> false
-let uu___is_Effect: qualifier -> Prims.bool =
-  fun projectee  ->
-    match projectee with | Effect  -> true | uu____2484 -> false
-let uu___is_OnlyName: qualifier -> Prims.bool =
-  fun projectee  ->
-    match projectee with | OnlyName  -> true | uu____2488 -> false
-type attribute = term
-type tycon = (FStar_Ident.lident* binders* typ)
-type monad_abbrev = {
-  mabbrev: FStar_Ident.lident;
-  parms: binders;
-  def: typ;}
-type sub_eff =
-  {
-  source: FStar_Ident.lident;
-  target: FStar_Ident.lident;
-  lift_wp: tscheme Prims.option;
-  lift: tscheme Prims.option;}
-type action =
-  {
-  action_name: FStar_Ident.lident;
-  action_unqualified_name: FStar_Ident.ident;
-  action_univs: univ_names;
-  action_params: binders;
-  action_defn: term;
-  action_typ: typ;}
-type eff_decl =
-  {
-  qualifiers: qualifier Prims.list;
-  cattributes: cflags Prims.list;
-  mname: FStar_Ident.lident;
-  univs: univ_names;
-  binders: binders;
-  signature: term;
-  ret_wp: tscheme;
-  bind_wp: tscheme;
-  if_then_else: tscheme;
-  ite_wp: tscheme;
-  stronger: tscheme;
-  close_wp: tscheme;
-  assert_p: tscheme;
-  assume_p: tscheme;
-  null_wp: tscheme;
-  trivial: tscheme;
-  repr: term;
-  return_repr: tscheme;
-  bind_repr: tscheme;
-  actions: action Prims.list;}
-and sigelt' =
-  | Sig_inductive_typ of (FStar_Ident.lident* univ_names* binders* typ*
-  FStar_Ident.lident Prims.list* FStar_Ident.lident Prims.list* qualifier
-  Prims.list)
-  | Sig_bundle of (sigelt Prims.list* qualifier Prims.list*
-  FStar_Ident.lident Prims.list)
-  | Sig_datacon of (FStar_Ident.lident* univ_names* typ* FStar_Ident.lident*
-  Prims.int* qualifier Prims.list* FStar_Ident.lident Prims.list)
-  | Sig_declare_typ of (FStar_Ident.lident* univ_names* typ* qualifier
-  Prims.list)
-  | Sig_let of (letbindings* FStar_Ident.lident Prims.list* qualifier
-  Prims.list* attribute Prims.list)
-  | Sig_main of term
-  | Sig_assume of (FStar_Ident.lident* formula* qualifier Prims.list)
-  | Sig_new_effect of eff_decl
-  | Sig_new_effect_for_free of eff_decl
-  | Sig_sub_effect of sub_eff
-  | Sig_effect_abbrev of (FStar_Ident.lident* univ_names* binders* comp*
-  qualifier Prims.list* cflags Prims.list)
-  | Sig_pragma of pragma
-and sigelt = {
-  sigel: sigelt';
-  sigrng: FStar_Range.range;}
-let uu___is_Sig_inductive_typ: sigelt' -> Prims.bool =
-  fun projectee  ->
-    match projectee with | Sig_inductive_typ _0 -> true | uu____2843 -> false
-let __proj__Sig_inductive_typ__item___0:
-  sigelt' ->
-    (FStar_Ident.lident* univ_names* binders* typ* FStar_Ident.lident
-      Prims.list* FStar_Ident.lident Prims.list* qualifier Prims.list)
-  = fun projectee  -> match projectee with | Sig_inductive_typ _0 -> _0
-let uu___is_Sig_bundle: sigelt' -> Prims.bool =
-  fun projectee  ->
-    match projectee with | Sig_bundle _0 -> true | uu____2891 -> false
-let __proj__Sig_bundle__item___0:
-  sigelt' ->
-    (sigelt Prims.list* qualifier Prims.list* FStar_Ident.lident Prims.list)
-  = fun projectee  -> match projectee with | Sig_bundle _0 -> _0
-let uu___is_Sig_datacon: sigelt' -> Prims.bool =
-  fun projectee  ->
-    match projectee with | Sig_datacon _0 -> true | uu____2930 -> false
-let __proj__Sig_datacon__item___0:
-  sigelt' ->
-    (FStar_Ident.lident* univ_names* typ* FStar_Ident.lident* Prims.int*
-      qualifier Prims.list* FStar_Ident.lident Prims.list)
-  = fun projectee  -> match projectee with | Sig_datacon _0 -> _0
-let uu___is_Sig_declare_typ: sigelt' -> Prims.bool =
-  fun projectee  ->
-    match projectee with | Sig_declare_typ _0 -> true | uu____2974 -> false
-let __proj__Sig_declare_typ__item___0:
-  sigelt' -> (FStar_Ident.lident* univ_names* typ* qualifier Prims.list) =
-  fun projectee  -> match projectee with | Sig_declare_typ _0 -> _0
-let uu___is_Sig_let: sigelt' -> Prims.bool =
-  fun projectee  ->
-    match projectee with | Sig_let _0 -> true | uu____3008 -> false
-let __proj__Sig_let__item___0:
-  sigelt' ->
-    (letbindings* FStar_Ident.lident Prims.list* qualifier Prims.list*
-      attribute Prims.list)
-  = fun projectee  -> match projectee with | Sig_let _0 -> _0
-let uu___is_Sig_main: sigelt' -> Prims.bool =
-  fun projectee  ->
-    match projectee with | Sig_main _0 -> true | uu____3041 -> false
-let __proj__Sig_main__item___0: sigelt' -> term =
-  fun projectee  -> match projectee with | Sig_main _0 -> _0
-let uu___is_Sig_assume: sigelt' -> Prims.bool =
-  fun projectee  ->
-    match projectee with | Sig_assume _0 -> true | uu____3057 -> false
-let __proj__Sig_assume__item___0:
-  sigelt' -> (FStar_Ident.lident* formula* qualifier Prims.list) =
-  fun projectee  -> match projectee with | Sig_assume _0 -> _0
-let uu___is_Sig_new_effect: sigelt' -> Prims.bool =
-  fun projectee  ->
-    match projectee with | Sig_new_effect _0 -> true | uu____3081 -> false
-let __proj__Sig_new_effect__item___0: sigelt' -> eff_decl =
-  fun projectee  -> match projectee with | Sig_new_effect _0 -> _0
-let uu___is_Sig_new_effect_for_free: sigelt' -> Prims.bool =
-  fun projectee  ->
-    match projectee with
-    | Sig_new_effect_for_free _0 -> true
-    | uu____3093 -> false
-let __proj__Sig_new_effect_for_free__item___0: sigelt' -> eff_decl =
-  fun projectee  -> match projectee with | Sig_new_effect_for_free _0 -> _0
-let uu___is_Sig_sub_effect: sigelt' -> Prims.bool =
-  fun projectee  ->
-    match projectee with | Sig_sub_effect _0 -> true | uu____3105 -> false
-let __proj__Sig_sub_effect__item___0: sigelt' -> sub_eff =
-  fun projectee  -> match projectee with | Sig_sub_effect _0 -> _0
-let uu___is_Sig_effect_abbrev: sigelt' -> Prims.bool =
-  fun projectee  ->
-    match projectee with | Sig_effect_abbrev _0 -> true | uu____3125 -> false
-let __proj__Sig_effect_abbrev__item___0:
-  sigelt' ->
-    (FStar_Ident.lident* univ_names* binders* comp* qualifier Prims.list*
-      cflags Prims.list)
-  = fun projectee  -> match projectee with | Sig_effect_abbrev _0 -> _0
-let uu___is_Sig_pragma: sigelt' -> Prims.bool =
-  fun projectee  ->
-    match projectee with | Sig_pragma _0 -> true | uu____3161 -> false
-let __proj__Sig_pragma__item___0: sigelt' -> pragma =
-  fun projectee  -> match projectee with | Sig_pragma _0 -> _0
-type sigelts = sigelt Prims.list
-type modul =
-  {
-  name: FStar_Ident.lident;
-  declarations: sigelts;
-  exports: sigelts;
-  is_interface: Prims.bool;}
-type path = Prims.string Prims.list
-type subst_t = subst_elt Prims.list
-type ('a,'b) mk_t_a = 'b Prims.option -> FStar_Range.range -> ('a,'b) syntax
-type mk_t = (term',term') mk_t_a
-let contains_reflectable: qualifier Prims.list -> Prims.bool =
-  fun l  ->
-    FStar_Util.for_some
-      (fun uu___86_3224  ->
-         match uu___86_3224 with
-         | Reflectable uu____3225 -> true
-         | uu____3226 -> false) l
-let withinfo v1 s r = { v = v1; ty = s; p = r }
-let withsort v1 s = withinfo v1 s FStar_Range.dummyRange
-let bv_eq: bv -> bv -> Prims.bool =
-  fun bv1  ->
-    fun bv2  ->
-      ((bv1.ppname).FStar_Ident.idText = (bv2.ppname).FStar_Ident.idText) &&
-        (bv1.index = bv2.index)
-let order_bv: bv -> bv -> Prims.int =
-  fun x  ->
-    fun y  ->
-      let i =
-        FStar_String.compare (x.ppname).FStar_Ident.idText
-          (y.ppname).FStar_Ident.idText in
-      if i = (Prims.parse_int "0") then x.index - y.index else i
-let order_fv: FStar_Ident.lident -> FStar_Ident.lident -> Prims.int =
-  fun x  ->
-    fun y  -> FStar_String.compare x.FStar_Ident.str y.FStar_Ident.str
-let range_of_lbname: lbname -> FStar_Range.range =
-  fun l  ->
-    match l with
-    | FStar_Util.Inl x -> (x.ppname).FStar_Ident.idRange
-    | FStar_Util.Inr fv -> FStar_Ident.range_of_lid (fv.fv_name).v
-let range_of_bv: bv -> FStar_Range.range =
-  fun x  -> (x.ppname).FStar_Ident.idRange
-let set_range_of_bv: bv -> FStar_Range.range -> bv =
-  fun x  ->
-    fun r  ->
-      let uu___93_3302 = x in
-      {
-        ppname = (FStar_Ident.mk_ident (((x.ppname).FStar_Ident.idText), r));
-        index = (uu___93_3302.index);
-        sort = (uu___93_3302.sort)
-      }
-let syn p k f = f k p
-let mk_fvs uu____3343 = FStar_Util.mk_ref None
-let mk_uvs uu____3355 = FStar_Util.mk_ref None
-let new_bv_set: Prims.unit -> bv FStar_Util.set =
-  fun uu____3361  ->
-    FStar_Util.new_set order_bv
-      (fun x  ->
-         x.index + (FStar_Util.hashcode (x.ppname).FStar_Ident.idText))
-let new_fv_set: Prims.unit -> FStar_Ident.lident FStar_Util.set =
-  fun uu____3367  ->
-    FStar_Util.new_set order_fv
-      (fun x  -> FStar_Util.hashcode x.FStar_Ident.str)
-let new_uv_set:
-  Prims.unit ->
-    ((term',term') syntax uvar_basis FStar_Unionfind.uvar* (term',term')
-      syntax) FStar_Util.set
-  =
-  fun uu____3372  ->
-    FStar_Util.new_set
-      (fun uu____3381  ->
-         fun uu____3382  ->
-           match (uu____3381, uu____3382) with
-           | ((x,uu____3416),(y,uu____3418)) ->
-               let uu____3459 = FStar_Unionfind.uvar_id x in
-               let uu____3463 = FStar_Unionfind.uvar_id y in
-               uu____3459 - uu____3463)
-      (fun uu____3467  ->
-         match uu____3467 with | (x,uu____3477) -> FStar_Unionfind.uvar_id x)
-let new_universe_uvar_set:
-  Prims.unit -> universe Prims.option FStar_Unionfind.uvar FStar_Util.set =
-  fun uu____3496  ->
-    FStar_Util.new_set
-      (fun x  ->
-         fun y  ->
-           let uu____3506 = FStar_Unionfind.uvar_id x in
-           let uu____3508 = FStar_Unionfind.uvar_id y in
-           uu____3506 - uu____3508) (fun x  -> FStar_Unionfind.uvar_id x)
-let new_universe_names_fifo_set:
-  Prims.unit -> FStar_Ident.ident FStar_Util.fifo_set =
-  fun uu____3519  ->
-    FStar_Util.new_fifo_set
-      (fun x  ->
-         fun y  ->
-           FStar_String.compare (FStar_Ident.text_of_id x)
-             (FStar_Ident.text_of_id y))
-      (fun x  -> FStar_Util.hashcode (FStar_Ident.text_of_id x))
-let no_names: bv FStar_Util.set = new_bv_set ()
-let no_fvars: FStar_Ident.lident FStar_Util.set = new_fv_set ()
-let no_uvs: uvars = new_uv_set ()
-let no_universe_uvars: universe_uvar FStar_Util.set =
-  new_universe_uvar_set ()
-let no_universe_names: univ_name FStar_Util.fifo_set =
-  new_universe_names_fifo_set ()
-let empty_free_vars: free_vars =
-  {
-    free_names = no_names;
-    free_uvars = no_uvs;
-    free_univs = no_universe_uvars;
-    free_univ_names = no_universe_names
-  }
-let memo_no_uvs: uvars Prims.option FStar_ST.ref =
-  FStar_Util.mk_ref (Some no_uvs)
-let memo_no_names: bv FStar_Util.set Prims.option FStar_ST.ref =
-  FStar_Util.mk_ref (Some no_names)
-let freenames_of_list: bv Prims.list -> bv FStar_Util.set =
-  fun l  -> FStar_List.fold_right FStar_Util.set_add l no_names
-let list_of_freenames: freenames -> bv Prims.list =
-  fun fvs  -> FStar_Util.set_elements fvs
-let mk t topt r =
-  let uu____3581 = FStar_Util.mk_ref topt in
-  let uu____3585 = FStar_Util.mk_ref None in
-  { n = t; tk = uu____3581; pos = r; vars = uu____3585 }
-let bv_to_tm: bv -> (term',term') syntax =
-  fun bv  ->
-    let uu____3596 = range_of_bv bv in
-    (mk (Tm_bvar bv)) (Some ((bv.sort).n)) uu____3596
-let bv_to_name: bv -> (term',term') syntax =
-  fun bv  ->
-    let uu____3608 = range_of_bv bv in
-    (mk (Tm_name bv)) (Some ((bv.sort).n)) uu____3608
-let mk_Tm_app:
-  typ ->
-    arg Prims.list ->
-      term' Prims.option -> FStar_Range.range -> (term',term') syntax
-  =
-  fun t1  ->
-    fun args  ->
-      fun k  ->
-        fun p  ->
-          match args with
-          | [] -> t1
-          | uu____3633 -> (mk (Tm_app (t1, args))) k p
-let mk_Tm_uinst: term -> universes -> term =
-  fun t  ->
-    fun uu___87_3649  ->
-      match uu___87_3649 with
-      | [] -> t
-      | us ->
-          (match t.n with
-           | Tm_fvar uu____3651 -> (mk (Tm_uinst (t, us))) None t.pos
-           | uu____3660 -> failwith "Unexpected universe instantiation")
-let extend_app_n:
-  term ->
-    args -> term' Prims.option -> FStar_Range.range -> (term',term') syntax
-  =
-  fun t  ->
-    fun args'  ->
-      fun kopt  ->
-        fun r  ->
-          match t.n with
-          | Tm_app (head1,args) ->
-              (mk_Tm_app head1 (FStar_List.append args args')) kopt r
-          | uu____3700 -> (mk_Tm_app t args') kopt r
-let extend_app:
-  term ->
-    arg -> term' Prims.option -> FStar_Range.range -> (term',term') syntax
-  =
-  fun t  -> fun arg  -> fun kopt  -> fun r  -> (extend_app_n t [arg]) kopt r
-let mk_Tm_delayed:
-  ((term* subst_ts),Prims.unit -> term) FStar_Util.either ->
-    FStar_Range.range -> (term',term') syntax
-  =
-  fun lr  ->
-    fun pos  ->
-      let uu____3741 =
-        let uu____3744 =
-          let uu____3745 =
-            let uu____3766 = FStar_Util.mk_ref None in (lr, uu____3766) in
-          Tm_delayed uu____3745 in
-        mk uu____3744 in
-      uu____3741 None pos
-let mk_Total': typ -> universe Prims.option -> (comp',Prims.unit) syntax =
-  fun t  -> fun u  -> (mk (Total (t, u))) None t.pos
-let mk_GTotal': typ -> universe Prims.option -> (comp',Prims.unit) syntax =
-  fun t  -> fun u  -> (mk (GTotal (t, u))) None t.pos
-let mk_Total: typ -> comp = fun t  -> mk_Total' t None
-let mk_GTotal: typ -> comp = fun t  -> mk_GTotal' t None
-let mk_Comp: comp_typ -> (comp',Prims.unit) syntax =
-  fun ct  -> (mk (Comp ct)) None (ct.result_typ).pos
-let mk_lb:
-  (lbname* univ_name Prims.list* FStar_Ident.lident* typ* term) -> letbinding
-  =
-  fun uu____3856  ->
-    match uu____3856 with
-    | (x,univs,eff,t,e) ->
-        { lbname = x; lbunivs = univs; lbtyp = t; lbeff = eff; lbdef = e }
-let mk_sigelt: sigelt' -> sigelt =
-  fun e  -> { sigel = e; sigrng = FStar_Range.dummyRange }
-let mk_subst: subst_t -> subst_t = fun s  -> s
-let extend_subst: subst_elt -> subst_elt Prims.list -> subst_elt Prims.list =
-  fun x  -> fun s  -> x :: s
-let argpos: arg -> FStar_Range.range = fun x  -> (Prims.fst x).pos
-let tun: (term',term') syntax = (mk Tm_unknown) None FStar_Range.dummyRange
-let teff: (term',term') syntax =
-  (mk (Tm_constant FStar_Const.Const_effect)) (Some Tm_unknown)
-    FStar_Range.dummyRange
-let is_teff: term -> Prims.bool =
-  fun t  ->
-    match t.n with
-    | Tm_constant (FStar_Const.Const_effect ) -> true
-    | uu____3912 -> false
-let is_type: term -> Prims.bool =
-  fun t  -> match t.n with | Tm_type uu____3916 -> true | uu____3917 -> false
-let null_id: FStar_Ident.ident =
-  FStar_Ident.mk_ident ("_", FStar_Range.dummyRange)
-let null_bv: term -> bv =
-  fun k  -> { ppname = null_id; index = (Prims.parse_int "0"); sort = k }
-let mk_binder: bv -> (bv* arg_qualifier Prims.option) = fun a  -> (a, None)
-let null_binder: term -> (bv* arg_qualifier Prims.option) =
-  fun t  -> let uu____3928 = null_bv t in (uu____3928, None)
-let imp_tag: arg_qualifier = Implicit false
-let iarg: term -> (term* arg_qualifier Prims.option) =
-  fun t  -> (t, (Some imp_tag))
-let as_arg: term -> (term* arg_qualifier Prims.option) = fun t  -> (t, None)
-let is_null_bv: bv -> Prims.bool =
-  fun b  -> (b.ppname).FStar_Ident.idText = null_id.FStar_Ident.idText
-let is_null_binder: binder -> Prims.bool = fun b  -> is_null_bv (Prims.fst b)
-let is_top_level: letbinding Prims.list -> Prims.bool =
-  fun uu___88_3947  ->
-    match uu___88_3947 with
-    | { lbname = FStar_Util.Inr uu____3949; lbunivs = uu____3950;
-        lbtyp = uu____3951; lbeff = uu____3952; lbdef = uu____3953;_}::uu____3954
-        -> true
-    | uu____3961 -> false
-let freenames_of_binders: binders -> bv FStar_Util.set =
-  fun bs  ->
-    FStar_List.fold_right
-      (fun uu____3969  ->
-         fun out  ->
-           match uu____3969 with | (x,uu____3976) -> FStar_Util.set_add x out)
-      bs no_names
-let binders_of_list:
-  bv Prims.list -> (bv* arg_qualifier Prims.option) Prims.list =
-  fun fvs  -> FStar_All.pipe_right fvs (FStar_List.map (fun t  -> (t, None)))
-let binders_of_freenames: freenames -> binders =
-  fun fvs  ->
-    let uu____3995 = FStar_Util.set_elements fvs in
-    FStar_All.pipe_right uu____3995 binders_of_list
-let is_implicit: aqual -> Prims.bool =
-  fun uu___89_4000  ->
-    match uu___89_4000 with
-    | Some (Implicit uu____4001) -> true
-    | uu____4002 -> false
-let as_implicit: Prims.bool -> arg_qualifier Prims.option =
-  fun uu___90_4005  -> if uu___90_4005 then Some imp_tag else None
-let pat_bvs: pat -> bv Prims.list =
-  fun p  ->
-    let rec aux b p1 =
-      match p1.v with
-      | Pat_dot_term _|Pat_constant _ -> b
-      | Pat_wild x|Pat_var x -> x :: b
-      | Pat_cons (uu____4030,pats) ->
-          FStar_List.fold_left
-            (fun b1  ->
-               fun uu____4048  ->
-                 match uu____4048 with | (p2,uu____4056) -> aux b1 p2) b pats
-      | Pat_disj (p2::uu____4062) -> aux b p2
-      | Pat_disj [] -> failwith "impossible" in
-    let uu____4073 = aux [] p in
-    FStar_All.pipe_left FStar_List.rev uu____4073
-let gen_reset: ((Prims.unit -> Prims.int)* (Prims.unit -> Prims.unit)) =
-  let x = FStar_Util.mk_ref (Prims.parse_int "0") in
-  let gen1 uu____4089 = FStar_Util.incr x; FStar_ST.read x in
-  let reset uu____4099 = FStar_ST.write x (Prims.parse_int "0") in
-  (gen1, reset)
-let next_id: Prims.unit -> Prims.int = Prims.fst gen_reset
-let reset_gensym: Prims.unit -> Prims.unit = Prims.snd gen_reset
-let range_of_ropt: FStar_Range.range Prims.option -> FStar_Range.range =
-  fun uu___91_4121  ->
-    match uu___91_4121 with | None  -> FStar_Range.dummyRange | Some r -> r
-let gen_bv: Prims.string -> FStar_Range.range Prims.option -> typ -> bv =
-  fun s  ->
-    fun r  ->
-      fun t  ->
-        let id = FStar_Ident.mk_ident (s, (range_of_ropt r)) in
-        let uu____4136 = next_id () in
-        { ppname = id; index = uu____4136; sort = t }
-let new_bv: FStar_Range.range Prims.option -> typ -> bv =
-  fun ropt  -> fun t  -> gen_bv FStar_Ident.reserved_prefix ropt t
-let freshen_bv: bv -> bv =
-  fun bv  ->
-    let uu____4148 = is_null_bv bv in
-    if uu____4148
-    then
-      let uu____4149 = let uu____4151 = range_of_bv bv in Some uu____4151 in
-      new_bv uu____4149 bv.sort
-    else
-      (let uu___94_4153 = bv in
-       let uu____4154 = next_id () in
-       {
-         ppname = (uu___94_4153.ppname);
-         index = uu____4154;
-         sort = (uu___94_4153.sort)
-       })
-let new_univ_name: FStar_Range.range Prims.option -> FStar_Ident.ident =
-  fun ropt  ->
-    let id = next_id () in
-    let uu____4161 =
-      let uu____4164 =
-        let uu____4165 = FStar_Util.string_of_int id in
-        Prims.strcat FStar_Ident.reserved_prefix uu____4165 in
-      (uu____4164, (range_of_ropt ropt)) in
-    FStar_Ident.mk_ident uu____4161
-let mkbv: FStar_Ident.ident -> Prims.int -> (term',term') syntax -> bv =
-  fun x  -> fun y  -> fun t  -> { ppname = x; index = y; sort = t }
-let lbname_eq:
-  (bv,FStar_Ident.lident) FStar_Util.either ->
-    (bv,FStar_Ident.lident) FStar_Util.either -> Prims.bool
-  =
-  fun l1  ->
-    fun l2  ->
-      match (l1, l2) with
-      | (FStar_Util.Inl x,FStar_Util.Inl y) -> bv_eq x y
-      | (FStar_Util.Inr l,FStar_Util.Inr m) -> FStar_Ident.lid_equals l m
-      | uu____4209 -> false
-let fv_eq: fv -> fv -> Prims.bool =
-  fun fv1  ->
-    fun fv2  -> FStar_Ident.lid_equals (fv1.fv_name).v (fv2.fv_name).v
-let fv_eq_lid: fv -> FStar_Ident.lident -> Prims.bool =
-  fun fv  -> fun lid  -> FStar_Ident.lid_equals (fv.fv_name).v lid
-let set_bv_range: bv -> FStar_Range.range -> bv =
-  fun bv  ->
-    fun r  ->
-      let uu___95_4246 = bv in
-      {
-        ppname = (FStar_Ident.mk_ident (((bv.ppname).FStar_Ident.idText), r));
-        index = (uu___95_4246.index);
-        sort = (uu___95_4246.sort)
-      }
-let lid_as_fv:
-  FStar_Ident.lident -> delta_depth -> fv_qual Prims.option -> fv =
-  fun l  ->
-    fun dd  ->
-      fun dq  ->
-        let uu____4258 = withinfo l tun (FStar_Ident.range_of_lid l) in
-        { fv_name = uu____4258; fv_delta = dd; fv_qual = dq }
-let fv_to_tm: fv -> (term',term') syntax =
-  fun fv  -> (mk (Tm_fvar fv)) None (FStar_Ident.range_of_lid (fv.fv_name).v)
-let fvar: FStar_Ident.lident -> delta_depth -> fv_qual Prims.option -> term =
-  fun l  ->
-    fun dd  ->
-      fun dq  -> let uu____4293 = lid_as_fv l dd dq in fv_to_tm uu____4293
-let lid_of_fv: fv -> FStar_Ident.lident = fun fv  -> (fv.fv_name).v
-let range_of_fv: fv -> FStar_Range.range =
-  fun fv  ->
-    let uu____4304 = lid_of_fv fv in FStar_Ident.range_of_lid uu____4304
-let set_range_of_fv: fv -> FStar_Range.range -> fv =
-  fun fv  ->
-    fun r  ->
-      let uu___96_4311 = fv in
-      let uu____4312 =
-        let uu___97_4316 = fv.fv_name in
-        let uu____4321 =
-          let uu____4322 = lid_of_fv fv in
-          FStar_Ident.set_lid_range uu____4322 r in
-        { v = uu____4321; ty = (uu___97_4316.ty); p = (uu___97_4316.p) } in
-      {
-        fv_name = uu____4312;
-        fv_delta = (uu___96_4311.fv_delta);
-        fv_qual = (uu___96_4311.fv_qual)
-      }
-let has_simple_attribute: term Prims.list -> Prims.string -> Prims.bool =
-  fun l  ->
-    fun s  ->
-      FStar_List.existsb
-        (fun uu___92_4346  ->
-           match uu___92_4346 with
-           | { n = Tm_constant (FStar_Const.Const_string (data,uu____4350));
-               tk = uu____4351; pos = uu____4352; vars = uu____4353;_} when
-               (FStar_Util.string_of_unicode data) = s -> true
-           | uu____4358 -> false) l
-=======
 type ('a, 't) withinfo_t =
 {v : 'a; ty : 't; p : FStar_Range.range}
 
@@ -3387,4 +2212,3 @@
 
 
 
->>>>>>> 54787939
