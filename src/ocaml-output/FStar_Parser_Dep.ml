open Prims
type verify_mode =
  | VerifyAll 
  | VerifyUserList 
  | VerifyFigureItOut 
let uu___is_VerifyAll : verify_mode -> Prims.bool =
  fun projectee  ->
    match projectee with | VerifyAll  -> true | uu____4 -> false
  
let uu___is_VerifyUserList : verify_mode -> Prims.bool =
  fun projectee  ->
    match projectee with | VerifyUserList  -> true | uu____8 -> false
  
let uu___is_VerifyFigureItOut : verify_mode -> Prims.bool =
  fun projectee  ->
    match projectee with | VerifyFigureItOut  -> true | uu____12 -> false
  
type map =
  (Prims.string Prims.option * Prims.string Prims.option) FStar_Util.smap
type color =
  | White 
  | Gray 
  | Black 
let uu___is_White : color -> Prims.bool =
  fun projectee  -> match projectee with | White  -> true | uu____21 -> false 
let uu___is_Gray : color -> Prims.bool =
  fun projectee  -> match projectee with | Gray  -> true | uu____25 -> false 
let uu___is_Black : color -> Prims.bool =
  fun projectee  -> match projectee with | Black  -> true | uu____29 -> false 
let check_and_strip_suffix : Prims.string -> Prims.string Prims.option =
  fun f  ->
    let suffixes = [".fsti"; ".fst"; ".fsi"; ".fs"]  in
    let matches =
      FStar_List.map
        (fun ext  ->
           let lext = FStar_String.length ext  in
           let l = FStar_String.length f  in
           let uu____46 =
             (l > lext) &&
               (let uu____52 = FStar_String.substring f (l - lext) lext  in
                uu____52 = ext)
              in
           match uu____46 with
           | true  ->
               let uu____61 =
                 FStar_String.substring f (Prims.parse_int "0") (l - lext)
                  in
               Some uu____61
           | uu____67 -> None) suffixes
       in
    let uu____68 = FStar_List.filter FStar_Util.is_some matches  in
    match uu____68 with | (Some m)::uu____74 -> Some m | uu____78 -> None
  
let is_interface : Prims.string -> Prims.bool =
  fun f  ->
    let uu____84 =
      FStar_String.get f ((FStar_String.length f) - (Prims.parse_int "1"))
       in
    uu____84 = 'i'
  
let is_implementation : Prims.string -> Prims.bool =
  fun f  -> let uu____91 = is_interface f  in Prims.op_Negation uu____91 
let list_of_option uu___129_100 =
  match uu___129_100 with | Some x -> [x] | None  -> [] 
let list_of_pair uu____114 =
  match uu____114 with
  | (intf,impl) ->
      FStar_List.append (list_of_option intf) (list_of_option impl)
  
let lowercase_module_name : Prims.string -> Prims.string =
  fun f  ->
    let uu____128 =
      let uu____130 = FStar_Util.basename f  in
      check_and_strip_suffix uu____130  in
    match uu____128 with
    | Some longname -> FStar_String.lowercase longname
    | None  ->
        let uu____132 =
          let uu____133 = FStar_Util.format1 "not a valid FStar file: %s\n" f
             in
          FStar_Errors.Err uu____133  in
        Prims.raise uu____132
  
let try_convert_file_name_to_windows : Prims.string -> Prims.string =
  fun s  ->
<<<<<<< HEAD
    FStar_All.try_with
      (fun uu___141_137  ->
         match () with
         | () ->
             let uu____138 = FStar_Util.run_proc "which" "cygpath" ""  in
             (match uu____138 with
              | (uu____142,t_out,uu____144) ->
                  (match Prims.op_Negation
                           ((FStar_Util.trim_string t_out) =
                              "/usr/bin/cygpath")
                   with
                   | true  -> s
                   | uu____145 ->
                       let uu____146 =
                         FStar_Util.run_proc "cygpath" (Prims.strcat "-m " s)
                           ""
                          in
                       (match uu____146 with
                        | (uu____150,t_out,uu____152) ->
                            FStar_Util.trim_string t_out))))
      (fun uu___140_153  -> match uu___140_153 with | uu____154 -> s)
=======
    try
      let uu____131 = FStar_Util.run_proc "which" "cygpath" ""  in
      match uu____131 with
      | (uu____135,t_out,uu____137) ->
          (match Prims.op_Negation
                   ((FStar_Util.trim_string t_out) = "/usr/bin/cygpath")
           with
           | true  -> s
           | uu____138 ->
               let uu____139 =
                 FStar_Util.run_proc "cygpath" (Prims.strcat "-m " s) ""  in
               (match uu____139 with
                | (uu____143,t_out,uu____145) -> FStar_Util.trim_string t_out))
    with | uu____147 -> s
>>>>>>> f896d195
  
let build_map :
  Prims.string Prims.list ->
    (Prims.string Prims.option * Prims.string Prims.option) FStar_Util.smap
  =
  fun filenames  ->
    let include_directories = FStar_Options.include_path ()  in
    let include_directories =
      FStar_List.map try_convert_file_name_to_windows include_directories  in
    let include_directories =
      FStar_List.map FStar_Util.normalize_file_path include_directories  in
    let include_directories = FStar_List.unique include_directories  in
    let cwd =
      let uu____169 = FStar_Util.getcwd ()  in
      FStar_Util.normalize_file_path uu____169  in
    let map = FStar_Util.smap_create (Prims.parse_int "41")  in
    let add_entry key full_path =
      let uu____187 = FStar_Util.smap_try_find map key  in
      match uu____187 with
      | Some (intf,impl) ->
          let uu____207 = is_interface full_path  in
          (match uu____207 with
           | true  -> FStar_Util.smap_add map key ((Some full_path), impl)
           | uu____214 ->
               FStar_Util.smap_add map key (intf, (Some full_path)))
      | None  ->
          let uu____225 = is_interface full_path  in
          (match uu____225 with
           | true  -> FStar_Util.smap_add map key ((Some full_path), None)
           | uu____232 ->
               FStar_Util.smap_add map key (None, (Some full_path)))
       in
    FStar_List.iter
      (fun d  ->
         match FStar_Util.file_exists d with
         | true  ->
             let files = FStar_Util.readdir d  in
             FStar_List.iter
               (fun f  ->
                  let f = FStar_Util.basename f  in
                  let uu____245 = check_and_strip_suffix f  in
                  match uu____245 with
                  | Some longname ->
                      let full_path =
                        match d = cwd with
                        | true  -> f
                        | uu____249 -> FStar_Util.join_paths d f  in
                      let key = FStar_String.lowercase longname  in
                      add_entry key full_path
                  | None  -> ()) files
         | uu____251 ->
             let uu____252 =
               let uu____253 =
                 FStar_Util.format1 "not a valid include directory: %s\n" d
                  in
               FStar_Errors.Err uu____253  in
             Prims.raise uu____252) include_directories;
    FStar_List.iter
      (fun f  ->
         let uu____256 = lowercase_module_name f  in add_entry uu____256 f)
      filenames;
    map
  
let enter_namespace : map -> map -> Prims.string -> Prims.bool =
  fun original_map  ->
    fun working_map  ->
      fun prefix  ->
        let found = FStar_Util.mk_ref false  in
        let prefix = Prims.strcat prefix "."  in
        (let uu____271 =
           let uu____273 = FStar_Util.smap_keys original_map  in
           FStar_List.unique uu____273  in
         FStar_List.iter
           (fun k  ->
              match FStar_Util.starts_with k prefix with
              | true  ->
                  let suffix =
                    FStar_String.substring k (FStar_String.length prefix)
                      ((FStar_String.length k) - (FStar_String.length prefix))
                     in
                  let filename =
                    let uu____293 = FStar_Util.smap_try_find original_map k
                       in
                    FStar_Util.must uu____293  in
                  (FStar_Util.smap_add working_map suffix filename;
                   FStar_ST.write found true)
              | uu____314 -> ()) uu____271);
        FStar_ST.read found
  
let string_of_lid : FStar_Ident.lident -> Prims.bool -> Prims.string =
  fun l  ->
    fun last  ->
      let suffix =
        match last with
        | true  -> [(l.FStar_Ident.ident).FStar_Ident.idText]
        | uu____326 -> []  in
      let names =
        let uu____329 =
          FStar_List.map (fun x  -> x.FStar_Ident.idText) l.FStar_Ident.ns
           in
        FStar_List.append uu____329 suffix  in
      FStar_String.concat "." names
  
let lowercase_join_longident :
  FStar_Ident.lident -> Prims.bool -> Prims.string =
  fun l  ->
    fun last  ->
      let uu____338 = string_of_lid l last  in
      FStar_String.lowercase uu____338
  
let check_module_declaration_against_filename :
  FStar_Ident.lident -> Prims.string -> Prims.unit =
  fun lid  ->
    fun filename  ->
      let k' = lowercase_join_longident lid true  in
      let uu____346 =
        let uu____347 =
          let uu____348 =
            let uu____349 =
              let uu____351 = FStar_Util.basename filename  in
              check_and_strip_suffix uu____351  in
            FStar_Util.must uu____349  in
          FStar_String.lowercase uu____348  in
        uu____347 <> k'  in
      match uu____346 with
      | true  ->
          let uu____352 =
            let uu____354 = string_of_lid lid true  in [uu____354; filename]
             in
          FStar_Util.fprint FStar_Util.stderr
            "Warning: the module declaration \"module %s\" found in file %s does not match its filename. Dependencies will be incorrect.\n"
            uu____352
      | uu____355 -> ()
  
exception Exit 
let uu___is_Exit : Prims.exn -> Prims.bool =
  fun projectee  -> match projectee with | Exit  -> true | uu____359 -> false 
let collect_one :
  (Prims.string * Prims.bool FStar_ST.ref) Prims.list ->
    verify_mode ->
      Prims.bool -> map -> Prims.string -> Prims.string Prims.list
  =
  fun verify_flags  ->
    fun verify_mode  ->
      fun is_user_provided_filename  ->
        fun original_map  ->
          fun filename  ->
            let deps = FStar_Util.mk_ref []  in
            let add_dep d =
              let uu____394 =
                let uu____395 =
                  let uu____396 = FStar_ST.read deps  in
                  FStar_List.existsb (fun d'  -> d' = d) uu____396  in
                Prims.op_Negation uu____395  in
              match uu____394 with
              | true  ->
                  let uu____402 =
                    let uu____404 = FStar_ST.read deps  in d :: uu____404  in
                  FStar_ST.write deps uu____402
              | uu____412 -> ()  in
            let working_map = FStar_Util.smap_copy original_map  in
            let record_open let_open lid =
              let key = lowercase_join_longident lid true  in
              let uu____431 = FStar_Util.smap_try_find working_map key  in
              match uu____431 with
              | Some pair ->
                  FStar_List.iter
                    (fun f  ->
                       let uu____451 = lowercase_module_name f  in
                       add_dep uu____451) (list_of_pair pair)
              | None  ->
                  let r = enter_namespace original_map working_map key  in
                  (match Prims.op_Negation r with
                   | true  ->
                       (match let_open with
                        | true  ->
                            Prims.raise
                              (FStar_Errors.Err
                                 "let-open only supported for modules, not namespaces")
                        | uu____457 ->
                            let uu____458 =
                              let uu____460 = string_of_lid lid true  in
                              [uu____460]  in
                            FStar_Util.fprint FStar_Util.stderr
                              "Warning: no modules in namespace %s and no file with that name either\n"
                              uu____458)
                   | uu____461 -> ())
               in
            let record_module_alias ident lid =
              let key = FStar_String.lowercase (FStar_Ident.text_of_id ident)
                 in
              let alias = lowercase_join_longident lid true  in
              let uu____471 = FStar_Util.smap_try_find original_map alias  in
              match uu____471 with
              | Some deps_of_aliased_module ->
                  FStar_Util.smap_add working_map key deps_of_aliased_module
              | None  ->
                  let uu____498 =
                    let uu____499 =
                      FStar_Util.format1
                        "module not found in search path: %s\n" alias
                       in
                    FStar_Errors.Err uu____499  in
                  Prims.raise uu____498
               in
            let record_lid lid =
              let try_key key =
                let uu____508 = FStar_Util.smap_try_find working_map key  in
                match uu____508 with
                | Some pair ->
                    FStar_List.iter
                      (fun f  ->
                         let uu____528 = lowercase_module_name f  in
                         add_dep uu____528) (list_of_pair pair)
                | None  ->
                    let uu____533 =
                      ((FStar_List.length lid.FStar_Ident.ns) >
                         (Prims.parse_int "0"))
                        && (FStar_Options.debug_any ())
                       in
                    (match uu____533 with
                     | true  ->
                         let uu____537 =
                           let uu____539 = string_of_lid lid false  in
                           [uu____539]  in
                         FStar_Util.fprint FStar_Util.stderr
                           "Warning: unbound module reference %s\n" uu____537
                     | uu____540 -> ())
                 in
              let uu____542 = lowercase_join_longident lid false  in
              try_key uu____542  in
            let auto_open =
              let uu____545 =
                let uu____546 = FStar_Util.basename filename  in
                uu____546 = "prims.fst"  in
              match uu____545 with
              | true  -> []
              | uu____548 ->
                  [FStar_Syntax_Const.fstar_ns_lid;
                  FStar_Syntax_Const.prims_lid]
               in
            FStar_List.iter (record_open false) auto_open;
            (let num_of_toplevelmods =
               FStar_Util.mk_ref (Prims.parse_int "0")  in
             let rec collect_fragment uu___130_621 =
               match uu___130_621 with
               | FStar_Util.Inl file -> collect_file file
               | FStar_Util.Inr decls -> collect_decls decls
             
             and collect_file uu___131_634 =
               match uu___131_634 with
               | modul::[] -> collect_module modul
               | modules ->
                   (FStar_Util.fprint FStar_Util.stderr
                      "Warning: file %s does not respect the one module per file convention\n"
                      [filename];
                    FStar_List.iter collect_module modules)
             
             and collect_module uu___132_640 =
               match uu___132_640 with
               | FStar_Parser_AST.Module (lid,decls)
                 |FStar_Parser_AST.Interface (lid,decls,_) ->
                   (check_module_declaration_against_filename lid filename;
                    (match verify_mode with
                     | VerifyAll  ->
                         let uu____650 = string_of_lid lid true  in
                         FStar_Options.add_verify_module uu____650
                     | VerifyFigureItOut  ->
                         (match is_user_provided_filename with
                          | true  ->
                              let uu____651 = string_of_lid lid true  in
                              FStar_Options.add_verify_module uu____651
                          | uu____652 -> ())
                     | VerifyUserList  ->
                         FStar_List.iter
                           (fun uu____656  ->
                              match uu____656 with
                              | (m,r) ->
                                  let uu____664 =
                                    let uu____665 =
                                      let uu____666 = string_of_lid lid true
                                         in
                                      FStar_String.lowercase uu____666  in
                                    (FStar_String.lowercase m) = uu____665
                                     in
                                  (match uu____664 with
                                   | true  -> FStar_ST.write r true
                                   | uu____669 -> ())) verify_flags);
                    collect_decls decls)
             
             and collect_decls decls =
               FStar_List.iter
                 (fun x  ->
                    collect_decl x.FStar_Parser_AST.d;
                    FStar_List.iter collect_term x.FStar_Parser_AST.attrs)
                 decls
             
             and collect_decl uu___133_674 =
               match uu___133_674 with
               | FStar_Parser_AST.Include lid|FStar_Parser_AST.Open lid ->
                   record_open false lid
               | FStar_Parser_AST.ModuleAbbrev (ident,lid) ->
                   ((let uu____679 = lowercase_join_longident lid true  in
                     add_dep uu____679);
                    record_module_alias ident lid)
               | FStar_Parser_AST.TopLevelLet (uu____680,patterms) ->
                   FStar_List.iter
                     (fun uu____690  ->
                        match uu____690 with
                        | (pat,t) -> (collect_pattern pat; collect_term t))
                     patterms
               | FStar_Parser_AST.Main t
                 |FStar_Parser_AST.Assume (_,t)
                  |FStar_Parser_AST.SubEffect
                   { FStar_Parser_AST.msource = _;
                     FStar_Parser_AST.mdest = _;
                     FStar_Parser_AST.lift_op =
                       FStar_Parser_AST.NonReifiableLift t;_}
                   |FStar_Parser_AST.SubEffect
                    { FStar_Parser_AST.msource = _;
                      FStar_Parser_AST.mdest = _;
                      FStar_Parser_AST.lift_op = FStar_Parser_AST.LiftForFree
                        t;_}|FStar_Parser_AST.Val (_,t)
                   -> collect_term t
               | FStar_Parser_AST.SubEffect
                   { FStar_Parser_AST.msource = uu____703;
                     FStar_Parser_AST.mdest = uu____704;
                     FStar_Parser_AST.lift_op =
                       FStar_Parser_AST.ReifiableLift (t0,t1);_}
                   -> (collect_term t0; collect_term t1)
               | FStar_Parser_AST.Tycon (uu____708,ts) ->
                   let ts =
                     FStar_List.map
                       (fun uu____723  -> match uu____723 with | (x,doc) -> x)
                       ts
                      in
                   FStar_List.iter collect_tycon ts
               | FStar_Parser_AST.Exception (uu____731,t) ->
                   FStar_Util.iter_opt t collect_term
               | FStar_Parser_AST.NewEffectForFree ed
                 |FStar_Parser_AST.NewEffect ed -> collect_effect_decl ed
               | FStar_Parser_AST.Fsdoc _|FStar_Parser_AST.Pragma _ -> ()
               | FStar_Parser_AST.TopLevelModule lid ->
                   (FStar_Util.incr num_of_toplevelmods;
                    (let uu____743 =
                       let uu____744 = FStar_ST.read num_of_toplevelmods  in
                       uu____744 > (Prims.parse_int "1")  in
                     match uu____743 with
                     | true  ->
                         let uu____747 =
                           let uu____748 =
                             let uu____749 = string_of_lid lid true  in
                             FStar_Util.format1
                               "Automatic dependency analysis demands one module per file (module %s not supported)"
                               uu____749
                              in
                           FStar_Errors.Err uu____748  in
                         Prims.raise uu____747
                     | uu____750 -> ()))
             
             and collect_tycon uu___134_751 =
               match uu___134_751 with
               | FStar_Parser_AST.TyconAbstract (uu____752,binders,k) ->
                   (collect_binders binders;
                    FStar_Util.iter_opt k collect_term)
               | FStar_Parser_AST.TyconAbbrev (uu____760,binders,k,t) ->
                   (collect_binders binders;
                    FStar_Util.iter_opt k collect_term;
                    collect_term t)
               | FStar_Parser_AST.TyconRecord
                   (uu____770,binders,k,identterms) ->
                   (collect_binders binders;
                    FStar_Util.iter_opt k collect_term;
                    FStar_List.iter
                      (fun uu____794  ->
                         match uu____794 with
                         | (uu____799,t,uu____801) -> collect_term t)
                      identterms)
               | FStar_Parser_AST.TyconVariant
                   (uu____804,binders,k,identterms) ->
                   (collect_binders binders;
                    FStar_Util.iter_opt k collect_term;
                    FStar_List.iter
                      (fun uu____834  ->
                         match uu____834 with
                         | (uu____841,t,uu____843,uu____844) ->
                             FStar_Util.iter_opt t collect_term) identterms)
             
             and collect_effect_decl uu___135_849 =
               match uu___135_849 with
               | FStar_Parser_AST.DefineEffect
                   (uu____850,binders,t,decls,actions) ->
                   (collect_binders binders;
                    collect_term t;
                    collect_decls decls;
                    collect_decls actions)
               | FStar_Parser_AST.RedefineEffect (uu____864,binders,t) ->
                   (collect_binders binders; collect_term t)
             
             and collect_binders binders =
               FStar_List.iter collect_binder binders
             
             and collect_binder uu___136_872 =
               match uu___136_872 with
               | { FStar_Parser_AST.b = FStar_Parser_AST.Annotated (_,t);
                   FStar_Parser_AST.brange = _; FStar_Parser_AST.blevel = _;
                   FStar_Parser_AST.aqual = _;_}
                 |{ FStar_Parser_AST.b = FStar_Parser_AST.TAnnotated (_,t);
                    FStar_Parser_AST.brange = _; FStar_Parser_AST.blevel = _;
                    FStar_Parser_AST.aqual = _;_}
                  |{ FStar_Parser_AST.b = FStar_Parser_AST.NoName t;
                     FStar_Parser_AST.brange = _;
                     FStar_Parser_AST.blevel = _;
                     FStar_Parser_AST.aqual = _;_}
                   -> collect_term t
               | uu____885 -> ()
             
             and collect_term t = collect_term' t.FStar_Parser_AST.tm
             
             and collect_constant uu___137_887 =
               match uu___137_887 with
               | FStar_Const.Const_int (uu____888,Some (signedness,width)) ->
                   let u =
                     match signedness with
                     | FStar_Const.Unsigned  -> "u"
                     | FStar_Const.Signed  -> ""  in
                   let w =
                     match width with
                     | FStar_Const.Int8  -> "8"
                     | FStar_Const.Int16  -> "16"
                     | FStar_Const.Int32  -> "32"
                     | FStar_Const.Int64  -> "64"  in
                   let uu____898 = FStar_Util.format2 "fstar.%sint%s" u w  in
                   add_dep uu____898
               | uu____899 -> ()
             
             and collect_term' uu___138_900 =
               match uu___138_900 with
               | FStar_Parser_AST.Wild  -> ()
               | FStar_Parser_AST.Const c -> collect_constant c
               | FStar_Parser_AST.Op (s,ts) ->
                   ((match s = "@" with
                     | true  ->
                         let uu____907 =
                           let uu____908 =
                             FStar_Ident.lid_of_path
                               (FStar_Ident.path_of_text
                                  "FStar.List.Tot.Base.append")
                               FStar_Range.dummyRange
                              in
                           FStar_Parser_AST.Name uu____908  in
                         collect_term' uu____907
                     | uu____909 -> ());
                    FStar_List.iter collect_term ts)
               | FStar_Parser_AST.Tvar _|FStar_Parser_AST.Uvar _ -> ()
               | FStar_Parser_AST.Var lid
                 |FStar_Parser_AST.Projector (lid,_)
                  |FStar_Parser_AST.Discrim lid|FStar_Parser_AST.Name lid ->
                   record_lid lid
               | FStar_Parser_AST.Construct (lid,termimps) ->
                   ((match (FStar_List.length termimps) =
                             (Prims.parse_int "1")
                     with
                     | true  -> record_lid lid
                     | uu____927 -> ());
                    FStar_List.iter
                      (fun uu____930  ->
                         match uu____930 with
                         | (t,uu____934) -> collect_term t) termimps)
               | FStar_Parser_AST.Abs (pats,t) ->
                   (collect_patterns pats; collect_term t)
               | FStar_Parser_AST.App (t1,t2,uu____942) ->
                   (collect_term t1; collect_term t2)
               | FStar_Parser_AST.Let (uu____944,patterms,t) ->
                   (FStar_List.iter
                      (fun uu____956  ->
                         match uu____956 with
                         | (pat,t) -> (collect_pattern pat; collect_term t))
                      patterms;
                    collect_term t)
               | FStar_Parser_AST.LetOpen (lid,t) ->
                   (record_open true lid; collect_term t)
               | FStar_Parser_AST.Seq (t1,t2) ->
                   (collect_term t1; collect_term t2)
               | FStar_Parser_AST.If (t1,t2,t3) ->
                   (collect_term t1; collect_term t2; collect_term t3)
               | FStar_Parser_AST.Match (t,bs)|FStar_Parser_AST.TryWith
                 (t,bs) -> (collect_term t; collect_branches bs)
               | FStar_Parser_AST.Ascribed (t1,t2) ->
                   (collect_term t1; collect_term t2)
               | FStar_Parser_AST.Record (t,idterms) ->
                   (FStar_Util.iter_opt t collect_term;
                    FStar_List.iter
                      (fun uu____1012  ->
                         match uu____1012 with
                         | (uu____1015,t) -> collect_term t) idterms)
               | FStar_Parser_AST.Project (t,uu____1018) -> collect_term t
               | FStar_Parser_AST.Product (binders,t)|FStar_Parser_AST.Sum
                 (binders,t) -> (collect_binders binders; collect_term t)
               | FStar_Parser_AST.QForall (binders,ts,t)
                 |FStar_Parser_AST.QExists (binders,ts,t) ->
                   (collect_binders binders;
                    FStar_List.iter (FStar_List.iter collect_term) ts;
                    collect_term t)
               | FStar_Parser_AST.Refine (binder,t) ->
                   (collect_binder binder; collect_term t)
               | FStar_Parser_AST.NamedTyp (uu____1047,t) -> collect_term t
               | FStar_Parser_AST.Paren t -> collect_term t
               | FStar_Parser_AST.Assign (_,t)
                 |FStar_Parser_AST.Requires (t,_)
                  |FStar_Parser_AST.Ensures (t,_)|FStar_Parser_AST.Labeled
                   (t,_,_) -> collect_term t
               | FStar_Parser_AST.Attributes cattributes ->
                   FStar_List.iter collect_term cattributes
             
             and collect_patterns ps = FStar_List.iter collect_pattern ps
             
             and collect_pattern p = collect_pattern' p.FStar_Parser_AST.pat
             
             and collect_pattern' uu___139_1063 =
               match uu___139_1063 with
               | FStar_Parser_AST.PatWild 
                 |FStar_Parser_AST.PatOp _|FStar_Parser_AST.PatConst _ -> ()
               | FStar_Parser_AST.PatApp (p,ps) ->
                   (collect_pattern p; collect_patterns ps)
               | FStar_Parser_AST.PatVar _
                 |FStar_Parser_AST.PatName _|FStar_Parser_AST.PatTvar _ -> ()
               | FStar_Parser_AST.PatList ps
                 |FStar_Parser_AST.PatOr ps|FStar_Parser_AST.PatTuple (ps,_)
                   -> collect_patterns ps
               | FStar_Parser_AST.PatRecord lidpats ->
                   FStar_List.iter
                     (fun uu____1086  ->
                        match uu____1086 with
                        | (uu____1089,p) -> collect_pattern p) lidpats
               | FStar_Parser_AST.PatAscribed (p,t) ->
                   (collect_pattern p; collect_term t)
             
             and collect_branches bs = FStar_List.iter collect_branch bs
             
             and collect_branch uu____1104 =
               match uu____1104 with
               | (pat,t1,t2) ->
                   (collect_pattern pat;
                    FStar_Util.iter_opt t1 collect_term;
                    collect_term t2)
              in
             let uu____1116 = FStar_Parser_Driver.parse_file filename  in
             match uu____1116 with
             | (ast,uu____1124) -> (collect_file ast; FStar_ST.read deps))
  
let print_graph graph =
  FStar_Util.print_endline
    "A DOT-format graph has been dumped in the current directory as dep.graph";
  FStar_Util.print_endline
    "With GraphViz installed, try: fdp -Tpng -odep.png dep.graph";
  FStar_Util.print_endline "Hint: cat dep.graph | grep -v _ | grep -v prims";
  (let uu____1153 =
     let uu____1154 =
       let uu____1155 =
         let uu____1156 =
           let uu____1158 =
             let uu____1160 = FStar_Util.smap_keys graph  in
             FStar_List.unique uu____1160  in
           FStar_List.collect
             (fun k  ->
                let deps =
                  let uu____1168 =
                    let uu____1172 = FStar_Util.smap_try_find graph k  in
                    FStar_Util.must uu____1172  in
                  Prims.fst uu____1168  in
                let r s = FStar_Util.replace_char s '.' '_'  in
                FStar_List.map
                  (fun dep  -> FStar_Util.format2 "  %s -> %s" (r k) (r dep))
                  deps) uu____1158
            in
         FStar_String.concat "\n" uu____1156  in
       Prims.strcat uu____1155 "\n}\n"  in
     Prims.strcat "digraph {\n" uu____1154  in
   FStar_Util.write_file "dep.graph" uu____1153)
  
let collect :
  verify_mode ->
    Prims.string Prims.list ->
      ((Prims.string * Prims.string Prims.list) Prims.list * Prims.string
        Prims.list * (Prims.string Prims.list * color) FStar_Util.smap)
  =
  fun verify_mode  ->
    fun filenames  ->
      let graph = FStar_Util.smap_create (Prims.parse_int "41")  in
      let verify_flags =
        let uu____1234 = FStar_Options.verify_module ()  in
        FStar_List.map
          (fun f  ->
             let uu____1240 = FStar_Util.mk_ref false  in (f, uu____1240))
          uu____1234
         in
      let m = build_map filenames  in
      let collect_one = collect_one verify_flags verify_mode  in
      let partial_discovery =
        let uu____1256 =
          (FStar_Options.verify_all ()) || (FStar_Options.extract_all ())  in
        Prims.op_Negation uu____1256  in
      let rec discover_one is_user_provided_filename interface_only key =
        let uu____1267 =
          let uu____1268 = FStar_Util.smap_try_find graph key  in
          uu____1268 = None  in
        match uu____1267 with
        | true  ->
            let uu____1283 =
              let uu____1288 = FStar_Util.smap_try_find m key  in
              FStar_Util.must uu____1288  in
            (match uu____1283 with
             | (intf,impl) ->
                 let intf_deps =
                   match intf with
                   | Some intf ->
                       collect_one is_user_provided_filename m intf
                   | None  -> []  in
                 let impl_deps =
                   match (impl, intf) with
                   | (Some impl,Some uu____1318) when interface_only -> []
                   | (Some impl,uu____1322) ->
                       collect_one is_user_provided_filename m impl
                   | (None ,uu____1326) -> []  in
                 let deps =
                   FStar_List.unique (FStar_List.append impl_deps intf_deps)
                    in
                 (FStar_Util.smap_add graph key (deps, White);
                  FStar_List.iter (discover_one false partial_discovery) deps))
        | uu____1337 -> ()  in
      let discover_command_line_argument f =
        let m = lowercase_module_name f  in
        let uu____1343 = is_interface f  in
        match uu____1343 with
        | true  -> discover_one true true m
        | uu____1344 -> discover_one true false m  in
      FStar_List.iter discover_command_line_argument filenames;
      (let immediate_graph = FStar_Util.smap_copy graph  in
       let topologically_sorted = FStar_Util.mk_ref []  in
       let rec discover cycle key =
         let uu____1369 =
           let uu____1373 = FStar_Util.smap_try_find graph key  in
           FStar_Util.must uu____1373  in
         match uu____1369 with
         | (direct_deps,color) ->
             (match color with
              | Gray  ->
                  (FStar_Util.print1
                     "Warning: recursive dependency on module %s\n" key;
                   FStar_Util.print1 "The cycle is: %s \n"
                     (FStar_String.concat " -> " cycle);
                   print_graph immediate_graph;
                   FStar_Util.print_string "\n";
                   FStar_All.exit (Prims.parse_int "1"))
              | Black  -> direct_deps
              | White  ->
                  (FStar_Util.smap_add graph key (direct_deps, Gray);
                   (let all_deps =
                      let uu____1402 =
                        let uu____1404 =
                          FStar_List.map
                            (fun dep  ->
                               let uu____1409 = discover (key :: cycle) dep
                                  in
                               dep :: uu____1409) direct_deps
                           in
                        FStar_List.flatten uu____1404  in
                      FStar_List.unique uu____1402  in
                    FStar_Util.smap_add graph key (all_deps, Black);
                    (let uu____1417 =
                       let uu____1419 = FStar_ST.read topologically_sorted
                          in
                       key :: uu____1419  in
                     FStar_ST.write topologically_sorted uu____1417);
                    all_deps)))
          in
       let discover = discover []  in
       let must_find k =
         let uu____1436 =
           let uu____1441 = FStar_Util.smap_try_find m k  in
           FStar_Util.must uu____1441  in
         match uu____1436 with
         | (Some intf,Some impl) when
             (Prims.op_Negation partial_discovery) &&
               (let uu____1460 =
                  FStar_List.existsML
                    (fun f  ->
                       let uu____1462 = lowercase_module_name f  in
                       uu____1462 = k) filenames
                   in
                Prims.op_Negation uu____1460)
             -> [intf; impl]
         | (Some intf,Some impl) when
             FStar_List.existsML
               (fun f  ->
                  (is_implementation f) &&
                    (let uu____1468 = lowercase_module_name f  in
                     uu____1468 = k)) filenames
             -> [intf; impl]
         | (Some intf,uu____1470) -> [intf]
         | (None ,Some impl) -> [impl]
         | (None ,None ) -> []  in
       let must_find_r f =
         let uu____1484 = must_find f  in FStar_List.rev uu____1484  in
       let by_target =
         let uu____1491 = FStar_Util.smap_keys graph  in
         FStar_List.collect
           (fun k  ->
              let as_list = must_find k  in
              let is_interleaved =
                (FStar_List.length as_list) = (Prims.parse_int "2")  in
              FStar_List.map
                (fun f  ->
                   let should_append_fsti =
                     (is_implementation f) && is_interleaved  in
                   let suffix =
                     match should_append_fsti with
                     | true  -> [Prims.strcat f "i"]
                     | uu____1513 -> []  in
                   let k = lowercase_module_name f  in
                   let deps =
                     let uu____1517 = discover k  in
                     FStar_List.rev uu____1517  in
                   let deps_as_filenames =
                     let uu____1521 = FStar_List.collect must_find deps  in
                     FStar_List.append uu____1521 suffix  in
                   (f, deps_as_filenames)) as_list) uu____1491
          in
       let topologically_sorted =
         let uu____1526 = FStar_ST.read topologically_sorted  in
         FStar_List.collect must_find_r uu____1526  in
       FStar_List.iter
         (fun uu____1535  ->
            match uu____1535 with
            | (m,r) ->
                let uu____1543 =
                  (let uu____1544 = FStar_ST.read r  in
                   Prims.op_Negation uu____1544) &&
                    (let uu____1547 = FStar_Options.interactive ()  in
                     Prims.op_Negation uu____1547)
                   in
                (match uu____1543 with
                 | true  ->
                     let maybe_fst =
                       let k = FStar_String.length m  in
                       let uu____1551 =
                         (k > (Prims.parse_int "4")) &&
                           (let uu____1555 =
                              FStar_String.substring m
                                (k - (Prims.parse_int "4"))
                                (Prims.parse_int "4")
                               in
                            uu____1555 = ".fst")
                          in
                       match uu____1551 with
                       | true  ->
                           let uu____1559 =
                             FStar_String.substring m (Prims.parse_int "0")
                               (k - (Prims.parse_int "4"))
                              in
                           FStar_Util.format1 " Did you mean %s ?" uu____1559
                       | uu____1563 -> ""  in
                     let uu____1564 =
                       let uu____1565 =
                         FStar_Util.format3
                           "You passed --verify_module %s but I found no file that contains [module %s] in the dependency graph.%s\n"
                           m m maybe_fst
                          in
                       FStar_Errors.Err uu____1565  in
                     Prims.raise uu____1564
                 | uu____1566 -> ())) verify_flags;
       (by_target, topologically_sorted, immediate_graph))
  
let print_make :
  (Prims.string * Prims.string Prims.list) Prims.list -> Prims.unit =
  fun deps  ->
    FStar_List.iter
      (fun uu____1590  ->
         match uu____1590 with
         | (f,deps) ->
             let deps =
               FStar_List.map
                 (fun s  -> FStar_Util.replace_string s " " "\\ ") deps
                in
             FStar_Util.print2 "%s: %s\n" f (FStar_String.concat " " deps))
      deps
  
let print uu____1620 =
  match uu____1620 with
  | (make_deps,uu____1633,graph) ->
      let uu____1651 = FStar_Options.dep ()  in
      (match uu____1651 with
       | Some "make" -> print_make make_deps
       | Some "graph" -> print_graph graph
       | Some uu____1653 ->
           Prims.raise (FStar_Errors.Err "unknown tool for --dep\n")
       | None  -> ())
  <|MERGE_RESOLUTION|>--- conflicted
+++ resolved
@@ -37,75 +37,46 @@
            let l = FStar_String.length f  in
            let uu____46 =
              (l > lext) &&
-               (let uu____52 = FStar_String.substring f (l - lext) lext  in
-                uu____52 = ext)
+               (let _0_842 = FStar_String.substring f (l - lext) lext  in
+                _0_842 = ext)
               in
            match uu____46 with
            | true  ->
-               let uu____61 =
-                 FStar_String.substring f (Prims.parse_int "0") (l - lext)
-                  in
-               Some uu____61
-           | uu____67 -> None) suffixes
+               Some
+                 (FStar_String.substring f (Prims.parse_int "0") (l - lext))
+           | uu____65 -> None) suffixes
        in
-    let uu____68 = FStar_List.filter FStar_Util.is_some matches  in
-    match uu____68 with | (Some m)::uu____74 -> Some m | uu____78 -> None
+    let uu____66 = FStar_List.filter FStar_Util.is_some matches  in
+    match uu____66 with | (Some m)::uu____72 -> Some m | uu____76 -> None
   
 let is_interface : Prims.string -> Prims.bool =
   fun f  ->
-    let uu____84 =
+    let _0_843 =
       FStar_String.get f ((FStar_String.length f) - (Prims.parse_int "1"))
        in
-    uu____84 = 'i'
+    _0_843 = 'i'
   
 let is_implementation : Prims.string -> Prims.bool =
-  fun f  -> let uu____91 = is_interface f  in Prims.op_Negation uu____91 
-let list_of_option uu___129_100 =
-  match uu___129_100 with | Some x -> [x] | None  -> [] 
-let list_of_pair uu____114 =
-  match uu____114 with
+  fun f  -> Prims.op_Negation (is_interface f) 
+let list_of_option uu___129_96 =
+  match uu___129_96 with | Some x -> [x] | None  -> [] 
+let list_of_pair uu____110 =
+  match uu____110 with
   | (intf,impl) ->
       FStar_List.append (list_of_option intf) (list_of_option impl)
   
 let lowercase_module_name : Prims.string -> Prims.string =
   fun f  ->
-    let uu____128 =
-      let uu____130 = FStar_Util.basename f  in
-      check_and_strip_suffix uu____130  in
-    match uu____128 with
+    let uu____124 = check_and_strip_suffix (FStar_Util.basename f)  in
+    match uu____124 with
     | Some longname -> FStar_String.lowercase longname
     | None  ->
-        let uu____132 =
-          let uu____133 = FStar_Util.format1 "not a valid FStar file: %s\n" f
-             in
-          FStar_Errors.Err uu____133  in
-        Prims.raise uu____132
+        Prims.raise
+          (FStar_Errors.Err
+             (FStar_Util.format1 "not a valid FStar file: %s\n" f))
   
 let try_convert_file_name_to_windows : Prims.string -> Prims.string =
   fun s  ->
-<<<<<<< HEAD
-    FStar_All.try_with
-      (fun uu___141_137  ->
-         match () with
-         | () ->
-             let uu____138 = FStar_Util.run_proc "which" "cygpath" ""  in
-             (match uu____138 with
-              | (uu____142,t_out,uu____144) ->
-                  (match Prims.op_Negation
-                           ((FStar_Util.trim_string t_out) =
-                              "/usr/bin/cygpath")
-                   with
-                   | true  -> s
-                   | uu____145 ->
-                       let uu____146 =
-                         FStar_Util.run_proc "cygpath" (Prims.strcat "-m " s)
-                           ""
-                          in
-                       (match uu____146 with
-                        | (uu____150,t_out,uu____152) ->
-                            FStar_Util.trim_string t_out))))
-      (fun uu___140_153  -> match uu___140_153 with | uu____154 -> s)
-=======
     try
       let uu____131 = FStar_Util.run_proc "which" "cygpath" ""  in
       match uu____131 with
@@ -120,7 +91,6 @@
                (match uu____139 with
                 | (uu____143,t_out,uu____145) -> FStar_Util.trim_string t_out))
     with | uu____147 -> s
->>>>>>> f896d195
   
 let build_map :
   Prims.string Prims.list ->
@@ -133,24 +103,22 @@
     let include_directories =
       FStar_List.map FStar_Util.normalize_file_path include_directories  in
     let include_directories = FStar_List.unique include_directories  in
-    let cwd =
-      let uu____169 = FStar_Util.getcwd ()  in
-      FStar_Util.normalize_file_path uu____169  in
+    let cwd = FStar_Util.normalize_file_path (FStar_Util.getcwd ())  in
     let map = FStar_Util.smap_create (Prims.parse_int "41")  in
     let add_entry key full_path =
-      let uu____187 = FStar_Util.smap_try_find map key  in
-      match uu____187 with
+      let uu____179 = FStar_Util.smap_try_find map key  in
+      match uu____179 with
       | Some (intf,impl) ->
-          let uu____207 = is_interface full_path  in
-          (match uu____207 with
+          let uu____199 = is_interface full_path  in
+          (match uu____199 with
            | true  -> FStar_Util.smap_add map key ((Some full_path), impl)
-           | uu____214 ->
+           | uu____206 ->
                FStar_Util.smap_add map key (intf, (Some full_path)))
       | None  ->
-          let uu____225 = is_interface full_path  in
-          (match uu____225 with
+          let uu____217 = is_interface full_path  in
+          (match uu____217 with
            | true  -> FStar_Util.smap_add map key ((Some full_path), None)
-           | uu____232 ->
+           | uu____224 ->
                FStar_Util.smap_add map key (None, (Some full_path)))
        in
     FStar_List.iter
@@ -161,26 +129,23 @@
              FStar_List.iter
                (fun f  ->
                   let f = FStar_Util.basename f  in
-                  let uu____245 = check_and_strip_suffix f  in
-                  match uu____245 with
+                  let uu____237 = check_and_strip_suffix f  in
+                  match uu____237 with
                   | Some longname ->
                       let full_path =
                         match d = cwd with
                         | true  -> f
-                        | uu____249 -> FStar_Util.join_paths d f  in
+                        | uu____241 -> FStar_Util.join_paths d f  in
                       let key = FStar_String.lowercase longname  in
                       add_entry key full_path
                   | None  -> ()) files
-         | uu____251 ->
-             let uu____252 =
-               let uu____253 =
-                 FStar_Util.format1 "not a valid include directory: %s\n" d
-                  in
-               FStar_Errors.Err uu____253  in
-             Prims.raise uu____252) include_directories;
+         | uu____243 ->
+             Prims.raise
+               (FStar_Errors.Err
+                  (FStar_Util.format1 "not a valid include directory: %s\n" d)))
+      include_directories;
     FStar_List.iter
-      (fun f  ->
-         let uu____256 = lowercase_module_name f  in add_entry uu____256 f)
+      (fun f  -> let _0_844 = lowercase_module_name f  in add_entry _0_844 f)
       filenames;
     map
   
@@ -190,9 +155,8 @@
       fun prefix  ->
         let found = FStar_Util.mk_ref false  in
         let prefix = Prims.strcat prefix "."  in
-        (let uu____271 =
-           let uu____273 = FStar_Util.smap_keys original_map  in
-           FStar_List.unique uu____273  in
+        (let _0_845 = FStar_List.unique (FStar_Util.smap_keys original_map)
+            in
          FStar_List.iter
            (fun k  ->
               match FStar_Util.starts_with k prefix with
@@ -202,12 +166,11 @@
                       ((FStar_String.length k) - (FStar_String.length prefix))
                      in
                   let filename =
-                    let uu____293 = FStar_Util.smap_try_find original_map k
-                       in
-                    FStar_Util.must uu____293  in
+                    FStar_Util.must (FStar_Util.smap_try_find original_map k)
+                     in
                   (FStar_Util.smap_add working_map suffix filename;
                    FStar_ST.write found true)
-              | uu____314 -> ()) uu____271);
+              | uu____289 -> ()) _0_845);
         FStar_ST.read found
   
 let string_of_lid : FStar_Ident.lident -> Prims.bool -> Prims.string =
@@ -216,48 +179,41 @@
       let suffix =
         match last with
         | true  -> [(l.FStar_Ident.ident).FStar_Ident.idText]
-        | uu____326 -> []  in
+        | uu____305 -> []  in
       let names =
-        let uu____329 =
+        let _0_846 =
           FStar_List.map (fun x  -> x.FStar_Ident.idText) l.FStar_Ident.ns
            in
-        FStar_List.append uu____329 suffix  in
+        FStar_List.append _0_846 suffix  in
       FStar_String.concat "." names
   
 let lowercase_join_longident :
   FStar_Ident.lident -> Prims.bool -> Prims.string =
-  fun l  ->
-    fun last  ->
-      let uu____338 = string_of_lid l last  in
-      FStar_String.lowercase uu____338
-  
+  fun l  -> fun last  -> FStar_String.lowercase (string_of_lid l last) 
 let check_module_declaration_against_filename :
   FStar_Ident.lident -> Prims.string -> Prims.unit =
   fun lid  ->
     fun filename  ->
       let k' = lowercase_join_longident lid true  in
-      let uu____346 =
-        let uu____347 =
-          let uu____348 =
-            let uu____349 =
-              let uu____351 = FStar_Util.basename filename  in
-              check_and_strip_suffix uu____351  in
-            FStar_Util.must uu____349  in
-          FStar_String.lowercase uu____348  in
-        uu____347 <> k'  in
-      match uu____346 with
+      let uu____322 =
+        let _0_847 =
+          FStar_String.lowercase
+            (FStar_Util.must
+               (check_and_strip_suffix (FStar_Util.basename filename)))
+           in
+        _0_847 <> k'  in
+      match uu____322 with
       | true  ->
-          let uu____352 =
-            let uu____354 = string_of_lid lid true  in [uu____354; filename]
-             in
+          let _0_849 =
+            let _0_848 = string_of_lid lid true  in [_0_848; filename]  in
           FStar_Util.fprint FStar_Util.stderr
             "Warning: the module declaration \"module %s\" found in file %s does not match its filename. Dependencies will be incorrect.\n"
-            uu____352
-      | uu____355 -> ()
+            _0_849
+      | uu____323 -> ()
   
 exception Exit 
 let uu___is_Exit : Prims.exn -> Prims.bool =
-  fun projectee  -> match projectee with | Exit  -> true | uu____359 -> false 
+  fun projectee  -> match projectee with | Exit  -> true | uu____327 -> false 
 let collect_one :
   (Prims.string * Prims.bool FStar_ST.ref) Prims.list ->
     verify_mode ->
@@ -270,27 +226,26 @@
           fun filename  ->
             let deps = FStar_Util.mk_ref []  in
             let add_dep d =
-              let uu____394 =
-                let uu____395 =
-                  let uu____396 = FStar_ST.read deps  in
-                  FStar_List.existsb (fun d'  -> d' = d) uu____396  in
-                Prims.op_Negation uu____395  in
-              match uu____394 with
+              let uu____362 =
+                Prims.op_Negation
+                  (let _0_850 = FStar_ST.read deps  in
+                   FStar_List.existsb (fun d'  -> d' = d) _0_850)
+                 in
+              match uu____362 with
               | true  ->
-                  let uu____402 =
-                    let uu____404 = FStar_ST.read deps  in d :: uu____404  in
-                  FStar_ST.write deps uu____402
-              | uu____412 -> ()  in
+                  let _0_852 =
+                    let _0_851 = FStar_ST.read deps  in d :: _0_851  in
+                  FStar_ST.write deps _0_852
+              | uu____373 -> ()  in
             let working_map = FStar_Util.smap_copy original_map  in
             let record_open let_open lid =
               let key = lowercase_join_longident lid true  in
-              let uu____431 = FStar_Util.smap_try_find working_map key  in
-              match uu____431 with
+              let uu____392 = FStar_Util.smap_try_find working_map key  in
+              match uu____392 with
               | Some pair ->
                   FStar_List.iter
-                    (fun f  ->
-                       let uu____451 = lowercase_module_name f  in
-                       add_dep uu____451) (list_of_pair pair)
+                    (fun f  -> add_dep (lowercase_module_name f))
+                    (list_of_pair pair)
               | None  ->
                   let r = enter_namespace original_map working_map key  in
                   (match Prims.op_Negation r with
@@ -300,78 +255,73 @@
                             Prims.raise
                               (FStar_Errors.Err
                                  "let-open only supported for modules, not namespaces")
-                        | uu____457 ->
-                            let uu____458 =
-                              let uu____460 = string_of_lid lid true  in
-                              [uu____460]  in
+                        | uu____417 ->
+                            let _0_854 =
+                              let _0_853 = string_of_lid lid true  in
+                              [_0_853]  in
                             FStar_Util.fprint FStar_Util.stderr
                               "Warning: no modules in namespace %s and no file with that name either\n"
-                              uu____458)
-                   | uu____461 -> ())
+                              _0_854)
+                   | uu____418 -> ())
                in
             let record_module_alias ident lid =
               let key = FStar_String.lowercase (FStar_Ident.text_of_id ident)
                  in
               let alias = lowercase_join_longident lid true  in
-              let uu____471 = FStar_Util.smap_try_find original_map alias  in
-              match uu____471 with
+              let uu____428 = FStar_Util.smap_try_find original_map alias  in
+              match uu____428 with
               | Some deps_of_aliased_module ->
                   FStar_Util.smap_add working_map key deps_of_aliased_module
               | None  ->
-                  let uu____498 =
-                    let uu____499 =
-                      FStar_Util.format1
-                        "module not found in search path: %s\n" alias
-                       in
-                    FStar_Errors.Err uu____499  in
-                  Prims.raise uu____498
+                  Prims.raise
+                    (FStar_Errors.Err
+                       (FStar_Util.format1
+                          "module not found in search path: %s\n" alias))
                in
             let record_lid lid =
               let try_key key =
-                let uu____508 = FStar_Util.smap_try_find working_map key  in
-                match uu____508 with
+                let uu____463 = FStar_Util.smap_try_find working_map key  in
+                match uu____463 with
                 | Some pair ->
                     FStar_List.iter
-                      (fun f  ->
-                         let uu____528 = lowercase_module_name f  in
-                         add_dep uu____528) (list_of_pair pair)
+                      (fun f  -> add_dep (lowercase_module_name f))
+                      (list_of_pair pair)
                 | None  ->
-                    let uu____533 =
+                    let uu____487 =
                       ((FStar_List.length lid.FStar_Ident.ns) >
                          (Prims.parse_int "0"))
                         && (FStar_Options.debug_any ())
                        in
-                    (match uu____533 with
+                    (match uu____487 with
                      | true  ->
-                         let uu____537 =
-                           let uu____539 = string_of_lid lid false  in
-                           [uu____539]  in
+                         let _0_856 =
+                           let _0_855 = string_of_lid lid false  in [_0_855]
+                            in
                          FStar_Util.fprint FStar_Util.stderr
-                           "Warning: unbound module reference %s\n" uu____537
-                     | uu____540 -> ())
+                           "Warning: unbound module reference %s\n" _0_856
+                     | uu____491 -> ())
                  in
-              let uu____542 = lowercase_join_longident lid false  in
-              try_key uu____542  in
+              try_key (lowercase_join_longident lid false)  in
             let auto_open =
-              let uu____545 =
-                let uu____546 = FStar_Util.basename filename  in
-                uu____546 = "prims.fst"  in
-              match uu____545 with
+              let uu____495 =
+                let _0_857 = FStar_Util.basename filename  in
+                _0_857 = "prims.fst"  in
+              match uu____495 with
               | true  -> []
-              | uu____548 ->
+              | uu____497 ->
                   [FStar_Syntax_Const.fstar_ns_lid;
                   FStar_Syntax_Const.prims_lid]
                in
             FStar_List.iter (record_open false) auto_open;
             (let num_of_toplevelmods =
                FStar_Util.mk_ref (Prims.parse_int "0")  in
-             let rec collect_fragment uu___130_621 =
-               match uu___130_621 with
+             let rec collect_fragment uu___130_570 =
+               match uu___130_570 with
                | FStar_Util.Inl file -> collect_file file
                | FStar_Util.Inr decls -> collect_decls decls
              
-             and collect_file uu___131_634 =
-               match uu___131_634 with
+             and collect_file uu___131_583 =
+               match uu___131_583 with
                | modul::[] -> collect_module modul
                | modules ->
                    (FStar_Util.fprint FStar_Util.stderr
@@ -379,36 +329,35 @@
                       [filename];
                     FStar_List.iter collect_module modules)
              
-             and collect_module uu___132_640 =
-               match uu___132_640 with
+             and collect_module uu___132_589 =
+               match uu___132_589 with
                | FStar_Parser_AST.Module (lid,decls)
                  |FStar_Parser_AST.Interface (lid,decls,_) ->
                    (check_module_declaration_against_filename lid filename;
                     (match verify_mode with
                      | VerifyAll  ->
-                         let uu____650 = string_of_lid lid true  in
-                         FStar_Options.add_verify_module uu____650
+                         FStar_Options.add_verify_module
+                           (string_of_lid lid true)
                      | VerifyFigureItOut  ->
                          (match is_user_provided_filename with
                           | true  ->
-                              let uu____651 = string_of_lid lid true  in
-                              FStar_Options.add_verify_module uu____651
-                          | uu____652 -> ())
+                              FStar_Options.add_verify_module
+                                (string_of_lid lid true)
+                          | uu____599 -> ())
                      | VerifyUserList  ->
                          FStar_List.iter
-                           (fun uu____656  ->
-                              match uu____656 with
+                           (fun uu____603  ->
+                              match uu____603 with
                               | (m,r) ->
-                                  let uu____664 =
-                                    let uu____665 =
-                                      let uu____666 = string_of_lid lid true
-                                         in
-                                      FStar_String.lowercase uu____666  in
-                                    (FStar_String.lowercase m) = uu____665
-                                     in
-                                  (match uu____664 with
+                                  let uu____611 =
+                                    let _0_858 =
+                                      FStar_String.lowercase
+                                        (string_of_lid lid true)
+                                       in
+                                    (FStar_String.lowercase m) = _0_858  in
+                                  (match uu____611 with
                                    | true  -> FStar_ST.write r true
-                                   | uu____669 -> ())) verify_flags);
+                                   | uu____614 -> ())) verify_flags);
                     collect_decls decls)
              
              and collect_decls decls =
@@ -418,18 +367,17 @@
                     FStar_List.iter collect_term x.FStar_Parser_AST.attrs)
                  decls
              
-             and collect_decl uu___133_674 =
-               match uu___133_674 with
+             and collect_decl uu___133_619 =
+               match uu___133_619 with
                | FStar_Parser_AST.Include lid|FStar_Parser_AST.Open lid ->
                    record_open false lid
                | FStar_Parser_AST.ModuleAbbrev (ident,lid) ->
-                   ((let uu____679 = lowercase_join_longident lid true  in
-                     add_dep uu____679);
+                   (add_dep (lowercase_join_longident lid true);
                     record_module_alias ident lid)
-               | FStar_Parser_AST.TopLevelLet (uu____680,patterms) ->
+               | FStar_Parser_AST.TopLevelLet (uu____624,patterms) ->
                    FStar_List.iter
-                     (fun uu____690  ->
-                        match uu____690 with
+                     (fun uu____634  ->
+                        match uu____634 with
                         | (pat,t) -> (collect_pattern pat; collect_term t))
                      patterms
                | FStar_Parser_AST.Main t
@@ -446,85 +394,82 @@
                         t;_}|FStar_Parser_AST.Val (_,t)
                    -> collect_term t
                | FStar_Parser_AST.SubEffect
-                   { FStar_Parser_AST.msource = uu____703;
-                     FStar_Parser_AST.mdest = uu____704;
+                   { FStar_Parser_AST.msource = uu____647;
+                     FStar_Parser_AST.mdest = uu____648;
                      FStar_Parser_AST.lift_op =
                        FStar_Parser_AST.ReifiableLift (t0,t1);_}
                    -> (collect_term t0; collect_term t1)
-               | FStar_Parser_AST.Tycon (uu____708,ts) ->
+               | FStar_Parser_AST.Tycon (uu____652,ts) ->
                    let ts =
                      FStar_List.map
-                       (fun uu____723  -> match uu____723 with | (x,doc) -> x)
+                       (fun uu____667  -> match uu____667 with | (x,doc) -> x)
                        ts
                       in
                    FStar_List.iter collect_tycon ts
-               | FStar_Parser_AST.Exception (uu____731,t) ->
+               | FStar_Parser_AST.Exception (uu____675,t) ->
                    FStar_Util.iter_opt t collect_term
                | FStar_Parser_AST.NewEffectForFree ed
                  |FStar_Parser_AST.NewEffect ed -> collect_effect_decl ed
                | FStar_Parser_AST.Fsdoc _|FStar_Parser_AST.Pragma _ -> ()
                | FStar_Parser_AST.TopLevelModule lid ->
                    (FStar_Util.incr num_of_toplevelmods;
-                    (let uu____743 =
-                       let uu____744 = FStar_ST.read num_of_toplevelmods  in
-                       uu____744 > (Prims.parse_int "1")  in
-                     match uu____743 with
+                    (let uu____687 =
+                       let _0_859 = FStar_ST.read num_of_toplevelmods  in
+                       _0_859 > (Prims.parse_int "1")  in
+                     match uu____687 with
                      | true  ->
-                         let uu____747 =
-                           let uu____748 =
-                             let uu____749 = string_of_lid lid true  in
-                             FStar_Util.format1
-                               "Automatic dependency analysis demands one module per file (module %s not supported)"
-                               uu____749
-                              in
-                           FStar_Errors.Err uu____748  in
-                         Prims.raise uu____747
-                     | uu____750 -> ()))
-             
-             and collect_tycon uu___134_751 =
-               match uu___134_751 with
-               | FStar_Parser_AST.TyconAbstract (uu____752,binders,k) ->
+                         Prims.raise
+                           (FStar_Errors.Err
+                              (let _0_860 = string_of_lid lid true  in
+                               FStar_Util.format1
+                                 "Automatic dependency analysis demands one module per file (module %s not supported)"
+                                 _0_860))
+                     | uu____690 -> ()))
+             
+             and collect_tycon uu___134_691 =
+               match uu___134_691 with
+               | FStar_Parser_AST.TyconAbstract (uu____692,binders,k) ->
                    (collect_binders binders;
                     FStar_Util.iter_opt k collect_term)
-               | FStar_Parser_AST.TyconAbbrev (uu____760,binders,k,t) ->
+               | FStar_Parser_AST.TyconAbbrev (uu____700,binders,k,t) ->
                    (collect_binders binders;
                     FStar_Util.iter_opt k collect_term;
                     collect_term t)
                | FStar_Parser_AST.TyconRecord
-                   (uu____770,binders,k,identterms) ->
+                   (uu____710,binders,k,identterms) ->
                    (collect_binders binders;
                     FStar_Util.iter_opt k collect_term;
                     FStar_List.iter
-                      (fun uu____794  ->
-                         match uu____794 with
-                         | (uu____799,t,uu____801) -> collect_term t)
+                      (fun uu____734  ->
+                         match uu____734 with
+                         | (uu____739,t,uu____741) -> collect_term t)
                       identterms)
                | FStar_Parser_AST.TyconVariant
-                   (uu____804,binders,k,identterms) ->
+                   (uu____744,binders,k,identterms) ->
                    (collect_binders binders;
                     FStar_Util.iter_opt k collect_term;
                     FStar_List.iter
-                      (fun uu____834  ->
-                         match uu____834 with
-                         | (uu____841,t,uu____843,uu____844) ->
+                      (fun uu____774  ->
+                         match uu____774 with
+                         | (uu____781,t,uu____783,uu____784) ->
                              FStar_Util.iter_opt t collect_term) identterms)
              
-             and collect_effect_decl uu___135_849 =
-               match uu___135_849 with
+             and collect_effect_decl uu___135_789 =
+               match uu___135_789 with
                | FStar_Parser_AST.DefineEffect
-                   (uu____850,binders,t,decls,actions) ->
+                   (uu____790,binders,t,decls,actions) ->
                    (collect_binders binders;
                     collect_term t;
                     collect_decls decls;
                     collect_decls actions)
-               | FStar_Parser_AST.RedefineEffect (uu____864,binders,t) ->
+               | FStar_Parser_AST.RedefineEffect (uu____804,binders,t) ->
                    (collect_binders binders; collect_term t)
              
              and collect_binders binders =
                FStar_List.iter collect_binder binders
              
-             and collect_binder uu___136_872 =
-               match uu___136_872 with
+             and collect_binder uu___136_812 =
+               match uu___136_812 with
                | { FStar_Parser_AST.b = FStar_Parser_AST.Annotated (_,t);
                    FStar_Parser_AST.brange = _; FStar_Parser_AST.blevel = _;
                    FStar_Parser_AST.aqual = _;_}
@@ -536,13 +481,13 @@
                      FStar_Parser_AST.blevel = _;
                      FStar_Parser_AST.aqual = _;_}
                    -> collect_term t
-               | uu____885 -> ()
+               | uu____825 -> ()
              
              and collect_term t = collect_term' t.FStar_Parser_AST.tm
              
-             and collect_constant uu___137_887 =
-               match uu___137_887 with
-               | FStar_Const.Const_int (uu____888,Some (signedness,width)) ->
+             and collect_constant uu___137_827 =
+               match uu___137_827 with
+               | FStar_Const.Const_int (uu____828,Some (signedness,width)) ->
                    let u =
                      match signedness with
                      | FStar_Const.Unsigned  -> "u"
@@ -553,27 +498,23 @@
                      | FStar_Const.Int16  -> "16"
                      | FStar_Const.Int32  -> "32"
                      | FStar_Const.Int64  -> "64"  in
-                   let uu____898 = FStar_Util.format2 "fstar.%sint%s" u w  in
-                   add_dep uu____898
-               | uu____899 -> ()
-             
-             and collect_term' uu___138_900 =
-               match uu___138_900 with
+                   add_dep (FStar_Util.format2 "fstar.%sint%s" u w)
+               | uu____838 -> ()
+             
+             and collect_term' uu___138_839 =
+               match uu___138_839 with
                | FStar_Parser_AST.Wild  -> ()
                | FStar_Parser_AST.Const c -> collect_constant c
                | FStar_Parser_AST.Op (s,ts) ->
                    ((match s = "@" with
                      | true  ->
-                         let uu____907 =
-                           let uu____908 =
-                             FStar_Ident.lid_of_path
-                               (FStar_Ident.path_of_text
-                                  "FStar.List.Tot.Base.append")
-                               FStar_Range.dummyRange
-                              in
-                           FStar_Parser_AST.Name uu____908  in
-                         collect_term' uu____907
-                     | uu____909 -> ());
+                         collect_term'
+                           (FStar_Parser_AST.Name
+                              (FStar_Ident.lid_of_path
+                                 (FStar_Ident.path_of_text
+                                    "FStar.List.Tot.Base.append")
+                                 FStar_Range.dummyRange))
+                     | uu____846 -> ());
                     FStar_List.iter collect_term ts)
                | FStar_Parser_AST.Tvar _|FStar_Parser_AST.Uvar _ -> ()
                | FStar_Parser_AST.Var lid
@@ -585,19 +526,19 @@
                              (Prims.parse_int "1")
                      with
                      | true  -> record_lid lid
-                     | uu____927 -> ());
+                     | uu____864 -> ());
                     FStar_List.iter
-                      (fun uu____930  ->
-                         match uu____930 with
-                         | (t,uu____934) -> collect_term t) termimps)
+                      (fun uu____867  ->
+                         match uu____867 with
+                         | (t,uu____871) -> collect_term t) termimps)
                | FStar_Parser_AST.Abs (pats,t) ->
                    (collect_patterns pats; collect_term t)
-               | FStar_Parser_AST.App (t1,t2,uu____942) ->
+               | FStar_Parser_AST.App (t1,t2,uu____879) ->
                    (collect_term t1; collect_term t2)
-               | FStar_Parser_AST.Let (uu____944,patterms,t) ->
+               | FStar_Parser_AST.Let (uu____881,patterms,t) ->
                    (FStar_List.iter
-                      (fun uu____956  ->
-                         match uu____956 with
+                      (fun uu____893  ->
+                         match uu____893 with
                          | (pat,t) -> (collect_pattern pat; collect_term t))
                       patterms;
                     collect_term t)
@@ -614,10 +555,10 @@
                | FStar_Parser_AST.Record (t,idterms) ->
                    (FStar_Util.iter_opt t collect_term;
                     FStar_List.iter
-                      (fun uu____1012  ->
-                         match uu____1012 with
-                         | (uu____1015,t) -> collect_term t) idterms)
-               | FStar_Parser_AST.Project (t,uu____1018) -> collect_term t
+                      (fun uu____949  ->
+                         match uu____949 with
+                         | (uu____952,t) -> collect_term t) idterms)
+               | FStar_Parser_AST.Project (t,uu____955) -> collect_term t
                | FStar_Parser_AST.Product (binders,t)|FStar_Parser_AST.Sum
                  (binders,t) -> (collect_binders binders; collect_term t)
                | FStar_Parser_AST.QForall (binders,ts,t)
@@ -627,7 +568,7 @@
                     collect_term t)
                | FStar_Parser_AST.Refine (binder,t) ->
                    (collect_binder binder; collect_term t)
-               | FStar_Parser_AST.NamedTyp (uu____1047,t) -> collect_term t
+               | FStar_Parser_AST.NamedTyp (uu____984,t) -> collect_term t
                | FStar_Parser_AST.Paren t -> collect_term t
                | FStar_Parser_AST.Assign (_,t)
                  |FStar_Parser_AST.Requires (t,_)
@@ -640,8 +581,8 @@
              
              and collect_pattern p = collect_pattern' p.FStar_Parser_AST.pat
              
-             and collect_pattern' uu___139_1063 =
-               match uu___139_1063 with
+             and collect_pattern' uu___139_1000 =
+               match uu___139_1000 with
                | FStar_Parser_AST.PatWild 
                  |FStar_Parser_AST.PatOp _|FStar_Parser_AST.PatConst _ -> ()
                | FStar_Parser_AST.PatApp (p,ps) ->
@@ -653,24 +594,24 @@
                    -> collect_patterns ps
                | FStar_Parser_AST.PatRecord lidpats ->
                    FStar_List.iter
-                     (fun uu____1086  ->
-                        match uu____1086 with
-                        | (uu____1089,p) -> collect_pattern p) lidpats
+                     (fun uu____1023  ->
+                        match uu____1023 with
+                        | (uu____1026,p) -> collect_pattern p) lidpats
                | FStar_Parser_AST.PatAscribed (p,t) ->
                    (collect_pattern p; collect_term t)
              
              and collect_branches bs = FStar_List.iter collect_branch bs
              
-             and collect_branch uu____1104 =
-               match uu____1104 with
+             and collect_branch uu____1041 =
+               match uu____1041 with
                | (pat,t1,t2) ->
                    (collect_pattern pat;
                     FStar_Util.iter_opt t1 collect_term;
                     collect_term t2)
               in
-             let uu____1116 = FStar_Parser_Driver.parse_file filename  in
-             match uu____1116 with
-             | (ast,uu____1124) -> (collect_file ast; FStar_ST.read deps))
+             let uu____1053 = FStar_Parser_Driver.parse_file filename  in
+             match uu____1053 with
+             | (ast,uu____1061) -> (collect_file ast; FStar_ST.read deps))
   
 let print_graph graph =
   FStar_Util.print_endline
@@ -678,29 +619,26 @@
   FStar_Util.print_endline
     "With GraphViz installed, try: fdp -Tpng -odep.png dep.graph";
   FStar_Util.print_endline "Hint: cat dep.graph | grep -v _ | grep -v prims";
-  (let uu____1153 =
-     let uu____1154 =
-       let uu____1155 =
-         let uu____1156 =
-           let uu____1158 =
-             let uu____1160 = FStar_Util.smap_keys graph  in
-             FStar_List.unique uu____1160  in
+  (let _0_865 =
+     let _0_864 =
+       let _0_863 =
+         let _0_862 =
+           let _0_861 = FStar_List.unique (FStar_Util.smap_keys graph)  in
            FStar_List.collect
              (fun k  ->
                 let deps =
-                  let uu____1168 =
-                    let uu____1172 = FStar_Util.smap_try_find graph k  in
-                    FStar_Util.must uu____1172  in
-                  Prims.fst uu____1168  in
+                  Prims.fst
+                    (FStar_Util.must (FStar_Util.smap_try_find graph k))
+                   in
                 let r s = FStar_Util.replace_char s '.' '_'  in
                 FStar_List.map
                   (fun dep  -> FStar_Util.format2 "  %s -> %s" (r k) (r dep))
-                  deps) uu____1158
+                  deps) _0_861
             in
-         FStar_String.concat "\n" uu____1156  in
-       Prims.strcat uu____1155 "\n}\n"  in
-     Prims.strcat "digraph {\n" uu____1154  in
-   FStar_Util.write_file "dep.graph" uu____1153)
+         FStar_String.concat "\n" _0_862  in
+       Prims.strcat _0_863 "\n}\n"  in
+     Prims.strcat "digraph {\n" _0_864  in
+   FStar_Util.write_file "dep.graph" _0_865)
   
 let collect :
   verify_mode ->
@@ -712,28 +650,26 @@
     fun filenames  ->
       let graph = FStar_Util.smap_create (Prims.parse_int "41")  in
       let verify_flags =
-        let uu____1234 = FStar_Options.verify_module ()  in
+        let _0_867 = FStar_Options.verify_module ()  in
         FStar_List.map
-          (fun f  ->
-             let uu____1240 = FStar_Util.mk_ref false  in (f, uu____1240))
-          uu____1234
+          (fun f  -> let _0_866 = FStar_Util.mk_ref false  in (f, _0_866))
+          _0_867
          in
       let m = build_map filenames  in
       let collect_one = collect_one verify_flags verify_mode  in
       let partial_discovery =
-        let uu____1256 =
-          (FStar_Options.verify_all ()) || (FStar_Options.extract_all ())  in
-        Prims.op_Negation uu____1256  in
+        Prims.op_Negation
+          ((FStar_Options.verify_all ()) || (FStar_Options.extract_all ()))
+         in
       let rec discover_one is_user_provided_filename interface_only key =
-        let uu____1267 =
-          let uu____1268 = FStar_Util.smap_try_find graph key  in
-          uu____1268 = None  in
-        match uu____1267 with
+        let uu____1180 =
+          let _0_868 = FStar_Util.smap_try_find graph key  in _0_868 = None
+           in
+        match uu____1180 with
         | true  ->
-            let uu____1283 =
-              let uu____1288 = FStar_Util.smap_try_find m key  in
-              FStar_Util.must uu____1288  in
-            (match uu____1283 with
+            let uu____1191 = FStar_Util.must (FStar_Util.smap_try_find m key)
+               in
+            (match uu____1191 with
              | (intf,impl) ->
                  let intf_deps =
                    match intf with
@@ -742,30 +678,29 @@
                    | None  -> []  in
                  let impl_deps =
                    match (impl, intf) with
-                   | (Some impl,Some uu____1318) when interface_only -> []
-                   | (Some impl,uu____1322) ->
+                   | (Some impl,Some uu____1220) when interface_only -> []
+                   | (Some impl,uu____1224) ->
                        collect_one is_user_provided_filename m impl
-                   | (None ,uu____1326) -> []  in
+                   | (None ,uu____1228) -> []  in
                  let deps =
                    FStar_List.unique (FStar_List.append impl_deps intf_deps)
                     in
                  (FStar_Util.smap_add graph key (deps, White);
                   FStar_List.iter (discover_one false partial_discovery) deps))
-        | uu____1337 -> ()  in
+        | uu____1239 -> ()  in
       let discover_command_line_argument f =
         let m = lowercase_module_name f  in
-        let uu____1343 = is_interface f  in
-        match uu____1343 with
+        let uu____1245 = is_interface f  in
+        match uu____1245 with
         | true  -> discover_one true true m
-        | uu____1344 -> discover_one true false m  in
+        | uu____1246 -> discover_one true false m  in
       FStar_List.iter discover_command_line_argument filenames;
       (let immediate_graph = FStar_Util.smap_copy graph  in
        let topologically_sorted = FStar_Util.mk_ref []  in
        let rec discover cycle key =
-         let uu____1369 =
-           let uu____1373 = FStar_Util.smap_try_find graph key  in
-           FStar_Util.must uu____1373  in
-         match uu____1369 with
+         let uu____1271 =
+           FStar_Util.must (FStar_Util.smap_try_find graph key)  in
+         match uu____1271 with
          | (direct_deps,color) ->
              (match color with
               | Gray  ->
@@ -780,54 +715,45 @@
               | White  ->
                   (FStar_Util.smap_add graph key (direct_deps, Gray);
                    (let all_deps =
-                      let uu____1402 =
-                        let uu____1404 =
-                          FStar_List.map
-                            (fun dep  ->
-                               let uu____1409 = discover (key :: cycle) dep
-                                  in
-                               dep :: uu____1409) direct_deps
-                           in
-                        FStar_List.flatten uu____1404  in
-                      FStar_List.unique uu____1402  in
+                      FStar_List.unique
+                        (FStar_List.flatten
+                           (FStar_List.map
+                              (fun dep  ->
+                                 let _0_869 = discover (key :: cycle) dep  in
+                                 dep :: _0_869) direct_deps))
+                       in
                     FStar_Util.smap_add graph key (all_deps, Black);
-                    (let uu____1417 =
-                       let uu____1419 = FStar_ST.read topologically_sorted
-                          in
-                       key :: uu____1419  in
-                     FStar_ST.write topologically_sorted uu____1417);
+                    (let _0_871 =
+                       let _0_870 = FStar_ST.read topologically_sorted  in
+                       key :: _0_870  in
+                     FStar_ST.write topologically_sorted _0_871);
                     all_deps)))
           in
        let discover = discover []  in
        let must_find k =
-         let uu____1436 =
-           let uu____1441 = FStar_Util.smap_try_find m k  in
-           FStar_Util.must uu____1441  in
-         match uu____1436 with
+         let uu____1322 = FStar_Util.must (FStar_Util.smap_try_find m k)  in
+         match uu____1322 with
          | (Some intf,Some impl) when
              (Prims.op_Negation partial_discovery) &&
-               (let uu____1460 =
-                  FStar_List.existsML
-                    (fun f  ->
-                       let uu____1462 = lowercase_module_name f  in
-                       uu____1462 = k) filenames
-                   in
-                Prims.op_Negation uu____1460)
+               (Prims.op_Negation
+                  (FStar_List.existsML
+                     (fun f  ->
+                        let _0_872 = lowercase_module_name f  in _0_872 = k)
+                     filenames))
              -> [intf; impl]
          | (Some intf,Some impl) when
              FStar_List.existsML
                (fun f  ->
                   (is_implementation f) &&
-                    (let uu____1468 = lowercase_module_name f  in
-                     uu____1468 = k)) filenames
+                    (let _0_873 = lowercase_module_name f  in _0_873 = k))
+               filenames
              -> [intf; impl]
-         | (Some intf,uu____1470) -> [intf]
+         | (Some intf,uu____1347) -> [intf]
          | (None ,Some impl) -> [impl]
          | (None ,None ) -> []  in
-       let must_find_r f =
-         let uu____1484 = must_find f  in FStar_List.rev uu____1484  in
+       let must_find_r f = FStar_List.rev (must_find f)  in
        let by_target =
-         let uu____1491 = FStar_Util.smap_keys graph  in
+         let _0_875 = FStar_Util.smap_keys graph  in
          FStar_List.collect
            (fun k  ->
               let as_list = must_find k  in
@@ -840,67 +766,60 @@
                    let suffix =
                      match should_append_fsti with
                      | true  -> [Prims.strcat f "i"]
-                     | uu____1513 -> []  in
+                     | uu____1383 -> []  in
                    let k = lowercase_module_name f  in
-                   let deps =
-                     let uu____1517 = discover k  in
-                     FStar_List.rev uu____1517  in
+                   let deps = FStar_List.rev (discover k)  in
                    let deps_as_filenames =
-                     let uu____1521 = FStar_List.collect must_find deps  in
-                     FStar_List.append uu____1521 suffix  in
-                   (f, deps_as_filenames)) as_list) uu____1491
+                     let _0_874 = FStar_List.collect must_find deps  in
+                     FStar_List.append _0_874 suffix  in
+                   (f, deps_as_filenames)) as_list) _0_875
           in
        let topologically_sorted =
-         let uu____1526 = FStar_ST.read topologically_sorted  in
-         FStar_List.collect must_find_r uu____1526  in
+         let _0_876 = FStar_ST.read topologically_sorted  in
+         FStar_List.collect must_find_r _0_876  in
        FStar_List.iter
-         (fun uu____1535  ->
-            match uu____1535 with
+         (fun uu____1402  ->
+            match uu____1402 with
             | (m,r) ->
-                let uu____1543 =
-                  (let uu____1544 = FStar_ST.read r  in
-                   Prims.op_Negation uu____1544) &&
-                    (let uu____1547 = FStar_Options.interactive ()  in
-                     Prims.op_Negation uu____1547)
+                let uu____1410 =
+                  (Prims.op_Negation (FStar_ST.read r)) &&
+                    (Prims.op_Negation (FStar_Options.interactive ()))
                    in
-                (match uu____1543 with
+                (match uu____1410 with
                  | true  ->
                      let maybe_fst =
                        let k = FStar_String.length m  in
-                       let uu____1551 =
+                       let uu____1416 =
                          (k > (Prims.parse_int "4")) &&
-                           (let uu____1555 =
+                           (let _0_877 =
                               FStar_String.substring m
                                 (k - (Prims.parse_int "4"))
                                 (Prims.parse_int "4")
                                in
-                            uu____1555 = ".fst")
+                            _0_877 = ".fst")
                           in
-                       match uu____1551 with
+                       match uu____1416 with
                        | true  ->
-                           let uu____1559 =
+                           let _0_878 =
                              FStar_String.substring m (Prims.parse_int "0")
                                (k - (Prims.parse_int "4"))
                               in
-                           FStar_Util.format1 " Did you mean %s ?" uu____1559
-                       | uu____1563 -> ""  in
-                     let uu____1564 =
-                       let uu____1565 =
-                         FStar_Util.format3
-                           "You passed --verify_module %s but I found no file that contains [module %s] in the dependency graph.%s\n"
-                           m m maybe_fst
-                          in
-                       FStar_Errors.Err uu____1565  in
-                     Prims.raise uu____1564
-                 | uu____1566 -> ())) verify_flags;
+                           FStar_Util.format1 " Did you mean %s ?" _0_878
+                       | uu____1426 -> ""  in
+                     Prims.raise
+                       (FStar_Errors.Err
+                          (FStar_Util.format3
+                             "You passed --verify_module %s but I found no file that contains [module %s] in the dependency graph.%s\n"
+                             m m maybe_fst))
+                 | uu____1427 -> ())) verify_flags;
        (by_target, topologically_sorted, immediate_graph))
   
 let print_make :
   (Prims.string * Prims.string Prims.list) Prims.list -> Prims.unit =
   fun deps  ->
     FStar_List.iter
-      (fun uu____1590  ->
-         match uu____1590 with
+      (fun uu____1451  ->
+         match uu____1451 with
          | (f,deps) ->
              let deps =
                FStar_List.map
@@ -909,14 +828,14 @@
              FStar_Util.print2 "%s: %s\n" f (FStar_String.concat " " deps))
       deps
   
-let print uu____1620 =
-  match uu____1620 with
-  | (make_deps,uu____1633,graph) ->
-      let uu____1651 = FStar_Options.dep ()  in
-      (match uu____1651 with
+let print uu____1481 =
+  match uu____1481 with
+  | (make_deps,uu____1494,graph) ->
+      let uu____1512 = FStar_Options.dep ()  in
+      (match uu____1512 with
        | Some "make" -> print_make make_deps
        | Some "graph" -> print_graph graph
-       | Some uu____1653 ->
+       | Some uu____1514 ->
            Prims.raise (FStar_Errors.Err "unknown tool for --dep\n")
        | None  -> ())
   