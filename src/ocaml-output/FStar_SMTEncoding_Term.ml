--- conflicted
+++ resolved
@@ -1,545 +1,5 @@
 open Prims
 type sort =
-<<<<<<< HEAD
-| Bool_sort
-| Int_sort
-| String_sort
-| Ref_sort
-| Term_sort
-| Fuel_sort
-| Array of (sort * sort)
-| Arrow of (sort * sort)
-| Sort of Prims.string
-
-
-let uu___is_Bool_sort : sort  ->  Prims.bool = (fun projectee -> (match (projectee) with
-| Bool_sort -> begin
-true
-end
-| uu____17 -> begin
-false
-end))
-
-
-let uu___is_Int_sort : sort  ->  Prims.bool = (fun projectee -> (match (projectee) with
-| Int_sort -> begin
-true
-end
-| uu____21 -> begin
-false
-end))
-
-
-let uu___is_String_sort : sort  ->  Prims.bool = (fun projectee -> (match (projectee) with
-| String_sort -> begin
-true
-end
-| uu____25 -> begin
-false
-end))
-
-
-let uu___is_Ref_sort : sort  ->  Prims.bool = (fun projectee -> (match (projectee) with
-| Ref_sort -> begin
-true
-end
-| uu____29 -> begin
-false
-end))
-
-
-let uu___is_Term_sort : sort  ->  Prims.bool = (fun projectee -> (match (projectee) with
-| Term_sort -> begin
-true
-end
-| uu____33 -> begin
-false
-end))
-
-
-let uu___is_Fuel_sort : sort  ->  Prims.bool = (fun projectee -> (match (projectee) with
-| Fuel_sort -> begin
-true
-end
-| uu____37 -> begin
-false
-end))
-
-
-let uu___is_Array : sort  ->  Prims.bool = (fun projectee -> (match (projectee) with
-| Array (_0) -> begin
-true
-end
-| uu____44 -> begin
-false
-end))
-
-
-let __proj__Array__item___0 : sort  ->  (sort * sort) = (fun projectee -> (match (projectee) with
-| Array (_0) -> begin
-_0
-end))
-
-
-let uu___is_Arrow : sort  ->  Prims.bool = (fun projectee -> (match (projectee) with
-| Arrow (_0) -> begin
-true
-end
-| uu____64 -> begin
-false
-end))
-
-
-let __proj__Arrow__item___0 : sort  ->  (sort * sort) = (fun projectee -> (match (projectee) with
-| Arrow (_0) -> begin
-_0
-end))
-
-
-let uu___is_Sort : sort  ->  Prims.bool = (fun projectee -> (match (projectee) with
-| Sort (_0) -> begin
-true
-end
-| uu____82 -> begin
-false
-end))
-
-
-let __proj__Sort__item___0 : sort  ->  Prims.string = (fun projectee -> (match (projectee) with
-| Sort (_0) -> begin
-_0
-end))
-
-
-let rec strSort : sort  ->  Prims.string = (fun x -> (match (x) with
-| Bool_sort -> begin
-"Bool"
-end
-| Int_sort -> begin
-"Int"
-end
-| Term_sort -> begin
-"Term"
-end
-| String_sort -> begin
-"FString"
-end
-| Ref_sort -> begin
-"Ref"
-end
-| Fuel_sort -> begin
-"Fuel"
-end
-| Array (s1, s2) -> begin
-(
-
-let uu____95 = (strSort s1)
-in (
-
-let uu____96 = (strSort s2)
-in (FStar_Util.format2 "(Array %s %s)" uu____95 uu____96)))
-end
-| Arrow (s1, s2) -> begin
-(
-
-let uu____99 = (strSort s1)
-in (
-
-let uu____100 = (strSort s2)
-in (FStar_Util.format2 "(%s -> %s)" uu____99 uu____100)))
-end
-| Sort (s) -> begin
-s
-end))
-
-type op =
-| TrueOp
-| FalseOp
-| Not
-| And
-| Or
-| Imp
-| Iff
-| Eq
-| LT
-| LTE
-| GT
-| GTE
-| Add
-| Sub
-| Div
-| Mul
-| Minus
-| Mod
-| ITE
-| Var of Prims.string
-
-
-let uu___is_TrueOp : op  ->  Prims.bool = (fun projectee -> (match (projectee) with
-| TrueOp -> begin
-true
-end
-| uu____108 -> begin
-false
-end))
-
-
-let uu___is_FalseOp : op  ->  Prims.bool = (fun projectee -> (match (projectee) with
-| FalseOp -> begin
-true
-end
-| uu____112 -> begin
-false
-end))
-
-
-let uu___is_Not : op  ->  Prims.bool = (fun projectee -> (match (projectee) with
-| Not -> begin
-true
-end
-| uu____116 -> begin
-false
-end))
-
-
-let uu___is_And : op  ->  Prims.bool = (fun projectee -> (match (projectee) with
-| And -> begin
-true
-end
-| uu____120 -> begin
-false
-end))
-
-
-let uu___is_Or : op  ->  Prims.bool = (fun projectee -> (match (projectee) with
-| Or -> begin
-true
-end
-| uu____124 -> begin
-false
-end))
-
-
-let uu___is_Imp : op  ->  Prims.bool = (fun projectee -> (match (projectee) with
-| Imp -> begin
-true
-end
-| uu____128 -> begin
-false
-end))
-
-
-let uu___is_Iff : op  ->  Prims.bool = (fun projectee -> (match (projectee) with
-| Iff -> begin
-true
-end
-| uu____132 -> begin
-false
-end))
-
-
-let uu___is_Eq : op  ->  Prims.bool = (fun projectee -> (match (projectee) with
-| Eq -> begin
-true
-end
-| uu____136 -> begin
-false
-end))
-
-
-let uu___is_LT : op  ->  Prims.bool = (fun projectee -> (match (projectee) with
-| LT -> begin
-true
-end
-| uu____140 -> begin
-false
-end))
-
-
-let uu___is_LTE : op  ->  Prims.bool = (fun projectee -> (match (projectee) with
-| LTE -> begin
-true
-end
-| uu____144 -> begin
-false
-end))
-
-
-let uu___is_GT : op  ->  Prims.bool = (fun projectee -> (match (projectee) with
-| GT -> begin
-true
-end
-| uu____148 -> begin
-false
-end))
-
-
-let uu___is_GTE : op  ->  Prims.bool = (fun projectee -> (match (projectee) with
-| GTE -> begin
-true
-end
-| uu____152 -> begin
-false
-end))
-
-
-let uu___is_Add : op  ->  Prims.bool = (fun projectee -> (match (projectee) with
-| Add -> begin
-true
-end
-| uu____156 -> begin
-false
-end))
-
-
-let uu___is_Sub : op  ->  Prims.bool = (fun projectee -> (match (projectee) with
-| Sub -> begin
-true
-end
-| uu____160 -> begin
-false
-end))
-
-
-let uu___is_Div : op  ->  Prims.bool = (fun projectee -> (match (projectee) with
-| Div -> begin
-true
-end
-| uu____164 -> begin
-false
-end))
-
-
-let uu___is_Mul : op  ->  Prims.bool = (fun projectee -> (match (projectee) with
-| Mul -> begin
-true
-end
-| uu____168 -> begin
-false
-end))
-
-
-let uu___is_Minus : op  ->  Prims.bool = (fun projectee -> (match (projectee) with
-| Minus -> begin
-true
-end
-| uu____172 -> begin
-false
-end))
-
-
-let uu___is_Mod : op  ->  Prims.bool = (fun projectee -> (match (projectee) with
-| Mod -> begin
-true
-end
-| uu____176 -> begin
-false
-end))
-
-
-let uu___is_ITE : op  ->  Prims.bool = (fun projectee -> (match (projectee) with
-| ITE -> begin
-true
-end
-| uu____180 -> begin
-false
-end))
-
-
-let uu___is_Var : op  ->  Prims.bool = (fun projectee -> (match (projectee) with
-| Var (_0) -> begin
-true
-end
-| uu____185 -> begin
-false
-end))
-
-
-let __proj__Var__item___0 : op  ->  Prims.string = (fun projectee -> (match (projectee) with
-| Var (_0) -> begin
-_0
-end))
-
-type qop =
-| Forall
-| Exists
-
-
-let uu___is_Forall : qop  ->  Prims.bool = (fun projectee -> (match (projectee) with
-| Forall -> begin
-true
-end
-| uu____196 -> begin
-false
-end))
-
-
-let uu___is_Exists : qop  ->  Prims.bool = (fun projectee -> (match (projectee) with
-| Exists -> begin
-true
-end
-| uu____200 -> begin
-false
-end))
-
-type term' =
-| Integer of Prims.string
-| BoundV of Prims.int
-| FreeV of (Prims.string * sort)
-| App of (op * term Prims.list)
-| Quant of (qop * term Prims.list Prims.list * Prims.int Prims.option * sort Prims.list * term)
-| Let of (term Prims.list * term)
-| Labeled of (term * Prims.string * FStar_Range.range)
-| LblPos of (term * Prims.string) 
- and term =
-{tm : term'; freevars : (Prims.string * sort) Prims.list FStar_Syntax_Syntax.memo; rng : FStar_Range.range}
-
-
-let uu___is_Integer : term'  ->  Prims.bool = (fun projectee -> (match (projectee) with
-| Integer (_0) -> begin
-true
-end
-| uu____265 -> begin
-false
-end))
-
-
-let __proj__Integer__item___0 : term'  ->  Prims.string = (fun projectee -> (match (projectee) with
-| Integer (_0) -> begin
-_0
-end))
-
-
-let uu___is_BoundV : term'  ->  Prims.bool = (fun projectee -> (match (projectee) with
-| BoundV (_0) -> begin
-true
-end
-| uu____277 -> begin
-false
-end))
-
-
-let __proj__BoundV__item___0 : term'  ->  Prims.int = (fun projectee -> (match (projectee) with
-| BoundV (_0) -> begin
-_0
-end))
-
-
-let uu___is_FreeV : term'  ->  Prims.bool = (fun projectee -> (match (projectee) with
-| FreeV (_0) -> begin
-true
-end
-| uu____291 -> begin
-false
-end))
-
-
-let __proj__FreeV__item___0 : term'  ->  (Prims.string * sort) = (fun projectee -> (match (projectee) with
-| FreeV (_0) -> begin
-_0
-end))
-
-
-let uu___is_App : term'  ->  Prims.bool = (fun projectee -> (match (projectee) with
-| App (_0) -> begin
-true
-end
-| uu____312 -> begin
-false
-end))
-
-
-let __proj__App__item___0 : term'  ->  (op * term Prims.list) = (fun projectee -> (match (projectee) with
-| App (_0) -> begin
-_0
-end))
-
-
-let uu___is_Quant : term'  ->  Prims.bool = (fun projectee -> (match (projectee) with
-| Quant (_0) -> begin
-true
-end
-| uu____342 -> begin
-false
-end))
-
-
-let __proj__Quant__item___0 : term'  ->  (qop * term Prims.list Prims.list * Prims.int Prims.option * sort Prims.list * term) = (fun projectee -> (match (projectee) with
-| Quant (_0) -> begin
-_0
-end))
-
-
-let uu___is_Let : term'  ->  Prims.bool = (fun projectee -> (match (projectee) with
-| Let (_0) -> begin
-true
-end
-| uu____384 -> begin
-false
-end))
-
-
-let __proj__Let__item___0 : term'  ->  (term Prims.list * term) = (fun projectee -> (match (projectee) with
-| Let (_0) -> begin
-_0
-end))
-
-
-let uu___is_Labeled : term'  ->  Prims.bool = (fun projectee -> (match (projectee) with
-| Labeled (_0) -> begin
-true
-end
-| uu____408 -> begin
-false
-end))
-
-
-let __proj__Labeled__item___0 : term'  ->  (term * Prims.string * FStar_Range.range) = (fun projectee -> (match (projectee) with
-| Labeled (_0) -> begin
-_0
-end))
-
-
-let uu___is_LblPos : term'  ->  Prims.bool = (fun projectee -> (match (projectee) with
-| LblPos (_0) -> begin
-true
-end
-| uu____431 -> begin
-false
-end))
-
-
-let __proj__LblPos__item___0 : term'  ->  (term * Prims.string) = (fun projectee -> (match (projectee) with
-| LblPos (_0) -> begin
-_0
-end))
-
-
-type pat =
-term
-
-
-type fv =
-(Prims.string * sort)
-
-
-type fvs =
-(Prims.string * sort) Prims.list
-
-
-type caption =
-Prims.string Prims.option
-
-
-type binders =
-(Prims.string * sort) Prims.list
-
-
-type projector =
-(Prims.string * sort)
-
-
-=======
   | Bool_sort 
   | Int_sort 
   | String_sort 
@@ -699,6 +159,7 @@
   | App of (op * term Prims.list) 
   | Quant of (qop * term Prims.list Prims.list * Prims.int Prims.option *
   sort Prims.list * term) 
+  | Let of (term Prims.list * term) 
   | Labeled of (term * Prims.string * FStar_Range.range) 
   | LblPos of (term * Prims.string) 
 and term =
@@ -708,47 +169,53 @@
   rng: FStar_Range.range }
 let uu___is_Integer : term' -> Prims.bool =
   fun projectee  ->
-    match projectee with | Integer _0 -> true | uu____255 -> false
+    match projectee with | Integer _0 -> true | uu____261 -> false
   
 let __proj__Integer__item___0 : term' -> Prims.string =
   fun projectee  -> match projectee with | Integer _0 -> _0 
 let uu___is_BoundV : term' -> Prims.bool =
   fun projectee  ->
-    match projectee with | BoundV _0 -> true | uu____267 -> false
+    match projectee with | BoundV _0 -> true | uu____273 -> false
   
 let __proj__BoundV__item___0 : term' -> Prims.int =
   fun projectee  -> match projectee with | BoundV _0 -> _0 
 let uu___is_FreeV : term' -> Prims.bool =
   fun projectee  ->
-    match projectee with | FreeV _0 -> true | uu____281 -> false
+    match projectee with | FreeV _0 -> true | uu____287 -> false
   
 let __proj__FreeV__item___0 : term' -> (Prims.string * sort) =
   fun projectee  -> match projectee with | FreeV _0 -> _0 
 let uu___is_App : term' -> Prims.bool =
   fun projectee  ->
-    match projectee with | App _0 -> true | uu____302 -> false
+    match projectee with | App _0 -> true | uu____308 -> false
   
 let __proj__App__item___0 : term' -> (op * term Prims.list) =
   fun projectee  -> match projectee with | App _0 -> _0 
 let uu___is_Quant : term' -> Prims.bool =
   fun projectee  ->
-    match projectee with | Quant _0 -> true | uu____332 -> false
+    match projectee with | Quant _0 -> true | uu____338 -> false
   
 let __proj__Quant__item___0 :
   term' ->
     (qop * term Prims.list Prims.list * Prims.int Prims.option * sort
       Prims.list * term)
   = fun projectee  -> match projectee with | Quant _0 -> _0 
+let uu___is_Let : term' -> Prims.bool =
+  fun projectee  ->
+    match projectee with | Let _0 -> true | uu____380 -> false
+  
+let __proj__Let__item___0 : term' -> (term Prims.list * term) =
+  fun projectee  -> match projectee with | Let _0 -> _0 
 let uu___is_Labeled : term' -> Prims.bool =
   fun projectee  ->
-    match projectee with | Labeled _0 -> true | uu____374 -> false
+    match projectee with | Labeled _0 -> true | uu____404 -> false
   
 let __proj__Labeled__item___0 :
   term' -> (term * Prims.string * FStar_Range.range) =
   fun projectee  -> match projectee with | Labeled _0 -> _0 
 let uu___is_LblPos : term' -> Prims.bool =
   fun projectee  ->
-    match projectee with | LblPos _0 -> true | uu____397 -> false
+    match projectee with | LblPos _0 -> true | uu____427 -> false
   
 let __proj__LblPos__item___0 : term' -> (term * Prims.string) =
   fun projectee  -> match projectee with | LblPos _0 -> _0 
@@ -758,2043 +225,10 @@
 type caption = Prims.string Prims.option
 type binders = (Prims.string * sort) Prims.list
 type projector = (Prims.string * sort)
->>>>>>> cb49b421
 type constructor_t =
   (Prims.string * projector Prims.list * sort * Prims.int * Prims.bool)
 type constructors = constructor_t Prims.list
 type decl =
-<<<<<<< HEAD
-| DefPrelude
-| DeclFun of (Prims.string * sort Prims.list * sort * caption)
-| DefineFun of (Prims.string * sort Prims.list * sort * term * caption)
-| Assume of (term * caption * Prims.string Prims.option)
-| Caption of Prims.string
-| Eval of term
-| Echo of Prims.string
-| Push
-| Pop
-| CheckSat
-| GetUnsatCore
-| SetOption of (Prims.string * Prims.string)
-| PrintStats
-
-
-let uu___is_DefPrelude : decl  ->  Prims.bool = (fun projectee -> (match (projectee) with
-| DefPrelude -> begin
-true
-end
-| uu____526 -> begin
-false
-end))
-
-
-let uu___is_DeclFun : decl  ->  Prims.bool = (fun projectee -> (match (projectee) with
-| DeclFun (_0) -> begin
-true
-end
-| uu____536 -> begin
-false
-end))
-
-
-let __proj__DeclFun__item___0 : decl  ->  (Prims.string * sort Prims.list * sort * caption) = (fun projectee -> (match (projectee) with
-| DeclFun (_0) -> begin
-_0
-end))
-
-
-let uu___is_DefineFun : decl  ->  Prims.bool = (fun projectee -> (match (projectee) with
-| DefineFun (_0) -> begin
-true
-end
-| uu____569 -> begin
-false
-end))
-
-
-let __proj__DefineFun__item___0 : decl  ->  (Prims.string * sort Prims.list * sort * term * caption) = (fun projectee -> (match (projectee) with
-| DefineFun (_0) -> begin
-_0
-end))
-
-
-let uu___is_Assume : decl  ->  Prims.bool = (fun projectee -> (match (projectee) with
-| Assume (_0) -> begin
-true
-end
-| uu____603 -> begin
-false
-end))
-
-
-let __proj__Assume__item___0 : decl  ->  (term * caption * Prims.string Prims.option) = (fun projectee -> (match (projectee) with
-| Assume (_0) -> begin
-_0
-end))
-
-
-let uu___is_Caption : decl  ->  Prims.bool = (fun projectee -> (match (projectee) with
-| Caption (_0) -> begin
-true
-end
-| uu____627 -> begin
-false
-end))
-
-
-let __proj__Caption__item___0 : decl  ->  Prims.string = (fun projectee -> (match (projectee) with
-| Caption (_0) -> begin
-_0
-end))
-
-
-let uu___is_Eval : decl  ->  Prims.bool = (fun projectee -> (match (projectee) with
-| Eval (_0) -> begin
-true
-end
-| uu____639 -> begin
-false
-end))
-
-
-let __proj__Eval__item___0 : decl  ->  term = (fun projectee -> (match (projectee) with
-| Eval (_0) -> begin
-_0
-end))
-
-
-let uu___is_Echo : decl  ->  Prims.bool = (fun projectee -> (match (projectee) with
-| Echo (_0) -> begin
-true
-end
-| uu____651 -> begin
-false
-end))
-
-
-let __proj__Echo__item___0 : decl  ->  Prims.string = (fun projectee -> (match (projectee) with
-| Echo (_0) -> begin
-_0
-end))
-
-
-let uu___is_Push : decl  ->  Prims.bool = (fun projectee -> (match (projectee) with
-| Push -> begin
-true
-end
-| uu____662 -> begin
-false
-end))
-
-
-let uu___is_Pop : decl  ->  Prims.bool = (fun projectee -> (match (projectee) with
-| Pop -> begin
-true
-end
-| uu____666 -> begin
-false
-end))
-
-
-let uu___is_CheckSat : decl  ->  Prims.bool = (fun projectee -> (match (projectee) with
-| CheckSat -> begin
-true
-end
-| uu____670 -> begin
-false
-end))
-
-
-let uu___is_GetUnsatCore : decl  ->  Prims.bool = (fun projectee -> (match (projectee) with
-| GetUnsatCore -> begin
-true
-end
-| uu____674 -> begin
-false
-end))
-
-
-let uu___is_SetOption : decl  ->  Prims.bool = (fun projectee -> (match (projectee) with
-| SetOption (_0) -> begin
-true
-end
-| uu____681 -> begin
-false
-end))
-
-
-let __proj__SetOption__item___0 : decl  ->  (Prims.string * Prims.string) = (fun projectee -> (match (projectee) with
-| SetOption (_0) -> begin
-_0
-end))
-
-
-let uu___is_PrintStats : decl  ->  Prims.bool = (fun projectee -> (match (projectee) with
-| PrintStats -> begin
-true
-end
-| uu____698 -> begin
-false
-end))
-
-
-type decls_t =
-decl Prims.list
-
-
-type error_label =
-(fv * Prims.string * FStar_Range.range)
-
-
-type error_labels =
-error_label Prims.list
-
-
-let fv_eq : fv  ->  fv  ->  Prims.bool = (fun x y -> ((Prims.fst x) = (Prims.fst y)))
-
-
-let fv_sort = (fun x -> (Prims.snd x))
-
-
-let freevar_eq : term  ->  term  ->  Prims.bool = (fun x y -> (match (((x.tm), (y.tm))) with
-| (FreeV (x), FreeV (y)) -> begin
-(fv_eq x y)
-end
-| uu____735 -> begin
-false
-end))
-
-
-let freevar_sort : term  ->  sort = (fun uu___83_740 -> (match (uu___83_740) with
-| {tm = FreeV (x); freevars = uu____742; rng = uu____743} -> begin
-(fv_sort x)
-end
-| uu____750 -> begin
-(failwith "impossible")
-end))
-
-
-let fv_of_term : term  ->  fv = (fun uu___84_753 -> (match (uu___84_753) with
-| {tm = FreeV (fv); freevars = uu____755; rng = uu____756} -> begin
-fv
-end
-| uu____763 -> begin
-(failwith "impossible")
-end))
-
-
-let rec freevars : term  ->  (Prims.string * sort) Prims.list = (fun t -> (match (t.tm) with
-| (Integer (_)) | (BoundV (_)) -> begin
-[]
-end
-| FreeV (fv) -> begin
-(fv)::[]
-end
-| App (uu____784, tms) -> begin
-(FStar_List.collect freevars tms)
-end
-| (Quant (_, _, _, _, t)) | (Labeled (t, _, _)) | (LblPos (t, _)) -> begin
-(freevars t)
-end
-| Let (es, body) -> begin
-(FStar_List.collect freevars ((body)::es))
-end))
-
-
-let free_variables : term  ->  fvs = (fun t -> (
-
-let uu____811 = (FStar_ST.read t.freevars)
-in (match (uu____811) with
-| Some (b) -> begin
-b
-end
-| None -> begin
-(
-
-let fvs = (
-
-let uu____834 = (freevars t)
-in (FStar_Util.remove_dups fv_eq uu____834))
-in ((FStar_ST.write t.freevars (Some (fvs)));
-fvs;
-))
-end)))
-
-
-let qop_to_string : qop  ->  Prims.string = (fun uu___85_846 -> (match (uu___85_846) with
-| Forall -> begin
-"forall"
-end
-| Exists -> begin
-"exists"
-end))
-
-
-let op_to_string : op  ->  Prims.string = (fun uu___86_849 -> (match (uu___86_849) with
-| TrueOp -> begin
-"true"
-end
-| FalseOp -> begin
-"false"
-end
-| Not -> begin
-"not"
-end
-| And -> begin
-"and"
-end
-| Or -> begin
-"or"
-end
-| Imp -> begin
-"implies"
-end
-| Iff -> begin
-"iff"
-end
-| Eq -> begin
-"="
-end
-| LT -> begin
-"<"
-end
-| LTE -> begin
-"<="
-end
-| GT -> begin
-">"
-end
-| GTE -> begin
-">="
-end
-| Add -> begin
-"+"
-end
-| Sub -> begin
-"-"
-end
-| Div -> begin
-"div"
-end
-| Mul -> begin
-"*"
-end
-| Minus -> begin
-"-"
-end
-| Mod -> begin
-"mod"
-end
-| ITE -> begin
-"ite"
-end
-| Var (s) -> begin
-s
-end))
-
-
-let weightToSmt : Prims.int Prims.option  ->  Prims.string = (fun uu___87_854 -> (match (uu___87_854) with
-| None -> begin
-""
-end
-| Some (i) -> begin
-(
-
-let uu____857 = (FStar_Util.string_of_int i)
-in (FStar_Util.format1 ":weight %s\n" uu____857))
-end))
-
-
-let rec hash_of_term' : term'  ->  Prims.string = (fun t -> (match (t) with
-| Integer (i) -> begin
-i
-end
-| BoundV (i) -> begin
-(
-
-let uu____865 = (FStar_Util.string_of_int i)
-in (Prims.strcat "@" uu____865))
-end
-| FreeV (x) -> begin
-(
-
-let uu____869 = (
-
-let uu____870 = (strSort (Prims.snd x))
-in (Prims.strcat ":" uu____870))
-in (Prims.strcat (Prims.fst x) uu____869))
-end
-| App (op, tms) -> begin
-(
-
-let uu____875 = (
-
-let uu____876 = (
-
-let uu____877 = (
-
-let uu____878 = (FStar_List.map hash_of_term tms)
-in (FStar_All.pipe_right uu____878 (FStar_String.concat " ")))
-in (Prims.strcat uu____877 ")"))
-in (Prims.strcat (op_to_string op) uu____876))
-in (Prims.strcat "(" uu____875))
-end
-| Labeled (t, r1, r2) -> begin
-(
-
-let uu____884 = (hash_of_term t)
-in (
-
-let uu____885 = (
-
-let uu____886 = (FStar_Range.string_of_range r2)
-in (Prims.strcat r1 uu____886))
-in (Prims.strcat uu____884 uu____885)))
-end
-| LblPos (t, r) -> begin
-(
-
-let uu____889 = (
-
-let uu____890 = (hash_of_term t)
-in (Prims.strcat uu____890 (Prims.strcat " :lblpos " (Prims.strcat r ")"))))
-in (Prims.strcat "(! " uu____889))
-end
-| Quant (qop, pats, wopt, sorts, body) -> begin
-(
-
-let uu____904 = (
-
-let uu____905 = (
-
-let uu____906 = (
-
-let uu____907 = (
-
-let uu____908 = (FStar_List.map strSort sorts)
-in (FStar_All.pipe_right uu____908 (FStar_String.concat " ")))
-in (
-
-let uu____911 = (
-
-let uu____912 = (
-
-let uu____913 = (hash_of_term body)
-in (
-
-let uu____914 = (
-
-let uu____915 = (
-
-let uu____916 = (weightToSmt wopt)
-in (
-
-let uu____917 = (
-
-let uu____918 = (
-
-let uu____919 = (
-
-let uu____920 = (FStar_All.pipe_right pats (FStar_List.map (fun pats -> (
-
-let uu____928 = (FStar_List.map hash_of_term pats)
-in (FStar_All.pipe_right uu____928 (FStar_String.concat " "))))))
-in (FStar_All.pipe_right uu____920 (FStar_String.concat "; ")))
-in (Prims.strcat uu____919 "))"))
-in (Prims.strcat " " uu____918))
-in (Prims.strcat uu____916 uu____917)))
-in (Prims.strcat " " uu____915))
-in (Prims.strcat uu____913 uu____914)))
-in (Prims.strcat ")(! " uu____912))
-in (Prims.strcat uu____907 uu____911)))
-in (Prims.strcat " (" uu____906))
-in (Prims.strcat (qop_to_string qop) uu____905))
-in (Prims.strcat "(" uu____904))
-end
-| Let (es, body) -> begin
-(
-
-let uu____936 = (
-
-let uu____937 = (
-
-let uu____938 = (FStar_List.map hash_of_term es)
-in (FStar_All.pipe_right uu____938 (FStar_String.concat " ")))
-in (
-
-let uu____941 = (
-
-let uu____942 = (
-
-let uu____943 = (hash_of_term body)
-in (Prims.strcat uu____943 ")"))
-in (Prims.strcat ") " uu____942))
-in (Prims.strcat uu____937 uu____941)))
-in (Prims.strcat "(let (" uu____936))
-end))
-and hash_of_term : term  ->  Prims.string = (fun tm -> (hash_of_term' tm.tm))
-
-
-let mk : term'  ->  FStar_Range.range  ->  term = (fun t r -> (
-
-let uu____951 = (FStar_Util.mk_ref None)
-in {tm = t; freevars = uu____951; rng = r}))
-
-
-let mkTrue : FStar_Range.range  ->  term = (fun r -> (mk (App (((TrueOp), ([])))) r))
-
-
-let mkFalse : FStar_Range.range  ->  term = (fun r -> (mk (App (((FalseOp), ([])))) r))
-
-
-let mkInteger : Prims.string  ->  FStar_Range.range  ->  term = (fun i r -> (
-
-let uu____980 = (
-
-let uu____981 = (FStar_Util.ensure_decimal i)
-in Integer (uu____981))
-in (mk uu____980 r)))
-
-
-let mkInteger' : Prims.int  ->  FStar_Range.range  ->  term = (fun i r -> (
-
-let uu____988 = (FStar_Util.string_of_int i)
-in (mkInteger uu____988 r)))
-
-
-let mkBoundV : Prims.int  ->  FStar_Range.range  ->  term = (fun i r -> (mk (BoundV (i)) r))
-
-
-let mkFreeV : (Prims.string * sort)  ->  FStar_Range.range  ->  term = (fun x r -> (mk (FreeV (x)) r))
-
-
-let mkApp' : (op * term Prims.list)  ->  FStar_Range.range  ->  term = (fun f r -> (mk (App (f)) r))
-
-
-let mkApp : (Prims.string * term Prims.list)  ->  FStar_Range.range  ->  term = (fun uu____1024 r -> (match (uu____1024) with
-| (s, args) -> begin
-(mk (App (((Var (s)), (args)))) r)
-end))
-
-
-let mkNot : term  ->  FStar_Range.range  ->  term = (fun t r -> (match (t.tm) with
-| App (TrueOp, uu____1040) -> begin
-(mkFalse r)
-end
-| App (FalseOp, uu____1043) -> begin
-(mkTrue r)
-end
-| uu____1046 -> begin
-(mkApp' ((Not), ((t)::[])) r)
-end))
-
-
-let mkAnd : (term * term)  ->  FStar_Range.range  ->  term = (fun uu____1054 r -> (match (uu____1054) with
-| (t1, t2) -> begin
-(match (((t1.tm), (t2.tm))) with
-| (App (TrueOp, uu____1060), uu____1061) -> begin
-t2
-end
-| (uu____1064, App (TrueOp, uu____1065)) -> begin
-t1
-end
-| ((App (FalseOp, _), _)) | ((_, App (FalseOp, _))) -> begin
-(mkFalse r)
-end
-| (App (And, ts1), App (And, ts2)) -> begin
-(mkApp' ((And), ((FStar_List.append ts1 ts2))) r)
-end
-| (uu____1081, App (And, ts2)) -> begin
-(mkApp' ((And), ((t1)::ts2)) r)
-end
-| (App (And, ts1), uu____1087) -> begin
-(mkApp' ((And), ((FStar_List.append ts1 ((t2)::[])))) r)
-end
-| uu____1091 -> begin
-(mkApp' ((And), ((t1)::(t2)::[])) r)
-end)
-end))
-
-
-let mkOr : (term * term)  ->  FStar_Range.range  ->  term = (fun uu____1101 r -> (match (uu____1101) with
-| (t1, t2) -> begin
-(match (((t1.tm), (t2.tm))) with
-| ((App (TrueOp, _), _)) | ((_, App (TrueOp, _))) -> begin
-(mkTrue r)
-end
-| (App (FalseOp, uu____1113), uu____1114) -> begin
-t2
-end
-| (uu____1117, App (FalseOp, uu____1118)) -> begin
-t1
-end
-| (App (Or, ts1), App (Or, ts2)) -> begin
-(mkApp' ((Or), ((FStar_List.append ts1 ts2))) r)
-end
-| (uu____1128, App (Or, ts2)) -> begin
-(mkApp' ((Or), ((t1)::ts2)) r)
-end
-| (App (Or, ts1), uu____1134) -> begin
-(mkApp' ((Or), ((FStar_List.append ts1 ((t2)::[])))) r)
-end
-| uu____1138 -> begin
-(mkApp' ((Or), ((t1)::(t2)::[])) r)
-end)
-end))
-
-
-let mkImp : (term * term)  ->  FStar_Range.range  ->  term = (fun uu____1148 r -> (match (uu____1148) with
-| (t1, t2) -> begin
-(match (((t1.tm), (t2.tm))) with
-| ((_, App (TrueOp, _))) | ((App (FalseOp, _), _)) -> begin
-(mkTrue r)
-end
-| (App (TrueOp, uu____1160), uu____1161) -> begin
-t2
-end
-| (uu____1164, App (Imp, (t1')::(t2')::[])) -> begin
-(
-
-let uu____1168 = (
-
-let uu____1172 = (
-
-let uu____1174 = (mkAnd ((t1), (t1')) r)
-in (uu____1174)::(t2')::[])
-in ((Imp), (uu____1172)))
-in (mkApp' uu____1168 r))
-end
-| uu____1176 -> begin
-(mkApp' ((Imp), ((t1)::(t2)::[])) r)
-end)
-end))
-
-
-let mk_bin_op : op  ->  (term * term)  ->  FStar_Range.range  ->  term = (fun op uu____1189 r -> (match (uu____1189) with
-| (t1, t2) -> begin
-(mkApp' ((op), ((t1)::(t2)::[])) r)
-end))
-
-
-let mkMinus : term  ->  FStar_Range.range  ->  term = (fun t r -> (mkApp' ((Minus), ((t)::[])) r))
-
-
-let mkIff : (term * term)  ->  FStar_Range.range  ->  term = (mk_bin_op Iff)
-
-
-let mkEq : (term * term)  ->  FStar_Range.range  ->  term = (mk_bin_op Eq)
-
-
-let mkLT : (term * term)  ->  FStar_Range.range  ->  term = (mk_bin_op LT)
-
-
-let mkLTE : (term * term)  ->  FStar_Range.range  ->  term = (mk_bin_op LTE)
-
-
-let mkGT : (term * term)  ->  FStar_Range.range  ->  term = (mk_bin_op GT)
-
-
-let mkGTE : (term * term)  ->  FStar_Range.range  ->  term = (mk_bin_op GTE)
-
-
-let mkAdd : (term * term)  ->  FStar_Range.range  ->  term = (mk_bin_op Add)
-
-
-let mkSub : (term * term)  ->  FStar_Range.range  ->  term = (mk_bin_op Sub)
-
-
-let mkDiv : (term * term)  ->  FStar_Range.range  ->  term = (mk_bin_op Div)
-
-
-let mkMul : (term * term)  ->  FStar_Range.range  ->  term = (mk_bin_op Mul)
-
-
-let mkMod : (term * term)  ->  FStar_Range.range  ->  term = (mk_bin_op Mod)
-
-
-let mkITE : (term * term * term)  ->  FStar_Range.range  ->  term = (fun uu____1276 r -> (match (uu____1276) with
-| (t1, t2, t3) -> begin
-(match (t1.tm) with
-| App (TrueOp, uu____1284) -> begin
-t2
-end
-| App (FalseOp, uu____1287) -> begin
-t3
-end
-| uu____1290 -> begin
-(match (((t2.tm), (t3.tm))) with
-| (App (TrueOp, uu____1291), App (TrueOp, uu____1292)) -> begin
-(mkTrue r)
-end
-| (App (TrueOp, uu____1297), uu____1298) -> begin
-(
-
-let uu____1301 = (
-
-let uu____1304 = (mkNot t1 t1.rng)
-in ((uu____1304), (t3)))
-in (mkImp uu____1301 r))
-end
-| (uu____1305, App (TrueOp, uu____1306)) -> begin
-(mkImp ((t1), (t2)) r)
-end
-| (uu____1309, uu____1310) -> begin
-(mkApp' ((ITE), ((t1)::(t2)::(t3)::[])) r)
-end)
-end)
-end))
-
-
-let mkCases : term Prims.list  ->  FStar_Range.range  ->  term = (fun t r -> (match (t) with
-| [] -> begin
-(failwith "Impos")
-end
-| (hd)::tl -> begin
-(FStar_List.fold_left (fun out t -> (mkAnd ((out), (t)) r)) hd tl)
-end))
-
-
-let mkQuant : (qop * term Prims.list Prims.list * Prims.int Prims.option * sort Prims.list * term)  ->  FStar_Range.range  ->  term = (fun uu____1338 r -> (match (uu____1338) with
-| (qop, pats, wopt, vars, body) -> begin
-(match (((FStar_List.length vars) = (Prims.parse_int "0"))) with
-| true -> begin
-body
-end
-| uu____1364 -> begin
-(match (body.tm) with
-| App (TrueOp, uu____1365) -> begin
-body
-end
-| uu____1368 -> begin
-(mk (Quant (((qop), (pats), (wopt), (vars), (body)))) r)
-end)
-end)
-end))
-
-
-let mkLet : (term Prims.list * term)  ->  FStar_Range.range  ->  term = (fun uu____1380 r -> (match (uu____1380) with
-| (es, body) -> begin
-(match (((FStar_List.length es) = (Prims.parse_int "0"))) with
-| true -> begin
-body
-end
-| uu____1391 -> begin
-(mk (Let (((es), (body)))) r)
-end)
-end))
-
-
-let abstr : fv Prims.list  ->  term  ->  term = (fun fvs t -> (
-
-let nvars = (FStar_List.length fvs)
-in (
-
-let index_of = (fun fv -> (
-
-let uu____1408 = (FStar_Util.try_find_index (fv_eq fv) fvs)
-in (match (uu____1408) with
-| None -> begin
-None
-end
-| Some (i) -> begin
-Some ((nvars - (i + (Prims.parse_int "1"))))
-end)))
-in (
-
-let rec aux = (fun ix t -> (
-
-let uu____1422 = (FStar_ST.read t.freevars)
-in (match (uu____1422) with
-| Some ([]) -> begin
-t
-end
-| uu____1438 -> begin
-(match (t.tm) with
-| (Integer (_)) | (BoundV (_)) -> begin
-t
-end
-| FreeV (x) -> begin
-(
-
-let uu____1448 = (index_of x)
-in (match (uu____1448) with
-| None -> begin
-t
-end
-| Some (i) -> begin
-(mkBoundV (i + ix) t.rng)
-end))
-end
-| App (op, tms) -> begin
-(
-
-let uu____1455 = (
-
-let uu____1459 = (FStar_List.map (aux ix) tms)
-in ((op), (uu____1459)))
-in (mkApp' uu____1455 t.rng))
-end
-| Labeled (t, r1, r2) -> begin
-(
-
-let uu____1465 = (
-
-let uu____1466 = (
-
-let uu____1470 = (aux ix t)
-in ((uu____1470), (r1), (r2)))
-in Labeled (uu____1466))
-in (mk uu____1465 t.rng))
-end
-| LblPos (t, r) -> begin
-(
-
-let uu____1473 = (
-
-let uu____1474 = (
-
-let uu____1477 = (aux ix t)
-in ((uu____1477), (r)))
-in LblPos (uu____1474))
-in (mk uu____1473 t.rng))
-end
-| Quant (qop, pats, wopt, vars, body) -> begin
-(
-
-let n = (FStar_List.length vars)
-in (
-
-let uu____1493 = (
-
-let uu____1503 = (FStar_All.pipe_right pats (FStar_List.map (FStar_List.map (aux (ix + n)))))
-in (
-
-let uu____1514 = (aux (ix + n) body)
-in ((qop), (uu____1503), (wopt), (vars), (uu____1514))))
-in (mkQuant uu____1493 t.rng)))
-end
-| Let (es, body) -> begin
-(
-
-let uu____1525 = (FStar_List.fold_left (fun uu____1532 e -> (match (uu____1532) with
-| (ix, l) -> begin
-(
-
-let uu____1544 = (
-
-let uu____1546 = (aux ix e)
-in (uu____1546)::l)
-in (((ix + (Prims.parse_int "1"))), (uu____1544)))
-end)) ((ix), ([])) es)
-in (match (uu____1525) with
-| (ix, es_rev) -> begin
-(
-
-let uu____1553 = (
-
-let uu____1557 = (aux ix body)
-in (((FStar_List.rev es_rev)), (uu____1557)))
-in (mkLet uu____1553 t.rng))
-end))
-end)
-end)))
-in (aux (Prims.parse_int "0") t)))))
-
-
-let inst : term Prims.list  ->  term  ->  term = (fun tms t -> (
-
-let tms = (FStar_List.rev tms)
-in (
-
-let n = (FStar_List.length tms)
-in (
-
-let rec aux = (fun shift t -> (match (t.tm) with
-| (Integer (_)) | (FreeV (_)) -> begin
-t
-end
-| BoundV (i) -> begin
-(match ((((Prims.parse_int "0") <= (i - shift)) && ((i - shift) < n))) with
-| true -> begin
-(FStar_List.nth tms (i - shift))
-end
-| uu____1583 -> begin
-t
-end)
-end
-| App (op, tms) -> begin
-(
-
-let uu____1588 = (
-
-let uu____1592 = (FStar_List.map (aux shift) tms)
-in ((op), (uu____1592)))
-in (mkApp' uu____1588 t.rng))
-end
-| Labeled (t, r1, r2) -> begin
-(
-
-let uu____1598 = (
-
-let uu____1599 = (
-
-let uu____1603 = (aux shift t)
-in ((uu____1603), (r1), (r2)))
-in Labeled (uu____1599))
-in (mk uu____1598 t.rng))
-end
-| LblPos (t, r) -> begin
-(
-
-let uu____1606 = (
-
-let uu____1607 = (
-
-let uu____1610 = (aux shift t)
-in ((uu____1610), (r)))
-in LblPos (uu____1607))
-in (mk uu____1606 t.rng))
-end
-| Quant (qop, pats, wopt, vars, body) -> begin
-(
-
-let m = (FStar_List.length vars)
-in (
-
-let shift = (shift + m)
-in (
-
-let uu____1629 = (
-
-let uu____1639 = (FStar_All.pipe_right pats (FStar_List.map (FStar_List.map (aux shift))))
-in (
-
-let uu____1648 = (aux shift body)
-in ((qop), (uu____1639), (wopt), (vars), (uu____1648))))
-in (mkQuant uu____1629 t.rng))))
-end
-| Let (es, body) -> begin
-(
-
-let uu____1657 = (FStar_List.fold_left (fun uu____1664 e -> (match (uu____1664) with
-| (ix, es) -> begin
-(
-
-let uu____1676 = (
-
-let uu____1678 = (aux shift e)
-in (uu____1678)::es)
-in (((shift + (Prims.parse_int "1"))), (uu____1676)))
-end)) ((shift), ([])) es)
-in (match (uu____1657) with
-| (shift, es_rev) -> begin
-(
-
-let uu____1685 = (
-
-let uu____1689 = (aux shift body)
-in (((FStar_List.rev es_rev)), (uu____1689)))
-in (mkLet uu____1685 t.rng))
-end))
-end))
-in (aux (Prims.parse_int "0") t)))))
-
-
-let mkQuant' : (qop * term Prims.list Prims.list * Prims.int Prims.option * fv Prims.list * term)  ->  FStar_Range.range  ->  term = (fun uu____1704 -> (match (uu____1704) with
-| (qop, pats, wopt, vars, body) -> begin
-(
-
-let uu____1729 = (
-
-let uu____1739 = (FStar_All.pipe_right pats (FStar_List.map (FStar_List.map (abstr vars))))
-in (
-
-let uu____1748 = (FStar_List.map fv_sort vars)
-in (
-
-let uu____1752 = (abstr vars body)
-in ((qop), (uu____1739), (wopt), (uu____1748), (uu____1752)))))
-in (mkQuant uu____1729))
-end))
-
-
-let mkForall'' : (pat Prims.list Prims.list * Prims.int Prims.option * sort Prims.list * term)  ->  FStar_Range.range  ->  term = (fun uu____1769 r -> (match (uu____1769) with
-| (pats, wopt, sorts, body) -> begin
-(mkQuant ((Forall), (pats), (wopt), (sorts), (body)) r)
-end))
-
-
-let mkForall' : (pat Prims.list Prims.list * Prims.int Prims.option * fvs * term)  ->  FStar_Range.range  ->  term = (fun uu____1806 r -> (match (uu____1806) with
-| (pats, wopt, vars, body) -> begin
-(
-
-let uu____1825 = (mkQuant' ((Forall), (pats), (wopt), (vars), (body)))
-in (uu____1825 r))
-end))
-
-
-let mkForall : (pat Prims.list Prims.list * fvs * term)  ->  FStar_Range.range  ->  term = (fun uu____1840 r -> (match (uu____1840) with
-| (pats, vars, body) -> begin
-(
-
-let uu____1854 = (mkQuant' ((Forall), (pats), (None), (vars), (body)))
-in (uu____1854 r))
-end))
-
-
-let mkExists : (pat Prims.list Prims.list * fvs * term)  ->  FStar_Range.range  ->  term = (fun uu____1869 r -> (match (uu____1869) with
-| (pats, vars, body) -> begin
-(
-
-let uu____1883 = (mkQuant' ((Exists), (pats), (None), (vars), (body)))
-in (uu____1883 r))
-end))
-
-
-let mkLet' : ((fv * term) Prims.list * term)  ->  FStar_Range.range  ->  term = (fun uu____1898 r -> (match (uu____1898) with
-| (bindings, body) -> begin
-(
-
-let uu____1913 = (FStar_List.split bindings)
-in (match (uu____1913) with
-| (vars, es) -> begin
-(
-
-let uu____1924 = (
-
-let uu____1928 = (abstr vars body)
-in ((es), (uu____1928)))
-in (mkLet uu____1924 r))
-end))
-end))
-
-
-let norng : FStar_Range.range = FStar_Range.dummyRange
-
-
-let mkDefineFun : (Prims.string * (Prims.string * sort) Prims.list * sort * term * caption)  ->  decl = (fun uu____1940 -> (match (uu____1940) with
-| (nm, vars, s, tm, c) -> begin
-(
-
-let uu____1960 = (
-
-let uu____1967 = (FStar_List.map fv_sort vars)
-in (
-
-let uu____1971 = (abstr vars tm)
-in ((nm), (uu____1967), (s), (uu____1971), (c))))
-in DefineFun (uu____1960))
-end))
-
-
-let constr_id_of_sort : sort  ->  Prims.string = (fun sort -> (
-
-let uu____1976 = (strSort sort)
-in (FStar_Util.format1 "%s_constr_id" uu____1976)))
-
-
-let fresh_token : (Prims.string * sort)  ->  Prims.int  ->  decl = (fun uu____1983 id -> (match (uu____1983) with
-| (tok_name, sort) -> begin
-(
-
-let a_name = (Prims.strcat "fresh_token_" tok_name)
-in (
-
-let uu____1990 = (
-
-let uu____1995 = (
-
-let uu____1996 = (
-
-let uu____1999 = (mkInteger' id norng)
-in (
-
-let uu____2000 = (
-
-let uu____2001 = (
-
-let uu____2005 = (constr_id_of_sort sort)
-in (
-
-let uu____2006 = (
-
-let uu____2008 = (mkApp ((tok_name), ([])) norng)
-in (uu____2008)::[])
-in ((uu____2005), (uu____2006))))
-in (mkApp uu____2001 norng))
-in ((uu____1999), (uu____2000))))
-in (mkEq uu____1996 norng))
-in ((uu____1995), (Some ("fresh token")), (Some (a_name))))
-in Assume (uu____1990)))
-end))
-
-
-let fresh_constructor : (Prims.string * sort Prims.list * sort * Prims.int)  ->  decl = (fun uu____2020 -> (match (uu____2020) with
-| (name, arg_sorts, sort, id) -> begin
-(
-
-let id = (FStar_Util.string_of_int id)
-in (
-
-let bvars = (FStar_All.pipe_right arg_sorts (FStar_List.mapi (fun i s -> (
-
-let uu____2039 = (
-
-let uu____2042 = (
-
-let uu____2043 = (FStar_Util.string_of_int i)
-in (Prims.strcat "x_" uu____2043))
-in ((uu____2042), (s)))
-in (mkFreeV uu____2039 norng)))))
-in (
-
-let bvar_names = (FStar_List.map fv_of_term bvars)
-in (
-
-let capp = (mkApp ((name), (bvars)) norng)
-in (
-
-let cid_app = (
-
-let uu____2049 = (
-
-let uu____2053 = (constr_id_of_sort sort)
-in ((uu____2053), ((capp)::[])))
-in (mkApp uu____2049 norng))
-in (
-
-let a_name = (Prims.strcat "constructor_distinct_" name)
-in (
-
-let uu____2056 = (
-
-let uu____2061 = (
-
-let uu____2062 = (
-
-let uu____2068 = (
-
-let uu____2069 = (
-
-let uu____2072 = (mkInteger id norng)
-in ((uu____2072), (cid_app)))
-in (mkEq uu____2069 norng))
-in ((((capp)::[])::[]), (bvar_names), (uu____2068)))
-in (mkForall uu____2062 norng))
-in ((uu____2061), (Some ("Constructor distinct")), (Some (a_name))))
-in Assume (uu____2056))))))))
-end))
-
-
-let injective_constructor : (Prims.string * (Prims.string * sort) Prims.list * sort)  ->  decls_t = (fun uu____2088 -> (match (uu____2088) with
-| (name, projectors, sort) -> begin
-(
-
-let n_bvars = (FStar_List.length projectors)
-in (
-
-let bvar_name = (fun i -> (
-
-let uu____2112 = (FStar_Util.string_of_int i)
-in (Prims.strcat "x_" uu____2112)))
-in (
-
-let bvar_index = (fun i -> (n_bvars - (i + (Prims.parse_int "1"))))
-in (
-
-let bvar = (fun i s -> (
-
-let uu____2129 = (
-
-let uu____2132 = (bvar_name i)
-in ((uu____2132), (s)))
-in (mkFreeV uu____2129)))
-in (
-
-let bvars = (FStar_All.pipe_right projectors (FStar_List.mapi (fun i uu____2142 -> (match (uu____2142) with
-| (uu____2145, s) -> begin
-(
-
-let uu____2147 = (bvar i s)
-in (uu____2147 norng))
-end))))
-in (
-
-let bvar_names = (FStar_List.map fv_of_term bvars)
-in (
-
-let capp = (mkApp ((name), (bvars)) norng)
-in (
-
-let uu____2154 = (FStar_All.pipe_right projectors (FStar_List.mapi (fun i uu____2166 -> (match (uu____2166) with
-| (name, s) -> begin
-(
-
-let cproj_app = (mkApp ((name), ((capp)::[])) norng)
-in (
-
-let proj_name = DeclFun (((name), ((sort)::[]), (s), (Some ("Projector"))))
-in (
-
-let a_name = (Prims.strcat "projection_inverse_" name)
-in (
-
-let uu____2178 = (
-
-let uu____2180 = (
-
-let uu____2181 = (
-
-let uu____2186 = (
-
-let uu____2187 = (
-
-let uu____2193 = (
-
-let uu____2194 = (
-
-let uu____2197 = (
-
-let uu____2198 = (bvar i s)
-in (uu____2198 norng))
-in ((cproj_app), (uu____2197)))
-in (mkEq uu____2194 norng))
-in ((((capp)::[])::[]), (bvar_names), (uu____2193)))
-in (mkForall uu____2187 norng))
-in ((uu____2186), (Some ("Projection inverse")), (Some (a_name))))
-in Assume (uu____2181))
-in (uu____2180)::[])
-in (proj_name)::uu____2178))))
-end))))
-in (FStar_All.pipe_right uu____2154 FStar_List.flatten)))))))))
-end))
-
-
-let constructor_to_decl : constructor_t  ->  decls_t = (fun uu____2213 -> (match (uu____2213) with
-| (name, projectors, sort, id, injective) -> begin
-(
-
-let injective = (injective || true)
-in (
-
-let cdecl = (
-
-let uu____2223 = (
-
-let uu____2229 = (FStar_All.pipe_right projectors (FStar_List.map Prims.snd))
-in ((name), (uu____2229), (sort), (Some ("Constructor"))))
-in DeclFun (uu____2223))
-in (
-
-let cid = (
-
-let uu____2238 = (
-
-let uu____2244 = (FStar_All.pipe_right projectors (FStar_List.map Prims.snd))
-in ((name), (uu____2244), (sort), (id)))
-in (fresh_constructor uu____2238))
-in (
-
-let disc = (
-
-let disc_name = (Prims.strcat "is-" name)
-in (
-
-let xfv = (("x"), (sort))
-in (
-
-let xx = (mkFreeV xfv norng)
-in (
-
-let disc_eq = (
-
-let uu____2258 = (
-
-let uu____2261 = (
-
-let uu____2262 = (
-
-let uu____2266 = (constr_id_of_sort sort)
-in ((uu____2266), ((xx)::[])))
-in (mkApp uu____2262 norng))
-in (
-
-let uu____2268 = (
-
-let uu____2269 = (FStar_Util.string_of_int id)
-in (mkInteger uu____2269 norng))
-in ((uu____2261), (uu____2268))))
-in (mkEq uu____2258 norng))
-in (
-
-let proj_terms = (FStar_All.pipe_right projectors (FStar_List.map (fun uu____2276 -> (match (uu____2276) with
-| (proj, s) -> begin
-(mkApp ((proj), ((xx)::[])) norng)
-end))))
-in (
-
-let disc_inv_body = (
-
-let uu____2283 = (
-
-let uu____2286 = (mkApp ((name), (proj_terms)) norng)
-in ((xx), (uu____2286)))
-in (mkEq uu____2283 norng))
-in (
-
-let disc_ax = (mkAnd ((disc_eq), (disc_inv_body)) norng)
-in (mkDefineFun ((disc_name), ((xfv)::[]), (Bool_sort), (disc_ax), (Some ("Discriminator definition")))))))))))
-in (
-
-let projs = (match (injective) with
-| true -> begin
-(injective_constructor ((name), (projectors), (sort)))
-end
-| uu____2299 -> begin
-[]
-end)
-in (
-
-let uu____2300 = (
-
-let uu____2302 = (
-
-let uu____2303 = (FStar_Util.format1 "<start constructor %s>" name)
-in Caption (uu____2303))
-in (uu____2302)::(cdecl)::(cid)::projs)
-in (
-
-let uu____2304 = (
-
-let uu____2306 = (
-
-let uu____2308 = (
-
-let uu____2309 = (FStar_Util.format1 "</end constructor %s>" name)
-in Caption (uu____2309))
-in (uu____2308)::[])
-in (FStar_List.append ((disc)::[]) uu____2306))
-in (FStar_List.append uu____2300 uu____2304))))))))
-end))
-
-
-let name_binders_inner : (Prims.string * sort) Prims.list  ->  Prims.int  ->  sort Prims.list  ->  ((Prims.string * sort) Prims.list * Prims.string Prims.list * Prims.int) = (fun outer_names start sorts -> (
-
-let uu____2334 = (FStar_All.pipe_right sorts (FStar_List.fold_left (fun uu____2357 s -> (match (uu____2357) with
-| (names, binders, n) -> begin
-(
-
-let prefix = (match (s) with
-| Term_sort -> begin
-"@x"
-end
-| uu____2385 -> begin
-"@u"
-end)
-in (
-
-let nm = (
-
-let uu____2387 = (FStar_Util.string_of_int n)
-in (Prims.strcat prefix uu____2387))
-in (
-
-let names = (((nm), (s)))::names
-in (
-
-let b = (
-
-let uu____2395 = (strSort s)
-in (FStar_Util.format2 "(%s %s)" nm uu____2395))
-in ((names), ((b)::binders), ((n + (Prims.parse_int "1"))))))))
-end)) ((outer_names), ([]), (start))))
-in (match (uu____2334) with
-| (names, binders, n) -> begin
-((names), ((FStar_List.rev binders)), (n))
-end)))
-
-
-let name_binders : sort Prims.list  ->  ((Prims.string * sort) Prims.list * Prims.string Prims.list) = (fun sorts -> (
-
-let uu____2437 = (name_binders_inner [] (Prims.parse_int "0") sorts)
-in (match (uu____2437) with
-| (names, binders, n) -> begin
-(((FStar_List.rev names)), (binders))
-end)))
-
-
-let termToSmt : term  ->  Prims.string = (fun t -> (
-
-let remove_guard_free = (fun pats -> (FStar_All.pipe_right pats (FStar_List.map (fun ps -> (FStar_All.pipe_right ps (FStar_List.map (fun tm -> (match (tm.tm) with
-| App (Var ("Prims.guard_free"), ({tm = BoundV (uu____2494); freevars = uu____2495; rng = uu____2496})::[]) -> begin
-tm
-end
-| App (Var ("Prims.guard_free"), (p)::[]) -> begin
-p
-end
-| uu____2504 -> begin
-tm
-end))))))))
-in (
-
-let rec aux' = (fun n names t -> (match (t.tm) with
-| Integer (i) -> begin
-i
-end
-| BoundV (i) -> begin
-(
-
-let uu____2527 = (FStar_List.nth names i)
-in (FStar_All.pipe_right uu____2527 Prims.fst))
-end
-| FreeV (x) -> begin
-(Prims.fst x)
-end
-| App (op, []) -> begin
-(op_to_string op)
-end
-| App (op, tms) -> begin
-(
-
-let uu____2537 = (
-
-let uu____2538 = (FStar_List.map (aux n names) tms)
-in (FStar_All.pipe_right uu____2538 (FStar_String.concat "\n")))
-in (FStar_Util.format2 "(%s %s)" (op_to_string op) uu____2537))
-end
-| Labeled (t, uu____2542, uu____2543) -> begin
-(aux n names t)
-end
-| LblPos (t, s) -> begin
-(
-
-let uu____2546 = (aux n names t)
-in (FStar_Util.format2 "(! %s :lblpos %s)" uu____2546 s))
-end
-| Quant (qop, pats, wopt, sorts, body) -> begin
-(
-
-let uu____2560 = (name_binders_inner names n sorts)
-in (match (uu____2560) with
-| (names, binders, n) -> begin
-(
-
-let binders = (FStar_All.pipe_right binders (FStar_String.concat " "))
-in (
-
-let pats = (remove_guard_free pats)
-in (
-
-let pats_str = (match (pats) with
-| (([])::[]) | ([]) -> begin
-""
-end
-| uu____2588 -> begin
-(
-
-let uu____2591 = (FStar_All.pipe_right pats (FStar_List.map (fun pats -> (
-
-let uu____2599 = (
-
-let uu____2600 = (FStar_List.map (fun p -> (
-
-let uu____2603 = (aux n names p)
-in (FStar_Util.format1 "%s" uu____2603))) pats)
-in (FStar_String.concat " " uu____2600))
-in (FStar_Util.format1 "\n:pattern (%s)" uu____2599)))))
-in (FStar_All.pipe_right uu____2591 (FStar_String.concat "\n")))
-end)
-in (match (((pats), (wopt))) with
-| ((([])::[], None)) | (([], None)) -> begin
-(
-
-let uu____2617 = (aux n names body)
-in (FStar_Util.format3 "(%s (%s)\n %s);;no pats\n" (qop_to_string qop) binders uu____2617))
-end
-| uu____2618 -> begin
-(
-
-let uu____2624 = (aux n names body)
-in (
-
-let uu____2625 = (weightToSmt wopt)
-in (FStar_Util.format5 "(%s (%s)\n (! %s\n %s %s))" (qop_to_string qop) binders uu____2624 uu____2625 pats_str)))
-end))))
-end))
-end
-| Let (es, body) -> begin
-(
-
-let uu____2630 = (FStar_List.fold_left (fun uu____2645 e -> (match (uu____2645) with
-| (names0, binders, n0) -> begin
-(
-
-let nm = (
-
-let uu____2673 = (FStar_Util.string_of_int n0)
-in (Prims.strcat "@lb" uu____2673))
-in (
-
-let names0 = (((nm), (Term_sort)))::names0
-in (
-
-let b = (
-
-let uu____2681 = (aux n names e)
-in (FStar_Util.format2 "(%s %s)" nm uu____2681))
-in ((names0), ((b)::binders), ((n0 + (Prims.parse_int "1")))))))
-end)) ((names), ([]), (n)) es)
-in (match (uu____2630) with
-| (names, binders, n) -> begin
-(
-
-let uu____2699 = (aux n names body)
-in (FStar_Util.format2 "(let (%s) %s)" (FStar_String.concat " " binders) uu____2699))
-end))
-end))
-and aux = (fun n names t -> (
-
-let s = (aux' n names t)
-in (match ((t.rng <> norng)) with
-| true -> begin
-(
-
-let uu____2705 = (FStar_Range.string_of_range t.rng)
-in (
-
-let uu____2706 = (FStar_Range.string_of_use_range t.rng)
-in (FStar_Util.format3 "\n;; def=%s; use=%s\n%s\n" uu____2705 uu____2706 s)))
-end
-| uu____2707 -> begin
-s
-end)))
-in (aux (Prims.parse_int "0") [] t))))
-
-
-let caption_to_string : Prims.string Prims.option  ->  Prims.string = (fun uu___88_2711 -> (match (uu___88_2711) with
-| None -> begin
-""
-end
-| Some (c) -> begin
-(
-
-let uu____2714 = (match ((FStar_Util.splitlines c)) with
-| [] -> begin
-(failwith "Impossible")
-end
-| (hd)::[] -> begin
-((hd), (""))
-end
-| (hd)::uu____2723 -> begin
-((hd), ("..."))
-end)
-in (match (uu____2714) with
-| (hd, suffix) -> begin
-(FStar_Util.format2 ";;;;;;;;;;;;;;;;%s%s\n" hd suffix)
-end))
-end))
-
-
-let rec declToSmt : Prims.string  ->  decl  ->  Prims.string = (fun z3options decl -> (
-
-let escape = (fun s -> (FStar_Util.replace_char s '\'' '_'))
-in (match (decl) with
-| DefPrelude -> begin
-(mkPrelude z3options)
-end
-| Caption (c) -> begin
-(
-
-let uu____2740 = (FStar_All.pipe_right (FStar_Util.splitlines c) (fun uu___89_2742 -> (match (uu___89_2742) with
-| [] -> begin
-""
-end
-| (h)::t -> begin
-h
-end)))
-in (FStar_Util.format1 "\n; %s" uu____2740))
-end
-| DeclFun (f, argsorts, retsort, c) -> begin
-(
-
-let l = (FStar_List.map strSort argsorts)
-in (
-
-let uu____2755 = (caption_to_string c)
-in (
-
-let uu____2756 = (strSort retsort)
-in (FStar_Util.format4 "%s(declare-fun %s (%s) %s)" uu____2755 f (FStar_String.concat " " l) uu____2756))))
-end
-| DefineFun (f, arg_sorts, retsort, body, c) -> begin
-(
-
-let uu____2764 = (name_binders arg_sorts)
-in (match (uu____2764) with
-| (names, binders) -> begin
-(
-
-let body = (
-
-let uu____2782 = (FStar_List.map (fun x -> (mkFreeV x norng)) names)
-in (inst uu____2782 body))
-in (
-
-let uu____2789 = (caption_to_string c)
-in (
-
-let uu____2790 = (strSort retsort)
-in (
-
-let uu____2791 = (termToSmt body)
-in (FStar_Util.format5 "%s(define-fun %s (%s) %s\n %s)" uu____2789 f (FStar_String.concat " " binders) uu____2790 uu____2791)))))
-end))
-end
-| Assume (t, c, Some (n)) -> begin
-(
-
-let uu____2796 = (caption_to_string c)
-in (
-
-let uu____2797 = (termToSmt t)
-in (FStar_Util.format3 "%s(assert (!\n%s\n:named %s))" uu____2796 uu____2797 (escape n))))
-end
-| Assume (t, c, None) -> begin
-(
-
-let uu____2801 = (caption_to_string c)
-in (
-
-let uu____2802 = (termToSmt t)
-in (FStar_Util.format2 "%s(assert %s)" uu____2801 uu____2802)))
-end
-| Eval (t) -> begin
-(
-
-let uu____2804 = (termToSmt t)
-in (FStar_Util.format1 "(eval %s)" uu____2804))
-end
-| Echo (s) -> begin
-(FStar_Util.format1 "(echo \"%s\")" s)
-end
-| CheckSat -> begin
-"(check-sat)"
-end
-| GetUnsatCore -> begin
-"(echo \"<unsat-core>\")\n(get-unsat-core)\n(echo \"</unsat-core>\")"
-end
-| Push -> begin
-"(push)"
-end
-| Pop -> begin
-"(pop)"
-end
-| SetOption (s, v) -> begin
-(FStar_Util.format2 "(set-option :%s %s)" s v)
-end
-| PrintStats -> begin
-"(get-info :all-statistics)"
-end)))
-and mkPrelude : Prims.string  ->  Prims.string = (fun z3options -> (
-
-let basic = (Prims.strcat z3options "(declare-sort Ref)\n(declare-fun Ref_constr_id (Ref) Int)\n\n(declare-sort FString)\n(declare-fun FString_constr_id (FString) Int)\n\n(declare-sort Term)\n(declare-fun Term_constr_id (Term) Int)\n(declare-datatypes () ((Fuel \n(ZFuel) \n(SFuel (prec Fuel)))))\n(declare-fun MaxIFuel () Fuel)\n(declare-fun MaxFuel () Fuel)\n(declare-fun PreType (Term) Term)\n(declare-fun Valid (Term) Bool)\n(declare-fun HasTypeFuel (Fuel Term Term) Bool)\n(define-fun HasTypeZ ((x Term) (t Term)) Bool\n(HasTypeFuel ZFuel x t))\n(define-fun HasType ((x Term) (t Term)) Bool\n(HasTypeFuel MaxIFuel x t))\n;;fuel irrelevance\n(assert (forall ((f Fuel) (x Term) (t Term))\n(! (= (HasTypeFuel (SFuel f) x t)\n(HasTypeZ x t))\n:pattern ((HasTypeFuel (SFuel f) x t)))))\n(define-fun  IsTyped ((x Term)) Bool\n(exists ((t Term)) (HasTypeZ x t)))\n(declare-fun ApplyTF (Term Fuel) Term)\n(declare-fun ApplyTT (Term Term) Term)\n(declare-fun Rank (Term) Int)\n(declare-fun Closure (Term) Term)\n(declare-fun ConsTerm (Term Term) Term)\n(declare-fun ConsFuel (Fuel Term) Term)\n(declare-fun Precedes (Term Term) Term)\n(define-fun Reify ((x Term)) Term x)\n(assert (forall ((t Term))\n(! (implies (exists ((e Term)) (HasType e t))\n(Valid t))\n:pattern ((Valid t)))))\n(assert (forall ((t1 Term) (t2 Term))\n(! (iff (Valid (Precedes t1 t2)) \n(< (Rank t1) (Rank t2)))\n:pattern ((Precedes t1 t2)))))\n(define-fun Prims.precedes ((a Term) (b Term) (t1 Term) (t2 Term)) Term\n(Precedes t1 t2))\n(declare-fun Range_const () Term)\n")
-in (
-
-let constrs = ((("FString_const"), (((("FString_const_proj_0"), (Int_sort)))::[]), (String_sort), ((Prims.parse_int "0")), (true)))::((("Tm_type"), ([]), (Term_sort), ((Prims.parse_int "2")), (true)))::((("Tm_arrow"), (((("Tm_arrow_id"), (Int_sort)))::[]), (Term_sort), ((Prims.parse_int "3")), (false)))::((("Tm_uvar"), (((("Tm_uvar_fst"), (Int_sort)))::[]), (Term_sort), ((Prims.parse_int "5")), (true)))::((("Tm_unit"), ([]), (Term_sort), ((Prims.parse_int "6")), (true)))::((("BoxInt"), (((("BoxInt_proj_0"), (Int_sort)))::[]), (Term_sort), ((Prims.parse_int "7")), (true)))::((("BoxBool"), (((("BoxBool_proj_0"), (Bool_sort)))::[]), (Term_sort), ((Prims.parse_int "8")), (true)))::((("BoxString"), (((("BoxString_proj_0"), (String_sort)))::[]), (Term_sort), ((Prims.parse_int "9")), (true)))::((("BoxRef"), (((("BoxRef_proj_0"), (Ref_sort)))::[]), (Term_sort), ((Prims.parse_int "10")), (true)))::((("LexCons"), (((("LexCons_0"), (Term_sort)))::((("LexCons_1"), (Term_sort)))::[]), (Term_sort), ((Prims.parse_int "11")), (true)))::[]
-in (
-
-let bcons = (
-
-let uu____2968 = (
-
-let uu____2970 = (FStar_All.pipe_right constrs (FStar_List.collect constructor_to_decl))
-in (FStar_All.pipe_right uu____2970 (FStar_List.map (declToSmt z3options))))
-in (FStar_All.pipe_right uu____2968 (FStar_String.concat "\n")))
-in (
-
-let lex_ordering = "\n(define-fun is-Prims.LexCons ((t Term)) Bool \n(is-LexCons t))\n(assert (forall ((x1 Term) (x2 Term) (y1 Term) (y2 Term))\n(iff (Valid (Precedes (LexCons x1 x2) (LexCons y1 y2)))\n(or (Valid (Precedes x1 y1))\n(and (= x1 y1)\n(Valid (Precedes x2 y2)))))))\n"
-in (Prims.strcat basic (Prims.strcat bcons lex_ordering)))))))
-
-
-let mk_Range_const : term = (mkApp (("Range_const"), ([])) norng)
-
-
-let mk_Term_type : term = (mkApp (("Tm_type"), ([])) norng)
-
-
-let mk_Term_app : term  ->  term  ->  FStar_Range.range  ->  term = (fun t1 t2 r -> (mkApp (("Tm_app"), ((t1)::(t2)::[])) r))
-
-
-let mk_Term_uvar : Prims.int  ->  FStar_Range.range  ->  term = (fun i r -> (
-
-let uu____2995 = (
-
-let uu____2999 = (
-
-let uu____3001 = (mkInteger' i norng)
-in (uu____3001)::[])
-in (("Tm_uvar"), (uu____2999)))
-in (mkApp uu____2995 r)))
-
-
-let mk_Term_unit : term = (mkApp (("Tm_unit"), ([])) norng)
-
-
-let boxInt : term  ->  term = (fun t -> (mkApp (("BoxInt"), ((t)::[])) t.rng))
-
-
-let unboxInt : term  ->  term = (fun t -> (mkApp (("BoxInt_proj_0"), ((t)::[])) t.rng))
-
-
-let boxBool : term  ->  term = (fun t -> (mkApp (("BoxBool"), ((t)::[])) t.rng))
-
-
-let unboxBool : term  ->  term = (fun t -> (mkApp (("BoxBool_proj_0"), ((t)::[])) t.rng))
-
-
-let boxString : term  ->  term = (fun t -> (mkApp (("BoxString"), ((t)::[])) t.rng))
-
-
-let unboxString : term  ->  term = (fun t -> (mkApp (("BoxString_proj_0"), ((t)::[])) t.rng))
-
-
-let boxRef : term  ->  term = (fun t -> (mkApp (("BoxRef"), ((t)::[])) t.rng))
-
-
-let unboxRef : term  ->  term = (fun t -> (mkApp (("BoxRef_proj_0"), ((t)::[])) t.rng))
-
-
-let boxTerm : sort  ->  term  ->  term = (fun sort t -> (match (sort) with
-| Int_sort -> begin
-(boxInt t)
-end
-| Bool_sort -> begin
-(boxBool t)
-end
-| String_sort -> begin
-(boxString t)
-end
-| Ref_sort -> begin
-(boxRef t)
-end
-| uu____3042 -> begin
-(Prims.raise FStar_Util.Impos)
-end))
-
-
-let unboxTerm : sort  ->  term  ->  term = (fun sort t -> (match (sort) with
-| Int_sort -> begin
-(unboxInt t)
-end
-| Bool_sort -> begin
-(unboxBool t)
-end
-| String_sort -> begin
-(unboxString t)
-end
-| Ref_sort -> begin
-(unboxRef t)
-end
-| uu____3049 -> begin
-(Prims.raise FStar_Util.Impos)
-end))
-
-
-let mk_PreType : term  ->  term = (fun t -> (mkApp (("PreType"), ((t)::[])) t.rng))
-
-
-let mk_Valid : term  ->  term = (fun t -> (match (t.tm) with
-| App (Var ("Prims.b2t"), ({tm = App (Var ("Prims.op_Equality"), (uu____3057)::(t1)::(t2)::[]); freevars = uu____3060; rng = uu____3061})::[]) -> begin
-(mkEq ((t1), (t2)) t.rng)
-end
-| App (Var ("Prims.b2t"), ({tm = App (Var ("Prims.op_disEquality"), (uu____3068)::(t1)::(t2)::[]); freevars = uu____3071; rng = uu____3072})::[]) -> begin
-(
-
-let uu____3079 = (mkEq ((t1), (t2)) norng)
-in (mkNot uu____3079 t.rng))
-end
-| App (Var ("Prims.b2t"), ({tm = App (Var ("Prims.op_LessThanOrEqual"), (t1)::(t2)::[]); freevars = uu____3082; rng = uu____3083})::[]) -> begin
-(
-
-let uu____3090 = (
-
-let uu____3093 = (unboxInt t1)
-in (
-
-let uu____3094 = (unboxInt t2)
-in ((uu____3093), (uu____3094))))
-in (mkLTE uu____3090 t.rng))
-end
-| App (Var ("Prims.b2t"), ({tm = App (Var ("Prims.op_LessThan"), (t1)::(t2)::[]); freevars = uu____3097; rng = uu____3098})::[]) -> begin
-(
-
-let uu____3105 = (
-
-let uu____3108 = (unboxInt t1)
-in (
-
-let uu____3109 = (unboxInt t2)
-in ((uu____3108), (uu____3109))))
-in (mkLT uu____3105 t.rng))
-end
-| App (Var ("Prims.b2t"), ({tm = App (Var ("Prims.op_GreaterThanOrEqual"), (t1)::(t2)::[]); freevars = uu____3112; rng = uu____3113})::[]) -> begin
-(
-
-let uu____3120 = (
-
-let uu____3123 = (unboxInt t1)
-in (
-
-let uu____3124 = (unboxInt t2)
-in ((uu____3123), (uu____3124))))
-in (mkGTE uu____3120 t.rng))
-end
-| App (Var ("Prims.b2t"), ({tm = App (Var ("Prims.op_GreaterThan"), (t1)::(t2)::[]); freevars = uu____3127; rng = uu____3128})::[]) -> begin
-(
-
-let uu____3135 = (
-
-let uu____3138 = (unboxInt t1)
-in (
-
-let uu____3139 = (unboxInt t2)
-in ((uu____3138), (uu____3139))))
-in (mkGT uu____3135 t.rng))
-end
-| App (Var ("Prims.b2t"), ({tm = App (Var ("Prims.op_AmpAmp"), (t1)::(t2)::[]); freevars = uu____3142; rng = uu____3143})::[]) -> begin
-(
-
-let uu____3150 = (
-
-let uu____3153 = (unboxBool t1)
-in (
-
-let uu____3154 = (unboxBool t2)
-in ((uu____3153), (uu____3154))))
-in (mkAnd uu____3150 t.rng))
-end
-| App (Var ("Prims.b2t"), ({tm = App (Var ("Prims.op_BarBar"), (t1)::(t2)::[]); freevars = uu____3157; rng = uu____3158})::[]) -> begin
-(
-
-let uu____3165 = (
-
-let uu____3168 = (unboxBool t1)
-in (
-
-let uu____3169 = (unboxBool t2)
-in ((uu____3168), (uu____3169))))
-in (mkOr uu____3165 t.rng))
-end
-| App (Var ("Prims.b2t"), ({tm = App (Var ("Prims.op_Negation"), (t)::[]); freevars = uu____3171; rng = uu____3172})::[]) -> begin
-(
-
-let uu____3179 = (unboxBool t)
-in (mkNot uu____3179 t.rng))
-end
-| App (Var ("Prims.b2t"), (t1)::[]) -> begin
-(
-
-let uu___90_3182 = (unboxBool t1)
-in {tm = uu___90_3182.tm; freevars = uu___90_3182.freevars; rng = t.rng})
-end
-| uu____3185 -> begin
-(mkApp (("Valid"), ((t)::[])) t.rng)
-end))
-
-
-let mk_HasType : term  ->  term  ->  term = (fun v t -> (mkApp (("HasType"), ((v)::(t)::[])) t.rng))
-
-
-let mk_HasTypeZ : term  ->  term  ->  term = (fun v t -> (mkApp (("HasTypeZ"), ((v)::(t)::[])) t.rng))
-
-
-let mk_IsTyped : term  ->  term = (fun v -> (mkApp (("IsTyped"), ((v)::[])) norng))
-
-
-let mk_HasTypeFuel : term  ->  term  ->  term  ->  term = (fun f v t -> (
-
-let uu____3214 = (FStar_Options.unthrottle_inductives ())
-in (match (uu____3214) with
-| true -> begin
-(mk_HasType v t)
-end
-| uu____3215 -> begin
-(mkApp (("HasTypeFuel"), ((f)::(v)::(t)::[])) t.rng)
-end)))
-
-
-let mk_HasTypeWithFuel : term Prims.option  ->  term  ->  term  ->  term = (fun f v t -> (match (f) with
-| None -> begin
-(mk_HasType v t)
-end
-| Some (f) -> begin
-(mk_HasTypeFuel f v t)
-end))
-
-
-let mk_Destruct : term  ->  FStar_Range.range  ->  term = (fun v -> (mkApp (("Destruct"), ((v)::[]))))
-
-
-let mk_Rank : term  ->  FStar_Range.range  ->  term = (fun x -> (mkApp (("Rank"), ((x)::[]))))
-
-
-let mk_tester : Prims.string  ->  term  ->  term = (fun n t -> (mkApp (((Prims.strcat "is-" n)), ((t)::[])) t.rng))
-
-
-let mk_ApplyTF : term  ->  term  ->  term = (fun t t' -> (mkApp (("ApplyTF"), ((t)::(t')::[])) t.rng))
-
-
-let mk_ApplyTT : term  ->  term  ->  FStar_Range.range  ->  term = (fun t t' r -> (mkApp (("ApplyTT"), ((t)::(t')::[])) r))
-
-
-let mk_String_const : Prims.int  ->  FStar_Range.range  ->  term = (fun i r -> (
-
-let uu____3271 = (
-
-let uu____3275 = (
-
-let uu____3277 = (mkInteger' i norng)
-in (uu____3277)::[])
-in (("FString_const"), (uu____3275)))
-in (mkApp uu____3271 r)))
-
-
-let mk_Precedes : term  ->  term  ->  FStar_Range.range  ->  term = (fun x1 x2 r -> (
-
-let uu____3288 = (mkApp (("Precedes"), ((x1)::(x2)::[])) r)
-in (FStar_All.pipe_right uu____3288 mk_Valid)))
-
-
-let mk_LexCons : term  ->  term  ->  FStar_Range.range  ->  term = (fun x1 x2 r -> (mkApp (("LexCons"), ((x1)::(x2)::[])) r))
-
-
-let rec n_fuel : Prims.int  ->  term = (fun n -> (match ((n = (Prims.parse_int "0"))) with
-| true -> begin
-(mkApp (("ZFuel"), ([])) norng)
-end
-| uu____3304 -> begin
-(
-
-let uu____3305 = (
-
-let uu____3309 = (
-
-let uu____3311 = (n_fuel (n - (Prims.parse_int "1")))
-in (uu____3311)::[])
-in (("SFuel"), (uu____3309)))
-in (mkApp uu____3305 norng))
-end))
-
-
-let fuel_2 : term = (n_fuel (Prims.parse_int "2"))
-
-
-let fuel_100 : term = (n_fuel (Prims.parse_int "100"))
-
-
-let mk_and_opt : term Prims.option  ->  term Prims.option  ->  FStar_Range.range  ->  term Prims.option = (fun p1 p2 r -> (match (((p1), (p2))) with
-| (Some (p1), Some (p2)) -> begin
-(
-
-let uu____3334 = (mkAnd ((p1), (p2)) r)
-in Some (uu____3334))
-end
-| ((Some (p), None)) | ((None, Some (p))) -> begin
-Some (p)
-end
-| (None, None) -> begin
-None
-end))
-
-
-let mk_and_opt_l : term Prims.option Prims.list  ->  FStar_Range.range  ->  term Prims.option = (fun pl r -> (FStar_List.fold_right (fun p out -> (mk_and_opt p out r)) pl None))
-
-
-let mk_and_l : term Prims.list  ->  FStar_Range.range  ->  term = (fun l r -> (
-
-let uu____3367 = (mkTrue r)
-in (FStar_List.fold_right (fun p1 p2 -> (mkAnd ((p1), (p2)) r)) l uu____3367)))
-
-
-let mk_or_l : term Prims.list  ->  FStar_Range.range  ->  term = (fun l r -> (
-
-let uu____3378 = (mkFalse r)
-in (FStar_List.fold_right (fun p1 p2 -> (mkOr ((p1), (p2)) r)) l uu____3378)))
-
-
-let mk_haseq : term  ->  term = (fun t -> (
-
-let uu____3384 = (mkApp (("Prims.hasEq"), ((t)::[])) t.rng)
-in (mk_Valid uu____3384)))
-
-
-let rec print_smt_term : term  ->  Prims.string = (fun t -> (match (t.tm) with
-| Integer (n) -> begin
-(FStar_Util.format1 "(Integer %s)" n)
-end
-| BoundV (n) -> begin
-(
-
-let uu____3398 = (FStar_Util.string_of_int n)
-in (FStar_Util.format1 "(BoundV %s)" uu____3398))
-end
-| FreeV (fv) -> begin
-(FStar_Util.format1 "(FreeV %s)" (Prims.fst fv))
-end
-| App (op, l) -> begin
-(
-
-let uu____3406 = (print_smt_term_list l)
-in (FStar_Util.format2 "(%s %s)" (op_to_string op) uu____3406))
-end
-| Labeled (t, r1, r2) -> begin
-(
-
-let uu____3410 = (print_smt_term t)
-in (FStar_Util.format2 "(Labeled \'%s\' %s)" r1 uu____3410))
-end
-| LblPos (t, s) -> begin
-(
-
-let uu____3413 = (print_smt_term t)
-in (FStar_Util.format2 "(LblPos %s %s)" s uu____3413))
-end
-| Quant (qop, l, uu____3416, uu____3417, t) -> begin
-(
-
-let uu____3427 = (print_smt_term_list_list l)
-in (
-
-let uu____3428 = (print_smt_term t)
-in (FStar_Util.format3 "(%s %s %s)" (qop_to_string qop) uu____3427 uu____3428)))
-end
-| Let (es, body) -> begin
-(
-
-let uu____3433 = (print_smt_term_list es)
-in (
-
-let uu____3434 = (print_smt_term body)
-in (FStar_Util.format2 "(let %s %s)" uu____3433 uu____3434)))
-end))
-and print_smt_term_list : term Prims.list  ->  Prims.string = (fun l -> (
-
-let uu____3437 = (FStar_List.map print_smt_term l)
-in (FStar_All.pipe_right uu____3437 (FStar_String.concat " "))))
-and print_smt_term_list_list : term Prims.list Prims.list  ->  Prims.string = (fun l -> (FStar_List.fold_left (fun s l -> (
-
-let uu____3447 = (
-
-let uu____3448 = (
-
-let uu____3449 = (print_smt_term_list l)
-in (Prims.strcat uu____3449 " ] "))
-in (Prims.strcat "; [ " uu____3448))
-in (Prims.strcat s uu____3447))) "" l))
-
-
-
-=======
   | DefPrelude 
   | DeclFun of (Prims.string * sort Prims.list * sort * caption) 
   | DefineFun of (Prims.string * sort Prims.list * sort * term * caption) 
@@ -2810,68 +244,68 @@
   | PrintStats 
 let uu___is_DefPrelude : decl -> Prims.bool =
   fun projectee  ->
-    match projectee with | DefPrelude  -> true | uu____492 -> false
+    match projectee with | DefPrelude  -> true | uu____522 -> false
   
 let uu___is_DeclFun : decl -> Prims.bool =
   fun projectee  ->
-    match projectee with | DeclFun _0 -> true | uu____502 -> false
+    match projectee with | DeclFun _0 -> true | uu____532 -> false
   
 let __proj__DeclFun__item___0 :
   decl -> (Prims.string * sort Prims.list * sort * caption) =
   fun projectee  -> match projectee with | DeclFun _0 -> _0 
 let uu___is_DefineFun : decl -> Prims.bool =
   fun projectee  ->
-    match projectee with | DefineFun _0 -> true | uu____535 -> false
+    match projectee with | DefineFun _0 -> true | uu____565 -> false
   
 let __proj__DefineFun__item___0 :
   decl -> (Prims.string * sort Prims.list * sort * term * caption) =
   fun projectee  -> match projectee with | DefineFun _0 -> _0 
 let uu___is_Assume : decl -> Prims.bool =
   fun projectee  ->
-    match projectee with | Assume _0 -> true | uu____569 -> false
+    match projectee with | Assume _0 -> true | uu____599 -> false
   
 let __proj__Assume__item___0 :
   decl -> (term * caption * Prims.string Prims.option) =
   fun projectee  -> match projectee with | Assume _0 -> _0 
 let uu___is_Caption : decl -> Prims.bool =
   fun projectee  ->
-    match projectee with | Caption _0 -> true | uu____593 -> false
+    match projectee with | Caption _0 -> true | uu____623 -> false
   
 let __proj__Caption__item___0 : decl -> Prims.string =
   fun projectee  -> match projectee with | Caption _0 -> _0 
 let uu___is_Eval : decl -> Prims.bool =
   fun projectee  ->
-    match projectee with | Eval _0 -> true | uu____605 -> false
+    match projectee with | Eval _0 -> true | uu____635 -> false
   
 let __proj__Eval__item___0 : decl -> term =
   fun projectee  -> match projectee with | Eval _0 -> _0 
 let uu___is_Echo : decl -> Prims.bool =
   fun projectee  ->
-    match projectee with | Echo _0 -> true | uu____617 -> false
+    match projectee with | Echo _0 -> true | uu____647 -> false
   
 let __proj__Echo__item___0 : decl -> Prims.string =
   fun projectee  -> match projectee with | Echo _0 -> _0 
 let uu___is_Push : decl -> Prims.bool =
-  fun projectee  -> match projectee with | Push  -> true | uu____628 -> false 
+  fun projectee  -> match projectee with | Push  -> true | uu____658 -> false 
 let uu___is_Pop : decl -> Prims.bool =
-  fun projectee  -> match projectee with | Pop  -> true | uu____632 -> false 
+  fun projectee  -> match projectee with | Pop  -> true | uu____662 -> false 
 let uu___is_CheckSat : decl -> Prims.bool =
   fun projectee  ->
-    match projectee with | CheckSat  -> true | uu____636 -> false
+    match projectee with | CheckSat  -> true | uu____666 -> false
   
 let uu___is_GetUnsatCore : decl -> Prims.bool =
   fun projectee  ->
-    match projectee with | GetUnsatCore  -> true | uu____640 -> false
+    match projectee with | GetUnsatCore  -> true | uu____670 -> false
   
 let uu___is_SetOption : decl -> Prims.bool =
   fun projectee  ->
-    match projectee with | SetOption _0 -> true | uu____647 -> false
+    match projectee with | SetOption _0 -> true | uu____677 -> false
   
 let __proj__SetOption__item___0 : decl -> (Prims.string * Prims.string) =
   fun projectee  -> match projectee with | SetOption _0 -> _0 
 let uu___is_PrintStats : decl -> Prims.bool =
   fun projectee  ->
-    match projectee with | PrintStats  -> true | uu____664 -> false
+    match projectee with | PrintStats  -> true | uu____694 -> false
   
 type decls_t = decl Prims.list
 type error_label = (fv * Prims.string * FStar_Range.range)
@@ -2884,32 +318,33 @@
     fun y  ->
       match ((x.tm), (y.tm)) with
       | (FreeV x,FreeV y) -> fv_eq x y
-      | uu____701 -> false
+      | uu____731 -> false
   
 let freevar_sort : term -> sort =
-  fun uu___83_706  ->
-    match uu___83_706 with
-    | { tm = FreeV x; freevars = uu____708; rng = uu____709;_} -> fv_sort x
-    | uu____716 -> failwith "impossible"
+  fun uu___83_736  ->
+    match uu___83_736 with
+    | { tm = FreeV x; freevars = uu____738; rng = uu____739;_} -> fv_sort x
+    | uu____746 -> failwith "impossible"
   
 let fv_of_term : term -> fv =
-  fun uu___84_719  ->
-    match uu___84_719 with
-    | { tm = FreeV fv; freevars = uu____721; rng = uu____722;_} -> fv
-    | uu____729 -> failwith "impossible"
+  fun uu___84_749  ->
+    match uu___84_749 with
+    | { tm = FreeV fv; freevars = uu____751; rng = uu____752;_} -> fv
+    | uu____759 -> failwith "impossible"
   
 let rec freevars : term -> (Prims.string * sort) Prims.list =
   fun t  ->
     match t.tm with
     | Integer _|BoundV _ -> []
     | FreeV fv -> [fv]
-    | App (uu____750,tms) -> FStar_List.collect freevars tms
+    | App (uu____780,tms) -> FStar_List.collect freevars tms
     | Quant (_,_,_,_,t)|Labeled (t,_,_)|LblPos (t,_) -> freevars t
+    | Let (es,body) -> FStar_List.collect freevars (body :: es)
   
 let free_variables : term -> fvs =
   fun t  ->
-    let uu____771 = FStar_ST.read t.freevars  in
-    match uu____771 with
+    let uu____807 = FStar_ST.read t.freevars  in
+    match uu____807 with
     | Some b -> b
     | None  ->
         let fvs =
@@ -2917,12 +352,12 @@
         (FStar_ST.write t.freevars (Some fvs); fvs)
   
 let qop_to_string : qop -> Prims.string =
-  fun uu___85_804  ->
-    match uu___85_804 with | Forall  -> "forall" | Exists  -> "exists"
+  fun uu___85_840  ->
+    match uu___85_840 with | Forall  -> "forall" | Exists  -> "exists"
   
 let op_to_string : op -> Prims.string =
-  fun uu___86_807  ->
-    match uu___86_807 with
+  fun uu___86_843  ->
+    match uu___86_843 with
     | TrueOp  -> "true"
     | FalseOp  -> "false"
     | Not  -> "not"
@@ -2945,8 +380,8 @@
     | Var s -> s
   
 let weightToSmt : Prims.int Prims.option -> Prims.string =
-  fun uu___87_812  ->
-    match uu___87_812 with
+  fun uu___87_848  ->
+    match uu___87_848 with
     | None  -> ""
     | Some i ->
         let _0_175 = FStar_Util.string_of_int i  in
@@ -3021,25 +456,36 @@
             Prims.strcat " (" _0_201  in
           Prims.strcat (qop_to_string qop) _0_202  in
         Prims.strcat "(" _0_203
+    | Let (es,body) ->
+        let _0_209 =
+          let _0_208 =
+            let _0_204 = FStar_List.map hash_of_term es  in
+            FStar_All.pipe_right _0_204 (FStar_String.concat " ")  in
+          let _0_207 =
+            let _0_206 =
+              let _0_205 = hash_of_term body  in Prims.strcat _0_205 ")"  in
+            Prims.strcat ") " _0_206  in
+          Prims.strcat _0_208 _0_207  in
+        Prims.strcat "(let (" _0_209
 
 and hash_of_term : term -> Prims.string = fun tm  -> hash_of_term' tm.tm
 
 let mk : term' -> FStar_Range.range -> term =
   fun t  ->
     fun r  ->
-      let _0_204 = FStar_Util.mk_ref None  in
-      { tm = t; freevars = _0_204; rng = r }
+      let _0_210 = FStar_Util.mk_ref None  in
+      { tm = t; freevars = _0_210; rng = r }
   
 let mkTrue : FStar_Range.range -> term = fun r  -> mk (App (TrueOp, [])) r 
 let mkFalse : FStar_Range.range -> term = fun r  -> mk (App (FalseOp, [])) r 
 let mkInteger : Prims.string -> FStar_Range.range -> term =
   fun i  ->
     fun r  ->
-      let _0_205 = Integer (FStar_Util.ensure_decimal i)  in mk _0_205 r
+      let _0_211 = Integer (FStar_Util.ensure_decimal i)  in mk _0_211 r
   
 let mkInteger' : Prims.int -> FStar_Range.range -> term =
   fun i  ->
-    fun r  -> let _0_206 = FStar_Util.string_of_int i  in mkInteger _0_206 r
+    fun r  -> let _0_212 = FStar_Util.string_of_int i  in mkInteger _0_212 r
   
 let mkBoundV : Prims.int -> FStar_Range.range -> term =
   fun i  -> fun r  -> mk (BoundV i) r 
@@ -3048,69 +494,69 @@
 let mkApp' : (op * term Prims.list) -> FStar_Range.range -> term =
   fun f  -> fun r  -> mk (App f) r 
 let mkApp : (Prims.string * term Prims.list) -> FStar_Range.range -> term =
-  fun uu____928  ->
-    fun r  -> match uu____928 with | (s,args) -> mk (App ((Var s), args)) r
+  fun uu____969  ->
+    fun r  -> match uu____969 with | (s,args) -> mk (App ((Var s), args)) r
   
 let mkNot : term -> FStar_Range.range -> term =
   fun t  ->
     fun r  ->
       match t.tm with
-      | App (TrueOp ,uu____944) -> mkFalse r
-      | App (FalseOp ,uu____947) -> mkTrue r
-      | uu____950 -> mkApp' (Not, [t]) r
+      | App (TrueOp ,uu____985) -> mkFalse r
+      | App (FalseOp ,uu____988) -> mkTrue r
+      | uu____991 -> mkApp' (Not, [t]) r
   
 let mkAnd : (term * term) -> FStar_Range.range -> term =
-  fun uu____958  ->
-    fun r  ->
-      match uu____958 with
+  fun uu____999  ->
+    fun r  ->
+      match uu____999 with
       | (t1,t2) ->
           (match ((t1.tm), (t2.tm)) with
-           | (App (TrueOp ,uu____964),uu____965) -> t2
-           | (uu____968,App (TrueOp ,uu____969)) -> t1
+           | (App (TrueOp ,uu____1005),uu____1006) -> t2
+           | (uu____1009,App (TrueOp ,uu____1010)) -> t1
            | (App (FalseOp ,_),_)|(_,App (FalseOp ,_)) -> mkFalse r
            | (App (And ,ts1),App (And ,ts2)) ->
                mkApp' (And, (FStar_List.append ts1 ts2)) r
-           | (uu____985,App (And ,ts2)) -> mkApp' (And, (t1 :: ts2)) r
-           | (App (And ,ts1),uu____991) ->
+           | (uu____1026,App (And ,ts2)) -> mkApp' (And, (t1 :: ts2)) r
+           | (App (And ,ts1),uu____1032) ->
                mkApp' (And, (FStar_List.append ts1 [t2])) r
-           | uu____995 -> mkApp' (And, [t1; t2]) r)
+           | uu____1036 -> mkApp' (And, [t1; t2]) r)
   
 let mkOr : (term * term) -> FStar_Range.range -> term =
-  fun uu____1005  ->
-    fun r  ->
-      match uu____1005 with
+  fun uu____1046  ->
+    fun r  ->
+      match uu____1046 with
       | (t1,t2) ->
           (match ((t1.tm), (t2.tm)) with
            | (App (TrueOp ,_),_)|(_,App (TrueOp ,_)) -> mkTrue r
-           | (App (FalseOp ,uu____1017),uu____1018) -> t2
-           | (uu____1021,App (FalseOp ,uu____1022)) -> t1
+           | (App (FalseOp ,uu____1058),uu____1059) -> t2
+           | (uu____1062,App (FalseOp ,uu____1063)) -> t1
            | (App (Or ,ts1),App (Or ,ts2)) ->
                mkApp' (Or, (FStar_List.append ts1 ts2)) r
-           | (uu____1032,App (Or ,ts2)) -> mkApp' (Or, (t1 :: ts2)) r
-           | (App (Or ,ts1),uu____1038) ->
+           | (uu____1073,App (Or ,ts2)) -> mkApp' (Or, (t1 :: ts2)) r
+           | (App (Or ,ts1),uu____1079) ->
                mkApp' (Or, (FStar_List.append ts1 [t2])) r
-           | uu____1042 -> mkApp' (Or, [t1; t2]) r)
+           | uu____1083 -> mkApp' (Or, [t1; t2]) r)
   
 let mkImp : (term * term) -> FStar_Range.range -> term =
-  fun uu____1052  ->
-    fun r  ->
-      match uu____1052 with
+  fun uu____1093  ->
+    fun r  ->
+      match uu____1093 with
       | (t1,t2) ->
           (match ((t1.tm), (t2.tm)) with
            | (_,App (TrueOp ,_))|(App (FalseOp ,_),_) -> mkTrue r
-           | (App (TrueOp ,uu____1064),uu____1065) -> t2
-           | (uu____1068,App (Imp ,t1'::t2'::[])) ->
-               let _0_209 =
-                 let _0_208 =
-                   let _0_207 = mkAnd (t1, t1') r  in [_0_207; t2']  in
-                 (Imp, _0_208)  in
-               mkApp' _0_209 r
-           | uu____1073 -> mkApp' (Imp, [t1; t2]) r)
+           | (App (TrueOp ,uu____1105),uu____1106) -> t2
+           | (uu____1109,App (Imp ,t1'::t2'::[])) ->
+               let _0_215 =
+                 let _0_214 =
+                   let _0_213 = mkAnd (t1, t1') r  in [_0_213; t2']  in
+                 (Imp, _0_214)  in
+               mkApp' _0_215 r
+           | uu____1114 -> mkApp' (Imp, [t1; t2]) r)
   
 let mk_bin_op : op -> (term * term) -> FStar_Range.range -> term =
   fun op  ->
-    fun uu____1086  ->
-      fun r  -> match uu____1086 with | (t1,t2) -> mkApp' (op, [t1; t2]) r
+    fun uu____1127  ->
+      fun r  -> match uu____1127 with | (t1,t2) -> mkApp' (op, [t1; t2]) r
   
 let mkMinus : term -> FStar_Range.range -> term =
   fun t  -> fun r  -> mkApp' (Minus, [t]) r 
@@ -3126,17 +572,23 @@
 let mkMul : (term * term) -> FStar_Range.range -> term = mk_bin_op Mul 
 let mkMod : (term * term) -> FStar_Range.range -> term = mk_bin_op Mod 
 let mkITE : (term * term * term) -> FStar_Range.range -> term =
-  fun uu____1173  ->
-    fun r  ->
-      match uu____1173 with
+  fun uu____1214  ->
+    fun r  ->
+      match uu____1214 with
       | (t1,t2,t3) ->
-          (match ((t2.tm), (t3.tm)) with
-           | (App (TrueOp ,uu____1181),App (TrueOp ,uu____1182)) -> mkTrue r
-           | (App (TrueOp ,uu____1187),uu____1188) ->
-               let _0_211 = let _0_210 = mkNot t1 t1.rng  in (_0_210, t3)  in
-               mkImp _0_211 r
-           | (uu____1191,App (TrueOp ,uu____1192)) -> mkImp (t1, t2) r
-           | (uu____1195,uu____1196) -> mkApp' (ITE, [t1; t2; t3]) r)
+          (match t1.tm with
+           | App (TrueOp ,uu____1222) -> t2
+           | App (FalseOp ,uu____1225) -> t3
+           | uu____1228 ->
+               (match ((t2.tm), (t3.tm)) with
+                | (App (TrueOp ,uu____1229),App (TrueOp ,uu____1230)) ->
+                    mkTrue r
+                | (App (TrueOp ,uu____1235),uu____1236) ->
+                    let _0_217 =
+                      let _0_216 = mkNot t1 t1.rng  in (_0_216, t3)  in
+                    mkImp _0_217 r
+                | (uu____1239,App (TrueOp ,uu____1240)) -> mkImp (t1, t2) r
+                | (uu____1243,uu____1244) -> mkApp' (ITE, [t1; t2; t3]) r))
   
 let mkCases : term Prims.list -> FStar_Range.range -> term =
   fun t  ->
@@ -3150,61 +602,88 @@
   (qop * term Prims.list Prims.list * Prims.int Prims.option * sort
     Prims.list * term) -> FStar_Range.range -> term
   =
-  fun uu____1224  ->
-    fun r  ->
-      match uu____1224 with
+  fun uu____1272  ->
+    fun r  ->
+      match uu____1272 with
       | (qop,pats,wopt,vars,body) ->
           (match (FStar_List.length vars) = (Prims.parse_int "0") with
            | true  -> body
-           | uu____1250 ->
+           | uu____1298 ->
                (match body.tm with
-                | App (TrueOp ,uu____1251) -> body
-                | uu____1254 -> mk (Quant (qop, pats, wopt, vars, body)) r))
+                | App (TrueOp ,uu____1299) -> body
+                | uu____1302 -> mk (Quant (qop, pats, wopt, vars, body)) r))
+  
+let mkLet : (term Prims.list * term) -> FStar_Range.range -> term =
+  fun uu____1314  ->
+    fun r  ->
+      match uu____1314 with
+      | (es,body) ->
+          (match (FStar_List.length es) = (Prims.parse_int "0") with
+           | true  -> body
+           | uu____1325 -> mk (Let (es, body)) r)
   
 let abstr : fv Prims.list -> term -> term =
   fun fvs  ->
     fun t  ->
       let nvars = FStar_List.length fvs  in
       let index_of fv =
-        let uu____1274 = FStar_Util.try_find_index (fv_eq fv) fvs  in
-        match uu____1274 with
+        let uu____1342 = FStar_Util.try_find_index (fv_eq fv) fvs  in
+        match uu____1342 with
         | None  -> None
         | Some i -> Some (nvars - (i + (Prims.parse_int "1")))  in
       let rec aux ix t =
-        let uu____1288 = FStar_ST.read t.freevars  in
-        match uu____1288 with
+        let uu____1356 = FStar_ST.read t.freevars  in
+        match uu____1356 with
         | Some [] -> t
-        | uu____1304 ->
+        | uu____1372 ->
             (match t.tm with
              | Integer _|BoundV _ -> t
              | FreeV x ->
-                 let uu____1314 = index_of x  in
-                 (match uu____1314 with
+                 let uu____1382 = index_of x  in
+                 (match uu____1382 with
                   | None  -> t
                   | Some i -> mkBoundV (i + ix) t.rng)
              | App (op,tms) ->
-                 let _0_213 =
-                   let _0_212 = FStar_List.map (aux ix) tms  in (op, _0_212)
+                 let _0_219 =
+                   let _0_218 = FStar_List.map (aux ix) tms  in (op, _0_218)
                     in
-                 mkApp' _0_213 t.rng
+                 mkApp' _0_219 t.rng
              | Labeled (t,r1,r2) ->
-                 let _0_215 =
-                   Labeled (let _0_214 = aux ix t  in (_0_214, r1, r2))  in
-                 mk _0_215 t.rng
+                 let _0_221 =
+                   Labeled (let _0_220 = aux ix t  in (_0_220, r1, r2))  in
+                 mk _0_221 t.rng
              | LblPos (t,r) ->
-                 let _0_217 = LblPos (let _0_216 = aux ix t  in (_0_216, r))
+                 let _0_223 = LblPos (let _0_222 = aux ix t  in (_0_222, r))
                     in
-                 mk _0_217 t.rng
+                 mk _0_223 t.rng
              | Quant (qop,pats,wopt,vars,body) ->
                  let n = FStar_List.length vars  in
-                 let _0_220 =
-                   let _0_219 =
+                 let _0_226 =
+                   let _0_225 =
                      FStar_All.pipe_right pats
                        (FStar_List.map (FStar_List.map (aux (ix + n))))
                       in
-                   let _0_218 = aux (ix + n) body  in
-                   (qop, _0_219, wopt, vars, _0_218)  in
-                 mkQuant _0_220 t.rng)
+                   let _0_224 = aux (ix + n) body  in
+                   (qop, _0_225, wopt, vars, _0_224)  in
+                 mkQuant _0_226 t.rng
+             | Let (es,body) ->
+                 let uu____1428 =
+                   FStar_List.fold_left
+                     (fun uu____1435  ->
+                        fun e  ->
+                          match uu____1435 with
+                          | (ix,l) ->
+                              let _0_228 =
+                                let _0_227 = aux ix e  in _0_227 :: l  in
+                              ((ix + (Prims.parse_int "1")), _0_228))
+                     (ix, []) es
+                    in
+                 (match uu____1428 with
+                  | (ix,es_rev) ->
+                      let _0_230 =
+                        let _0_229 = aux ix body  in
+                        ((FStar_List.rev es_rev), _0_229)  in
+                      mkLet _0_230 t.rng))
          in
       aux (Prims.parse_int "0") t
   
@@ -3221,31 +700,49 @@
                      ((i - shift) < n)
              with
              | true  -> FStar_List.nth tms (i - shift)
-             | uu____1380 -> t)
+             | uu____1478 -> t)
         | App (op,tms) ->
-            let _0_222 =
-              let _0_221 = FStar_List.map (aux shift) tms  in (op, _0_221)
+            let _0_232 =
+              let _0_231 = FStar_List.map (aux shift) tms  in (op, _0_231)
                in
-            mkApp' _0_222 t.rng
+            mkApp' _0_232 t.rng
         | Labeled (t,r1,r2) ->
-            let _0_224 =
-              Labeled (let _0_223 = aux shift t  in (_0_223, r1, r2))  in
-            mk _0_224 t.rng
+            let _0_234 =
+              Labeled (let _0_233 = aux shift t  in (_0_233, r1, r2))  in
+            mk _0_234 t.rng
         | LblPos (t,r) ->
-            let _0_226 = LblPos (let _0_225 = aux shift t  in (_0_225, r))
+            let _0_236 = LblPos (let _0_235 = aux shift t  in (_0_235, r))
                in
-            mk _0_226 t.rng
+            mk _0_236 t.rng
         | Quant (qop,pats,wopt,vars,body) ->
             let m = FStar_List.length vars  in
             let shift = shift + m  in
-            let _0_229 =
-              let _0_228 =
+            let _0_239 =
+              let _0_238 =
                 FStar_All.pipe_right pats
                   (FStar_List.map (FStar_List.map (aux shift)))
                  in
-              let _0_227 = aux shift body  in
-              (qop, _0_228, wopt, vars, _0_227)  in
-            mkQuant _0_229 t.rng
+              let _0_237 = aux shift body  in
+              (qop, _0_238, wopt, vars, _0_237)  in
+            mkQuant _0_239 t.rng
+        | Let (es,body) ->
+            let uu____1521 =
+              FStar_List.fold_left
+                (fun uu____1528  ->
+                   fun e  ->
+                     match uu____1528 with
+                     | (ix,es) ->
+                         let _0_241 =
+                           let _0_240 = aux shift e  in _0_240 :: es  in
+                         ((shift + (Prims.parse_int "1")), _0_241))
+                (shift, []) es
+               in
+            (match uu____1521 with
+             | (shift,es_rev) ->
+                 let _0_243 =
+                   let _0_242 = aux shift body  in
+                   ((FStar_List.rev es_rev), _0_242)  in
+                 mkLet _0_243 t.rng)
          in
       aux (Prims.parse_int "0") t
   
@@ -3253,93 +750,104 @@
   (qop * term Prims.list Prims.list * Prims.int Prims.option * fv Prims.list
     * term) -> FStar_Range.range -> term
   =
-  fun uu____1432  ->
-    match uu____1432 with
+  fun uu____1560  ->
+    match uu____1560 with
     | (qop,pats,wopt,vars,body) ->
         mkQuant
-          (let _0_232 =
+          (let _0_246 =
              FStar_All.pipe_right pats
                (FStar_List.map (FStar_List.map (abstr vars)))
               in
-           let _0_231 = FStar_List.map fv_sort vars  in
-           let _0_230 = abstr vars body  in
-           (qop, _0_232, wopt, _0_231, _0_230))
+           let _0_245 = FStar_List.map fv_sort vars  in
+           let _0_244 = abstr vars body  in
+           (qop, _0_246, wopt, _0_245, _0_244))
   
 let mkForall'' :
   (pat Prims.list Prims.list * Prims.int Prims.option * sort Prims.list *
     term) -> FStar_Range.range -> term
   =
-  fun uu____1481  ->
-    fun r  ->
-      match uu____1481 with
+  fun uu____1609  ->
+    fun r  ->
+      match uu____1609 with
       | (pats,wopt,sorts,body) -> mkQuant (Forall, pats, wopt, sorts, body) r
   
 let mkForall' :
   (pat Prims.list Prims.list * Prims.int Prims.option * fvs * term) ->
     FStar_Range.range -> term
   =
-  fun uu____1518  ->
-    fun r  ->
-      match uu____1518 with
+  fun uu____1646  ->
+    fun r  ->
+      match uu____1646 with
       | (pats,wopt,vars,body) ->
           (mkQuant' (Forall, pats, wopt, vars, body)) r
   
 let mkForall :
   (pat Prims.list Prims.list * fvs * term) -> FStar_Range.range -> term =
-  fun uu____1549  ->
-    fun r  ->
-      match uu____1549 with
+  fun uu____1677  ->
+    fun r  ->
+      match uu____1677 with
       | (pats,vars,body) -> (mkQuant' (Forall, pats, None, vars, body)) r
   
 let mkExists :
   (pat Prims.list Prims.list * fvs * term) -> FStar_Range.range -> term =
-  fun uu____1575  ->
-    fun r  ->
-      match uu____1575 with
+  fun uu____1703  ->
+    fun r  ->
+      match uu____1703 with
       | (pats,vars,body) -> (mkQuant' (Exists, pats, None, vars, body)) r
+  
+let mkLet' : ((fv * term) Prims.list * term) -> FStar_Range.range -> term =
+  fun uu____1729  ->
+    fun r  ->
+      match uu____1729 with
+      | (bindings,body) ->
+          let uu____1744 = FStar_List.split bindings  in
+          (match uu____1744 with
+           | (vars,es) ->
+               let _0_248 = let _0_247 = abstr vars body  in (es, _0_247)  in
+               mkLet _0_248 r)
   
 let norng : FStar_Range.range = FStar_Range.dummyRange 
 let mkDefineFun :
   (Prims.string * (Prims.string * sort) Prims.list * sort * term * caption)
     -> decl
   =
-  fun uu____1602  ->
-    match uu____1602 with
+  fun uu____1766  ->
+    match uu____1766 with
     | (nm,vars,s,tm,c) ->
         DefineFun
-          (let _0_234 = FStar_List.map fv_sort vars  in
-           let _0_233 = abstr vars tm  in (nm, _0_234, s, _0_233, c))
+          (let _0_250 = FStar_List.map fv_sort vars  in
+           let _0_249 = abstr vars tm  in (nm, _0_250, s, _0_249, c))
   
 let constr_id_of_sort : sort -> Prims.string =
   fun sort  ->
-    let _0_235 = strSort sort  in FStar_Util.format1 "%s_constr_id" _0_235
+    let _0_251 = strSort sort  in FStar_Util.format1 "%s_constr_id" _0_251
   
 let fresh_token : (Prims.string * sort) -> Prims.int -> decl =
-  fun uu____1634  ->
+  fun uu____1798  ->
     fun id  ->
-      match uu____1634 with
+      match uu____1798 with
       | (tok_name,sort) ->
           let a_name = Prims.strcat "fresh_token_" tok_name  in
           Assume
-            (let _0_243 =
-               let _0_242 =
-                 let _0_241 = mkInteger' id norng  in
-                 let _0_240 =
-                   let _0_239 =
-                     let _0_238 = constr_id_of_sort sort  in
-                     let _0_237 =
-                       let _0_236 = mkApp (tok_name, []) norng  in [_0_236]
+            (let _0_259 =
+               let _0_258 =
+                 let _0_257 = mkInteger' id norng  in
+                 let _0_256 =
+                   let _0_255 =
+                     let _0_254 = constr_id_of_sort sort  in
+                     let _0_253 =
+                       let _0_252 = mkApp (tok_name, []) norng  in [_0_252]
                         in
-                     (_0_238, _0_237)  in
-                   mkApp _0_239 norng  in
-                 (_0_241, _0_240)  in
-               mkEq _0_242 norng  in
-             (_0_243, (Some "fresh token"), (Some a_name)))
+                     (_0_254, _0_253)  in
+                   mkApp _0_255 norng  in
+                 (_0_257, _0_256)  in
+               mkEq _0_258 norng  in
+             (_0_259, (Some "fresh token"), (Some a_name)))
   
 let fresh_constructor :
   (Prims.string * sort Prims.list * sort * Prims.int) -> decl =
-  fun uu____1652  ->
-    match uu____1652 with
+  fun uu____1816  ->
+    match uu____1816 with
     | (name,arg_sorts,sort,id) ->
         let id = FStar_Util.string_of_int id  in
         let bvars =
@@ -3347,129 +855,129 @@
             (FStar_List.mapi
                (fun i  ->
                   fun s  ->
-                    let _0_246 =
-                      let _0_245 =
-                        let _0_244 = FStar_Util.string_of_int i  in
-                        Prims.strcat "x_" _0_244  in
-                      (_0_245, s)  in
-                    mkFreeV _0_246 norng))
+                    let _0_262 =
+                      let _0_261 =
+                        let _0_260 = FStar_Util.string_of_int i  in
+                        Prims.strcat "x_" _0_260  in
+                      (_0_261, s)  in
+                    mkFreeV _0_262 norng))
            in
         let bvar_names = FStar_List.map fv_of_term bvars  in
         let capp = mkApp (name, bvars) norng  in
         let cid_app =
-          let _0_248 =
-            let _0_247 = constr_id_of_sort sort  in (_0_247, [capp])  in
-          mkApp _0_248 norng  in
+          let _0_264 =
+            let _0_263 = constr_id_of_sort sort  in (_0_263, [capp])  in
+          mkApp _0_264 norng  in
         let a_name = Prims.strcat "constructor_distinct_" name  in
         Assume
-          (let _0_253 =
-             let _0_252 =
-               let _0_251 =
-                 let _0_250 =
-                   let _0_249 = mkInteger id norng  in (_0_249, cid_app)  in
-                 mkEq _0_250 norng  in
-               ([[capp]], bvar_names, _0_251)  in
-             mkForall _0_252 norng  in
-           (_0_253, (Some "Constructor distinct"), (Some a_name)))
+          (let _0_269 =
+             let _0_268 =
+               let _0_267 =
+                 let _0_266 =
+                   let _0_265 = mkInteger id norng  in (_0_265, cid_app)  in
+                 mkEq _0_266 norng  in
+               ([[capp]], bvar_names, _0_267)  in
+             mkForall _0_268 norng  in
+           (_0_269, (Some "Constructor distinct"), (Some a_name)))
   
 let injective_constructor :
   (Prims.string * (Prims.string * sort) Prims.list * sort) -> decl Prims.list
   =
-  fun uu____1693  ->
-    match uu____1693 with
+  fun uu____1857  ->
+    match uu____1857 with
     | (name,projectors,sort) ->
         let n_bvars = FStar_List.length projectors  in
         let bvar_name i =
-          let _0_254 = FStar_Util.string_of_int i  in
-          Prims.strcat "x_" _0_254  in
+          let _0_270 = FStar_Util.string_of_int i  in
+          Prims.strcat "x_" _0_270  in
         let bvar_index i = n_bvars - (i + (Prims.parse_int "1"))  in
-        let bvar i s = mkFreeV (let _0_255 = bvar_name i  in (_0_255, s))  in
+        let bvar i s = mkFreeV (let _0_271 = bvar_name i  in (_0_271, s))  in
         let bvars =
           FStar_All.pipe_right projectors
             (FStar_List.mapi
                (fun i  ->
-                  fun uu____1742  ->
-                    match uu____1742 with
-                    | (uu____1745,s) -> (bvar i s) norng))
+                  fun uu____1906  ->
+                    match uu____1906 with
+                    | (uu____1909,s) -> (bvar i s) norng))
            in
         let bvar_names = FStar_List.map fv_of_term bvars  in
         let capp = mkApp (name, bvars) norng  in
-        let _0_263 =
+        let _0_279 =
           FStar_All.pipe_right projectors
             (FStar_List.mapi
                (fun i  ->
-                  fun uu____1763  ->
-                    match uu____1763 with
+                  fun uu____1927  ->
+                    match uu____1927 with
                     | (name,s) ->
                         let cproj_app = mkApp (name, [capp]) norng  in
                         let proj_name =
                           DeclFun (name, [sort], s, (Some "Projector"))  in
                         let a_name = Prims.strcat "projection_inverse_" name
                            in
-                        let _0_262 =
-                          let _0_261 =
+                        let _0_278 =
+                          let _0_277 =
                             Assume
-                              (let _0_260 =
-                                 let _0_259 =
-                                   let _0_258 =
-                                     let _0_257 =
-                                       let _0_256 = (bvar i s) norng  in
-                                       (cproj_app, _0_256)  in
-                                     mkEq _0_257 norng  in
-                                   ([[capp]], bvar_names, _0_258)  in
-                                 mkForall _0_259 norng  in
-                               (_0_260, (Some "Projection inverse"),
+                              (let _0_276 =
+                                 let _0_275 =
+                                   let _0_274 =
+                                     let _0_273 =
+                                       let _0_272 = (bvar i s) norng  in
+                                       (cproj_app, _0_272)  in
+                                     mkEq _0_273 norng  in
+                                   ([[capp]], bvar_names, _0_274)  in
+                                 mkForall _0_275 norng  in
+                               (_0_276, (Some "Projection inverse"),
                                  (Some a_name)))
                              in
-                          [_0_261]  in
-                        proj_name :: _0_262))
+                          [_0_277]  in
+                        proj_name :: _0_278))
            in
-        FStar_All.pipe_right _0_263 FStar_List.flatten
+        FStar_All.pipe_right _0_279 FStar_List.flatten
   
 let constructor_to_decl : constructor_t -> decl Prims.list =
-  fun uu____1784  ->
-    match uu____1784 with
+  fun uu____1948  ->
+    match uu____1948 with
     | (name,projectors,sort,id,injective) ->
         let injective = injective || true  in
         let cdecl =
           DeclFun
-            (let _0_264 =
+            (let _0_280 =
                FStar_All.pipe_right projectors (FStar_List.map Prims.snd)  in
-             (name, _0_264, sort, (Some "Constructor")))
+             (name, _0_280, sort, (Some "Constructor")))
            in
         let cid =
           fresh_constructor
-            (let _0_265 =
+            (let _0_281 =
                FStar_All.pipe_right projectors (FStar_List.map Prims.snd)  in
-             (name, _0_265, sort, id))
+             (name, _0_281, sort, id))
            in
         let disc =
           let disc_name = Prims.strcat "is-" name  in
           let xfv = ("x", sort)  in
           let xx = mkFreeV xfv norng  in
           let disc_eq =
-            let _0_271 =
-              let _0_270 =
-                let _0_267 =
-                  let _0_266 = constr_id_of_sort sort  in (_0_266, [xx])  in
-                mkApp _0_267 norng  in
-              let _0_269 =
-                let _0_268 = FStar_Util.string_of_int id  in
-                mkInteger _0_268 norng  in
-              (_0_270, _0_269)  in
-            mkEq _0_271 norng  in
+            let _0_287 =
+              let _0_286 =
+                let _0_283 =
+                  let _0_282 = constr_id_of_sort sort  in (_0_282, [xx])  in
+                mkApp _0_283 norng  in
+              let _0_285 =
+                let _0_284 = FStar_Util.string_of_int id  in
+                mkInteger _0_284 norng  in
+              (_0_286, _0_285)  in
+            mkEq _0_287 norng  in
           let proj_terms =
             FStar_All.pipe_right projectors
               (FStar_List.map
-                 (fun uu____1820  ->
-                    match uu____1820 with
+                 (fun uu____1984  ->
+                    match uu____1984 with
                     | (proj,s) -> mkApp (proj, [xx]) norng))
              in
           let disc_inv_body =
-            let _0_273 =
-              let _0_272 = mkApp (name, proj_terms) norng  in (xx, _0_272)
+            let _0_289 =
+              let _0_288 = mkApp (name, proj_terms) norng  in (xx, _0_288)
                in
-            mkEq _0_273 norng  in
+            mkEq _0_289 norng  in
           let disc_ax = mkAnd (disc_eq, disc_inv_body) norng  in
           mkDefineFun
             (disc_name, [xfv], Bool_sort, disc_ax,
@@ -3478,18 +986,18 @@
         let projs =
           match injective with
           | true  -> injective_constructor (name, projectors, sort)
-          | uu____1839 -> []  in
-        let _0_278 =
-          let _0_274 =
+          | uu____2003 -> []  in
+        let _0_294 =
+          let _0_290 =
             Caption (FStar_Util.format1 "<start constructor %s>" name)  in
-          _0_274 :: cdecl :: cid :: projs  in
-        let _0_277 =
-          let _0_276 =
-            let _0_275 =
+          _0_290 :: cdecl :: cid :: projs  in
+        let _0_293 =
+          let _0_292 =
+            let _0_291 =
               Caption (FStar_Util.format1 "</end constructor %s>" name)  in
-            [_0_275]  in
-          FStar_List.append [disc] _0_276  in
-        FStar_List.append _0_278 _0_277
+            [_0_291]  in
+          FStar_List.append [disc] _0_292  in
+        FStar_List.append _0_294 _0_293
   
 let name_binders_inner :
   (Prims.string * sort) Prims.list ->
@@ -3501,28 +1009,28 @@
   fun outer_names  ->
     fun start  ->
       fun sorts  ->
-        let uu____1864 =
+        let uu____2028 =
           FStar_All.pipe_right sorts
             (FStar_List.fold_left
-               (fun uu____1887  ->
+               (fun uu____2051  ->
                   fun s  ->
-                    match uu____1887 with
+                    match uu____2051 with
                     | (names,binders,n) ->
                         let prefix =
                           match s with
                           | Term_sort  -> "@x"
-                          | uu____1915 -> "@u"  in
+                          | uu____2079 -> "@u"  in
                         let nm =
-                          let _0_279 = FStar_Util.string_of_int n  in
-                          Prims.strcat prefix _0_279  in
+                          let _0_295 = FStar_Util.string_of_int n  in
+                          Prims.strcat prefix _0_295  in
                         let names = (nm, s) :: names  in
                         let b =
-                          let _0_280 = strSort s  in
-                          FStar_Util.format2 "(%s %s)" nm _0_280  in
+                          let _0_296 = strSort s  in
+                          FStar_Util.format2 "(%s %s)" nm _0_296  in
                         (names, (b :: binders), (n + (Prims.parse_int "1"))))
                (outer_names, [], start))
            in
-        match uu____1864 with
+        match uu____2028 with
         | (names,binders,n) -> (names, (FStar_List.rev binders), n)
   
 let name_binders :
@@ -3530,8 +1038,8 @@
     ((Prims.string * sort) Prims.list * Prims.string Prims.list)
   =
   fun sorts  ->
-    let uu____1965 = name_binders_inner [] (Prims.parse_int "0") sorts  in
-    match uu____1965 with
+    let uu____2129 = name_binders_inner [] (Prims.parse_int "0") sorts  in
+    match uu____2129 with
     | (names,binders,n) -> ((FStar_List.rev names), binders)
   
 let termToSmt : term -> Prims.string =
@@ -3546,33 +1054,33 @@
                       match tm.tm with
                       | App
                           (Var
-                           "Prims.guard_free",{ tm = BoundV uu____2022;
-                                                freevars = uu____2023;
-                                                rng = uu____2024;_}::[])
+                           "Prims.guard_free",{ tm = BoundV uu____2186;
+                                                freevars = uu____2187;
+                                                rng = uu____2188;_}::[])
                           -> tm
                       | App (Var "Prims.guard_free",p::[]) -> p
-                      | uu____2032 -> tm))))
+                      | uu____2196 -> tm))))
        in
     let rec aux' n names t =
       match t.tm with
       | Integer i -> i
       | BoundV i ->
-          let _0_281 = FStar_List.nth names i  in
-          FStar_All.pipe_right _0_281 Prims.fst
+          let _0_297 = FStar_List.nth names i  in
+          FStar_All.pipe_right _0_297 Prims.fst
       | FreeV x -> Prims.fst x
       | App (op,[]) -> op_to_string op
       | App (op,tms) ->
-          let _0_283 =
-            let _0_282 = FStar_List.map (aux n names) tms  in
-            FStar_All.pipe_right _0_282 (FStar_String.concat "\n")  in
-          FStar_Util.format2 "(%s %s)" (op_to_string op) _0_283
-      | Labeled (t,uu____2066,uu____2067) -> aux n names t
+          let _0_299 =
+            let _0_298 = FStar_List.map (aux n names) tms  in
+            FStar_All.pipe_right _0_298 (FStar_String.concat "\n")  in
+          FStar_Util.format2 "(%s %s)" (op_to_string op) _0_299
+      | Labeled (t,uu____2230,uu____2231) -> aux n names t
       | LblPos (t,s) ->
-          let _0_284 = aux n names t  in
-          FStar_Util.format2 "(! %s :lblpos %s)" _0_284 s
+          let _0_300 = aux n names t  in
+          FStar_Util.format2 "(! %s :lblpos %s)" _0_300 s
       | Quant (qop,pats,wopt,sorts,body) ->
-          let uu____2083 = name_binders_inner names n sorts  in
-          (match uu____2083 with
+          let uu____2247 = name_binders_inner names n sorts  in
+          (match uu____2247 with
            | (names,binders,n) ->
                let binders =
                  FStar_All.pipe_right binders (FStar_String.concat " ")  in
@@ -3580,55 +1088,77 @@
                let pats_str =
                  match pats with
                  | []::[]|[] -> ""
-                 | uu____2111 ->
-                     let _0_288 =
+                 | uu____2275 ->
+                     let _0_304 =
                        FStar_All.pipe_right pats
                          (FStar_List.map
                             (fun pats  ->
-                               let _0_287 =
-                                 let _0_286 =
+                               let _0_303 =
+                                 let _0_302 =
                                    FStar_List.map
                                      (fun p  ->
-                                        let _0_285 = aux n names p  in
-                                        FStar_Util.format1 "%s" _0_285) pats
+                                        let _0_301 = aux n names p  in
+                                        FStar_Util.format1 "%s" _0_301) pats
                                     in
-                                 FStar_String.concat " " _0_286  in
-                               FStar_Util.format1 "\n:pattern (%s)" _0_287))
+                                 FStar_String.concat " " _0_302  in
+                               FStar_Util.format1 "\n:pattern (%s)" _0_303))
                         in
-                     FStar_All.pipe_right _0_288 (FStar_String.concat "\n")
+                     FStar_All.pipe_right _0_304 (FStar_String.concat "\n")
                   in
                (match (pats, wopt) with
                 | ([]::[],None )|([],None ) ->
-                    let _0_289 = aux n names body  in
+                    let _0_305 = aux n names body  in
                     FStar_Util.format3 "(%s (%s)\n %s);;no pats\n"
-                      (qop_to_string qop) binders _0_289
-                | uu____2134 ->
-                    let _0_291 = aux n names body  in
-                    let _0_290 = weightToSmt wopt  in
+                      (qop_to_string qop) binders _0_305
+                | uu____2298 ->
+                    let _0_307 = aux n names body  in
+                    let _0_306 = weightToSmt wopt  in
                     FStar_Util.format5 "(%s (%s)\n (! %s\n %s %s))"
-                      (qop_to_string qop) binders _0_291 _0_290 pats_str))
+                      (qop_to_string qop) binders _0_307 _0_306 pats_str))
+      | Let (es,body) ->
+          let uu____2308 =
+            FStar_List.fold_left
+              (fun uu____2323  ->
+                 fun e  ->
+                   match uu____2323 with
+                   | (names0,binders,n0) ->
+                       let nm =
+                         let _0_308 = FStar_Util.string_of_int n0  in
+                         Prims.strcat "@lb" _0_308  in
+                       let names0 = (nm, Term_sort) :: names0  in
+                       let b =
+                         let _0_309 = aux n names e  in
+                         FStar_Util.format2 "(%s %s)" nm _0_309  in
+                       (names0, (b :: binders), (n0 + (Prims.parse_int "1"))))
+              (names, [], n) es
+             in
+          (match uu____2308 with
+           | (names,binders,n) ->
+               let _0_310 = aux n names body  in
+               FStar_Util.format2 "(let (%s) %s)"
+                 (FStar_String.concat " " binders) _0_310)
     
     and aux n names t =
       let s = aux' n names t  in
       match t.rng <> norng with
       | true  ->
-          let _0_293 = FStar_Range.string_of_range t.rng  in
-          let _0_292 = FStar_Range.string_of_use_range t.rng  in
-          FStar_Util.format3 "\n;; def=%s; use=%s\n%s\n" _0_293 _0_292 s
-      | uu____2145 -> s
+          let _0_312 = FStar_Range.string_of_range t.rng  in
+          let _0_311 = FStar_Range.string_of_use_range t.rng  in
+          FStar_Util.format3 "\n;; def=%s; use=%s\n%s\n" _0_312 _0_311 s
+      | uu____2380 -> s
      in aux (Prims.parse_int "0") [] t
   
 let caption_to_string : Prims.string Prims.option -> Prims.string =
-  fun uu___88_2149  ->
-    match uu___88_2149 with
+  fun uu___88_2384  ->
+    match uu___88_2384 with
     | None  -> ""
     | Some c ->
-        let uu____2152 =
+        let uu____2387 =
           match FStar_Util.splitlines c with
           | [] -> failwith "Impossible"
           | hd::[] -> (hd, "")
-          | hd::uu____2161 -> (hd, "...")  in
-        (match uu____2152 with
+          | hd::uu____2396 -> (hd, "...")  in
+        (match uu____2387 with
          | (hd,suffix) ->
              FStar_Util.format2 ";;;;;;;;;;;;;;;;%s%s\n" hd suffix)
   
@@ -3639,42 +1169,42 @@
       match decl with
       | DefPrelude  -> mkPrelude z3options
       | Caption c ->
-          let _0_294 =
+          let _0_313 =
             FStar_All.pipe_right (FStar_Util.splitlines c)
-              (fun uu___89_2179  ->
-                 match uu___89_2179 with | [] -> "" | h::t -> h)
+              (fun uu___89_2414  ->
+                 match uu___89_2414 with | [] -> "" | h::t -> h)
              in
-          FStar_Util.format1 "\n; %s" _0_294
+          FStar_Util.format1 "\n; %s" _0_313
       | DeclFun (f,argsorts,retsort,c) ->
           let l = FStar_List.map strSort argsorts  in
-          let _0_296 = caption_to_string c  in
-          let _0_295 = strSort retsort  in
-          FStar_Util.format4 "%s(declare-fun %s (%s) %s)" _0_296 f
-            (FStar_String.concat " " l) _0_295
+          let _0_315 = caption_to_string c  in
+          let _0_314 = strSort retsort  in
+          FStar_Util.format4 "%s(declare-fun %s (%s) %s)" _0_315 f
+            (FStar_String.concat " " l) _0_314
       | DefineFun (f,arg_sorts,retsort,body,c) ->
-          let uu____2199 = name_binders arg_sorts  in
-          (match uu____2199 with
+          let uu____2434 = name_binders arg_sorts  in
+          (match uu____2434 with
            | (names,binders) ->
                let body =
-                 let _0_297 =
+                 let _0_316 =
                    FStar_List.map (fun x  -> mkFreeV x norng) names  in
-                 inst _0_297 body  in
-               let _0_300 = caption_to_string c  in
-               let _0_299 = strSort retsort  in
-               let _0_298 = termToSmt body  in
-               FStar_Util.format5 "%s(define-fun %s (%s) %s\n %s)" _0_300 f
-                 (FStar_String.concat " " binders) _0_299 _0_298)
+                 inst _0_316 body  in
+               let _0_319 = caption_to_string c  in
+               let _0_318 = strSort retsort  in
+               let _0_317 = termToSmt body  in
+               FStar_Util.format5 "%s(define-fun %s (%s) %s\n %s)" _0_319 f
+                 (FStar_String.concat " " binders) _0_318 _0_317)
       | Assume (t,c,Some n) ->
-          let _0_302 = caption_to_string c  in
-          let _0_301 = termToSmt t  in
-          FStar_Util.format3 "%s(assert (!\n%s\n:named %s))" _0_302 _0_301
+          let _0_321 = caption_to_string c  in
+          let _0_320 = termToSmt t  in
+          FStar_Util.format3 "%s(assert (!\n%s\n:named %s))" _0_321 _0_320
             (escape n)
       | Assume (t,c,None ) ->
-          let _0_304 = caption_to_string c  in
-          let _0_303 = termToSmt t  in
-          FStar_Util.format2 "%s(assert %s)" _0_304 _0_303
+          let _0_323 = caption_to_string c  in
+          let _0_322 = termToSmt t  in
+          FStar_Util.format2 "%s(assert %s)" _0_323 _0_322
       | Eval t ->
-          let _0_305 = termToSmt t  in FStar_Util.format1 "(eval %s)" _0_305
+          let _0_324 = termToSmt t  in FStar_Util.format1 "(eval %s)" _0_324
       | Echo s -> FStar_Util.format1 "(echo \"%s\")" s
       | CheckSat  -> "(check-sat)"
       | GetUnsatCore  ->
@@ -3711,14 +1241,14 @@
         Term_sort, (Prims.parse_int "11"), true)]
        in
     let bcons =
-      let _0_307 =
-        let _0_306 =
+      let _0_326 =
+        let _0_325 =
           FStar_All.pipe_right constrs
             (FStar_List.collect constructor_to_decl)
            in
-        FStar_All.pipe_right _0_306 (FStar_List.map (declToSmt z3options))
+        FStar_All.pipe_right _0_325 (FStar_List.map (declToSmt z3options))
          in
-      FStar_All.pipe_right _0_307 (FStar_String.concat "\n")  in
+      FStar_All.pipe_right _0_326 (FStar_String.concat "\n")  in
     let lex_ordering =
       "\n(define-fun is-Prims.LexCons ((t Term)) Bool \n(is-LexCons t))\n(assert (forall ((x1 Term) (x2 Term) (y1 Term) (y2 Term))\n(iff (Valid (Precedes (LexCons x1 x2) (LexCons y1 y2)))\n(or (Valid (Precedes x1 y1))\n(and (= x1 y1)\n(Valid (Precedes x2 y2)))))))\n"
        in
@@ -3731,10 +1261,10 @@
 let mk_Term_uvar : Prims.int -> FStar_Range.range -> term =
   fun i  ->
     fun r  ->
-      let _0_310 =
-        let _0_309 = let _0_308 = mkInteger' i norng  in [_0_308]  in
-        ("Tm_uvar", _0_309)  in
-      mkApp _0_310 r
+      let _0_329 =
+        let _0_328 = let _0_327 = mkInteger' i norng  in [_0_327]  in
+        ("Tm_uvar", _0_328)  in
+      mkApp _0_329 r
   
 let mk_Term_unit : term = mkApp ("Tm_unit", []) norng 
 let boxInt : term -> term = fun t  -> mkApp ("BoxInt", [t]) t.rng 
@@ -3754,7 +1284,7 @@
       | Bool_sort  -> boxBool t
       | String_sort  -> boxString t
       | Ref_sort  -> boxRef t
-      | uu____2456 -> Prims.raise FStar_Util.Impos
+      | uu____2691 -> Prims.raise FStar_Util.Impos
   
 let unboxTerm : sort -> term -> term =
   fun sort  ->
@@ -3764,7 +1294,7 @@
       | Bool_sort  -> unboxBool t
       | String_sort  -> unboxString t
       | Ref_sort  -> unboxRef t
-      | uu____2463 -> Prims.raise FStar_Util.Impos
+      | uu____2698 -> Prims.raise FStar_Util.Impos
   
 let mk_PreType : term -> term = fun t  -> mkApp ("PreType", [t]) t.rng 
 let mk_Valid : term -> term =
@@ -3774,85 +1304,85 @@
         (Var
          "Prims.b2t",{
                        tm = App
-                         (Var "Prims.op_Equality",uu____2471::t1::t2::[]);
-                       freevars = uu____2474; rng = uu____2475;_}::[])
+                         (Var "Prims.op_Equality",uu____2706::t1::t2::[]);
+                       freevars = uu____2709; rng = uu____2710;_}::[])
         -> mkEq (t1, t2) t.rng
     | App
         (Var
          "Prims.b2t",{
                        tm = App
-                         (Var "Prims.op_disEquality",uu____2482::t1::t2::[]);
-                       freevars = uu____2485; rng = uu____2486;_}::[])
-        -> let _0_311 = mkEq (t1, t2) norng  in mkNot _0_311 t.rng
+                         (Var "Prims.op_disEquality",uu____2717::t1::t2::[]);
+                       freevars = uu____2720; rng = uu____2721;_}::[])
+        -> let _0_330 = mkEq (t1, t2) norng  in mkNot _0_330 t.rng
     | App
         (Var
          "Prims.b2t",{ tm = App (Var "Prims.op_LessThanOrEqual",t1::t2::[]);
-                       freevars = uu____2495; rng = uu____2496;_}::[])
+                       freevars = uu____2730; rng = uu____2731;_}::[])
         ->
-        let _0_314 =
-          let _0_313 = unboxInt t1  in
-          let _0_312 = unboxInt t2  in (_0_313, _0_312)  in
-        mkLTE _0_314 t.rng
+        let _0_333 =
+          let _0_332 = unboxInt t1  in
+          let _0_331 = unboxInt t2  in (_0_332, _0_331)  in
+        mkLTE _0_333 t.rng
     | App
         (Var
          "Prims.b2t",{ tm = App (Var "Prims.op_LessThan",t1::t2::[]);
-                       freevars = uu____2505; rng = uu____2506;_}::[])
+                       freevars = uu____2740; rng = uu____2741;_}::[])
         ->
-        let _0_317 =
-          let _0_316 = unboxInt t1  in
-          let _0_315 = unboxInt t2  in (_0_316, _0_315)  in
-        mkLT _0_317 t.rng
+        let _0_336 =
+          let _0_335 = unboxInt t1  in
+          let _0_334 = unboxInt t2  in (_0_335, _0_334)  in
+        mkLT _0_336 t.rng
     | App
         (Var
          "Prims.b2t",{
                        tm = App
                          (Var "Prims.op_GreaterThanOrEqual",t1::t2::[]);
-                       freevars = uu____2515; rng = uu____2516;_}::[])
+                       freevars = uu____2750; rng = uu____2751;_}::[])
         ->
-        let _0_320 =
-          let _0_319 = unboxInt t1  in
-          let _0_318 = unboxInt t2  in (_0_319, _0_318)  in
-        mkGTE _0_320 t.rng
+        let _0_339 =
+          let _0_338 = unboxInt t1  in
+          let _0_337 = unboxInt t2  in (_0_338, _0_337)  in
+        mkGTE _0_339 t.rng
     | App
         (Var
          "Prims.b2t",{ tm = App (Var "Prims.op_GreaterThan",t1::t2::[]);
-                       freevars = uu____2525; rng = uu____2526;_}::[])
+                       freevars = uu____2760; rng = uu____2761;_}::[])
         ->
-        let _0_323 =
-          let _0_322 = unboxInt t1  in
-          let _0_321 = unboxInt t2  in (_0_322, _0_321)  in
-        mkGT _0_323 t.rng
+        let _0_342 =
+          let _0_341 = unboxInt t1  in
+          let _0_340 = unboxInt t2  in (_0_341, _0_340)  in
+        mkGT _0_342 t.rng
     | App
         (Var
          "Prims.b2t",{ tm = App (Var "Prims.op_AmpAmp",t1::t2::[]);
-                       freevars = uu____2535; rng = uu____2536;_}::[])
+                       freevars = uu____2770; rng = uu____2771;_}::[])
         ->
-        let _0_326 =
-          let _0_325 = unboxBool t1  in
-          let _0_324 = unboxBool t2  in (_0_325, _0_324)  in
-        mkAnd _0_326 t.rng
+        let _0_345 =
+          let _0_344 = unboxBool t1  in
+          let _0_343 = unboxBool t2  in (_0_344, _0_343)  in
+        mkAnd _0_345 t.rng
     | App
         (Var
          "Prims.b2t",{ tm = App (Var "Prims.op_BarBar",t1::t2::[]);
-                       freevars = uu____2545; rng = uu____2546;_}::[])
+                       freevars = uu____2780; rng = uu____2781;_}::[])
         ->
-        let _0_329 =
-          let _0_328 = unboxBool t1  in
-          let _0_327 = unboxBool t2  in (_0_328, _0_327)  in
-        mkOr _0_329 t.rng
+        let _0_348 =
+          let _0_347 = unboxBool t1  in
+          let _0_346 = unboxBool t2  in (_0_347, _0_346)  in
+        mkOr _0_348 t.rng
     | App
         (Var
          "Prims.b2t",{ tm = App (Var "Prims.op_Negation",t::[]);
-                       freevars = uu____2554; rng = uu____2555;_}::[])
-        -> let _0_330 = unboxBool t  in mkNot _0_330 t.rng
+                       freevars = uu____2789; rng = uu____2790;_}::[])
+        -> let _0_349 = unboxBool t  in mkNot _0_349 t.rng
     | App (Var "Prims.b2t",t1::[]) ->
-        let uu___90_2564 = unboxBool t1  in
+        let uu___90_2799 = unboxBool t1  in
         {
-          tm = (uu___90_2564.tm);
-          freevars = (uu___90_2564.freevars);
+          tm = (uu___90_2799.tm);
+          freevars = (uu___90_2799.freevars);
           rng = (t.rng)
         }
-    | uu____2567 -> mkApp ("Valid", [t]) t.rng
+    | uu____2802 -> mkApp ("Valid", [t]) t.rng
   
 let mk_HasType : term -> term -> term =
   fun v  -> fun t  -> mkApp ("HasType", [v; t]) t.rng 
@@ -3863,10 +1393,10 @@
   fun f  ->
     fun v  ->
       fun t  ->
-        let uu____2596 = FStar_Options.unthrottle_inductives ()  in
-        match uu____2596 with
+        let uu____2831 = FStar_Options.unthrottle_inductives ()  in
+        match uu____2831 with
         | true  -> mk_HasType v t
-        | uu____2597 -> mkApp ("HasTypeFuel", [f; v; t]) t.rng
+        | uu____2832 -> mkApp ("HasTypeFuel", [f; v; t]) t.rng
   
 let mk_HasTypeWithFuel : term Prims.option -> term -> term -> term =
   fun f  ->
@@ -3889,17 +1419,17 @@
 let mk_String_const : Prims.int -> FStar_Range.range -> term =
   fun i  ->
     fun r  ->
-      let _0_333 =
-        let _0_332 = let _0_331 = mkInteger' i norng  in [_0_331]  in
-        ("FString_const", _0_332)  in
-      mkApp _0_333 r
+      let _0_352 =
+        let _0_351 = let _0_350 = mkInteger' i norng  in [_0_350]  in
+        ("FString_const", _0_351)  in
+      mkApp _0_352 r
   
 let mk_Precedes : term -> term -> FStar_Range.range -> term =
   fun x1  ->
     fun x2  ->
       fun r  ->
-        let _0_334 = mkApp ("Precedes", [x1; x2]) r  in
-        FStar_All.pipe_right _0_334 mk_Valid
+        let _0_353 = mkApp ("Precedes", [x1; x2]) r  in
+        FStar_All.pipe_right _0_353 mk_Valid
   
 let mk_LexCons : term -> term -> FStar_Range.range -> term =
   fun x1  -> fun x2  -> fun r  -> mkApp ("LexCons", [x1; x2]) r 
@@ -3907,12 +1437,12 @@
   fun n  ->
     match n = (Prims.parse_int "0") with
     | true  -> mkApp ("ZFuel", []) norng
-    | uu____2678 ->
-        let _0_337 =
-          let _0_336 =
-            let _0_335 = n_fuel (n - (Prims.parse_int "1"))  in [_0_335]  in
-          ("SFuel", _0_336)  in
-        mkApp _0_337 norng
+    | uu____2913 ->
+        let _0_356 =
+          let _0_355 =
+            let _0_354 = n_fuel (n - (Prims.parse_int "1"))  in [_0_354]  in
+          ("SFuel", _0_355)  in
+        mkApp _0_356 norng
   
 let fuel_2 : term = n_fuel (Prims.parse_int "2") 
 let fuel_100 : term = n_fuel (Prims.parse_int "100") 
@@ -3938,14 +1468,14 @@
 let mk_and_l : term Prims.list -> FStar_Range.range -> term =
   fun l  ->
     fun r  ->
-      let _0_338 = mkTrue r  in
-      FStar_List.fold_right (fun p1  -> fun p2  -> mkAnd (p1, p2) r) l _0_338
+      let _0_357 = mkTrue r  in
+      FStar_List.fold_right (fun p1  -> fun p2  -> mkAnd (p1, p2) r) l _0_357
   
 let mk_or_l : term Prims.list -> FStar_Range.range -> term =
   fun l  ->
     fun r  ->
-      let _0_339 = mkFalse r  in
-      FStar_List.fold_right (fun p1  -> fun p2  -> mkOr (p1, p2) r) l _0_339
+      let _0_358 = mkFalse r  in
+      FStar_List.fold_right (fun p1  -> fun p2  -> mkOr (p1, p2) r) l _0_358
   
 let mk_haseq : term -> term =
   fun t  -> mk_Valid (mkApp ("Prims.hasEq", [t]) t.rng) 
@@ -3954,37 +1484,40 @@
     match t.tm with
     | Integer n -> FStar_Util.format1 "(Integer %s)" n
     | BoundV n ->
-        let _0_340 = FStar_Util.string_of_int n  in
-        FStar_Util.format1 "(BoundV %s)" _0_340
+        let _0_359 = FStar_Util.string_of_int n  in
+        FStar_Util.format1 "(BoundV %s)" _0_359
     | FreeV fv -> FStar_Util.format1 "(FreeV %s)" (Prims.fst fv)
     | App (op,l) ->
-        let _0_341 = print_smt_term_list l  in
-        FStar_Util.format2 "(%s %s)" (op_to_string op) _0_341
+        let _0_360 = print_smt_term_list l  in
+        FStar_Util.format2 "(%s %s)" (op_to_string op) _0_360
     | Labeled (t,r1,r2) ->
-        let _0_342 = print_smt_term t  in
-        FStar_Util.format2 "(Labeled '%s' %s)" r1 _0_342
+        let _0_361 = print_smt_term t  in
+        FStar_Util.format2 "(Labeled '%s' %s)" r1 _0_361
     | LblPos (t,s) ->
-        let _0_343 = print_smt_term t  in
-        FStar_Util.format2 "(LblPos %s %s)" s _0_343
-    | Quant (qop,l,uu____2775,uu____2776,t) ->
-        let _0_345 = print_smt_term_list_list l  in
-        let _0_344 = print_smt_term t  in
-        FStar_Util.format3 "(%s %s %s)" (qop_to_string qop) _0_345 _0_344
+        let _0_362 = print_smt_term t  in
+        FStar_Util.format2 "(LblPos %s %s)" s _0_362
+    | Quant (qop,l,uu____3010,uu____3011,t) ->
+        let _0_364 = print_smt_term_list_list l  in
+        let _0_363 = print_smt_term t  in
+        FStar_Util.format3 "(%s %s %s)" (qop_to_string qop) _0_364 _0_363
+    | Let (es,body) ->
+        let _0_366 = print_smt_term_list es  in
+        let _0_365 = print_smt_term body  in
+        FStar_Util.format2 "(let %s %s)" _0_366 _0_365
 
 and print_smt_term_list : term Prims.list -> Prims.string =
   fun l  ->
-    let _0_346 = FStar_List.map print_smt_term l  in
-    FStar_All.pipe_right _0_346 (FStar_String.concat " ")
+    let _0_367 = FStar_List.map print_smt_term l  in
+    FStar_All.pipe_right _0_367 (FStar_String.concat " ")
 
 and print_smt_term_list_list : term Prims.list Prims.list -> Prims.string =
   fun l  ->
     FStar_List.fold_left
       (fun s  ->
          fun l  ->
-           let _0_349 =
-             let _0_348 =
-               let _0_347 = print_smt_term_list l  in
-               Prims.strcat _0_347 " ] "  in
-             Prims.strcat "; [ " _0_348  in
-           Prims.strcat s _0_349) "" l
->>>>>>> cb49b421
+           let _0_370 =
+             let _0_369 =
+               let _0_368 = print_smt_term_list l  in
+               Prims.strcat _0_368 " ] "  in
+             Prims.strcat "; [ " _0_369  in
+           Prims.strcat s _0_370) "" l