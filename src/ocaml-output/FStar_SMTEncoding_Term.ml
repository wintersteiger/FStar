--- conflicted
+++ resolved
@@ -1,1503 +1,6 @@
 
 open Prims
 type sort =
-<<<<<<< HEAD
-  | Bool_sort
-  | Int_sort
-  | String_sort
-  | Ref_sort
-  | Term_sort
-  | Fuel_sort
-  | Array of (sort* sort)
-  | Arrow of (sort* sort)
-  | Sort of Prims.string
-let uu___is_Bool_sort: sort -> Prims.bool =
-  fun projectee  ->
-    match projectee with | Bool_sort  -> true | uu____17 -> false
-let uu___is_Int_sort: sort -> Prims.bool =
-  fun projectee  ->
-    match projectee with | Int_sort  -> true | uu____21 -> false
-let uu___is_String_sort: sort -> Prims.bool =
-  fun projectee  ->
-    match projectee with | String_sort  -> true | uu____25 -> false
-let uu___is_Ref_sort: sort -> Prims.bool =
-  fun projectee  ->
-    match projectee with | Ref_sort  -> true | uu____29 -> false
-let uu___is_Term_sort: sort -> Prims.bool =
-  fun projectee  ->
-    match projectee with | Term_sort  -> true | uu____33 -> false
-let uu___is_Fuel_sort: sort -> Prims.bool =
-  fun projectee  ->
-    match projectee with | Fuel_sort  -> true | uu____37 -> false
-let uu___is_Array: sort -> Prims.bool =
-  fun projectee  ->
-    match projectee with | Array _0 -> true | uu____44 -> false
-let __proj__Array__item___0: sort -> (sort* sort) =
-  fun projectee  -> match projectee with | Array _0 -> _0
-let uu___is_Arrow: sort -> Prims.bool =
-  fun projectee  ->
-    match projectee with | Arrow _0 -> true | uu____64 -> false
-let __proj__Arrow__item___0: sort -> (sort* sort) =
-  fun projectee  -> match projectee with | Arrow _0 -> _0
-let uu___is_Sort: sort -> Prims.bool =
-  fun projectee  ->
-    match projectee with | Sort _0 -> true | uu____82 -> false
-let __proj__Sort__item___0: sort -> Prims.string =
-  fun projectee  -> match projectee with | Sort _0 -> _0
-let rec strSort: sort -> Prims.string =
-  fun x  ->
-    match x with
-    | Bool_sort  -> "Bool"
-    | Int_sort  -> "Int"
-    | Term_sort  -> "Term"
-    | String_sort  -> "FString"
-    | Ref_sort  -> "Ref"
-    | Fuel_sort  -> "Fuel"
-    | Array (s1,s2) ->
-        let uu____95 = strSort s1 in
-        let uu____96 = strSort s2 in
-        FStar_Util.format2 "(Array %s %s)" uu____95 uu____96
-    | Arrow (s1,s2) ->
-        let uu____99 = strSort s1 in
-        let uu____100 = strSort s2 in
-        FStar_Util.format2 "(%s -> %s)" uu____99 uu____100
-    | Sort s -> s
-type op =
-  | TrueOp
-  | FalseOp
-  | Not
-  | And
-  | Or
-  | Imp
-  | Iff
-  | Eq
-  | LT
-  | LTE
-  | GT
-  | GTE
-  | Add
-  | Sub
-  | Div
-  | Mul
-  | Minus
-  | Mod
-  | ITE
-  | Var of Prims.string
-let uu___is_TrueOp: op -> Prims.bool =
-  fun projectee  ->
-    match projectee with | TrueOp  -> true | uu____108 -> false
-let uu___is_FalseOp: op -> Prims.bool =
-  fun projectee  ->
-    match projectee with | FalseOp  -> true | uu____112 -> false
-let uu___is_Not: op -> Prims.bool =
-  fun projectee  -> match projectee with | Not  -> true | uu____116 -> false
-let uu___is_And: op -> Prims.bool =
-  fun projectee  -> match projectee with | And  -> true | uu____120 -> false
-let uu___is_Or: op -> Prims.bool =
-  fun projectee  -> match projectee with | Or  -> true | uu____124 -> false
-let uu___is_Imp: op -> Prims.bool =
-  fun projectee  -> match projectee with | Imp  -> true | uu____128 -> false
-let uu___is_Iff: op -> Prims.bool =
-  fun projectee  -> match projectee with | Iff  -> true | uu____132 -> false
-let uu___is_Eq: op -> Prims.bool =
-  fun projectee  -> match projectee with | Eq  -> true | uu____136 -> false
-let uu___is_LT: op -> Prims.bool =
-  fun projectee  -> match projectee with | LT  -> true | uu____140 -> false
-let uu___is_LTE: op -> Prims.bool =
-  fun projectee  -> match projectee with | LTE  -> true | uu____144 -> false
-let uu___is_GT: op -> Prims.bool =
-  fun projectee  -> match projectee with | GT  -> true | uu____148 -> false
-let uu___is_GTE: op -> Prims.bool =
-  fun projectee  -> match projectee with | GTE  -> true | uu____152 -> false
-let uu___is_Add: op -> Prims.bool =
-  fun projectee  -> match projectee with | Add  -> true | uu____156 -> false
-let uu___is_Sub: op -> Prims.bool =
-  fun projectee  -> match projectee with | Sub  -> true | uu____160 -> false
-let uu___is_Div: op -> Prims.bool =
-  fun projectee  -> match projectee with | Div  -> true | uu____164 -> false
-let uu___is_Mul: op -> Prims.bool =
-  fun projectee  -> match projectee with | Mul  -> true | uu____168 -> false
-let uu___is_Minus: op -> Prims.bool =
-  fun projectee  ->
-    match projectee with | Minus  -> true | uu____172 -> false
-let uu___is_Mod: op -> Prims.bool =
-  fun projectee  -> match projectee with | Mod  -> true | uu____176 -> false
-let uu___is_ITE: op -> Prims.bool =
-  fun projectee  -> match projectee with | ITE  -> true | uu____180 -> false
-let uu___is_Var: op -> Prims.bool =
-  fun projectee  ->
-    match projectee with | Var _0 -> true | uu____185 -> false
-let __proj__Var__item___0: op -> Prims.string =
-  fun projectee  -> match projectee with | Var _0 -> _0
-type qop =
-  | Forall
-  | Exists
-let uu___is_Forall: qop -> Prims.bool =
-  fun projectee  ->
-    match projectee with | Forall  -> true | uu____196 -> false
-let uu___is_Exists: qop -> Prims.bool =
-  fun projectee  ->
-    match projectee with | Exists  -> true | uu____200 -> false
-type term' =
-  | Integer of Prims.string
-  | BoundV of Prims.int
-  | FreeV of (Prims.string* sort)
-  | App of (op* term Prims.list)
-  | Quant of (qop* term Prims.list Prims.list* Prims.int Prims.option* sort
-  Prims.list* term)
-  | Let of (term Prims.list* term)
-  | Labeled of (term* Prims.string* FStar_Range.range)
-  | LblPos of (term* Prims.string)
-and term =
-  {
-  tm: term';
-  freevars: (Prims.string* sort) Prims.list FStar_Syntax_Syntax.memo;
-  rng: FStar_Range.range;}
-let uu___is_Integer: term' -> Prims.bool =
-  fun projectee  ->
-    match projectee with | Integer _0 -> true | uu____265 -> false
-let __proj__Integer__item___0: term' -> Prims.string =
-  fun projectee  -> match projectee with | Integer _0 -> _0
-let uu___is_BoundV: term' -> Prims.bool =
-  fun projectee  ->
-    match projectee with | BoundV _0 -> true | uu____277 -> false
-let __proj__BoundV__item___0: term' -> Prims.int =
-  fun projectee  -> match projectee with | BoundV _0 -> _0
-let uu___is_FreeV: term' -> Prims.bool =
-  fun projectee  ->
-    match projectee with | FreeV _0 -> true | uu____291 -> false
-let __proj__FreeV__item___0: term' -> (Prims.string* sort) =
-  fun projectee  -> match projectee with | FreeV _0 -> _0
-let uu___is_App: term' -> Prims.bool =
-  fun projectee  ->
-    match projectee with | App _0 -> true | uu____312 -> false
-let __proj__App__item___0: term' -> (op* term Prims.list) =
-  fun projectee  -> match projectee with | App _0 -> _0
-let uu___is_Quant: term' -> Prims.bool =
-  fun projectee  ->
-    match projectee with | Quant _0 -> true | uu____342 -> false
-let __proj__Quant__item___0:
-  term' ->
-    (qop* term Prims.list Prims.list* Prims.int Prims.option* sort
-      Prims.list* term)
-  = fun projectee  -> match projectee with | Quant _0 -> _0
-let uu___is_Let: term' -> Prims.bool =
-  fun projectee  ->
-    match projectee with | Let _0 -> true | uu____384 -> false
-let __proj__Let__item___0: term' -> (term Prims.list* term) =
-  fun projectee  -> match projectee with | Let _0 -> _0
-let uu___is_Labeled: term' -> Prims.bool =
-  fun projectee  ->
-    match projectee with | Labeled _0 -> true | uu____408 -> false
-let __proj__Labeled__item___0:
-  term' -> (term* Prims.string* FStar_Range.range) =
-  fun projectee  -> match projectee with | Labeled _0 -> _0
-let uu___is_LblPos: term' -> Prims.bool =
-  fun projectee  ->
-    match projectee with | LblPos _0 -> true | uu____431 -> false
-let __proj__LblPos__item___0: term' -> (term* Prims.string) =
-  fun projectee  -> match projectee with | LblPos _0 -> _0
-type pat = term
-type fv = (Prims.string* sort)
-type fvs = (Prims.string* sort) Prims.list
-type caption = Prims.string Prims.option
-type binders = (Prims.string* sort) Prims.list
-type constructor_field = (Prims.string* sort* Prims.bool)
-type constructor_t =
-  (Prims.string* constructor_field Prims.list* sort* Prims.int* Prims.bool)
-type constructors = constructor_t Prims.list
-type decl =
-  | DefPrelude
-  | DeclFun of (Prims.string* sort Prims.list* sort* caption)
-  | DefineFun of (Prims.string* sort Prims.list* sort* term* caption)
-  | Assume of (term* caption* Prims.string)
-  | Caption of Prims.string
-  | Eval of term
-  | Echo of Prims.string
-  | Push
-  | Pop
-  | CheckSat
-  | GetUnsatCore
-  | SetOption of (Prims.string* Prims.string)
-  | PrintStats
-let uu___is_DefPrelude: decl -> Prims.bool =
-  fun projectee  ->
-    match projectee with | DefPrelude  -> true | uu____526 -> false
-let uu___is_DeclFun: decl -> Prims.bool =
-  fun projectee  ->
-    match projectee with | DeclFun _0 -> true | uu____536 -> false
-let __proj__DeclFun__item___0:
-  decl -> (Prims.string* sort Prims.list* sort* caption) =
-  fun projectee  -> match projectee with | DeclFun _0 -> _0
-let uu___is_DefineFun: decl -> Prims.bool =
-  fun projectee  ->
-    match projectee with | DefineFun _0 -> true | uu____569 -> false
-let __proj__DefineFun__item___0:
-  decl -> (Prims.string* sort Prims.list* sort* term* caption) =
-  fun projectee  -> match projectee with | DefineFun _0 -> _0
-let uu___is_Assume: decl -> Prims.bool =
-  fun projectee  ->
-    match projectee with | Assume _0 -> true | uu____602 -> false
-let __proj__Assume__item___0: decl -> (term* caption* Prims.string) =
-  fun projectee  -> match projectee with | Assume _0 -> _0
-let uu___is_Caption: decl -> Prims.bool =
-  fun projectee  ->
-    match projectee with | Caption _0 -> true | uu____623 -> false
-let __proj__Caption__item___0: decl -> Prims.string =
-  fun projectee  -> match projectee with | Caption _0 -> _0
-let uu___is_Eval: decl -> Prims.bool =
-  fun projectee  ->
-    match projectee with | Eval _0 -> true | uu____635 -> false
-let __proj__Eval__item___0: decl -> term =
-  fun projectee  -> match projectee with | Eval _0 -> _0
-let uu___is_Echo: decl -> Prims.bool =
-  fun projectee  ->
-    match projectee with | Echo _0 -> true | uu____647 -> false
-let __proj__Echo__item___0: decl -> Prims.string =
-  fun projectee  -> match projectee with | Echo _0 -> _0
-let uu___is_Push: decl -> Prims.bool =
-  fun projectee  -> match projectee with | Push  -> true | uu____658 -> false
-let uu___is_Pop: decl -> Prims.bool =
-  fun projectee  -> match projectee with | Pop  -> true | uu____662 -> false
-let uu___is_CheckSat: decl -> Prims.bool =
-  fun projectee  ->
-    match projectee with | CheckSat  -> true | uu____666 -> false
-let uu___is_GetUnsatCore: decl -> Prims.bool =
-  fun projectee  ->
-    match projectee with | GetUnsatCore  -> true | uu____670 -> false
-let uu___is_SetOption: decl -> Prims.bool =
-  fun projectee  ->
-    match projectee with | SetOption _0 -> true | uu____677 -> false
-let __proj__SetOption__item___0: decl -> (Prims.string* Prims.string) =
-  fun projectee  -> match projectee with | SetOption _0 -> _0
-let uu___is_PrintStats: decl -> Prims.bool =
-  fun projectee  ->
-    match projectee with | PrintStats  -> true | uu____694 -> false
-type decls_t = decl Prims.list
-type error_label = (fv* Prims.string* FStar_Range.range)
-type error_labels = error_label Prims.list
-let fv_eq: fv -> fv -> Prims.bool =
-  fun x  -> fun y  -> (Prims.fst x) = (Prims.fst y)
-let fv_sort x = Prims.snd x
-let freevar_eq: term -> term -> Prims.bool =
-  fun x  ->
-    fun y  ->
-      match ((x.tm), (y.tm)) with
-      | (FreeV x1,FreeV y1) -> fv_eq x1 y1
-      | uu____731 -> false
-let freevar_sort: term -> sort =
-  fun uu___83_736  ->
-    match uu___83_736 with
-    | { tm = FreeV x; freevars = uu____738; rng = uu____739;_} -> fv_sort x
-    | uu____746 -> failwith "impossible"
-let fv_of_term: term -> fv =
-  fun uu___84_749  ->
-    match uu___84_749 with
-    | { tm = FreeV fv; freevars = uu____751; rng = uu____752;_} -> fv
-    | uu____759 -> failwith "impossible"
-let rec freevars: term -> (Prims.string* sort) Prims.list =
-  fun t  ->
-    match t.tm with
-    | Integer _|BoundV _ -> []
-    | FreeV fv -> [fv]
-    | App (uu____780,tms) -> FStar_List.collect freevars tms
-    | Quant (_,_,_,_,t1)|Labeled (t1,_,_)|LblPos (t1,_) -> freevars t1
-    | Let (es,body) -> FStar_List.collect freevars (body :: es)
-let free_variables: term -> fvs =
-  fun t  ->
-    let uu____807 = FStar_ST.read t.freevars in
-    match uu____807 with
-    | Some b -> b
-    | None  ->
-        let fvs =
-          let uu____830 = freevars t in
-          FStar_Util.remove_dups fv_eq uu____830 in
-        (FStar_ST.write t.freevars (Some fvs); fvs)
-let qop_to_string: qop -> Prims.string =
-  fun uu___85_842  ->
-    match uu___85_842 with | Forall  -> "forall" | Exists  -> "exists"
-let op_to_string: op -> Prims.string =
-  fun uu___86_845  ->
-    match uu___86_845 with
-    | TrueOp  -> "true"
-    | FalseOp  -> "false"
-    | Not  -> "not"
-    | And  -> "and"
-    | Or  -> "or"
-    | Imp  -> "implies"
-    | Iff  -> "iff"
-    | Eq  -> "="
-    | LT  -> "<"
-    | LTE  -> "<="
-    | GT  -> ">"
-    | GTE  -> ">="
-    | Add  -> "+"
-    | Sub  -> "-"
-    | Div  -> "div"
-    | Mul  -> "*"
-    | Minus  -> "-"
-    | Mod  -> "mod"
-    | ITE  -> "ite"
-    | Var s -> s
-let weightToSmt: Prims.int Prims.option -> Prims.string =
-  fun uu___87_850  ->
-    match uu___87_850 with
-    | None  -> ""
-    | Some i ->
-        let uu____853 = FStar_Util.string_of_int i in
-        FStar_Util.format1 ":weight %s\n" uu____853
-let rec hash_of_term': term' -> Prims.string =
-  fun t  ->
-    match t with
-    | Integer i -> i
-    | BoundV i ->
-        let uu____861 = FStar_Util.string_of_int i in
-        Prims.strcat "@" uu____861
-    | FreeV x ->
-        let uu____865 =
-          let uu____866 = strSort (Prims.snd x) in Prims.strcat ":" uu____866 in
-        Prims.strcat (Prims.fst x) uu____865
-    | App (op,tms) ->
-        let uu____871 =
-          let uu____872 =
-            let uu____873 =
-              let uu____874 = FStar_List.map hash_of_term tms in
-              FStar_All.pipe_right uu____874 (FStar_String.concat " ") in
-            Prims.strcat uu____873 ")" in
-          Prims.strcat (op_to_string op) uu____872 in
-        Prims.strcat "(" uu____871
-    | Labeled (t1,r1,r2) ->
-        let uu____880 = hash_of_term t1 in
-        let uu____881 =
-          let uu____882 = FStar_Range.string_of_range r2 in
-          Prims.strcat r1 uu____882 in
-        Prims.strcat uu____880 uu____881
-    | LblPos (t1,r) ->
-        let uu____885 =
-          let uu____886 = hash_of_term t1 in
-          Prims.strcat uu____886
-            (Prims.strcat " :lblpos " (Prims.strcat r ")")) in
-        Prims.strcat "(! " uu____885
-    | Quant (qop,pats,wopt,sorts,body) ->
-        let uu____900 =
-          let uu____901 =
-            let uu____902 =
-              let uu____903 =
-                let uu____904 = FStar_List.map strSort sorts in
-                FStar_All.pipe_right uu____904 (FStar_String.concat " ") in
-              let uu____907 =
-                let uu____908 =
-                  let uu____909 = hash_of_term body in
-                  let uu____910 =
-                    let uu____911 =
-                      let uu____912 = weightToSmt wopt in
-                      let uu____913 =
-                        let uu____914 =
-                          let uu____915 =
-                            let uu____916 =
-                              FStar_All.pipe_right pats
-                                (FStar_List.map
-                                   (fun pats1  ->
-                                      let uu____924 =
-                                        FStar_List.map hash_of_term pats1 in
-                                      FStar_All.pipe_right uu____924
-                                        (FStar_String.concat " "))) in
-                            FStar_All.pipe_right uu____916
-                              (FStar_String.concat "; ") in
-                          Prims.strcat uu____915 "))" in
-                        Prims.strcat " " uu____914 in
-                      Prims.strcat uu____912 uu____913 in
-                    Prims.strcat " " uu____911 in
-                  Prims.strcat uu____909 uu____910 in
-                Prims.strcat ")(! " uu____908 in
-              Prims.strcat uu____903 uu____907 in
-            Prims.strcat " (" uu____902 in
-          Prims.strcat (qop_to_string qop) uu____901 in
-        Prims.strcat "(" uu____900
-    | Let (es,body) ->
-        let uu____932 =
-          let uu____933 =
-            let uu____934 = FStar_List.map hash_of_term es in
-            FStar_All.pipe_right uu____934 (FStar_String.concat " ") in
-          let uu____937 =
-            let uu____938 =
-              let uu____939 = hash_of_term body in Prims.strcat uu____939 ")" in
-            Prims.strcat ") " uu____938 in
-          Prims.strcat uu____933 uu____937 in
-        Prims.strcat "(let (" uu____932
-and hash_of_term: term -> Prims.string = fun tm  -> hash_of_term' tm.tm
-let mk: term' -> FStar_Range.range -> term =
-  fun t  ->
-    fun r  ->
-      let uu____947 = FStar_Util.mk_ref None in
-      { tm = t; freevars = uu____947; rng = r }
-let mkTrue: FStar_Range.range -> term = fun r  -> mk (App (TrueOp, [])) r
-let mkFalse: FStar_Range.range -> term = fun r  -> mk (App (FalseOp, [])) r
-let mkInteger: Prims.string -> FStar_Range.range -> term =
-  fun i  ->
-    fun r  ->
-      let uu____976 =
-        let uu____977 = FStar_Util.ensure_decimal i in Integer uu____977 in
-      mk uu____976 r
-let mkInteger': Prims.int -> FStar_Range.range -> term =
-  fun i  ->
-    fun r  ->
-      let uu____984 = FStar_Util.string_of_int i in mkInteger uu____984 r
-let mkBoundV: Prims.int -> FStar_Range.range -> term =
-  fun i  -> fun r  -> mk (BoundV i) r
-let mkFreeV: (Prims.string* sort) -> FStar_Range.range -> term =
-  fun x  -> fun r  -> mk (FreeV x) r
-let mkApp': (op* term Prims.list) -> FStar_Range.range -> term =
-  fun f  -> fun r  -> mk (App f) r
-let mkApp: (Prims.string* term Prims.list) -> FStar_Range.range -> term =
-  fun uu____1020  ->
-    fun r  -> match uu____1020 with | (s,args) -> mk (App ((Var s), args)) r
-let mkNot: term -> FStar_Range.range -> term =
-  fun t  ->
-    fun r  ->
-      match t.tm with
-      | App (TrueOp ,uu____1036) -> mkFalse r
-      | App (FalseOp ,uu____1039) -> mkTrue r
-      | uu____1042 -> mkApp' (Not, [t]) r
-let mkAnd: (term* term) -> FStar_Range.range -> term =
-  fun uu____1050  ->
-    fun r  ->
-      match uu____1050 with
-      | (t1,t2) ->
-          (match ((t1.tm), (t2.tm)) with
-           | (App (TrueOp ,uu____1056),uu____1057) -> t2
-           | (uu____1060,App (TrueOp ,uu____1061)) -> t1
-           | (App (FalseOp ,_),_)|(_,App (FalseOp ,_)) -> mkFalse r
-           | (App (And ,ts1),App (And ,ts2)) ->
-               mkApp' (And, (FStar_List.append ts1 ts2)) r
-           | (uu____1077,App (And ,ts2)) -> mkApp' (And, (t1 :: ts2)) r
-           | (App (And ,ts1),uu____1083) ->
-               mkApp' (And, (FStar_List.append ts1 [t2])) r
-           | uu____1087 -> mkApp' (And, [t1; t2]) r)
-let mkOr: (term* term) -> FStar_Range.range -> term =
-  fun uu____1097  ->
-    fun r  ->
-      match uu____1097 with
-      | (t1,t2) ->
-          (match ((t1.tm), (t2.tm)) with
-           | (App (TrueOp ,_),_)|(_,App (TrueOp ,_)) -> mkTrue r
-           | (App (FalseOp ,uu____1109),uu____1110) -> t2
-           | (uu____1113,App (FalseOp ,uu____1114)) -> t1
-           | (App (Or ,ts1),App (Or ,ts2)) ->
-               mkApp' (Or, (FStar_List.append ts1 ts2)) r
-           | (uu____1124,App (Or ,ts2)) -> mkApp' (Or, (t1 :: ts2)) r
-           | (App (Or ,ts1),uu____1130) ->
-               mkApp' (Or, (FStar_List.append ts1 [t2])) r
-           | uu____1134 -> mkApp' (Or, [t1; t2]) r)
-let mkImp: (term* term) -> FStar_Range.range -> term =
-  fun uu____1144  ->
-    fun r  ->
-      match uu____1144 with
-      | (t1,t2) ->
-          (match ((t1.tm), (t2.tm)) with
-           | (_,App (TrueOp ,_))|(App (FalseOp ,_),_) -> mkTrue r
-           | (App (TrueOp ,uu____1156),uu____1157) -> t2
-           | (uu____1160,App (Imp ,t1'::t2'::[])) ->
-               let uu____1164 =
-                 let uu____1168 =
-                   let uu____1170 = mkAnd (t1, t1') r in [uu____1170; t2'] in
-                 (Imp, uu____1168) in
-               mkApp' uu____1164 r
-           | uu____1172 -> mkApp' (Imp, [t1; t2]) r)
-let mk_bin_op: op -> (term* term) -> FStar_Range.range -> term =
-  fun op  ->
-    fun uu____1185  ->
-      fun r  -> match uu____1185 with | (t1,t2) -> mkApp' (op, [t1; t2]) r
-let mkMinus: term -> FStar_Range.range -> term =
-  fun t  -> fun r  -> mkApp' (Minus, [t]) r
-let mkIff: (term* term) -> FStar_Range.range -> term = mk_bin_op Iff
-let mkEq: (term* term) -> FStar_Range.range -> term = mk_bin_op Eq
-let mkLT: (term* term) -> FStar_Range.range -> term = mk_bin_op LT
-let mkLTE: (term* term) -> FStar_Range.range -> term = mk_bin_op LTE
-let mkGT: (term* term) -> FStar_Range.range -> term = mk_bin_op GT
-let mkGTE: (term* term) -> FStar_Range.range -> term = mk_bin_op GTE
-let mkAdd: (term* term) -> FStar_Range.range -> term = mk_bin_op Add
-let mkSub: (term* term) -> FStar_Range.range -> term = mk_bin_op Sub
-let mkDiv: (term* term) -> FStar_Range.range -> term = mk_bin_op Div
-let mkMul: (term* term) -> FStar_Range.range -> term = mk_bin_op Mul
-let mkMod: (term* term) -> FStar_Range.range -> term = mk_bin_op Mod
-let mkITE: (term* term* term) -> FStar_Range.range -> term =
-  fun uu____1272  ->
-    fun r  ->
-      match uu____1272 with
-      | (t1,t2,t3) ->
-          (match t1.tm with
-           | App (TrueOp ,uu____1280) -> t2
-           | App (FalseOp ,uu____1283) -> t3
-           | uu____1286 ->
-               (match ((t2.tm), (t3.tm)) with
-                | (App (TrueOp ,uu____1287),App (TrueOp ,uu____1288)) ->
-                    mkTrue r
-                | (App (TrueOp ,uu____1293),uu____1294) ->
-                    let uu____1297 =
-                      let uu____1300 = mkNot t1 t1.rng in (uu____1300, t3) in
-                    mkImp uu____1297 r
-                | (uu____1301,App (TrueOp ,uu____1302)) -> mkImp (t1, t2) r
-                | (uu____1305,uu____1306) -> mkApp' (ITE, [t1; t2; t3]) r))
-let mkCases: term Prims.list -> FStar_Range.range -> term =
-  fun t  ->
-    fun r  ->
-      match t with
-      | [] -> failwith "Impos"
-      | hd1::tl1 ->
-          FStar_List.fold_left (fun out  -> fun t1  -> mkAnd (out, t1) r) hd1
-            tl1
-let mkQuant:
-  (qop* term Prims.list Prims.list* Prims.int Prims.option* sort Prims.list*
-    term) -> FStar_Range.range -> term
-  =
-  fun uu____1334  ->
-    fun r  ->
-      match uu____1334 with
-      | (qop,pats,wopt,vars,body) ->
-          if (FStar_List.length vars) = (Prims.parse_int "0")
-          then body
-          else
-            (match body.tm with
-             | App (TrueOp ,uu____1361) -> body
-             | uu____1364 -> mk (Quant (qop, pats, wopt, vars, body)) r)
-let mkLet: (term Prims.list* term) -> FStar_Range.range -> term =
-  fun uu____1376  ->
-    fun r  ->
-      match uu____1376 with
-      | (es,body) ->
-          if (FStar_List.length es) = (Prims.parse_int "0")
-          then body
-          else mk (Let (es, body)) r
-let abstr: fv Prims.list -> term -> term =
-  fun fvs  ->
-    fun t  ->
-      let nvars = FStar_List.length fvs in
-      let index_of fv =
-        let uu____1404 = FStar_Util.try_find_index (fv_eq fv) fvs in
-        match uu____1404 with
-        | None  -> None
-        | Some i -> Some (nvars - (i + (Prims.parse_int "1"))) in
-      let rec aux ix t1 =
-        let uu____1418 = FStar_ST.read t1.freevars in
-        match uu____1418 with
-        | Some [] -> t1
-        | uu____1434 ->
-            (match t1.tm with
-             | Integer _|BoundV _ -> t1
-             | FreeV x ->
-                 let uu____1444 = index_of x in
-                 (match uu____1444 with
-                  | None  -> t1
-                  | Some i -> mkBoundV (i + ix) t1.rng)
-             | App (op,tms) ->
-                 let uu____1451 =
-                   let uu____1455 = FStar_List.map (aux ix) tms in
-                   (op, uu____1455) in
-                 mkApp' uu____1451 t1.rng
-             | Labeled (t2,r1,r2) ->
-                 let uu____1461 =
-                   let uu____1462 =
-                     let uu____1466 = aux ix t2 in (uu____1466, r1, r2) in
-                   Labeled uu____1462 in
-                 mk uu____1461 t2.rng
-             | LblPos (t2,r) ->
-                 let uu____1469 =
-                   let uu____1470 =
-                     let uu____1473 = aux ix t2 in (uu____1473, r) in
-                   LblPos uu____1470 in
-                 mk uu____1469 t2.rng
-             | Quant (qop,pats,wopt,vars,body) ->
-                 let n1 = FStar_List.length vars in
-                 let uu____1489 =
-                   let uu____1499 =
-                     FStar_All.pipe_right pats
-                       (FStar_List.map (FStar_List.map (aux (ix + n1)))) in
-                   let uu____1510 = aux (ix + n1) body in
-                   (qop, uu____1499, wopt, vars, uu____1510) in
-                 mkQuant uu____1489 t1.rng
-             | Let (es,body) ->
-                 let uu____1521 =
-                   FStar_List.fold_left
-                     (fun uu____1528  ->
-                        fun e  ->
-                          match uu____1528 with
-                          | (ix1,l) ->
-                              let uu____1540 =
-                                let uu____1542 = aux ix1 e in uu____1542 :: l in
-                              ((ix1 + (Prims.parse_int "1")), uu____1540))
-                     (ix, []) es in
-                 (match uu____1521 with
-                  | (ix1,es_rev) ->
-                      let uu____1549 =
-                        let uu____1553 = aux ix1 body in
-                        ((FStar_List.rev es_rev), uu____1553) in
-                      mkLet uu____1549 t1.rng)) in
-      aux (Prims.parse_int "0") t
-let inst: term Prims.list -> term -> term =
-  fun tms  ->
-    fun t  ->
-      let tms1 = FStar_List.rev tms in
-      let n1 = FStar_List.length tms1 in
-      let rec aux shift t1 =
-        match t1.tm with
-        | Integer _|FreeV _ -> t1
-        | BoundV i ->
-            if ((Prims.parse_int "0") <= (i - shift)) && ((i - shift) < n1)
-            then FStar_List.nth tms1 (i - shift)
-            else t1
-        | App (op,tms2) ->
-            let uu____1584 =
-              let uu____1588 = FStar_List.map (aux shift) tms2 in
-              (op, uu____1588) in
-            mkApp' uu____1584 t1.rng
-        | Labeled (t2,r1,r2) ->
-            let uu____1594 =
-              let uu____1595 =
-                let uu____1599 = aux shift t2 in (uu____1599, r1, r2) in
-              Labeled uu____1595 in
-            mk uu____1594 t2.rng
-        | LblPos (t2,r) ->
-            let uu____1602 =
-              let uu____1603 =
-                let uu____1606 = aux shift t2 in (uu____1606, r) in
-              LblPos uu____1603 in
-            mk uu____1602 t2.rng
-        | Quant (qop,pats,wopt,vars,body) ->
-            let m = FStar_List.length vars in
-            let shift1 = shift + m in
-            let uu____1625 =
-              let uu____1635 =
-                FStar_All.pipe_right pats
-                  (FStar_List.map (FStar_List.map (aux shift1))) in
-              let uu____1644 = aux shift1 body in
-              (qop, uu____1635, wopt, vars, uu____1644) in
-            mkQuant uu____1625 t1.rng
-        | Let (es,body) ->
-            let uu____1653 =
-              FStar_List.fold_left
-                (fun uu____1660  ->
-                   fun e  ->
-                     match uu____1660 with
-                     | (ix,es1) ->
-                         let uu____1672 =
-                           let uu____1674 = aux shift e in uu____1674 :: es1 in
-                         ((shift + (Prims.parse_int "1")), uu____1672))
-                (shift, []) es in
-            (match uu____1653 with
-             | (shift1,es_rev) ->
-                 let uu____1681 =
-                   let uu____1685 = aux shift1 body in
-                   ((FStar_List.rev es_rev), uu____1685) in
-                 mkLet uu____1681 t1.rng) in
-      aux (Prims.parse_int "0") t
-let subst: term -> fv -> term -> term =
-  fun t  ->
-    fun fv  -> fun s  -> let uu____1696 = abstr [fv] t in inst [s] uu____1696
-let mkQuant':
-  (qop* term Prims.list Prims.list* Prims.int Prims.option* fv Prims.list*
-    term) -> FStar_Range.range -> term
-  =
-  fun uu____1710  ->
-    match uu____1710 with
-    | (qop,pats,wopt,vars,body) ->
-        let uu____1735 =
-          let uu____1745 =
-            FStar_All.pipe_right pats
-              (FStar_List.map (FStar_List.map (abstr vars))) in
-          let uu____1754 = FStar_List.map fv_sort vars in
-          let uu____1758 = abstr vars body in
-          (qop, uu____1745, wopt, uu____1754, uu____1758) in
-        mkQuant uu____1735
-let mkForall'':
-  (pat Prims.list Prims.list* Prims.int Prims.option* sort Prims.list* term)
-    -> FStar_Range.range -> term
-  =
-  fun uu____1775  ->
-    fun r  ->
-      match uu____1775 with
-      | (pats,wopt,sorts,body) -> mkQuant (Forall, pats, wopt, sorts, body) r
-let mkForall':
-  (pat Prims.list Prims.list* Prims.int Prims.option* fvs* term) ->
-    FStar_Range.range -> term
-  =
-  fun uu____1812  ->
-    fun r  ->
-      match uu____1812 with
-      | (pats,wopt,vars,body) ->
-          let uu____1831 = mkQuant' (Forall, pats, wopt, vars, body) in
-          uu____1831 r
-let mkForall:
-  (pat Prims.list Prims.list* fvs* term) -> FStar_Range.range -> term =
-  fun uu____1846  ->
-    fun r  ->
-      match uu____1846 with
-      | (pats,vars,body) ->
-          let uu____1860 = mkQuant' (Forall, pats, None, vars, body) in
-          uu____1860 r
-let mkExists:
-  (pat Prims.list Prims.list* fvs* term) -> FStar_Range.range -> term =
-  fun uu____1875  ->
-    fun r  ->
-      match uu____1875 with
-      | (pats,vars,body) ->
-          let uu____1889 = mkQuant' (Exists, pats, None, vars, body) in
-          uu____1889 r
-let mkLet': ((fv* term) Prims.list* term) -> FStar_Range.range -> term =
-  fun uu____1904  ->
-    fun r  ->
-      match uu____1904 with
-      | (bindings,body) ->
-          let uu____1919 = FStar_List.split bindings in
-          (match uu____1919 with
-           | (vars,es) ->
-               let uu____1930 =
-                 let uu____1934 = abstr vars body in (es, uu____1934) in
-               mkLet uu____1930 r)
-let norng: FStar_Range.range = FStar_Range.dummyRange
-let mkDefineFun:
-  (Prims.string* (Prims.string* sort) Prims.list* sort* term* caption) ->
-    decl
-  =
-  fun uu____1946  ->
-    match uu____1946 with
-    | (nm,vars,s,tm,c) ->
-        let uu____1966 =
-          let uu____1973 = FStar_List.map fv_sort vars in
-          let uu____1977 = abstr vars tm in
-          (nm, uu____1973, s, uu____1977, c) in
-        DefineFun uu____1966
-let constr_id_of_sort: sort -> Prims.string =
-  fun sort  ->
-    let uu____1982 = strSort sort in
-    FStar_Util.format1 "%s_constr_id" uu____1982
-let fresh_token: (Prims.string* sort) -> Prims.int -> decl =
-  fun uu____1989  ->
-    fun id  ->
-      match uu____1989 with
-      | (tok_name,sort) ->
-          let a_name = Prims.strcat "fresh_token_" tok_name in
-          let uu____1996 =
-            let uu____2000 =
-              let uu____2001 =
-                let uu____2004 = mkInteger' id norng in
-                let uu____2005 =
-                  let uu____2006 =
-                    let uu____2010 = constr_id_of_sort sort in
-                    let uu____2011 =
-                      let uu____2013 = mkApp (tok_name, []) norng in
-                      [uu____2013] in
-                    (uu____2010, uu____2011) in
-                  mkApp uu____2006 norng in
-                (uu____2004, uu____2005) in
-              mkEq uu____2001 norng in
-            (uu____2000, (Some "fresh token"), a_name) in
-          Assume uu____1996
-let fresh_constructor:
-  (Prims.string* sort Prims.list* sort* Prims.int) -> decl =
-  fun uu____2024  ->
-    match uu____2024 with
-    | (name,arg_sorts,sort,id) ->
-        let id1 = FStar_Util.string_of_int id in
-        let bvars =
-          FStar_All.pipe_right arg_sorts
-            (FStar_List.mapi
-               (fun i  ->
-                  fun s  ->
-                    let uu____2043 =
-                      let uu____2046 =
-                        let uu____2047 = FStar_Util.string_of_int i in
-                        Prims.strcat "x_" uu____2047 in
-                      (uu____2046, s) in
-                    mkFreeV uu____2043 norng)) in
-        let bvar_names = FStar_List.map fv_of_term bvars in
-        let capp = mkApp (name, bvars) norng in
-        let cid_app =
-          let uu____2053 =
-            let uu____2057 = constr_id_of_sort sort in (uu____2057, [capp]) in
-          mkApp uu____2053 norng in
-        let a_name = Prims.strcat "constructor_distinct_" name in
-        let uu____2060 =
-          let uu____2064 =
-            let uu____2065 =
-              let uu____2071 =
-                let uu____2072 =
-                  let uu____2075 = mkInteger id1 norng in
-                  (uu____2075, cid_app) in
-                mkEq uu____2072 norng in
-              ([[capp]], bvar_names, uu____2071) in
-            mkForall uu____2065 norng in
-          (uu____2064, (Some "Constructor distinct"), a_name) in
-        Assume uu____2060
-let injective_constructor:
-  (Prims.string* constructor_field Prims.list* sort) -> decl Prims.list =
-  fun uu____2088  ->
-    match uu____2088 with
-    | (name,fields,sort) ->
-        let n_bvars = FStar_List.length fields in
-        let bvar_name i =
-          let uu____2104 = FStar_Util.string_of_int i in
-          Prims.strcat "x_" uu____2104 in
-        let bvar_index i = n_bvars - (i + (Prims.parse_int "1")) in
-        let bvar i s =
-          let uu____2121 = let uu____2124 = bvar_name i in (uu____2124, s) in
-          mkFreeV uu____2121 in
-        let bvars =
-          FStar_All.pipe_right fields
-            (FStar_List.mapi
-               (fun i  ->
-                  fun uu____2133  ->
-                    match uu____2133 with
-                    | (uu____2137,s,uu____2139) ->
-                        let uu____2140 = bvar i s in uu____2140 norng)) in
-        let bvar_names = FStar_List.map fv_of_term bvars in
-        let capp = mkApp (name, bvars) norng in
-        let uu____2147 =
-          FStar_All.pipe_right fields
-            (FStar_List.mapi
-               (fun i  ->
-                  fun uu____2158  ->
-                    match uu____2158 with
-                    | (name1,s,projectible) ->
-                        let cproj_app = mkApp (name1, [capp]) norng in
-                        let proj_name =
-                          DeclFun (name1, [sort], s, (Some "Projector")) in
-                        if projectible
-                        then
-                          let a_name =
-                            Prims.strcat "projection_inverse_" name1 in
-                          let uu____2173 =
-                            let uu____2175 =
-                              let uu____2176 =
-                                let uu____2180 =
-                                  let uu____2181 =
-                                    let uu____2187 =
-                                      let uu____2188 =
-                                        let uu____2191 =
-                                          let uu____2192 = bvar i s in
-                                          uu____2192 norng in
-                                        (cproj_app, uu____2191) in
-                                      mkEq uu____2188 norng in
-                                    ([[capp]], bvar_names, uu____2187) in
-                                  mkForall uu____2181 norng in
-                                (uu____2180, (Some "Projection inverse"),
-                                  a_name) in
-                              Assume uu____2176 in
-                            [uu____2175] in
-                          proj_name :: uu____2173
-                        else [proj_name])) in
-        FStar_All.pipe_right uu____2147 FStar_List.flatten
-let constructor_to_decl: constructor_t -> decl Prims.list =
-  fun uu____2207  ->
-    match uu____2207 with
-    | (name,fields,sort,id,injective) ->
-        let injective1 = injective || true in
-        let field_sorts =
-          FStar_All.pipe_right fields
-            (FStar_List.map
-               (fun uu____2223  ->
-                  match uu____2223 with
-                  | (uu____2227,sort1,uu____2229) -> sort1)) in
-        let cdecl = DeclFun (name, field_sorts, sort, (Some "Constructor")) in
-        let cid = fresh_constructor (name, field_sorts, sort, id) in
-        let disc =
-          let disc_name = Prims.strcat "is-" name in
-          let xfv = ("x", sort) in
-          let xx = mkFreeV xfv norng in
-          let disc_eq =
-            let uu____2242 =
-              let uu____2245 =
-                let uu____2246 =
-                  let uu____2250 = constr_id_of_sort sort in
-                  (uu____2250, [xx]) in
-                mkApp uu____2246 norng in
-              let uu____2252 =
-                let uu____2253 = FStar_Util.string_of_int id in
-                mkInteger uu____2253 norng in
-              (uu____2245, uu____2252) in
-            mkEq uu____2242 norng in
-          let uu____2254 =
-            let uu____2262 =
-              FStar_All.pipe_right fields
-                (FStar_List.mapi
-                   (fun i  ->
-                      fun uu____2285  ->
-                        match uu____2285 with
-                        | (proj,s,projectible) ->
-                            if projectible
-                            then
-                              let uu____2302 = mkApp (proj, [xx]) norng in
-                              (uu____2302, [])
-                            else
-                              (let fi =
-                                 let uu____2313 =
-                                   let uu____2314 =
-                                     FStar_Util.string_of_int i in
-                                   Prims.strcat "f_" uu____2314 in
-                                 (uu____2313, s) in
-                               let uu____2315 = mkFreeV fi norng in
-                               (uu____2315, [fi])))) in
-            FStar_All.pipe_right uu____2262 FStar_List.split in
-          match uu____2254 with
-          | (proj_terms,ex_vars) ->
-              let ex_vars1 = FStar_List.flatten ex_vars in
-              let disc_inv_body =
-                let uu____2358 =
-                  let uu____2361 = mkApp (name, proj_terms) norng in
-                  (xx, uu____2361) in
-                mkEq uu____2358 norng in
-              let disc_inv_body1 =
-                match ex_vars1 with
-                | [] -> disc_inv_body
-                | uu____2366 -> mkExists ([], ex_vars1, disc_inv_body) norng in
-              let disc_ax = mkAnd (disc_eq, disc_inv_body1) norng in
-              let def =
-                mkDefineFun
-                  (disc_name, [xfv], Bool_sort, disc_ax,
-                    (Some "Discriminator definition")) in
-              def in
-        let projs =
-          if injective1
-          then injective_constructor (name, fields, sort)
-          else [] in
-        let uu____2389 =
-          let uu____2391 =
-            let uu____2392 = FStar_Util.format1 "<start constructor %s>" name in
-            Caption uu____2392 in
-          uu____2391 :: cdecl :: cid :: projs in
-        let uu____2393 =
-          let uu____2395 =
-            let uu____2397 =
-              let uu____2398 =
-                FStar_Util.format1 "</end constructor %s>" name in
-              Caption uu____2398 in
-            [uu____2397] in
-          FStar_List.append [disc] uu____2395 in
-        FStar_List.append uu____2389 uu____2393
-let name_binders_inner:
-  Prims.string Prims.option ->
-    (Prims.string* sort) Prims.list ->
-      Prims.int ->
-        sort Prims.list ->
-          ((Prims.string* sort) Prims.list* Prims.string Prims.list*
-            Prims.int)
-  =
-  fun prefix_opt  ->
-    fun outer_names  ->
-      fun start  ->
-        fun sorts  ->
-          let uu____2428 =
-            FStar_All.pipe_right sorts
-              (FStar_List.fold_left
-                 (fun uu____2451  ->
-                    fun s  ->
-                      match uu____2451 with
-                      | (names,binders,n1) ->
-                          let prefix1 =
-                            match s with
-                            | Term_sort  -> "@x"
-                            | uu____2479 -> "@u" in
-                          let prefix2 =
-                            match prefix_opt with
-                            | None  -> prefix1
-                            | Some p -> Prims.strcat p prefix1 in
-                          let nm =
-                            let uu____2483 = FStar_Util.string_of_int n1 in
-                            Prims.strcat prefix2 uu____2483 in
-                          let names1 = (nm, s) :: names in
-                          let b =
-                            let uu____2491 = strSort s in
-                            FStar_Util.format2 "(%s %s)" nm uu____2491 in
-                          (names1, (b :: binders),
-                            (n1 + (Prims.parse_int "1"))))
-                 (outer_names, [], start)) in
-          match uu____2428 with
-          | (names,binders,n1) -> (names, (FStar_List.rev binders), n1)
-let name_macro_binders:
-  sort Prims.list ->
-    ((Prims.string* sort) Prims.list* Prims.string Prims.list)
-  =
-  fun sorts  ->
-    let uu____2533 =
-      name_binders_inner (Some "__") [] (Prims.parse_int "0") sorts in
-    match uu____2533 with
-    | (names,binders,n1) -> ((FStar_List.rev names), binders)
-let termToSmt: Prims.string -> term -> Prims.string =
-  fun enclosing_name  ->
-    fun t  ->
-      let next_qid =
-        let ctr = FStar_Util.mk_ref (Prims.parse_int "0") in
-        fun depth  ->
-          let n1 = FStar_ST.read ctr in
-          FStar_Util.incr ctr;
-          if n1 = (Prims.parse_int "0")
-          then enclosing_name
-          else
-            (let uu____2587 = FStar_Util.string_of_int n1 in
-             FStar_Util.format2 "%s.%s" enclosing_name uu____2587) in
-      let remove_guard_free pats =
-        FStar_All.pipe_right pats
-          (FStar_List.map
-             (fun ps  ->
-                FStar_All.pipe_right ps
-                  (FStar_List.map
-                     (fun tm  ->
-                        match tm.tm with
-                        | App
-                            (Var
-                             "Prims.guard_free",{ tm = BoundV uu____2609;
-                                                  freevars = uu____2610;
-                                                  rng = uu____2611;_}::[])
-                            -> tm
-                        | App (Var "Prims.guard_free",p::[]) -> p
-                        | uu____2619 -> tm)))) in
-      let rec aux' depth n1 names t1 =
-        let aux1 = aux (depth + (Prims.parse_int "1")) in
-        match t1.tm with
-        | Integer i -> i
-        | BoundV i ->
-            let uu____2655 = FStar_List.nth names i in
-            FStar_All.pipe_right uu____2655 Prims.fst
-        | FreeV x -> Prims.fst x
-        | App (op,[]) -> op_to_string op
-        | App (op,tms) ->
-            let uu____2665 =
-              let uu____2666 = FStar_List.map (aux1 n1 names) tms in
-              FStar_All.pipe_right uu____2666 (FStar_String.concat "\n") in
-            FStar_Util.format2 "(%s %s)" (op_to_string op) uu____2665
-        | Labeled (t2,uu____2670,uu____2671) -> aux1 n1 names t2
-        | LblPos (t2,s) ->
-            let uu____2674 = aux1 n1 names t2 in
-            FStar_Util.format2 "(! %s :lblpos %s)" uu____2674 s
-        | Quant (qop,pats,wopt,sorts,body) ->
-            let qid = next_qid () in
-            let uu____2689 = name_binders_inner None names n1 sorts in
-            (match uu____2689 with
-             | (names1,binders,n2) ->
-                 let binders1 =
-                   FStar_All.pipe_right binders (FStar_String.concat " ") in
-                 let pats1 = remove_guard_free pats in
-                 let pats_str =
-                   match pats1 with
-                   | []::[]|[] -> ";;no pats"
-                   | uu____2717 ->
-                       let uu____2720 =
-                         FStar_All.pipe_right pats1
-                           (FStar_List.map
-                              (fun pats2  ->
-                                 let uu____2728 =
-                                   let uu____2729 =
-                                     FStar_List.map
-                                       (fun p  ->
-                                          let uu____2732 = aux1 n2 names1 p in
-                                          FStar_Util.format1 "%s" uu____2732)
-                                       pats2 in
-                                   FStar_String.concat " " uu____2729 in
-                                 FStar_Util.format1 "\n:pattern (%s)"
-                                   uu____2728)) in
-                       FStar_All.pipe_right uu____2720
-                         (FStar_String.concat "\n") in
-                 let uu____2734 =
-                   let uu____2736 =
-                     let uu____2738 =
-                       let uu____2740 = aux1 n2 names1 body in
-                       let uu____2741 =
-                         let uu____2743 = weightToSmt wopt in
-                         [uu____2743; pats_str; qid] in
-                       uu____2740 :: uu____2741 in
-                     binders1 :: uu____2738 in
-                   (qop_to_string qop) :: uu____2736 in
-                 FStar_Util.format "(%s (%s)\n (! %s\n %s\n%s\n:qid %s))"
-                   uu____2734)
-        | Let (es,body) ->
-            let uu____2748 =
-              FStar_List.fold_left
-                (fun uu____2763  ->
-                   fun e  ->
-                     match uu____2763 with
-                     | (names0,binders,n0) ->
-                         let nm =
-                           let uu____2791 = FStar_Util.string_of_int n0 in
-                           Prims.strcat "@lb" uu____2791 in
-                         let names01 = (nm, Term_sort) :: names0 in
-                         let b =
-                           let uu____2799 = aux1 n1 names e in
-                           FStar_Util.format2 "(%s %s)" nm uu____2799 in
-                         (names01, (b :: binders),
-                           (n0 + (Prims.parse_int "1")))) (names, [], n1) es in
-            (match uu____2748 with
-             | (names1,binders,n2) ->
-                 let uu____2817 = aux1 n2 names1 body in
-                 FStar_Util.format2 "(let (%s) %s)"
-                   (FStar_String.concat " " binders) uu____2817)
-      and aux depth n1 names t1 =
-        let s = aux' depth n1 names t1 in
-        if t1.rng <> norng
-        then
-          let uu____2824 = FStar_Range.string_of_range t1.rng in
-          let uu____2825 = FStar_Range.string_of_use_range t1.rng in
-          FStar_Util.format3 "\n;; def=%s; use=%s\n%s\n" uu____2824
-            uu____2825 s
-        else s in
-      aux (Prims.parse_int "0") (Prims.parse_int "0") [] t
-let caption_to_string: Prims.string Prims.option -> Prims.string =
-  fun uu___88_2830  ->
-    match uu___88_2830 with
-    | None  -> ""
-    | Some c ->
-        let uu____2833 =
-          match FStar_Util.splitlines c with
-          | [] -> failwith "Impossible"
-          | hd1::[] -> (hd1, "")
-          | hd1::uu____2842 -> (hd1, "...") in
-        (match uu____2833 with
-         | (hd1,suffix) ->
-             FStar_Util.format2 ";;;;;;;;;;;;;;;;%s%s\n" hd1 suffix)
-let rec declToSmt: Prims.string -> decl -> Prims.string =
-  fun z3options  ->
-    fun decl  ->
-      let escape s = FStar_Util.replace_char s '\'' '_' in
-      match decl with
-      | DefPrelude  -> mkPrelude z3options
-      | Caption c ->
-          let uu____2859 =
-            FStar_All.pipe_right (FStar_Util.splitlines c)
-              (fun uu___89_2861  ->
-                 match uu___89_2861 with | [] -> "" | h::t -> h) in
-          FStar_Util.format1 "\n; %s" uu____2859
-      | DeclFun (f,argsorts,retsort,c) ->
-          let l = FStar_List.map strSort argsorts in
-          let uu____2874 = caption_to_string c in
-          let uu____2875 = strSort retsort in
-          FStar_Util.format4 "%s(declare-fun %s (%s) %s)" uu____2874 f
-            (FStar_String.concat " " l) uu____2875
-      | DefineFun (f,arg_sorts,retsort,body,c) ->
-          let uu____2883 = name_macro_binders arg_sorts in
-          (match uu____2883 with
-           | (names,binders) ->
-               let body1 =
-                 let uu____2901 =
-                   FStar_List.map (fun x  -> mkFreeV x norng) names in
-                 inst uu____2901 body in
-               let uu____2908 = caption_to_string c in
-               let uu____2909 = strSort retsort in
-               let uu____2910 = termToSmt (escape f) body1 in
-               FStar_Util.format5 "%s(define-fun %s (%s) %s\n %s)" uu____2908
-                 f (FStar_String.concat " " binders) uu____2909 uu____2910)
-      | Assume (t,c,n1) ->
-          let n2 = escape n1 in
-          let uu____2915 = caption_to_string c in
-          let uu____2916 = termToSmt n2 t in
-          FStar_Util.format3 "%s(assert (! %s\n:named %s))" uu____2915
-            uu____2916 n2
-      | Eval t ->
-          let uu____2918 = termToSmt "eval" t in
-          FStar_Util.format1 "(eval %s)" uu____2918
-      | Echo s -> FStar_Util.format1 "(echo \"%s\")" s
-      | CheckSat  -> "(check-sat)"
-      | GetUnsatCore  ->
-          "(echo \"<unsat-core>\")\n(get-unsat-core)\n(echo \"</unsat-core>\")"
-      | Push  -> "(push)"
-      | Pop  -> "(pop)"
-      | SetOption (s,v1) -> FStar_Util.format2 "(set-option :%s %s)" s v1
-      | PrintStats  -> "(get-info :all-statistics)"
-and mkPrelude: Prims.string -> Prims.string =
-  fun z3options  ->
-    let basic =
-      Prims.strcat z3options
-        "(declare-sort Ref)\n(declare-fun Ref_constr_id (Ref) Int)\n\n(declare-sort FString)\n(declare-fun FString_constr_id (FString) Int)\n\n(declare-sort Term)\n(declare-fun Term_constr_id (Term) Int)\n(declare-datatypes () ((Fuel \n(ZFuel) \n(SFuel (prec Fuel)))))\n(declare-fun MaxIFuel () Fuel)\n(declare-fun MaxFuel () Fuel)\n(declare-fun PreType (Term) Term)\n(declare-fun Valid (Term) Bool)\n(declare-fun HasTypeFuel (Fuel Term Term) Bool)\n(define-fun HasTypeZ ((x Term) (t Term)) Bool\n(HasTypeFuel ZFuel x t))\n(define-fun HasType ((x Term) (t Term)) Bool\n(HasTypeFuel MaxIFuel x t))\n;;fuel irrelevance\n(assert (forall ((f Fuel) (x Term) (t Term))\n(! (= (HasTypeFuel (SFuel f) x t)\n(HasTypeZ x t))\n:pattern ((HasTypeFuel (SFuel f) x t)))))\n(declare-fun NoHoist (Term Bool) Bool)\n;;no-hoist\n(assert (forall ((dummy Term) (b Bool))\n(! (= (NoHoist dummy b)\nb)\n:pattern ((NoHoist dummy b)))))\n(define-fun  IsTyped ((x Term)) Bool\n(exists ((t Term)) (HasTypeZ x t)))\n(declare-fun ApplyTF (Term Fuel) Term)\n(declare-fun ApplyTT (Term Term) Term)\n(declare-fun Rank (Term) Int)\n(declare-fun Closure (Term) Term)\n(declare-fun ConsTerm (Term Term) Term)\n(declare-fun ConsFuel (Fuel Term) Term)\n(declare-fun Precedes (Term Term) Term)\n(define-fun Reify ((x Term)) Term x)\n(assert (forall ((t Term))\n(! (implies (exists ((e Term)) (HasType e t))\n(Valid t))\n:pattern ((Valid t)))))\n(assert (forall ((t1 Term) (t2 Term))\n(! (iff (Valid (Precedes t1 t2)) \n(< (Rank t1) (Rank t2)))\n:pattern ((Precedes t1 t2)))))\n(define-fun Prims.precedes ((a Term) (b Term) (t1 Term) (t2 Term)) Term\n(Precedes t1 t2))\n(declare-fun Range_const () Term)\n" in
-    let constrs =
-      [("FString_const", [("FString_const_proj_0", Int_sort, true)],
-         String_sort, (Prims.parse_int "0"), true);
-      ("Tm_type", [], Term_sort, (Prims.parse_int "2"), true);
-      ("Tm_arrow", [("Tm_arrow_id", Int_sort, true)], Term_sort,
-        (Prims.parse_int "3"), false);
-      ("Tm_uvar", [("Tm_uvar_fst", Int_sort, true)], Term_sort,
-        (Prims.parse_int "5"), true);
-      ("Tm_unit", [], Term_sort, (Prims.parse_int "6"), true);
-      ("BoxInt", [("BoxInt_proj_0", Int_sort, true)], Term_sort,
-        (Prims.parse_int "7"), true);
-      ("BoxBool", [("BoxBool_proj_0", Bool_sort, true)], Term_sort,
-        (Prims.parse_int "8"), true);
-      ("BoxString", [("BoxString_proj_0", String_sort, true)], Term_sort,
-        (Prims.parse_int "9"), true);
-      ("BoxRef", [("BoxRef_proj_0", Ref_sort, true)], Term_sort,
-        (Prims.parse_int "10"), true);
-      ("LexCons",
-        [("LexCons_0", Term_sort, true); ("LexCons_1", Term_sort, true)],
-        Term_sort, (Prims.parse_int "11"), true)] in
-    let bcons =
-      let uu____3122 =
-        let uu____3124 =
-          FStar_All.pipe_right constrs
-            (FStar_List.collect constructor_to_decl) in
-        FStar_All.pipe_right uu____3124
-          (FStar_List.map (declToSmt z3options)) in
-      FStar_All.pipe_right uu____3122 (FStar_String.concat "\n") in
-    let lex_ordering =
-      "\n(define-fun is-Prims.LexCons ((t Term)) Bool \n(is-LexCons t))\n(assert (forall ((x1 Term) (x2 Term) (y1 Term) (y2 Term))\n(iff (Valid (Precedes (LexCons x1 x2) (LexCons y1 y2)))\n(or (Valid (Precedes x1 y1))\n(and (= x1 y1)\n(Valid (Precedes x2 y2)))))))\n" in
-    Prims.strcat basic (Prims.strcat bcons lex_ordering)
-let mk_Range_const: term = mkApp ("Range_const", []) norng
-let mk_Term_type: term = mkApp ("Tm_type", []) norng
-let mk_Term_app: term -> term -> FStar_Range.range -> term =
-  fun t1  -> fun t2  -> fun r  -> mkApp ("Tm_app", [t1; t2]) r
-let mk_Term_uvar: Prims.int -> FStar_Range.range -> term =
-  fun i  ->
-    fun r  ->
-      let uu____3149 =
-        let uu____3153 = let uu____3155 = mkInteger' i norng in [uu____3155] in
-        ("Tm_uvar", uu____3153) in
-      mkApp uu____3149 r
-let mk_Term_unit: term = mkApp ("Tm_unit", []) norng
-let boxInt: term -> term = fun t  -> mkApp ("BoxInt", [t]) t.rng
-let unboxInt: term -> term = fun t  -> mkApp ("BoxInt_proj_0", [t]) t.rng
-let boxBool: term -> term = fun t  -> mkApp ("BoxBool", [t]) t.rng
-let unboxBool: term -> term = fun t  -> mkApp ("BoxBool_proj_0", [t]) t.rng
-let boxString: term -> term = fun t  -> mkApp ("BoxString", [t]) t.rng
-let unboxString: term -> term =
-  fun t  -> mkApp ("BoxString_proj_0", [t]) t.rng
-let boxRef: term -> term = fun t  -> mkApp ("BoxRef", [t]) t.rng
-let unboxRef: term -> term = fun t  -> mkApp ("BoxRef_proj_0", [t]) t.rng
-let boxTerm: sort -> term -> term =
-  fun sort  ->
-    fun t  ->
-      match sort with
-      | Int_sort  -> boxInt t
-      | Bool_sort  -> boxBool t
-      | String_sort  -> boxString t
-      | Ref_sort  -> boxRef t
-      | uu____3196 -> Prims.raise FStar_Util.Impos
-let unboxTerm: sort -> term -> term =
-  fun sort  ->
-    fun t  ->
-      match sort with
-      | Int_sort  -> unboxInt t
-      | Bool_sort  -> unboxBool t
-      | String_sort  -> unboxString t
-      | Ref_sort  -> unboxRef t
-      | uu____3203 -> Prims.raise FStar_Util.Impos
-let mk_PreType: term -> term = fun t  -> mkApp ("PreType", [t]) t.rng
-let mk_Valid: term -> term =
-  fun t  ->
-    match t.tm with
-    | App
-        (Var
-         "Prims.b2t",{
-                       tm = App
-                         (Var "Prims.op_Equality",uu____3211::t1::t2::[]);
-                       freevars = uu____3214; rng = uu____3215;_}::[])
-        -> mkEq (t1, t2) t.rng
-    | App
-        (Var
-         "Prims.b2t",{
-                       tm = App
-                         (Var "Prims.op_disEquality",uu____3222::t1::t2::[]);
-                       freevars = uu____3225; rng = uu____3226;_}::[])
-        -> let uu____3233 = mkEq (t1, t2) norng in mkNot uu____3233 t.rng
-    | App
-        (Var
-         "Prims.b2t",{ tm = App (Var "Prims.op_LessThanOrEqual",t1::t2::[]);
-                       freevars = uu____3236; rng = uu____3237;_}::[])
-        ->
-        let uu____3244 =
-          let uu____3247 = unboxInt t1 in
-          let uu____3248 = unboxInt t2 in (uu____3247, uu____3248) in
-        mkLTE uu____3244 t.rng
-    | App
-        (Var
-         "Prims.b2t",{ tm = App (Var "Prims.op_LessThan",t1::t2::[]);
-                       freevars = uu____3251; rng = uu____3252;_}::[])
-        ->
-        let uu____3259 =
-          let uu____3262 = unboxInt t1 in
-          let uu____3263 = unboxInt t2 in (uu____3262, uu____3263) in
-        mkLT uu____3259 t.rng
-    | App
-        (Var
-         "Prims.b2t",{
-                       tm = App
-                         (Var "Prims.op_GreaterThanOrEqual",t1::t2::[]);
-                       freevars = uu____3266; rng = uu____3267;_}::[])
-        ->
-        let uu____3274 =
-          let uu____3277 = unboxInt t1 in
-          let uu____3278 = unboxInt t2 in (uu____3277, uu____3278) in
-        mkGTE uu____3274 t.rng
-    | App
-        (Var
-         "Prims.b2t",{ tm = App (Var "Prims.op_GreaterThan",t1::t2::[]);
-                       freevars = uu____3281; rng = uu____3282;_}::[])
-        ->
-        let uu____3289 =
-          let uu____3292 = unboxInt t1 in
-          let uu____3293 = unboxInt t2 in (uu____3292, uu____3293) in
-        mkGT uu____3289 t.rng
-    | App
-        (Var
-         "Prims.b2t",{ tm = App (Var "Prims.op_AmpAmp",t1::t2::[]);
-                       freevars = uu____3296; rng = uu____3297;_}::[])
-        ->
-        let uu____3304 =
-          let uu____3307 = unboxBool t1 in
-          let uu____3308 = unboxBool t2 in (uu____3307, uu____3308) in
-        mkAnd uu____3304 t.rng
-    | App
-        (Var
-         "Prims.b2t",{ tm = App (Var "Prims.op_BarBar",t1::t2::[]);
-                       freevars = uu____3311; rng = uu____3312;_}::[])
-        ->
-        let uu____3319 =
-          let uu____3322 = unboxBool t1 in
-          let uu____3323 = unboxBool t2 in (uu____3322, uu____3323) in
-        mkOr uu____3319 t.rng
-    | App
-        (Var
-         "Prims.b2t",{ tm = App (Var "Prims.op_Negation",t1::[]);
-                       freevars = uu____3325; rng = uu____3326;_}::[])
-        -> let uu____3333 = unboxBool t1 in mkNot uu____3333 t1.rng
-    | App (Var "Prims.b2t",t1::[]) ->
-        let uu___90_3336 = unboxBool t1 in
-        {
-          tm = (uu___90_3336.tm);
-          freevars = (uu___90_3336.freevars);
-          rng = (t.rng)
-        }
-    | uu____3339 -> mkApp ("Valid", [t]) t.rng
-let mk_HasType: term -> term -> term =
-  fun v1  -> fun t  -> mkApp ("HasType", [v1; t]) t.rng
-let mk_HasTypeZ: term -> term -> term =
-  fun v1  -> fun t  -> mkApp ("HasTypeZ", [v1; t]) t.rng
-let mk_IsTyped: term -> term = fun v1  -> mkApp ("IsTyped", [v1]) norng
-let mk_HasTypeFuel: term -> term -> term -> term =
-  fun f  ->
-    fun v1  ->
-      fun t  ->
-        let uu____3368 = FStar_Options.unthrottle_inductives () in
-        if uu____3368
-        then mk_HasType v1 t
-        else mkApp ("HasTypeFuel", [f; v1; t]) t.rng
-let mk_HasTypeWithFuel: term Prims.option -> term -> term -> term =
-  fun f  ->
-    fun v1  ->
-      fun t  ->
-        match f with
-        | None  -> mk_HasType v1 t
-        | Some f1 -> mk_HasTypeFuel f1 v1 t
-let mk_NoHoist: term -> term -> term =
-  fun dummy  -> fun b  -> mkApp ("NoHoist", [dummy; b]) b.rng
-let mk_Destruct: term -> FStar_Range.range -> term =
-  fun v1  -> mkApp ("Destruct", [v1])
-let mk_Rank: term -> FStar_Range.range -> term =
-  fun x  -> mkApp ("Rank", [x])
-let mk_tester: Prims.string -> term -> term =
-  fun n1  -> fun t  -> mkApp ((Prims.strcat "is-" n1), [t]) t.rng
-let mk_ApplyTF: term -> term -> term =
-  fun t  -> fun t'  -> mkApp ("ApplyTF", [t; t']) t.rng
-let mk_ApplyTT: term -> term -> FStar_Range.range -> term =
-  fun t  -> fun t'  -> fun r  -> mkApp ("ApplyTT", [t; t']) r
-let mk_String_const: Prims.int -> FStar_Range.range -> term =
-  fun i  ->
-    fun r  ->
-      let uu____3432 =
-        let uu____3436 = let uu____3438 = mkInteger' i norng in [uu____3438] in
-        ("FString_const", uu____3436) in
-      mkApp uu____3432 r
-let mk_Precedes: term -> term -> FStar_Range.range -> term =
-  fun x1  ->
-    fun x2  ->
-      fun r  ->
-        let uu____3449 = mkApp ("Precedes", [x1; x2]) r in
-        FStar_All.pipe_right uu____3449 mk_Valid
-let mk_LexCons: term -> term -> FStar_Range.range -> term =
-  fun x1  -> fun x2  -> fun r  -> mkApp ("LexCons", [x1; x2]) r
-let rec n_fuel: Prims.int -> term =
-  fun n1  ->
-    if n1 = (Prims.parse_int "0")
-    then mkApp ("ZFuel", []) norng
-    else
-      (let uu____3466 =
-         let uu____3470 =
-           let uu____3472 = n_fuel (n1 - (Prims.parse_int "1")) in
-           [uu____3472] in
-         ("SFuel", uu____3470) in
-       mkApp uu____3466 norng)
-let fuel_2: term = n_fuel (Prims.parse_int "2")
-let fuel_100: term = n_fuel (Prims.parse_int "100")
-let mk_and_opt:
-  term Prims.option ->
-    term Prims.option -> FStar_Range.range -> term Prims.option
-  =
-  fun p1  ->
-    fun p2  ->
-      fun r  ->
-        match (p1, p2) with
-        | (Some p11,Some p21) ->
-            let uu____3495 = mkAnd (p11, p21) r in Some uu____3495
-        | (Some p,None )|(None ,Some p) -> Some p
-        | (None ,None ) -> None
-let mk_and_opt_l:
-  term Prims.option Prims.list -> FStar_Range.range -> term Prims.option =
-  fun pl  ->
-    fun r  ->
-      FStar_List.fold_right (fun p  -> fun out  -> mk_and_opt p out r) pl
-        None
-let mk_and_l: term Prims.list -> FStar_Range.range -> term =
-  fun l  ->
-    fun r  ->
-      let uu____3528 = mkTrue r in
-      FStar_List.fold_right (fun p1  -> fun p2  -> mkAnd (p1, p2) r) l
-        uu____3528
-let mk_or_l: term Prims.list -> FStar_Range.range -> term =
-  fun l  ->
-    fun r  ->
-      let uu____3539 = mkFalse r in
-      FStar_List.fold_right (fun p1  -> fun p2  -> mkOr (p1, p2) r) l
-        uu____3539
-let mk_haseq: term -> term =
-  fun t  ->
-    let uu____3545 = mkApp ("Prims.hasEq", [t]) t.rng in mk_Valid uu____3545
-let rec print_smt_term: term -> Prims.string =
-  fun t  ->
-    match t.tm with
-    | Integer n1 -> FStar_Util.format1 "(Integer %s)" n1
-    | BoundV n1 ->
-        let uu____3559 = FStar_Util.string_of_int n1 in
-        FStar_Util.format1 "(BoundV %s)" uu____3559
-    | FreeV fv -> FStar_Util.format1 "(FreeV %s)" (Prims.fst fv)
-    | App (op,l) ->
-        let uu____3567 = print_smt_term_list l in
-        FStar_Util.format2 "(%s %s)" (op_to_string op) uu____3567
-    | Labeled (t1,r1,r2) ->
-        let uu____3571 = print_smt_term t1 in
-        FStar_Util.format2 "(Labeled '%s' %s)" r1 uu____3571
-    | LblPos (t1,s) ->
-        let uu____3574 = print_smt_term t1 in
-        FStar_Util.format2 "(LblPos %s %s)" s uu____3574
-    | Quant (qop,l,uu____3577,uu____3578,t1) ->
-        let uu____3588 = print_smt_term_list_list l in
-        let uu____3589 = print_smt_term t1 in
-        FStar_Util.format3 "(%s %s %s)" (qop_to_string qop) uu____3588
-          uu____3589
-    | Let (es,body) ->
-        let uu____3594 = print_smt_term_list es in
-        let uu____3595 = print_smt_term body in
-        FStar_Util.format2 "(let %s %s)" uu____3594 uu____3595
-and print_smt_term_list: term Prims.list -> Prims.string =
-  fun l  ->
-    let uu____3598 = FStar_List.map print_smt_term l in
-    FStar_All.pipe_right uu____3598 (FStar_String.concat " ")
-and print_smt_term_list_list: term Prims.list Prims.list -> Prims.string =
-  fun l  ->
-    FStar_List.fold_left
-      (fun s  ->
-         fun l1  ->
-           let uu____3608 =
-             let uu____3609 =
-               let uu____3610 = print_smt_term_list l1 in
-               Prims.strcat uu____3610 " ] " in
-             Prims.strcat "; [ " uu____3609 in
-           Prims.strcat s uu____3608) "" l
-=======
 | Bool_sort
 | Int_sort
 | String_sort
@@ -4157,4 +2660,3 @@
 
 
 
->>>>>>> 54787939
