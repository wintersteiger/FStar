open Prims
let (doc_to_string : FStar_Pprint.document -> Prims.string) =
  fun doc1  ->
    FStar_Pprint.pretty_string (FStar_Util.float_of_string "1.0")
      (Prims.parse_int "100") doc1
  
let (parser_term_to_string : FStar_Parser_AST.term -> Prims.string) =
  fun t  ->
    let uu____11 = FStar_Parser_ToDocument.term_to_document t  in
    doc_to_string uu____11
  
let (parser_pat_to_string : FStar_Parser_AST.pattern -> Prims.string) =
  fun t  ->
    let uu____17 = FStar_Parser_ToDocument.pat_to_document t  in
    doc_to_string uu____17
  
let map_opt :
  'Auu____26 'Auu____27 .
    unit ->
      ('Auu____26 -> 'Auu____27 FStar_Pervasives_Native.option) ->
        'Auu____26 Prims.list -> 'Auu____27 Prims.list
  = fun uu____43  -> FStar_List.filter_map 
let (bv_as_unique_ident : FStar_Syntax_Syntax.bv -> FStar_Ident.ident) =
  fun x  ->
    let unique_name =
      let uu____50 =
        (FStar_Util.starts_with FStar_Ident.reserved_prefix
           (x.FStar_Syntax_Syntax.ppname).FStar_Ident.idText)
          || (FStar_Options.print_real_names ())
         in
      if uu____50
      then
        let uu____51 = FStar_Util.string_of_int x.FStar_Syntax_Syntax.index
           in
        Prims.strcat (x.FStar_Syntax_Syntax.ppname).FStar_Ident.idText
          uu____51
      else (x.FStar_Syntax_Syntax.ppname).FStar_Ident.idText  in
    FStar_Ident.mk_ident
      (unique_name, ((x.FStar_Syntax_Syntax.ppname).FStar_Ident.idRange))
  
let filter_imp :
  'Auu____57 .
    ('Auu____57,FStar_Syntax_Syntax.arg_qualifier
                  FStar_Pervasives_Native.option)
      FStar_Pervasives_Native.tuple2 Prims.list ->
      ('Auu____57,FStar_Syntax_Syntax.arg_qualifier
                    FStar_Pervasives_Native.option)
        FStar_Pervasives_Native.tuple2 Prims.list
  =
  fun a  ->
    FStar_All.pipe_right a
      (FStar_List.filter
         (fun uu___194_112  ->
            match uu___194_112 with
            | (uu____119,FStar_Pervasives_Native.Some
               (FStar_Syntax_Syntax.Meta t)) when
                FStar_Syntax_Util.is_fvar FStar_Parser_Const.tcresolve_lid t
                -> true
            | (uu____125,FStar_Pervasives_Native.Some
               (FStar_Syntax_Syntax.Implicit uu____126)) -> false
            | (uu____129,FStar_Pervasives_Native.Some
               (FStar_Syntax_Syntax.Meta uu____130)) -> false
            | uu____135 -> true))
  
let filter_pattern_imp :
  'Auu____146 .
    ('Auu____146,Prims.bool) FStar_Pervasives_Native.tuple2 Prims.list ->
      ('Auu____146,Prims.bool) FStar_Pervasives_Native.tuple2 Prims.list
  =
  fun xs  ->
    FStar_List.filter
      (fun uu____177  ->
         match uu____177 with
         | (uu____182,is_implicit1) -> Prims.op_Negation is_implicit1) xs
  
let (label : Prims.string -> FStar_Parser_AST.term -> FStar_Parser_AST.term)
  =
  fun s  ->
    fun t  ->
      if s = ""
      then t
      else
        FStar_Parser_AST.mk_term (FStar_Parser_AST.Labeled (t, s, true))
          t.FStar_Parser_AST.range FStar_Parser_AST.Un
  
let rec (universe_to_int :
  Prims.int ->
    FStar_Syntax_Syntax.universe ->
      (Prims.int,FStar_Syntax_Syntax.universe) FStar_Pervasives_Native.tuple2)
  =
  fun n1  ->
    fun u  ->
      match u with
      | FStar_Syntax_Syntax.U_succ u1 ->
          universe_to_int (n1 + (Prims.parse_int "1")) u1
      | uu____214 -> (n1, u)
  
let (universe_to_string : FStar_Ident.ident Prims.list -> Prims.string) =
  fun univs1  ->
    let uu____224 = FStar_Options.print_universes ()  in
    if uu____224
    then
      let uu____225 = FStar_List.map (fun x  -> x.FStar_Ident.idText) univs1
         in
      FStar_All.pipe_right uu____225 (FStar_String.concat ", ")
    else ""
  
let rec (resugar_universe' :
  FStar_Syntax_DsEnv.env ->
    FStar_Syntax_Syntax.universe ->
      FStar_Range.range -> FStar_Parser_AST.term)
  = fun env  -> fun u  -> fun r  -> resugar_universe u r

and (resugar_universe :
  FStar_Syntax_Syntax.universe -> FStar_Range.range -> FStar_Parser_AST.term)
  =
  fun u  ->
    fun r  ->
      let mk1 a r1 = FStar_Parser_AST.mk_term a r1 FStar_Parser_AST.Un  in
      match u with
      | FStar_Syntax_Syntax.U_zero  ->
          mk1
            (FStar_Parser_AST.Const
               (FStar_Const.Const_int ("0", FStar_Pervasives_Native.None))) r
      | FStar_Syntax_Syntax.U_succ uu____279 ->
          let uu____280 = universe_to_int (Prims.parse_int "0") u  in
          (match uu____280 with
           | (n1,u1) ->
               (match u1 with
                | FStar_Syntax_Syntax.U_zero  ->
                    let uu____287 =
                      let uu____288 =
                        let uu____289 =
                          let uu____300 = FStar_Util.string_of_int n1  in
                          (uu____300, FStar_Pervasives_Native.None)  in
                        FStar_Const.Const_int uu____289  in
                      FStar_Parser_AST.Const uu____288  in
                    mk1 uu____287 r
                | uu____311 ->
                    let e1 =
                      let uu____313 =
                        let uu____314 =
                          let uu____315 =
                            let uu____326 = FStar_Util.string_of_int n1  in
                            (uu____326, FStar_Pervasives_Native.None)  in
                          FStar_Const.Const_int uu____315  in
                        FStar_Parser_AST.Const uu____314  in
                      mk1 uu____313 r  in
                    let e2 = resugar_universe u1 r  in
                    let uu____338 =
                      let uu____339 =
                        let uu____346 = FStar_Ident.id_of_text "+"  in
                        (uu____346, [e1; e2])  in
                      FStar_Parser_AST.Op uu____339  in
                    mk1 uu____338 r))
      | FStar_Syntax_Syntax.U_max l ->
          (match l with
           | [] -> failwith "Impossible: U_max without arguments"
           | uu____352 ->
               let t =
                 let uu____356 =
                   let uu____357 = FStar_Ident.lid_of_path ["max"] r  in
                   FStar_Parser_AST.Var uu____357  in
                 mk1 uu____356 r  in
               FStar_List.fold_left
                 (fun acc  ->
                    fun x  ->
                      let uu____363 =
                        let uu____364 =
                          let uu____371 = resugar_universe x r  in
                          (acc, uu____371, FStar_Parser_AST.Nothing)  in
                        FStar_Parser_AST.App uu____364  in
                      mk1 uu____363 r) t l)
      | FStar_Syntax_Syntax.U_name u1 -> mk1 (FStar_Parser_AST.Uvar u1) r
      | FStar_Syntax_Syntax.U_unif uu____373 -> mk1 FStar_Parser_AST.Wild r
      | FStar_Syntax_Syntax.U_bvar x ->
          let id1 =
            let uu____384 =
              let uu____389 =
                let uu____390 = FStar_Util.string_of_int x  in
                FStar_Util.strcat "uu__univ_bvar_" uu____390  in
              (uu____389, r)  in
            FStar_Ident.mk_ident uu____384  in
          mk1 (FStar_Parser_AST.Uvar id1) r
      | FStar_Syntax_Syntax.U_unknown  -> mk1 FStar_Parser_AST.Wild r

let (string_to_op :
  Prims.string ->
    (Prims.string,Prims.int FStar_Pervasives_Native.option)
      FStar_Pervasives_Native.tuple2 FStar_Pervasives_Native.option)
  =
  fun s  ->
    let name_of_op uu___195_417 =
      match uu___195_417 with
      | "Amp" ->
          FStar_Pervasives_Native.Some ("&", FStar_Pervasives_Native.None)
      | "At" ->
          FStar_Pervasives_Native.Some ("@", FStar_Pervasives_Native.None)
      | "Plus" ->
          FStar_Pervasives_Native.Some ("+", FStar_Pervasives_Native.None)
      | "Minus" ->
          FStar_Pervasives_Native.Some ("-", FStar_Pervasives_Native.None)
      | "Subtraction" ->
          FStar_Pervasives_Native.Some
            ("-", (FStar_Pervasives_Native.Some (Prims.parse_int "2")))
      | "Tilde" ->
          FStar_Pervasives_Native.Some ("~", FStar_Pervasives_Native.None)
      | "Slash" ->
          FStar_Pervasives_Native.Some ("/", FStar_Pervasives_Native.None)
      | "Backslash" ->
          FStar_Pervasives_Native.Some ("\\", FStar_Pervasives_Native.None)
      | "Less" ->
          FStar_Pervasives_Native.Some ("<", FStar_Pervasives_Native.None)
      | "Equals" ->
          FStar_Pervasives_Native.Some ("=", FStar_Pervasives_Native.None)
      | "Greater" ->
          FStar_Pervasives_Native.Some (">", FStar_Pervasives_Native.None)
      | "Underscore" ->
          FStar_Pervasives_Native.Some ("_", FStar_Pervasives_Native.None)
      | "Bar" ->
          FStar_Pervasives_Native.Some ("|", FStar_Pervasives_Native.None)
      | "Bang" ->
          FStar_Pervasives_Native.Some ("!", FStar_Pervasives_Native.None)
      | "Hat" ->
          FStar_Pervasives_Native.Some ("^", FStar_Pervasives_Native.None)
      | "Percent" ->
          FStar_Pervasives_Native.Some ("%", FStar_Pervasives_Native.None)
      | "Star" ->
          FStar_Pervasives_Native.Some ("*", FStar_Pervasives_Native.None)
      | "Question" ->
          FStar_Pervasives_Native.Some ("?", FStar_Pervasives_Native.None)
      | "Colon" ->
          FStar_Pervasives_Native.Some (":", FStar_Pervasives_Native.None)
      | "Dollar" ->
          FStar_Pervasives_Native.Some ("$", FStar_Pervasives_Native.None)
      | "Dot" ->
          FStar_Pervasives_Native.Some (".", FStar_Pervasives_Native.None)
      | uu____594 -> FStar_Pervasives_Native.None  in
    match s with
    | "op_String_Assignment" ->
        FStar_Pervasives_Native.Some (".[]<-", FStar_Pervasives_Native.None)
    | "op_Array_Assignment" ->
        FStar_Pervasives_Native.Some (".()<-", FStar_Pervasives_Native.None)
    | "op_String_Access" ->
        FStar_Pervasives_Native.Some (".[]", FStar_Pervasives_Native.None)
    | "op_Array_Access" ->
        FStar_Pervasives_Native.Some (".()", FStar_Pervasives_Native.None)
    | uu____641 ->
        if FStar_Util.starts_with s "op_"
        then
          let s1 =
            let uu____653 =
              FStar_Util.substring_from s (FStar_String.length "op_")  in
            FStar_Util.split uu____653 "_"  in
          (match s1 with
           | op::[] -> name_of_op op
           | uu____663 ->
               let op =
                 let uu____667 = FStar_List.map name_of_op s1  in
                 FStar_List.fold_left
                   (fun acc  ->
                      fun x  ->
                        match x with
                        | FStar_Pervasives_Native.Some (op,uu____709) ->
                            Prims.strcat acc op
                        | FStar_Pervasives_Native.None  ->
                            failwith "wrong composed operator format") ""
                   uu____667
                  in
               FStar_Pervasives_Native.Some
                 (op, FStar_Pervasives_Native.None))
        else FStar_Pervasives_Native.None
  
type expected_arity = Prims.int FStar_Pervasives_Native.option
let rec (resugar_term_as_op :
  FStar_Syntax_Syntax.term ->
    (Prims.string,expected_arity) FStar_Pervasives_Native.tuple2
      FStar_Pervasives_Native.option)
  =
  fun t  ->
    let infix_prim_ops =
      [(FStar_Parser_Const.op_Addition, "+");
      (FStar_Parser_Const.op_Subtraction, "-");
      (FStar_Parser_Const.op_Minus, "-");
      (FStar_Parser_Const.op_Multiply, "*");
      (FStar_Parser_Const.op_Division, "/");
      (FStar_Parser_Const.op_Modulus, "%");
      (FStar_Parser_Const.read_lid, "!");
      (FStar_Parser_Const.list_append_lid, "@");
      (FStar_Parser_Const.list_tot_append_lid, "@");
      (FStar_Parser_Const.strcat_lid, "^");
      (FStar_Parser_Const.pipe_right_lid, "|>");
      (FStar_Parser_Const.pipe_left_lid, "<|");
      (FStar_Parser_Const.op_Eq, "=");
      (FStar_Parser_Const.op_ColonEq, ":=");
      (FStar_Parser_Const.op_notEq, "<>");
      (FStar_Parser_Const.not_lid, "~");
      (FStar_Parser_Const.op_And, "&&");
      (FStar_Parser_Const.op_Or, "||");
      (FStar_Parser_Const.op_LTE, "<=");
      (FStar_Parser_Const.op_GTE, ">=");
      (FStar_Parser_Const.op_LT, "<");
      (FStar_Parser_Const.op_GT, ">");
      (FStar_Parser_Const.op_Modulus, "mod");
      (FStar_Parser_Const.and_lid, "/\\");
      (FStar_Parser_Const.or_lid, "\\/");
      (FStar_Parser_Const.imp_lid, "==>");
      (FStar_Parser_Const.iff_lid, "<==>");
      (FStar_Parser_Const.precedes_lid, "<<");
      (FStar_Parser_Const.eq2_lid, "==");
      (FStar_Parser_Const.eq3_lid, "===");
      (FStar_Parser_Const.forall_lid, "forall");
      (FStar_Parser_Const.exists_lid, "exists");
      (FStar_Parser_Const.salloc_lid, "alloc")]  in
    let fallback fv =
      let uu____917 =
        FStar_All.pipe_right infix_prim_ops
          (FStar_Util.find_opt
             (fun d  ->
                FStar_Syntax_Syntax.fv_eq_lid fv
                  (FStar_Pervasives_Native.fst d)))
         in
      match uu____917 with
      | FStar_Pervasives_Native.Some op ->
          FStar_Pervasives_Native.Some
            ((FStar_Pervasives_Native.snd op), FStar_Pervasives_Native.None)
      | uu____971 ->
          let length1 =
            FStar_String.length
              ((fv.FStar_Syntax_Syntax.fv_name).FStar_Syntax_Syntax.v).FStar_Ident.nsstr
             in
          let str =
            if length1 = (Prims.parse_int "0")
            then
              ((fv.FStar_Syntax_Syntax.fv_name).FStar_Syntax_Syntax.v).FStar_Ident.str
            else
              FStar_Util.substring_from
                ((fv.FStar_Syntax_Syntax.fv_name).FStar_Syntax_Syntax.v).FStar_Ident.str
                (length1 + (Prims.parse_int "1"))
             in
          if FStar_Util.starts_with str "dtuple"
          then
            FStar_Pervasives_Native.Some
              ("dtuple", FStar_Pervasives_Native.None)
          else
            if FStar_Util.starts_with str "tuple"
            then
              FStar_Pervasives_Native.Some
                ("tuple", FStar_Pervasives_Native.None)
            else
              if FStar_Util.starts_with str "try_with"
              then
                FStar_Pervasives_Native.Some
                  ("try_with", FStar_Pervasives_Native.None)
              else
                (let uu____1042 =
                   FStar_Syntax_Syntax.fv_eq_lid fv
                     FStar_Parser_Const.sread_lid
                    in
                 if uu____1042
                 then
                   FStar_Pervasives_Native.Some
                     ((((fv.FStar_Syntax_Syntax.fv_name).FStar_Syntax_Syntax.v).FStar_Ident.str),
                       FStar_Pervasives_Native.None)
                 else FStar_Pervasives_Native.None)
       in
    let uu____1066 =
      let uu____1067 = FStar_Syntax_Subst.compress t  in
      uu____1067.FStar_Syntax_Syntax.n  in
    match uu____1066 with
    | FStar_Syntax_Syntax.Tm_fvar fv ->
        let length1 =
          FStar_String.length
            ((fv.FStar_Syntax_Syntax.fv_name).FStar_Syntax_Syntax.v).FStar_Ident.nsstr
           in
        let s =
          if length1 = (Prims.parse_int "0")
          then
            ((fv.FStar_Syntax_Syntax.fv_name).FStar_Syntax_Syntax.v).FStar_Ident.str
          else
            FStar_Util.substring_from
              ((fv.FStar_Syntax_Syntax.fv_name).FStar_Syntax_Syntax.v).FStar_Ident.str
              (length1 + (Prims.parse_int "1"))
           in
        let uu____1090 = string_to_op s  in
        (match uu____1090 with
         | FStar_Pervasives_Native.Some t1 -> FStar_Pervasives_Native.Some t1
         | uu____1122 -> fallback fv)
    | FStar_Syntax_Syntax.Tm_uinst (e,us) -> resugar_term_as_op e
    | uu____1137 -> FStar_Pervasives_Native.None
  
let (is_true_pat : FStar_Syntax_Syntax.pat -> Prims.bool) =
  fun p  ->
    match p.FStar_Syntax_Syntax.v with
    | FStar_Syntax_Syntax.Pat_constant (FStar_Const.Const_bool (true )) ->
        true
    | uu____1147 -> false
  
let (is_wild_pat : FStar_Syntax_Syntax.pat -> Prims.bool) =
  fun p  ->
    match p.FStar_Syntax_Syntax.v with
    | FStar_Syntax_Syntax.Pat_wild uu____1153 -> true
    | uu____1154 -> false
  
let (is_tuple_constructor_lid : FStar_Ident.lident -> Prims.bool) =
  fun lid  ->
    (FStar_Parser_Const.is_tuple_data_lid' lid) ||
      (FStar_Parser_Const.is_dtuple_data_lid' lid)
  
let (may_shorten : FStar_Ident.lident -> Prims.bool) =
  fun lid  ->
    match lid.FStar_Ident.str with
    | "Prims.Nil" -> false
    | "Prims.Cons" -> false
    | uu____1165 ->
        let uu____1166 = is_tuple_constructor_lid lid  in
        Prims.op_Negation uu____1166
  
let (maybe_shorten_fv :
  FStar_Syntax_DsEnv.env -> FStar_Syntax_Syntax.fv -> FStar_Ident.lident) =
  fun env  ->
    fun fv  ->
      let lid = (fv.FStar_Syntax_Syntax.fv_name).FStar_Syntax_Syntax.v  in
      let uu____1178 = may_shorten lid  in
      if uu____1178 then FStar_Syntax_DsEnv.shorten_lid env lid else lid
  
let rec (resugar_term' :
  FStar_Syntax_DsEnv.env -> FStar_Syntax_Syntax.term -> FStar_Parser_AST.term)
  =
  fun env  ->
    fun t  ->
      let mk1 a =
        FStar_Parser_AST.mk_term a t.FStar_Syntax_Syntax.pos
          FStar_Parser_AST.Un
         in
      let name a r =
        let uu____1317 = FStar_Ident.lid_of_path [a] r  in
        FStar_Parser_AST.Name uu____1317  in
      let uu____1318 =
        let uu____1319 = FStar_Syntax_Subst.compress t  in
        uu____1319.FStar_Syntax_Syntax.n  in
      match uu____1318 with
      | FStar_Syntax_Syntax.Tm_delayed uu____1322 ->
          failwith "Tm_delayed is impossible after compress"
      | FStar_Syntax_Syntax.Tm_lazy i ->
          let uu____1346 = FStar_Syntax_Util.unfold_lazy i  in
          resugar_term' env uu____1346
      | FStar_Syntax_Syntax.Tm_bvar x ->
          let l =
            let uu____1349 =
              let uu____1352 = bv_as_unique_ident x  in [uu____1352]  in
            FStar_Ident.lid_of_ids uu____1349  in
          mk1 (FStar_Parser_AST.Var l)
      | FStar_Syntax_Syntax.Tm_name x ->
          let l =
            let uu____1355 =
              let uu____1358 = bv_as_unique_ident x  in [uu____1358]  in
            FStar_Ident.lid_of_ids uu____1355  in
          mk1 (FStar_Parser_AST.Var l)
      | FStar_Syntax_Syntax.Tm_fvar fv ->
          let a = (fv.FStar_Syntax_Syntax.fv_name).FStar_Syntax_Syntax.v  in
          let length1 =
            FStar_String.length
              ((fv.FStar_Syntax_Syntax.fv_name).FStar_Syntax_Syntax.v).FStar_Ident.nsstr
             in
          let s =
            if length1 = (Prims.parse_int "0")
            then a.FStar_Ident.str
            else
              FStar_Util.substring_from a.FStar_Ident.str
                (length1 + (Prims.parse_int "1"))
             in
          let is_prefix = Prims.strcat FStar_Ident.reserved_prefix "is_"  in
          if FStar_Util.starts_with s is_prefix
          then
            let rest =
              FStar_Util.substring_from s (FStar_String.length is_prefix)  in
            let uu____1376 =
              let uu____1377 =
                FStar_Ident.lid_of_path [rest] t.FStar_Syntax_Syntax.pos  in
              FStar_Parser_AST.Discrim uu____1377  in
            mk1 uu____1376
          else
            if
              FStar_Util.starts_with s
                FStar_Syntax_Util.field_projector_prefix
            then
              (let rest =
                 FStar_Util.substring_from s
                   (FStar_String.length
                      FStar_Syntax_Util.field_projector_prefix)
                  in
               let r =
                 FStar_Util.split rest FStar_Syntax_Util.field_projector_sep
                  in
               match r with
               | fst1::snd1::[] ->
                   let l =
                     FStar_Ident.lid_of_path [fst1] t.FStar_Syntax_Syntax.pos
                      in
                   let r1 =
                     FStar_Ident.mk_ident (snd1, (t.FStar_Syntax_Syntax.pos))
                      in
                   mk1 (FStar_Parser_AST.Projector (l, r1))
               | uu____1387 -> failwith "wrong projector format")
            else
              (let uu____1391 =
                 ((FStar_Ident.lid_equals a FStar_Parser_Const.assert_lid) ||
                    (FStar_Ident.lid_equals a FStar_Parser_Const.assume_lid))
                   ||
                   (let uu____1394 =
                      let uu____1396 =
                        FStar_String.get s (Prims.parse_int "0")  in
                      FStar_Char.uppercase uu____1396  in
                    let uu____1398 = FStar_String.get s (Prims.parse_int "0")
                       in
                    uu____1394 <> uu____1398)
                  in
               if uu____1391
               then
                 let uu____1401 =
                   let uu____1402 = maybe_shorten_fv env fv  in
                   FStar_Parser_AST.Var uu____1402  in
                 mk1 uu____1401
               else
                 (let uu____1404 =
                    let uu____1405 =
                      let uu____1416 = maybe_shorten_fv env fv  in
                      (uu____1416, [])  in
                    FStar_Parser_AST.Construct uu____1405  in
                  mk1 uu____1404))
      | FStar_Syntax_Syntax.Tm_uinst (e,universes) ->
          let e1 = resugar_term' env e  in
          let uu____1434 = FStar_Options.print_universes ()  in
          if uu____1434
          then
            let univs1 =
              FStar_List.map
                (fun x  -> resugar_universe x t.FStar_Syntax_Syntax.pos)
                universes
               in
            (match e1 with
             | { FStar_Parser_AST.tm = FStar_Parser_AST.Construct (hd1,args);
                 FStar_Parser_AST.range = r; FStar_Parser_AST.level = l;_} ->
                 let args1 =
                   let uu____1463 =
                     FStar_List.map (fun u  -> (u, FStar_Parser_AST.UnivApp))
                       univs1
                      in
                   FStar_List.append args uu____1463  in
                 FStar_Parser_AST.mk_term
                   (FStar_Parser_AST.Construct (hd1, args1)) r l
             | uu____1486 ->
                 FStar_List.fold_left
                   (fun acc  ->
                      fun u  ->
                        mk1
                          (FStar_Parser_AST.App
                             (acc, u, FStar_Parser_AST.UnivApp))) e1 univs1)
          else e1
      | FStar_Syntax_Syntax.Tm_constant c ->
          let uu____1493 = FStar_Syntax_Syntax.is_teff t  in
          if uu____1493
          then
            let uu____1494 = name "Effect" t.FStar_Syntax_Syntax.pos  in
            mk1 uu____1494
          else mk1 (FStar_Parser_AST.Const c)
      | FStar_Syntax_Syntax.Tm_type u ->
          let uu____1497 =
            match u with
            | FStar_Syntax_Syntax.U_zero  -> ("Type0", false)
            | FStar_Syntax_Syntax.U_unknown  -> ("Type", false)
            | uu____1506 -> ("Type", true)  in
          (match uu____1497 with
           | (nm,needs_app) ->
               let typ =
                 let uu____1510 = name nm t.FStar_Syntax_Syntax.pos  in
                 mk1 uu____1510  in
               let uu____1511 =
                 needs_app && (FStar_Options.print_universes ())  in
               if uu____1511
               then
                 let uu____1512 =
                   let uu____1513 =
                     let uu____1520 =
                       resugar_universe u t.FStar_Syntax_Syntax.pos  in
                     (typ, uu____1520, FStar_Parser_AST.UnivApp)  in
                   FStar_Parser_AST.App uu____1513  in
                 mk1 uu____1512
               else typ)
      | FStar_Syntax_Syntax.Tm_abs (xs,body,uu____1524) ->
          let uu____1549 = FStar_Syntax_Subst.open_term xs body  in
          (match uu____1549 with
           | (xs1,body1) ->
               let xs2 =
                 let uu____1565 = FStar_Options.print_implicits ()  in
                 if uu____1565 then xs1 else filter_imp xs1  in
               let body_bv = FStar_Syntax_Free.names body1  in
               let patterns =
                 FStar_All.pipe_right xs2
                   (FStar_List.choose
                      (fun uu____1600  ->
                         match uu____1600 with
                         | (x,qual) -> resugar_bv_as_pat env x qual body_bv))
                  in
               let body2 = resugar_term' env body1  in
               mk1 (FStar_Parser_AST.Abs (patterns, body2)))
      | FStar_Syntax_Syntax.Tm_arrow (xs,body) ->
          let uu____1640 = FStar_Syntax_Subst.open_comp xs body  in
          (match uu____1640 with
           | (xs1,body1) ->
               let xs2 =
                 let uu____1650 = FStar_Options.print_implicits ()  in
                 if uu____1650 then xs1 else filter_imp xs1  in
               let body2 = resugar_comp' env body1  in
               let xs3 =
                 let uu____1658 =
                   FStar_All.pipe_right xs2
                     ((map_opt ())
                        (fun b  ->
                           resugar_binder' env b t.FStar_Syntax_Syntax.pos))
                    in
                 FStar_All.pipe_right uu____1658 FStar_List.rev  in
               let rec aux body3 uu___196_1683 =
                 match uu___196_1683 with
                 | [] -> body3
                 | hd1::tl1 ->
                     let body4 =
                       mk1 (FStar_Parser_AST.Product ([hd1], body3))  in
                     aux body4 tl1
                  in
               aux body2 xs3)
      | FStar_Syntax_Syntax.Tm_refine (x,phi) ->
          let uu____1699 =
            let uu____1704 =
              let uu____1705 = FStar_Syntax_Syntax.mk_binder x  in
              [uu____1705]  in
            FStar_Syntax_Subst.open_term uu____1704 phi  in
          (match uu____1699 with
           | (x1,phi1) ->
               let b =
                 let uu____1727 =
                   let uu____1730 = FStar_List.hd x1  in
                   resugar_binder' env uu____1730 t.FStar_Syntax_Syntax.pos
                    in
                 FStar_Util.must uu____1727  in
               let uu____1737 =
                 let uu____1738 =
                   let uu____1743 = resugar_term' env phi1  in
                   (b, uu____1743)  in
                 FStar_Parser_AST.Refine uu____1738  in
               mk1 uu____1737)
      | FStar_Syntax_Syntax.Tm_app
          ({ FStar_Syntax_Syntax.n = FStar_Syntax_Syntax.Tm_fvar fv;
             FStar_Syntax_Syntax.pos = uu____1745;
             FStar_Syntax_Syntax.vars = uu____1746;_},(e,uu____1748)::[])
          when
          (let uu____1789 = FStar_Options.print_implicits ()  in
           Prims.op_Negation uu____1789) &&
            (FStar_Syntax_Syntax.fv_eq_lid fv FStar_Parser_Const.b2t_lid)
          -> resugar_term' env e
      | FStar_Syntax_Syntax.Tm_app (e,args) ->
          let rec last1 uu___197_1837 =
            match uu___197_1837 with
            | hd1::[] -> [hd1]
            | hd1::tl1 -> last1 tl1
            | uu____1907 -> failwith "last of an empty list"  in
          let rec last_two uu___198_1945 =
            match uu___198_1945 with
            | [] ->
                failwith
                  "last two elements of a list with less than two elements "
            | uu____1976::[] ->
                failwith
                  "last two elements of a list with less than two elements "
            | a1::a2::[] -> [a1; a2]
            | uu____2053::t1 -> last_two t1  in
          let resugar_as_app e1 args1 =
            let args2 =
              FStar_List.map
                (fun uu____2124  ->
                   match uu____2124 with
                   | (e2,qual) ->
                       let uu____2141 = resugar_term' env e2  in
                       let uu____2142 = resugar_imp env qual  in
                       (uu____2141, uu____2142)) args1
               in
            let uu____2143 = resugar_term' env e1  in
            match uu____2143 with
            | {
                FStar_Parser_AST.tm = FStar_Parser_AST.Construct
                  (hd1,previous_args);
                FStar_Parser_AST.range = r; FStar_Parser_AST.level = l;_} ->
                FStar_Parser_AST.mk_term
                  (FStar_Parser_AST.Construct
                     (hd1, (FStar_List.append previous_args args2))) r l
            | e2 ->
                FStar_List.fold_left
                  (fun acc  ->
                     fun uu____2180  ->
                       match uu____2180 with
                       | (x,qual) ->
                           mk1 (FStar_Parser_AST.App (acc, x, qual))) e2
                  args2
             in
          let args1 =
            let uu____2196 = FStar_Options.print_implicits ()  in
            if uu____2196 then args else filter_imp args  in
          let uu____2208 = resugar_term_as_op e  in
          (match uu____2208 with
           | FStar_Pervasives_Native.None  -> resugar_as_app e args1
           | FStar_Pervasives_Native.Some ("tuple",uu____2219) ->
               (match args1 with
                | (fst1,uu____2225)::(snd1,uu____2227)::rest ->
                    let e1 =
                      let uu____2258 =
                        let uu____2259 =
                          let uu____2266 = FStar_Ident.id_of_text "*"  in
                          let uu____2267 =
                            let uu____2270 = resugar_term' env fst1  in
                            let uu____2271 =
                              let uu____2274 = resugar_term' env snd1  in
                              [uu____2274]  in
                            uu____2270 :: uu____2271  in
                          (uu____2266, uu____2267)  in
                        FStar_Parser_AST.Op uu____2259  in
                      mk1 uu____2258  in
                    FStar_List.fold_left
                      (fun acc  ->
                         fun uu____2289  ->
                           match uu____2289 with
                           | (x,uu____2297) ->
                               let uu____2302 =
                                 let uu____2303 =
                                   let uu____2310 =
                                     FStar_Ident.id_of_text "*"  in
                                   let uu____2311 =
                                     let uu____2314 =
                                       let uu____2317 = resugar_term' env x
                                          in
                                       [uu____2317]  in
                                     e1 :: uu____2314  in
                                   (uu____2310, uu____2311)  in
                                 FStar_Parser_AST.Op uu____2303  in
                               mk1 uu____2302) e1 rest
                | uu____2320 -> resugar_as_app e args1)
           | FStar_Pervasives_Native.Some ("dtuple",uu____2329) when
               (FStar_List.length args1) > (Prims.parse_int "0") ->
               let args2 = last1 args1  in
               let body =
                 match args2 with
                 | (b,uu____2351)::[] -> b
                 | uu____2368 -> failwith "wrong arguments to dtuple"  in
               let uu____2377 =
                 let uu____2378 = FStar_Syntax_Subst.compress body  in
                 uu____2378.FStar_Syntax_Syntax.n  in
               (match uu____2377 with
                | FStar_Syntax_Syntax.Tm_abs (xs,body1,uu____2383) ->
                    let uu____2408 = FStar_Syntax_Subst.open_term xs body1
                       in
                    (match uu____2408 with
                     | (xs1,body2) ->
                         let xs2 =
                           let uu____2418 = FStar_Options.print_implicits ()
                              in
                           if uu____2418 then xs1 else filter_imp xs1  in
                         let xs3 =
                           FStar_All.pipe_right xs2
                             ((map_opt ())
                                (fun b  ->
                                   resugar_binder' env b
                                     t.FStar_Syntax_Syntax.pos))
                            in
                         let body3 = resugar_term' env body2  in
                         mk1 (FStar_Parser_AST.Sum (xs3, body3)))
                | uu____2434 ->
                    let args3 =
                      FStar_All.pipe_right args2
                        (FStar_List.map
                           (fun uu____2457  ->
                              match uu____2457 with
                              | (e1,qual) -> resugar_term' env e1))
                       in
                    let e1 = resugar_term' env e  in
                    FStar_List.fold_left
                      (fun acc  ->
                         fun x  ->
                           mk1
                             (FStar_Parser_AST.App
                                (acc, x, FStar_Parser_AST.Nothing))) e1 args3)
           | FStar_Pervasives_Native.Some ("dtuple",uu____2475) ->
               resugar_as_app e args1
           | FStar_Pervasives_Native.Some (ref_read,uu____2481) when
               ref_read = FStar_Parser_Const.sread_lid.FStar_Ident.str ->
               let uu____2486 = FStar_List.hd args1  in
               (match uu____2486 with
                | (t1,uu____2500) ->
                    let uu____2505 =
                      let uu____2506 = FStar_Syntax_Subst.compress t1  in
                      uu____2506.FStar_Syntax_Syntax.n  in
                    (match uu____2505 with
                     | FStar_Syntax_Syntax.Tm_fvar fv when
                         FStar_Syntax_Util.field_projector_contains_constructor
                           ((fv.FStar_Syntax_Syntax.fv_name).FStar_Syntax_Syntax.v).FStar_Ident.str
                         ->
                         let f =
                           FStar_Ident.lid_of_path
                             [((fv.FStar_Syntax_Syntax.fv_name).FStar_Syntax_Syntax.v).FStar_Ident.str]
                             t1.FStar_Syntax_Syntax.pos
                            in
                         let uu____2511 =
                           let uu____2512 =
                             let uu____2517 = resugar_term' env t1  in
                             (uu____2517, f)  in
                           FStar_Parser_AST.Project uu____2512  in
                         mk1 uu____2511
                     | uu____2518 -> resugar_term' env t1))
           | FStar_Pervasives_Native.Some ("try_with",uu____2519) when
               (FStar_List.length args1) > (Prims.parse_int "1") ->
               let new_args = last_two args1  in
               let uu____2539 =
                 match new_args with
                 | (a1,uu____2549)::(a2,uu____2551)::[] -> (a1, a2)
                 | uu____2578 -> failwith "wrong arguments to try_with"  in
               (match uu____2539 with
                | (body,handler) ->
                    let decomp term =
                      let uu____2599 =
                        let uu____2600 = FStar_Syntax_Subst.compress term  in
                        uu____2600.FStar_Syntax_Syntax.n  in
                      match uu____2599 with
                      | FStar_Syntax_Syntax.Tm_abs (x,e1,uu____2605) ->
                          let uu____2630 = FStar_Syntax_Subst.open_term x e1
                             in
                          (match uu____2630 with | (x1,e2) -> e2)
                      | uu____2637 ->
                          failwith "wrong argument format to try_with"
                       in
                    let body1 =
                      let uu____2639 = decomp body  in
                      resugar_term' env uu____2639  in
                    let handler1 =
                      let uu____2641 = decomp handler  in
                      resugar_term' env uu____2641  in
                    let rec resugar_body t1 =
                      match t1.FStar_Parser_AST.tm with
                      | FStar_Parser_AST.Match
                          (e1,(uu____2649,uu____2650,b)::[]) -> b
                      | FStar_Parser_AST.Let (uu____2682,uu____2683,b) -> b
                      | FStar_Parser_AST.Ascribed (t11,t2,t3) ->
                          let uu____2720 =
                            let uu____2721 =
                              let uu____2730 = resugar_body t11  in
                              (uu____2730, t2, t3)  in
                            FStar_Parser_AST.Ascribed uu____2721  in
                          mk1 uu____2720
                      | uu____2733 ->
                          failwith "unexpected body format to try_with"
                       in
                    let e1 = resugar_body body1  in
                    let rec resugar_branches t1 =
                      match t1.FStar_Parser_AST.tm with
                      | FStar_Parser_AST.Match (e2,branches) -> branches
                      | FStar_Parser_AST.Ascribed (t11,t2,t3) ->
                          resugar_branches t11
                      | uu____2790 -> []  in
                    let branches = resugar_branches handler1  in
                    mk1 (FStar_Parser_AST.TryWith (e1, branches)))
           | FStar_Pervasives_Native.Some ("try_with",uu____2820) ->
               resugar_as_app e args1
           | FStar_Pervasives_Native.Some (op,uu____2826) when
               ((((((op = "=") || (op = "==")) || (op = "===")) || (op = "@"))
                   || (op = ":="))
                  || (op = "|>"))
                 && (FStar_Options.print_implicits ())
               -> resugar_as_app e args1
           | FStar_Pervasives_Native.Some (op,uu____2832) when
               (op = "forall") || (op = "exists") ->
               let rec uncurry xs pat t1 =
                 match t1.FStar_Parser_AST.tm with
                 | FStar_Parser_AST.QExists (x,p,body) ->
                     uncurry (FStar_List.append x xs)
                       (FStar_List.append p pat) body
                 | FStar_Parser_AST.QForall (x,p,body) ->
                     uncurry (FStar_List.append x xs)
                       (FStar_List.append p pat) body
                 | uu____2923 -> (xs, pat, t1)  in
               let resugar body =
                 let uu____2936 =
                   let uu____2937 = FStar_Syntax_Subst.compress body  in
                   uu____2937.FStar_Syntax_Syntax.n  in
                 match uu____2936 with
                 | FStar_Syntax_Syntax.Tm_abs (xs,body1,uu____2942) ->
                     let uu____2967 = FStar_Syntax_Subst.open_term xs body1
                        in
                     (match uu____2967 with
                      | (xs1,body2) ->
                          let xs2 =
                            let uu____2977 = FStar_Options.print_implicits ()
                               in
                            if uu____2977 then xs1 else filter_imp xs1  in
                          let xs3 =
                            FStar_All.pipe_right xs2
                              ((map_opt ())
                                 (fun b  ->
                                    resugar_binder' env b
                                      t.FStar_Syntax_Syntax.pos))
                             in
                          let uu____2990 =
                            let uu____2999 =
                              let uu____3000 =
                                FStar_Syntax_Subst.compress body2  in
                              uu____3000.FStar_Syntax_Syntax.n  in
                            match uu____2999 with
                            | FStar_Syntax_Syntax.Tm_meta (e1,m) ->
                                let body3 = resugar_term' env e1  in
                                let uu____3018 =
                                  match m with
                                  | FStar_Syntax_Syntax.Meta_pattern pats ->
                                      let uu____3048 =
                                        FStar_List.map
                                          (fun es  ->
                                             FStar_All.pipe_right es
                                               (FStar_List.map
                                                  (fun uu____3092  ->
                                                     match uu____3092 with
                                                     | (e2,uu____3100) ->
                                                         resugar_term' env e2)))
                                          pats
                                         in
                                      (uu____3048, body3)
                                  | FStar_Syntax_Syntax.Meta_labeled 
                                      (s,r,p) ->
                                      let uu____3112 =
                                        mk1
                                          (FStar_Parser_AST.Labeled
                                             (body3, s, p))
                                         in
                                      ([], uu____3112)
                                  | uu____3119 ->
                                      failwith
                                        "wrong pattern format for QForall/QExists"
                                   in
                                (match uu____3018 with
                                 | (pats,body4) -> (pats, body4))
                            | uu____3150 ->
                                let uu____3151 = resugar_term' env body2  in
                                ([], uu____3151)
                             in
                          (match uu____2990 with
                           | (pats,body3) ->
                               let uu____3168 = uncurry xs3 pats body3  in
                               (match uu____3168 with
                                | (xs4,pats1,body4) ->
                                    let xs5 =
                                      FStar_All.pipe_right xs4 FStar_List.rev
                                       in
                                    if op = "forall"
                                    then
                                      mk1
                                        (FStar_Parser_AST.QForall
                                           (xs5, pats1, body4))
                                    else
                                      mk1
                                        (FStar_Parser_AST.QExists
                                           (xs5, pats1, body4)))))
                 | uu____3216 ->
                     if op = "forall"
                     then
                       let uu____3217 =
                         let uu____3218 =
                           let uu____3231 = resugar_term' env body  in
                           ([], [[]], uu____3231)  in
                         FStar_Parser_AST.QForall uu____3218  in
                       mk1 uu____3217
                     else
                       (let uu____3243 =
                          let uu____3244 =
                            let uu____3257 = resugar_term' env body  in
                            ([], [[]], uu____3257)  in
                          FStar_Parser_AST.QExists uu____3244  in
                        mk1 uu____3243)
                  in
               if (FStar_List.length args1) > (Prims.parse_int "0")
               then
                 let args2 = last1 args1  in
                 (match args2 with
                  | (b,uu____3284)::[] -> resugar b
                  | uu____3301 -> failwith "wrong args format to QForall")
               else resugar_as_app e args1
           | FStar_Pervasives_Native.Some ("alloc",uu____3311) ->
               let uu____3316 = FStar_List.hd args1  in
               (match uu____3316 with
                | (e1,uu____3330) -> resugar_term' env e1)
           | FStar_Pervasives_Native.Some (op,expected_arity) ->
               let op1 = FStar_Ident.id_of_text op  in
               let resugar args2 =
                 FStar_All.pipe_right args2
                   (FStar_List.map
                      (fun uu____3399  ->
                         match uu____3399 with
                         | (e1,qual) ->
                             let uu____3416 = resugar_term' env e1  in
                             let uu____3417 = resugar_imp env qual  in
                             (uu____3416, uu____3417)))
                  in
               (match expected_arity with
                | FStar_Pervasives_Native.None  ->
                    let resugared_args = resugar args1  in
                    let expect_n =
                      FStar_Parser_ToDocument.handleable_args_length op1  in
                    if (FStar_List.length resugared_args) >= expect_n
                    then
                      let uu____3430 =
                        FStar_Util.first_N expect_n resugared_args  in
                      (match uu____3430 with
                       | (op_args,rest) ->
                           let head1 =
                             let uu____3478 =
                               let uu____3479 =
                                 let uu____3486 =
                                   FStar_List.map FStar_Pervasives_Native.fst
                                     op_args
                                    in
                                 (op1, uu____3486)  in
                               FStar_Parser_AST.Op uu____3479  in
                             mk1 uu____3478  in
                           FStar_List.fold_left
                             (fun head2  ->
                                fun uu____3504  ->
                                  match uu____3504 with
                                  | (arg,qual) ->
                                      mk1
                                        (FStar_Parser_AST.App
                                           (head2, arg, qual))) head1 rest)
                    else resugar_as_app e args1
                | FStar_Pervasives_Native.Some n1 when
                    (FStar_List.length args1) = n1 ->
                    let uu____3519 =
                      let uu____3520 =
                        let uu____3527 =
                          let uu____3530 = resugar args1  in
                          FStar_List.map FStar_Pervasives_Native.fst
                            uu____3530
                           in
                        (op1, uu____3527)  in
                      FStar_Parser_AST.Op uu____3520  in
                    mk1 uu____3519
                | uu____3543 -> resugar_as_app e args1))
      | FStar_Syntax_Syntax.Tm_match (e,(pat,wopt,t1)::[]) ->
          let uu____3612 = FStar_Syntax_Subst.open_branch (pat, wopt, t1)  in
          (match uu____3612 with
           | (pat1,wopt1,t2) ->
               let branch_bv = FStar_Syntax_Free.names t2  in
               let bnds =
                 let uu____3658 =
                   let uu____3671 =
                     let uu____3676 = resugar_pat' env pat1 branch_bv  in
                     let uu____3677 = resugar_term' env e  in
                     (uu____3676, uu____3677)  in
                   (FStar_Pervasives_Native.None, uu____3671)  in
                 [uu____3658]  in
               let body = resugar_term' env t2  in
               mk1
                 (FStar_Parser_AST.Let
                    (FStar_Parser_AST.NoLetQualifier, bnds, body)))
      | FStar_Syntax_Syntax.Tm_match
          (e,(pat1,uu____3729,t1)::(pat2,uu____3732,t2)::[]) when
          (is_true_pat pat1) && (is_wild_pat pat2) ->
          let uu____3828 =
            let uu____3829 =
              let uu____3836 = resugar_term' env e  in
              let uu____3837 = resugar_term' env t1  in
              let uu____3838 = resugar_term' env t2  in
              (uu____3836, uu____3837, uu____3838)  in
            FStar_Parser_AST.If uu____3829  in
          mk1 uu____3828
      | FStar_Syntax_Syntax.Tm_match (e,branches) ->
          let resugar_branch uu____3904 =
            match uu____3904 with
            | (pat,wopt,b) ->
                let uu____3946 =
                  FStar_Syntax_Subst.open_branch (pat, wopt, b)  in
                (match uu____3946 with
                 | (pat1,wopt1,b1) ->
                     let branch_bv = FStar_Syntax_Free.names b1  in
                     let pat2 = resugar_pat' env pat1 branch_bv  in
                     let wopt2 =
                       match wopt1 with
                       | FStar_Pervasives_Native.None  ->
                           FStar_Pervasives_Native.None
                       | FStar_Pervasives_Native.Some e1 ->
                           let uu____3998 = resugar_term' env e1  in
                           FStar_Pervasives_Native.Some uu____3998
                        in
                     let b2 = resugar_term' env b1  in (pat2, wopt2, b2))
             in
          let uu____4002 =
            let uu____4003 =
              let uu____4018 = resugar_term' env e  in
              let uu____4019 = FStar_List.map resugar_branch branches  in
              (uu____4018, uu____4019)  in
            FStar_Parser_AST.Match uu____4003  in
          mk1 uu____4002
      | FStar_Syntax_Syntax.Tm_ascribed (e,(asc,tac_opt),uu____4065) ->
          let term =
            match asc with
            | FStar_Util.Inl n1 -> resugar_term' env n1
            | FStar_Util.Inr n1 -> resugar_comp' env n1  in
          let tac_opt1 = FStar_Option.map (resugar_term' env) tac_opt  in
          let uu____4134 =
            let uu____4135 =
              let uu____4144 = resugar_term' env e  in
              (uu____4144, term, tac_opt1)  in
            FStar_Parser_AST.Ascribed uu____4135  in
          mk1 uu____4134
      | FStar_Syntax_Syntax.Tm_let ((is_rec,source_lbs),body) ->
          let mk_pat a =
            FStar_Parser_AST.mk_pattern a t.FStar_Syntax_Syntax.pos  in
          let uu____4170 = FStar_Syntax_Subst.open_let_rec source_lbs body
             in
          (match uu____4170 with
           | (source_lbs1,body1) ->
               let resugar_one_binding bnd =
                 let attrs_opt =
                   match bnd.FStar_Syntax_Syntax.lbattrs with
                   | [] -> FStar_Pervasives_Native.None
                   | tms ->
                       let uu____4223 =
                         FStar_List.map (resugar_term' env) tms  in
                       FStar_Pervasives_Native.Some uu____4223
                    in
                 let uu____4230 =
                   let uu____4235 =
                     FStar_Syntax_Util.mk_conj bnd.FStar_Syntax_Syntax.lbtyp
                       bnd.FStar_Syntax_Syntax.lbdef
                      in
                   FStar_Syntax_Subst.open_univ_vars
                     bnd.FStar_Syntax_Syntax.lbunivs uu____4235
                    in
                 match uu____4230 with
                 | (univs1,td) ->
                     let uu____4254 =
                       let uu____4261 =
                         let uu____4262 = FStar_Syntax_Subst.compress td  in
                         uu____4262.FStar_Syntax_Syntax.n  in
                       match uu____4261 with
                       | FStar_Syntax_Syntax.Tm_app
                           (uu____4271,(t1,uu____4273)::(d,uu____4275)::[])
                           -> (t1, d)
                       | uu____4332 -> failwith "wrong let binding format"
                        in
                     (match uu____4254 with
                      | (typ,def) ->
                          let uu____4361 =
                            let uu____4376 =
                              let uu____4377 =
                                FStar_Syntax_Subst.compress def  in
                              uu____4377.FStar_Syntax_Syntax.n  in
                            match uu____4376 with
                            | FStar_Syntax_Syntax.Tm_abs (b,t1,uu____4396) ->
                                let uu____4421 =
                                  FStar_Syntax_Subst.open_term b t1  in
                                (match uu____4421 with
                                 | (b1,t2) ->
                                     let b2 =
                                       let uu____4451 =
                                         FStar_Options.print_implicits ()  in
                                       if uu____4451
                                       then b1
                                       else filter_imp b1  in
                                     (b2, t2, true))
                            | uu____4469 -> ([], def, false)  in
                          (match uu____4361 with
                           | (binders,term,is_pat_app) ->
                               let uu____4519 =
                                 match bnd.FStar_Syntax_Syntax.lbname with
                                 | FStar_Util.Inr fv ->
                                     ((mk_pat
                                         (FStar_Parser_AST.PatName
                                            ((fv.FStar_Syntax_Syntax.fv_name).FStar_Syntax_Syntax.v))),
                                       term)
                                 | FStar_Util.Inl bv ->
                                     let uu____4530 =
                                       let uu____4531 =
                                         let uu____4532 =
                                           let uu____4539 =
                                             bv_as_unique_ident bv  in
                                           (uu____4539,
                                             FStar_Pervasives_Native.None)
                                            in
                                         FStar_Parser_AST.PatVar uu____4532
                                          in
                                       mk_pat uu____4531  in
                                     (uu____4530, term)
                                  in
                               (match uu____4519 with
                                | (pat,term1) ->
                                    let uu____4560 =
                                      if is_pat_app
                                      then
                                        let args =
                                          FStar_All.pipe_right binders
                                            ((map_opt ())
                                               (fun uu____4600  ->
                                                  match uu____4600 with
                                                  | (bv,q) ->
                                                      let uu____4615 =
                                                        resugar_arg_qual env
                                                          q
                                                         in
                                                      FStar_Util.map_opt
                                                        uu____4615
                                                        (fun q1  ->
                                                           let uu____4627 =
                                                             let uu____4628 =
                                                               let uu____4635
                                                                 =
                                                                 bv_as_unique_ident
                                                                   bv
                                                                  in
                                                               (uu____4635,
                                                                 q1)
                                                                in
                                                             FStar_Parser_AST.PatVar
                                                               uu____4628
                                                              in
                                                           mk_pat uu____4627)))
                                           in
                                        let uu____4638 =
                                          let uu____4643 =
                                            resugar_term' env term1  in
                                          ((mk_pat
                                              (FStar_Parser_AST.PatApp
                                                 (pat, args))), uu____4643)
                                           in
                                        let uu____4646 =
                                          universe_to_string univs1  in
                                        (uu____4638, uu____4646)
                                      else
                                        (let uu____4652 =
                                           let uu____4657 =
                                             resugar_term' env term1  in
                                           (pat, uu____4657)  in
                                         let uu____4658 =
                                           universe_to_string univs1  in
                                         (uu____4652, uu____4658))
                                       in
                                    (attrs_opt, uu____4560))))
                  in
               let r = FStar_List.map resugar_one_binding source_lbs1  in
               let bnds =
                 let f uu____4758 =
                   match uu____4758 with
                   | (attrs,(pb,univs1)) ->
                       let uu____4814 =
                         let uu____4815 = FStar_Options.print_universes ()
                            in
                         Prims.op_Negation uu____4815  in
                       if uu____4814
                       then (attrs, pb)
                       else
                         (attrs,
                           ((FStar_Pervasives_Native.fst pb),
                             (label univs1 (FStar_Pervasives_Native.snd pb))))
                    in
                 FStar_List.map f r  in
               let body2 = resugar_term' env body1  in
               mk1
                 (FStar_Parser_AST.Let
                    ((if is_rec
                      then FStar_Parser_AST.Rec
                      else FStar_Parser_AST.NoLetQualifier), bnds, body2)))
      | FStar_Syntax_Syntax.Tm_uvar (u,uu____4890) ->
          let s =
            let uu____4908 =
              let uu____4909 =
                FStar_Syntax_Unionfind.uvar_id
                  u.FStar_Syntax_Syntax.ctx_uvar_head
                 in
              FStar_All.pipe_right uu____4909 FStar_Util.string_of_int  in
            Prims.strcat "?u" uu____4908  in
          let uu____4910 = mk1 FStar_Parser_AST.Wild  in label s uu____4910
      | FStar_Syntax_Syntax.Tm_quoted (tm,qi) ->
          let qi1 =
            match qi.FStar_Syntax_Syntax.qkind with
            | FStar_Syntax_Syntax.Quote_static  -> FStar_Parser_AST.Static
            | FStar_Syntax_Syntax.Quote_dynamic  -> FStar_Parser_AST.Dynamic
             in
          let uu____4918 =
            let uu____4919 =
              let uu____4924 = resugar_term' env tm  in (uu____4924, qi1)  in
            FStar_Parser_AST.Quote uu____4919  in
          mk1 uu____4918
      | FStar_Syntax_Syntax.Tm_meta (e,m) ->
          let resugar_meta_desugared uu___199_4936 =
            match uu___199_4936 with
            | FStar_Syntax_Syntax.Sequence  ->
                let term = resugar_term' env e  in
                let rec resugar_seq t1 =
                  match t1.FStar_Parser_AST.tm with
                  | FStar_Parser_AST.Let
                      (uu____4944,(uu____4945,(p,t11))::[],t2) ->
                      mk1 (FStar_Parser_AST.Seq (t11, t2))
                  | FStar_Parser_AST.Ascribed (t11,t2,t3) ->
                      let uu____5006 =
                        let uu____5007 =
                          let uu____5016 = resugar_seq t11  in
                          (uu____5016, t2, t3)  in
                        FStar_Parser_AST.Ascribed uu____5007  in
                      mk1 uu____5006
                  | uu____5019 -> t1  in
                resugar_seq term
            | FStar_Syntax_Syntax.Primop  -> resugar_term' env e
            | FStar_Syntax_Syntax.Masked_effect  -> resugar_term' env e
            | FStar_Syntax_Syntax.Meta_smt_pat  -> resugar_term' env e  in
          (match m with
           | FStar_Syntax_Syntax.Meta_pattern pats ->
               let pats1 =
                 FStar_All.pipe_right (FStar_List.flatten pats)
                   (FStar_List.map
                      (fun uu____5063  ->
                         match uu____5063 with
                         | (x,uu____5071) -> resugar_term' env x))
                  in
               mk1 (FStar_Parser_AST.Attributes pats1)
           | FStar_Syntax_Syntax.Meta_labeled uu____5076 ->
               resugar_term' env e
           | FStar_Syntax_Syntax.Meta_desugared i -> resugar_meta_desugared i
           | FStar_Syntax_Syntax.Meta_named t1 ->
               mk1 (FStar_Parser_AST.Name t1)
           | FStar_Syntax_Syntax.Meta_monadic (name1,t1) ->
               let uu____5091 =
                 let uu____5092 =
                   let uu____5101 = resugar_term' env e  in
                   let uu____5102 =
                     let uu____5103 =
                       let uu____5104 =
                         let uu____5115 =
                           let uu____5122 =
                             let uu____5127 = resugar_term' env t1  in
                             (uu____5127, FStar_Parser_AST.Nothing)  in
                           [uu____5122]  in
                         (name1, uu____5115)  in
                       FStar_Parser_AST.Construct uu____5104  in
                     mk1 uu____5103  in
                   (uu____5101, uu____5102, FStar_Pervasives_Native.None)  in
                 FStar_Parser_AST.Ascribed uu____5092  in
               mk1 uu____5091
           | FStar_Syntax_Syntax.Meta_monadic_lift (name1,uu____5145,t1) ->
               let uu____5151 =
                 let uu____5152 =
                   let uu____5161 = resugar_term' env e  in
                   let uu____5162 =
                     let uu____5163 =
                       let uu____5164 =
                         let uu____5175 =
                           let uu____5182 =
                             let uu____5187 = resugar_term' env t1  in
                             (uu____5187, FStar_Parser_AST.Nothing)  in
                           [uu____5182]  in
                         (name1, uu____5175)  in
                       FStar_Parser_AST.Construct uu____5164  in
                     mk1 uu____5163  in
                   (uu____5161, uu____5162, FStar_Pervasives_Native.None)  in
                 FStar_Parser_AST.Ascribed uu____5152  in
               mk1 uu____5151)
      | FStar_Syntax_Syntax.Tm_unknown  -> mk1 FStar_Parser_AST.Wild

and (resugar_comp' :
  FStar_Syntax_DsEnv.env -> FStar_Syntax_Syntax.comp -> FStar_Parser_AST.term)
  =
  fun env  ->
    fun c  ->
      let mk1 a =
        FStar_Parser_AST.mk_term a c.FStar_Syntax_Syntax.pos
          FStar_Parser_AST.Un
         in
      match c.FStar_Syntax_Syntax.n with
      | FStar_Syntax_Syntax.Total (typ,u) ->
          let t = resugar_term' env typ  in
          (match u with
           | FStar_Pervasives_Native.None  ->
               mk1
                 (FStar_Parser_AST.Construct
                    (FStar_Parser_Const.effect_Tot_lid,
                      [(t, FStar_Parser_AST.Nothing)]))
           | FStar_Pervasives_Native.Some u1 ->
               let uu____5238 = FStar_Options.print_universes ()  in
               if uu____5238
               then
                 let u2 = resugar_universe u1 c.FStar_Syntax_Syntax.pos  in
                 mk1
                   (FStar_Parser_AST.Construct
                      (FStar_Parser_Const.effect_Tot_lid,
                        [(u2, FStar_Parser_AST.UnivApp);
                        (t, FStar_Parser_AST.Nothing)]))
               else
                 mk1
                   (FStar_Parser_AST.Construct
                      (FStar_Parser_Const.effect_Tot_lid,
                        [(t, FStar_Parser_AST.Nothing)])))
      | FStar_Syntax_Syntax.GTotal (typ,u) ->
          let t = resugar_term' env typ  in
          (match u with
           | FStar_Pervasives_Native.None  ->
               mk1
                 (FStar_Parser_AST.Construct
                    (FStar_Parser_Const.effect_GTot_lid,
                      [(t, FStar_Parser_AST.Nothing)]))
           | FStar_Pervasives_Native.Some u1 ->
               let uu____5299 = FStar_Options.print_universes ()  in
               if uu____5299
               then
                 let u2 = resugar_universe u1 c.FStar_Syntax_Syntax.pos  in
                 mk1
                   (FStar_Parser_AST.Construct
                      (FStar_Parser_Const.effect_GTot_lid,
                        [(u2, FStar_Parser_AST.UnivApp);
                        (t, FStar_Parser_AST.Nothing)]))
               else
                 mk1
                   (FStar_Parser_AST.Construct
                      (FStar_Parser_Const.effect_GTot_lid,
                        [(t, FStar_Parser_AST.Nothing)])))
      | FStar_Syntax_Syntax.Comp c1 ->
          let result =
            let uu____5340 =
              resugar_term' env c1.FStar_Syntax_Syntax.result_typ  in
            (uu____5340, FStar_Parser_AST.Nothing)  in
          let uu____5341 = FStar_Options.print_effect_args ()  in
          if uu____5341
          then
            let universe =
              FStar_List.map (fun u  -> resugar_universe u)
                c1.FStar_Syntax_Syntax.comp_univs
               in
            let args =
              let uu____5362 =
                FStar_Ident.lid_equals c1.FStar_Syntax_Syntax.effect_name
                  FStar_Parser_Const.effect_Lemma_lid
                 in
              if uu____5362
              then
                match c1.FStar_Syntax_Syntax.effect_args with
                | pre::post::pats::[] ->
                    let post1 =
                      let uu____5445 =
                        FStar_Syntax_Util.unthunk_lemma_post
                          (FStar_Pervasives_Native.fst post)
                         in
                      (uu____5445, (FStar_Pervasives_Native.snd post))  in
                    let uu____5456 =
                      let uu____5465 =
                        FStar_Syntax_Util.is_fvar FStar_Parser_Const.true_lid
                          (FStar_Pervasives_Native.fst pre)
                         in
                      if uu____5465 then [] else [pre]  in
                    let uu____5497 =
                      let uu____5506 =
                        let uu____5515 =
                          FStar_Syntax_Util.is_fvar
                            FStar_Parser_Const.nil_lid
                            (FStar_Pervasives_Native.fst pats)
                           in
                        if uu____5515 then [] else [pats]  in
                      FStar_List.append [post1] uu____5506  in
                    FStar_List.append uu____5456 uu____5497
                | uu____5571 -> c1.FStar_Syntax_Syntax.effect_args
              else c1.FStar_Syntax_Syntax.effect_args  in
            let args1 =
              FStar_List.map
                (fun uu____5604  ->
                   match uu____5604 with
                   | (e,uu____5616) ->
                       let uu____5621 = resugar_term' env e  in
                       (uu____5621, FStar_Parser_AST.Nothing)) args
               in
            let rec aux l uu___200_5646 =
              match uu___200_5646 with
              | [] -> l
              | hd1::tl1 ->
                  (match hd1 with
                   | FStar_Syntax_Syntax.DECREASES e ->
                       let e1 =
                         let uu____5679 = resugar_term' env e  in
                         (uu____5679, FStar_Parser_AST.Nothing)  in
                       aux (e1 :: l) tl1
                   | uu____5684 -> aux l tl1)
               in
            let decrease = aux [] c1.FStar_Syntax_Syntax.flags  in
            mk1
              (FStar_Parser_AST.Construct
                 ((c1.FStar_Syntax_Syntax.effect_name),
                   (FStar_List.append (result :: decrease) args1)))
          else
            mk1
              (FStar_Parser_AST.Construct
                 ((c1.FStar_Syntax_Syntax.effect_name), [result]))

and (resugar_binder' :
  FStar_Syntax_DsEnv.env ->
    FStar_Syntax_Syntax.binder ->
      FStar_Range.range ->
        FStar_Parser_AST.binder FStar_Pervasives_Native.option)
  =
  fun env  ->
    fun b  ->
      fun r  ->
        let uu____5730 = b  in
        match uu____5730 with
        | (x,aq) ->
            let uu____5739 = resugar_arg_qual env aq  in
            FStar_Util.map_opt uu____5739
              (fun imp  ->
                 let e = resugar_term' env x.FStar_Syntax_Syntax.sort  in
                 match e.FStar_Parser_AST.tm with
                 | FStar_Parser_AST.Wild  ->
                     let uu____5753 =
                       let uu____5754 = bv_as_unique_ident x  in
                       FStar_Parser_AST.Variable uu____5754  in
                     FStar_Parser_AST.mk_binder uu____5753 r
                       FStar_Parser_AST.Type_level imp
                 | uu____5755 ->
                     let uu____5756 = FStar_Syntax_Syntax.is_null_bv x  in
                     if uu____5756
                     then
                       FStar_Parser_AST.mk_binder (FStar_Parser_AST.NoName e)
                         r FStar_Parser_AST.Type_level imp
                     else
                       (let uu____5758 =
                          let uu____5759 =
                            let uu____5764 = bv_as_unique_ident x  in
                            (uu____5764, e)  in
                          FStar_Parser_AST.Annotated uu____5759  in
                        FStar_Parser_AST.mk_binder uu____5758 r
                          FStar_Parser_AST.Type_level imp))

and (resugar_bv_as_pat' :
  FStar_Syntax_DsEnv.env ->
    FStar_Syntax_Syntax.bv ->
      FStar_Parser_AST.arg_qualifier FStar_Pervasives_Native.option ->
        FStar_Syntax_Syntax.bv FStar_Util.set ->
          FStar_Syntax_Syntax.term' FStar_Syntax_Syntax.syntax
            FStar_Pervasives_Native.option -> FStar_Parser_AST.pattern)
  =
  fun env  ->
    fun v1  ->
      fun aqual  ->
        fun body_bv  ->
          fun typ_opt  ->
            let mk1 a =
              let uu____5784 = FStar_Syntax_Syntax.range_of_bv v1  in
              FStar_Parser_AST.mk_pattern a uu____5784  in
            let used = FStar_Util.set_mem v1 body_bv  in
            let pat =
              let uu____5787 =
                if used
                then
                  let uu____5788 =
                    let uu____5795 = bv_as_unique_ident v1  in
                    (uu____5795, aqual)  in
                  FStar_Parser_AST.PatVar uu____5788
                else FStar_Parser_AST.PatWild aqual  in
              mk1 uu____5787  in
            match typ_opt with
            | FStar_Pervasives_Native.None  -> pat
            | FStar_Pervasives_Native.Some
                { FStar_Syntax_Syntax.n = FStar_Syntax_Syntax.Tm_unknown ;
                  FStar_Syntax_Syntax.pos = uu____5801;
                  FStar_Syntax_Syntax.vars = uu____5802;_}
                -> pat
            | FStar_Pervasives_Native.Some typ ->
                let uu____5812 = FStar_Options.print_bound_var_types ()  in
                if uu____5812
                then
                  let uu____5813 =
                    let uu____5814 =
                      let uu____5825 =
                        let uu____5832 = resugar_term' env typ  in
                        (uu____5832, FStar_Pervasives_Native.None)  in
                      (pat, uu____5825)  in
                    FStar_Parser_AST.PatAscribed uu____5814  in
                  mk1 uu____5813
                else pat

and (resugar_bv_as_pat :
  FStar_Syntax_DsEnv.env ->
    FStar_Syntax_Syntax.bv ->
      FStar_Syntax_Syntax.arg_qualifier FStar_Pervasives_Native.option ->
        FStar_Syntax_Syntax.bv FStar_Util.set ->
          FStar_Parser_AST.pattern FStar_Pervasives_Native.option)
  =
  fun env  ->
    fun x  ->
      fun qual  ->
        fun body_bv  ->
          let uu____5852 = resugar_arg_qual env qual  in
          FStar_Util.map_opt uu____5852
            (fun aqual  ->
               let uu____5864 =
                 let uu____5869 =
                   FStar_Syntax_Subst.compress x.FStar_Syntax_Syntax.sort  in
                 FStar_All.pipe_left
                   (fun _0_1  -> FStar_Pervasives_Native.Some _0_1)
                   uu____5869
                  in
               resugar_bv_as_pat' env x aqual body_bv uu____5864)

and (resugar_pat' :
  FStar_Syntax_DsEnv.env ->
    FStar_Syntax_Syntax.pat ->
      FStar_Syntax_Syntax.bv FStar_Util.set -> FStar_Parser_AST.pattern)
  =
  fun env  ->
    fun p  ->
      fun branch_bv  ->
        let mk1 a = FStar_Parser_AST.mk_pattern a p.FStar_Syntax_Syntax.p  in
        let to_arg_qual bopt =
          FStar_Util.bind_opt bopt
            (fun b  ->
               if b
               then FStar_Pervasives_Native.Some FStar_Parser_AST.Implicit
               else FStar_Pervasives_Native.None)
           in
        let may_drop_implicits args =
          (let uu____5932 = FStar_Options.print_implicits ()  in
           Prims.op_Negation uu____5932) &&
            (let uu____5934 =
               FStar_List.existsML
                 (fun uu____5945  ->
                    match uu____5945 with
                    | (pattern,is_implicit1) ->
                        let might_be_used =
                          match pattern.FStar_Syntax_Syntax.v with
                          | FStar_Syntax_Syntax.Pat_var bv ->
                              FStar_Util.set_mem bv branch_bv
                          | FStar_Syntax_Syntax.Pat_dot_term (bv,uu____5961)
                              -> FStar_Util.set_mem bv branch_bv
                          | FStar_Syntax_Syntax.Pat_wild uu____5966 -> false
                          | uu____5967 -> true  in
                        is_implicit1 && might_be_used) args
                in
             Prims.op_Negation uu____5934)
           in
        let resugar_plain_pat_cons' fv args =
          mk1
            (FStar_Parser_AST.PatApp
               ((mk1
                   (FStar_Parser_AST.PatName
                      ((fv.FStar_Syntax_Syntax.fv_name).FStar_Syntax_Syntax.v))),
                 args))
           in
        let rec resugar_plain_pat_cons fv args =
          let args1 =
            let uu____6030 = may_drop_implicits args  in
            if uu____6030 then filter_pattern_imp args else args  in
          let args2 =
            FStar_List.map
              (fun uu____6050  ->
                 match uu____6050 with
                 | (p1,b) -> aux p1 (FStar_Pervasives_Native.Some b)) args1
             in
          resugar_plain_pat_cons' fv args2
        
        and aux p1 imp_opt =
          match p1.FStar_Syntax_Syntax.v with
          | FStar_Syntax_Syntax.Pat_constant c ->
              mk1 (FStar_Parser_AST.PatConst c)
          | FStar_Syntax_Syntax.Pat_cons (fv,[]) ->
              mk1
                (FStar_Parser_AST.PatName
                   ((fv.FStar_Syntax_Syntax.fv_name).FStar_Syntax_Syntax.v))
          | FStar_Syntax_Syntax.Pat_cons (fv,args) when
              (FStar_Ident.lid_equals
                 (fv.FStar_Syntax_Syntax.fv_name).FStar_Syntax_Syntax.v
                 FStar_Parser_Const.nil_lid)
                && (may_drop_implicits args)
              ->
              ((let uu____6096 =
                  let uu____6097 =
                    let uu____6098 = filter_pattern_imp args  in
                    FStar_List.isEmpty uu____6098  in
                  Prims.op_Negation uu____6097  in
                if uu____6096
                then
                  FStar_Errors.log_issue p1.FStar_Syntax_Syntax.p
                    (FStar_Errors.Warning_NilGivenExplicitArgs,
                      "Prims.Nil given explicit arguments")
                else ());
               mk1 (FStar_Parser_AST.PatList []))
          | FStar_Syntax_Syntax.Pat_cons (fv,args) when
              (FStar_Ident.lid_equals
                 (fv.FStar_Syntax_Syntax.fv_name).FStar_Syntax_Syntax.v
                 FStar_Parser_Const.cons_lid)
                && (may_drop_implicits args)
              ->
              let uu____6134 = filter_pattern_imp args  in
              (match uu____6134 with
               | (hd1,false )::(tl1,false )::[] ->
                   let hd' = aux hd1 (FStar_Pervasives_Native.Some false)  in
                   let uu____6174 =
                     aux tl1 (FStar_Pervasives_Native.Some false)  in
                   (match uu____6174 with
                    | { FStar_Parser_AST.pat = FStar_Parser_AST.PatList tl';
                        FStar_Parser_AST.prange = p2;_} ->
                        FStar_Parser_AST.mk_pattern
                          (FStar_Parser_AST.PatList (hd' :: tl')) p2
                    | tl' -> resugar_plain_pat_cons' fv [hd'; tl'])
               | args' ->
                   ((let uu____6190 =
                       let uu____6195 =
                         let uu____6196 =
                           FStar_All.pipe_left FStar_Util.string_of_int
                             (FStar_List.length args')
                            in
                         FStar_Util.format1
                           "Prims.Cons applied to %s explicit arguments"
                           uu____6196
                          in
                       (FStar_Errors.Warning_ConsAppliedExplicitArgs,
                         uu____6195)
                        in
                     FStar_Errors.log_issue p1.FStar_Syntax_Syntax.p
                       uu____6190);
                    resugar_plain_pat_cons fv args))
          | FStar_Syntax_Syntax.Pat_cons (fv,args) when
              (is_tuple_constructor_lid
                 (fv.FStar_Syntax_Syntax.fv_name).FStar_Syntax_Syntax.v)
                && (may_drop_implicits args)
              ->
              let args1 =
                FStar_All.pipe_right args
                  (FStar_List.filter_map
                     (fun uu____6239  ->
                        match uu____6239 with
                        | (p2,is_implicit1) ->
                            if is_implicit1
                            then FStar_Pervasives_Native.None
                            else
                              (let uu____6251 =
                                 aux p2 (FStar_Pervasives_Native.Some false)
                                  in
                               FStar_Pervasives_Native.Some uu____6251)))
                 in
              let is_dependent_tuple =
                FStar_Parser_Const.is_dtuple_data_lid'
                  (fv.FStar_Syntax_Syntax.fv_name).FStar_Syntax_Syntax.v
                 in
              mk1 (FStar_Parser_AST.PatTuple (args1, is_dependent_tuple))
          | FStar_Syntax_Syntax.Pat_cons
              ({ FStar_Syntax_Syntax.fv_name = uu____6255;
                 FStar_Syntax_Syntax.fv_delta = uu____6256;
                 FStar_Syntax_Syntax.fv_qual = FStar_Pervasives_Native.Some
                   (FStar_Syntax_Syntax.Record_ctor (name,fields));_},args)
              ->
              let fields1 =
                let uu____6283 =
                  FStar_All.pipe_right fields
                    (FStar_List.map (fun f  -> FStar_Ident.lid_of_ids [f]))
                   in
                FStar_All.pipe_right uu____6283 FStar_List.rev  in
              let args1 =
                let uu____6299 =
                  FStar_All.pipe_right args
                    (FStar_List.map
                       (fun uu____6317  ->
                          match uu____6317 with
                          | (p2,b) -> aux p2 (FStar_Pervasives_Native.Some b)))
                   in
                FStar_All.pipe_right uu____6299 FStar_List.rev  in
              let rec map21 l1 l2 =
                match (l1, l2) with
                | ([],[]) -> []
                | ([],hd1::tl1) -> []
                | (hd1::tl1,[]) ->
                    let uu____6391 = map21 tl1 []  in
                    (hd1,
                      (mk1
                         (FStar_Parser_AST.PatWild
                            FStar_Pervasives_Native.None)))
                      :: uu____6391
                | (hd1::tl1,hd2::tl2) ->
                    let uu____6414 = map21 tl1 tl2  in (hd1, hd2) ::
                      uu____6414
                 in
              let args2 =
                let uu____6432 = map21 fields1 args1  in
                FStar_All.pipe_right uu____6432 FStar_List.rev  in
              mk1 (FStar_Parser_AST.PatRecord args2)
          | FStar_Syntax_Syntax.Pat_cons (fv,args) ->
              resugar_plain_pat_cons fv args
          | FStar_Syntax_Syntax.Pat_var v1 ->
              let uu____6474 =
                string_to_op
                  (v1.FStar_Syntax_Syntax.ppname).FStar_Ident.idText
                 in
              (match uu____6474 with
               | FStar_Pervasives_Native.Some (op,uu____6484) ->
                   let uu____6495 =
                     let uu____6496 =
                       FStar_Ident.mk_ident
                         (op,
                           ((v1.FStar_Syntax_Syntax.ppname).FStar_Ident.idRange))
                        in
                     FStar_Parser_AST.PatOp uu____6496  in
                   mk1 uu____6495
               | FStar_Pervasives_Native.None  ->
                   let uu____6503 = to_arg_qual imp_opt  in
                   resugar_bv_as_pat' env v1 uu____6503 branch_bv
                     FStar_Pervasives_Native.None)
          | FStar_Syntax_Syntax.Pat_wild uu____6508 ->
              let uu____6509 =
                let uu____6510 = to_arg_qual imp_opt  in
                FStar_Parser_AST.PatWild uu____6510  in
              mk1 uu____6509
          | FStar_Syntax_Syntax.Pat_dot_term (bv,term) ->
              resugar_bv_as_pat' env bv
                (FStar_Pervasives_Native.Some FStar_Parser_AST.Implicit)
                branch_bv (FStar_Pervasives_Native.Some term)
         in aux p FStar_Pervasives_Native.None

and (resugar_arg_qual :
  FStar_Syntax_DsEnv.env ->
    FStar_Syntax_Syntax.arg_qualifier FStar_Pervasives_Native.option ->
      FStar_Parser_AST.arg_qualifier FStar_Pervasives_Native.option
        FStar_Pervasives_Native.option)
  =
  fun env  ->
    fun q  ->
      match q with
      | FStar_Pervasives_Native.None  ->
          FStar_Pervasives_Native.Some FStar_Pervasives_Native.None
      | FStar_Pervasives_Native.Some (FStar_Syntax_Syntax.Implicit b) ->
          if b
          then FStar_Pervasives_Native.None
          else
            FStar_Pervasives_Native.Some
              (FStar_Pervasives_Native.Some FStar_Parser_AST.Implicit)
      | FStar_Pervasives_Native.Some (FStar_Syntax_Syntax.Equality ) ->
          FStar_Pervasives_Native.Some
            (FStar_Pervasives_Native.Some FStar_Parser_AST.Equality)
      | FStar_Pervasives_Native.Some (FStar_Syntax_Syntax.Meta t) ->
          let uu____6546 =
            let uu____6549 =
              let uu____6550 = resugar_term' env t  in
              FStar_Parser_AST.Meta uu____6550  in
            FStar_Pervasives_Native.Some uu____6549  in
          FStar_Pervasives_Native.Some uu____6546

and (resugar_imp :
  FStar_Syntax_DsEnv.env ->
    FStar_Syntax_Syntax.arg_qualifier FStar_Pervasives_Native.option ->
      FStar_Parser_AST.imp)
  =
  fun env  ->
    fun q  ->
      match q with
      | FStar_Pervasives_Native.None  -> FStar_Parser_AST.Nothing
      | FStar_Pervasives_Native.Some (FStar_Syntax_Syntax.Implicit (false ))
          -> FStar_Parser_AST.Hash
      | FStar_Pervasives_Native.Some (FStar_Syntax_Syntax.Equality ) ->
          FStar_Parser_AST.Nothing
      | FStar_Pervasives_Native.Some (FStar_Syntax_Syntax.Implicit (true ))
          -> FStar_Parser_AST.Nothing
      | FStar_Pervasives_Native.Some (FStar_Syntax_Syntax.Meta t) ->
          let uu____6560 = resugar_term' env t  in
          FStar_Parser_AST.HashBrace uu____6560

let (resugar_qualifier :
  FStar_Syntax_Syntax.qualifier ->
    FStar_Parser_AST.qualifier FStar_Pervasives_Native.option)
  =
  fun uu___201_6567  ->
    match uu___201_6567 with
    | FStar_Syntax_Syntax.Assumption  ->
        FStar_Pervasives_Native.Some FStar_Parser_AST.Assumption
    | FStar_Syntax_Syntax.New  ->
        FStar_Pervasives_Native.Some FStar_Parser_AST.New
    | FStar_Syntax_Syntax.Private  ->
        FStar_Pervasives_Native.Some FStar_Parser_AST.Private
    | FStar_Syntax_Syntax.Unfold_for_unification_and_vcgen  ->
        FStar_Pervasives_Native.Some
          FStar_Parser_AST.Unfold_for_unification_and_vcgen
    | FStar_Syntax_Syntax.Visible_default  -> FStar_Pervasives_Native.None
    | FStar_Syntax_Syntax.Irreducible  ->
        FStar_Pervasives_Native.Some FStar_Parser_AST.Irreducible
    | FStar_Syntax_Syntax.Abstract  ->
        FStar_Pervasives_Native.Some FStar_Parser_AST.Abstract
    | FStar_Syntax_Syntax.Inline_for_extraction  ->
        FStar_Pervasives_Native.Some FStar_Parser_AST.Inline_for_extraction
    | FStar_Syntax_Syntax.NoExtract  ->
        FStar_Pervasives_Native.Some FStar_Parser_AST.NoExtract
    | FStar_Syntax_Syntax.Noeq  ->
        FStar_Pervasives_Native.Some FStar_Parser_AST.Noeq
    | FStar_Syntax_Syntax.Unopteq  ->
        FStar_Pervasives_Native.Some FStar_Parser_AST.Unopteq
    | FStar_Syntax_Syntax.TotalEffect  ->
        FStar_Pervasives_Native.Some FStar_Parser_AST.TotalEffect
    | FStar_Syntax_Syntax.Logic  -> FStar_Pervasives_Native.None
    | FStar_Syntax_Syntax.Reifiable  ->
        FStar_Pervasives_Native.Some FStar_Parser_AST.Reifiable
    | FStar_Syntax_Syntax.Reflectable uu____6574 ->
        FStar_Pervasives_Native.Some FStar_Parser_AST.Reflectable
    | FStar_Syntax_Syntax.Discriminator uu____6575 ->
        FStar_Pervasives_Native.None
    | FStar_Syntax_Syntax.Projector uu____6576 ->
        FStar_Pervasives_Native.None
    | FStar_Syntax_Syntax.RecordType uu____6581 ->
        FStar_Pervasives_Native.None
    | FStar_Syntax_Syntax.RecordConstructor uu____6590 ->
        FStar_Pervasives_Native.None
    | FStar_Syntax_Syntax.Action uu____6599 -> FStar_Pervasives_Native.None
    | FStar_Syntax_Syntax.ExceptionConstructor  ->
        FStar_Pervasives_Native.None
    | FStar_Syntax_Syntax.HasMaskedEffect  -> FStar_Pervasives_Native.None
    | FStar_Syntax_Syntax.Effect  ->
        FStar_Pervasives_Native.Some FStar_Parser_AST.Effect_qual
    | FStar_Syntax_Syntax.OnlyName  -> FStar_Pervasives_Native.None
  
let (resugar_pragma : FStar_Syntax_Syntax.pragma -> FStar_Parser_AST.pragma)
  =
  fun uu___202_6604  ->
    match uu___202_6604 with
    | FStar_Syntax_Syntax.SetOptions s -> FStar_Parser_AST.SetOptions s
    | FStar_Syntax_Syntax.ResetOptions s -> FStar_Parser_AST.ResetOptions s
    | FStar_Syntax_Syntax.PushOptions s -> FStar_Parser_AST.PushOptions s
    | FStar_Syntax_Syntax.PopOptions  -> FStar_Parser_AST.PopOptions
    | FStar_Syntax_Syntax.LightOff  -> FStar_Parser_AST.LightOff
  
let (resugar_typ :
  FStar_Syntax_DsEnv.env ->
    FStar_Syntax_Syntax.sigelt Prims.list ->
      FStar_Syntax_Syntax.sigelt ->
        (FStar_Syntax_Syntax.sigelts,FStar_Parser_AST.tycon)
          FStar_Pervasives_Native.tuple2)
  =
  fun env  ->
    fun datacon_ses  ->
      fun se  ->
        match se.FStar_Syntax_Syntax.sigel with
        | FStar_Syntax_Syntax.Sig_inductive_typ
            (tylid,uvs,bs,t,uu____6643,datacons) ->
            let uu____6653 =
              FStar_All.pipe_right datacon_ses
                (FStar_List.partition
                   (fun se1  ->
                      match se1.FStar_Syntax_Syntax.sigel with
                      | FStar_Syntax_Syntax.Sig_datacon
                          (uu____6680,uu____6681,uu____6682,inductive_lid,uu____6684,uu____6685)
                          -> FStar_Ident.lid_equals inductive_lid tylid
                      | uu____6690 -> failwith "unexpected"))
               in
            (match uu____6653 with
             | (current_datacons,other_datacons) ->
                 let bs1 =
                   let uu____6709 = FStar_Options.print_implicits ()  in
                   if uu____6709 then bs else filter_imp bs  in
                 let bs2 =
                   FStar_All.pipe_right bs1
                     ((map_opt ())
                        (fun b  ->
                           resugar_binder' env b t.FStar_Syntax_Syntax.pos))
                    in
                 let tyc =
                   let uu____6723 =
                     FStar_All.pipe_right se.FStar_Syntax_Syntax.sigquals
                       (FStar_Util.for_some
                          (fun uu___203_6728  ->
                             match uu___203_6728 with
                             | FStar_Syntax_Syntax.RecordType uu____6729 ->
                                 true
                             | uu____6738 -> false))
                      in
                   if uu____6723
                   then
                     let resugar_datacon_as_fields fields se1 =
                       match se1.FStar_Syntax_Syntax.sigel with
                       | FStar_Syntax_Syntax.Sig_datacon
                           (uu____6790,univs1,term,uu____6793,num,uu____6795)
                           ->
                           let uu____6800 =
                             let uu____6801 =
                               FStar_Syntax_Subst.compress term  in
                             uu____6801.FStar_Syntax_Syntax.n  in
                           (match uu____6800 with
                            | FStar_Syntax_Syntax.Tm_arrow (bs3,uu____6815)
                                ->
                                let mfields =
                                  FStar_All.pipe_right bs3
                                    (FStar_List.map
                                       (fun uu____6884  ->
                                          match uu____6884 with
                                          | (b,qual) ->
                                              let uu____6905 =
                                                bv_as_unique_ident b  in
                                              let uu____6906 =
                                                resugar_term' env
                                                  b.FStar_Syntax_Syntax.sort
                                                 in
                                              (uu____6905, uu____6906,
                                                FStar_Pervasives_Native.None)))
                                   in
                                FStar_List.append mfields fields
                            | uu____6917 -> failwith "unexpected")
                       | uu____6928 -> failwith "unexpected"  in
                     let fields =
                       FStar_List.fold_left resugar_datacon_as_fields []
                         current_datacons
                        in
                     FStar_Parser_AST.TyconRecord
                       ((tylid.FStar_Ident.ident), bs2,
                         FStar_Pervasives_Native.None, fields)
                   else
                     (let resugar_datacon constructors se1 =
                        match se1.FStar_Syntax_Syntax.sigel with
                        | FStar_Syntax_Syntax.Sig_datacon
                            (l,univs1,term,uu____7053,num,uu____7055) ->
                            let c =
                              let uu____7073 =
                                let uu____7076 = resugar_term' env term  in
                                FStar_Pervasives_Native.Some uu____7076  in
                              ((l.FStar_Ident.ident), uu____7073,
                                FStar_Pervasives_Native.None, false)
                               in
                            c :: constructors
                        | uu____7093 -> failwith "unexpected"  in
                      let constructors =
                        FStar_List.fold_left resugar_datacon []
                          current_datacons
                         in
                      FStar_Parser_AST.TyconVariant
                        ((tylid.FStar_Ident.ident), bs2,
                          FStar_Pervasives_Native.None, constructors))
                    in
                 (other_datacons, tyc))
        | uu____7167 ->
            failwith
              "Impossible : only Sig_inductive_typ can be resugared as types"
  
let (mk_decl :
  FStar_Range.range ->
    FStar_Syntax_Syntax.qualifier Prims.list ->
      FStar_Parser_AST.decl' -> FStar_Parser_AST.decl)
  =
  fun r  ->
    fun q  ->
      fun d'  ->
        let uu____7191 = FStar_List.choose resugar_qualifier q  in
        {
          FStar_Parser_AST.d = d';
          FStar_Parser_AST.drange = r;
          FStar_Parser_AST.doc = FStar_Pervasives_Native.None;
          FStar_Parser_AST.quals = uu____7191;
          FStar_Parser_AST.attrs = []
        }
  
let (decl'_to_decl :
  FStar_Syntax_Syntax.sigelt ->
    FStar_Parser_AST.decl' -> FStar_Parser_AST.decl)
  =
  fun se  ->
    fun d'  ->
      mk_decl se.FStar_Syntax_Syntax.sigrng se.FStar_Syntax_Syntax.sigquals
        d'
  
let (resugar_tscheme'' :
  FStar_Syntax_DsEnv.env ->
    Prims.string -> FStar_Syntax_Syntax.tscheme -> FStar_Parser_AST.decl)
  =
  fun env  ->
    fun name  ->
      fun ts  ->
        let uu____7217 = ts  in
        match uu____7217 with
        | (univs1,typ) ->
            let name1 =
              FStar_Ident.mk_ident (name, (typ.FStar_Syntax_Syntax.pos))  in
            let uu____7229 =
              let uu____7230 =
                let uu____7245 =
                  let uu____7254 =
                    let uu____7261 =
                      let uu____7262 =
                        let uu____7275 = resugar_term' env typ  in
                        (name1, [], FStar_Pervasives_Native.None, uu____7275)
                         in
                      FStar_Parser_AST.TyconAbbrev uu____7262  in
                    (uu____7261, FStar_Pervasives_Native.None)  in
                  [uu____7254]  in
                (false, false, uu____7245)  in
              FStar_Parser_AST.Tycon uu____7230  in
            mk_decl typ.FStar_Syntax_Syntax.pos [] uu____7229
  
let (resugar_tscheme' :
  FStar_Syntax_DsEnv.env ->
    FStar_Syntax_Syntax.tscheme -> FStar_Parser_AST.decl)
  = fun env  -> fun ts  -> resugar_tscheme'' env "tscheme" ts 
let (resugar_eff_decl' :
  FStar_Syntax_DsEnv.env ->
    Prims.bool ->
      FStar_Range.range ->
        FStar_Syntax_Syntax.qualifier Prims.list ->
          FStar_Syntax_Syntax.eff_decl -> FStar_Parser_AST.decl)
  =
  fun env  ->
    fun for_free  ->
      fun r  ->
        fun q  ->
          fun ed  ->
            let resugar_action d for_free1 =
              let action_params =
                FStar_Syntax_Subst.open_binders
                  d.FStar_Syntax_Syntax.action_params
                 in
              let uu____7353 =
                FStar_Syntax_Subst.open_term action_params
                  d.FStar_Syntax_Syntax.action_defn
                 in
              match uu____7353 with
              | (bs,action_defn) ->
                  let uu____7360 =
                    FStar_Syntax_Subst.open_term action_params
                      d.FStar_Syntax_Syntax.action_typ
                     in
                  (match uu____7360 with
                   | (bs1,action_typ) ->
                       let action_params1 =
                         let uu____7370 = FStar_Options.print_implicits ()
                            in
                         if uu____7370
                         then action_params
                         else filter_imp action_params  in
                       let action_params2 =
                         let uu____7377 =
                           FStar_All.pipe_right action_params1
                             ((map_opt ())
                                (fun b  -> resugar_binder' env b r))
                            in
                         FStar_All.pipe_right uu____7377 FStar_List.rev  in
                       let action_defn1 = resugar_term' env action_defn  in
                       let action_typ1 = resugar_term' env action_typ  in
                       if for_free1
                       then
                         let a =
                           let uu____7393 =
                             let uu____7404 =
                               FStar_Ident.lid_of_str "construct"  in
                             (uu____7404,
                               [(action_defn1, FStar_Parser_AST.Nothing);
                               (action_typ1, FStar_Parser_AST.Nothing)])
                              in
                           FStar_Parser_AST.Construct uu____7393  in
                         let t =
                           FStar_Parser_AST.mk_term a r FStar_Parser_AST.Un
                            in
                         mk_decl r q
                           (FStar_Parser_AST.Tycon
                              (false, false,
                                [((FStar_Parser_AST.TyconAbbrev
                                     (((d.FStar_Syntax_Syntax.action_name).FStar_Ident.ident),
                                       action_params2,
                                       FStar_Pervasives_Native.None, t)),
                                   FStar_Pervasives_Native.None)]))
                       else
                         mk_decl r q
                           (FStar_Parser_AST.Tycon
                              (false, false,
                                [((FStar_Parser_AST.TyconAbbrev
                                     (((d.FStar_Syntax_Syntax.action_name).FStar_Ident.ident),
                                       action_params2,
                                       FStar_Pervasives_Native.None,
                                       action_defn1)),
                                   FStar_Pervasives_Native.None)])))
               in
            let eff_name = (ed.FStar_Syntax_Syntax.mname).FStar_Ident.ident
               in
            let uu____7478 =
              FStar_Syntax_Subst.open_term ed.FStar_Syntax_Syntax.binders
                ed.FStar_Syntax_Syntax.signature
               in
            match uu____7478 with
            | (eff_binders,eff_typ) ->
                let eff_binders1 =
                  let uu____7488 = FStar_Options.print_implicits ()  in
                  if uu____7488 then eff_binders else filter_imp eff_binders
                   in
                let eff_binders2 =
                  let uu____7495 =
                    FStar_All.pipe_right eff_binders1
                      ((map_opt ()) (fun b  -> resugar_binder' env b r))
                     in
                  FStar_All.pipe_right uu____7495 FStar_List.rev  in
                let eff_typ1 = resugar_term' env eff_typ  in
                let ret_wp =
                  resugar_tscheme'' env "ret_wp"
                    ed.FStar_Syntax_Syntax.ret_wp
                   in
                let bind_wp =
                  resugar_tscheme'' env "bind_wp"
                    ed.FStar_Syntax_Syntax.ret_wp
                   in
                let if_then_else1 =
                  resugar_tscheme'' env "if_then_else"
                    ed.FStar_Syntax_Syntax.if_then_else
                   in
                let ite_wp =
                  resugar_tscheme'' env "ite_wp"
                    ed.FStar_Syntax_Syntax.ite_wp
                   in
                let stronger =
                  resugar_tscheme'' env "stronger"
                    ed.FStar_Syntax_Syntax.stronger
                   in
                let close_wp =
                  resugar_tscheme'' env "close_wp"
                    ed.FStar_Syntax_Syntax.close_wp
                   in
                let assert_p =
                  resugar_tscheme'' env "assert_p"
                    ed.FStar_Syntax_Syntax.assert_p
                   in
                let assume_p =
                  resugar_tscheme'' env "assume_p"
                    ed.FStar_Syntax_Syntax.assume_p
                   in
                let null_wp =
                  resugar_tscheme'' env "null_wp"
                    ed.FStar_Syntax_Syntax.null_wp
                   in
                let trivial =
                  resugar_tscheme'' env "trivial"
                    ed.FStar_Syntax_Syntax.trivial
                   in
                let repr =
                  resugar_tscheme'' env "repr"
                    ([], (ed.FStar_Syntax_Syntax.repr))
                   in
                let return_repr =
                  resugar_tscheme'' env "return_repr"
                    ed.FStar_Syntax_Syntax.return_repr
                   in
                let bind_repr =
                  resugar_tscheme'' env "bind_repr"
                    ed.FStar_Syntax_Syntax.bind_repr
                   in
                let mandatory_members_decls =
                  if for_free
                  then [repr; return_repr; bind_repr]
                  else
                    [repr;
                    return_repr;
                    bind_repr;
                    ret_wp;
                    bind_wp;
                    if_then_else1;
                    ite_wp;
                    stronger;
                    close_wp;
                    assert_p;
                    assume_p;
                    null_wp;
                    trivial]
                   in
                let actions =
                  FStar_All.pipe_right ed.FStar_Syntax_Syntax.actions
                    (FStar_List.map (fun a  -> resugar_action a false))
                   in
                let decls = FStar_List.append mandatory_members_decls actions
                   in
                mk_decl r q
                  (FStar_Parser_AST.NewEffect
                     (FStar_Parser_AST.DefineEffect
                        (eff_name, eff_binders2, eff_typ1, decls)))
  
let (resugar_sigelt' :
  FStar_Syntax_DsEnv.env ->
    FStar_Syntax_Syntax.sigelt ->
      FStar_Parser_AST.decl FStar_Pervasives_Native.option)
  =
  fun env  ->
    fun se  ->
      match se.FStar_Syntax_Syntax.sigel with
      | FStar_Syntax_Syntax.Sig_bundle (ses,uu____7563) ->
          let uu____7572 =
            FStar_All.pipe_right ses
              (FStar_List.partition
                 (fun se1  ->
                    match se1.FStar_Syntax_Syntax.sigel with
                    | FStar_Syntax_Syntax.Sig_inductive_typ uu____7594 ->
                        true
                    | FStar_Syntax_Syntax.Sig_declare_typ uu____7611 -> true
                    | FStar_Syntax_Syntax.Sig_datacon uu____7618 -> false
                    | uu____7633 ->
                        failwith
                          "Found a sigelt which is neither a type declaration or a data constructor in a sigelt"))
             in
          (match uu____7572 with
           | (decl_typ_ses,datacon_ses) ->
               let retrieve_datacons_and_resugar uu____7669 se1 =
                 match uu____7669 with
                 | (datacon_ses1,tycons) ->
                     let uu____7695 = resugar_typ env datacon_ses1 se1  in
                     (match uu____7695 with
                      | (datacon_ses2,tyc) -> (datacon_ses2, (tyc :: tycons)))
                  in
               let uu____7710 =
                 FStar_List.fold_left retrieve_datacons_and_resugar
                   (datacon_ses, []) decl_typ_ses
                  in
               (match uu____7710 with
                | (leftover_datacons,tycons) ->
                    (match leftover_datacons with
                     | [] ->
                         let uu____7745 =
                           let uu____7746 =
                             let uu____7747 =
                               let uu____7762 =
                                 FStar_List.map
                                   (fun tyc  ->
                                      (tyc, FStar_Pervasives_Native.None))
                                   tycons
                                  in
                               (false, false, uu____7762)  in
                             FStar_Parser_AST.Tycon uu____7747  in
                           decl'_to_decl se uu____7746  in
                         FStar_Pervasives_Native.Some uu____7745
                     | se1::[] ->
                         (match se1.FStar_Syntax_Syntax.sigel with
                          | FStar_Syntax_Syntax.Sig_datacon
                              (l,uu____7793,uu____7794,uu____7795,uu____7796,uu____7797)
                              ->
                              let uu____7802 =
                                decl'_to_decl se1
                                  (FStar_Parser_AST.Exception
                                     ((l.FStar_Ident.ident),
                                       FStar_Pervasives_Native.None))
                                 in
                              FStar_Pervasives_Native.Some uu____7802
                          | uu____7805 ->
                              failwith
                                "wrong format for resguar to Exception")
                     | uu____7808 -> failwith "Should not happen hopefully")))
      | FStar_Syntax_Syntax.Sig_let (lbs,uu____7814) ->
          let uu____7819 =
            FStar_All.pipe_right se.FStar_Syntax_Syntax.sigquals
              (FStar_Util.for_some
<<<<<<< HEAD
                 (fun uu___204_7826  ->
                    match uu___204_7826 with
                    | FStar_Syntax_Syntax.Projector (uu____7827,uu____7828)
=======
                 (fun uu___203_7825  ->
                    match uu___203_7825 with
                    | FStar_Syntax_Syntax.Projector (uu____7826,uu____7827)
>>>>>>> f7d0403c
                        -> true
                    | FStar_Syntax_Syntax.Discriminator uu____7828 -> true
                    | uu____7829 -> false))
             in
          if uu____7819
          then FStar_Pervasives_Native.None
          else
            (let mk1 e =
               FStar_Syntax_Syntax.mk e FStar_Pervasives_Native.None
                 se.FStar_Syntax_Syntax.sigrng
                in
             let dummy = mk1 FStar_Syntax_Syntax.Tm_unknown  in
             let desugared_let =
               mk1 (FStar_Syntax_Syntax.Tm_let (lbs, dummy))  in
             let t = resugar_term' env desugared_let  in
             match t.FStar_Parser_AST.tm with
             | FStar_Parser_AST.Let (isrec,lets,uu____7860) ->
                 let uu____7889 =
                   let uu____7890 =
                     let uu____7891 =
                       let uu____7902 =
                         FStar_List.map FStar_Pervasives_Native.snd lets  in
                       (isrec, uu____7902)  in
                     FStar_Parser_AST.TopLevelLet uu____7891  in
                   decl'_to_decl se uu____7890  in
                 FStar_Pervasives_Native.Some uu____7889
             | uu____7939 -> failwith "Should not happen hopefully")
      | FStar_Syntax_Syntax.Sig_assume (lid,uu____7943,fml) ->
          let uu____7945 =
            let uu____7946 =
              let uu____7947 =
                let uu____7952 = resugar_term' env fml  in
                ((lid.FStar_Ident.ident), uu____7952)  in
              FStar_Parser_AST.Assume uu____7947  in
            decl'_to_decl se uu____7946  in
          FStar_Pervasives_Native.Some uu____7945
      | FStar_Syntax_Syntax.Sig_new_effect ed ->
          let uu____7954 =
            resugar_eff_decl' env false se.FStar_Syntax_Syntax.sigrng
              se.FStar_Syntax_Syntax.sigquals ed
             in
          FStar_Pervasives_Native.Some uu____7954
      | FStar_Syntax_Syntax.Sig_new_effect_for_free ed ->
          let uu____7956 =
            resugar_eff_decl' env true se.FStar_Syntax_Syntax.sigrng
              se.FStar_Syntax_Syntax.sigquals ed
             in
          FStar_Pervasives_Native.Some uu____7956
      | FStar_Syntax_Syntax.Sig_sub_effect e ->
          let src = e.FStar_Syntax_Syntax.source  in
          let dst = e.FStar_Syntax_Syntax.target  in
          let lift_wp =
            match e.FStar_Syntax_Syntax.lift_wp with
            | FStar_Pervasives_Native.Some (uu____7965,t) ->
                let uu____7975 = resugar_term' env t  in
                FStar_Pervasives_Native.Some uu____7975
            | uu____7976 -> FStar_Pervasives_Native.None  in
          let lift =
            match e.FStar_Syntax_Syntax.lift with
            | FStar_Pervasives_Native.Some (uu____7984,t) ->
                let uu____7994 = resugar_term' env t  in
                FStar_Pervasives_Native.Some uu____7994
            | uu____7995 -> FStar_Pervasives_Native.None  in
          let op =
            match (lift_wp, lift) with
            | (FStar_Pervasives_Native.Some t,FStar_Pervasives_Native.None )
                -> FStar_Parser_AST.NonReifiableLift t
            | (FStar_Pervasives_Native.Some wp,FStar_Pervasives_Native.Some
               t) -> FStar_Parser_AST.ReifiableLift (wp, t)
            | (FStar_Pervasives_Native.None ,FStar_Pervasives_Native.Some t)
                -> FStar_Parser_AST.LiftForFree t
            | uu____8019 -> failwith "Should not happen hopefully"  in
          let uu____8028 =
            decl'_to_decl se
              (FStar_Parser_AST.SubEffect
                 {
                   FStar_Parser_AST.msource = src;
                   FStar_Parser_AST.mdest = dst;
                   FStar_Parser_AST.lift_op = op
                 })
             in
          FStar_Pervasives_Native.Some uu____8028
      | FStar_Syntax_Syntax.Sig_effect_abbrev (lid,vs,bs,c,flags1) ->
          let uu____8038 = FStar_Syntax_Subst.open_comp bs c  in
          (match uu____8038 with
           | (bs1,c1) ->
               let bs2 =
                 let uu____8050 = FStar_Options.print_implicits ()  in
                 if uu____8050 then bs1 else filter_imp bs1  in
               let bs3 =
                 FStar_All.pipe_right bs2
                   ((map_opt ())
                      (fun b  ->
                         resugar_binder' env b se.FStar_Syntax_Syntax.sigrng))
                  in
               let uu____8063 =
                 let uu____8064 =
                   let uu____8065 =
                     let uu____8080 =
                       let uu____8089 =
                         let uu____8096 =
                           let uu____8097 =
                             let uu____8110 = resugar_comp' env c1  in
                             ((lid.FStar_Ident.ident), bs3,
                               FStar_Pervasives_Native.None, uu____8110)
                              in
                           FStar_Parser_AST.TyconAbbrev uu____8097  in
                         (uu____8096, FStar_Pervasives_Native.None)  in
                       [uu____8089]  in
                     (false, false, uu____8080)  in
                   FStar_Parser_AST.Tycon uu____8065  in
                 decl'_to_decl se uu____8064  in
               FStar_Pervasives_Native.Some uu____8063)
      | FStar_Syntax_Syntax.Sig_pragma p ->
          let uu____8138 =
            decl'_to_decl se (FStar_Parser_AST.Pragma (resugar_pragma p))  in
          FStar_Pervasives_Native.Some uu____8138
      | FStar_Syntax_Syntax.Sig_declare_typ (lid,uvs,t) ->
          let uu____8142 =
            FStar_All.pipe_right se.FStar_Syntax_Syntax.sigquals
              (FStar_Util.for_some
<<<<<<< HEAD
                 (fun uu___205_8149  ->
                    match uu___205_8149 with
                    | FStar_Syntax_Syntax.Projector (uu____8150,uu____8151)
=======
                 (fun uu___204_8148  ->
                    match uu___204_8148 with
                    | FStar_Syntax_Syntax.Projector (uu____8149,uu____8150)
>>>>>>> f7d0403c
                        -> true
                    | FStar_Syntax_Syntax.Discriminator uu____8151 -> true
                    | uu____8152 -> false))
             in
          if uu____8142
          then FStar_Pervasives_Native.None
          else
            (let t' =
               let uu____8157 =
                 (let uu____8160 = FStar_Options.print_universes ()  in
                  Prims.op_Negation uu____8160) || (FStar_List.isEmpty uvs)
                  in
               if uu____8157
               then resugar_term' env t
               else
                 (let uu____8162 = FStar_Syntax_Subst.open_univ_vars uvs t
                     in
                  match uu____8162 with
                  | (uvs1,t1) ->
                      let universes = universe_to_string uvs1  in
                      let uu____8170 = resugar_term' env t1  in
                      label universes uu____8170)
                in
             let uu____8171 =
               decl'_to_decl se
                 (FStar_Parser_AST.Val ((lid.FStar_Ident.ident), t'))
                in
             FStar_Pervasives_Native.Some uu____8171)
      | FStar_Syntax_Syntax.Sig_splice (ids,t) ->
          let uu____8178 =
            let uu____8179 =
              let uu____8180 =
                let uu____8187 =
                  FStar_List.map (fun l  -> l.FStar_Ident.ident) ids  in
                let uu____8192 = resugar_term' env t  in
                (uu____8187, uu____8192)  in
              FStar_Parser_AST.Splice uu____8180  in
            decl'_to_decl se uu____8179  in
          FStar_Pervasives_Native.Some uu____8178
      | FStar_Syntax_Syntax.Sig_inductive_typ uu____8195 ->
          FStar_Pervasives_Native.None
      | FStar_Syntax_Syntax.Sig_datacon uu____8212 ->
          FStar_Pervasives_Native.None
      | FStar_Syntax_Syntax.Sig_main uu____8227 ->
          FStar_Pervasives_Native.None
  
let (empty_env : FStar_Syntax_DsEnv.env) =
  FStar_Syntax_DsEnv.empty_env FStar_Parser_Dep.empty_deps 
let noenv : 'a . (FStar_Syntax_DsEnv.env -> 'a) -> 'a = fun f  -> f empty_env 
let (resugar_term : FStar_Syntax_Syntax.term -> FStar_Parser_AST.term) =
  fun t  -> let uu____8248 = noenv resugar_term'  in uu____8248 t 
let (resugar_sigelt :
  FStar_Syntax_Syntax.sigelt ->
    FStar_Parser_AST.decl FStar_Pervasives_Native.option)
  = fun se  -> let uu____8265 = noenv resugar_sigelt'  in uu____8265 se 
let (resugar_comp : FStar_Syntax_Syntax.comp -> FStar_Parser_AST.term) =
  fun c  -> let uu____8282 = noenv resugar_comp'  in uu____8282 c 
let (resugar_pat :
  FStar_Syntax_Syntax.pat ->
    FStar_Syntax_Syntax.bv FStar_Util.set -> FStar_Parser_AST.pattern)
  =
  fun p  ->
    fun branch_bv  ->
      let uu____8304 = noenv resugar_pat'  in uu____8304 p branch_bv
  
let (resugar_binder :
  FStar_Syntax_Syntax.binder ->
    FStar_Range.range ->
      FStar_Parser_AST.binder FStar_Pervasives_Native.option)
  =
  fun b  ->
    fun r  -> let uu____8337 = noenv resugar_binder'  in uu____8337 b r
  
let (resugar_tscheme : FStar_Syntax_Syntax.tscheme -> FStar_Parser_AST.decl)
  = fun ts  -> let uu____8361 = noenv resugar_tscheme'  in uu____8361 ts 
let (resugar_eff_decl :
  Prims.bool ->
    FStar_Range.range ->
      FStar_Syntax_Syntax.qualifier Prims.list ->
        FStar_Syntax_Syntax.eff_decl -> FStar_Parser_AST.decl)
  =
  fun for_free  ->
    fun r  ->
      fun q  ->
        fun ed  ->
          let uu____8393 = noenv resugar_eff_decl'  in
          uu____8393 for_free r q ed
  <|MERGE_RESOLUTION|>--- conflicted
+++ resolved
@@ -50,8 +50,8 @@
   fun a  ->
     FStar_All.pipe_right a
       (FStar_List.filter
-         (fun uu___194_112  ->
-            match uu___194_112 with
+         (fun uu___193_112  ->
+            match uu___193_112 with
             | (uu____119,FStar_Pervasives_Native.Some
                (FStar_Syntax_Syntax.Meta t)) when
                 FStar_Syntax_Util.is_fvar FStar_Parser_Const.tcresolve_lid t
@@ -190,8 +190,8 @@
       FStar_Pervasives_Native.tuple2 FStar_Pervasives_Native.option)
   =
   fun s  ->
-    let name_of_op uu___195_417 =
-      match uu___195_417 with
+    let name_of_op uu___194_417 =
+      match uu___194_417 with
       | "Amp" ->
           FStar_Pervasives_Native.Some ("&", FStar_Pervasives_Native.None)
       | "At" ->
@@ -621,8 +621,8 @@
                            resugar_binder' env b t.FStar_Syntax_Syntax.pos))
                     in
                  FStar_All.pipe_right uu____1658 FStar_List.rev  in
-               let rec aux body3 uu___196_1683 =
-                 match uu___196_1683 with
+               let rec aux body3 uu___195_1683 =
+                 match uu___195_1683 with
                  | [] -> body3
                  | hd1::tl1 ->
                      let body4 =
@@ -660,13 +660,13 @@
             (FStar_Syntax_Syntax.fv_eq_lid fv FStar_Parser_Const.b2t_lid)
           -> resugar_term' env e
       | FStar_Syntax_Syntax.Tm_app (e,args) ->
-          let rec last1 uu___197_1837 =
-            match uu___197_1837 with
+          let rec last1 uu___196_1837 =
+            match uu___196_1837 with
             | hd1::[] -> [hd1]
             | hd1::tl1 -> last1 tl1
             | uu____1907 -> failwith "last of an empty list"  in
-          let rec last_two uu___198_1945 =
-            match uu___198_1945 with
+          let rec last_two uu___197_1945 =
+            match uu___197_1945 with
             | [] ->
                 failwith
                   "last two elements of a list with less than two elements "
@@ -1293,8 +1293,8 @@
             FStar_Parser_AST.Quote uu____4919  in
           mk1 uu____4918
       | FStar_Syntax_Syntax.Tm_meta (e,m) ->
-          let resugar_meta_desugared uu___199_4936 =
-            match uu___199_4936 with
+          let resugar_meta_desugared uu___198_4936 =
+            match uu___198_4936 with
             | FStar_Syntax_Syntax.Sequence  ->
                 let term = resugar_term' env e  in
                 let rec resugar_seq t1 =
@@ -1476,8 +1476,8 @@
                        let uu____5621 = resugar_term' env e  in
                        (uu____5621, FStar_Parser_AST.Nothing)) args
                in
-            let rec aux l uu___200_5646 =
-              match uu___200_5646 with
+            let rec aux l uu___199_5646 =
+              match uu___199_5646 with
               | [] -> l
               | hd1::tl1 ->
                   (match hd1 with
@@ -1871,8 +1871,8 @@
   FStar_Syntax_Syntax.qualifier ->
     FStar_Parser_AST.qualifier FStar_Pervasives_Native.option)
   =
-  fun uu___201_6567  ->
-    match uu___201_6567 with
+  fun uu___200_6567  ->
+    match uu___200_6567 with
     | FStar_Syntax_Syntax.Assumption  ->
         FStar_Pervasives_Native.Some FStar_Parser_AST.Assumption
     | FStar_Syntax_Syntax.New  ->
@@ -1920,8 +1920,8 @@
   
 let (resugar_pragma : FStar_Syntax_Syntax.pragma -> FStar_Parser_AST.pragma)
   =
-  fun uu___202_6604  ->
-    match uu___202_6604 with
+  fun uu___201_6604  ->
+    match uu___201_6604 with
     | FStar_Syntax_Syntax.SetOptions s -> FStar_Parser_AST.SetOptions s
     | FStar_Syntax_Syntax.ResetOptions s -> FStar_Parser_AST.ResetOptions s
     | FStar_Syntax_Syntax.PushOptions s -> FStar_Parser_AST.PushOptions s
@@ -1966,8 +1966,8 @@
                    let uu____6723 =
                      FStar_All.pipe_right se.FStar_Syntax_Syntax.sigquals
                        (FStar_Util.for_some
-                          (fun uu___203_6728  ->
-                             match uu___203_6728 with
+                          (fun uu___202_6728  ->
+                             match uu___202_6728 with
                              | FStar_Syntax_Syntax.RecordType uu____6729 ->
                                  true
                              | uu____6738 -> false))
@@ -2345,15 +2345,9 @@
           let uu____7819 =
             FStar_All.pipe_right se.FStar_Syntax_Syntax.sigquals
               (FStar_Util.for_some
-<<<<<<< HEAD
-                 (fun uu___204_7826  ->
-                    match uu___204_7826 with
-                    | FStar_Syntax_Syntax.Projector (uu____7827,uu____7828)
-=======
                  (fun uu___203_7825  ->
                     match uu___203_7825 with
                     | FStar_Syntax_Syntax.Projector (uu____7826,uu____7827)
->>>>>>> f7d0403c
                         -> true
                     | FStar_Syntax_Syntax.Discriminator uu____7828 -> true
                     | uu____7829 -> false))
@@ -2475,15 +2469,9 @@
           let uu____8142 =
             FStar_All.pipe_right se.FStar_Syntax_Syntax.sigquals
               (FStar_Util.for_some
-<<<<<<< HEAD
-                 (fun uu___205_8149  ->
-                    match uu___205_8149 with
-                    | FStar_Syntax_Syntax.Projector (uu____8150,uu____8151)
-=======
                  (fun uu___204_8148  ->
                     match uu___204_8148 with
                     | FStar_Syntax_Syntax.Projector (uu____8149,uu____8150)
->>>>>>> f7d0403c
                         -> true
                     | FStar_Syntax_Syntax.Discriminator uu____8151 -> true
                     | uu____8152 -> false))
