--- conflicted
+++ resolved
@@ -22,13 +22,8 @@
 let deps = (FStar_List.rev deps)
 in (
 
-<<<<<<< HEAD
-let deps = if ((let _191_5 = (FStar_List.hd deps)
-in (FStar_Util.basename _191_5)) = "prims.fst") then begin
-=======
-let deps = if ((let _190_5 = (FStar_List.hd deps)
-in (FStar_Util.basename _190_5)) = "prims.fst") then begin
->>>>>>> 325d5cd9
+let deps = if ((let _192_5 = (FStar_List.hd deps)
+in (FStar_Util.basename _192_5)) = "prims.fst") then begin
 (FStar_List.tl deps)
 end else begin
 (
