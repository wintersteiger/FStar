
open Prims

let module_or_interface_name : FStar_Absyn_Syntax.modul  ->  (Prims.bool * FStar_Absyn_Syntax.lident) = (fun m -> ((m.FStar_Absyn_Syntax.is_interface), (m.FStar_Absyn_Syntax.name)))


let parse : FStar_Parser_DesugarEnv.env  ->  Prims.string  ->  (FStar_Parser_DesugarEnv.env * FStar_Absyn_Syntax.modul Prims.list) = (fun env fn -> (

let _94_7 = (FStar_Parser_Driver.parse_file fn)
in (match (_94_7) with
| (ast, _94_6) -> begin
(FStar_Parser_Desugar.desugar_file env ast)
end)))


<<<<<<< HEAD
let tc_prims : Prims.unit  ->  (FStar_Absyn_Syntax.modul Prims.list * FStar_Parser_DesugarEnv.env * FStar_Tc_Env.env) = (fun _95_5 -> (match (()) with
=======
let tc_prims : Prims.unit  ->  (FStar_Absyn_Syntax.modul Prims.list * FStar_Parser_DesugarEnv.env * FStar_Tc_Env.env) = (fun _94_8 -> (match (()) with
>>>>>>> 325d5cd9
| () -> begin
(

let solver = if (FStar_Options.lax ()) then begin
FStar_ToSMT_Encode.dummy
end else begin
FStar_ToSMT_Encode.solver
end
in (

let env = (FStar_Tc_Env.initial_env solver FStar_Absyn_Const.prims_lid)
in (

<<<<<<< HEAD
let _95_8 = (env.FStar_Tc_Env.solver.FStar_Tc_Env.init env)
=======
let _94_11 = (env.FStar_Tc_Env.solver.FStar_Tc_Env.init env)
>>>>>>> 325d5cd9
in (

let p = (FStar_Options.prims ())
in (

<<<<<<< HEAD
let _95_13 = (let _193_9 = (FStar_Parser_DesugarEnv.empty_env ())
in (parse _193_9 p))
in (match (_95_13) with
| (dsenv, prims_mod) -> begin
(

let _95_16 = (let _193_10 = (FStar_List.hd prims_mod)
in (FStar_Tc_Tc.check_module env _193_10))
in (match (_95_16) with
=======
let _94_16 = (let _192_9 = (FStar_Parser_DesugarEnv.empty_env ())
in (parse _192_9 p))
in (match (_94_16) with
| (dsenv, prims_mod) -> begin
(

let _94_19 = (let _192_10 = (FStar_List.hd prims_mod)
in (FStar_Tc_Tc.check_module env _192_10))
in (match (_94_19) with
>>>>>>> 325d5cd9
| (prims_mod, env) -> begin
((prims_mod), (dsenv), (env))
end))
end))))))
end))


let tc_one_file : FStar_Parser_DesugarEnv.env  ->  FStar_Tc_Env.env  ->  Prims.string  ->  (FStar_Absyn_Syntax.modul Prims.list * FStar_Parser_DesugarEnv.env * FStar_Tc_Env.env) = (fun dsenv env fn -> (

<<<<<<< HEAD
let _95_22 = (parse dsenv fn)
in (match (_95_22) with
| (dsenv, fmods) -> begin
(

let _95_32 = (FStar_All.pipe_right fmods (FStar_List.fold_left (fun _95_25 m -> (match (_95_25) with
| (env, all_mods) -> begin
(

let _95_29 = (FStar_Tc_Tc.check_module env m)
in (match (_95_29) with
=======
let _94_25 = (parse dsenv fn)
in (match (_94_25) with
| (dsenv, fmods) -> begin
(

let _94_35 = (FStar_All.pipe_right fmods (FStar_List.fold_left (fun _94_28 m -> (match (_94_28) with
| (env, all_mods) -> begin
(

let _94_32 = (FStar_Tc_Tc.check_module env m)
in (match (_94_32) with
>>>>>>> 325d5cd9
| (ms, env) -> begin
((env), ((FStar_List.append ms all_mods)))
end))
end)) ((env), ([]))))
<<<<<<< HEAD
in (match (_95_32) with
=======
in (match (_94_35) with
>>>>>>> 325d5cd9
| (env, all_mods) -> begin
(((FStar_List.rev all_mods)), (dsenv), (env))
end))
end)))


let batch_mode_tc_no_prims : FStar_Parser_DesugarEnv.env  ->  FStar_Tc_Env.env  ->  Prims.string Prims.list  ->  (FStar_Absyn_Syntax.modul Prims.list * FStar_Parser_DesugarEnv.env * FStar_Tc_Env.env) = (fun dsenv env filenames -> (

<<<<<<< HEAD
let _95_50 = (FStar_All.pipe_right filenames (FStar_List.fold_left (fun _95_39 f -> (match (_95_39) with
| (all_mods, dsenv, env) -> begin
(

let _95_41 = (FStar_Absyn_Util.reset_gensym ())
in (

let _95_46 = (tc_one_file dsenv env f)
in (match (_95_46) with
=======
let _94_53 = (FStar_All.pipe_right filenames (FStar_List.fold_left (fun _94_42 f -> (match (_94_42) with
| (all_mods, dsenv, env) -> begin
(

let _94_44 = (FStar_Absyn_Util.reset_gensym ())
in (

let _94_49 = (tc_one_file dsenv env f)
in (match (_94_49) with
>>>>>>> 325d5cd9
| (ms, dsenv, env) -> begin
(((FStar_List.append all_mods ms)), (dsenv), (env))
end)))
end)) (([]), (dsenv), (env))))
<<<<<<< HEAD
in (match (_95_50) with
| (all_mods, dsenv, env) -> begin
(

let _95_51 = if ((FStar_Options.interactive ()) && ((FStar_Tc_Errors.get_err_count ()) = (Prims.parse_int "0"))) then begin
=======
in (match (_94_53) with
| (all_mods, dsenv, env) -> begin
(

let _94_54 = if ((FStar_Options.interactive ()) && ((FStar_Tc_Errors.get_err_count ()) = (Prims.parse_int "0"))) then begin
>>>>>>> 325d5cd9
(env.FStar_Tc_Env.solver.FStar_Tc_Env.refresh ())
end else begin
(env.FStar_Tc_Env.solver.FStar_Tc_Env.finish ())
end
in ((all_mods), (dsenv), (env)))
end)))


let batch_mode_tc : FStar_Parser_Dep.verify_mode  ->  Prims.string Prims.list  ->  ((FStar_Absyn_Syntax.modul * Prims.int) Prims.list * FStar_Parser_DesugarEnv.env * FStar_Tc_Env.env) = (fun verify_mode filenames -> (

<<<<<<< HEAD
let _95_58 = (tc_prims ())
in (match (_95_58) with
=======
let _94_61 = (tc_prims ())
in (match (_94_61) with
>>>>>>> 325d5cd9
| (prims_mod, dsenv, env) -> begin
(

let filenames = (FStar_Dependences.find_deps_if_needed verify_mode filenames)
in (

<<<<<<< HEAD
let _95_63 = (batch_mode_tc_no_prims dsenv env filenames)
in (match (_95_63) with
=======
let _94_66 = (batch_mode_tc_no_prims dsenv env filenames)
in (match (_94_66) with
>>>>>>> 325d5cd9
| (all_mods, dsenv, env) -> begin
(

let all_mods = (FStar_All.pipe_right (FStar_List.append prims_mod all_mods) (FStar_List.map (fun x -> ((x), ((~- ((Prims.parse_int "1"))))))))
in ((all_mods), (dsenv), (env)))
end)))
end)))


let tc_one_fragment : FStar_Absyn_Syntax.modul Prims.option  ->  FStar_Parser_DesugarEnv.env  ->  FStar_Tc_Env.env  ->  FStar_Parser_ParseIt.input_frag  ->  (FStar_Absyn_Syntax.modul Prims.option * FStar_Parser_DesugarEnv.env * FStar_Tc_Env.env) Prims.option = (fun curmod dsenv env frag -> try
(match (()) with
| () -> begin
(match ((FStar_Parser_Driver.parse_fragment frag)) with
| FStar_Parser_Driver.Empty -> begin
Some (((curmod), (dsenv), (env)))
end
| FStar_Parser_Driver.Modul (ast_modul) -> begin
(

<<<<<<< HEAD
let _95_91 = (FStar_Parser_Desugar.desugar_partial_modul curmod dsenv ast_modul)
in (match (_95_91) with
=======
let _94_94 = (FStar_Parser_Desugar.desugar_partial_modul curmod dsenv ast_modul)
in (match (_94_94) with
>>>>>>> 325d5cd9
| (dsenv, modul) -> begin
(

let env = (match (curmod) with
| None -> begin
env
end
<<<<<<< HEAD
| Some (_95_94) -> begin
=======
| Some (_94_97) -> begin
>>>>>>> 325d5cd9
(Prims.raise (FStar_Absyn_Syntax.Err ("Interactive mode only supports a single module at the top-level")))
end)
in (

<<<<<<< HEAD
let _95_99 = (FStar_Tc_Tc.tc_partial_modul env modul)
in (match (_95_99) with
=======
let _94_102 = (FStar_Tc_Tc.tc_partial_modul env modul)
in (match (_94_102) with
>>>>>>> 325d5cd9
| (modul, env) -> begin
Some (((Some (modul)), (dsenv), (env)))
end)))
end))
end
| FStar_Parser_Driver.Decls (ast_decls) -> begin
(

<<<<<<< HEAD
let _95_104 = (FStar_Parser_Desugar.desugar_decls dsenv ast_decls)
in (match (_95_104) with
=======
let _94_107 = (FStar_Parser_Desugar.desugar_decls dsenv ast_decls)
in (match (_94_107) with
>>>>>>> 325d5cd9
| (dsenv, decls) -> begin
(match (curmod) with
| None -> begin
(

<<<<<<< HEAD
let _95_106 = (FStar_Util.print_error "fragment without an enclosing module")
=======
let _94_109 = (FStar_Util.print_error "fragment without an enclosing module")
>>>>>>> 325d5cd9
in (FStar_All.exit (Prims.parse_int "1")))
end
| Some (modul) -> begin
(

<<<<<<< HEAD
let _95_112 = (FStar_Tc_Tc.tc_more_partial_modul env modul decls)
in (match (_95_112) with
=======
let _94_115 = (FStar_Tc_Tc.tc_more_partial_modul env modul decls)
in (match (_94_115) with
>>>>>>> 325d5cd9
| (modul, env) -> begin
Some (((Some (modul)), (dsenv), (env)))
end))
end)
end))
end)
end)
with
| FStar_Absyn_Syntax.Error (msg, r) -> begin
(

<<<<<<< HEAD
let _95_77 = (FStar_Tc_Errors.add_errors env ((((msg), (r)))::[]))
=======
let _94_80 = (FStar_Tc_Errors.add_errors env ((((msg), (r)))::[]))
>>>>>>> 325d5cd9
in None)
end
| FStar_Absyn_Syntax.Err (msg) -> begin
(

<<<<<<< HEAD
let _95_81 = (FStar_Tc_Errors.add_errors env ((((msg), (FStar_Range.dummyRange)))::[]))
=======
let _94_84 = (FStar_Tc_Errors.add_errors env ((((msg), (FStar_Range.dummyRange)))::[]))
>>>>>>> 325d5cd9
in None)
end
| e -> begin
(Prims.raise e)
end)


let interactive_tc : ((FStar_Parser_DesugarEnv.env * FStar_Tc_Env.env), FStar_Absyn_Syntax.modul Prims.option) FStar_Interactive.interactive_tc = (

<<<<<<< HEAD
let pop = (fun _95_116 msg -> (match (_95_116) with
| (dsenv, env) -> begin
(

let _95_118 = (let _193_46 = (FStar_Parser_DesugarEnv.pop dsenv)
in (FStar_All.pipe_right _193_46 Prims.ignore))
in (

let _95_120 = (let _193_47 = (FStar_Tc_Env.pop env msg)
in (FStar_All.pipe_right _193_47 Prims.ignore))
in (

let _95_122 = (env.FStar_Tc_Env.solver.FStar_Tc_Env.refresh ())
=======
let pop = (fun _94_119 msg -> (match (_94_119) with
| (dsenv, env) -> begin
(

let _94_121 = (let _192_46 = (FStar_Parser_DesugarEnv.pop dsenv)
in (FStar_All.pipe_right _192_46 Prims.ignore))
in (

let _94_123 = (let _192_47 = (FStar_Tc_Env.pop env msg)
in (FStar_All.pipe_right _192_47 Prims.ignore))
in (

let _94_125 = (env.FStar_Tc_Env.solver.FStar_Tc_Env.refresh ())
>>>>>>> 325d5cd9
in (FStar_Options.pop ()))))
end))
in (

<<<<<<< HEAD
let push = (fun _95_127 lax restore_cmd_line_options msg -> (match (_95_127) with
=======
let push = (fun _94_130 lax restore_cmd_line_options msg -> (match (_94_130) with
>>>>>>> 325d5cd9
| (dsenv, env) -> begin
(

let dsenv = (FStar_Parser_DesugarEnv.push dsenv)
in (

let env = (FStar_Tc_Env.push env msg)
in (

<<<<<<< HEAD
let _95_133 = (FStar_Options.push ())
=======
let _94_136 = (FStar_Options.push ())
>>>>>>> 325d5cd9
in ((dsenv), (env)))))
end))
in (

<<<<<<< HEAD
let mark = (fun _95_138 -> (match (_95_138) with
=======
let mark = (fun _94_141 -> (match (_94_141) with
>>>>>>> 325d5cd9
| (dsenv, env) -> begin
(

let dsenv = (FStar_Parser_DesugarEnv.mark dsenv)
in (

let env = (FStar_Tc_Env.mark env)
in (

<<<<<<< HEAD
let _95_141 = (FStar_Options.push ())
=======
let _94_144 = (FStar_Options.push ())
>>>>>>> 325d5cd9
in ((dsenv), (env)))))
end))
in (

<<<<<<< HEAD
let reset_mark = (fun _95_146 -> (match (_95_146) with
=======
let reset_mark = (fun _94_149 -> (match (_94_149) with
>>>>>>> 325d5cd9
| (dsenv, env) -> begin
(

let dsenv = (FStar_Parser_DesugarEnv.reset_mark dsenv)
in (

let env = (FStar_Tc_Env.reset_mark env)
in (

<<<<<<< HEAD
let _95_149 = (FStar_Options.pop ())
=======
let _94_152 = (FStar_Options.pop ())
>>>>>>> 325d5cd9
in ((dsenv), (env)))))
end))
in (

<<<<<<< HEAD
let commit_mark = (fun _95_154 -> (match (_95_154) with
=======
let commit_mark = (fun _94_157 -> (match (_94_157) with
>>>>>>> 325d5cd9
| (dsenv, env) -> begin
(

let dsenv = (FStar_Parser_DesugarEnv.commit_mark dsenv)
in (

let env = (FStar_Tc_Env.commit_mark env)
in ((dsenv), (env))))
end))
in (

<<<<<<< HEAD
let check_frag = (fun _95_160 curmod frag -> (match (_95_160) with
| (dsenv, env) -> begin
(match ((tc_one_fragment curmod dsenv env frag)) with
| Some (m, dsenv, env) -> begin
(let _193_69 = (let _193_68 = (FStar_Tc_Errors.get_err_count ())
in ((m), (((dsenv), (env))), (_193_68)))
in Some (_193_69))
end
| _95_169 -> begin
=======
let check_frag = (fun _94_163 curmod frag -> (match (_94_163) with
| (dsenv, env) -> begin
(match ((tc_one_fragment curmod dsenv env frag)) with
| Some (m, dsenv, env) -> begin
(let _192_69 = (let _192_68 = (FStar_Tc_Errors.get_err_count ())
in ((m), (((dsenv), (env))), (_192_68)))
in Some (_192_69))
end
| _94_172 -> begin
>>>>>>> 325d5cd9
None
end)
end))
in (

<<<<<<< HEAD
let report_fail = (fun _95_171 -> (match (()) with
| () -> begin
(

let _95_172 = (let _193_72 = (FStar_Tc_Errors.report_all ())
in (FStar_All.pipe_right _193_72 Prims.ignore))
=======
let report_fail = (fun _94_174 -> (match (()) with
| () -> begin
(

let _94_175 = (let _192_72 = (FStar_Tc_Errors.report_all ())
in (FStar_All.pipe_right _192_72 Prims.ignore))
>>>>>>> 325d5cd9
in (FStar_ST.op_Colon_Equals FStar_Tc_Errors.num_errs (Prims.parse_int "0")))
end))
in (

<<<<<<< HEAD
let tc_prims_interactive = (fun _95_175 -> (match (()) with
| () -> begin
(

let _95_180 = (tc_prims ())
in (match (_95_180) with
| (_95_177, dsenv, env) -> begin
=======
let tc_prims_interactive = (fun _94_178 -> (match (()) with
| () -> begin
(

let _94_183 = (tc_prims ())
in (match (_94_183) with
| (_94_180, dsenv, env) -> begin
>>>>>>> 325d5cd9
((dsenv), (env))
end))
end))
in (

let tc_one_file_interactive = (fun remaining uenv -> (match (remaining) with
| (file)::remaining -> begin
(

<<<<<<< HEAD
let _95_191 = (tc_one_file (Prims.fst uenv) (Prims.snd uenv) file)
in (match (_95_191) with
| (_95_188, dsenv, env) -> begin
=======
let _94_194 = (tc_one_file (Prims.fst uenv) (Prims.snd uenv) file)
in (match (_94_194) with
| (_94_191, dsenv, env) -> begin
>>>>>>> 325d5cd9
((((None), (file))), (((dsenv), (env))), (None), (remaining))
end))
end
| [] -> begin
(failwith "Impossible")
end))
<<<<<<< HEAD
in {FStar_Interactive.pop = pop; FStar_Interactive.push = push; FStar_Interactive.mark = mark; FStar_Interactive.reset_mark = reset_mark; FStar_Interactive.commit_mark = commit_mark; FStar_Interactive.check_frag = check_frag; FStar_Interactive.report_fail = report_fail; FStar_Interactive.tc_prims = tc_prims_interactive; FStar_Interactive.tc_one_file = tc_one_file_interactive; FStar_Interactive.cleanup = (fun _95_193 -> ())})))))))))
=======
in {FStar_Interactive.pop = pop; FStar_Interactive.push = push; FStar_Interactive.mark = mark; FStar_Interactive.reset_mark = reset_mark; FStar_Interactive.commit_mark = commit_mark; FStar_Interactive.check_frag = check_frag; FStar_Interactive.report_fail = report_fail; FStar_Interactive.tc_prims = tc_prims_interactive; FStar_Interactive.tc_one_file = tc_one_file_interactive; FStar_Interactive.cleanup = (fun _94_196 -> ())})))))))))
>>>>>>> 325d5cd9



<|MERGE_RESOLUTION|>--- conflicted
+++ resolved
@@ -6,18 +6,14 @@
 
 let parse : FStar_Parser_DesugarEnv.env  ->  Prims.string  ->  (FStar_Parser_DesugarEnv.env * FStar_Absyn_Syntax.modul Prims.list) = (fun env fn -> (
 
-let _94_7 = (FStar_Parser_Driver.parse_file fn)
-in (match (_94_7) with
-| (ast, _94_6) -> begin
+let _95_7 = (FStar_Parser_Driver.parse_file fn)
+in (match (_95_7) with
+| (ast, _95_6) -> begin
 (FStar_Parser_Desugar.desugar_file env ast)
 end)))
 
 
-<<<<<<< HEAD
-let tc_prims : Prims.unit  ->  (FStar_Absyn_Syntax.modul Prims.list * FStar_Parser_DesugarEnv.env * FStar_Tc_Env.env) = (fun _95_5 -> (match (()) with
-=======
-let tc_prims : Prims.unit  ->  (FStar_Absyn_Syntax.modul Prims.list * FStar_Parser_DesugarEnv.env * FStar_Tc_Env.env) = (fun _94_8 -> (match (()) with
->>>>>>> 325d5cd9
+let tc_prims : Prims.unit  ->  (FStar_Absyn_Syntax.modul Prims.list * FStar_Parser_DesugarEnv.env * FStar_Tc_Env.env) = (fun _95_8 -> (match (()) with
 | () -> begin
 (
 
@@ -31,37 +27,21 @@
 let env = (FStar_Tc_Env.initial_env solver FStar_Absyn_Const.prims_lid)
 in (
 
-<<<<<<< HEAD
-let _95_8 = (env.FStar_Tc_Env.solver.FStar_Tc_Env.init env)
-=======
-let _94_11 = (env.FStar_Tc_Env.solver.FStar_Tc_Env.init env)
->>>>>>> 325d5cd9
+let _95_11 = (env.FStar_Tc_Env.solver.FStar_Tc_Env.init env)
 in (
 
 let p = (FStar_Options.prims ())
 in (
 
-<<<<<<< HEAD
-let _95_13 = (let _193_9 = (FStar_Parser_DesugarEnv.empty_env ())
-in (parse _193_9 p))
-in (match (_95_13) with
+let _95_16 = (let _194_9 = (FStar_Parser_DesugarEnv.empty_env ())
+in (parse _194_9 p))
+in (match (_95_16) with
 | (dsenv, prims_mod) -> begin
 (
 
-let _95_16 = (let _193_10 = (FStar_List.hd prims_mod)
-in (FStar_Tc_Tc.check_module env _193_10))
-in (match (_95_16) with
-=======
-let _94_16 = (let _192_9 = (FStar_Parser_DesugarEnv.empty_env ())
-in (parse _192_9 p))
-in (match (_94_16) with
-| (dsenv, prims_mod) -> begin
-(
-
-let _94_19 = (let _192_10 = (FStar_List.hd prims_mod)
-in (FStar_Tc_Tc.check_module env _192_10))
-in (match (_94_19) with
->>>>>>> 325d5cd9
+let _95_19 = (let _194_10 = (FStar_List.hd prims_mod)
+in (FStar_Tc_Tc.check_module env _194_10))
+in (match (_95_19) with
 | (prims_mod, env) -> begin
 ((prims_mod), (dsenv), (env))
 end))
@@ -71,40 +51,22 @@
 
 let tc_one_file : FStar_Parser_DesugarEnv.env  ->  FStar_Tc_Env.env  ->  Prims.string  ->  (FStar_Absyn_Syntax.modul Prims.list * FStar_Parser_DesugarEnv.env * FStar_Tc_Env.env) = (fun dsenv env fn -> (
 
-<<<<<<< HEAD
-let _95_22 = (parse dsenv fn)
-in (match (_95_22) with
+let _95_25 = (parse dsenv fn)
+in (match (_95_25) with
 | (dsenv, fmods) -> begin
 (
 
-let _95_32 = (FStar_All.pipe_right fmods (FStar_List.fold_left (fun _95_25 m -> (match (_95_25) with
+let _95_35 = (FStar_All.pipe_right fmods (FStar_List.fold_left (fun _95_28 m -> (match (_95_28) with
 | (env, all_mods) -> begin
 (
 
-let _95_29 = (FStar_Tc_Tc.check_module env m)
-in (match (_95_29) with
-=======
-let _94_25 = (parse dsenv fn)
-in (match (_94_25) with
-| (dsenv, fmods) -> begin
-(
-
-let _94_35 = (FStar_All.pipe_right fmods (FStar_List.fold_left (fun _94_28 m -> (match (_94_28) with
-| (env, all_mods) -> begin
-(
-
-let _94_32 = (FStar_Tc_Tc.check_module env m)
-in (match (_94_32) with
->>>>>>> 325d5cd9
+let _95_32 = (FStar_Tc_Tc.check_module env m)
+in (match (_95_32) with
 | (ms, env) -> begin
 ((env), ((FStar_List.append ms all_mods)))
 end))
 end)) ((env), ([]))))
-<<<<<<< HEAD
-in (match (_95_32) with
-=======
-in (match (_94_35) with
->>>>>>> 325d5cd9
+in (match (_95_35) with
 | (env, all_mods) -> begin
 (((FStar_List.rev all_mods)), (dsenv), (env))
 end))
@@ -113,44 +75,24 @@
 
 let batch_mode_tc_no_prims : FStar_Parser_DesugarEnv.env  ->  FStar_Tc_Env.env  ->  Prims.string Prims.list  ->  (FStar_Absyn_Syntax.modul Prims.list * FStar_Parser_DesugarEnv.env * FStar_Tc_Env.env) = (fun dsenv env filenames -> (
 
-<<<<<<< HEAD
-let _95_50 = (FStar_All.pipe_right filenames (FStar_List.fold_left (fun _95_39 f -> (match (_95_39) with
+let _95_53 = (FStar_All.pipe_right filenames (FStar_List.fold_left (fun _95_42 f -> (match (_95_42) with
 | (all_mods, dsenv, env) -> begin
 (
 
-let _95_41 = (FStar_Absyn_Util.reset_gensym ())
-in (
-
-let _95_46 = (tc_one_file dsenv env f)
-in (match (_95_46) with
-=======
-let _94_53 = (FStar_All.pipe_right filenames (FStar_List.fold_left (fun _94_42 f -> (match (_94_42) with
-| (all_mods, dsenv, env) -> begin
-(
-
-let _94_44 = (FStar_Absyn_Util.reset_gensym ())
-in (
-
-let _94_49 = (tc_one_file dsenv env f)
-in (match (_94_49) with
->>>>>>> 325d5cd9
+let _95_44 = (FStar_Absyn_Util.reset_gensym ())
+in (
+
+let _95_49 = (tc_one_file dsenv env f)
+in (match (_95_49) with
 | (ms, dsenv, env) -> begin
 (((FStar_List.append all_mods ms)), (dsenv), (env))
 end)))
 end)) (([]), (dsenv), (env))))
-<<<<<<< HEAD
-in (match (_95_50) with
+in (match (_95_53) with
 | (all_mods, dsenv, env) -> begin
 (
 
-let _95_51 = if ((FStar_Options.interactive ()) && ((FStar_Tc_Errors.get_err_count ()) = (Prims.parse_int "0"))) then begin
-=======
-in (match (_94_53) with
-| (all_mods, dsenv, env) -> begin
-(
-
-let _94_54 = if ((FStar_Options.interactive ()) && ((FStar_Tc_Errors.get_err_count ()) = (Prims.parse_int "0"))) then begin
->>>>>>> 325d5cd9
+let _95_54 = if ((FStar_Options.interactive ()) && ((FStar_Tc_Errors.get_err_count ()) = (Prims.parse_int "0"))) then begin
 (env.FStar_Tc_Env.solver.FStar_Tc_Env.refresh ())
 end else begin
 (env.FStar_Tc_Env.solver.FStar_Tc_Env.finish ())
@@ -161,26 +103,16 @@
 
 let batch_mode_tc : FStar_Parser_Dep.verify_mode  ->  Prims.string Prims.list  ->  ((FStar_Absyn_Syntax.modul * Prims.int) Prims.list * FStar_Parser_DesugarEnv.env * FStar_Tc_Env.env) = (fun verify_mode filenames -> (
 
-<<<<<<< HEAD
-let _95_58 = (tc_prims ())
-in (match (_95_58) with
-=======
-let _94_61 = (tc_prims ())
-in (match (_94_61) with
->>>>>>> 325d5cd9
+let _95_61 = (tc_prims ())
+in (match (_95_61) with
 | (prims_mod, dsenv, env) -> begin
 (
 
 let filenames = (FStar_Dependences.find_deps_if_needed verify_mode filenames)
 in (
 
-<<<<<<< HEAD
-let _95_63 = (batch_mode_tc_no_prims dsenv env filenames)
-in (match (_95_63) with
-=======
-let _94_66 = (batch_mode_tc_no_prims dsenv env filenames)
-in (match (_94_66) with
->>>>>>> 325d5cd9
+let _95_66 = (batch_mode_tc_no_prims dsenv env filenames)
+in (match (_95_66) with
 | (all_mods, dsenv, env) -> begin
 (
 
@@ -200,13 +132,8 @@
 | FStar_Parser_Driver.Modul (ast_modul) -> begin
 (
 
-<<<<<<< HEAD
-let _95_91 = (FStar_Parser_Desugar.desugar_partial_modul curmod dsenv ast_modul)
-in (match (_95_91) with
-=======
-let _94_94 = (FStar_Parser_Desugar.desugar_partial_modul curmod dsenv ast_modul)
-in (match (_94_94) with
->>>>>>> 325d5cd9
+let _95_94 = (FStar_Parser_Desugar.desugar_partial_modul curmod dsenv ast_modul)
+in (match (_95_94) with
 | (dsenv, modul) -> begin
 (
 
@@ -214,22 +141,13 @@
 | None -> begin
 env
 end
-<<<<<<< HEAD
-| Some (_95_94) -> begin
-=======
-| Some (_94_97) -> begin
->>>>>>> 325d5cd9
+| Some (_95_97) -> begin
 (Prims.raise (FStar_Absyn_Syntax.Err ("Interactive mode only supports a single module at the top-level")))
 end)
 in (
 
-<<<<<<< HEAD
-let _95_99 = (FStar_Tc_Tc.tc_partial_modul env modul)
-in (match (_95_99) with
-=======
-let _94_102 = (FStar_Tc_Tc.tc_partial_modul env modul)
-in (match (_94_102) with
->>>>>>> 325d5cd9
+let _95_102 = (FStar_Tc_Tc.tc_partial_modul env modul)
+in (match (_95_102) with
 | (modul, env) -> begin
 Some (((Some (modul)), (dsenv), (env)))
 end)))
@@ -238,35 +156,21 @@
 | FStar_Parser_Driver.Decls (ast_decls) -> begin
 (
 
-<<<<<<< HEAD
-let _95_104 = (FStar_Parser_Desugar.desugar_decls dsenv ast_decls)
-in (match (_95_104) with
-=======
-let _94_107 = (FStar_Parser_Desugar.desugar_decls dsenv ast_decls)
-in (match (_94_107) with
->>>>>>> 325d5cd9
+let _95_107 = (FStar_Parser_Desugar.desugar_decls dsenv ast_decls)
+in (match (_95_107) with
 | (dsenv, decls) -> begin
 (match (curmod) with
 | None -> begin
 (
 
-<<<<<<< HEAD
-let _95_106 = (FStar_Util.print_error "fragment without an enclosing module")
-=======
-let _94_109 = (FStar_Util.print_error "fragment without an enclosing module")
->>>>>>> 325d5cd9
+let _95_109 = (FStar_Util.print_error "fragment without an enclosing module")
 in (FStar_All.exit (Prims.parse_int "1")))
 end
 | Some (modul) -> begin
 (
 
-<<<<<<< HEAD
-let _95_112 = (FStar_Tc_Tc.tc_more_partial_modul env modul decls)
-in (match (_95_112) with
-=======
-let _94_115 = (FStar_Tc_Tc.tc_more_partial_modul env modul decls)
-in (match (_94_115) with
->>>>>>> 325d5cd9
+let _95_115 = (FStar_Tc_Tc.tc_more_partial_modul env modul decls)
+in (match (_95_115) with
 | (modul, env) -> begin
 Some (((Some (modul)), (dsenv), (env)))
 end))
@@ -278,21 +182,13 @@
 | FStar_Absyn_Syntax.Error (msg, r) -> begin
 (
 
-<<<<<<< HEAD
-let _95_77 = (FStar_Tc_Errors.add_errors env ((((msg), (r)))::[]))
-=======
-let _94_80 = (FStar_Tc_Errors.add_errors env ((((msg), (r)))::[]))
->>>>>>> 325d5cd9
+let _95_80 = (FStar_Tc_Errors.add_errors env ((((msg), (r)))::[]))
 in None)
 end
 | FStar_Absyn_Syntax.Err (msg) -> begin
 (
 
-<<<<<<< HEAD
-let _95_81 = (FStar_Tc_Errors.add_errors env ((((msg), (FStar_Range.dummyRange)))::[]))
-=======
-let _94_84 = (FStar_Tc_Errors.add_errors env ((((msg), (FStar_Range.dummyRange)))::[]))
->>>>>>> 325d5cd9
+let _95_84 = (FStar_Tc_Errors.add_errors env ((((msg), (FStar_Range.dummyRange)))::[]))
 in None)
 end
 | e -> begin
@@ -302,44 +198,24 @@
 
 let interactive_tc : ((FStar_Parser_DesugarEnv.env * FStar_Tc_Env.env), FStar_Absyn_Syntax.modul Prims.option) FStar_Interactive.interactive_tc = (
 
-<<<<<<< HEAD
-let pop = (fun _95_116 msg -> (match (_95_116) with
-| (dsenv, env) -> begin
-(
-
-let _95_118 = (let _193_46 = (FStar_Parser_DesugarEnv.pop dsenv)
-in (FStar_All.pipe_right _193_46 Prims.ignore))
-in (
-
-let _95_120 = (let _193_47 = (FStar_Tc_Env.pop env msg)
-in (FStar_All.pipe_right _193_47 Prims.ignore))
-in (
-
-let _95_122 = (env.FStar_Tc_Env.solver.FStar_Tc_Env.refresh ())
-=======
-let pop = (fun _94_119 msg -> (match (_94_119) with
-| (dsenv, env) -> begin
-(
-
-let _94_121 = (let _192_46 = (FStar_Parser_DesugarEnv.pop dsenv)
-in (FStar_All.pipe_right _192_46 Prims.ignore))
-in (
-
-let _94_123 = (let _192_47 = (FStar_Tc_Env.pop env msg)
-in (FStar_All.pipe_right _192_47 Prims.ignore))
-in (
-
-let _94_125 = (env.FStar_Tc_Env.solver.FStar_Tc_Env.refresh ())
->>>>>>> 325d5cd9
+let pop = (fun _95_119 msg -> (match (_95_119) with
+| (dsenv, env) -> begin
+(
+
+let _95_121 = (let _194_46 = (FStar_Parser_DesugarEnv.pop dsenv)
+in (FStar_All.pipe_right _194_46 Prims.ignore))
+in (
+
+let _95_123 = (let _194_47 = (FStar_Tc_Env.pop env msg)
+in (FStar_All.pipe_right _194_47 Prims.ignore))
+in (
+
+let _95_125 = (env.FStar_Tc_Env.solver.FStar_Tc_Env.refresh ())
 in (FStar_Options.pop ()))))
 end))
 in (
 
-<<<<<<< HEAD
-let push = (fun _95_127 lax restore_cmd_line_options msg -> (match (_95_127) with
-=======
-let push = (fun _94_130 lax restore_cmd_line_options msg -> (match (_94_130) with
->>>>>>> 325d5cd9
+let push = (fun _95_130 lax restore_cmd_line_options msg -> (match (_95_130) with
 | (dsenv, env) -> begin
 (
 
@@ -349,20 +225,12 @@
 let env = (FStar_Tc_Env.push env msg)
 in (
 
-<<<<<<< HEAD
-let _95_133 = (FStar_Options.push ())
-=======
-let _94_136 = (FStar_Options.push ())
->>>>>>> 325d5cd9
+let _95_136 = (FStar_Options.push ())
 in ((dsenv), (env)))))
 end))
 in (
 
-<<<<<<< HEAD
-let mark = (fun _95_138 -> (match (_95_138) with
-=======
-let mark = (fun _94_141 -> (match (_94_141) with
->>>>>>> 325d5cd9
+let mark = (fun _95_141 -> (match (_95_141) with
 | (dsenv, env) -> begin
 (
 
@@ -372,20 +240,12 @@
 let env = (FStar_Tc_Env.mark env)
 in (
 
-<<<<<<< HEAD
-let _95_141 = (FStar_Options.push ())
-=======
-let _94_144 = (FStar_Options.push ())
->>>>>>> 325d5cd9
+let _95_144 = (FStar_Options.push ())
 in ((dsenv), (env)))))
 end))
 in (
 
-<<<<<<< HEAD
-let reset_mark = (fun _95_146 -> (match (_95_146) with
-=======
-let reset_mark = (fun _94_149 -> (match (_94_149) with
->>>>>>> 325d5cd9
+let reset_mark = (fun _95_149 -> (match (_95_149) with
 | (dsenv, env) -> begin
 (
 
@@ -395,20 +255,12 @@
 let env = (FStar_Tc_Env.reset_mark env)
 in (
 
-<<<<<<< HEAD
-let _95_149 = (FStar_Options.pop ())
-=======
-let _94_152 = (FStar_Options.pop ())
->>>>>>> 325d5cd9
+let _95_152 = (FStar_Options.pop ())
 in ((dsenv), (env)))))
 end))
 in (
 
-<<<<<<< HEAD
-let commit_mark = (fun _95_154 -> (match (_95_154) with
-=======
-let commit_mark = (fun _94_157 -> (match (_94_157) with
->>>>>>> 325d5cd9
+let commit_mark = (fun _95_157 -> (match (_95_157) with
 | (dsenv, env) -> begin
 (
 
@@ -420,68 +272,37 @@
 end))
 in (
 
-<<<<<<< HEAD
-let check_frag = (fun _95_160 curmod frag -> (match (_95_160) with
+let check_frag = (fun _95_163 curmod frag -> (match (_95_163) with
 | (dsenv, env) -> begin
 (match ((tc_one_fragment curmod dsenv env frag)) with
 | Some (m, dsenv, env) -> begin
-(let _193_69 = (let _193_68 = (FStar_Tc_Errors.get_err_count ())
-in ((m), (((dsenv), (env))), (_193_68)))
-in Some (_193_69))
-end
-| _95_169 -> begin
-=======
-let check_frag = (fun _94_163 curmod frag -> (match (_94_163) with
-| (dsenv, env) -> begin
-(match ((tc_one_fragment curmod dsenv env frag)) with
-| Some (m, dsenv, env) -> begin
-(let _192_69 = (let _192_68 = (FStar_Tc_Errors.get_err_count ())
-in ((m), (((dsenv), (env))), (_192_68)))
-in Some (_192_69))
-end
-| _94_172 -> begin
->>>>>>> 325d5cd9
+(let _194_69 = (let _194_68 = (FStar_Tc_Errors.get_err_count ())
+in ((m), (((dsenv), (env))), (_194_68)))
+in Some (_194_69))
+end
+| _95_172 -> begin
 None
 end)
 end))
 in (
 
-<<<<<<< HEAD
-let report_fail = (fun _95_171 -> (match (()) with
+let report_fail = (fun _95_174 -> (match (()) with
 | () -> begin
 (
 
-let _95_172 = (let _193_72 = (FStar_Tc_Errors.report_all ())
-in (FStar_All.pipe_right _193_72 Prims.ignore))
-=======
-let report_fail = (fun _94_174 -> (match (()) with
+let _95_175 = (let _194_72 = (FStar_Tc_Errors.report_all ())
+in (FStar_All.pipe_right _194_72 Prims.ignore))
+in (FStar_ST.op_Colon_Equals FStar_Tc_Errors.num_errs (Prims.parse_int "0")))
+end))
+in (
+
+let tc_prims_interactive = (fun _95_178 -> (match (()) with
 | () -> begin
 (
 
-let _94_175 = (let _192_72 = (FStar_Tc_Errors.report_all ())
-in (FStar_All.pipe_right _192_72 Prims.ignore))
->>>>>>> 325d5cd9
-in (FStar_ST.op_Colon_Equals FStar_Tc_Errors.num_errs (Prims.parse_int "0")))
-end))
-in (
-
-<<<<<<< HEAD
-let tc_prims_interactive = (fun _95_175 -> (match (()) with
-| () -> begin
-(
-
-let _95_180 = (tc_prims ())
-in (match (_95_180) with
-| (_95_177, dsenv, env) -> begin
-=======
-let tc_prims_interactive = (fun _94_178 -> (match (()) with
-| () -> begin
-(
-
-let _94_183 = (tc_prims ())
-in (match (_94_183) with
-| (_94_180, dsenv, env) -> begin
->>>>>>> 325d5cd9
+let _95_183 = (tc_prims ())
+in (match (_95_183) with
+| (_95_180, dsenv, env) -> begin
 ((dsenv), (env))
 end))
 end))
@@ -491,26 +312,16 @@
 | (file)::remaining -> begin
 (
 
-<<<<<<< HEAD
-let _95_191 = (tc_one_file (Prims.fst uenv) (Prims.snd uenv) file)
-in (match (_95_191) with
-| (_95_188, dsenv, env) -> begin
-=======
-let _94_194 = (tc_one_file (Prims.fst uenv) (Prims.snd uenv) file)
-in (match (_94_194) with
-| (_94_191, dsenv, env) -> begin
->>>>>>> 325d5cd9
+let _95_194 = (tc_one_file (Prims.fst uenv) (Prims.snd uenv) file)
+in (match (_95_194) with
+| (_95_191, dsenv, env) -> begin
 ((((None), (file))), (((dsenv), (env))), (None), (remaining))
 end))
 end
 | [] -> begin
 (failwith "Impossible")
 end))
-<<<<<<< HEAD
-in {FStar_Interactive.pop = pop; FStar_Interactive.push = push; FStar_Interactive.mark = mark; FStar_Interactive.reset_mark = reset_mark; FStar_Interactive.commit_mark = commit_mark; FStar_Interactive.check_frag = check_frag; FStar_Interactive.report_fail = report_fail; FStar_Interactive.tc_prims = tc_prims_interactive; FStar_Interactive.tc_one_file = tc_one_file_interactive; FStar_Interactive.cleanup = (fun _95_193 -> ())})))))))))
-=======
-in {FStar_Interactive.pop = pop; FStar_Interactive.push = push; FStar_Interactive.mark = mark; FStar_Interactive.reset_mark = reset_mark; FStar_Interactive.commit_mark = commit_mark; FStar_Interactive.check_frag = check_frag; FStar_Interactive.report_fail = report_fail; FStar_Interactive.tc_prims = tc_prims_interactive; FStar_Interactive.tc_one_file = tc_one_file_interactive; FStar_Interactive.cleanup = (fun _94_196 -> ())})))))))))
->>>>>>> 325d5cd9
-
-
-
+in {FStar_Interactive.pop = pop; FStar_Interactive.push = push; FStar_Interactive.mark = mark; FStar_Interactive.reset_mark = reset_mark; FStar_Interactive.commit_mark = commit_mark; FStar_Interactive.check_frag = check_frag; FStar_Interactive.report_fail = report_fail; FStar_Interactive.tc_prims = tc_prims_interactive; FStar_Interactive.tc_one_file = tc_one_file_interactive; FStar_Interactive.cleanup = (fun _95_196 -> ())})))))))))
+
+
+
