--- conflicted
+++ resolved
@@ -1,179 +1,5 @@
 
 open Prims
-<<<<<<< HEAD
-open FStar_Pervasives
-exception ExitREPL of (Prims.int)
-
-
-let uu___is_ExitREPL : Prims.exn  ->  Prims.bool = (fun projectee -> (match (projectee) with
-| ExitREPL (uu____8) -> begin
-true
-end
-| uu____9 -> begin
-false
-end))
-
-
-let __proj__ExitREPL__item__uu___ : Prims.exn  ->  Prims.int = (fun projectee -> (match (projectee) with
-| ExitREPL (uu____17) -> begin
-uu____17
-end))
-
-
-let push : FStar_TypeChecker_Env.env  ->  Prims.string  ->  FStar_TypeChecker_Env.env = (fun env msg -> (
-
-let res = (FStar_Universal.push_context env msg)
-in ((FStar_Options.push ());
-res;
-)))
-
-
-let pop : FStar_TypeChecker_Env.env  ->  Prims.string  ->  Prims.unit = (fun env msg -> ((FStar_Universal.pop_context env msg);
-(FStar_Options.pop ());
-))
-
-type push_kind =
-| SyntaxCheck
-| LaxCheck
-| FullCheck
-
-
-let uu___is_SyntaxCheck : push_kind  ->  Prims.bool = (fun projectee -> (match (projectee) with
-| SyntaxCheck -> begin
-true
-end
-| uu____41 -> begin
-false
-end))
-
-
-let uu___is_LaxCheck : push_kind  ->  Prims.bool = (fun projectee -> (match (projectee) with
-| LaxCheck -> begin
-true
-end
-| uu____46 -> begin
-false
-end))
-
-
-let uu___is_FullCheck : push_kind  ->  Prims.bool = (fun projectee -> (match (projectee) with
-| FullCheck -> begin
-true
-end
-| uu____51 -> begin
-false
-end))
-
-
-let set_check_kind : FStar_TypeChecker_Env.env  ->  push_kind  ->  FStar_TypeChecker_Env.env = (fun env check_kind -> (
-
-let uu___274_60 = env
-in (
-
-let uu____61 = (FStar_ToSyntax_Env.set_syntax_only env.FStar_TypeChecker_Env.dsenv (Prims.op_Equality check_kind SyntaxCheck))
-in {FStar_TypeChecker_Env.solver = uu___274_60.FStar_TypeChecker_Env.solver; FStar_TypeChecker_Env.range = uu___274_60.FStar_TypeChecker_Env.range; FStar_TypeChecker_Env.curmodule = uu___274_60.FStar_TypeChecker_Env.curmodule; FStar_TypeChecker_Env.gamma = uu___274_60.FStar_TypeChecker_Env.gamma; FStar_TypeChecker_Env.gamma_cache = uu___274_60.FStar_TypeChecker_Env.gamma_cache; FStar_TypeChecker_Env.modules = uu___274_60.FStar_TypeChecker_Env.modules; FStar_TypeChecker_Env.expected_typ = uu___274_60.FStar_TypeChecker_Env.expected_typ; FStar_TypeChecker_Env.sigtab = uu___274_60.FStar_TypeChecker_Env.sigtab; FStar_TypeChecker_Env.is_pattern = uu___274_60.FStar_TypeChecker_Env.is_pattern; FStar_TypeChecker_Env.instantiate_imp = uu___274_60.FStar_TypeChecker_Env.instantiate_imp; FStar_TypeChecker_Env.effects = uu___274_60.FStar_TypeChecker_Env.effects; FStar_TypeChecker_Env.generalize = uu___274_60.FStar_TypeChecker_Env.generalize; FStar_TypeChecker_Env.letrecs = uu___274_60.FStar_TypeChecker_Env.letrecs; FStar_TypeChecker_Env.top_level = uu___274_60.FStar_TypeChecker_Env.top_level; FStar_TypeChecker_Env.check_uvars = uu___274_60.FStar_TypeChecker_Env.check_uvars; FStar_TypeChecker_Env.use_eq = uu___274_60.FStar_TypeChecker_Env.use_eq; FStar_TypeChecker_Env.is_iface = uu___274_60.FStar_TypeChecker_Env.is_iface; FStar_TypeChecker_Env.admit = uu___274_60.FStar_TypeChecker_Env.admit; FStar_TypeChecker_Env.lax = (Prims.op_Equality check_kind LaxCheck); FStar_TypeChecker_Env.lax_universes = uu___274_60.FStar_TypeChecker_Env.lax_universes; FStar_TypeChecker_Env.failhard = uu___274_60.FStar_TypeChecker_Env.failhard; FStar_TypeChecker_Env.nosynth = uu___274_60.FStar_TypeChecker_Env.nosynth; FStar_TypeChecker_Env.tc_term = uu___274_60.FStar_TypeChecker_Env.tc_term; FStar_TypeChecker_Env.type_of = uu___274_60.FStar_TypeChecker_Env.type_of; FStar_TypeChecker_Env.universe_of = uu___274_60.FStar_TypeChecker_Env.universe_of; FStar_TypeChecker_Env.use_bv_sorts = uu___274_60.FStar_TypeChecker_Env.use_bv_sorts; FStar_TypeChecker_Env.qname_and_index = uu___274_60.FStar_TypeChecker_Env.qname_and_index; FStar_TypeChecker_Env.proof_ns = uu___274_60.FStar_TypeChecker_Env.proof_ns; FStar_TypeChecker_Env.synth = uu___274_60.FStar_TypeChecker_Env.synth; FStar_TypeChecker_Env.is_native_tactic = uu___274_60.FStar_TypeChecker_Env.is_native_tactic; FStar_TypeChecker_Env.identifier_info = uu___274_60.FStar_TypeChecker_Env.identifier_info; FStar_TypeChecker_Env.tc_hooks = uu___274_60.FStar_TypeChecker_Env.tc_hooks; FStar_TypeChecker_Env.dsenv = uu____61})))
-
-
-let with_captured_errors' : 'Auu____68 . FStar_TypeChecker_Env.env  ->  (FStar_TypeChecker_Env.env  ->  'Auu____68 FStar_Pervasives_Native.option)  ->  'Auu____68 FStar_Pervasives_Native.option = (fun env f -> (FStar_All.try_with (fun uu___276_91 -> (match (()) with
-| () -> begin
-(f env)
-end)) (fun uu___275_99 -> (match (uu___275_99) with
-| FStar_All.Failure (msg) -> begin
-(
-
-let msg1 = (Prims.strcat "ASSERTION FAILURE: " (Prims.strcat msg (Prims.strcat "\n" (Prims.strcat "F* may be in an inconsistent state.\n" (Prims.strcat "Please file a bug report, ideally with a " "minimized version of the program that triggered the error.")))))
-in ((
-
-let uu____105 = (
-
-let uu____112 = (
-
-let uu____117 = (FStar_TypeChecker_Env.get_range env)
-in ((msg1), (uu____117)))
-in (uu____112)::[])
-in (FStar_TypeChecker_Err.add_errors env uu____105));
-(FStar_Util.print_error msg1);
-FStar_Pervasives_Native.None;
-))
-end
-| FStar_Errors.Error (msg, r) -> begin
-((FStar_TypeChecker_Err.add_errors env ((((msg), (r)))::[]));
-FStar_Pervasives_Native.None;
-)
-end
-| FStar_Errors.Err (msg) -> begin
-((
-
-let uu____140 = (
-
-let uu____147 = (
-
-let uu____152 = (FStar_TypeChecker_Env.get_range env)
-in ((msg), (uu____152)))
-in (uu____147)::[])
-in (FStar_TypeChecker_Err.add_errors env uu____140));
-FStar_Pervasives_Native.None;
-)
-end
-| FStar_Errors.Stop -> begin
-FStar_Pervasives_Native.None
-end))))
-
-
-let with_captured_errors : 'Auu____167 . FStar_TypeChecker_Env.env  ->  (FStar_TypeChecker_Env.env  ->  'Auu____167 FStar_Pervasives_Native.option)  ->  'Auu____167 FStar_Pervasives_Native.option = (fun env f -> (
-
-let uu____187 = (FStar_Options.trace_error ())
-in (match (uu____187) with
-| true -> begin
-(f env)
-end
-| uu____190 -> begin
-(with_captured_errors' env f)
-end)))
-
-type timed_fname =
-{tf_fname : Prims.string; tf_modtime : FStar_Util.time}
-
-
-let __proj__Mktimed_fname__item__tf_fname : timed_fname  ->  Prims.string = (fun projectee -> (match (projectee) with
-| {tf_fname = __fname__tf_fname; tf_modtime = __fname__tf_modtime} -> begin
-__fname__tf_fname
-end))
-
-
-let __proj__Mktimed_fname__item__tf_modtime : timed_fname  ->  FStar_Util.time = (fun projectee -> (match (projectee) with
-| {tf_fname = __fname__tf_fname; tf_modtime = __fname__tf_modtime} -> begin
-__fname__tf_modtime
-end))
-
-
-let t0 : FStar_Util.time = (FStar_Util.now ())
-
-
-let tf_of_fname : Prims.string  ->  timed_fname = (fun fname -> (
-
-let uu____215 = (FStar_Parser_ParseIt.get_file_last_modification_time fname)
-in {tf_fname = fname; tf_modtime = uu____215}))
-
-
-let dummy_tf_of_fname : Prims.string  ->  timed_fname = (fun fname -> {tf_fname = fname; tf_modtime = t0})
-
-
-let string_of_timed_fname : timed_fname  ->  Prims.string = (fun uu____223 -> (match (uu____223) with
-| {tf_fname = fname; tf_modtime = modtime} -> begin
-(match ((Prims.op_Equality modtime t0)) with
-| true -> begin
-(FStar_Util.format1 "{ %s }" fname)
-end
-| uu____226 -> begin
-(
-
-let uu____227 = (FStar_Util.string_of_time modtime)
-in (FStar_Util.format2 "{ %s; %s }" fname uu____227))
-end)
-end))
-
-=======
 exception ExitREPL of Prims.int
 let uu___is_ExitREPL: Prims.exn -> Prims.bool =
   fun projectee  ->
@@ -358,7 +184,6 @@
         else
           (let uu____205 = FStar_Util.string_of_time modtime in
            FStar_Util.format2 "{ %s; %s }" fname uu____205)
->>>>>>> 484a43b6
 type push_query =
 {push_kind : push_kind; push_code : Prims.string; push_line : Prims.int; push_column : Prims.int; push_peek_only : Prims.bool}
 
@@ -397,77 +222,6 @@
 FStar_Syntax_Syntax.modul FStar_Pervasives_Native.option
 
 type repl_task =
-<<<<<<< HEAD
-| LDInterleaved of (timed_fname * timed_fname)
-| LDSingle of timed_fname
-| LDInterfaceOfCurrentFile of timed_fname
-| PushFragment of FStar_Parser_ParseIt.input_frag
-
-
-let uu___is_LDInterleaved : repl_task  ->  Prims.bool = (fun projectee -> (match (projectee) with
-| LDInterleaved (_0) -> begin
-true
-end
-| uu____324 -> begin
-false
-end))
-
-
-let __proj__LDInterleaved__item___0 : repl_task  ->  (timed_fname * timed_fname) = (fun projectee -> (match (projectee) with
-| LDInterleaved (_0) -> begin
-_0
-end))
-
-
-let uu___is_LDSingle : repl_task  ->  Prims.bool = (fun projectee -> (match (projectee) with
-| LDSingle (_0) -> begin
-true
-end
-| uu____350 -> begin
-false
-end))
-
-
-let __proj__LDSingle__item___0 : repl_task  ->  timed_fname = (fun projectee -> (match (projectee) with
-| LDSingle (_0) -> begin
-_0
-end))
-
-
-let uu___is_LDInterfaceOfCurrentFile : repl_task  ->  Prims.bool = (fun projectee -> (match (projectee) with
-| LDInterfaceOfCurrentFile (_0) -> begin
-true
-end
-| uu____364 -> begin
-false
-end))
-
-
-let __proj__LDInterfaceOfCurrentFile__item___0 : repl_task  ->  timed_fname = (fun projectee -> (match (projectee) with
-| LDInterfaceOfCurrentFile (_0) -> begin
-_0
-end))
-
-
-let uu___is_PushFragment : repl_task  ->  Prims.bool = (fun projectee -> (match (projectee) with
-| PushFragment (_0) -> begin
-true
-end
-| uu____378 -> begin
-false
-end))
-
-
-let __proj__PushFragment__item___0 : repl_task  ->  FStar_Parser_ParseIt.input_frag = (fun projectee -> (match (projectee) with
-| PushFragment (_0) -> begin
-_0
-end))
-
-
-type env_t =
-FStar_TypeChecker_Env.env
-
-=======
   | LDInterleaved of (timed_fname,timed_fname)
   FStar_Pervasives_Native.tuple2
   | LDSingle of timed_fname
@@ -498,7 +252,6 @@
   repl_task -> FStar_Parser_ParseIt.input_frag =
   fun projectee  -> match projectee with | PushFragment _0 -> _0
 type env_t = FStar_TypeChecker_Env.env[@@deriving show]
->>>>>>> 484a43b6
 type repl_state =
 {repl_line : Prims.int; repl_column : Prims.int; repl_fname : Prims.string; repl_deps_stack : (repl_task * repl_state) Prims.list; repl_curmod : optmod_t; repl_env : env_t; repl_stdin : FStar_Util.stream_reader; repl_names : FStar_Interactive_CompletionTable.table}
 
@@ -556,975 +309,6 @@
 
 
 type repl_stack_t =
-<<<<<<< HEAD
-(repl_task * repl_state) Prims.list
-
-
-let repl_stack : (repl_task * repl_state) Prims.list FStar_ST.ref = (FStar_Util.mk_ref [])
-
-
-let pop_repl : repl_state  ->  repl_state = (fun st -> (
-
-let uu____620 = (FStar_ST.op_Bang repl_stack)
-in (match (uu____620) with
-| [] -> begin
-(failwith "Too many pops")
-end
-| ((uu____689, st'))::stack -> begin
-((pop st.repl_env "#pop");
-(FStar_ST.op_Colon_Equals repl_stack stack);
-st';
-)
-end)))
-
-
-let push_repl : push_kind  ->  repl_task  ->  repl_state  ->  FStar_TypeChecker_Env.env = (fun push_kind task st -> ((
-
-let uu____775 = (
-
-let uu____782 = (FStar_ST.op_Bang repl_stack)
-in (((task), (st)))::uu____782)
-in (FStar_ST.op_Colon_Equals repl_stack uu____775));
-(
-
-let uu____909 = (set_check_kind st.repl_env push_kind)
-in (push uu____909 ""));
-))
-
-
-let nothing_left_to_pop : repl_state  ->  Prims.bool = (fun st -> (
-
-let uu____914 = (
-
-let uu____915 = (FStar_ST.op_Bang repl_stack)
-in (FStar_List.length uu____915))
-in (Prims.op_Equality uu____914 (FStar_List.length st.repl_deps_stack))))
-
-type name_tracking_event =
-| NTAlias of (FStar_Ident.lid * FStar_Ident.ident * FStar_Ident.lid)
-| NTOpen of (FStar_Ident.lid * FStar_ToSyntax_Env.open_module_or_namespace)
-| NTInclude of (FStar_Ident.lid * FStar_Ident.lid)
-| NTBinding of FStar_TypeChecker_Env.binding
-
-
-let uu___is_NTAlias : name_tracking_event  ->  Prims.bool = (fun projectee -> (match (projectee) with
-| NTAlias (_0) -> begin
-true
-end
-| uu____1033 -> begin
-false
-end))
-
-
-let __proj__NTAlias__item___0 : name_tracking_event  ->  (FStar_Ident.lid * FStar_Ident.ident * FStar_Ident.lid) = (fun projectee -> (match (projectee) with
-| NTAlias (_0) -> begin
-_0
-end))
-
-
-let uu___is_NTOpen : name_tracking_event  ->  Prims.bool = (fun projectee -> (match (projectee) with
-| NTOpen (_0) -> begin
-true
-end
-| uu____1069 -> begin
-false
-end))
-
-
-let __proj__NTOpen__item___0 : name_tracking_event  ->  (FStar_Ident.lid * FStar_ToSyntax_Env.open_module_or_namespace) = (fun projectee -> (match (projectee) with
-| NTOpen (_0) -> begin
-_0
-end))
-
-
-let uu___is_NTInclude : name_tracking_event  ->  Prims.bool = (fun projectee -> (match (projectee) with
-| NTInclude (_0) -> begin
-true
-end
-| uu____1099 -> begin
-false
-end))
-
-
-let __proj__NTInclude__item___0 : name_tracking_event  ->  (FStar_Ident.lid * FStar_Ident.lid) = (fun projectee -> (match (projectee) with
-| NTInclude (_0) -> begin
-_0
-end))
-
-
-let uu___is_NTBinding : name_tracking_event  ->  Prims.bool = (fun projectee -> (match (projectee) with
-| NTBinding (_0) -> begin
-true
-end
-| uu____1125 -> begin
-false
-end))
-
-
-let __proj__NTBinding__item___0 : name_tracking_event  ->  FStar_TypeChecker_Env.binding = (fun projectee -> (match (projectee) with
-| NTBinding (_0) -> begin
-_0
-end))
-
-
-let query_of_ids : FStar_Ident.ident Prims.list  ->  FStar_Interactive_CompletionTable.query = (fun ids -> (FStar_List.map FStar_Ident.text_of_id ids))
-
-
-let query_of_lid : FStar_Ident.lident  ->  FStar_Interactive_CompletionTable.query = (fun lid -> (query_of_ids (FStar_List.append lid.FStar_Ident.ns ((lid.FStar_Ident.ident)::[]))))
-
-
-let update_names_from_event : Prims.string  ->  FStar_Interactive_CompletionTable.table  ->  name_tracking_event  ->  FStar_Interactive_CompletionTable.table = (fun cur_mod_str table evt -> (
-
-let is_cur_mod = (fun lid -> (Prims.op_Equality lid.FStar_Ident.str cur_mod_str))
-in (match (evt) with
-| NTAlias (host, id, included) -> begin
-(match ((is_cur_mod host)) with
-| true -> begin
-(
-
-let uu____1165 = (query_of_lid included)
-in (FStar_Interactive_CompletionTable.register_alias table (FStar_Ident.text_of_id id) [] uu____1165))
-end
-| uu____1166 -> begin
-table
-end)
-end
-| NTOpen (host, (included, kind)) -> begin
-(match ((is_cur_mod host)) with
-| true -> begin
-(
-
-let uu____1174 = (query_of_lid included)
-in (FStar_Interactive_CompletionTable.register_open table (Prims.op_Equality kind FStar_ToSyntax_Env.Open_module) [] uu____1174))
-end
-| uu____1175 -> begin
-table
-end)
-end
-| NTInclude (host, included) -> begin
-(
-
-let uu____1178 = (match ((is_cur_mod host)) with
-| true -> begin
-[]
-end
-| uu____1179 -> begin
-(query_of_lid host)
-end)
-in (
-
-let uu____1180 = (query_of_lid included)
-in (FStar_Interactive_CompletionTable.register_include table uu____1178 uu____1180)))
-end
-| NTBinding (binding) -> begin
-(
-
-let lids = (match (binding) with
-| FStar_TypeChecker_Env.Binding_lid (lid, uu____1188) -> begin
-(lid)::[]
-end
-| FStar_TypeChecker_Env.Binding_sig (lids, uu____1190) -> begin
-lids
-end
-| FStar_TypeChecker_Env.Binding_sig_inst (lids, uu____1196, uu____1197) -> begin
-lids
-end
-| uu____1202 -> begin
-[]
-end)
-in (FStar_List.fold_left (fun tbl lid -> (
-
-let ns_query = (match ((Prims.op_Equality lid.FStar_Ident.nsstr cur_mod_str)) with
-| true -> begin
-[]
-end
-| uu____1213 -> begin
-(query_of_ids lid.FStar_Ident.ns)
-end)
-in (FStar_Interactive_CompletionTable.insert tbl ns_query (FStar_Ident.text_of_id lid.FStar_Ident.ident) lid))) table lids))
-end)))
-
-
-let commit_name_tracking' : FStar_Syntax_Syntax.modul FStar_Pervasives_Native.option  ->  FStar_Interactive_CompletionTable.table  ->  name_tracking_event Prims.list  ->  FStar_Interactive_CompletionTable.table = (fun cur_mod names1 name_events -> (
-
-let cur_mod_str = (match (cur_mod) with
-| FStar_Pervasives_Native.None -> begin
-""
-end
-| FStar_Pervasives_Native.Some (md) -> begin
-(
-
-let uu____1236 = (FStar_Syntax_Syntax.mod_name md)
-in uu____1236.FStar_Ident.str)
-end)
-in (
-
-let updater = (update_names_from_event cur_mod_str)
-in (FStar_List.fold_left updater names1 name_events))))
-
-
-let commit_name_tracking : repl_state  ->  name_tracking_event Prims.list  ->  repl_state = (fun st name_events -> (
-
-let names1 = (commit_name_tracking' st.repl_curmod st.repl_names name_events)
-in (
-
-let uu___277_1255 = st
-in {repl_line = uu___277_1255.repl_line; repl_column = uu___277_1255.repl_column; repl_fname = uu___277_1255.repl_fname; repl_deps_stack = uu___277_1255.repl_deps_stack; repl_curmod = uu___277_1255.repl_curmod; repl_env = uu___277_1255.repl_env; repl_stdin = uu___277_1255.repl_stdin; repl_names = names1})))
-
-
-let fresh_name_tracking_hooks : Prims.unit  ->  (name_tracking_event Prims.list FStar_ST.ref * FStar_ToSyntax_Env.dsenv_hooks * FStar_TypeChecker_Env.tcenv_hooks) = (fun uu____1269 -> (
-
-let events = (FStar_Util.mk_ref [])
-in (
-
-let push_event = (fun evt -> (
-
-let uu____1281 = (
-
-let uu____1284 = (FStar_ST.op_Bang events)
-in (evt)::uu____1284)
-in (FStar_ST.op_Colon_Equals events uu____1281)))
-in ((events), ({FStar_ToSyntax_Env.ds_push_open_hook = (fun dsenv op -> (
-
-let uu____1441 = (
-
-let uu____1442 = (
-
-let uu____1447 = (FStar_ToSyntax_Env.current_module dsenv)
-in ((uu____1447), (op)))
-in NTOpen (uu____1442))
-in (push_event uu____1441))); FStar_ToSyntax_Env.ds_push_include_hook = (fun dsenv ns -> (
-
-let uu____1453 = (
-
-let uu____1454 = (
-
-let uu____1459 = (FStar_ToSyntax_Env.current_module dsenv)
-in ((uu____1459), (ns)))
-in NTInclude (uu____1454))
-in (push_event uu____1453))); FStar_ToSyntax_Env.ds_push_module_abbrev_hook = (fun dsenv x l -> (
-
-let uu____1467 = (
-
-let uu____1468 = (
-
-let uu____1475 = (FStar_ToSyntax_Env.current_module dsenv)
-in ((uu____1475), (x), (l)))
-in NTAlias (uu____1468))
-in (push_event uu____1467)))}), ({FStar_TypeChecker_Env.tc_push_in_gamma_hook = (fun uu____1480 s -> (push_event (NTBinding (s))))})))))
-
-
-let track_name_changes : env_t  ->  (env_t * (env_t  ->  (env_t * name_tracking_event Prims.list))) = (fun env -> (
-
-let set_hooks = (fun dshooks tchooks env1 -> (
-
-let uu____1520 = (FStar_Universal.with_tcenv env1 (fun dsenv -> (
-
-let uu____1528 = (FStar_ToSyntax_Env.set_ds_hooks dsenv dshooks)
-in ((()), (uu____1528)))))
-in (match (uu____1520) with
-| ((), tcenv') -> begin
-(FStar_TypeChecker_Env.set_tc_hooks tcenv' tchooks)
-end)))
-in (
-
-let uu____1530 = (
-
-let uu____1535 = (FStar_ToSyntax_Env.ds_hooks env.FStar_TypeChecker_Env.dsenv)
-in (
-
-let uu____1536 = (FStar_TypeChecker_Env.tc_hooks env)
-in ((uu____1535), (uu____1536))))
-in (match (uu____1530) with
-| (old_dshooks, old_tchooks) -> begin
-(
-
-let uu____1551 = (fresh_name_tracking_hooks ())
-in (match (uu____1551) with
-| (events, new_dshooks, new_tchooks) -> begin
-(
-
-let uu____1585 = (set_hooks new_dshooks new_tchooks env)
-in ((uu____1585), ((fun env1 -> (
-
-let uu____1598 = (set_hooks old_dshooks old_tchooks env1)
-in (
-
-let uu____1599 = (
-
-let uu____1602 = (FStar_ST.op_Bang events)
-in (FStar_List.rev uu____1602))
-in ((uu____1598), (uu____1599))))))))
-end))
-end))))
-
-
-let string_of_repl_task : repl_task  ->  Prims.string = (fun uu___259_1674 -> (match (uu___259_1674) with
-| LDInterleaved (intf, impl) -> begin
-(
-
-let uu____1677 = (string_of_timed_fname intf)
-in (
-
-let uu____1678 = (string_of_timed_fname impl)
-in (FStar_Util.format2 "LDInterleaved (%s, %s)" uu____1677 uu____1678)))
-end
-| LDSingle (intf_or_impl) -> begin
-(
-
-let uu____1680 = (string_of_timed_fname intf_or_impl)
-in (FStar_Util.format1 "LDSingle %s" uu____1680))
-end
-| LDInterfaceOfCurrentFile (intf) -> begin
-(
-
-let uu____1682 = (string_of_timed_fname intf)
-in (FStar_Util.format1 "LDInterfaceOfCurrentFile %s" uu____1682))
-end
-| PushFragment (frag) -> begin
-(FStar_Util.format1 "PushFragment { code = %s }" frag.FStar_Parser_ParseIt.frag_text)
-end))
-
-
-let tc_one : FStar_TypeChecker_Env.env  ->  Prims.string FStar_Pervasives_Native.option  ->  Prims.string  ->  FStar_TypeChecker_Env.env = (fun env intf_opt modf -> (
-
-let uu____1700 = (FStar_Universal.tc_one_file env intf_opt modf)
-in (match (uu____1700) with
-| (uu____1709, env1) -> begin
-env1
-end)))
-
-
-let run_repl_task : optmod_t  ->  env_t  ->  repl_task  ->  (optmod_t * env_t) = (fun curmod env task -> (match (task) with
-| LDInterleaved (intf, impl) -> begin
-(
-
-let uu____1741 = (tc_one env (FStar_Pervasives_Native.Some (intf.tf_fname)) impl.tf_fname)
-in ((curmod), (uu____1741)))
-end
-| LDSingle (intf_or_impl) -> begin
-(
-
-let uu____1743 = (tc_one env FStar_Pervasives_Native.None intf_or_impl.tf_fname)
-in ((curmod), (uu____1743)))
-end
-| LDInterfaceOfCurrentFile (intf) -> begin
-(
-
-let uu____1745 = (FStar_Universal.load_interface_decls env intf.tf_fname)
-in ((curmod), (uu____1745)))
-end
-| PushFragment (frag) -> begin
-(FStar_Universal.tc_one_fragment curmod env frag)
-end))
-
-
-let repl_ld_tasks_of_deps : Prims.string Prims.list  ->  repl_task Prims.list  ->  repl_task Prims.list = (fun deps final_tasks -> (
-
-let wrap = dummy_tf_of_fname
-in (
-
-let rec aux = (fun deps1 final_tasks1 -> (match (deps1) with
-| (intf)::(impl)::deps' when (FStar_Universal.needs_interleaving intf impl) -> begin
-(
-
-let uu____1792 = (aux deps' final_tasks1)
-in (LDInterleaved ((((wrap intf)), ((wrap impl)))))::uu____1792)
-end
-| (intf_or_impl)::deps' -> begin
-(
-
-let uu____1799 = (aux deps' final_tasks1)
-in (LDSingle ((wrap intf_or_impl)))::uu____1799)
-end
-| [] -> begin
-final_tasks1
-end))
-in (aux deps final_tasks))))
-
-
-let deps_and_repl_ld_tasks_of_our_file : Prims.string  ->  (Prims.string Prims.list * repl_task Prims.list) = (fun filename -> (
-
-let get_mod_name = (fun fname -> (FStar_Parser_Dep.lowercase_module_name fname))
-in (
-
-let our_mod_name = (get_mod_name filename)
-in (
-
-let has_our_mod_name = (fun f -> (
-
-let uu____1823 = (get_mod_name f)
-in (Prims.op_Equality uu____1823 our_mod_name)))
-in (
-
-let prims_fname = (FStar_Options.prims ())
-in (
-
-let deps = (
-
-let uu____1828 = (FStar_Dependencies.find_deps_if_needed FStar_Parser_Dep.VerifyFigureItOut ((filename)::[]))
-in (prims_fname)::uu____1828)
-in (
-
-let uu____1831 = (FStar_List.partition has_our_mod_name deps)
-in (match (uu____1831) with
-| (same_name, real_deps) -> begin
-(
-
-let intf_tasks = (match (same_name) with
-| (intf)::(impl)::[] -> begin
-((
-
-let uu____1866 = (
-
-let uu____1867 = (FStar_Parser_Dep.is_interface intf)
-in (not (uu____1867)))
-in (match (uu____1866) with
-| true -> begin
-(
-
-let uu____1868 = (
-
-let uu____1869 = (FStar_Util.format1 "Expecting an interface, got %s" intf)
-in FStar_Errors.Err (uu____1869))
-in (FStar_Exn.raise uu____1868))
-end
-| uu____1870 -> begin
-()
-end));
-(
-
-let uu____1872 = (
-
-let uu____1873 = (FStar_Parser_Dep.is_implementation impl)
-in (not (uu____1873)))
-in (match (uu____1872) with
-| true -> begin
-(
-
-let uu____1874 = (
-
-let uu____1875 = (FStar_Util.format1 "Expecting an implementation, got %s" impl)
-in FStar_Errors.Err (uu____1875))
-in (FStar_Exn.raise uu____1874))
-end
-| uu____1876 -> begin
-()
-end));
-(LDInterfaceOfCurrentFile ((dummy_tf_of_fname intf)))::[];
-)
-end
-| (impl)::[] -> begin
-[]
-end
-| uu____1878 -> begin
-(
-
-let mods_str = (FStar_String.concat " " same_name)
-in (
-
-let message = "Too many or too few files matching %s: %s"
-in ((
-
-let uu____1884 = (
-
-let uu____1885 = (FStar_Util.format2 message our_mod_name mods_str)
-in FStar_Errors.Err (uu____1885))
-in (FStar_Exn.raise uu____1884));
-[];
-)))
-end)
-in (
-
-let tasks = (repl_ld_tasks_of_deps real_deps intf_tasks)
-in ((real_deps), (tasks))))
-end))))))))
-
-
-let update_task_timestamps : repl_task  ->  repl_task = (fun uu___260_1896 -> (match (uu___260_1896) with
-| LDInterleaved (intf, impl) -> begin
-(
-
-let uu____1899 = (
-
-let uu____1904 = (tf_of_fname intf.tf_fname)
-in (
-
-let uu____1905 = (tf_of_fname impl.tf_fname)
-in ((uu____1904), (uu____1905))))
-in LDInterleaved (uu____1899))
-end
-| LDSingle (intf_or_impl) -> begin
-(
-
-let uu____1907 = (tf_of_fname intf_or_impl.tf_fname)
-in LDSingle (uu____1907))
-end
-| LDInterfaceOfCurrentFile (intf) -> begin
-(
-
-let uu____1909 = (tf_of_fname intf.tf_fname)
-in LDInterfaceOfCurrentFile (uu____1909))
-end
-| PushFragment (frag) -> begin
-PushFragment (frag)
-end))
-
-
-let run_repl_transaction : repl_state  ->  push_kind  ->  Prims.bool  ->  repl_task  ->  (Prims.bool * repl_state) = (fun st push_kind must_rollback task -> (
-
-let env = (push_repl push_kind task st)
-in (
-
-let uu____1932 = (track_name_changes env)
-in (match (uu____1932) with
-| (env1, finish_name_tracking) -> begin
-(
-
-let check_success = (fun uu____1970 -> ((
-
-let uu____1973 = (FStar_Errors.get_err_count ())
-in (Prims.op_Equality uu____1973 (Prims.parse_int "0"))) && (not (must_rollback))))
-in (
-
-let uu____1974 = (
-
-let uu____1981 = (with_captured_errors env1 (fun env2 -> (
-
-let uu____1995 = (run_repl_task st.repl_curmod env2 task)
-in (FStar_All.pipe_left (fun _0_65 -> FStar_Pervasives_Native.Some (_0_65)) uu____1995))))
-in (match (uu____1981) with
-| FStar_Pervasives_Native.Some (curmod, env2) when (check_success ()) -> begin
-((curmod), (env2), (true))
-end
-| uu____2026 -> begin
-((st.repl_curmod), (env1), (false))
-end))
-in (match (uu____1974) with
-| (curmod, env2, success) -> begin
-(
-
-let uu____2040 = (finish_name_tracking env2)
-in (match (uu____2040) with
-| (env', name_events) -> begin
-(
-
-let st1 = (
-
-let uu___278_2058 = st
-in {repl_line = uu___278_2058.repl_line; repl_column = uu___278_2058.repl_column; repl_fname = uu___278_2058.repl_fname; repl_deps_stack = uu___278_2058.repl_deps_stack; repl_curmod = curmod; repl_env = env2; repl_stdin = uu___278_2058.repl_stdin; repl_names = uu___278_2058.repl_names})
-in (
-
-let st2 = (match (success) with
-| true -> begin
-(commit_name_tracking st1 name_events)
-end
-| uu____2060 -> begin
-(pop_repl st1)
-end)
-in ((success), (st2))))
-end))
-end)))
-end))))
-
-
-let run_repl_ld_transactions : repl_state  ->  repl_task Prims.list  ->  (repl_state, repl_state) FStar_Util.either = (fun st tasks -> (
-
-let debug1 = (fun verb task -> (
-
-let uu____2084 = (FStar_Options.debug_any ())
-in (match (uu____2084) with
-| true -> begin
-(
-
-let uu____2085 = (string_of_repl_task task)
-in (FStar_Util.print2 "%s %s" verb uu____2085))
-end
-| uu____2086 -> begin
-()
-end)))
-in (
-
-let rec revert_many = (fun st1 uu___261_2099 -> (match (uu___261_2099) with
-| [] -> begin
-st1
-end
-| ((task, _st'))::entries -> begin
-((
-
-let uu____2124 = (Obj.magic (()))
-in ());
-(debug1 "Reverting" task);
-(
-
-let uu____2126 = (pop_repl st1)
-in (revert_many uu____2126 entries));
-)
-end))
-in (
-
-let rec aux = (fun st1 tasks1 previous -> (match (((tasks1), (previous))) with
-| ([], []) -> begin
-FStar_Util.Inl (st1)
-end
-| ((task)::tasks2, []) -> begin
-((debug1 "Loading" task);
-(
-
-let uu____2171 = (FStar_Options.restore_cmd_line_options false)
-in (FStar_All.pipe_right uu____2171 FStar_Pervasives.ignore));
-(
-
-let timestamped_task = (update_task_timestamps task)
-in (
-
-let push_kind = (
-
-let uu____2174 = (FStar_Options.lax ())
-in (match (uu____2174) with
-| true -> begin
-LaxCheck
-end
-| uu____2175 -> begin
-FullCheck
-end))
-in (
-
-let uu____2176 = (run_repl_transaction st1 push_kind false timestamped_task)
-in (match (uu____2176) with
-| (success, st2) -> begin
-(match (success) with
-| true -> begin
-(
-
-let uu____2191 = (
-
-let uu___279_2192 = st2
-in (
-
-let uu____2193 = (FStar_ST.op_Bang repl_stack)
-in {repl_line = uu___279_2192.repl_line; repl_column = uu___279_2192.repl_column; repl_fname = uu___279_2192.repl_fname; repl_deps_stack = uu____2193; repl_curmod = uu___279_2192.repl_curmod; repl_env = uu___279_2192.repl_env; repl_stdin = uu___279_2192.repl_stdin; repl_names = uu___279_2192.repl_names}))
-in (aux uu____2191 tasks2 []))
-end
-| uu____2258 -> begin
-FStar_Util.Inr (st2)
-end)
-end))));
-)
-end
-| ((task)::tasks2, (prev)::previous1) when (
-
-let uu____2271 = (update_task_timestamps task)
-in (Prims.op_Equality (FStar_Pervasives_Native.fst prev) uu____2271)) -> begin
-((debug1 "Skipping" task);
-(aux st1 tasks2 previous1);
-)
-end
-| (tasks2, previous1) -> begin
-(
-
-let uu____2283 = (revert_many st1 previous1)
-in (aux uu____2283 tasks2 []))
-end))
-in (aux st tasks (FStar_List.rev st.repl_deps_stack))))))
-
-
-let json_to_str : FStar_Util.json  ->  Prims.string = (fun uu___262_2291 -> (match (uu___262_2291) with
-| FStar_Util.JsonNull -> begin
-"null"
-end
-| FStar_Util.JsonBool (b) -> begin
-(FStar_Util.format1 "bool (%s)" (match (b) with
-| true -> begin
-"true"
-end
-| uu____2293 -> begin
-"false"
-end))
-end
-| FStar_Util.JsonInt (i) -> begin
-(
-
-let uu____2295 = (FStar_Util.string_of_int i)
-in (FStar_Util.format1 "int (%s)" uu____2295))
-end
-| FStar_Util.JsonStr (s) -> begin
-(FStar_Util.format1 "string (%s)" s)
-end
-| FStar_Util.JsonList (uu____2297) -> begin
-"list (...)"
-end
-| FStar_Util.JsonAssoc (uu____2300) -> begin
-"dictionary (...)"
-end))
-
-exception UnexpectedJsonType of ((Prims.string * FStar_Util.json))
-
-
-let uu___is_UnexpectedJsonType : Prims.exn  ->  Prims.bool = (fun projectee -> (match (projectee) with
-| UnexpectedJsonType (uu____2318) -> begin
-true
-end
-| uu____2323 -> begin
-false
-end))
-
-
-let __proj__UnexpectedJsonType__item__uu___ : Prims.exn  ->  (Prims.string * FStar_Util.json) = (fun projectee -> (match (projectee) with
-| UnexpectedJsonType (uu____2339) -> begin
-uu____2339
-end))
-
-
-let js_fail : 'Auu____2350 . Prims.string  ->  FStar_Util.json  ->  'Auu____2350 = (fun expected got -> (FStar_Exn.raise (UnexpectedJsonType (((expected), (got))))))
-
-
-let js_int : FStar_Util.json  ->  Prims.int = (fun uu___263_2362 -> (match (uu___263_2362) with
-| FStar_Util.JsonInt (i) -> begin
-i
-end
-| other -> begin
-(js_fail "int" other)
-end))
-
-
-let js_str : FStar_Util.json  ->  Prims.string = (fun uu___264_2368 -> (match (uu___264_2368) with
-| FStar_Util.JsonStr (s) -> begin
-s
-end
-| other -> begin
-(js_fail "string" other)
-end))
-
-
-let js_list : 'Auu____2377 . (FStar_Util.json  ->  'Auu____2377)  ->  FStar_Util.json  ->  'Auu____2377 Prims.list = (fun k uu___265_2390 -> (match (uu___265_2390) with
-| FStar_Util.JsonList (l) -> begin
-(FStar_List.map k l)
-end
-| other -> begin
-(js_fail "list" other)
-end))
-
-
-let js_assoc : FStar_Util.json  ->  (Prims.string * FStar_Util.json) Prims.list = (fun uu___266_2408 -> (match (uu___266_2408) with
-| FStar_Util.JsonAssoc (a) -> begin
-a
-end
-| other -> begin
-(js_fail "dictionary" other)
-end))
-
-
-let js_pushkind : FStar_Util.json  ->  push_kind = (fun s -> (
-
-let uu____2433 = (js_str s)
-in (match (uu____2433) with
-| "syntax" -> begin
-SyntaxCheck
-end
-| "lax" -> begin
-LaxCheck
-end
-| "full" -> begin
-FullCheck
-end
-| uu____2434 -> begin
-(js_fail "push_kind" s)
-end)))
-
-
-let js_reductionrule : FStar_Util.json  ->  FStar_TypeChecker_Normalize.step = (fun s -> (
-
-let uu____2439 = (js_str s)
-in (match (uu____2439) with
-| "beta" -> begin
-FStar_TypeChecker_Normalize.Beta
-end
-| "delta" -> begin
-FStar_TypeChecker_Normalize.UnfoldUntil (FStar_Syntax_Syntax.Delta_constant)
-end
-| "iota" -> begin
-FStar_TypeChecker_Normalize.Iota
-end
-| "zeta" -> begin
-FStar_TypeChecker_Normalize.Zeta
-end
-| "reify" -> begin
-FStar_TypeChecker_Normalize.Reify
-end
-| "pure-subterms" -> begin
-FStar_TypeChecker_Normalize.PureSubtermsWithinComputations
-end
-| uu____2440 -> begin
-(js_fail "reduction rule" s)
-end)))
-
-type completion_context =
-| CKCode
-| CKOption of Prims.bool
-| CKModuleOrNamespace of (Prims.bool * Prims.bool)
-
-
-let uu___is_CKCode : completion_context  ->  Prims.bool = (fun projectee -> (match (projectee) with
-| CKCode -> begin
-true
-end
-| uu____2457 -> begin
-false
-end))
-
-
-let uu___is_CKOption : completion_context  ->  Prims.bool = (fun projectee -> (match (projectee) with
-| CKOption (_0) -> begin
-true
-end
-| uu____2463 -> begin
-false
-end))
-
-
-let __proj__CKOption__item___0 : completion_context  ->  Prims.bool = (fun projectee -> (match (projectee) with
-| CKOption (_0) -> begin
-_0
-end))
-
-
-let uu___is_CKModuleOrNamespace : completion_context  ->  Prims.bool = (fun projectee -> (match (projectee) with
-| CKModuleOrNamespace (_0) -> begin
-true
-end
-| uu____2481 -> begin
-false
-end))
-
-
-let __proj__CKModuleOrNamespace__item___0 : completion_context  ->  (Prims.bool * Prims.bool) = (fun projectee -> (match (projectee) with
-| CKModuleOrNamespace (_0) -> begin
-_0
-end))
-
-
-let js_optional_completion_context : FStar_Util.json FStar_Pervasives_Native.option  ->  completion_context = (fun k -> (match (k) with
-| FStar_Pervasives_Native.None -> begin
-CKCode
-end
-| FStar_Pervasives_Native.Some (k1) -> begin
-(
-
-let uu____2511 = (js_str k1)
-in (match (uu____2511) with
-| "symbol" -> begin
-CKCode
-end
-| "code" -> begin
-CKCode
-end
-| "set-options" -> begin
-CKOption (false)
-end
-| "reset-options" -> begin
-CKOption (true)
-end
-| "open" -> begin
-CKModuleOrNamespace (((true), (true)))
-end
-| "let-open" -> begin
-CKModuleOrNamespace (((true), (true)))
-end
-| "include" -> begin
-CKModuleOrNamespace (((true), (false)))
-end
-| "module-alias" -> begin
-CKModuleOrNamespace (((true), (false)))
-end
-| uu____2512 -> begin
-(js_fail "completion context (code, set-options, reset-options, open, let-open, include, module-alias)" k1)
-end))
-end))
-
-type lookup_context =
-| LKSymbolOnly
-| LKModule
-| LKOption
-| LKCode
-
-
-let uu___is_LKSymbolOnly : lookup_context  ->  Prims.bool = (fun projectee -> (match (projectee) with
-| LKSymbolOnly -> begin
-true
-end
-| uu____2517 -> begin
-false
-end))
-
-
-let uu___is_LKModule : lookup_context  ->  Prims.bool = (fun projectee -> (match (projectee) with
-| LKModule -> begin
-true
-end
-| uu____2522 -> begin
-false
-end))
-
-
-let uu___is_LKOption : lookup_context  ->  Prims.bool = (fun projectee -> (match (projectee) with
-| LKOption -> begin
-true
-end
-| uu____2527 -> begin
-false
-end))
-
-
-let uu___is_LKCode : lookup_context  ->  Prims.bool = (fun projectee -> (match (projectee) with
-| LKCode -> begin
-true
-end
-| uu____2532 -> begin
-false
-end))
-
-
-let js_optional_lookup_context : FStar_Util.json FStar_Pervasives_Native.option  ->  lookup_context = (fun k -> (match (k) with
-| FStar_Pervasives_Native.None -> begin
-LKSymbolOnly
-end
-| FStar_Pervasives_Native.Some (k1) -> begin
-(
-
-let uu____2542 = (js_str k1)
-in (match (uu____2542) with
-| "symbol-only" -> begin
-LKSymbolOnly
-end
-| "code" -> begin
-LKCode
-end
-| "set-options" -> begin
-LKOption
-end
-| "reset-options" -> begin
-LKOption
-end
-| "open" -> begin
-LKModule
-end
-| "let-open" -> begin
-LKModule
-end
-| "include" -> begin
-LKModule
-end
-| "module-alias" -> begin
-LKModule
-end
-| uu____2543 -> begin
-(js_fail "lookup context (symbol-only, code, set-options, reset-options, open, let-open, include, module-alias)" k1)
-end))
-end))
-
-
-=======
   (repl_task,repl_state) FStar_Pervasives_Native.tuple2 Prims.list[@@deriving
                                                                     show]
 let repl_stack:
@@ -2171,2780 +955,10 @@
              js_fail
                "lookup context (symbol-only, code, set-options, reset-options, open, let-open, include, module-alias)"
                k1)
->>>>>>> 484a43b6
 type position =
 (Prims.string * Prims.int * Prims.int)
 
 type query' =
-<<<<<<< HEAD
-| Exit
-| DescribeProtocol
-| DescribeRepl
-| Segment of Prims.string
-| Pop
-| Push of push_query
-| VfsAdd of (Prims.string FStar_Pervasives_Native.option * Prims.string)
-| AutoComplete of (Prims.string * completion_context)
-| Lookup of (Prims.string * lookup_context * position FStar_Pervasives_Native.option * Prims.string Prims.list)
-| Compute of (Prims.string * FStar_TypeChecker_Normalize.step Prims.list FStar_Pervasives_Native.option)
-| Search of Prims.string
-| GenericError of Prims.string
-| ProtocolViolation of Prims.string 
- and query =
-{qq : query'; qid : Prims.string}
-
-
-let uu___is_Exit : query'  ->  Prims.bool = (fun projectee -> (match (projectee) with
-| Exit -> begin
-true
-end
-| uu____2628 -> begin
-false
-end))
-
-
-let uu___is_DescribeProtocol : query'  ->  Prims.bool = (fun projectee -> (match (projectee) with
-| DescribeProtocol -> begin
-true
-end
-| uu____2633 -> begin
-false
-end))
-
-
-let uu___is_DescribeRepl : query'  ->  Prims.bool = (fun projectee -> (match (projectee) with
-| DescribeRepl -> begin
-true
-end
-| uu____2638 -> begin
-false
-end))
-
-
-let uu___is_Segment : query'  ->  Prims.bool = (fun projectee -> (match (projectee) with
-| Segment (_0) -> begin
-true
-end
-| uu____2644 -> begin
-false
-end))
-
-
-let __proj__Segment__item___0 : query'  ->  Prims.string = (fun projectee -> (match (projectee) with
-| Segment (_0) -> begin
-_0
-end))
-
-
-let uu___is_Pop : query'  ->  Prims.bool = (fun projectee -> (match (projectee) with
-| Pop -> begin
-true
-end
-| uu____2657 -> begin
-false
-end))
-
-
-let uu___is_Push : query'  ->  Prims.bool = (fun projectee -> (match (projectee) with
-| Push (_0) -> begin
-true
-end
-| uu____2663 -> begin
-false
-end))
-
-
-let __proj__Push__item___0 : query'  ->  push_query = (fun projectee -> (match (projectee) with
-| Push (_0) -> begin
-_0
-end))
-
-
-let uu___is_VfsAdd : query'  ->  Prims.bool = (fun projectee -> (match (projectee) with
-| VfsAdd (_0) -> begin
-true
-end
-| uu____2683 -> begin
-false
-end))
-
-
-let __proj__VfsAdd__item___0 : query'  ->  (Prims.string FStar_Pervasives_Native.option * Prims.string) = (fun projectee -> (match (projectee) with
-| VfsAdd (_0) -> begin
-_0
-end))
-
-
-let uu___is_AutoComplete : query'  ->  Prims.bool = (fun projectee -> (match (projectee) with
-| AutoComplete (_0) -> begin
-true
-end
-| uu____2719 -> begin
-false
-end))
-
-
-let __proj__AutoComplete__item___0 : query'  ->  (Prims.string * completion_context) = (fun projectee -> (match (projectee) with
-| AutoComplete (_0) -> begin
-_0
-end))
-
-
-let uu___is_Lookup : query'  ->  Prims.bool = (fun projectee -> (match (projectee) with
-| Lookup (_0) -> begin
-true
-end
-| uu____2757 -> begin
-false
-end))
-
-
-let __proj__Lookup__item___0 : query'  ->  (Prims.string * lookup_context * position FStar_Pervasives_Native.option * Prims.string Prims.list) = (fun projectee -> (match (projectee) with
-| Lookup (_0) -> begin
-_0
-end))
-
-
-let uu___is_Compute : query'  ->  Prims.bool = (fun projectee -> (match (projectee) with
-| Compute (_0) -> begin
-true
-end
-| uu____2815 -> begin
-false
-end))
-
-
-let __proj__Compute__item___0 : query'  ->  (Prims.string * FStar_TypeChecker_Normalize.step Prims.list FStar_Pervasives_Native.option) = (fun projectee -> (match (projectee) with
-| Compute (_0) -> begin
-_0
-end))
-
-
-let uu___is_Search : query'  ->  Prims.bool = (fun projectee -> (match (projectee) with
-| Search (_0) -> begin
-true
-end
-| uu____2853 -> begin
-false
-end))
-
-
-let __proj__Search__item___0 : query'  ->  Prims.string = (fun projectee -> (match (projectee) with
-| Search (_0) -> begin
-_0
-end))
-
-
-let uu___is_GenericError : query'  ->  Prims.bool = (fun projectee -> (match (projectee) with
-| GenericError (_0) -> begin
-true
-end
-| uu____2867 -> begin
-false
-end))
-
-
-let __proj__GenericError__item___0 : query'  ->  Prims.string = (fun projectee -> (match (projectee) with
-| GenericError (_0) -> begin
-_0
-end))
-
-
-let uu___is_ProtocolViolation : query'  ->  Prims.bool = (fun projectee -> (match (projectee) with
-| ProtocolViolation (_0) -> begin
-true
-end
-| uu____2881 -> begin
-false
-end))
-
-
-let __proj__ProtocolViolation__item___0 : query'  ->  Prims.string = (fun projectee -> (match (projectee) with
-| ProtocolViolation (_0) -> begin
-_0
-end))
-
-
-let __proj__Mkquery__item__qq : query  ->  query' = (fun projectee -> (match (projectee) with
-| {qq = __fname__qq; qid = __fname__qid} -> begin
-__fname__qq
-end))
-
-
-let __proj__Mkquery__item__qid : query  ->  Prims.string = (fun projectee -> (match (projectee) with
-| {qq = __fname__qq; qid = __fname__qid} -> begin
-__fname__qid
-end))
-
-
-let query_needs_current_module : query'  ->  Prims.bool = (fun uu___267_2905 -> (match (uu___267_2905) with
-| Exit -> begin
-false
-end
-| DescribeProtocol -> begin
-false
-end
-| DescribeRepl -> begin
-false
-end
-| Segment (uu____2906) -> begin
-false
-end
-| Pop -> begin
-false
-end
-| Push ({push_kind = uu____2907; push_code = uu____2908; push_line = uu____2909; push_column = uu____2910; push_peek_only = false}) -> begin
-false
-end
-| VfsAdd (uu____2911) -> begin
-false
-end
-| GenericError (uu____2918) -> begin
-false
-end
-| ProtocolViolation (uu____2919) -> begin
-false
-end
-| Push (uu____2920) -> begin
-true
-end
-| AutoComplete (uu____2921) -> begin
-true
-end
-| Lookup (uu____2926) -> begin
-true
-end
-| Compute (uu____2939) -> begin
-true
-end
-| Search (uu____2948) -> begin
-true
-end))
-
-
-let interactive_protocol_vernum : Prims.int = (Prims.parse_int "2")
-
-
-let interactive_protocol_features : Prims.string Prims.list = ("autocomplete")::("autocomplete/context")::("compute")::("compute/reify")::("compute/pure-subterms")::("describe-protocol")::("describe-repl")::("exit")::("lookup")::("lookup/context")::("lookup/documentation")::("lookup/definition")::("peek")::("pop")::("push")::("search")::("segment")::("vfs-add")::[]
-
-exception InvalidQuery of (Prims.string)
-
-
-let uu___is_InvalidQuery : Prims.exn  ->  Prims.bool = (fun projectee -> (match (projectee) with
-| InvalidQuery (uu____2958) -> begin
-true
-end
-| uu____2959 -> begin
-false
-end))
-
-
-let __proj__InvalidQuery__item__uu___ : Prims.exn  ->  Prims.string = (fun projectee -> (match (projectee) with
-| InvalidQuery (uu____2967) -> begin
-uu____2967
-end))
-
-type query_status =
-| QueryOK
-| QueryNOK
-| QueryViolatesProtocol
-
-
-let uu___is_QueryOK : query_status  ->  Prims.bool = (fun projectee -> (match (projectee) with
-| QueryOK -> begin
-true
-end
-| uu____2972 -> begin
-false
-end))
-
-
-let uu___is_QueryNOK : query_status  ->  Prims.bool = (fun projectee -> (match (projectee) with
-| QueryNOK -> begin
-true
-end
-| uu____2977 -> begin
-false
-end))
-
-
-let uu___is_QueryViolatesProtocol : query_status  ->  Prims.bool = (fun projectee -> (match (projectee) with
-| QueryViolatesProtocol -> begin
-true
-end
-| uu____2982 -> begin
-false
-end))
-
-
-let try_assoc : 'Auu____2991 'Auu____2992 . 'Auu____2992  ->  ('Auu____2992 * 'Auu____2991) Prims.list  ->  'Auu____2991 FStar_Pervasives_Native.option = (fun key a -> (
-
-let uu____3015 = (FStar_Util.try_find (fun uu____3029 -> (match (uu____3029) with
-| (k, uu____3035) -> begin
-(Prims.op_Equality k key)
-end)) a)
-in (FStar_Util.map_option FStar_Pervasives_Native.snd uu____3015)))
-
-
-let wrap_js_failure : Prims.string  ->  Prims.string  ->  FStar_Util.json  ->  query = (fun qid expected got -> (
-
-let uu____3052 = (
-
-let uu____3053 = (
-
-let uu____3054 = (json_to_str got)
-in (FStar_Util.format2 "JSON decoding failed: expected %s, got %s" expected uu____3054))
-in ProtocolViolation (uu____3053))
-in {qq = uu____3052; qid = qid}))
-
-
-let unpack_interactive_query : FStar_Util.json  ->  query = (fun json -> (
-
-let assoc1 = (fun errloc key a -> (
-
-let uu____3081 = (try_assoc key a)
-in (match (uu____3081) with
-| FStar_Pervasives_Native.Some (v1) -> begin
-v1
-end
-| FStar_Pervasives_Native.None -> begin
-(
-
-let uu____3085 = (
-
-let uu____3086 = (FStar_Util.format2 "Missing key [%s] in %s." key errloc)
-in InvalidQuery (uu____3086))
-in (FStar_Exn.raise uu____3085))
-end)))
-in (
-
-let request = (FStar_All.pipe_right json js_assoc)
-in (
-
-let qid = (
-
-let uu____3101 = (assoc1 "query" "query-id" request)
-in (FStar_All.pipe_right uu____3101 js_str))
-in (FStar_All.try_with (fun uu___281_3108 -> (match (()) with
-| () -> begin
-(
-
-let query = (
-
-let uu____3110 = (assoc1 "query" "query" request)
-in (FStar_All.pipe_right uu____3110 js_str))
-in (
-
-let args = (
-
-let uu____3118 = (assoc1 "query" "args" request)
-in (FStar_All.pipe_right uu____3118 js_assoc))
-in (
-
-let arg = (fun k -> (assoc1 "[args]" k args))
-in (
-
-let try_arg = (fun k -> (
-
-let uu____3135 = (try_assoc k args)
-in (match (uu____3135) with
-| FStar_Pervasives_Native.Some (FStar_Util.JsonNull) -> begin
-FStar_Pervasives_Native.None
-end
-| other -> begin
-other
-end)))
-in (
-
-let uu____3143 = (match (query) with
-| "exit" -> begin
-Exit
-end
-| "pop" -> begin
-Pop
-end
-| "describe-protocol" -> begin
-DescribeProtocol
-end
-| "describe-repl" -> begin
-DescribeRepl
-end
-| "segment" -> begin
-(
-
-let uu____3144 = (
-
-let uu____3145 = (arg "code")
-in (FStar_All.pipe_right uu____3145 js_str))
-in Segment (uu____3144))
-end
-| "peek" -> begin
-(
-
-let uu____3146 = (
-
-let uu____3147 = (
-
-let uu____3148 = (arg "kind")
-in (FStar_All.pipe_right uu____3148 js_pushkind))
-in (
-
-let uu____3149 = (
-
-let uu____3150 = (arg "code")
-in (FStar_All.pipe_right uu____3150 js_str))
-in (
-
-let uu____3151 = (
-
-let uu____3152 = (arg "line")
-in (FStar_All.pipe_right uu____3152 js_int))
-in (
-
-let uu____3153 = (
-
-let uu____3154 = (arg "column")
-in (FStar_All.pipe_right uu____3154 js_int))
-in {push_kind = uu____3147; push_code = uu____3149; push_line = uu____3151; push_column = uu____3153; push_peek_only = (Prims.op_Equality query "peek")}))))
-in Push (uu____3146))
-end
-| "push" -> begin
-(
-
-let uu____3155 = (
-
-let uu____3156 = (
-
-let uu____3157 = (arg "kind")
-in (FStar_All.pipe_right uu____3157 js_pushkind))
-in (
-
-let uu____3158 = (
-
-let uu____3159 = (arg "code")
-in (FStar_All.pipe_right uu____3159 js_str))
-in (
-
-let uu____3160 = (
-
-let uu____3161 = (arg "line")
-in (FStar_All.pipe_right uu____3161 js_int))
-in (
-
-let uu____3162 = (
-
-let uu____3163 = (arg "column")
-in (FStar_All.pipe_right uu____3163 js_int))
-in {push_kind = uu____3156; push_code = uu____3158; push_line = uu____3160; push_column = uu____3162; push_peek_only = (Prims.op_Equality query "peek")}))))
-in Push (uu____3155))
-end
-| "autocomplete" -> begin
-(
-
-let uu____3164 = (
-
-let uu____3169 = (
-
-let uu____3170 = (arg "partial-symbol")
-in (FStar_All.pipe_right uu____3170 js_str))
-in (
-
-let uu____3171 = (
-
-let uu____3172 = (try_arg "context")
-in (FStar_All.pipe_right uu____3172 js_optional_completion_context))
-in ((uu____3169), (uu____3171))))
-in AutoComplete (uu____3164))
-end
-| "lookup" -> begin
-(
-
-let uu____3177 = (
-
-let uu____3190 = (
-
-let uu____3191 = (arg "symbol")
-in (FStar_All.pipe_right uu____3191 js_str))
-in (
-
-let uu____3192 = (
-
-let uu____3193 = (try_arg "context")
-in (FStar_All.pipe_right uu____3193 js_optional_lookup_context))
-in (
-
-let uu____3198 = (
-
-let uu____3207 = (
-
-let uu____3216 = (try_arg "location")
-in (FStar_All.pipe_right uu____3216 (FStar_Util.map_option js_assoc)))
-in (FStar_All.pipe_right uu____3207 (FStar_Util.map_option (fun loc -> (
-
-let uu____3274 = (
-
-let uu____3275 = (assoc1 "[location]" "filename" loc)
-in (FStar_All.pipe_right uu____3275 js_str))
-in (
-
-let uu____3276 = (
-
-let uu____3277 = (assoc1 "[location]" "line" loc)
-in (FStar_All.pipe_right uu____3277 js_int))
-in (
-
-let uu____3278 = (
-
-let uu____3279 = (assoc1 "[location]" "column" loc)
-in (FStar_All.pipe_right uu____3279 js_int))
-in ((uu____3274), (uu____3276), (uu____3278)))))))))
-in (
-
-let uu____3280 = (
-
-let uu____3283 = (arg "requested-info")
-in (FStar_All.pipe_right uu____3283 (js_list js_str)))
-in ((uu____3190), (uu____3192), (uu____3198), (uu____3280))))))
-in Lookup (uu____3177))
-end
-| "compute" -> begin
-(
-
-let uu____3296 = (
-
-let uu____3305 = (
-
-let uu____3306 = (arg "term")
-in (FStar_All.pipe_right uu____3306 js_str))
-in (
-
-let uu____3307 = (
-
-let uu____3312 = (try_arg "rules")
-in (FStar_All.pipe_right uu____3312 (FStar_Util.map_option (js_list js_reductionrule))))
-in ((uu____3305), (uu____3307))))
-in Compute (uu____3296))
-end
-| "search" -> begin
-(
-
-let uu____3327 = (
-
-let uu____3328 = (arg "terms")
-in (FStar_All.pipe_right uu____3328 js_str))
-in Search (uu____3327))
-end
-| "vfs-add" -> begin
-(
-
-let uu____3329 = (
-
-let uu____3336 = (
-
-let uu____3339 = (try_arg "filename")
-in (FStar_All.pipe_right uu____3339 (FStar_Util.map_option js_str)))
-in (
-
-let uu____3346 = (
-
-let uu____3347 = (arg "contents")
-in (FStar_All.pipe_right uu____3347 js_str))
-in ((uu____3336), (uu____3346))))
-in VfsAdd (uu____3329))
-end
-| uu____3350 -> begin
-(
-
-let uu____3351 = (FStar_Util.format1 "Unknown query \'%s\'" query)
-in ProtocolViolation (uu____3351))
-end)
-in {qq = uu____3143; qid = qid})))))
-end)) (fun uu___280_3354 -> (match (uu___280_3354) with
-| InvalidQuery (msg) -> begin
-{qq = ProtocolViolation (msg); qid = qid}
-end
-| UnexpectedJsonType (expected, got) -> begin
-(wrap_js_failure qid expected got)
-end)))))))
-
-
-let read_interactive_query : FStar_Util.stream_reader  ->  query = (fun stream -> (FStar_All.try_with (fun uu___283_3364 -> (match (()) with
-| () -> begin
-(
-
-let uu____3365 = (FStar_Util.read_line stream)
-in (match (uu____3365) with
-| FStar_Pervasives_Native.None -> begin
-(FStar_Exn.raise (ExitREPL ((Prims.parse_int "0"))))
-end
-| FStar_Pervasives_Native.Some (line) -> begin
-(
-
-let uu____3369 = (FStar_Util.json_of_string line)
-in (match (uu____3369) with
-| FStar_Pervasives_Native.None -> begin
-{qq = ProtocolViolation ("Json parsing failed."); qid = "?"}
-end
-| FStar_Pervasives_Native.Some (request) -> begin
-(unpack_interactive_query request)
-end))
-end))
-end)) (fun uu___282_3375 -> (match (uu___282_3375) with
-| InvalidQuery (msg) -> begin
-{qq = ProtocolViolation (msg); qid = "?"}
-end
-| UnexpectedJsonType (expected, got) -> begin
-(wrap_js_failure "?" expected got)
-end))))
-
-
-let json_of_opt : 'Auu____3385 . ('Auu____3385  ->  FStar_Util.json)  ->  'Auu____3385 FStar_Pervasives_Native.option  ->  FStar_Util.json = (fun json_of_a opt_a -> (
-
-let uu____3403 = (FStar_Util.map_option json_of_a opt_a)
-in (FStar_Util.dflt FStar_Util.JsonNull uu____3403)))
-
-
-let json_of_pos : FStar_Range.pos  ->  FStar_Util.json = (fun pos -> (
-
-let uu____3410 = (
-
-let uu____3413 = (
-
-let uu____3414 = (FStar_Range.line_of_pos pos)
-in FStar_Util.JsonInt (uu____3414))
-in (
-
-let uu____3415 = (
-
-let uu____3418 = (
-
-let uu____3419 = (FStar_Range.col_of_pos pos)
-in FStar_Util.JsonInt (uu____3419))
-in (uu____3418)::[])
-in (uu____3413)::uu____3415))
-in FStar_Util.JsonList (uu____3410)))
-
-
-let json_of_range_fields : Prims.string  ->  FStar_Range.pos  ->  FStar_Range.pos  ->  FStar_Util.json = (fun file b e -> (
-
-let uu____3432 = (
-
-let uu____3439 = (
-
-let uu____3446 = (
-
-let uu____3451 = (json_of_pos b)
-in (("beg"), (uu____3451)))
-in (
-
-let uu____3452 = (
-
-let uu____3459 = (
-
-let uu____3464 = (json_of_pos e)
-in (("end"), (uu____3464)))
-in (uu____3459)::[])
-in (uu____3446)::uu____3452))
-in ((("fname"), (FStar_Util.JsonStr (file))))::uu____3439)
-in FStar_Util.JsonAssoc (uu____3432)))
-
-
-let json_of_use_range : FStar_Range.range  ->  FStar_Util.json = (fun r -> (
-
-let uu____3485 = (FStar_Range.file_of_use_range r)
-in (
-
-let uu____3486 = (FStar_Range.start_of_use_range r)
-in (
-
-let uu____3487 = (FStar_Range.end_of_use_range r)
-in (json_of_range_fields uu____3485 uu____3486 uu____3487)))))
-
-
-let json_of_def_range : FStar_Range.range  ->  FStar_Util.json = (fun r -> (
-
-let uu____3492 = (FStar_Range.file_of_range r)
-in (
-
-let uu____3493 = (FStar_Range.start_of_range r)
-in (
-
-let uu____3494 = (FStar_Range.end_of_range r)
-in (json_of_range_fields uu____3492 uu____3493 uu____3494)))))
-
-
-let json_of_issue_level : FStar_Errors.issue_level  ->  FStar_Util.json = (fun i -> FStar_Util.JsonStr ((match (i) with
-| FStar_Errors.ENotImplemented -> begin
-"not-implemented"
-end
-| FStar_Errors.EInfo -> begin
-"info"
-end
-| FStar_Errors.EWarning -> begin
-"warning"
-end
-| FStar_Errors.EError -> begin
-"error"
-end)))
-
-
-let json_of_issue : FStar_Errors.issue  ->  FStar_Util.json = (fun issue -> (
-
-let uu____3503 = (
-
-let uu____3510 = (
-
-let uu____3517 = (
-
-let uu____3524 = (
-
-let uu____3529 = (
-
-let uu____3530 = (
-
-let uu____3533 = (match (issue.FStar_Errors.issue_range) with
-| FStar_Pervasives_Native.None -> begin
-[]
-end
-| FStar_Pervasives_Native.Some (r) -> begin
-(
-
-let uu____3539 = (json_of_use_range r)
-in (uu____3539)::[])
-end)
-in (
-
-let uu____3540 = (match (issue.FStar_Errors.issue_range) with
-| FStar_Pervasives_Native.Some (r) when (
-
-let uu____3546 = (FStar_Range.def_range r)
-in (
-
-let uu____3547 = (FStar_Range.use_range r)
-in (Prims.op_disEquality uu____3546 uu____3547))) -> begin
-(
-
-let uu____3548 = (json_of_def_range r)
-in (uu____3548)::[])
-end
-| uu____3549 -> begin
-[]
-end)
-in (FStar_List.append uu____3533 uu____3540)))
-in FStar_Util.JsonList (uu____3530))
-in (("ranges"), (uu____3529)))
-in (uu____3524)::[])
-in ((("message"), (FStar_Util.JsonStr (issue.FStar_Errors.issue_message))))::uu____3517)
-in ((("level"), ((json_of_issue_level issue.FStar_Errors.issue_level))))::uu____3510)
-in FStar_Util.JsonAssoc (uu____3503)))
-
-type symbol_lookup_result =
-{slr_name : Prims.string; slr_def_range : FStar_Range.range FStar_Pervasives_Native.option; slr_typ : Prims.string FStar_Pervasives_Native.option; slr_doc : Prims.string FStar_Pervasives_Native.option; slr_def : Prims.string FStar_Pervasives_Native.option}
-
-
-let __proj__Mksymbol_lookup_result__item__slr_name : symbol_lookup_result  ->  Prims.string = (fun projectee -> (match (projectee) with
-| {slr_name = __fname__slr_name; slr_def_range = __fname__slr_def_range; slr_typ = __fname__slr_typ; slr_doc = __fname__slr_doc; slr_def = __fname__slr_def} -> begin
-__fname__slr_name
-end))
-
-
-let __proj__Mksymbol_lookup_result__item__slr_def_range : symbol_lookup_result  ->  FStar_Range.range FStar_Pervasives_Native.option = (fun projectee -> (match (projectee) with
-| {slr_name = __fname__slr_name; slr_def_range = __fname__slr_def_range; slr_typ = __fname__slr_typ; slr_doc = __fname__slr_doc; slr_def = __fname__slr_def} -> begin
-__fname__slr_def_range
-end))
-
-
-let __proj__Mksymbol_lookup_result__item__slr_typ : symbol_lookup_result  ->  Prims.string FStar_Pervasives_Native.option = (fun projectee -> (match (projectee) with
-| {slr_name = __fname__slr_name; slr_def_range = __fname__slr_def_range; slr_typ = __fname__slr_typ; slr_doc = __fname__slr_doc; slr_def = __fname__slr_def} -> begin
-__fname__slr_typ
-end))
-
-
-let __proj__Mksymbol_lookup_result__item__slr_doc : symbol_lookup_result  ->  Prims.string FStar_Pervasives_Native.option = (fun projectee -> (match (projectee) with
-| {slr_name = __fname__slr_name; slr_def_range = __fname__slr_def_range; slr_typ = __fname__slr_typ; slr_doc = __fname__slr_doc; slr_def = __fname__slr_def} -> begin
-__fname__slr_doc
-end))
-
-
-let __proj__Mksymbol_lookup_result__item__slr_def : symbol_lookup_result  ->  Prims.string FStar_Pervasives_Native.option = (fun projectee -> (match (projectee) with
-| {slr_name = __fname__slr_name; slr_def_range = __fname__slr_def_range; slr_typ = __fname__slr_typ; slr_doc = __fname__slr_doc; slr_def = __fname__slr_def} -> begin
-__fname__slr_def
-end))
-
-
-let alist_of_symbol_lookup_result : symbol_lookup_result  ->  (Prims.string * FStar_Util.json) Prims.list = (fun lr -> (
-
-let uu____3707 = (
-
-let uu____3714 = (
-
-let uu____3719 = (json_of_opt json_of_def_range lr.slr_def_range)
-in (("defined-at"), (uu____3719)))
-in (
-
-let uu____3720 = (
-
-let uu____3727 = (
-
-let uu____3732 = (json_of_opt (fun _0_66 -> FStar_Util.JsonStr (_0_66)) lr.slr_typ)
-in (("type"), (uu____3732)))
-in (
-
-let uu____3733 = (
-
-let uu____3740 = (
-
-let uu____3745 = (json_of_opt (fun _0_67 -> FStar_Util.JsonStr (_0_67)) lr.slr_doc)
-in (("documentation"), (uu____3745)))
-in (
-
-let uu____3746 = (
-
-let uu____3753 = (
-
-let uu____3758 = (json_of_opt (fun _0_68 -> FStar_Util.JsonStr (_0_68)) lr.slr_def)
-in (("definition"), (uu____3758)))
-in (uu____3753)::[])
-in (uu____3740)::uu____3746))
-in (uu____3727)::uu____3733))
-in (uu____3714)::uu____3720))
-in ((("name"), (FStar_Util.JsonStr (lr.slr_name))))::uu____3707))
-
-
-let alist_of_protocol_info : (Prims.string * FStar_Util.json) Prims.list = (
-
-let js_version = FStar_Util.JsonInt (interactive_protocol_vernum)
-in (
-
-let js_features = (
-
-let uu____3791 = (FStar_List.map (fun _0_69 -> FStar_Util.JsonStr (_0_69)) interactive_protocol_features)
-in (FStar_All.pipe_left (fun _0_70 -> FStar_Util.JsonList (_0_70)) uu____3791))
-in ((("version"), (js_version)))::((("features"), (js_features)))::[]))
-
-type fstar_option_permission_level =
-| OptSet
-| OptReset
-| OptReadOnly
-
-
-let uu___is_OptSet : fstar_option_permission_level  ->  Prims.bool = (fun projectee -> (match (projectee) with
-| OptSet -> begin
-true
-end
-| uu____3812 -> begin
-false
-end))
-
-
-let uu___is_OptReset : fstar_option_permission_level  ->  Prims.bool = (fun projectee -> (match (projectee) with
-| OptReset -> begin
-true
-end
-| uu____3817 -> begin
-false
-end))
-
-
-let uu___is_OptReadOnly : fstar_option_permission_level  ->  Prims.bool = (fun projectee -> (match (projectee) with
-| OptReadOnly -> begin
-true
-end
-| uu____3822 -> begin
-false
-end))
-
-
-let string_of_option_permission_level : fstar_option_permission_level  ->  Prims.string = (fun uu___268_3826 -> (match (uu___268_3826) with
-| OptSet -> begin
-""
-end
-| OptReset -> begin
-"requires #reset-options"
-end
-| OptReadOnly -> begin
-"read-only"
-end))
-
-type fstar_option =
-{opt_name : Prims.string; opt_sig : Prims.string; opt_value : FStar_Options.option_val; opt_default : FStar_Options.option_val; opt_type : FStar_Options.opt_type; opt_snippets : Prims.string Prims.list; opt_documentation : Prims.string FStar_Pervasives_Native.option; opt_permission_level : fstar_option_permission_level}
-
-
-let __proj__Mkfstar_option__item__opt_name : fstar_option  ->  Prims.string = (fun projectee -> (match (projectee) with
-| {opt_name = __fname__opt_name; opt_sig = __fname__opt_sig; opt_value = __fname__opt_value; opt_default = __fname__opt_default; opt_type = __fname__opt_type; opt_snippets = __fname__opt_snippets; opt_documentation = __fname__opt_documentation; opt_permission_level = __fname__opt_permission_level} -> begin
-__fname__opt_name
-end))
-
-
-let __proj__Mkfstar_option__item__opt_sig : fstar_option  ->  Prims.string = (fun projectee -> (match (projectee) with
-| {opt_name = __fname__opt_name; opt_sig = __fname__opt_sig; opt_value = __fname__opt_value; opt_default = __fname__opt_default; opt_type = __fname__opt_type; opt_snippets = __fname__opt_snippets; opt_documentation = __fname__opt_documentation; opt_permission_level = __fname__opt_permission_level} -> begin
-__fname__opt_sig
-end))
-
-
-let __proj__Mkfstar_option__item__opt_value : fstar_option  ->  FStar_Options.option_val = (fun projectee -> (match (projectee) with
-| {opt_name = __fname__opt_name; opt_sig = __fname__opt_sig; opt_value = __fname__opt_value; opt_default = __fname__opt_default; opt_type = __fname__opt_type; opt_snippets = __fname__opt_snippets; opt_documentation = __fname__opt_documentation; opt_permission_level = __fname__opt_permission_level} -> begin
-__fname__opt_value
-end))
-
-
-let __proj__Mkfstar_option__item__opt_default : fstar_option  ->  FStar_Options.option_val = (fun projectee -> (match (projectee) with
-| {opt_name = __fname__opt_name; opt_sig = __fname__opt_sig; opt_value = __fname__opt_value; opt_default = __fname__opt_default; opt_type = __fname__opt_type; opt_snippets = __fname__opt_snippets; opt_documentation = __fname__opt_documentation; opt_permission_level = __fname__opt_permission_level} -> begin
-__fname__opt_default
-end))
-
-
-let __proj__Mkfstar_option__item__opt_type : fstar_option  ->  FStar_Options.opt_type = (fun projectee -> (match (projectee) with
-| {opt_name = __fname__opt_name; opt_sig = __fname__opt_sig; opt_value = __fname__opt_value; opt_default = __fname__opt_default; opt_type = __fname__opt_type; opt_snippets = __fname__opt_snippets; opt_documentation = __fname__opt_documentation; opt_permission_level = __fname__opt_permission_level} -> begin
-__fname__opt_type
-end))
-
-
-let __proj__Mkfstar_option__item__opt_snippets : fstar_option  ->  Prims.string Prims.list = (fun projectee -> (match (projectee) with
-| {opt_name = __fname__opt_name; opt_sig = __fname__opt_sig; opt_value = __fname__opt_value; opt_default = __fname__opt_default; opt_type = __fname__opt_type; opt_snippets = __fname__opt_snippets; opt_documentation = __fname__opt_documentation; opt_permission_level = __fname__opt_permission_level} -> begin
-__fname__opt_snippets
-end))
-
-
-let __proj__Mkfstar_option__item__opt_documentation : fstar_option  ->  Prims.string FStar_Pervasives_Native.option = (fun projectee -> (match (projectee) with
-| {opt_name = __fname__opt_name; opt_sig = __fname__opt_sig; opt_value = __fname__opt_value; opt_default = __fname__opt_default; opt_type = __fname__opt_type; opt_snippets = __fname__opt_snippets; opt_documentation = __fname__opt_documentation; opt_permission_level = __fname__opt_permission_level} -> begin
-__fname__opt_documentation
-end))
-
-
-let __proj__Mkfstar_option__item__opt_permission_level : fstar_option  ->  fstar_option_permission_level = (fun projectee -> (match (projectee) with
-| {opt_name = __fname__opt_name; opt_sig = __fname__opt_sig; opt_value = __fname__opt_value; opt_default = __fname__opt_default; opt_type = __fname__opt_type; opt_snippets = __fname__opt_snippets; opt_documentation = __fname__opt_documentation; opt_permission_level = __fname__opt_permission_level} -> begin
-__fname__opt_permission_level
-end))
-
-
-let rec kind_of_fstar_option_type : FStar_Options.opt_type  ->  Prims.string = (fun uu___269_4002 -> (match (uu___269_4002) with
-| FStar_Options.Const (uu____4003) -> begin
-"flag"
-end
-| FStar_Options.IntStr (uu____4004) -> begin
-"int"
-end
-| FStar_Options.BoolStr -> begin
-"bool"
-end
-| FStar_Options.PathStr (uu____4005) -> begin
-"path"
-end
-| FStar_Options.SimpleStr (uu____4006) -> begin
-"string"
-end
-| FStar_Options.EnumStr (uu____4007) -> begin
-"enum"
-end
-| FStar_Options.OpenEnumStr (uu____4010) -> begin
-"open enum"
-end
-| FStar_Options.PostProcessed (uu____4017, typ) -> begin
-(kind_of_fstar_option_type typ)
-end
-| FStar_Options.Accumulated (typ) -> begin
-(kind_of_fstar_option_type typ)
-end
-| FStar_Options.ReverseAccumulated (typ) -> begin
-(kind_of_fstar_option_type typ)
-end
-| FStar_Options.WithSideEffect (uu____4025, typ) -> begin
-(kind_of_fstar_option_type typ)
-end))
-
-
-let rec snippets_of_fstar_option : Prims.string  ->  FStar_Options.opt_type  ->  Prims.string Prims.list = (fun name typ -> (
-
-let mk_field = (fun field_name -> (Prims.strcat "${" (Prims.strcat field_name "}")))
-in (
-
-let mk_snippet = (fun name1 argstring -> (Prims.strcat "--" (Prims.strcat name1 (match ((Prims.op_disEquality argstring "")) with
-| true -> begin
-(Prims.strcat " " argstring)
-end
-| uu____4052 -> begin
-""
-end))))
-in (
-
-let rec arg_snippets_of_type = (fun typ1 -> (match (typ1) with
-| FStar_Options.Const (uu____4061) -> begin
-("")::[]
-end
-| FStar_Options.BoolStr -> begin
-("true")::("false")::[]
-end
-| FStar_Options.IntStr (desc) -> begin
-((mk_field desc))::[]
-end
-| FStar_Options.PathStr (desc) -> begin
-((mk_field desc))::[]
-end
-| FStar_Options.SimpleStr (desc) -> begin
-((mk_field desc))::[]
-end
-| FStar_Options.EnumStr (strs) -> begin
-strs
-end
-| FStar_Options.OpenEnumStr (strs, desc) -> begin
-(FStar_List.append strs (((mk_field desc))::[]))
-end
-| FStar_Options.PostProcessed (uu____4074, elem_spec) -> begin
-(arg_snippets_of_type elem_spec)
-end
-| FStar_Options.Accumulated (elem_spec) -> begin
-(arg_snippets_of_type elem_spec)
-end
-| FStar_Options.ReverseAccumulated (elem_spec) -> begin
-(arg_snippets_of_type elem_spec)
-end
-| FStar_Options.WithSideEffect (uu____4082, elem_spec) -> begin
-(arg_snippets_of_type elem_spec)
-end))
-in (
-
-let uu____4088 = (arg_snippets_of_type typ)
-in (FStar_List.map (mk_snippet name) uu____4088))))))
-
-
-let rec json_of_fstar_option_value : FStar_Options.option_val  ->  FStar_Util.json = (fun uu___270_4094 -> (match (uu___270_4094) with
-| FStar_Options.Bool (b) -> begin
-FStar_Util.JsonBool (b)
-end
-| FStar_Options.String (s) -> begin
-FStar_Util.JsonStr (s)
-end
-| FStar_Options.Path (s) -> begin
-FStar_Util.JsonStr (s)
-end
-| FStar_Options.Int (n1) -> begin
-FStar_Util.JsonInt (n1)
-end
-| FStar_Options.List (vs) -> begin
-(
-
-let uu____4102 = (FStar_List.map json_of_fstar_option_value vs)
-in FStar_Util.JsonList (uu____4102))
-end
-| FStar_Options.Unset -> begin
-FStar_Util.JsonNull
-end))
-
-
-let alist_of_fstar_option : fstar_option  ->  (Prims.string * FStar_Util.json) Prims.list = (fun opt -> (
-
-let uu____4115 = (
-
-let uu____4122 = (
-
-let uu____4129 = (
-
-let uu____4134 = (json_of_fstar_option_value opt.opt_value)
-in (("value"), (uu____4134)))
-in (
-
-let uu____4135 = (
-
-let uu____4142 = (
-
-let uu____4147 = (json_of_fstar_option_value opt.opt_default)
-in (("default"), (uu____4147)))
-in (
-
-let uu____4148 = (
-
-let uu____4155 = (
-
-let uu____4160 = (json_of_opt (fun _0_71 -> FStar_Util.JsonStr (_0_71)) opt.opt_documentation)
-in (("documentation"), (uu____4160)))
-in (
-
-let uu____4161 = (
-
-let uu____4168 = (
-
-let uu____4173 = (
-
-let uu____4174 = (kind_of_fstar_option_type opt.opt_type)
-in FStar_Util.JsonStr (uu____4174))
-in (("type"), (uu____4173)))
-in (uu____4168)::((("permission-level"), (FStar_Util.JsonStr ((string_of_option_permission_level opt.opt_permission_level)))))::[])
-in (uu____4155)::uu____4161))
-in (uu____4142)::uu____4148))
-in (uu____4129)::uu____4135))
-in ((("signature"), (FStar_Util.JsonStr (opt.opt_sig))))::uu____4122)
-in ((("name"), (FStar_Util.JsonStr (opt.opt_name))))::uu____4115))
-
-
-let json_of_fstar_option : fstar_option  ->  FStar_Util.json = (fun opt -> (
-
-let uu____4211 = (alist_of_fstar_option opt)
-in FStar_Util.JsonAssoc (uu____4211)))
-
-
-let write_json : FStar_Util.json  ->  Prims.unit = (fun json -> ((
-
-let uu____4223 = (FStar_Util.string_of_json json)
-in (FStar_Util.print_raw uu____4223));
-(FStar_Util.print_raw "\n");
-))
-
-
-let write_response : Prims.string  ->  query_status  ->  FStar_Util.json  ->  Prims.unit = (fun qid status response -> (
-
-let qid1 = FStar_Util.JsonStr (qid)
-in (
-
-let status1 = (match (status) with
-| QueryOK -> begin
-FStar_Util.JsonStr ("success")
-end
-| QueryNOK -> begin
-FStar_Util.JsonStr ("failure")
-end
-| QueryViolatesProtocol -> begin
-FStar_Util.JsonStr ("protocol-violation")
-end)
-in (write_json (FStar_Util.JsonAssoc (((("kind"), (FStar_Util.JsonStr ("response"))))::((("query-id"), (qid1)))::((("status"), (status1)))::((("response"), (response)))::[]))))))
-
-
-let write_message : Prims.string  ->  FStar_Util.json  ->  Prims.unit = (fun level contents -> (write_json (FStar_Util.JsonAssoc (((("kind"), (FStar_Util.JsonStr ("message"))))::((("level"), (FStar_Util.JsonStr (level))))::((("contents"), (contents)))::[]))))
-
-
-let write_hello : Prims.unit  ->  Prims.unit = (fun uu____4285 -> (
-
-let js_version = FStar_Util.JsonInt (interactive_protocol_vernum)
-in (
-
-let js_features = (
-
-let uu____4288 = (FStar_List.map (fun _0_72 -> FStar_Util.JsonStr (_0_72)) interactive_protocol_features)
-in FStar_Util.JsonList (uu____4288))
-in (write_json (FStar_Util.JsonAssoc (((("kind"), (FStar_Util.JsonStr ("protocol-info"))))::alist_of_protocol_info))))))
-
-
-let sig_of_fstar_option : Prims.string  ->  FStar_Options.opt_type  ->  Prims.string = (fun name typ -> (
-
-let flag = (Prims.strcat "--" name)
-in (
-
-let uu____4304 = (FStar_Options.desc_of_opt_type typ)
-in (match (uu____4304) with
-| FStar_Pervasives_Native.None -> begin
-flag
-end
-| FStar_Pervasives_Native.Some (arg_sig) -> begin
-(Prims.strcat flag (Prims.strcat " " arg_sig))
-end))))
-
-
-let fstar_options_list_cache : fstar_option Prims.list = (
-
-let defaults1 = (FStar_Util.smap_of_list FStar_Options.defaults)
-in (
-
-let uu____4313 = (FStar_All.pipe_right FStar_Options.all_specs_with_types (FStar_List.filter_map (fun uu____4342 -> (match (uu____4342) with
-| (_shortname, name, typ, doc1) -> begin
-(
-
-let uu____4357 = (FStar_Util.smap_try_find defaults1 name)
-in (FStar_All.pipe_right uu____4357 (FStar_Util.map_option (fun default_value -> (
-
-let uu____4369 = (sig_of_fstar_option name typ)
-in (
-
-let uu____4370 = (snippets_of_fstar_option name typ)
-in (
-
-let uu____4373 = (
-
-let uu____4374 = (FStar_Options.settable name)
-in (match (uu____4374) with
-| true -> begin
-OptSet
-end
-| uu____4375 -> begin
-(
-
-let uu____4376 = (FStar_Options.resettable name)
-in (match (uu____4376) with
-| true -> begin
-OptReset
-end
-| uu____4377 -> begin
-OptReadOnly
-end))
-end))
-in {opt_name = name; opt_sig = uu____4369; opt_value = FStar_Options.Unset; opt_default = default_value; opt_type = typ; opt_snippets = uu____4370; opt_documentation = (match ((Prims.op_Equality doc1 "")) with
-| true -> begin
-FStar_Pervasives_Native.None
-end
-| uu____4380 -> begin
-FStar_Pervasives_Native.Some (doc1)
-end); opt_permission_level = uu____4373})))))))
-end))))
-in (FStar_All.pipe_right uu____4313 (FStar_List.sortWith (fun o1 o2 -> (FStar_String.compare (FStar_String.lowercase o1.opt_name) (FStar_String.lowercase o2.opt_name)))))))
-
-
-let fstar_options_map_cache : fstar_option FStar_Util.smap = (
-
-let cache = (FStar_Util.smap_create (Prims.parse_int "50"))
-in ((FStar_List.iter (fun opt -> (FStar_Util.smap_add cache opt.opt_name opt)) fstar_options_list_cache);
-cache;
-))
-
-
-let update_option : fstar_option  ->  fstar_option = (fun opt -> (
-
-let uu___284_4401 = opt
-in (
-
-let uu____4402 = (FStar_Options.get_option opt.opt_name)
-in {opt_name = uu___284_4401.opt_name; opt_sig = uu___284_4401.opt_sig; opt_value = uu____4402; opt_default = uu___284_4401.opt_default; opt_type = uu___284_4401.opt_type; opt_snippets = uu___284_4401.opt_snippets; opt_documentation = uu___284_4401.opt_documentation; opt_permission_level = uu___284_4401.opt_permission_level})))
-
-
-let current_fstar_options : (fstar_option  ->  Prims.bool)  ->  fstar_option Prims.list = (fun filter1 -> (
-
-let uu____4414 = (FStar_List.filter filter1 fstar_options_list_cache)
-in (FStar_List.map update_option uu____4414)))
-
-
-let trim_option_name : Prims.string  ->  (Prims.string * Prims.string) = (fun opt_name -> (
-
-let opt_prefix = "--"
-in (match ((FStar_Util.starts_with opt_name opt_prefix)) with
-| true -> begin
-(
-
-let uu____4430 = (FStar_Util.substring_from opt_name (FStar_String.length opt_prefix))
-in ((opt_prefix), (uu____4430)))
-end
-| uu____4431 -> begin
-((""), (opt_name))
-end)))
-
-
-let json_of_repl_state : repl_state  ->  FStar_Util.json = (fun st -> (
-
-let filenames = (fun uu____4445 -> (match (uu____4445) with
-| (task, uu____4453) -> begin
-(match (task) with
-| LDInterleaved (intf, impl) -> begin
-(intf.tf_fname)::(impl.tf_fname)::[]
-end
-| LDSingle (intf_or_impl) -> begin
-(intf_or_impl.tf_fname)::[]
-end
-| LDInterfaceOfCurrentFile (intf) -> begin
-(intf.tf_fname)::[]
-end
-| PushFragment (uu____4460) -> begin
-[]
-end)
-end))
-in (
-
-let uu____4461 = (
-
-let uu____4468 = (
-
-let uu____4473 = (
-
-let uu____4474 = (
-
-let uu____4477 = (FStar_List.concatMap filenames st.repl_deps_stack)
-in (FStar_List.map (fun _0_73 -> FStar_Util.JsonStr (_0_73)) uu____4477))
-in FStar_Util.JsonList (uu____4474))
-in (("loaded-dependencies"), (uu____4473)))
-in (
-
-let uu____4484 = (
-
-let uu____4491 = (
-
-let uu____4496 = (
-
-let uu____4497 = (
-
-let uu____4500 = (current_fstar_options (fun uu____4505 -> true))
-in (FStar_List.map json_of_fstar_option uu____4500))
-in FStar_Util.JsonList (uu____4497))
-in (("options"), (uu____4496)))
-in (uu____4491)::[])
-in (uu____4468)::uu____4484))
-in FStar_Util.JsonAssoc (uu____4461))))
-
-
-let with_printed_effect_args : 'Auu____4522 . (Prims.unit  ->  'Auu____4522)  ->  'Auu____4522 = (fun k -> (FStar_Options.with_saved_options (fun uu____4534 -> ((FStar_Options.set_option "print_effect_args" (FStar_Options.Bool (true)));
-(k ());
-))))
-
-
-let term_to_string : FStar_TypeChecker_Env.env  ->  FStar_Syntax_Syntax.term  ->  Prims.string = (fun tcenv t -> (with_printed_effect_args (fun uu____4545 -> (FStar_TypeChecker_Normalize.term_to_string tcenv t))))
-
-
-let sigelt_to_string : FStar_Syntax_Syntax.sigelt  ->  Prims.string = (fun se -> (with_printed_effect_args (fun uu____4551 -> (FStar_Syntax_Print.sigelt_to_string se))))
-
-
-let run_exit : 'Auu____4558 'Auu____4559 . 'Auu____4559  ->  ((query_status * FStar_Util.json) * ('Auu____4558, Prims.int) FStar_Util.either) = (fun st -> ((((QueryOK), (FStar_Util.JsonNull))), (FStar_Util.Inr ((Prims.parse_int "0")))))
-
-
-let run_describe_protocol : 'Auu____4590 'Auu____4591 . 'Auu____4591  ->  ((query_status * FStar_Util.json) * ('Auu____4591, 'Auu____4590) FStar_Util.either) = (fun st -> ((((QueryOK), (FStar_Util.JsonAssoc (alist_of_protocol_info)))), (FStar_Util.Inl (st))))
-
-
-let run_describe_repl : 'Auu____4620 . repl_state  ->  ((query_status * FStar_Util.json) * (repl_state, 'Auu____4620) FStar_Util.either) = (fun st -> (
-
-let uu____4637 = (
-
-let uu____4642 = (json_of_repl_state st)
-in ((QueryOK), (uu____4642)))
-in ((uu____4637), (FStar_Util.Inl (st)))))
-
-
-let run_protocol_violation : 'Auu____4659 'Auu____4660 . 'Auu____4660  ->  Prims.string  ->  ((query_status * FStar_Util.json) * ('Auu____4660, 'Auu____4659) FStar_Util.either) = (fun st message -> ((((QueryViolatesProtocol), (FStar_Util.JsonStr (message)))), (FStar_Util.Inl (st))))
-
-
-let run_generic_error : 'Auu____4697 'Auu____4698 . 'Auu____4698  ->  Prims.string  ->  ((query_status * FStar_Util.json) * ('Auu____4698, 'Auu____4697) FStar_Util.either) = (fun st message -> ((((QueryNOK), (FStar_Util.JsonStr (message)))), (FStar_Util.Inl (st))))
-
-
-let collect_errors : Prims.unit  ->  FStar_Errors.issue Prims.list = (fun uu____4732 -> (
-
-let errors = (FStar_Errors.report_all ())
-in ((FStar_Errors.clear ());
-errors;
-)))
-
-
-let run_segment : 'Auu____4743 . repl_state  ->  Prims.string  ->  ((query_status * FStar_Util.json) * (repl_state, 'Auu____4743) FStar_Util.either) = (fun st code -> (
-
-let frag = {FStar_Parser_ParseIt.frag_text = code; FStar_Parser_ParseIt.frag_line = (Prims.parse_int "1"); FStar_Parser_ParseIt.frag_col = (Prims.parse_int "0")}
-in (
-
-let collect_decls = (fun uu____4770 -> (
-
-let uu____4771 = (FStar_Parser_Driver.parse_fragment frag)
-in (match (uu____4771) with
-| FStar_Parser_Driver.Empty -> begin
-[]
-end
-| FStar_Parser_Driver.Decls (decls) -> begin
-decls
-end
-| FStar_Parser_Driver.Modul (FStar_Parser_AST.Module (uu____4777, decls)) -> begin
-decls
-end
-| FStar_Parser_Driver.Modul (FStar_Parser_AST.Interface (uu____4783, decls, uu____4785)) -> begin
-decls
-end)))
-in (
-
-let uu____4790 = (with_captured_errors st.repl_env (fun uu____4799 -> (
-
-let uu____4800 = (collect_decls ())
-in (FStar_All.pipe_left (fun _0_74 -> FStar_Pervasives_Native.Some (_0_74)) uu____4800))))
-in (match (uu____4790) with
-| FStar_Pervasives_Native.None -> begin
-(
-
-let errors = (
-
-let uu____4828 = (collect_errors ())
-in (FStar_All.pipe_right uu____4828 (FStar_List.map json_of_issue)))
-in ((((QueryNOK), (FStar_Util.JsonList (errors)))), (FStar_Util.Inl (st))))
-end
-| FStar_Pervasives_Native.Some (decls) -> begin
-(
-
-let json_of_decl = (fun decl -> (
-
-let uu____4852 = (
-
-let uu____4859 = (
-
-let uu____4864 = (json_of_def_range (FStar_Parser_AST.decl_drange decl))
-in (("def_range"), (uu____4864)))
-in (uu____4859)::[])
-in FStar_Util.JsonAssoc (uu____4852)))
-in (
-
-let js_decls = (
-
-let uu____4874 = (FStar_List.map json_of_decl decls)
-in (FStar_All.pipe_left (fun _0_75 -> FStar_Util.JsonList (_0_75)) uu____4874))
-in ((((QueryOK), (FStar_Util.JsonAssoc (((("decls"), (js_decls)))::[])))), (FStar_Util.Inl (st)))))
-end)))))
-
-
-let run_vfs_add : 'Auu____4903 . repl_state  ->  Prims.string FStar_Pervasives_Native.option  ->  Prims.string  ->  ((query_status * FStar_Util.json) * (repl_state, 'Auu____4903) FStar_Util.either) = (fun st opt_fname contents -> (
-
-let fname = (FStar_Util.dflt st.repl_fname opt_fname)
-in ((FStar_Parser_ParseIt.add_vfs_entry fname contents);
-((((QueryOK), (FStar_Util.JsonNull))), (FStar_Util.Inl (st)));
-)))
-
-
-let run_pop : 'Auu____4946 . repl_state  ->  ((query_status * FStar_Util.json) * (repl_state, 'Auu____4946) FStar_Util.either) = (fun st -> (
-
-let uu____4963 = (nothing_left_to_pop st)
-in (match (uu____4963) with
-| true -> begin
-((((QueryNOK), (FStar_Util.JsonStr ("Too many pops")))), (FStar_Util.Inl (st)))
-end
-| uu____4984 -> begin
-(
-
-let st' = (pop_repl st)
-in ((((QueryOK), (FStar_Util.JsonNull))), (FStar_Util.Inl (st'))))
-end)))
-
-
-let load_deps : repl_state  ->  ((repl_state * Prims.string Prims.list), repl_state) FStar_Util.either = (fun st -> (
-
-let uu____5008 = (with_captured_errors st.repl_env (fun _env -> (
-
-let uu____5030 = (deps_and_repl_ld_tasks_of_our_file st.repl_fname)
-in (FStar_All.pipe_left (fun _0_76 -> FStar_Pervasives_Native.Some (_0_76)) uu____5030))))
-in (match (uu____5008) with
-| FStar_Pervasives_Native.None -> begin
-FStar_Util.Inr (st)
-end
-| FStar_Pervasives_Native.Some (deps, tasks) -> begin
-(
-
-let uu____5107 = (run_repl_ld_transactions st tasks)
-in (match (uu____5107) with
-| FStar_Util.Inr (st1) -> begin
-FStar_Util.Inr (st1)
-end
-| FStar_Util.Inl (st1) -> begin
-FStar_Util.Inl (((st1), (deps)))
-end))
-end)))
-
-
-let rephrase_dependency_error : FStar_Errors.issue  ->  FStar_Errors.issue = (fun issue -> (
-
-let uu___285_5142 = issue
-in (
-
-let uu____5143 = (FStar_Util.format1 "Error while computing or loading dependencies:\n%s" issue.FStar_Errors.issue_message)
-in {FStar_Errors.issue_message = uu____5143; FStar_Errors.issue_level = uu___285_5142.FStar_Errors.issue_level; FStar_Errors.issue_range = uu___285_5142.FStar_Errors.issue_range})))
-
-
-let run_push_without_deps : 'Auu____5150 . repl_state  ->  push_query  ->  ((query_status * FStar_Util.json) * (repl_state, 'Auu____5150) FStar_Util.either) = (fun st query -> (
-
-let set_nosynth_flag = (fun st1 flag -> (
-
-let uu___286_5178 = st1
-in {repl_line = uu___286_5178.repl_line; repl_column = uu___286_5178.repl_column; repl_fname = uu___286_5178.repl_fname; repl_deps_stack = uu___286_5178.repl_deps_stack; repl_curmod = uu___286_5178.repl_curmod; repl_env = (
-
-let uu___287_5180 = st1.repl_env
-in {FStar_TypeChecker_Env.solver = uu___287_5180.FStar_TypeChecker_Env.solver; FStar_TypeChecker_Env.range = uu___287_5180.FStar_TypeChecker_Env.range; FStar_TypeChecker_Env.curmodule = uu___287_5180.FStar_TypeChecker_Env.curmodule; FStar_TypeChecker_Env.gamma = uu___287_5180.FStar_TypeChecker_Env.gamma; FStar_TypeChecker_Env.gamma_cache = uu___287_5180.FStar_TypeChecker_Env.gamma_cache; FStar_TypeChecker_Env.modules = uu___287_5180.FStar_TypeChecker_Env.modules; FStar_TypeChecker_Env.expected_typ = uu___287_5180.FStar_TypeChecker_Env.expected_typ; FStar_TypeChecker_Env.sigtab = uu___287_5180.FStar_TypeChecker_Env.sigtab; FStar_TypeChecker_Env.is_pattern = uu___287_5180.FStar_TypeChecker_Env.is_pattern; FStar_TypeChecker_Env.instantiate_imp = uu___287_5180.FStar_TypeChecker_Env.instantiate_imp; FStar_TypeChecker_Env.effects = uu___287_5180.FStar_TypeChecker_Env.effects; FStar_TypeChecker_Env.generalize = uu___287_5180.FStar_TypeChecker_Env.generalize; FStar_TypeChecker_Env.letrecs = uu___287_5180.FStar_TypeChecker_Env.letrecs; FStar_TypeChecker_Env.top_level = uu___287_5180.FStar_TypeChecker_Env.top_level; FStar_TypeChecker_Env.check_uvars = uu___287_5180.FStar_TypeChecker_Env.check_uvars; FStar_TypeChecker_Env.use_eq = uu___287_5180.FStar_TypeChecker_Env.use_eq; FStar_TypeChecker_Env.is_iface = uu___287_5180.FStar_TypeChecker_Env.is_iface; FStar_TypeChecker_Env.admit = uu___287_5180.FStar_TypeChecker_Env.admit; FStar_TypeChecker_Env.lax = uu___287_5180.FStar_TypeChecker_Env.lax; FStar_TypeChecker_Env.lax_universes = uu___287_5180.FStar_TypeChecker_Env.lax_universes; FStar_TypeChecker_Env.failhard = uu___287_5180.FStar_TypeChecker_Env.failhard; FStar_TypeChecker_Env.nosynth = flag; FStar_TypeChecker_Env.tc_term = uu___287_5180.FStar_TypeChecker_Env.tc_term; FStar_TypeChecker_Env.type_of = uu___287_5180.FStar_TypeChecker_Env.type_of; FStar_TypeChecker_Env.universe_of = uu___287_5180.FStar_TypeChecker_Env.universe_of; FStar_TypeChecker_Env.use_bv_sorts = uu___287_5180.FStar_TypeChecker_Env.use_bv_sorts; FStar_TypeChecker_Env.qname_and_index = uu___287_5180.FStar_TypeChecker_Env.qname_and_index; FStar_TypeChecker_Env.proof_ns = uu___287_5180.FStar_TypeChecker_Env.proof_ns; FStar_TypeChecker_Env.synth = uu___287_5180.FStar_TypeChecker_Env.synth; FStar_TypeChecker_Env.is_native_tactic = uu___287_5180.FStar_TypeChecker_Env.is_native_tactic; FStar_TypeChecker_Env.identifier_info = uu___287_5180.FStar_TypeChecker_Env.identifier_info; FStar_TypeChecker_Env.tc_hooks = uu___287_5180.FStar_TypeChecker_Env.tc_hooks; FStar_TypeChecker_Env.dsenv = uu___287_5180.FStar_TypeChecker_Env.dsenv}); repl_stdin = uu___286_5178.repl_stdin; repl_names = uu___286_5178.repl_names}))
-in (
-
-let uu____5181 = query
-in (match (uu____5181) with
-| {push_kind = push_kind; push_code = text1; push_line = line; push_column = column; push_peek_only = peek_only} -> begin
-(
-
-let frag = {FStar_Parser_ParseIt.frag_text = text1; FStar_Parser_ParseIt.frag_line = line; FStar_Parser_ParseIt.frag_col = column}
-in ((FStar_TypeChecker_Env.toggle_id_info st.repl_env true);
-(
-
-let st1 = (set_nosynth_flag st peek_only)
-in (
-
-let uu____5202 = (run_repl_transaction st1 push_kind peek_only (PushFragment (frag)))
-in (match (uu____5202) with
-| (success, st2) -> begin
-(
-
-let st3 = (set_nosynth_flag st2 false)
-in (
-
-let status = (match ((success || peek_only)) with
-| true -> begin
-QueryOK
-end
-| uu____5223 -> begin
-QueryNOK
-end)
-in (
-
-let json_errors = (
-
-let uu____5225 = (
-
-let uu____5228 = (collect_errors ())
-in (FStar_All.pipe_right uu____5228 (FStar_List.map json_of_issue)))
-in FStar_Util.JsonList (uu____5225))
-in (
-
-let st4 = (match (success) with
-| true -> begin
-(
-
-let uu___288_5236 = st3
-in {repl_line = line; repl_column = column; repl_fname = uu___288_5236.repl_fname; repl_deps_stack = uu___288_5236.repl_deps_stack; repl_curmod = uu___288_5236.repl_curmod; repl_env = uu___288_5236.repl_env; repl_stdin = uu___288_5236.repl_stdin; repl_names = uu___288_5236.repl_names})
-end
-| uu____5237 -> begin
-st3
-end)
-in ((((status), (json_errors))), (FStar_Util.Inl (st4)))))))
-end)));
-))
-end))))
-
-
-let capitalize : Prims.string  ->  Prims.string = (fun str -> (match ((Prims.op_Equality str "")) with
-| true -> begin
-str
-end
-| uu____5250 -> begin
-(
-
-let first = (FStar_String.substring str (Prims.parse_int "0") (Prims.parse_int "1"))
-in (
-
-let uu____5252 = (FStar_String.substring str (Prims.parse_int "1") ((FStar_String.length str) - (Prims.parse_int "1")))
-in (Prims.strcat (FStar_String.uppercase first) uu____5252)))
-end))
-
-
-let add_module_completions : Prims.string  ->  Prims.string Prims.list  ->  FStar_Interactive_CompletionTable.table  ->  FStar_Interactive_CompletionTable.table = (fun this_fname deps table -> (
-
-let mods = (FStar_Parser_Dep.build_inclusion_candidates_list ())
-in (
-
-let loaded_mods_set = (
-
-let uu____5279 = (FStar_Util.psmap_empty ())
-in (
-
-let uu____5282 = (
-
-let uu____5285 = (FStar_Options.prims ())
-in (uu____5285)::deps)
-in (FStar_List.fold_left (fun acc dep1 -> (
-
-let uu____5295 = (FStar_Parser_Dep.lowercase_module_name dep1)
-in (FStar_Util.psmap_add acc uu____5295 true))) uu____5279 uu____5282)))
-in (
-
-let loaded = (fun modname -> (FStar_Util.psmap_find_default loaded_mods_set modname false))
-in (
-
-let this_mod_key = (FStar_Parser_Dep.lowercase_module_name this_fname)
-in (FStar_List.fold_left (fun table1 uu____5311 -> (match (uu____5311) with
-| (modname, mod_path) -> begin
-(
-
-let mod_key = (FStar_String.lowercase modname)
-in (match ((Prims.op_Equality this_mod_key mod_key)) with
-| true -> begin
-table1
-end
-| uu____5319 -> begin
-(
-
-let ns_query = (
-
-let uu____5323 = (capitalize modname)
-in (FStar_Util.split uu____5323 "."))
-in (
-
-let uu____5324 = (loaded mod_key)
-in (FStar_Interactive_CompletionTable.register_module_path table1 uu____5324 mod_path ns_query)))
-end))
-end)) table (FStar_List.rev mods)))))))
-
-
-let run_push_with_deps : 'Auu____5335 . repl_state  ->  push_query  ->  ((query_status * FStar_Util.json) * (repl_state, 'Auu____5335) FStar_Util.either) = (fun st query -> ((
-
-let uu____5357 = (FStar_Options.debug_any ())
-in (match (uu____5357) with
-| true -> begin
-(FStar_Util.print_string "Reloading dependencies")
-end
-| uu____5358 -> begin
-()
-end));
-(FStar_TypeChecker_Env.toggle_id_info st.repl_env false);
-(
-
-let uu____5360 = (load_deps st)
-in (match (uu____5360) with
-| FStar_Util.Inr (st1) -> begin
-(
-
-let errors = (
-
-let uu____5393 = (collect_errors ())
-in (FStar_List.map rephrase_dependency_error uu____5393))
-in (
-
-let js_errors = (FStar_All.pipe_right errors (FStar_List.map json_of_issue))
-in ((((QueryNOK), (FStar_Util.JsonList (js_errors)))), (FStar_Util.Inl (st1)))))
-end
-| FStar_Util.Inl (st1, deps) -> begin
-((
-
-let uu____5424 = (FStar_Options.restore_cmd_line_options false)
-in (FStar_All.pipe_right uu____5424 FStar_Pervasives.ignore));
-(
-
-let names1 = (add_module_completions st1.repl_fname deps st1.repl_names)
-in (run_push_without_deps (
-
-let uu___289_5427 = st1
-in {repl_line = uu___289_5427.repl_line; repl_column = uu___289_5427.repl_column; repl_fname = uu___289_5427.repl_fname; repl_deps_stack = uu___289_5427.repl_deps_stack; repl_curmod = uu___289_5427.repl_curmod; repl_env = uu___289_5427.repl_env; repl_stdin = uu___289_5427.repl_stdin; repl_names = names1}) query));
-)
-end));
-))
-
-
-let run_push : 'Auu____5434 . repl_state  ->  push_query  ->  ((query_status * FStar_Util.json) * (repl_state, 'Auu____5434) FStar_Util.either) = (fun st query -> (
-
-let uu____5455 = (nothing_left_to_pop st)
-in (match (uu____5455) with
-| true -> begin
-(run_push_with_deps st query)
-end
-| uu____5468 -> begin
-(run_push_without_deps st query)
-end)))
-
-
-let run_symbol_lookup : repl_state  ->  Prims.string  ->  (Prims.string * Prims.int * Prims.int) FStar_Pervasives_Native.option  ->  Prims.string Prims.list  ->  (Prims.string, (Prims.string * (Prims.string * FStar_Util.json) Prims.list)) FStar_Util.either = (fun st symbol pos_opt requested_info -> (
-
-let tcenv = st.repl_env
-in (
-
-let info_of_lid_str = (fun lid_str -> (
-
-let lid = (
-
-let uu____5537 = (FStar_List.map FStar_Ident.id_of_text (FStar_Util.split lid_str "."))
-in (FStar_Ident.lid_of_ids uu____5537))
-in (
-
-let lid1 = (
-
-let uu____5541 = (FStar_ToSyntax_Env.resolve_to_fully_qualified_name tcenv.FStar_TypeChecker_Env.dsenv lid)
-in (FStar_All.pipe_left (FStar_Util.dflt lid) uu____5541))
-in (
-
-let uu____5546 = (FStar_TypeChecker_Env.try_lookup_lid tcenv lid1)
-in (FStar_All.pipe_right uu____5546 (FStar_Util.map_option (fun uu____5601 -> (match (uu____5601) with
-| ((uu____5620, typ), r) -> begin
-((FStar_Util.Inr (lid1)), (typ), (r))
-end))))))))
-in (
-
-let docs_of_lid = (fun lid -> (
-
-let uu____5637 = (FStar_ToSyntax_Env.try_lookup_doc tcenv.FStar_TypeChecker_Env.dsenv lid)
-in (FStar_All.pipe_right uu____5637 (FStar_Util.map_option FStar_Pervasives_Native.fst))))
-in (
-
-let def_of_lid = (fun lid -> (
-
-let uu____5666 = (FStar_TypeChecker_Env.lookup_qname tcenv lid)
-in (FStar_Util.bind_opt uu____5666 (fun uu___271_5710 -> (match (uu___271_5710) with
-| (FStar_Util.Inr (se, uu____5732), uu____5733) -> begin
-(
-
-let uu____5762 = (sigelt_to_string se)
-in FStar_Pervasives_Native.Some (uu____5762))
-end
-| uu____5763 -> begin
-FStar_Pervasives_Native.None
-end)))))
-in (
-
-let info_at_pos_opt = (FStar_Util.bind_opt pos_opt (fun uu____5815 -> (match (uu____5815) with
-| (file, row, col) -> begin
-(FStar_TypeChecker_Err.info_at_pos tcenv file row col)
-end)))
-in (
-
-let info_opt = (match (info_at_pos_opt) with
-| FStar_Pervasives_Native.Some (uu____5862) -> begin
-info_at_pos_opt
-end
-| FStar_Pervasives_Native.None -> begin
-(match ((Prims.op_Equality symbol "")) with
-| true -> begin
-FStar_Pervasives_Native.None
-end
-| uu____5915 -> begin
-(info_of_lid_str symbol)
-end)
-end)
-in (
-
-let response = (match (info_opt) with
-| FStar_Pervasives_Native.None -> begin
-FStar_Pervasives_Native.None
-end
-| FStar_Pervasives_Native.Some (name_or_lid, typ, rng) -> begin
-(
-
-let name = (match (name_or_lid) with
-| FStar_Util.Inl (name) -> begin
-name
-end
-| FStar_Util.Inr (lid) -> begin
-(FStar_Ident.string_of_lid lid)
-end)
-in (
-
-let typ_str = (match ((FStar_List.mem "type" requested_info)) with
-| true -> begin
-(
-
-let uu____5990 = (term_to_string tcenv typ)
-in FStar_Pervasives_Native.Some (uu____5990))
-end
-| uu____5991 -> begin
-FStar_Pervasives_Native.None
-end)
-in (
-
-let doc_str = (match (name_or_lid) with
-| FStar_Util.Inr (lid) when (FStar_List.mem "documentation" requested_info) -> begin
-(docs_of_lid lid)
-end
-| uu____5998 -> begin
-FStar_Pervasives_Native.None
-end)
-in (
-
-let def_str = (match (name_or_lid) with
-| FStar_Util.Inr (lid) when (FStar_List.mem "definition" requested_info) -> begin
-(def_of_lid lid)
-end
-| uu____6009 -> begin
-FStar_Pervasives_Native.None
-end)
-in (
-
-let def_range1 = (match ((FStar_List.mem "defined-at" requested_info)) with
-| true -> begin
-FStar_Pervasives_Native.Some (rng)
-end
-| uu____6019 -> begin
-FStar_Pervasives_Native.None
-end)
-in (
-
-let result = {slr_name = name; slr_def_range = def_range1; slr_typ = typ_str; slr_doc = doc_str; slr_def = def_str}
-in (
-
-let uu____6021 = (
-
-let uu____6032 = (alist_of_symbol_lookup_result result)
-in (("symbol"), (uu____6032)))
-in FStar_Pervasives_Native.Some (uu____6021))))))))
-end)
-in (match (response) with
-| FStar_Pervasives_Native.None -> begin
-FStar_Util.Inl ("Symbol not found")
-end
-| FStar_Pervasives_Native.Some (info) -> begin
-FStar_Util.Inr (info)
-end)))))))))
-
-
-let run_option_lookup : Prims.string  ->  (Prims.string, (Prims.string * (Prims.string * FStar_Util.json) Prims.list)) FStar_Util.either = (fun opt_name -> (
-
-let uu____6138 = (trim_option_name opt_name)
-in (match (uu____6138) with
-| (uu____6157, trimmed_name) -> begin
-(
-
-let uu____6159 = (FStar_Util.smap_try_find fstar_options_map_cache trimmed_name)
-in (match (uu____6159) with
-| FStar_Pervasives_Native.None -> begin
-FStar_Util.Inl ((Prims.strcat "Unknown option:" opt_name))
-end
-| FStar_Pervasives_Native.Some (opt) -> begin
-(
-
-let uu____6187 = (
-
-let uu____6198 = (
-
-let uu____6205 = (update_option opt)
-in (alist_of_fstar_option uu____6205))
-in (("option"), (uu____6198)))
-in FStar_Util.Inr (uu____6187))
-end))
-end)))
-
-
-let run_module_lookup : repl_state  ->  Prims.string  ->  (Prims.string, (Prims.string * (Prims.string * FStar_Util.json) Prims.list)) FStar_Util.either = (fun st symbol -> (
-
-let query = (FStar_Util.split symbol ".")
-in (
-
-let uu____6247 = (FStar_Interactive_CompletionTable.find_module_or_ns st.repl_names query)
-in (match (uu____6247) with
-| FStar_Pervasives_Native.None -> begin
-FStar_Util.Inl ("No such module or namespace")
-end
-| FStar_Pervasives_Native.Some (FStar_Interactive_CompletionTable.Module (mod_info)) -> begin
-(
-
-let uu____6275 = (
-
-let uu____6286 = (FStar_Interactive_CompletionTable.alist_of_mod_info mod_info)
-in (("module"), (uu____6286)))
-in FStar_Util.Inr (uu____6275))
-end
-| FStar_Pervasives_Native.Some (FStar_Interactive_CompletionTable.Namespace (ns_info)) -> begin
-(
-
-let uu____6310 = (
-
-let uu____6321 = (FStar_Interactive_CompletionTable.alist_of_ns_info ns_info)
-in (("namespace"), (uu____6321)))
-in FStar_Util.Inr (uu____6310))
-end))))
-
-
-let run_code_lookup : repl_state  ->  Prims.string  ->  (Prims.string * Prims.int * Prims.int) FStar_Pervasives_Native.option  ->  Prims.string Prims.list  ->  (Prims.string, (Prims.string * (Prims.string * FStar_Util.json) Prims.list)) FStar_Util.either = (fun st symbol pos_opt requested_info -> (
-
-let uu____6394 = (run_symbol_lookup st symbol pos_opt requested_info)
-in (match (uu____6394) with
-| FStar_Util.Inr (alist) -> begin
-FStar_Util.Inr (alist)
-end
-| FStar_Util.Inl (uu____6454) -> begin
-(
-
-let uu____6465 = (run_module_lookup st symbol)
-in (match (uu____6465) with
-| FStar_Util.Inr (alist) -> begin
-FStar_Util.Inr (alist)
-end
-| FStar_Util.Inl (err_msg) -> begin
-FStar_Util.Inl ("No such symbol, module, or namespace.")
-end))
-end)))
-
-
-let run_lookup' : repl_state  ->  Prims.string  ->  lookup_context  ->  (Prims.string * Prims.int * Prims.int) FStar_Pervasives_Native.option  ->  Prims.string Prims.list  ->  (Prims.string, (Prims.string * (Prims.string * FStar_Util.json) Prims.list)) FStar_Util.either = (fun st symbol context pos_opt requested_info -> (match (context) with
-| LKSymbolOnly -> begin
-(run_symbol_lookup st symbol pos_opt requested_info)
-end
-| LKModule -> begin
-(run_module_lookup st symbol)
-end
-| LKOption -> begin
-(run_option_lookup symbol)
-end
-| LKCode -> begin
-(run_code_lookup st symbol pos_opt requested_info)
-end))
-
-
-let run_lookup : 'Auu____6626 . repl_state  ->  Prims.string  ->  lookup_context  ->  (Prims.string * Prims.int * Prims.int) FStar_Pervasives_Native.option  ->  Prims.string Prims.list  ->  ((query_status * FStar_Util.json) * (repl_state, 'Auu____6626) FStar_Util.either) = (fun st symbol context pos_opt requested_info -> (
-
-let uu____6679 = (run_lookup' st symbol context pos_opt requested_info)
-in (match (uu____6679) with
-| FStar_Util.Inl (err_msg) -> begin
-((((QueryNOK), (FStar_Util.JsonStr (err_msg)))), (FStar_Util.Inl (st)))
-end
-| FStar_Util.Inr (kind, info) -> begin
-((((QueryOK), (FStar_Util.JsonAssoc (((("kind"), (FStar_Util.JsonStr (kind))))::info)))), (FStar_Util.Inl (st)))
-end)))
-
-
-let code_autocomplete_mod_filter : 'Auu____6765 . ('Auu____6765 * FStar_Interactive_CompletionTable.mod_symbol)  ->  ('Auu____6765 * FStar_Interactive_CompletionTable.mod_symbol) FStar_Pervasives_Native.option = (fun uu___272_6779 -> (match (uu___272_6779) with
-| (uu____6784, FStar_Interactive_CompletionTable.Namespace (uu____6785)) -> begin
-FStar_Pervasives_Native.None
-end
-| (uu____6790, FStar_Interactive_CompletionTable.Module ({FStar_Interactive_CompletionTable.mod_name = uu____6791; FStar_Interactive_CompletionTable.mod_path = uu____6792; FStar_Interactive_CompletionTable.mod_loaded = true})) -> begin
-FStar_Pervasives_Native.None
-end
-| (pth, FStar_Interactive_CompletionTable.Module (md)) -> begin
-(
-
-let uu____6799 = (
-
-let uu____6804 = (
-
-let uu____6805 = (
-
-let uu___290_6806 = md
-in (
-
-let uu____6807 = (
-
-let uu____6808 = (FStar_Interactive_CompletionTable.mod_name md)
-in (Prims.strcat uu____6808 "."))
-in {FStar_Interactive_CompletionTable.mod_name = uu____6807; FStar_Interactive_CompletionTable.mod_path = uu___290_6806.FStar_Interactive_CompletionTable.mod_path; FStar_Interactive_CompletionTable.mod_loaded = uu___290_6806.FStar_Interactive_CompletionTable.mod_loaded}))
-in FStar_Interactive_CompletionTable.Module (uu____6805))
-in ((pth), (uu____6804)))
-in FStar_Pervasives_Native.Some (uu____6799))
-end))
-
-
-let run_code_autocomplete : 'Auu____6819 . repl_state  ->  Prims.string  ->  ((query_status * FStar_Util.json) * (repl_state, 'Auu____6819) FStar_Util.either) = (fun st search_term -> (
-
-let needle = (FStar_Util.split search_term ".")
-in (
-
-let mods_and_nss = (FStar_Interactive_CompletionTable.autocomplete_mod_or_ns st.repl_names needle code_autocomplete_mod_filter)
-in (
-
-let lids = (FStar_Interactive_CompletionTable.autocomplete_lid st.repl_names needle)
-in (
-
-let json = (FStar_List.map FStar_Interactive_CompletionTable.json_of_completion_result (FStar_List.append lids mods_and_nss))
-in ((((QueryOK), (FStar_Util.JsonList (json)))), (FStar_Util.Inl (st))))))))
-
-
-let run_module_autocomplete : 'Auu____6874 'Auu____6875 'Auu____6876 . repl_state  ->  Prims.string  ->  'Auu____6876  ->  'Auu____6875  ->  ((query_status * FStar_Util.json) * (repl_state, 'Auu____6874) FStar_Util.either) = (fun st search_term modules1 namespaces -> (
-
-let needle = (FStar_Util.split search_term ".")
-in (
-
-let mods_and_nss = (FStar_Interactive_CompletionTable.autocomplete_mod_or_ns st.repl_names needle (fun _0_77 -> FStar_Pervasives_Native.Some (_0_77)))
-in (
-
-let json = (FStar_List.map FStar_Interactive_CompletionTable.json_of_completion_result mods_and_nss)
-in ((((QueryOK), (FStar_Util.JsonList (json)))), (FStar_Util.Inl (st)))))))
-
-
-let candidates_of_fstar_option : Prims.int  ->  Prims.bool  ->  fstar_option  ->  FStar_Interactive_CompletionTable.completion_result Prims.list = (fun match_len is_reset opt -> (
-
-let uu____6940 = (match (opt.opt_permission_level) with
-| OptSet -> begin
-((true), (""))
-end
-| OptReset -> begin
-((is_reset), ("#reset-only"))
-end
-| OptReadOnly -> begin
-((false), ("read-only"))
-end)
-in (match (uu____6940) with
-| (may_set, explanation) -> begin
-(
-
-let opt_type = (kind_of_fstar_option_type opt.opt_type)
-in (
-
-let annot = (match (may_set) with
-| true -> begin
-opt_type
-end
-| uu____6955 -> begin
-(Prims.strcat "(" (Prims.strcat explanation (Prims.strcat " " (Prims.strcat opt_type ")"))))
-end)
-in (FStar_All.pipe_right opt.opt_snippets (FStar_List.map (fun snippet -> {FStar_Interactive_CompletionTable.completion_match_length = match_len; FStar_Interactive_CompletionTable.completion_candidate = snippet; FStar_Interactive_CompletionTable.completion_annotation = annot})))))
-end)))
-
-
-let run_option_autocomplete : 'Auu____6972 'Auu____6973 . 'Auu____6973  ->  Prims.string  ->  Prims.bool  ->  ((query_status * FStar_Util.json) * ('Auu____6973, 'Auu____6972) FStar_Util.either) = (fun st search_term is_reset -> (
-
-let uu____6998 = (trim_option_name search_term)
-in (match (uu____6998) with
-| ("--", trimmed_name) -> begin
-(
-
-let matcher = (fun opt -> (FStar_Util.starts_with opt.opt_name trimmed_name))
-in (
-
-let options = (current_fstar_options matcher)
-in (
-
-let match_len = (FStar_String.length search_term)
-in (
-
-let collect_candidates = (candidates_of_fstar_option match_len is_reset)
-in (
-
-let results = (FStar_List.concatMap collect_candidates options)
-in (
-
-let json = (FStar_List.map FStar_Interactive_CompletionTable.json_of_completion_result results)
-in ((((QueryOK), (FStar_Util.JsonList (json)))), (FStar_Util.Inl (st)))))))))
-end
-| (uu____7049, uu____7050) -> begin
-((((QueryNOK), (FStar_Util.JsonStr ("Options should start with \'--\'")))), (FStar_Util.Inl (st)))
-end)))
-
-
-let run_autocomplete : 'Auu____7067 . repl_state  ->  Prims.string  ->  completion_context  ->  ((query_status * FStar_Util.json) * (repl_state, 'Auu____7067) FStar_Util.either) = (fun st search_term context -> (match (context) with
-| CKCode -> begin
-(run_code_autocomplete st search_term)
-end
-| CKOption (is_reset) -> begin
-(run_option_autocomplete st search_term is_reset)
-end
-| CKModuleOrNamespace (modules1, namespaces) -> begin
-(run_module_autocomplete st search_term modules1 namespaces)
-end))
-
-
-let run_and_rewind : 'Auu____7103 'Auu____7104 . repl_state  ->  (repl_state  ->  'Auu____7104)  ->  ('Auu____7104 * (repl_state, 'Auu____7103) FStar_Util.either) = (fun st task -> (
-
-let env' = (push st.repl_env "#compute")
-in (
-
-let results = (FStar_All.try_with (fun uu___292_7138 -> (match (()) with
-| () -> begin
-(
-
-let uu____7143 = (task st)
-in (FStar_All.pipe_left (fun _0_78 -> FStar_Util.Inl (_0_78)) uu____7143))
-end)) (fun uu___291_7150 -> (match (uu___291_7150) with
-| e -> begin
-FStar_Util.Inr (e)
-end)))
-in ((pop env' "#compute");
-(match (results) with
-| FStar_Util.Inl (results1) -> begin
-((results1), (FStar_Util.Inl (st)))
-end
-| FStar_Util.Inr (e) -> begin
-(FStar_Exn.raise e)
-end);
-))))
-
-
-let run_with_parsed_and_tc_term : 'Auu____7195 'Auu____7196 'Auu____7197 . repl_state  ->  Prims.string  ->  'Auu____7197  ->  'Auu____7196  ->  (FStar_TypeChecker_Env.env  ->  FStar_Syntax_Syntax.term  ->  (query_status * FStar_Util.json))  ->  ((query_status * FStar_Util.json) * (repl_state, 'Auu____7195) FStar_Util.either) = (fun st term line column continuation -> (
-
-let dummy_let_fragment = (fun term1 -> (
-
-let dummy_decl = (FStar_Util.format1 "let __compute_dummy__ = (%s)" term1)
-in {FStar_Parser_ParseIt.frag_text = dummy_decl; FStar_Parser_ParseIt.frag_line = (Prims.parse_int "0"); FStar_Parser_ParseIt.frag_col = (Prims.parse_int "0")}))
-in (
-
-let find_let_body = (fun ses -> (match (ses) with
-| ({FStar_Syntax_Syntax.sigel = FStar_Syntax_Syntax.Sig_let ((uu____7281, ({FStar_Syntax_Syntax.lbname = uu____7282; FStar_Syntax_Syntax.lbunivs = univs1; FStar_Syntax_Syntax.lbtyp = uu____7284; FStar_Syntax_Syntax.lbeff = uu____7285; FStar_Syntax_Syntax.lbdef = def})::[]), uu____7287); FStar_Syntax_Syntax.sigrng = uu____7288; FStar_Syntax_Syntax.sigquals = uu____7289; FStar_Syntax_Syntax.sigmeta = uu____7290; FStar_Syntax_Syntax.sigattrs = uu____7291})::[] -> begin
-FStar_Pervasives_Native.Some (((univs1), (def)))
-end
-| uu____7330 -> begin
-FStar_Pervasives_Native.None
-end))
-in (
-
-let parse1 = (fun frag -> (
-
-let uu____7349 = (FStar_Parser_ParseIt.parse (FStar_Util.Inr (frag)))
-in (match (uu____7349) with
-| FStar_Util.Inl (FStar_Util.Inr (decls), uu____7373) -> begin
-FStar_Pervasives_Native.Some (decls)
-end
-| uu____7418 -> begin
-FStar_Pervasives_Native.None
-end)))
-in (
-
-let desugar = (fun env decls -> (
-
-let uu____7450 = (
-
-let uu____7455 = (FStar_ToSyntax_ToSyntax.decls_to_sigelts decls)
-in (uu____7455 env.FStar_TypeChecker_Env.dsenv))
-in (FStar_Pervasives_Native.fst uu____7450)))
-in (
-
-let typecheck = (fun tcenv decls -> (
-
-let uu____7473 = (FStar_TypeChecker_Tc.tc_decls tcenv decls)
-in (match (uu____7473) with
-| (ses, uu____7487, uu____7488) -> begin
-ses
-end)))
-in (run_and_rewind st (fun st1 -> (
-
-let tcenv = st1.repl_env
-in (
-
-let frag = (dummy_let_fragment term)
-in (match (st1.repl_curmod) with
-| FStar_Pervasives_Native.None -> begin
-((QueryNOK), (FStar_Util.JsonStr ("Current module unset")))
-end
-| uu____7511 -> begin
-(
-
-let uu____7512 = (parse1 frag)
-in (match (uu____7512) with
-| FStar_Pervasives_Native.None -> begin
-((QueryNOK), (FStar_Util.JsonStr ("Could not parse this term")))
-end
-| FStar_Pervasives_Native.Some (decls) -> begin
-(
-
-let aux = (fun uu____7535 -> (
-
-let decls1 = (desugar tcenv decls)
-in (
-
-let ses = (typecheck tcenv decls1)
-in (match ((find_let_body ses)) with
-| FStar_Pervasives_Native.None -> begin
-((QueryNOK), (FStar_Util.JsonStr ("Typechecking yielded an unexpected term")))
-end
-| FStar_Pervasives_Native.Some (univs1, def) -> begin
-(
-
-let uu____7570 = (FStar_Syntax_Subst.open_univ_vars univs1 def)
-in (match (uu____7570) with
-| (univs2, def1) -> begin
-(
-
-let tcenv1 = (FStar_TypeChecker_Env.push_univ_vars tcenv univs2)
-in (continuation tcenv1 def1))
-end))
-end))))
-in (
-
-let uu____7582 = (FStar_Options.trace_error ())
-in (match (uu____7582) with
-| true -> begin
-(aux ())
-end
-| uu____7587 -> begin
-(FStar_All.try_with (fun uu___294_7593 -> (match (()) with
-| () -> begin
-(aux ())
-end)) (fun uu___293_7601 -> (match (uu___293_7601) with
-| e -> begin
-(
-
-let uu____7607 = (
-
-let uu____7608 = (FStar_Errors.issue_of_exn e)
-in (match (uu____7608) with
-| FStar_Pervasives_Native.Some (issue) -> begin
-(
-
-let uu____7612 = (FStar_Errors.format_issue issue)
-in FStar_Util.JsonStr (uu____7612))
-end
-| FStar_Pervasives_Native.None -> begin
-(FStar_Exn.raise e)
-end))
-in ((QueryNOK), (uu____7607)))
-end)))
-end)))
-end))
-end)))))))))))
-
-
-let run_compute : 'Auu____7621 . repl_state  ->  Prims.string  ->  FStar_TypeChecker_Normalize.step Prims.list FStar_Pervasives_Native.option  ->  ((query_status * FStar_Util.json) * (repl_state, 'Auu____7621) FStar_Util.either) = (fun st term rules -> (
-
-let rules1 = (FStar_List.append (match (rules) with
-| FStar_Pervasives_Native.Some (rules1) -> begin
-rules1
-end
-| FStar_Pervasives_Native.None -> begin
-(FStar_TypeChecker_Normalize.Beta)::(FStar_TypeChecker_Normalize.Iota)::(FStar_TypeChecker_Normalize.Zeta)::(FStar_TypeChecker_Normalize.UnfoldUntil (FStar_Syntax_Syntax.Delta_constant))::[]
-end) ((FStar_TypeChecker_Normalize.Inlining)::(FStar_TypeChecker_Normalize.Eager_unfolding)::(FStar_TypeChecker_Normalize.Primops)::[]))
-in (
-
-let normalize_term1 = (fun tcenv rules2 t -> (FStar_TypeChecker_Normalize.normalize rules2 tcenv t))
-in (run_with_parsed_and_tc_term st term (Prims.parse_int "0") (Prims.parse_int "0") (fun tcenv def -> (
-
-let normalized = (normalize_term1 tcenv rules1 def)
-in (
-
-let uu____7684 = (
-
-let uu____7685 = (term_to_string tcenv normalized)
-in FStar_Util.JsonStr (uu____7685))
-in ((QueryOK), (uu____7684)))))))))
-
-type search_term' =
-| NameContainsStr of Prims.string
-| TypeContainsLid of FStar_Ident.lid 
- and search_term =
-{st_negate : Prims.bool; st_term : search_term'}
-
-
-let uu___is_NameContainsStr : search_term'  ->  Prims.bool = (fun projectee -> (match (projectee) with
-| NameContainsStr (_0) -> begin
-true
-end
-| uu____7707 -> begin
-false
-end))
-
-
-let __proj__NameContainsStr__item___0 : search_term'  ->  Prims.string = (fun projectee -> (match (projectee) with
-| NameContainsStr (_0) -> begin
-_0
-end))
-
-
-let uu___is_TypeContainsLid : search_term'  ->  Prims.bool = (fun projectee -> (match (projectee) with
-| TypeContainsLid (_0) -> begin
-true
-end
-| uu____7721 -> begin
-false
-end))
-
-
-let __proj__TypeContainsLid__item___0 : search_term'  ->  FStar_Ident.lid = (fun projectee -> (match (projectee) with
-| TypeContainsLid (_0) -> begin
-_0
-end))
-
-
-let __proj__Mksearch_term__item__st_negate : search_term  ->  Prims.bool = (fun projectee -> (match (projectee) with
-| {st_negate = __fname__st_negate; st_term = __fname__st_term} -> begin
-__fname__st_negate
-end))
-
-
-let __proj__Mksearch_term__item__st_term : search_term  ->  search_term' = (fun projectee -> (match (projectee) with
-| {st_negate = __fname__st_negate; st_term = __fname__st_term} -> begin
-__fname__st_term
-end))
-
-
-let st_cost : search_term'  ->  Prims.int = (fun uu___273_7745 -> (match (uu___273_7745) with
-| NameContainsStr (str) -> begin
-(~- ((FStar_String.length str)))
-end
-| TypeContainsLid (lid) -> begin
-(Prims.parse_int "1")
-end))
-
-type search_candidate =
-{sc_lid : FStar_Ident.lid; sc_typ : FStar_Syntax_Syntax.typ FStar_Pervasives_Native.option FStar_ST.ref; sc_fvars : FStar_Ident.lid FStar_Util.set FStar_Pervasives_Native.option FStar_ST.ref}
-
-
-let __proj__Mksearch_candidate__item__sc_lid : search_candidate  ->  FStar_Ident.lid = (fun projectee -> (match (projectee) with
-| {sc_lid = __fname__sc_lid; sc_typ = __fname__sc_typ; sc_fvars = __fname__sc_fvars} -> begin
-__fname__sc_lid
-end))
-
-
-let __proj__Mksearch_candidate__item__sc_typ : search_candidate  ->  FStar_Syntax_Syntax.typ FStar_Pervasives_Native.option FStar_ST.ref = (fun projectee -> (match (projectee) with
-| {sc_lid = __fname__sc_lid; sc_typ = __fname__sc_typ; sc_fvars = __fname__sc_fvars} -> begin
-__fname__sc_typ
-end))
-
-
-let __proj__Mksearch_candidate__item__sc_fvars : search_candidate  ->  FStar_Ident.lid FStar_Util.set FStar_Pervasives_Native.option FStar_ST.ref = (fun projectee -> (match (projectee) with
-| {sc_lid = __fname__sc_lid; sc_typ = __fname__sc_typ; sc_fvars = __fname__sc_fvars} -> begin
-__fname__sc_fvars
-end))
-
-
-let sc_of_lid : FStar_Ident.lid  ->  search_candidate = (fun lid -> (
-
-let uu____7913 = (FStar_Util.mk_ref FStar_Pervasives_Native.None)
-in (
-
-let uu____7920 = (FStar_Util.mk_ref FStar_Pervasives_Native.None)
-in {sc_lid = lid; sc_typ = uu____7913; sc_fvars = uu____7920})))
-
-
-let sc_typ : FStar_TypeChecker_Env.env  ->  search_candidate  ->  FStar_Syntax_Syntax.typ = (fun tcenv sc -> (
-
-let uu____7969 = (FStar_ST.op_Bang sc.sc_typ)
-in (match (uu____7969) with
-| FStar_Pervasives_Native.Some (t) -> begin
-t
-end
-| FStar_Pervasives_Native.None -> begin
-(
-
-let typ = (
-
-let uu____8026 = (FStar_TypeChecker_Env.try_lookup_lid tcenv sc.sc_lid)
-in (match (uu____8026) with
-| FStar_Pervasives_Native.None -> begin
-(FStar_Syntax_Syntax.mk FStar_Syntax_Syntax.Tm_unknown FStar_Pervasives_Native.None FStar_Range.dummyRange)
-end
-| FStar_Pervasives_Native.Some ((uu____8047, typ), uu____8049) -> begin
-typ
-end))
-in ((FStar_ST.op_Colon_Equals sc.sc_typ (FStar_Pervasives_Native.Some (typ)));
-typ;
-))
-end)))
-
-
-let sc_fvars : FStar_TypeChecker_Env.env  ->  search_candidate  ->  FStar_Ident.lid FStar_Util.set = (fun tcenv sc -> (
-
-let uu____8125 = (FStar_ST.op_Bang sc.sc_fvars)
-in (match (uu____8125) with
-| FStar_Pervasives_Native.Some (fv) -> begin
-fv
-end
-| FStar_Pervasives_Native.None -> begin
-(
-
-let fv = (
-
-let uu____8196 = (sc_typ tcenv sc)
-in (FStar_Syntax_Free.fvars uu____8196))
-in ((FStar_ST.op_Colon_Equals sc.sc_fvars (FStar_Pervasives_Native.Some (fv)));
-fv;
-))
-end)))
-
-
-let json_of_search_result : FStar_TypeChecker_Env.env  ->  search_candidate  ->  FStar_Util.json = (fun tcenv sc -> (
-
-let typ_str = (
-
-let uu____8263 = (sc_typ tcenv sc)
-in (term_to_string tcenv uu____8263))
-in (
-
-let uu____8264 = (
-
-let uu____8271 = (
-
-let uu____8276 = (
-
-let uu____8277 = (
-
-let uu____8278 = (FStar_ToSyntax_Env.shorten_lid tcenv.FStar_TypeChecker_Env.dsenv sc.sc_lid)
-in uu____8278.FStar_Ident.str)
-in FStar_Util.JsonStr (uu____8277))
-in (("lid"), (uu____8276)))
-in (uu____8271)::((("type"), (FStar_Util.JsonStr (typ_str))))::[])
-in FStar_Util.JsonAssoc (uu____8264))))
-
-exception InvalidSearch of (Prims.string)
-
-
-let uu___is_InvalidSearch : Prims.exn  ->  Prims.bool = (fun projectee -> (match (projectee) with
-| InvalidSearch (uu____8298) -> begin
-true
-end
-| uu____8299 -> begin
-false
-end))
-
-
-let __proj__InvalidSearch__item__uu___ : Prims.exn  ->  Prims.string = (fun projectee -> (match (projectee) with
-| InvalidSearch (uu____8307) -> begin
-uu____8307
-end))
-
-
-let run_search : 'Auu____8314 . repl_state  ->  Prims.string  ->  ((query_status * FStar_Util.json) * (repl_state, 'Auu____8314) FStar_Util.either) = (fun st search_str -> (
-
-let tcenv = st.repl_env
-in (
-
-let empty_fv_set = (FStar_Syntax_Syntax.new_fv_set ())
-in (
-
-let st_matches = (fun candidate term -> (
-
-let found = (match (term.st_term) with
-| NameContainsStr (str) -> begin
-(FStar_Util.contains candidate.sc_lid.FStar_Ident.str str)
-end
-| TypeContainsLid (lid) -> begin
-(
-
-let uu____8349 = (sc_fvars tcenv candidate)
-in (FStar_Util.set_mem lid uu____8349))
-end)
-in (Prims.op_disEquality found term.st_negate)))
-in (
-
-let parse1 = (fun search_str1 -> (
-
-let parse_one = (fun term -> (
-
-let negate = (FStar_Util.starts_with term "-")
-in (
-
-let term1 = (match (negate) with
-| true -> begin
-(FStar_Util.substring_from term (Prims.parse_int "1"))
-end
-| uu____8364 -> begin
-term
-end)
-in (
-
-let beg_quote = (FStar_Util.starts_with term1 "\"")
-in (
-
-let end_quote = (FStar_Util.ends_with term1 "\"")
-in (
-
-let strip_quotes = (fun str -> (match (((FStar_String.length str) < (Prims.parse_int "2"))) with
-| true -> begin
-(FStar_Exn.raise (InvalidSearch ("Empty search term")))
-end
-| uu____8371 -> begin
-(FStar_Util.substring str (Prims.parse_int "1") ((FStar_String.length term1) - (Prims.parse_int "2")))
-end))
-in (
-
-let parsed = (match ((Prims.op_disEquality beg_quote end_quote)) with
-| true -> begin
-(
-
-let uu____8373 = (
-
-let uu____8374 = (FStar_Util.format1 "Improperly quoted search term: %s" term1)
-in InvalidSearch (uu____8374))
-in (FStar_Exn.raise uu____8373))
-end
-| uu____8375 -> begin
-(match (beg_quote) with
-| true -> begin
-(
-
-let uu____8376 = (strip_quotes term1)
-in NameContainsStr (uu____8376))
-end
-| uu____8377 -> begin
-(
-
-let lid = (FStar_Ident.lid_of_str term1)
-in (
-
-let uu____8379 = (FStar_ToSyntax_Env.resolve_to_fully_qualified_name tcenv.FStar_TypeChecker_Env.dsenv lid)
-in (match (uu____8379) with
-| FStar_Pervasives_Native.None -> begin
-(
-
-let uu____8382 = (
-
-let uu____8383 = (FStar_Util.format1 "Unknown identifier: %s" term1)
-in InvalidSearch (uu____8383))
-in (FStar_Exn.raise uu____8382))
-end
-| FStar_Pervasives_Native.Some (lid1) -> begin
-TypeContainsLid (lid1)
-end)))
-end)
-end)
-in {st_negate = negate; st_term = parsed})))))))
-in (
-
-let terms = (FStar_List.map parse_one (FStar_Util.split search_str1 " "))
-in (
-
-let cmp = (fun x y -> ((st_cost x.st_term) - (st_cost y.st_term)))
-in (FStar_Util.sort_with cmp terms)))))
-in (
-
-let pprint_one = (fun term -> (
-
-let uu____8399 = (match (term.st_term) with
-| NameContainsStr (s) -> begin
-(FStar_Util.format1 "\"%s\"" s)
-end
-| TypeContainsLid (l) -> begin
-(FStar_Util.format1 "%s" l.FStar_Ident.str)
-end)
-in (Prims.strcat (match (term.st_negate) with
-| true -> begin
-"-"
-end
-| uu____8402 -> begin
-""
-end) uu____8399)))
-in (
-
-let results = (FStar_All.try_with (fun uu___296_8423 -> (match (()) with
-| () -> begin
-(
-
-let terms = (parse1 search_str)
-in (
-
-let all_lidents = (FStar_TypeChecker_Env.lidents tcenv)
-in (
-
-let all_candidates = (FStar_List.map sc_of_lid all_lidents)
-in (
-
-let matches_all = (fun candidate -> (FStar_List.for_all (st_matches candidate) terms))
-in (
-
-let cmp = (fun r1 r2 -> (FStar_Util.compare r1.sc_lid.FStar_Ident.str r2.sc_lid.FStar_Ident.str))
-in (
-
-let results = (FStar_List.filter matches_all all_candidates)
-in (
-
-let sorted1 = (FStar_Util.sort_with cmp results)
-in (
-
-let js = (FStar_List.map (json_of_search_result tcenv) sorted1)
-in (match (results) with
-| [] -> begin
-(
-
-let kwds = (
-
-let uu____8462 = (FStar_List.map pprint_one terms)
-in (FStar_Util.concat_l " " uu____8462))
-in (
-
-let uu____8465 = (
-
-let uu____8466 = (FStar_Util.format1 "No results found for query [%s]" kwds)
-in InvalidSearch (uu____8466))
-in (FStar_Exn.raise uu____8465)))
-end
-| uu____8471 -> begin
-((QueryOK), (FStar_Util.JsonList (js)))
-end)))))))))
-end)) (fun uu___295_8476 -> (match (uu___295_8476) with
-| InvalidSearch (s) -> begin
-((QueryNOK), (FStar_Util.JsonStr (s)))
-end)))
-in ((results), (FStar_Util.Inl (st))))))))))
-
-
-let run_query : repl_state  ->  query'  ->  ((query_status * FStar_Util.json) * (repl_state, Prims.int) FStar_Util.either) = (fun st q -> (match (q) with
-| Exit -> begin
-(run_exit st)
-end
-| DescribeProtocol -> begin
-(run_describe_protocol st)
-end
-| DescribeRepl -> begin
-(run_describe_repl st)
-end
-| GenericError (message) -> begin
-(run_generic_error st message)
-end
-| ProtocolViolation (query) -> begin
-(run_protocol_violation st query)
-end
-| Segment (c) -> begin
-(run_segment st c)
-end
-| VfsAdd (fname, contents) -> begin
-(run_vfs_add st fname contents)
-end
-| Push (pquery) -> begin
-(run_push st pquery)
-end
-| Pop -> begin
-(run_pop st)
-end
-| AutoComplete (search_term, context) -> begin
-(run_autocomplete st search_term context)
-end
-| Lookup (symbol, context, pos_opt, rq_info) -> begin
-(run_lookup st symbol context pos_opt rq_info)
-end
-| Compute (term, rules) -> begin
-(run_compute st term rules)
-end
-| Search (term) -> begin
-(run_search st term)
-end))
-
-
-let validate_query : repl_state  ->  query  ->  query = (fun st q -> (match (q.qq) with
-| Push ({push_kind = SyntaxCheck; push_code = uu____8565; push_line = uu____8566; push_column = uu____8567; push_peek_only = false}) -> begin
-{qq = ProtocolViolation ("Cannot use \'kind\': \'syntax\' with \'query\': \'push\'"); qid = q.qid}
-end
-| uu____8568 -> begin
-(match (st.repl_curmod) with
-| FStar_Pervasives_Native.None when (query_needs_current_module q.qq) -> begin
-{qq = GenericError ("Current module unset"); qid = q.qid}
-end
-| uu____8569 -> begin
-q
-end)
-end))
-
-
-let rec go : repl_state  ->  Prims.int = (fun st -> (
-
-let rec loop = (fun st1 -> (
-
-let query = (
-
-let uu____8579 = (read_interactive_query st1.repl_stdin)
-in (validate_query st1 uu____8579))
-in (
-
-let uu____8580 = (run_query st1 query.qq)
-in (match (uu____8580) with
-| ((status, response), state_opt) -> begin
-((write_response query.qid status response);
-(match (state_opt) with
-| FStar_Util.Inl (st') -> begin
-(loop st')
-end
-| FStar_Util.Inr (exitcode) -> begin
-(FStar_Exn.raise (ExitREPL (exitcode)))
-end);
-)
-end))))
-in (
-
-let uu____8611 = (FStar_Options.trace_error ())
-in (match (uu____8611) with
-| true -> begin
-(loop st)
-end
-| uu____8612 -> begin
-(FStar_All.try_with (fun uu___298_8614 -> (match (()) with
-| () -> begin
-(loop st)
-end)) (fun uu___297_8617 -> (match (uu___297_8617) with
-| ExitREPL (n1) -> begin
-n1
-end)))
-end))))
-
-
-let interactive_error_handler : FStar_Errors.error_handler = (
-
-let issues = (FStar_Util.mk_ref [])
-in (
-
-let add_one1 = (fun e -> (
-
-let uu____8630 = (
-
-let uu____8633 = (FStar_ST.op_Bang issues)
-in (e)::uu____8633)
-in (FStar_ST.op_Colon_Equals issues uu____8630)))
-in (
-
-let count_errors = (fun uu____8767 -> (
-
-let uu____8768 = (
-
-let uu____8771 = (FStar_ST.op_Bang issues)
-in (FStar_List.filter (fun e -> (Prims.op_Equality e.FStar_Errors.issue_level FStar_Errors.EError)) uu____8771))
-in (FStar_List.length uu____8768)))
-in (
-
-let report1 = (fun uu____8845 -> (
-
-let uu____8846 = (FStar_ST.op_Bang issues)
-in (FStar_List.sortWith FStar_Errors.compare_issues uu____8846)))
-in (
-
-let clear1 = (fun uu____8916 -> (FStar_ST.op_Colon_Equals issues []))
-in {FStar_Errors.eh_add_one = add_one1; FStar_Errors.eh_count_errors = count_errors; FStar_Errors.eh_report = report1; FStar_Errors.eh_clear = clear1})))))
-
-
-let interactive_printer : FStar_Util.printer = {FStar_Util.printer_prinfo = (fun s -> (write_message "info" (FStar_Util.JsonStr (s)))); FStar_Util.printer_prwarning = (fun s -> (write_message "warning" (FStar_Util.JsonStr (s)))); FStar_Util.printer_prerror = (fun s -> (write_message "error" (FStar_Util.JsonStr (s)))); FStar_Util.printer_prgeneric = (fun label1 get_string get_json -> (
-
-let uu____9003 = (get_json ())
-in (write_message label1 uu____9003)))}
-
-
-let initial_range : FStar_Range.range = (
-
-let uu____9004 = (FStar_Range.mk_pos (Prims.parse_int "1") (Prims.parse_int "0"))
-in (
-
-let uu____9005 = (FStar_Range.mk_pos (Prims.parse_int "1") (Prims.parse_int "0"))
-in (FStar_Range.mk_range "<input>" uu____9004 uu____9005)))
-
-
-let interactive_mode' : Prims.string  ->  Prims.unit = (fun filename -> ((write_hello ());
-(
-
-let env = (FStar_Universal.init_env ())
-in (
-
-let env1 = (FStar_TypeChecker_Env.set_range env initial_range)
-in (
-
-let init_st = (
-
-let uu____9014 = (FStar_Util.open_stdin ())
-in {repl_line = (Prims.parse_int "1"); repl_column = (Prims.parse_int "0"); repl_fname = filename; repl_deps_stack = []; repl_curmod = FStar_Pervasives_Native.None; repl_env = env1; repl_stdin = uu____9014; repl_names = FStar_Interactive_CompletionTable.empty})
-in (
-
-let exit_code = (
-
-let uu____9020 = ((FStar_Options.record_hints ()) || (FStar_Options.use_hints ()))
-in (match (uu____9020) with
-| true -> begin
-(
-
-let uu____9021 = (
-
-let uu____9022 = (FStar_Options.file_list ())
-in (FStar_List.hd uu____9022))
-in (FStar_SMTEncoding_Solver.with_hints_db uu____9021 (fun uu____9026 -> (go init_st))))
-end
-| uu____9027 -> begin
-(go init_st)
-end))
-in (FStar_All.exit exit_code)))));
-))
-
-
-let interactive_mode : Prims.string  ->  Prims.unit = (fun filename -> ((FStar_Util.set_printer interactive_printer);
-(
-
-let uu____9034 = (
-
-let uu____9035 = (FStar_Options.verify_module ())
-in (Prims.op_disEquality uu____9035 []))
-in (match (uu____9034) with
-| true -> begin
-(FStar_Util.print_warning "--ide: ignoring --verify_module")
-end
-| uu____9040 -> begin
-()
-end));
-(
-
-let uu____9042 = (
-
-let uu____9043 = (FStar_Options.codegen ())
-in (FStar_Option.isSome uu____9043))
-in (match (uu____9042) with
-| true -> begin
-(FStar_Util.print_warning "--ide: ignoring --codegen")
-end
-| uu____9046 -> begin
-()
-end));
-(
-
-let uu____9047 = (FStar_Options.trace_error ())
-in (match (uu____9047) with
-| true -> begin
-(interactive_mode' filename)
-end
-| uu____9048 -> begin
-(FStar_All.try_with (fun uu___300_9051 -> (match (()) with
-| () -> begin
-((FStar_Errors.set_handler interactive_error_handler);
-(interactive_mode' filename);
-)
-end)) (fun uu___299_9056 -> (match (uu___299_9056) with
-| e -> begin
-((FStar_Errors.set_handler FStar_Errors.default_handler);
-(FStar_Exn.raise e);
-)
-end)))
-end));
-))
-
-
-
-=======
   | Exit
   | DescribeProtocol
   | DescribeRepl
@@ -7236,5 +3250,4 @@
         with
         | e ->
             (FStar_Errors.set_handler FStar_Errors.default_handler;
-             FStar_Exn.raise e)))
->>>>>>> 484a43b6
+             FStar_Exn.raise e)))