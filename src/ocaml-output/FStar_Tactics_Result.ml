--- conflicted
+++ resolved
@@ -2,43 +2,6 @@
 open Prims
 open FStar_Pervasives
 type 'a __result =
-<<<<<<< HEAD
-| Success of ('a * FStar_Tactics_Types.proofstate)
-| Failed of (Prims.string * FStar_Tactics_Types.proofstate)
-
-
-let uu___is_Success : 'a . 'a __result  ->  Prims.bool = (fun projectee -> (match (projectee) with
-| Success (_0) -> begin
-true
-end
-| uu____42 -> begin
-false
-end))
-
-
-let __proj__Success__item___0 : 'a . 'a __result  ->  ('a * FStar_Tactics_Types.proofstate) = (fun projectee -> (match (projectee) with
-| Success (_0) -> begin
-_0
-end))
-
-
-let uu___is_Failed : 'a . 'a __result  ->  Prims.bool = (fun projectee -> (match (projectee) with
-| Failed (_0) -> begin
-true
-end
-| uu____88 -> begin
-false
-end))
-
-
-let __proj__Failed__item___0 : 'a . 'a __result  ->  (Prims.string * FStar_Tactics_Types.proofstate) = (fun projectee -> (match (projectee) with
-| Failed (_0) -> begin
-_0
-end))
-
-
-
-=======
   | Success of ('a,FStar_Tactics_Types.proofstate)
   FStar_Pervasives_Native.tuple2
   | Failed of (Prims.string,FStar_Tactics_Types.proofstate)
@@ -59,5 +22,4 @@
     'a __result ->
       (Prims.string,FStar_Tactics_Types.proofstate)
         FStar_Pervasives_Native.tuple2
-  = fun projectee  -> match projectee with | Failed _0 -> _0
->>>>>>> 484a43b6
+  = fun projectee  -> match projectee with | Failed _0 -> _0