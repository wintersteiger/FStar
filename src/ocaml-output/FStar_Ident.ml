open Prims
type ident = {
  idText: Prims.string ;
  idRange: FStar_Range.range }[@@deriving show]
let (__proj__Mkident__item__idText : ident -> Prims.string) =
  fun projectee  ->
    match projectee with
    | { idText = __fname__idText; idRange = __fname__idRange;_} ->
        __fname__idText
  
let (__proj__Mkident__item__idRange : ident -> FStar_Range.range) =
  fun projectee  ->
    match projectee with
    | { idText = __fname__idText; idRange = __fname__idRange;_} ->
        __fname__idRange
  
type path = Prims.string Prims.list[@@deriving show]
type lident =
  {
  ns: ident Prims.list ;
  ident: ident ;
  nsstr: Prims.string ;
  str: Prims.string }[@@deriving show]
let (__proj__Mklident__item__ns : lident -> ident Prims.list) =
  fun projectee  ->
    match projectee with
    | { ns = __fname__ns; ident = __fname__ident; nsstr = __fname__nsstr;
        str = __fname__str;_} -> __fname__ns
  
let (__proj__Mklident__item__ident : lident -> ident) =
  fun projectee  ->
    match projectee with
    | { ns = __fname__ns; ident = __fname__ident; nsstr = __fname__nsstr;
        str = __fname__str;_} -> __fname__ident
  
let (__proj__Mklident__item__nsstr : lident -> Prims.string) =
  fun projectee  ->
    match projectee with
    | { ns = __fname__ns; ident = __fname__ident; nsstr = __fname__nsstr;
        str = __fname__str;_} -> __fname__nsstr
  
let (__proj__Mklident__item__str : lident -> Prims.string) =
  fun projectee  ->
    match projectee with
    | { ns = __fname__ns; ident = __fname__ident; nsstr = __fname__nsstr;
        str = __fname__str;_} -> __fname__str
  
type lid = lident[@@deriving show]
let (mk_ident :
  (Prims.string,FStar_Range.range) FStar_Pervasives_Native.tuple2 -> ident) =
  fun uu____105  ->
    match uu____105 with | (text,range) -> { idText = text; idRange = range }
  
let (reserved_prefix : Prims.string) = "uu___" 
let (_gen : FStar_Range.range -> ident) =
  let x = FStar_Util.mk_ref (Prims.parse_int "0")  in
  fun r  ->
    (let uu____121 =
       let uu____122 = FStar_ST.op_Bang x  in
       uu____122 + (Prims.parse_int "1")  in
     FStar_ST.op_Colon_Equals x uu____121);
    (let uu____213 =
       let uu____218 =
         let uu____219 =
           let uu____220 = FStar_ST.op_Bang x  in
           Prims.string_of_int uu____220  in
         Prims.strcat reserved_prefix uu____219  in
       (uu____218, r)  in
     mk_ident uu____213)
  
let (gen : FStar_Range.range -> ident) = fun r  -> _gen r 
let (id_of_text : Prims.string -> ident) =
  fun str  -> mk_ident (str, FStar_Range.dummyRange) 
let (text_of_id : ident -> Prims.string) = fun id1  -> id1.idText 
let (text_of_path : path -> Prims.string) =
  fun path  -> FStar_Util.concat_l "." path 
let (path_of_text : Prims.string -> path) =
  fun text  -> FStar_String.split [46] text 
let (path_of_ns : ident Prims.list -> path) =
  fun ns  -> FStar_List.map text_of_id ns 
let (path_of_lid : lident -> path) =
  fun lid  ->
    FStar_List.map text_of_id (FStar_List.append lid.ns [lid.ident])
  
let (ids_of_lid : lident -> ident Prims.list) =
  fun lid  -> FStar_List.append lid.ns [lid.ident] 
let (lid_of_ns_and_id : ident Prims.list -> ident -> lident) =
  fun ns  ->
    fun id1  ->
      let nsstr =
        let uu____330 = FStar_List.map text_of_id ns  in
        FStar_All.pipe_right uu____330 text_of_path  in
      {
        ns;
        ident = id1;
        nsstr;
        str =
          (if nsstr = ""
           then id1.idText
           else Prims.strcat nsstr (Prims.strcat "." id1.idText))
      }
  
let (lid_of_ids : ident Prims.list -> lident) =
  fun ids  ->
    let uu____345 = FStar_Util.prefix ids  in
    match uu____345 with | (ns,id1) -> lid_of_ns_and_id ns id1
  
let (lid_of_str : Prims.string -> lident) =
  fun str  ->
    let uu____363 = FStar_List.map id_of_text (FStar_Util.split str ".")  in
    lid_of_ids uu____363
  
let (lid_of_path : path -> FStar_Range.range -> lident) =
  fun path  ->
    fun pos  ->
      let ids = FStar_List.map (fun s  -> mk_ident (s, pos)) path  in
      lid_of_ids ids
  
let (text_of_lid : lident -> Prims.string) = fun lid  -> lid.str 
let (lid_equals : lident -> lident -> Prims.bool) =
  fun l1  -> fun l2  -> l1.str = l2.str 
let (ident_equals : ident -> ident -> Prims.bool) =
  fun id1  -> fun id2  -> id1.idText = id2.idText 
let (range_of_lid : lident -> FStar_Range.range) =
  fun lid  -> (lid.ident).idRange 
let (set_lid_range : lident -> FStar_Range.range -> lident) =
  fun l  ->
    fun r  ->
<<<<<<< HEAD
      let uu___23_354 = l  in
      {
        ns = (uu___23_354.ns);
        ident =
          (let uu___24_356 = l.ident  in
           { idText = (uu___24_356.idText); idRange = r });
        nsstr = (uu___23_354.nsstr);
        str = (uu___23_354.str)
=======
      let uu___25_421 = l  in
      {
        ns = (uu___25_421.ns);
        ident =
          (let uu___26_423 = l.ident  in
           { idText = (uu___26_423.idText); idRange = r });
        nsstr = (uu___25_421.nsstr);
        str = (uu___25_421.str)
>>>>>>> 8280654d
      }
  
let (lid_add_suffix : lident -> Prims.string -> lident) =
  fun l  ->
    fun s  ->
      let path = path_of_lid l  in
      let uu____435 = range_of_lid l  in
      lid_of_path (FStar_List.append path [s]) uu____435
  
let (ml_path_of_lid : lident -> Prims.string) =
  fun lid  ->
    let uu____441 =
      let uu____444 = path_of_ns lid.ns  in
      let uu____447 = let uu____450 = text_of_id lid.ident  in [uu____450]
         in
      FStar_List.append uu____444 uu____447  in
    FStar_All.pipe_left (FStar_String.concat "_") uu____441
  
let (string_of_ident : ident -> Prims.string) = fun id1  -> id1.idText 
let (string_of_lid : lident -> Prims.string) =
  fun lid  -> let uu____463 = path_of_lid lid  in text_of_path uu____463 <|MERGE_RESOLUTION|>--- conflicted
+++ resolved
@@ -48,25 +48,25 @@
 type lid = lident[@@deriving show]
 let (mk_ident :
   (Prims.string,FStar_Range.range) FStar_Pervasives_Native.tuple2 -> ident) =
-  fun uu____105  ->
-    match uu____105 with | (text,range) -> { idText = text; idRange = range }
+  fun uu____85  ->
+    match uu____85 with | (text,range) -> { idText = text; idRange = range }
   
 let (reserved_prefix : Prims.string) = "uu___" 
 let (_gen : FStar_Range.range -> ident) =
   let x = FStar_Util.mk_ref (Prims.parse_int "0")  in
   fun r  ->
-    (let uu____121 =
-       let uu____122 = FStar_ST.op_Bang x  in
-       uu____122 + (Prims.parse_int "1")  in
-     FStar_ST.op_Colon_Equals x uu____121);
-    (let uu____213 =
-       let uu____218 =
-         let uu____219 =
-           let uu____220 = FStar_ST.op_Bang x  in
-           Prims.string_of_int uu____220  in
-         Prims.strcat reserved_prefix uu____219  in
-       (uu____218, r)  in
-     mk_ident uu____213)
+    (let uu____99 =
+       let uu____100 = FStar_ST.op_Bang x  in
+       uu____100 + (Prims.parse_int "1")  in
+     FStar_ST.op_Colon_Equals x uu____99);
+    (let uu____183 =
+       let uu____188 =
+         let uu____189 =
+           let uu____190 = FStar_ST.op_Bang x  in
+           Prims.string_of_int uu____190  in
+         Prims.strcat reserved_prefix uu____189  in
+       (uu____188, r)  in
+     mk_ident uu____183)
   
 let (gen : FStar_Range.range -> ident) = fun r  -> _gen r 
 let (id_of_text : Prims.string -> ident) =
@@ -88,8 +88,8 @@
   fun ns  ->
     fun id1  ->
       let nsstr =
-        let uu____330 = FStar_List.map text_of_id ns  in
-        FStar_All.pipe_right uu____330 text_of_path  in
+        let uu____276 = FStar_List.map text_of_id ns  in
+        FStar_All.pipe_right uu____276 text_of_path  in
       {
         ns;
         ident = id1;
@@ -102,13 +102,13 @@
   
 let (lid_of_ids : ident Prims.list -> lident) =
   fun ids  ->
-    let uu____345 = FStar_Util.prefix ids  in
-    match uu____345 with | (ns,id1) -> lid_of_ns_and_id ns id1
+    let uu____289 = FStar_Util.prefix ids  in
+    match uu____289 with | (ns,id1) -> lid_of_ns_and_id ns id1
   
 let (lid_of_str : Prims.string -> lident) =
   fun str  ->
-    let uu____363 = FStar_List.map id_of_text (FStar_Util.split str ".")  in
-    lid_of_ids uu____363
+    let uu____305 = FStar_List.map id_of_text (FStar_Util.split str ".")  in
+    lid_of_ids uu____305
   
 let (lid_of_path : path -> FStar_Range.range -> lident) =
   fun path  ->
@@ -126,43 +126,32 @@
 let (set_lid_range : lident -> FStar_Range.range -> lident) =
   fun l  ->
     fun r  ->
-<<<<<<< HEAD
-      let uu___23_354 = l  in
+      let uu___25_343 = l  in
       {
-        ns = (uu___23_354.ns);
+        ns = (uu___25_343.ns);
         ident =
-          (let uu___24_356 = l.ident  in
-           { idText = (uu___24_356.idText); idRange = r });
-        nsstr = (uu___23_354.nsstr);
-        str = (uu___23_354.str)
-=======
-      let uu___25_421 = l  in
-      {
-        ns = (uu___25_421.ns);
-        ident =
-          (let uu___26_423 = l.ident  in
-           { idText = (uu___26_423.idText); idRange = r });
-        nsstr = (uu___25_421.nsstr);
-        str = (uu___25_421.str)
->>>>>>> 8280654d
+          (let uu___26_345 = l.ident  in
+           { idText = (uu___26_345.idText); idRange = r });
+        nsstr = (uu___25_343.nsstr);
+        str = (uu___25_343.str)
       }
   
 let (lid_add_suffix : lident -> Prims.string -> lident) =
   fun l  ->
     fun s  ->
       let path = path_of_lid l  in
-      let uu____435 = range_of_lid l  in
-      lid_of_path (FStar_List.append path [s]) uu____435
+      let uu____353 = range_of_lid l  in
+      lid_of_path (FStar_List.append path [s]) uu____353
   
 let (ml_path_of_lid : lident -> Prims.string) =
   fun lid  ->
-    let uu____441 =
-      let uu____444 = path_of_ns lid.ns  in
-      let uu____447 = let uu____450 = text_of_id lid.ident  in [uu____450]
+    let uu____357 =
+      let uu____360 = path_of_ns lid.ns  in
+      let uu____363 = let uu____366 = text_of_id lid.ident  in [uu____366]
          in
-      FStar_List.append uu____444 uu____447  in
-    FStar_All.pipe_left (FStar_String.concat "_") uu____441
+      FStar_List.append uu____360 uu____363  in
+    FStar_All.pipe_left (FStar_String.concat "_") uu____357
   
 let (string_of_ident : ident -> Prims.string) = fun id1  -> id1.idText 
 let (string_of_lid : lident -> Prims.string) =
-  fun lid  -> let uu____463 = path_of_lid lid  in text_of_path uu____463 +  fun lid  -> let uu____375 = path_of_lid lid  in text_of_path uu____375 