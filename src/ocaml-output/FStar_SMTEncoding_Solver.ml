--- conflicted
+++ resolved
@@ -572,15 +572,9 @@
                  FStar_Pervasives_Native.None
                  (fun r  ->
                     FStar_ST.op_Colon_Equals res
-<<<<<<< HEAD
-                      (FStar_Pervasives_Native.Some r)));
-              (let uu____2031 = FStar_ST.op_Bang res  in
-               FStar_Option.get uu____2031)
-=======
                       (FStar_Pervasives_Native.Some r)) false);
               (let uu____2032 = FStar_ST.op_Bang res  in
                FStar_Option.get uu____2032)
->>>>>>> 37573efa
                in
             FStar_SMTEncoding_ErrorReporting.detail_errors true
               settings.query_env settings.query_all_labels ask_z3
@@ -592,19 +586,6 @@
     FStar_All.pipe_right errs
       (FStar_List.tryFind
          (fun err  ->
-<<<<<<< HEAD
-            match err.error_messages with | [] -> false | uu____2109 -> true))
-  
-let (has_localized_errors : errors Prims.list -> Prims.bool) =
-  fun errs  ->
-    let uu____2131 = find_localized_errors errs  in
-    FStar_Option.isSome uu____2131
-  
-let (report_errors : query_settings -> unit) =
-  fun settings  ->
-    (let uu____2141 = find_localized_errors settings.query_errors  in
-     match uu____2141 with
-=======
             match err.error_messages with | [] -> false | uu____2110 -> true))
   
 let (has_localized_errors : errors Prims.list -> Prims.bool) =
@@ -616,84 +597,18 @@
   fun settings  ->
     (let uu____2142 = find_localized_errors settings.query_errors  in
      match uu____2142 with
->>>>>>> 37573efa
      | FStar_Pervasives_Native.Some err ->
          (FStar_All.pipe_right settings.query_errors
             (FStar_List.iter
                (fun e  ->
-<<<<<<< HEAD
-                  let uu____2151 =
-                    let uu____2153 = error_to_short_string e  in
-                    Prims.strcat "SMT solver says: " uu____2153  in
-                  FStar_Errors.diag settings.query_range uu____2151));
-=======
                   let uu____2152 =
                     let uu____2154 = error_to_short_string e  in
                     Prims.strcat "SMT solver says: " uu____2154  in
                   FStar_Errors.diag settings.query_range uu____2152));
->>>>>>> 37573efa
           FStar_TypeChecker_Err.add_errors settings.query_env
             err.error_messages)
      | FStar_Pervasives_Native.None  ->
          let err_detail =
-<<<<<<< HEAD
-           let uu____2158 =
-             FStar_All.pipe_right settings.query_errors
-               (FStar_List.map
-                  (fun e  ->
-                     let uu____2171 = error_to_short_string e  in
-                     Prims.strcat "SMT solver says: " uu____2171))
-              in
-           FStar_All.pipe_right uu____2158 (FStar_String.concat "; ")  in
-         let uu____2179 =
-           let uu____2189 =
-             let uu____2197 =
-               FStar_Util.format1 "Unknown assertion failed (%s)" err_detail
-                in
-             (FStar_Errors.Error_UnknownFatal_AssertionFailure, uu____2197,
-               (settings.query_range))
-              in
-           [uu____2189]  in
-         FStar_TypeChecker_Err.add_errors settings.query_env uu____2179);
-    (let uu____2215 =
-       (FStar_Options.detail_errors ()) &&
-         (let uu____2218 = FStar_Options.n_cores ()  in
-          uu____2218 = (Prims.parse_int "1"))
-        in
-     if uu____2215
-     then
-       let initial_fuel1 =
-         let uu___381_2224 = settings  in
-         let uu____2225 = FStar_Options.initial_fuel ()  in
-         let uu____2227 = FStar_Options.initial_ifuel ()  in
-         {
-           query_env = (uu___381_2224.query_env);
-           query_decl = (uu___381_2224.query_decl);
-           query_name = (uu___381_2224.query_name);
-           query_index = (uu___381_2224.query_index);
-           query_range = (uu___381_2224.query_range);
-           query_fuel = uu____2225;
-           query_ifuel = uu____2227;
-           query_rlimit = (uu___381_2224.query_rlimit);
-           query_hint = FStar_Pervasives_Native.None;
-           query_errors = (uu___381_2224.query_errors);
-           query_all_labels = (uu___381_2224.query_all_labels);
-           query_suffix = (uu___381_2224.query_suffix);
-           query_hash = (uu___381_2224.query_hash)
-         }  in
-       let ask_z3 label_assumptions =
-         let res = FStar_Util.mk_ref FStar_Pervasives_Native.None  in
-         (let uu____2250 =
-            with_fuel_and_diagnostics initial_fuel1 label_assumptions  in
-          FStar_SMTEncoding_Z3.ask settings.query_range
-            (filter_facts_without_core settings.query_env)
-            settings.query_hash settings.query_all_labels uu____2250
-            FStar_Pervasives_Native.None
-            (fun r  ->
-               FStar_ST.op_Colon_Equals res (FStar_Pervasives_Native.Some r)));
-         (let uu____2300 = FStar_ST.op_Bang res  in
-          FStar_Option.get uu____2300)
-=======
            let uu____2159 =
              FStar_All.pipe_right settings.query_errors
                (FStar_List.map
@@ -751,7 +666,6 @@
             false);
          (let uu____2302 = FStar_ST.op_Bang res  in
           FStar_Option.get uu____2302)
->>>>>>> 37573efa
           in
        FStar_SMTEncoding_ErrorReporting.detail_errors false
          settings.query_env settings.query_all_labels ask_z3
@@ -761,34 +675,15 @@
   fun settings  ->
     fun z3result  ->
       let process_unsat_core core =
-<<<<<<< HEAD
-        let accumulator uu____2387 =
-          let r = FStar_Util.mk_ref []  in
-          let uu____2398 =
-=======
         let accumulator uu____2389 =
           let r = FStar_Util.mk_ref []  in
           let uu____2400 =
->>>>>>> 37573efa
             let module_names = FStar_Util.mk_ref []  in
             ((fun m  ->
                 let ms = FStar_ST.op_Bang module_names  in
                 if FStar_List.contains m ms
                 then ()
                 else FStar_ST.op_Colon_Equals module_names (m :: ms)),
-<<<<<<< HEAD
-              (fun uu____2542  ->
-                 let uu____2543 = FStar_ST.op_Bang module_names  in
-                 FStar_All.pipe_right uu____2543
-                   (FStar_Util.sort_with FStar_String.compare)))
-             in
-          match uu____2398 with | (add1,get1) -> (add1, get1)  in
-        let uu____2647 = accumulator ()  in
-        match uu____2647 with
-        | (add_module_name,get_module_names) ->
-            let uu____2684 = accumulator ()  in
-            (match uu____2684 with
-=======
               (fun uu____2544  ->
                  let uu____2545 = FStar_ST.op_Bang module_names  in
                  FStar_All.pipe_right uu____2545
@@ -800,7 +695,6 @@
         | (add_module_name,get_module_names) ->
             let uu____2686 = accumulator ()  in
             (match uu____2686 with
->>>>>>> 37573efa
              | (add_discarded_name,get_discarded_names) ->
                  let parse_axiom_name s =
                    let chars = FStar_String.list_of_string s  in
@@ -830,17 +724,10 @@
                              (fun sfx  ->
                                 if FStar_Util.contains s2 sfx
                                 then
-<<<<<<< HEAD
-                                  let uu____2807 =
-                                    FStar_List.hd (FStar_Util.split s2 sfx)
-                                     in
-                                  FStar_Pervasives_Native.Some uu____2807
-=======
                                   let uu____2809 =
                                     FStar_List.hd (FStar_Util.split s2 sfx)
                                      in
                                   FStar_Pervasives_Native.Some uu____2809
->>>>>>> 37573efa
                                 else FStar_Pervasives_Native.None)
                             in
                          match sopt with
@@ -852,21 +739,6 @@
                        let components1 =
                          match components with
                          | [] -> []
-<<<<<<< HEAD
-                         | uu____2852 ->
-                             let uu____2856 = FStar_Util.prefix components
-                                in
-                             (match uu____2856 with
-                              | (module_name,last1) ->
-                                  let components1 =
-                                    let uu____2883 = exclude_suffix last1  in
-                                    FStar_List.append module_name uu____2883
-                                     in
-                                  ((match components1 with
-                                    | [] -> ()
-                                    | uu____2890::[] -> ()
-                                    | uu____2894 ->
-=======
                          | uu____2854 ->
                              let uu____2858 = FStar_Util.prefix components
                                 in
@@ -880,7 +752,6 @@
                                     | [] -> ()
                                     | uu____2892::[] -> ()
                                     | uu____2896 ->
->>>>>>> 37573efa
                                         add_module_name
                                           (FStar_String.concat "."
                                              module_name));
@@ -889,19 +760,11 @@
                        if components1 = []
                        then (add_discarded_name s; [])
                        else
-<<<<<<< HEAD
-                         (let uu____2911 =
-                            FStar_All.pipe_right components1
-                              (FStar_String.concat ".")
-                             in
-                          [uu____2911])
-=======
                          (let uu____2913 =
                             FStar_All.pipe_right components1
                               (FStar_String.concat ".")
                              in
                           [uu____2913])
->>>>>>> 37573efa
                     in
                  (match core with
                   | FStar_Pervasives_Native.None  ->
@@ -909,61 +772,25 @@
                   | FStar_Pervasives_Native.Some core1 ->
                       let core2 = FStar_List.collect parse_axiom_name core1
                          in
-<<<<<<< HEAD
-                      ((let uu____2938 =
-                          let uu____2940 = get_module_names ()  in
-                          FStar_All.pipe_right uu____2940
-=======
                       ((let uu____2940 =
                           let uu____2942 = get_module_names ()  in
                           FStar_All.pipe_right uu____2942
->>>>>>> 37573efa
                             (FStar_String.concat "\nQuery Stats:\t")
                            in
                         FStar_Util.print1
                           "Query Stats: Modules relevant to this proof:\nQuery Stats:\t%s\n"
-<<<<<<< HEAD
-                          uu____2938);
-=======
                           uu____2940);
->>>>>>> 37573efa
                        FStar_Util.print1
                          "Query Stats (Detail 1): Specifically:\nQuery Stats (Detail 1):\t%s\n"
                          (FStar_String.concat "\nQuery Stats (Detail 1):\t"
                             core2);
-<<<<<<< HEAD
-                       (let uu____2953 =
-                          let uu____2955 = get_discarded_names ()  in
-                          FStar_All.pipe_right uu____2955
-=======
                        (let uu____2955 =
                           let uu____2957 = get_discarded_names ()  in
                           FStar_All.pipe_right uu____2957
->>>>>>> 37573efa
                             (FStar_String.concat ", ")
                            in
                         FStar_Util.print1
                           "Query Stats (Detail 2): Note, this report ignored the following names in the context: %s\n"
-<<<<<<< HEAD
-                          uu____2953))))
-         in
-      let uu____2965 =
-        (FStar_Options.hint_info ()) ||
-          (FStar_Options.print_z3_statistics ())
-         in
-      if uu____2965
-      then
-        let uu____2968 =
-          FStar_SMTEncoding_Z3.status_string_and_errors
-            z3result.FStar_SMTEncoding_Z3.z3result_status
-           in
-        match uu____2968 with
-        | (status_string,errs) ->
-            let uu____2978 =
-              match z3result.FStar_SMTEncoding_Z3.z3result_status with
-              | FStar_SMTEncoding_Z3.UNSAT core -> ("succeeded", core)
-              | uu____2992 ->
-=======
                           uu____2955))))
          in
       let uu____2967 =
@@ -986,30 +813,10 @@
               match z3result.FStar_SMTEncoding_Z3.z3result_status with
               | FStar_SMTEncoding_Z3.UNSAT core -> ("succeeded", core)
               | uu____3003 ->
->>>>>>> 37573efa
                   ((Prims.strcat "failed {reason-unknown="
                       (Prims.strcat status_string "}")),
                     FStar_Pervasives_Native.None)
                in
-<<<<<<< HEAD
-            (match uu____2978 with
-             | (tag,core) ->
-                 let range =
-                   let uu____3005 =
-                     let uu____3007 =
-                       FStar_Range.string_of_range settings.query_range  in
-                     let uu____3009 =
-                       let uu____3011 = FStar_SMTEncoding_Z3.at_log_file ()
-                          in
-                       Prims.strcat uu____3011 ")"  in
-                     Prims.strcat uu____3007 uu____3009  in
-                   Prims.strcat "(" uu____3005  in
-                 let used_hint_tag =
-                   if used_hint settings then " (with hint)" else ""  in
-                 let stats =
-                   let uu____3025 = FStar_Options.print_z3_statistics ()  in
-                   if uu____3025
-=======
             (match uu____2989 with
              | (tag,core) ->
                  let range =
@@ -1024,7 +831,6 @@
                  let stats =
                    let uu____3032 = FStar_Options.print_z3_statistics ()  in
                    if uu____3032
->>>>>>> 37573efa
                    then
                      let f k v1 a =
                        Prims.strcat a
@@ -1036,53 +842,6 @@
                          z3result.FStar_SMTEncoding_Z3.z3result_statistics f
                          "statistics={"
                         in
-<<<<<<< HEAD
-                     let uu____3059 =
-                       FStar_Util.substring str (Prims.parse_int "0")
-                         ((FStar_String.length str) - (Prims.parse_int "1"))
-                        in
-                     Prims.strcat uu____3059 "}"
-                   else ""  in
-                 ((let uu____3068 =
-                     let uu____3072 =
-                       let uu____3076 =
-                         let uu____3080 =
-                           FStar_Util.string_of_int settings.query_index  in
-                         let uu____3082 =
-                           let uu____3086 =
-                             let uu____3090 =
-                               let uu____3094 =
-                                 FStar_Util.string_of_int
-                                   z3result.FStar_SMTEncoding_Z3.z3result_time
-                                  in
-                               let uu____3096 =
-                                 let uu____3100 =
-                                   FStar_Util.string_of_int
-                                     settings.query_fuel
-                                    in
-                                 let uu____3102 =
-                                   let uu____3106 =
-                                     FStar_Util.string_of_int
-                                       settings.query_ifuel
-                                      in
-                                   let uu____3108 =
-                                     let uu____3112 =
-                                       FStar_Util.string_of_int
-                                         settings.query_rlimit
-                                        in
-                                     [uu____3112]  in
-                                   uu____3106 :: uu____3108  in
-                                 uu____3100 :: uu____3102  in
-                               uu____3094 :: uu____3096  in
-                             used_hint_tag :: uu____3090  in
-                           tag :: uu____3086  in
-                         uu____3080 :: uu____3082  in
-                       (settings.query_name) :: uu____3076  in
-                     range :: uu____3072  in
-                   FStar_Util.print
-                     "Query Stats: %s\t (%s, %s)\t%s%s in %s milliseconds with fuel %s and ifuel %s and rlimit %s\n"
-                     uu____3068);
-=======
                      let uu____3066 =
                        FStar_Util.substring str (Prims.parse_int "0")
                          ((FStar_String.length str) - (Prims.parse_int "1"))
@@ -1128,20 +887,13 @@
                    FStar_Util.print
                      "Query Stats: %s\t (%s, %s)\t%s%s in %s milliseconds with fuel %s and ifuel %s and rlimit %s\n"
                      uu____3075);
->>>>>>> 37573efa
                   FStar_Util.print1 "Query Stats (Detail Z3): %s\n" stats;
                   process_unsat_core core;
                   FStar_All.pipe_right errs
                     (FStar_List.iter
-<<<<<<< HEAD
-                       (fun uu____3149  ->
-                          match uu____3149 with
-                          | (uu____3157,msg,range1) ->
-=======
                        (fun uu____3156  ->
                           match uu____3156 with
                           | (uu____3164,msg,range1) ->
->>>>>>> 37573efa
                               let tag1 =
                                 if used_hint settings
                                 then "(Hint-replay failed): "
@@ -1154,17 +906,10 @@
 let (record_hint : query_settings -> FStar_SMTEncoding_Z3.z3result -> unit) =
   fun settings  ->
     fun z3result  ->
-<<<<<<< HEAD
-      let uu____3184 =
-        let uu____3186 = FStar_Options.record_hints ()  in
-        Prims.op_Negation uu____3186  in
-      if uu____3184
-=======
       let uu____3191 =
         let uu____3193 = FStar_Options.record_hints ()  in
         Prims.op_Negation uu____3193  in
       if uu____3191
->>>>>>> 37573efa
       then ()
       else
         (let mk_hint core =
@@ -1179,33 +924,15 @@
                (match z3result.FStar_SMTEncoding_Z3.z3result_status with
                 | FStar_SMTEncoding_Z3.UNSAT core1 ->
                     z3result.FStar_SMTEncoding_Z3.z3result_query_hash
-<<<<<<< HEAD
-                | uu____3213 -> FStar_Pervasives_Native.None)
-           }  in
-         let store_hint hint =
-           let uu____3221 = FStar_ST.op_Bang recorded_hints  in
-           match uu____3221 with
-=======
                 | uu____3220 -> FStar_Pervasives_Native.None)
            }  in
          let store_hint hint =
            let uu____3228 = FStar_ST.op_Bang recorded_hints  in
            match uu____3228 with
->>>>>>> 37573efa
            | FStar_Pervasives_Native.Some l ->
                FStar_ST.op_Colon_Equals recorded_hints
                  (FStar_Pervasives_Native.Some
                     (FStar_List.append l [FStar_Pervasives_Native.Some hint]))
-<<<<<<< HEAD
-           | uu____3277 -> ()  in
-         match z3result.FStar_SMTEncoding_Z3.z3result_status with
-         | FStar_SMTEncoding_Z3.UNSAT (FStar_Pervasives_Native.None ) ->
-             let uu____3284 =
-               let uu____3285 =
-                 get_hint_for settings.query_name settings.query_index  in
-               FStar_Option.get uu____3285  in
-             store_hint uu____3284
-=======
            | uu____3284 -> ()  in
          match z3result.FStar_SMTEncoding_Z3.z3result_status with
          | FStar_SMTEncoding_Z3.UNSAT (FStar_Pervasives_Native.None ) ->
@@ -1214,16 +941,11 @@
                  get_hint_for settings.query_name settings.query_index  in
                FStar_Option.get uu____3292  in
              store_hint uu____3291
->>>>>>> 37573efa
          | FStar_SMTEncoding_Z3.UNSAT unsat_core ->
              if used_hint settings
              then store_hint (mk_hint settings.query_hint)
              else store_hint (mk_hint unsat_core)
-<<<<<<< HEAD
-         | uu____3292 -> ())
-=======
          | uu____3299 -> ())
->>>>>>> 37573efa
   
 let (process_result :
   query_settings ->
@@ -1231,25 +953,11 @@
   =
   fun settings  ->
     fun result  ->
-<<<<<<< HEAD
-      (let uu____3309 =
-         (used_hint settings) &&
-           (let uu____3312 = FStar_Options.z3_refresh ()  in
-            Prims.op_Negation uu____3312)
-          in
-       if uu____3309 then FStar_SMTEncoding_Z3.refresh () else ());
-      (let errs = query_errors settings result  in
-       query_info settings result;
-       record_hint settings result;
-       detail_hint_replay settings result;
-       errs)
-=======
       let errs = query_errors settings result  in
       query_info settings result;
       record_hint settings result;
       detail_hint_replay settings result;
       errs
->>>>>>> 37573efa
   
 let (fold_queries :
   query_settings Prims.list ->
@@ -1269,13 +977,8 @@
             | q::qs2 ->
                 ask1 q
                   (fun res  ->
-<<<<<<< HEAD
-                     let uu____3412 = f q res  in
-                     match uu____3412 with
-=======
                      let uu____3410 = f q res  in
                      match uu____3410 with
->>>>>>> 37573efa
                      | FStar_Pervasives_Native.None  -> ()
                      | FStar_Pervasives_Native.Some errs ->
                          aux (errs :: acc) qs2)
@@ -1295,30 +998,6 @@
         fun query  ->
           fun suffix  ->
             FStar_SMTEncoding_Z3.giveZ3 prefix1;
-<<<<<<< HEAD
-            (let uu____3451 =
-               let uu____3458 =
-                 match env.FStar_TypeChecker_Env.qtbl_name_and_index with
-                 | (uu____3471,FStar_Pervasives_Native.None ) ->
-                     failwith "No query name set!"
-                 | (uu____3497,FStar_Pervasives_Native.Some (q,n1)) ->
-                     let uu____3520 = FStar_Ident.text_of_lid q  in
-                     (uu____3520, n1)
-                  in
-               match uu____3458 with
-               | (qname,index1) ->
-                   let rlimit =
-                     let uu____3538 = FStar_Options.z3_rlimit_factor ()  in
-                     let uu____3540 =
-                       let uu____3542 = FStar_Options.z3_rlimit ()  in
-                       uu____3542 * (Prims.parse_int "544656")  in
-                     uu____3538 * uu____3540  in
-                   let next_hint = get_hint_for qname index1  in
-                   let default_settings =
-                     let uu____3549 = FStar_TypeChecker_Env.get_range env  in
-                     let uu____3550 = FStar_Options.initial_fuel ()  in
-                     let uu____3552 = FStar_Options.initial_ifuel ()  in
-=======
             (let uu____3449 =
                let uu____3456 =
                  match env.FStar_TypeChecker_Env.qtbl_name_and_index with
@@ -1341,21 +1020,14 @@
                      let uu____3547 = FStar_TypeChecker_Env.get_range env  in
                      let uu____3548 = FStar_Options.initial_fuel ()  in
                      let uu____3550 = FStar_Options.initial_ifuel ()  in
->>>>>>> 37573efa
                      {
                        query_env = env;
                        query_decl = query;
                        query_name = qname;
                        query_index = index1;
-<<<<<<< HEAD
-                       query_range = uu____3549;
-                       query_fuel = uu____3550;
-                       query_ifuel = uu____3552;
-=======
                        query_range = uu____3547;
                        query_fuel = uu____3548;
                        query_ifuel = uu____3550;
->>>>>>> 37573efa
                        query_rlimit = rlimit;
                        query_hint = FStar_Pervasives_Native.None;
                        query_errors = [];
@@ -1366,180 +1038,22 @@
                           | FStar_Pervasives_Native.None  ->
                               FStar_Pervasives_Native.None
                           | FStar_Pervasives_Native.Some
-<<<<<<< HEAD
-                              { FStar_Util.hint_name = uu____3561;
-                                FStar_Util.hint_index = uu____3562;
-                                FStar_Util.fuel = uu____3563;
-                                FStar_Util.ifuel = uu____3564;
-                                FStar_Util.unsat_core = uu____3565;
-                                FStar_Util.query_elapsed_time = uu____3566;
-=======
                               { FStar_Util.hint_name = uu____3559;
                                 FStar_Util.hint_index = uu____3560;
                                 FStar_Util.fuel = uu____3561;
                                 FStar_Util.ifuel = uu____3562;
                                 FStar_Util.unsat_core = uu____3563;
                                 FStar_Util.query_elapsed_time = uu____3564;
->>>>>>> 37573efa
                                 FStar_Util.hash = h;_}
                               -> h)
                      }  in
                    (default_settings, next_hint)
                 in
-<<<<<<< HEAD
-             match uu____3451 with
-=======
              match uu____3449 with
->>>>>>> 37573efa
              | (default_settings,next_hint) ->
                  let use_hints_setting =
                    match next_hint with
                    | FStar_Pervasives_Native.Some
-<<<<<<< HEAD
-                       { FStar_Util.hint_name = uu____3594;
-                         FStar_Util.hint_index = uu____3595;
-                         FStar_Util.fuel = i; FStar_Util.ifuel = j;
-                         FStar_Util.unsat_core = FStar_Pervasives_Native.Some
-                           core;
-                         FStar_Util.query_elapsed_time = uu____3599;
-                         FStar_Util.hash = h;_}
-                       ->
-                       [(let uu___382_3616 = default_settings  in
-                         {
-                           query_env = (uu___382_3616.query_env);
-                           query_decl = (uu___382_3616.query_decl);
-                           query_name = (uu___382_3616.query_name);
-                           query_index = (uu___382_3616.query_index);
-                           query_range = (uu___382_3616.query_range);
-                           query_fuel = i;
-                           query_ifuel = j;
-                           query_rlimit = (uu___382_3616.query_rlimit);
-                           query_hint = (FStar_Pervasives_Native.Some core);
-                           query_errors = (uu___382_3616.query_errors);
-                           query_all_labels =
-                             (uu___382_3616.query_all_labels);
-                           query_suffix = (uu___382_3616.query_suffix);
-                           query_hash = (uu___382_3616.query_hash)
-                         })]
-                   | uu____3620 -> []  in
-                 let initial_fuel_max_ifuel =
-                   let uu____3626 =
-                     let uu____3628 = FStar_Options.max_ifuel ()  in
-                     let uu____3630 = FStar_Options.initial_ifuel ()  in
-                     uu____3628 > uu____3630  in
-                   if uu____3626
-                   then
-                     let uu____3635 =
-                       let uu___383_3636 = default_settings  in
-                       let uu____3637 = FStar_Options.max_ifuel ()  in
-                       {
-                         query_env = (uu___383_3636.query_env);
-                         query_decl = (uu___383_3636.query_decl);
-                         query_name = (uu___383_3636.query_name);
-                         query_index = (uu___383_3636.query_index);
-                         query_range = (uu___383_3636.query_range);
-                         query_fuel = (uu___383_3636.query_fuel);
-                         query_ifuel = uu____3637;
-                         query_rlimit = (uu___383_3636.query_rlimit);
-                         query_hint = (uu___383_3636.query_hint);
-                         query_errors = (uu___383_3636.query_errors);
-                         query_all_labels = (uu___383_3636.query_all_labels);
-                         query_suffix = (uu___383_3636.query_suffix);
-                         query_hash = (uu___383_3636.query_hash)
-                       }  in
-                     [uu____3635]
-                   else []  in
-                 let half_max_fuel_max_ifuel =
-                   let uu____3644 =
-                     let uu____3646 =
-                       let uu____3648 = FStar_Options.max_fuel ()  in
-                       uu____3648 / (Prims.parse_int "2")  in
-                     let uu____3651 = FStar_Options.initial_fuel ()  in
-                     uu____3646 > uu____3651  in
-                   if uu____3644
-                   then
-                     let uu____3656 =
-                       let uu___384_3657 = default_settings  in
-                       let uu____3658 =
-                         let uu____3660 = FStar_Options.max_fuel ()  in
-                         uu____3660 / (Prims.parse_int "2")  in
-                       let uu____3663 = FStar_Options.max_ifuel ()  in
-                       {
-                         query_env = (uu___384_3657.query_env);
-                         query_decl = (uu___384_3657.query_decl);
-                         query_name = (uu___384_3657.query_name);
-                         query_index = (uu___384_3657.query_index);
-                         query_range = (uu___384_3657.query_range);
-                         query_fuel = uu____3658;
-                         query_ifuel = uu____3663;
-                         query_rlimit = (uu___384_3657.query_rlimit);
-                         query_hint = (uu___384_3657.query_hint);
-                         query_errors = (uu___384_3657.query_errors);
-                         query_all_labels = (uu___384_3657.query_all_labels);
-                         query_suffix = (uu___384_3657.query_suffix);
-                         query_hash = (uu___384_3657.query_hash)
-                       }  in
-                     [uu____3656]
-                   else []  in
-                 let max_fuel_max_ifuel =
-                   let uu____3670 =
-                     (let uu____3676 = FStar_Options.max_fuel ()  in
-                      let uu____3678 = FStar_Options.initial_fuel ()  in
-                      uu____3676 > uu____3678) &&
-                       (let uu____3682 = FStar_Options.max_ifuel ()  in
-                        let uu____3684 = FStar_Options.initial_ifuel ()  in
-                        uu____3682 >= uu____3684)
-                      in
-                   if uu____3670
-                   then
-                     let uu____3689 =
-                       let uu___385_3690 = default_settings  in
-                       let uu____3691 = FStar_Options.max_fuel ()  in
-                       let uu____3693 = FStar_Options.max_ifuel ()  in
-                       {
-                         query_env = (uu___385_3690.query_env);
-                         query_decl = (uu___385_3690.query_decl);
-                         query_name = (uu___385_3690.query_name);
-                         query_index = (uu___385_3690.query_index);
-                         query_range = (uu___385_3690.query_range);
-                         query_fuel = uu____3691;
-                         query_ifuel = uu____3693;
-                         query_rlimit = (uu___385_3690.query_rlimit);
-                         query_hint = (uu___385_3690.query_hint);
-                         query_errors = (uu___385_3690.query_errors);
-                         query_all_labels = (uu___385_3690.query_all_labels);
-                         query_suffix = (uu___385_3690.query_suffix);
-                         query_hash = (uu___385_3690.query_hash)
-                       }  in
-                     [uu____3689]
-                   else []  in
-                 let min_fuel1 =
-                   let uu____3700 =
-                     let uu____3702 = FStar_Options.min_fuel ()  in
-                     let uu____3704 = FStar_Options.initial_fuel ()  in
-                     uu____3702 < uu____3704  in
-                   if uu____3700
-                   then
-                     let uu____3709 =
-                       let uu___386_3710 = default_settings  in
-                       let uu____3711 = FStar_Options.min_fuel ()  in
-                       {
-                         query_env = (uu___386_3710.query_env);
-                         query_decl = (uu___386_3710.query_decl);
-                         query_name = (uu___386_3710.query_name);
-                         query_index = (uu___386_3710.query_index);
-                         query_range = (uu___386_3710.query_range);
-                         query_fuel = uu____3711;
-                         query_ifuel = (Prims.parse_int "1");
-                         query_rlimit = (uu___386_3710.query_rlimit);
-                         query_hint = (uu___386_3710.query_hint);
-                         query_errors = (uu___386_3710.query_errors);
-                         query_all_labels = (uu___386_3710.query_all_labels);
-                         query_suffix = (uu___386_3710.query_suffix);
-                         query_hash = (uu___386_3710.query_hash)
-                       }  in
-                     [uu____3709]
-=======
                        { FStar_Util.hint_name = uu____3592;
                          FStar_Util.hint_index = uu____3593;
                          FStar_Util.fuel = i; FStar_Util.ifuel = j;
@@ -1683,7 +1197,6 @@
                          query_hash = (uu___386_3708.query_hash)
                        }  in
                      [uu____3707]
->>>>>>> 37573efa
                    else []  in
                  let all_configs =
                    FStar_List.append use_hints_setting
@@ -1693,23 +1206,6 @@
                               max_fuel_max_ifuel)))
                     in
                  let check_one_config config1 k =
-<<<<<<< HEAD
-                   (let uu____3736 =
-                      (used_hint config1) || (FStar_Options.z3_refresh ())
-                       in
-                    if uu____3736
-                    then FStar_SMTEncoding_Z3.refresh ()
-                    else ());
-                   (let uu____3741 = with_fuel_and_diagnostics config1 []  in
-                    let uu____3744 =
-                      let uu____3747 = FStar_SMTEncoding_Z3.mk_fresh_scope ()
-                         in
-                      FStar_Pervasives_Native.Some uu____3747  in
-                    FStar_SMTEncoding_Z3.ask config1.query_range
-                      (filter_assertions config1.query_env config1.query_hint)
-                      config1.query_hash config1.query_all_labels uu____3741
-                      uu____3744 k)
-=======
                    (let uu____3734 = FStar_Options.z3_refresh ()  in
                     if uu____3734
                     then FStar_SMTEncoding_Z3.refresh ()
@@ -1723,28 +1219,10 @@
                       (filter_assertions config1.query_env config1.query_hint)
                       config1.query_hash config1.query_all_labels uu____3739
                       uu____3742 k (used_hint config1))
->>>>>>> 37573efa
                     in
                  let check_all_configs configs =
                    let report1 errs =
                      report_errors
-<<<<<<< HEAD
-                       (let uu___387_3770 = default_settings  in
-                        {
-                          query_env = (uu___387_3770.query_env);
-                          query_decl = (uu___387_3770.query_decl);
-                          query_name = (uu___387_3770.query_name);
-                          query_index = (uu___387_3770.query_index);
-                          query_range = (uu___387_3770.query_range);
-                          query_fuel = (uu___387_3770.query_fuel);
-                          query_ifuel = (uu___387_3770.query_ifuel);
-                          query_rlimit = (uu___387_3770.query_rlimit);
-                          query_hint = (uu___387_3770.query_hint);
-                          query_errors = errs;
-                          query_all_labels = (uu___387_3770.query_all_labels);
-                          query_suffix = (uu___387_3770.query_suffix);
-                          query_hash = (uu___387_3770.query_hash)
-=======
                        (let uu___387_3768 = default_settings  in
                         {
                           query_env = (uu___387_3768.query_env);
@@ -1760,27 +1238,17 @@
                           query_all_labels = (uu___387_3768.query_all_labels);
                           query_suffix = (uu___387_3768.query_suffix);
                           query_hash = (uu___387_3768.query_hash)
->>>>>>> 37573efa
                         })
                       in
                    fold_queries configs check_one_config process_result
                      report1
                     in
-<<<<<<< HEAD
-                 let uu____3771 =
-                   let uu____3780 = FStar_Options.admit_smt_queries ()  in
-                   let uu____3782 = FStar_Options.admit_except ()  in
-                   (uu____3780, uu____3782)  in
-                 (match uu____3771 with
-                  | (true ,uu____3790) -> ()
-=======
                  let uu____3769 =
                    let uu____3778 = FStar_Options.admit_smt_queries ()  in
                    let uu____3780 = FStar_Options.admit_except ()  in
                    (uu____3778, uu____3780)  in
                  (match uu____3769 with
                   | (true ,uu____3788) -> ()
->>>>>>> 37573efa
                   | (false ,FStar_Pervasives_Native.None ) ->
                       check_all_configs all_configs
                   | (false ,FStar_Pervasives_Native.Some id1) ->
@@ -1788,21 +1256,6 @@
                         if FStar_Util.starts_with id1 "("
                         then
                           let full_query_id =
-<<<<<<< HEAD
-                            let uu____3820 =
-                              let uu____3822 =
-                                let uu____3824 =
-                                  let uu____3826 =
-                                    FStar_Util.string_of_int
-                                      default_settings.query_index
-                                     in
-                                  Prims.strcat uu____3826 ")"  in
-                                Prims.strcat ", " uu____3824  in
-                              Prims.strcat default_settings.query_name
-                                uu____3822
-                               in
-                            Prims.strcat "(" uu____3820  in
-=======
                             let uu____3818 =
                               let uu____3820 =
                                 let uu____3822 =
@@ -1816,7 +1269,6 @@
                                 uu____3820
                                in
                             Prims.strcat "(" uu____3818  in
->>>>>>> 37573efa
                           full_query_id <> id1
                         else default_settings.query_name <> id1  in
                       if Prims.op_Negation skip
@@ -1830,46 +1282,6 @@
   fun use_env_msg  ->
     fun tcenv  ->
       fun q  ->
-<<<<<<< HEAD
-        (let uu____3866 =
-           let uu____3868 =
-             let uu____3870 = FStar_TypeChecker_Env.get_range tcenv  in
-             FStar_All.pipe_left FStar_Range.string_of_range uu____3870  in
-           FStar_Util.format1 "Starting query at %s" uu____3868  in
-         FStar_SMTEncoding_Encode.push uu____3866);
-        (let uu____3873 = FStar_Options.no_smt ()  in
-         if uu____3873
-         then
-           let uu____3876 =
-             let uu____3886 =
-               let uu____3894 =
-                 let uu____3896 = FStar_Syntax_Print.term_to_string q  in
-                 FStar_Util.format1
-                   "Q = %s\nA query could not be solved internally, and --no_smt was given"
-                   uu____3896
-                  in
-               (FStar_Errors.Error_NoSMTButNeeded, uu____3894,
-                 (tcenv.FStar_TypeChecker_Env.range))
-                in
-             [uu____3886]  in
-           FStar_TypeChecker_Err.add_errors tcenv uu____3876
-         else
-           (let tcenv1 = FStar_TypeChecker_Env.incr_query_index tcenv  in
-            let uu____3917 =
-              FStar_SMTEncoding_Encode.encode_query use_env_msg tcenv1 q  in
-            match uu____3917 with
-            | (prefix1,labels,qry,suffix) ->
-                let pop1 uu____3953 =
-                  let uu____3954 =
-                    let uu____3956 =
-                      let uu____3958 = FStar_TypeChecker_Env.get_range tcenv1
-                         in
-                      FStar_All.pipe_left FStar_Range.string_of_range
-                        uu____3958
-                       in
-                    FStar_Util.format1 "Ending query at %s" uu____3956  in
-                  FStar_SMTEncoding_Encode.pop uu____3954  in
-=======
         (let uu____3864 =
            let uu____3866 =
              let uu____3868 = FStar_TypeChecker_Env.get_range tcenv  in
@@ -1908,7 +1320,6 @@
                        in
                     FStar_Util.format1 "Ending query at %s" uu____3954  in
                   FStar_SMTEncoding_Encode.pop uu____3952  in
->>>>>>> 37573efa
                 (match qry with
                  | FStar_SMTEncoding_Term.Assume
                      {
@@ -1916,22 +1327,6 @@
                          {
                            FStar_SMTEncoding_Term.tm =
                              FStar_SMTEncoding_Term.App
-<<<<<<< HEAD
-                             (FStar_SMTEncoding_Term.FalseOp ,uu____3961);
-                           FStar_SMTEncoding_Term.freevars = uu____3962;
-                           FStar_SMTEncoding_Term.rng = uu____3963;_};
-                       FStar_SMTEncoding_Term.assumption_caption = uu____3964;
-                       FStar_SMTEncoding_Term.assumption_name = uu____3965;
-                       FStar_SMTEncoding_Term.assumption_fact_ids =
-                         uu____3966;_}
-                     -> pop1 ()
-                 | uu____3986 when tcenv1.FStar_TypeChecker_Env.admit ->
-                     pop1 ()
-                 | FStar_SMTEncoding_Term.Assume uu____3987 ->
-                     (ask_and_report_errors tcenv1 labels prefix1 qry suffix;
-                      pop1 ())
-                 | uu____3989 -> failwith "Impossible")))
-=======
                              (FStar_SMTEncoding_Term.FalseOp ,uu____3959);
                            FStar_SMTEncoding_Term.freevars = uu____3960;
                            FStar_SMTEncoding_Term.rng = uu____3961;_};
@@ -1946,7 +1341,6 @@
                      (ask_and_report_errors tcenv1 labels prefix1 qry suffix;
                       pop1 ())
                  | uu____3984 -> failwith "Impossible")))
->>>>>>> 37573efa
   
 let (solver : FStar_TypeChecker_Env.solver_t) =
   {
@@ -1961,49 +1355,16 @@
     FStar_TypeChecker_Env.preprocess =
       (fun e  ->
          fun g  ->
-<<<<<<< HEAD
-           let uu____3997 =
-             let uu____4004 = FStar_Options.peek ()  in (e, g, uu____4004)
-              in
-           [uu____3997]);
-=======
            let uu____3992 =
              let uu____3999 = FStar_Options.peek ()  in (e, g, uu____3999)
               in
            [uu____3992]);
->>>>>>> 37573efa
     FStar_TypeChecker_Env.solve = solve;
     FStar_TypeChecker_Env.finish = FStar_SMTEncoding_Z3.finish;
     FStar_TypeChecker_Env.refresh = FStar_SMTEncoding_Z3.refresh
   } 
 let (dummy : FStar_TypeChecker_Env.solver_t) =
   {
-<<<<<<< HEAD
-    FStar_TypeChecker_Env.init = (fun uu____4020  -> ());
-    FStar_TypeChecker_Env.push = (fun uu____4022  -> ());
-    FStar_TypeChecker_Env.pop = (fun uu____4025  -> ());
-    FStar_TypeChecker_Env.snapshot =
-      (fun uu____4028  ->
-         (((Prims.parse_int "0"), (Prims.parse_int "0"),
-            (Prims.parse_int "0")), ()));
-    FStar_TypeChecker_Env.rollback =
-      (fun uu____4047  -> fun uu____4048  -> ());
-    FStar_TypeChecker_Env.encode_modul =
-      (fun uu____4063  -> fun uu____4064  -> ());
-    FStar_TypeChecker_Env.encode_sig =
-      (fun uu____4067  -> fun uu____4068  -> ());
-    FStar_TypeChecker_Env.preprocess =
-      (fun e  ->
-         fun g  ->
-           let uu____4074 =
-             let uu____4081 = FStar_Options.peek ()  in (e, g, uu____4081)
-              in
-           [uu____4074]);
-    FStar_TypeChecker_Env.solve =
-      (fun uu____4097  -> fun uu____4098  -> fun uu____4099  -> ());
-    FStar_TypeChecker_Env.finish = (fun uu____4106  -> ());
-    FStar_TypeChecker_Env.refresh = (fun uu____4108  -> ())
-=======
     FStar_TypeChecker_Env.init = (fun uu____4015  -> ());
     FStar_TypeChecker_Env.push = (fun uu____4017  -> ());
     FStar_TypeChecker_Env.pop = (fun uu____4020  -> ());
@@ -2028,5 +1389,4 @@
       (fun uu____4092  -> fun uu____4093  -> fun uu____4094  -> ());
     FStar_TypeChecker_Env.finish = (fun uu____4101  -> ());
     FStar_TypeChecker_Env.refresh = (fun uu____4103  -> ())
->>>>>>> 37573efa
   } 