--- conflicted
+++ resolved
@@ -25,20 +25,6 @@
   fun src_filename  -> FStar_Util.format1 "%s.hints" src_filename 
 let initialize_hints_db src_filename force_record =
   FStar_ST.write hint_stats [];
-<<<<<<< HEAD
-  (let uu____102 = FStar_Options.record_hints () in
-   if uu____102 then FStar_ST.write recorded_hints (Some []) else ());
-  (let uu____110 = FStar_Options.use_hints () in
-   if uu____110
-   then
-     let norm_src_filename = FStar_Util.normalize_file_path src_filename in
-     let val_filename = format_hints_file_name norm_src_filename in
-     let uu____113 = FStar_Util.read_hints val_filename in
-     match uu____113 with
-     | Some hints ->
-         let expected_digest = FStar_Util.digest_of_file norm_src_filename in
-         ((let uu____118 = FStar_Options.hint_info () in
-=======
   (let uu____102 = FStar_Options.record_hints ()  in
    if uu____102 then FStar_ST.write recorded_hints (Some []) else ());
   (let uu____110 = FStar_Options.use_hints ()  in
@@ -52,7 +38,6 @@
          let expected_digest = FStar_Util.digest_of_file norm_src_filename
             in
          ((let uu____118 = FStar_Options.hint_info ()  in
->>>>>>> 3e2e4220
            if uu____118
            then
              (if hints.FStar_Util.module_digest = expected_digest
@@ -66,37 +51,13 @@
            else ());
           FStar_ST.write replaying_hints (Some (hints.FStar_Util.hints)))
      | None  ->
-<<<<<<< HEAD
-         let uu____124 = FStar_Options.hint_info () in
-=======
          let uu____124 = FStar_Options.hint_info ()  in
->>>>>>> 3e2e4220
          (if uu____124
           then
             FStar_Util.print1 "(%s) Unable to read hints db.\n"
               norm_src_filename
           else ())
    else ())
-<<<<<<< HEAD
-let finalize_hints_db: Prims.string -> Prims.unit =
-  fun src_filename  ->
-    (let uu____131 = FStar_Options.record_hints () in
-     if uu____131
-     then
-       let hints = FStar_Option.get (FStar_ST.read recorded_hints) in
-       let hints_db =
-         let _0_332 = FStar_Util.digest_of_file src_filename in
-         { FStar_Util.module_digest = _0_332; FStar_Util.hints = hints } in
-       let hints_file_name = format_hints_file_name src_filename in
-       FStar_Util.write_hints hints_file_name hints_db
-     else ());
-    (let uu____140 = FStar_Options.hint_info () in
-     if uu____140
-     then
-       let stats =
-         let _0_333 = FStar_ST.read hint_stats in
-         FStar_All.pipe_right _0_333 FStar_List.rev in
-=======
   
 let finalize_hints_db : Prims.string -> Prims.unit =
   fun src_filename  ->
@@ -116,32 +77,21 @@
        let stats =
          let _0_333 = FStar_ST.read hint_stats  in
          FStar_All.pipe_right _0_333 FStar_List.rev  in
->>>>>>> 3e2e4220
        FStar_All.pipe_right stats
          (FStar_List.iter
             (fun s  ->
                match s.replay_result with
                | FStar_Util.Inl _unsat_core ->
-<<<<<<< HEAD
-                   let _0_335 = FStar_Range.string_of_range s.source_location in
-                   let _0_334 = FStar_Util.string_of_int s.elapsed_time in
-=======
                    let _0_335 = FStar_Range.string_of_range s.source_location
                       in
                    let _0_334 = FStar_Util.string_of_int s.elapsed_time  in
->>>>>>> 3e2e4220
                    FStar_Util.print2
                      "Hint-info (%s): Replay succeeded in %s milliseconds\n"
                      _0_335 _0_334
                | FStar_Util.Inr _error ->
-<<<<<<< HEAD
-                   let _0_337 = FStar_Range.string_of_range s.source_location in
-                   let _0_336 = FStar_Util.string_of_int s.elapsed_time in
-=======
                    let _0_337 = FStar_Range.string_of_range s.source_location
                       in
                    let _0_336 = FStar_Util.string_of_int s.elapsed_time  in
->>>>>>> 3e2e4220
                    FStar_Util.print2
                      "Hint-info (%s): Replay failed in %s milliseconds\n"
                      _0_337 _0_336))
@@ -156,11 +106,7 @@
 let next_hint : Prims.string -> Prims.int -> FStar_Util.hint Prims.option =
   fun qname  ->
     fun qindex  ->
-<<<<<<< HEAD
-      let uu____191 = FStar_ST.read replaying_hints in
-=======
       let uu____191 = FStar_ST.read replaying_hints  in
->>>>>>> 3e2e4220
       match uu____191 with
       | Some hints ->
           FStar_Util.find_map hints
@@ -172,23 +118,15 @@
                    -> Some hint
                | uu____203 -> None)
       | uu____205 -> None
-<<<<<<< HEAD
-let record_hint: FStar_Util.hint Prims.option -> Prims.unit =
-=======
   
 let record_hint : FStar_Util.hint Prims.option -> Prims.unit =
->>>>>>> 3e2e4220
   fun hint  ->
     let hint =
       match hint with
       | None  -> None
       | Some h ->
           Some
-<<<<<<< HEAD
-            (let uu___91_216 = h in
-=======
             (let uu___91_216 = h  in
->>>>>>> 3e2e4220
              {
                FStar_Util.hint_name = (uu___91_216.FStar_Util.hint_name);
                FStar_Util.hint_index = (uu___91_216.FStar_Util.hint_index);
@@ -196,24 +134,15 @@
                FStar_Util.ifuel = (uu___91_216.FStar_Util.ifuel);
                FStar_Util.unsat_core = (uu___91_216.FStar_Util.unsat_core);
                FStar_Util.query_elapsed_time = (Prims.parse_int "0")
-<<<<<<< HEAD
-             }) in
-    let uu____217 = FStar_ST.read recorded_hints in
-=======
              })
        in
     let uu____217 = FStar_ST.read recorded_hints  in
->>>>>>> 3e2e4220
     match uu____217 with
     | Some l ->
         FStar_ST.write recorded_hints (Some (FStar_List.append l [hint]))
     | uu____231 -> ()
-<<<<<<< HEAD
-let record_hint_stat:
-=======
   
 let record_hint_stat :
->>>>>>> 3e2e4220
   FStar_Util.hint Prims.option ->
     z3_result -> Prims.int -> FStar_Range.range -> Prims.unit
   =
@@ -227,19 +156,12 @@
               replay_result = (z3_result_as_replay_result res);
               elapsed_time = time;
               source_location = r
-<<<<<<< HEAD
-            } in
-          let _0_339 = let _0_338 = FStar_ST.read hint_stats in s :: _0_338 in
-          FStar_ST.write hint_stats _0_339
-let ask_and_report_errors:
-=======
             }  in
           let _0_339 = let _0_338 = FStar_ST.read hint_stats  in s :: _0_338
              in
           FStar_ST.write hint_stats _0_339
   
 let ask_and_report_errors :
->>>>>>> 3e2e4220
   FStar_TypeChecker_Env.env ->
     ((FStar_SMTEncoding_Z3.label * FStar_SMTEncoding_Term.sort) *
       Prims.string * FStar_Range.range) Prims.list ->
@@ -256,55 +178,33 @@
             (let uu____286 =
                match env.FStar_TypeChecker_Env.qname_and_index with
                | None  -> failwith "No query name set!"
-<<<<<<< HEAD
-               | Some (q,n) -> ((FStar_Ident.text_of_lid q), n) in
-             match uu____286 with
-             | (query_name,query_index) ->
-                 let minimum_workable_fuel = FStar_Util.mk_ref None in
-=======
                | Some (q,n) -> ((FStar_Ident.text_of_lid q), n)  in
              match uu____286 with
              | (query_name,query_index) ->
                  let minimum_workable_fuel = FStar_Util.mk_ref None  in
->>>>>>> 3e2e4220
                  let set_minimum_workable_fuel f uu___90_342 =
                    match uu___90_342 with
                    | ([],uu____349) -> ()
                    | errs ->
-<<<<<<< HEAD
-                       let uu____355 = FStar_ST.read minimum_workable_fuel in
-=======
                        let uu____355 = FStar_ST.read minimum_workable_fuel
                           in
->>>>>>> 3e2e4220
                        (match uu____355 with
                         | Some uu____376 -> ()
                         | None  ->
                             FStar_ST.write minimum_workable_fuel
-<<<<<<< HEAD
-                              (Some (f, errs))) in
-=======
                               (Some (f, errs)))
                     in
->>>>>>> 3e2e4220
                  let with_fuel label_assumptions p uu____440 =
                    match uu____440 with
                    | (n,i,rlimit) ->
                        let _0_361 =
                          let _0_352 =
                            FStar_SMTEncoding_Term.Caption
-<<<<<<< HEAD
-                             (let _0_341 = FStar_Util.string_of_int n in
-                              let _0_340 = FStar_Util.string_of_int i in
-                              FStar_Util.format2 "<fuel='%s' ifuel='%s'>"
-                                _0_341 _0_340) in
-=======
                              (let _0_341 = FStar_Util.string_of_int n  in
                               let _0_340 = FStar_Util.string_of_int i  in
                               FStar_Util.format2 "<fuel='%s' ifuel='%s'>"
                                 _0_341 _0_340)
                             in
->>>>>>> 3e2e4220
                          let _0_351 =
                            let _0_350 =
                              FStar_SMTEncoding_Term.Assume
@@ -312,13 +212,6 @@
                                   FStar_SMTEncoding_Util.mkEq
                                     (let _0_343 =
                                        FStar_SMTEncoding_Util.mkApp
-<<<<<<< HEAD
-                                         ("MaxFuel", []) in
-                                     let _0_342 =
-                                       FStar_SMTEncoding_Term.n_fuel n in
-                                     (_0_343, _0_342)) in
-                                (_0_344, None, None)) in
-=======
                                          ("MaxFuel", [])
                                         in
                                      let _0_342 =
@@ -327,7 +220,6 @@
                                    in
                                 (_0_344, None, None))
                               in
->>>>>>> 3e2e4220
                            let _0_349 =
                              let _0_348 =
                                FStar_SMTEncoding_Term.Assume
@@ -335,16 +227,6 @@
                                     FStar_SMTEncoding_Util.mkEq
                                       (let _0_346 =
                                          FStar_SMTEncoding_Util.mkApp
-<<<<<<< HEAD
-                                           ("MaxIFuel", []) in
-                                       let _0_345 =
-                                         FStar_SMTEncoding_Term.n_fuel i in
-                                       (_0_346, _0_345)) in
-                                  (_0_347, None, None)) in
-                             [_0_348; p] in
-                           _0_350 :: _0_349 in
-                         _0_352 :: _0_351 in
-=======
                                            ("MaxIFuel", [])
                                           in
                                        let _0_345 =
@@ -356,48 +238,20 @@
                              [_0_348; p]  in
                            _0_350 :: _0_349  in
                          _0_352 :: _0_351  in
->>>>>>> 3e2e4220
                        let _0_360 =
                          let _0_359 =
                            let _0_358 =
                              let _0_354 =
                                FStar_SMTEncoding_Term.SetOption
                                  (let _0_353 =
-<<<<<<< HEAD
-                                    FStar_Util.string_of_int rlimit in
-                                  ("rlimit", _0_353)) in
-                             [_0_354] in
-=======
                                     FStar_Util.string_of_int rlimit  in
                                   ("rlimit", _0_353))
                                 in
                              [_0_354]  in
->>>>>>> 3e2e4220
                            let _0_357 =
                              let _0_356 =
                                let _0_355 =
                                  let uu____455 =
-<<<<<<< HEAD
-                                   FStar_Options.record_hints () in
-                                 if uu____455
-                                 then [FStar_SMTEncoding_Term.GetUnsatCore]
-                                 else [] in
-                               FStar_List.append _0_355 suffix in
-                             FStar_List.append
-                               [FStar_SMTEncoding_Term.CheckSat] _0_356 in
-                           FStar_List.append _0_358 _0_357 in
-                         FStar_List.append label_assumptions _0_359 in
-                       FStar_List.append _0_361 _0_360 in
-                 let check p =
-                   let rlimit =
-                     let _0_362 = FStar_Options.z3_rlimit () in
-                     _0_362 * (Prims.parse_int "544656") in
-                   let default_initial_config =
-                     let _0_364 = FStar_Options.initial_fuel () in
-                     let _0_363 = FStar_Options.initial_ifuel () in
-                     (_0_364, _0_363, rlimit) in
-                   let hint_opt = next_hint query_name query_index in
-=======
                                    FStar_Options.record_hints ()  in
                                  if uu____455
                                  then [FStar_SMTEncoding_Term.GetUnsatCore]
@@ -419,7 +273,6 @@
                      let _0_363 = FStar_Options.initial_ifuel ()  in
                      (_0_364, _0_363, rlimit)  in
                    let hint_opt = next_hint query_name query_index  in
->>>>>>> 3e2e4220
                    let uu____469 =
                      match hint_opt with
                      | None  -> (None, default_initial_config)
@@ -430,22 +283,14 @@
                            else
                              (None,
                                ((Prims.parse_int "60") *
-<<<<<<< HEAD
-                                  (Prims.parse_int "544656"))) in
-=======
                                   (Prims.parse_int "544656")))
                             in
->>>>>>> 3e2e4220
                          (match uu____491 with
                           | (core,timeout) ->
                               (core,
                                 ((hint.FStar_Util.fuel),
-<<<<<<< HEAD
-                                  (hint.FStar_Util.ifuel), timeout))) in
-=======
                                   (hint.FStar_Util.ifuel), timeout)))
                       in
->>>>>>> 3e2e4220
                    match uu____469 with
                    | (unsat_core,initial_config) ->
                        let alt_configs =
@@ -453,77 +298,35 @@
                            (let _0_395 =
                               let _0_394 =
                                 let uu____571 =
-<<<<<<< HEAD
-                                  let _0_366 = FStar_Options.max_ifuel () in
-                                  let _0_365 = FStar_Options.initial_ifuel () in
-                                  _0_366 > _0_365 in
-=======
                                   let _0_366 = FStar_Options.max_ifuel ()  in
                                   let _0_365 = FStar_Options.initial_ifuel ()
                                      in
                                   _0_366 > _0_365  in
->>>>>>> 3e2e4220
                                 if uu____571
                                 then
                                   let _0_369 =
                                     let _0_368 =
-<<<<<<< HEAD
-                                      FStar_Options.initial_fuel () in
-                                    let _0_367 = FStar_Options.max_ifuel () in
-                                    (_0_368, _0_367, rlimit) in
-                                  [_0_369]
-                                else [] in
-=======
                                       FStar_Options.initial_fuel ()  in
                                     let _0_367 = FStar_Options.max_ifuel ()
                                        in
                                     (_0_368, _0_367, rlimit)  in
                                   [_0_369]
                                 else []  in
->>>>>>> 3e2e4220
                               let _0_393 =
                                 let _0_392 =
                                   let uu____590 =
                                     let _0_372 =
-<<<<<<< HEAD
-                                      let _0_370 = FStar_Options.max_fuel () in
-                                      _0_370 / (Prims.parse_int "2") in
-                                    let _0_371 =
-                                      FStar_Options.initial_fuel () in
-                                    _0_372 > _0_371 in
-=======
                                       let _0_370 = FStar_Options.max_fuel ()
                                          in
                                       _0_370 / (Prims.parse_int "2")  in
                                     let _0_371 =
                                       FStar_Options.initial_fuel ()  in
                                     _0_372 > _0_371  in
->>>>>>> 3e2e4220
                                   if uu____590
                                   then
                                     let _0_376 =
                                       let _0_375 =
                                         let _0_373 =
-<<<<<<< HEAD
-                                          FStar_Options.max_fuel () in
-                                        _0_373 / (Prims.parse_int "2") in
-                                      let _0_374 = FStar_Options.max_ifuel () in
-                                      (_0_375, _0_374, rlimit) in
-                                    [_0_376]
-                                  else [] in
-                                let _0_391 =
-                                  let _0_390 =
-                                    let uu____609 =
-                                      (let _0_378 = FStar_Options.max_fuel () in
-                                       let _0_377 =
-                                         FStar_Options.initial_fuel () in
-                                       _0_378 > _0_377) &&
-                                        (let _0_380 =
-                                           FStar_Options.max_ifuel () in
-                                         let _0_379 =
-                                           FStar_Options.initial_ifuel () in
-                                         _0_380 > _0_379) in
-=======
                                           FStar_Options.max_fuel ()  in
                                         _0_373 / (Prims.parse_int "2")  in
                                       let _0_374 = FStar_Options.max_ifuel ()
@@ -545,56 +348,28 @@
                                            FStar_Options.initial_ifuel ()  in
                                          _0_380 > _0_379)
                                        in
->>>>>>> 3e2e4220
                                     if uu____609
                                     then
                                       let _0_383 =
                                         let _0_382 =
-<<<<<<< HEAD
-                                          FStar_Options.max_fuel () in
-                                        let _0_381 =
-                                          FStar_Options.max_ifuel () in
-                                        (_0_382, _0_381, rlimit) in
-                                      [_0_383]
-                                    else [] in
-=======
                                           FStar_Options.max_fuel ()  in
                                         let _0_381 =
                                           FStar_Options.max_ifuel ()  in
                                         (_0_382, _0_381, rlimit)  in
                                       [_0_383]
                                     else []  in
->>>>>>> 3e2e4220
                                   let _0_389 =
                                     let _0_388 =
                                       let uu____628 =
                                         let _0_385 =
-<<<<<<< HEAD
-                                          FStar_Options.min_fuel () in
-                                        let _0_384 =
-                                          FStar_Options.initial_fuel () in
-                                        _0_385 < _0_384 in
-=======
                                           FStar_Options.min_fuel ()  in
                                         let _0_384 =
                                           FStar_Options.initial_fuel ()  in
                                         _0_385 < _0_384  in
->>>>>>> 3e2e4220
                                       if uu____628
                                       then
                                         let _0_387 =
                                           let _0_386 =
-<<<<<<< HEAD
-                                            FStar_Options.min_fuel () in
-                                          (_0_386, (Prims.parse_int "1"),
-                                            rlimit) in
-                                        [_0_387]
-                                      else [] in
-                                    [_0_388] in
-                                  _0_390 :: _0_389 in
-                                _0_392 :: _0_391 in
-                              _0_394 :: _0_393 in
-=======
                                             FStar_Options.min_fuel ()  in
                                           (_0_386, (Prims.parse_int "1"),
                                             rlimit)
@@ -605,60 +380,28 @@
                                   _0_390 :: _0_389  in
                                 _0_392 :: _0_391  in
                               _0_394 :: _0_393  in
->>>>>>> 3e2e4220
                             (if
                                (default_initial_config <> initial_config) ||
                                  (FStar_Option.isSome unsat_core)
                              then [default_initial_config]
-<<<<<<< HEAD
-                             else []) :: _0_395) in
-=======
                              else []) :: _0_395)
                           in
->>>>>>> 3e2e4220
                        let report p errs =
                          let errs =
                            let uu____655 =
                              (FStar_Options.detail_errors ()) &&
-<<<<<<< HEAD
-                               (let _0_396 = FStar_Options.n_cores () in
-                                _0_396 = (Prims.parse_int "1")) in
-=======
                                (let _0_396 = FStar_Options.n_cores ()  in
                                 _0_396 = (Prims.parse_int "1"))
                               in
->>>>>>> 3e2e4220
                            if uu____655
                            then
                              let uu____656 =
                                let uu____665 =
-<<<<<<< HEAD
-                                 FStar_ST.read minimum_workable_fuel in
-=======
                                  FStar_ST.read minimum_workable_fuel  in
->>>>>>> 3e2e4220
                                match uu____665 with
                                | Some (f,errs) -> (f, errs)
                                | None  ->
                                    let _0_398 =
-<<<<<<< HEAD
-                                     let _0_397 = FStar_Options.min_fuel () in
-                                     (_0_397, (Prims.parse_int "1"), rlimit) in
-                                   (_0_398, errs) in
-                             match uu____656 with
-                             | (min_fuel,potential_errors) ->
-                                 let ask_z3 label_assumptions =
-                                   let res = FStar_Util.mk_ref None in
-                                   (let _0_399 =
-                                      with_fuel label_assumptions p min_fuel in
-                                    FStar_SMTEncoding_Z3.ask None all_labels
-                                      _0_399
-                                      (fun r  -> FStar_ST.write res (Some r)));
-                                   FStar_Option.get (FStar_ST.read res) in
-                                 let _0_400 =
-                                   FStar_SMTEncoding_ErrorReporting.detail_errors
-                                     env all_labels ask_z3 in
-=======
                                      let _0_397 = FStar_Options.min_fuel ()
                                         in
                                      (_0_397, (Prims.parse_int "1"), rlimit)
@@ -680,7 +423,6 @@
                                    FStar_SMTEncoding_ErrorReporting.detail_errors
                                      env all_labels ask_z3
                                     in
->>>>>>> 3e2e4220
                                  (_0_400, FStar_SMTEncoding_Z3.Default)
                            else
                              (match errs with
@@ -699,31 +441,14 @@
                                       "Killed: Unknown assertion failed",
                                       FStar_Range.dummyRange)],
                                     (Prims.snd errs))
-<<<<<<< HEAD
-                              | uu____879 -> errs) in
-                         record_hint None;
-                         (let uu____882 = FStar_Options.print_fuels () in
-=======
                               | uu____879 -> errs)
                             in
                          record_hint None;
                          (let uu____882 = FStar_Options.print_fuels ()  in
->>>>>>> 3e2e4220
                           if uu____882
                           then
                             let _0_405 =
                               FStar_Range.string_of_range
-<<<<<<< HEAD
-                                (FStar_TypeChecker_Env.get_range env) in
-                            let _0_404 =
-                              let _0_401 = FStar_Options.max_fuel () in
-                              FStar_All.pipe_right _0_401
-                                FStar_Util.string_of_int in
-                            let _0_403 =
-                              let _0_402 = FStar_Options.max_ifuel () in
-                              FStar_All.pipe_right _0_402
-                                FStar_Util.string_of_int in
-=======
                                 (FStar_TypeChecker_Env.get_range env)
                                in
                             let _0_404 =
@@ -736,7 +461,6 @@
                               FStar_All.pipe_right _0_402
                                 FStar_Util.string_of_int
                                in
->>>>>>> 3e2e4220
                             FStar_Util.print3
                               "(%s) Query failed with maximum fuel %s and ifuel %s\n"
                               _0_405 _0_404 _0_403
@@ -746,25 +470,16 @@
                               (FStar_List.map
                                  (fun uu____892  ->
                                     match uu____892 with
-<<<<<<< HEAD
-                                    | (uu____898,x,y) -> (x, y))) in
-                          FStar_TypeChecker_Err.add_errors env _0_406) in
-=======
                                     | (uu____898,x,y) -> (x, y)))
                              in
                           FStar_TypeChecker_Err.add_errors env _0_406)
                           in
->>>>>>> 3e2e4220
                        let use_errors errs result =
                          match (errs, result) with
                          | (([],_),_)|(_,FStar_Util.Inl _) -> result
                          | (uu____926,FStar_Util.Inr uu____927) ->
-<<<<<<< HEAD
-                             FStar_Util.Inr errs in
-=======
                              FStar_Util.Inr errs
                           in
->>>>>>> 3e2e4220
                        let rec try_alt_configs prev_f p errs cfgs =
                          set_minimum_workable_fuel prev_f errs;
                          (match (cfgs, (Prims.snd errs)) with
@@ -773,38 +488,24 @@
                           | (mi::[],uu____1006) ->
                               (match errs with
                                | ([],uu____1020) ->
-<<<<<<< HEAD
-                                   let _0_407 = with_fuel [] p mi in
-=======
                                    let _0_407 = with_fuel [] p mi  in
->>>>>>> 3e2e4220
                                    FStar_SMTEncoding_Z3.ask None all_labels
                                      _0_407 (cb false mi p [])
                                | uu____1026 ->
                                    (set_minimum_workable_fuel prev_f errs;
                                     report p errs))
                           | (mi::tl,uu____1030) ->
-<<<<<<< HEAD
-                              let _0_410 = with_fuel [] p mi in
-=======
                               let _0_410 = with_fuel [] p mi  in
->>>>>>> 3e2e4220
                               FStar_SMTEncoding_Z3.ask None all_labels _0_410
                                 (fun uu____1046  ->
                                    match uu____1046 with
                                    | (result,elapsed_time) ->
                                        let _0_409 =
-<<<<<<< HEAD
-                                         let _0_408 = use_errors errs result in
-                                         (_0_408, elapsed_time) in
-                                       cb false mi p tl _0_409))
-=======
                                          let _0_408 = use_errors errs result
                                             in
                                          (_0_408, elapsed_time)  in
                                        cb false mi p tl _0_409))
                        
->>>>>>> 3e2e4220
                        and cb used_hint uu____1064 p alt uu____1067 =
                          match (uu____1064, uu____1067) with
                          | ((prev_fuel,prev_ifuel,timeout),(result,elapsed_time))
@@ -813,22 +514,14 @@
                               then
                                 (FStar_SMTEncoding_Z3.refresh ();
                                  (let _0_411 =
-<<<<<<< HEAD
-                                    FStar_TypeChecker_Env.get_range env in
-=======
                                     FStar_TypeChecker_Env.get_range env  in
->>>>>>> 3e2e4220
                                   record_hint_stat hint_opt result
                                     elapsed_time _0_411))
                               else ();
                               (let uu____1116 =
                                  (FStar_Options.z3_refresh ()) ||
-<<<<<<< HEAD
-                                   (FStar_Options.print_z3_statistics ()) in
-=======
                                    (FStar_Options.print_z3_statistics ())
                                   in
->>>>>>> 3e2e4220
                                if uu____1116
                                then FStar_SMTEncoding_Z3.refresh ()
                                else ());
@@ -836,59 +529,23 @@
                                  let _0_426 =
                                    let _0_425 =
                                      FStar_Range.string_of_range
-<<<<<<< HEAD
-                                       (FStar_TypeChecker_Env.get_range env) in
-                                   let _0_424 =
-                                     let _0_423 =
-                                       FStar_SMTEncoding_Z3.at_log_file () in
-=======
                                        (FStar_TypeChecker_Env.get_range env)
                                       in
                                    let _0_424 =
                                      let _0_423 =
                                        FStar_SMTEncoding_Z3.at_log_file ()
                                         in
->>>>>>> 3e2e4220
                                      let _0_422 =
                                        let _0_421 =
                                          let _0_420 =
                                            FStar_Util.string_of_int
-<<<<<<< HEAD
-                                             query_index in
-=======
                                              query_index
                                             in
->>>>>>> 3e2e4220
                                          let _0_419 =
                                            let _0_418 =
                                              let _0_417 =
                                                let _0_416 =
                                                  FStar_Util.string_of_int
-<<<<<<< HEAD
-                                                   elapsed_time in
-                                               let _0_415 =
-                                                 let _0_414 =
-                                                   FStar_Util.string_of_int
-                                                     prev_fuel in
-                                                 let _0_413 =
-                                                   let _0_412 =
-                                                     FStar_Util.string_of_int
-                                                       prev_ifuel in
-                                                   [_0_412] in
-                                                 _0_414 :: _0_413 in
-                                               _0_416 :: _0_415 in
-                                             (if used_hint
-                                              then " (with hint)"
-                                              else "") :: _0_417 in
-                                           tag :: _0_418 in
-                                         _0_420 :: _0_419 in
-                                       query_name :: _0_421 in
-                                     _0_423 :: _0_422 in
-                                   _0_425 :: _0_424 in
-                                 FStar_Util.print
-                                   "(%s%s)\n\tQuery (%s, %s)\t%s%s in %s milliseconds with fuel %s and ifuel %s\n"
-                                   _0_426 in
-=======
                                                    elapsed_time
                                                   in
                                                let _0_415 =
@@ -917,7 +574,6 @@
                                    "(%s%s)\n\tQuery (%s, %s)\t%s%s in %s milliseconds with fuel %s and ifuel %s\n"
                                    _0_426
                                   in
->>>>>>> 3e2e4220
                                match result with
                                | FStar_Util.Inl unsat_core ->
                                    (if Prims.op_Negation used_hint
@@ -932,52 +588,32 @@
                                            FStar_Util.unsat_core = unsat_core;
                                            FStar_Util.query_elapsed_time =
                                              elapsed_time
-<<<<<<< HEAD
-                                         } in
-=======
                                          }  in
->>>>>>> 3e2e4220
                                        record_hint (Some hint))
                                     else record_hint hint_opt;
                                     (let uu____1129 =
                                        (FStar_Options.print_fuels ()) ||
-<<<<<<< HEAD
-                                         (FStar_Options.hint_info ()) in
-=======
                                          (FStar_Options.hint_info ())
                                         in
->>>>>>> 3e2e4220
                                      if uu____1129
                                      then query_info "succeeded"
                                      else ()))
                                | FStar_Util.Inr errs ->
                                    ((let uu____1137 =
                                        (FStar_Options.print_fuels ()) ||
-<<<<<<< HEAD
-                                         (FStar_Options.hint_info ()) in
-=======
                                          (FStar_Options.hint_info ())
                                         in
->>>>>>> 3e2e4220
                                      if uu____1137
                                      then query_info "failed"
                                      else ());
                                     try_alt_configs
                                       (prev_fuel, prev_ifuel, timeout) p errs
-<<<<<<< HEAD
-                                      alt))) in
-                       (if FStar_Option.isSome unsat_core
-                        then FStar_SMTEncoding_Z3.refresh ()
-                        else ();
-                        (let _0_427 = with_fuel [] p initial_config in
-=======
                                       alt)))
                         in
                        (if FStar_Option.isSome unsat_core
                         then FStar_SMTEncoding_Z3.refresh ()
                         else ();
                         (let _0_427 = with_fuel [] p initial_config  in
->>>>>>> 3e2e4220
                          FStar_SMTEncoding_Z3.ask unsat_core all_labels
                            _0_427
                            (cb (FStar_Option.isSome unsat_core)
@@ -985,16 +621,6 @@
                     in
                  let process_query q =
                    let uu____1147 =
-<<<<<<< HEAD
-                     let _0_428 = FStar_Options.split_cases () in
-                     _0_428 > (Prims.parse_int "0") in
-                   if uu____1147
-                   then
-                     let uu____1148 =
-                       let _0_429 = FStar_Options.split_cases () in
-                       FStar_SMTEncoding_SplitQueryCases.can_handle_query
-                         _0_429 q in
-=======
                      let _0_428 = FStar_Options.split_cases ()  in
                      _0_428 > (Prims.parse_int "0")  in
                    if uu____1147
@@ -1004,7 +630,6 @@
                        FStar_SMTEncoding_SplitQueryCases.can_handle_query
                          _0_429 q
                         in
->>>>>>> 3e2e4220
                      match uu____1148 with
                      | (b,cb) ->
                          (if b
@@ -1012,18 +637,11 @@
                             FStar_SMTEncoding_SplitQueryCases.handle_query cb
                               check
                           else check q)
-<<<<<<< HEAD
-                   else check q in
-                 let uu____1173 = FStar_Options.admit_smt_queries () in
-                 if uu____1173 then () else process_query query)
-let solve:
-=======
                    else check q  in
                  let uu____1173 = FStar_Options.admit_smt_queries ()  in
                  if uu____1173 then () else process_query query)
   
 let solve :
->>>>>>> 3e2e4220
   (Prims.unit -> Prims.string) Prims.option ->
     FStar_TypeChecker_Env.env -> FStar_Syntax_Syntax.term -> Prims.unit
   =
@@ -1032,37 +650,22 @@
       fun q  ->
         FStar_SMTEncoding_Encode.push
           (let _0_431 =
-<<<<<<< HEAD
-             let _0_430 = FStar_TypeChecker_Env.get_range tcenv in
-             FStar_All.pipe_left FStar_Range.string_of_range _0_430 in
-           FStar_Util.format1 "Starting query at %s" _0_431);
-        (let tcenv = FStar_TypeChecker_Env.incr_query_index tcenv in
-         let uu____1193 =
-           FStar_SMTEncoding_Encode.encode_query use_env_msg tcenv q in
-=======
              let _0_430 = FStar_TypeChecker_Env.get_range tcenv  in
              FStar_All.pipe_left FStar_Range.string_of_range _0_430  in
            FStar_Util.format1 "Starting query at %s" _0_431);
         (let tcenv = FStar_TypeChecker_Env.incr_query_index tcenv  in
          let uu____1193 =
            FStar_SMTEncoding_Encode.encode_query use_env_msg tcenv q  in
->>>>>>> 3e2e4220
          match uu____1193 with
          | (prefix,labels,qry,suffix) ->
              let pop uu____1214 =
                FStar_SMTEncoding_Encode.pop
                  (let _0_433 =
-<<<<<<< HEAD
-                    let _0_432 = FStar_TypeChecker_Env.get_range tcenv in
-                    FStar_All.pipe_left FStar_Range.string_of_range _0_432 in
-                  FStar_Util.format1 "Ending query at %s" _0_433) in
-=======
                     let _0_432 = FStar_TypeChecker_Env.get_range tcenv  in
                     FStar_All.pipe_left FStar_Range.string_of_range _0_432
                      in
                   FStar_Util.format1 "Ending query at %s" _0_433)
                 in
->>>>>>> 3e2e4220
              (match qry with
               | FStar_SMTEncoding_Term.Assume
                   ({
@@ -1076,12 +679,8 @@
                   (ask_and_report_errors tcenv labels prefix qry suffix;
                    pop ())
               | uu____1237 -> failwith "Impossible"))
-<<<<<<< HEAD
-let solver: FStar_TypeChecker_Env.solver_t =
-=======
   
 let solver : FStar_TypeChecker_Env.solver_t =
->>>>>>> 3e2e4220
   {
     FStar_TypeChecker_Env.init = FStar_SMTEncoding_Encode.init;
     FStar_TypeChecker_Env.push = FStar_SMTEncoding_Encode.push;
@@ -1115,8 +714,4 @@
       (fun uu____1254  -> fun uu____1255  -> false);
     FStar_TypeChecker_Env.finish = (fun uu____1256  -> ());
     FStar_TypeChecker_Env.refresh = (fun uu____1257  -> ())
-<<<<<<< HEAD
-  }
-=======
-  } 
->>>>>>> 3e2e4220
+  } 