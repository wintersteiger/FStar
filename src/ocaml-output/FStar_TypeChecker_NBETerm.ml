open Prims
type var = FStar_Syntax_Syntax.bv
type sort = Prims.int
type constant =
  | Unit 
  | Bool of Prims.bool 
  | Int of FStar_BigInt.t 
  | String of (Prims.string * FStar_Range.range) 
  | Char of FStar_Char.char 
  | Range of FStar_Range.range 
let (uu___is_Unit : constant -> Prims.bool) =
  fun projectee  ->
<<<<<<< HEAD
    match projectee with | Unit  -> true | uu____55898 -> false
  
let (uu___is_Bool : constant -> Prims.bool) =
  fun projectee  ->
    match projectee with | Bool _0 -> true | uu____55911 -> false
=======
    match projectee with | Unit  -> true | uu____55932 -> false
  
let (uu___is_Bool : constant -> Prims.bool) =
  fun projectee  ->
    match projectee with | Bool _0 -> true | uu____55945 -> false
>>>>>>> 183df463
  
let (__proj__Bool__item___0 : constant -> Prims.bool) =
  fun projectee  -> match projectee with | Bool _0 -> _0 
let (uu___is_Int : constant -> Prims.bool) =
  fun projectee  ->
<<<<<<< HEAD
    match projectee with | Int _0 -> true | uu____55933 -> false
=======
    match projectee with | Int _0 -> true | uu____55967 -> false
>>>>>>> 183df463
  
let (__proj__Int__item___0 : constant -> FStar_BigInt.t) =
  fun projectee  -> match projectee with | Int _0 -> _0 
let (uu___is_String : constant -> Prims.bool) =
  fun projectee  ->
<<<<<<< HEAD
    match projectee with | String _0 -> true | uu____55957 -> false
=======
    match projectee with | String _0 -> true | uu____55991 -> false
>>>>>>> 183df463
  
let (__proj__String__item___0 :
  constant -> (Prims.string * FStar_Range.range)) =
  fun projectee  -> match projectee with | String _0 -> _0 
let (uu___is_Char : constant -> Prims.bool) =
  fun projectee  ->
<<<<<<< HEAD
    match projectee with | Char _0 -> true | uu____55992 -> false
=======
    match projectee with | Char _0 -> true | uu____56026 -> false
>>>>>>> 183df463
  
let (__proj__Char__item___0 : constant -> FStar_Char.char) =
  fun projectee  -> match projectee with | Char _0 -> _0 
let (uu___is_Range : constant -> Prims.bool) =
  fun projectee  ->
<<<<<<< HEAD
    match projectee with | Range _0 -> true | uu____56014 -> false
=======
    match projectee with | Range _0 -> true | uu____56048 -> false
>>>>>>> 183df463
  
let (__proj__Range__item___0 : constant -> FStar_Range.range) =
  fun projectee  -> match projectee with | Range _0 -> _0 
type atom =
  | Var of var 
  | Match of (t * (t -> t) *
  ((t -> FStar_Syntax_Syntax.term) -> FStar_Syntax_Syntax.branch Prims.list)) 
and t =
  | Lam of ((t Prims.list -> t) *
  (t Prims.list -> (t * FStar_Syntax_Syntax.aqual)) Prims.list * Prims.int *
  (unit -> residual_comp) FStar_Pervasives_Native.option) 
  | Accu of (atom * (t * FStar_Syntax_Syntax.aqual) Prims.list) 
  | Construct of (FStar_Syntax_Syntax.fv * FStar_Syntax_Syntax.universe
  Prims.list * (t * FStar_Syntax_Syntax.aqual) Prims.list) 
  | FV of (FStar_Syntax_Syntax.fv * FStar_Syntax_Syntax.universe Prims.list *
  (t * FStar_Syntax_Syntax.aqual) Prims.list) 
  | Constant of constant 
  | Type_t of FStar_Syntax_Syntax.universe 
  | Univ of FStar_Syntax_Syntax.universe 
  | Unknown 
  | Arrow of ((t Prims.list -> comp) *
  (t Prims.list -> (t * FStar_Syntax_Syntax.aqual)) Prims.list) 
  | Refinement of ((t -> t) * (unit -> (t * FStar_Syntax_Syntax.aqual))) 
  | Reflect of t 
  | Quote of (FStar_Syntax_Syntax.term * FStar_Syntax_Syntax.quoteinfo) 
  | Lazy of
  ((FStar_Syntax_Syntax.lazyinfo,(FStar_Dyn.dyn *
                                   FStar_Syntax_Syntax.emb_typ))
  FStar_Util.either * t FStar_Common.thunk) 
  | Rec of (FStar_Syntax_Syntax.letbinding * FStar_Syntax_Syntax.letbinding
  Prims.list * t Prims.list * (t * FStar_Syntax_Syntax.aqual) Prims.list *
  Prims.int * Prims.bool Prims.list *
  (t Prims.list -> FStar_Syntax_Syntax.letbinding -> t)) 
and comp =
  | Tot of (t * FStar_Syntax_Syntax.universe FStar_Pervasives_Native.option)
  
  | GTot of (t * FStar_Syntax_Syntax.universe FStar_Pervasives_Native.option)
  
  | Comp of comp_typ 
and comp_typ =
  {
  comp_univs: FStar_Syntax_Syntax.universes ;
  effect_name: FStar_Ident.lident ;
  result_typ: t ;
  effect_args: (t * FStar_Syntax_Syntax.aqual) Prims.list ;
  flags: cflag Prims.list }
and cflag =
  | TOTAL 
  | MLEFFECT 
  | RETURN 
  | PARTIAL_RETURN 
  | SOMETRIVIAL 
  | TRIVIAL_POSTCONDITION 
  | SHOULD_NOT_INLINE 
  | LEMMA 
  | CPS 
  | DECREASES of t 
and residual_comp =
  {
  residual_effect: FStar_Ident.lident ;
  residual_typ: t FStar_Pervasives_Native.option ;
  residual_flags: cflag Prims.list }
let (uu___is_Var : atom -> Prims.bool) =
  fun projectee  ->
<<<<<<< HEAD
    match projectee with | Var _0 -> true | uu____56396 -> false
=======
    match projectee with | Var _0 -> true | uu____56430 -> false
>>>>>>> 183df463
  
let (__proj__Var__item___0 : atom -> var) =
  fun projectee  -> match projectee with | Var _0 -> _0 
let (uu___is_Match : atom -> Prims.bool) =
  fun projectee  ->
<<<<<<< HEAD
    match projectee with | Match _0 -> true | uu____56432 -> false
=======
    match projectee with | Match _0 -> true | uu____56466 -> false
>>>>>>> 183df463
  
let (__proj__Match__item___0 :
  atom ->
    (t * (t -> t) *
      ((t -> FStar_Syntax_Syntax.term) ->
         FStar_Syntax_Syntax.branch Prims.list)))
  = fun projectee  -> match projectee with | Match _0 -> _0 
let (uu___is_Lam : t -> Prims.bool) =
  fun projectee  ->
<<<<<<< HEAD
    match projectee with | Lam _0 -> true | uu____56532 -> false
=======
    match projectee with | Lam _0 -> true | uu____56566 -> false
>>>>>>> 183df463
  
let (__proj__Lam__item___0 :
  t ->
    ((t Prims.list -> t) * (t Prims.list -> (t * FStar_Syntax_Syntax.aqual))
      Prims.list * Prims.int * (unit -> residual_comp)
      FStar_Pervasives_Native.option))
  = fun projectee  -> match projectee with | Lam _0 -> _0 
let (uu___is_Accu : t -> Prims.bool) =
  fun projectee  ->
<<<<<<< HEAD
    match projectee with | Accu _0 -> true | uu____56651 -> false
=======
    match projectee with | Accu _0 -> true | uu____56685 -> false
>>>>>>> 183df463
  
let (__proj__Accu__item___0 :
  t -> (atom * (t * FStar_Syntax_Syntax.aqual) Prims.list)) =
  fun projectee  -> match projectee with | Accu _0 -> _0 
let (uu___is_Construct : t -> Prims.bool) =
  fun projectee  ->
<<<<<<< HEAD
    match projectee with | Construct _0 -> true | uu____56714 -> false
=======
    match projectee with | Construct _0 -> true | uu____56748 -> false
>>>>>>> 183df463
  
let (__proj__Construct__item___0 :
  t ->
    (FStar_Syntax_Syntax.fv * FStar_Syntax_Syntax.universe Prims.list * (t *
      FStar_Syntax_Syntax.aqual) Prims.list))
  = fun projectee  -> match projectee with | Construct _0 -> _0 
let (uu___is_FV : t -> Prims.bool) =
  fun projectee  ->
<<<<<<< HEAD
    match projectee with | FV _0 -> true | uu____56789 -> false
=======
    match projectee with | FV _0 -> true | uu____56823 -> false
>>>>>>> 183df463
  
let (__proj__FV__item___0 :
  t ->
    (FStar_Syntax_Syntax.fv * FStar_Syntax_Syntax.universe Prims.list * (t *
      FStar_Syntax_Syntax.aqual) Prims.list))
  = fun projectee  -> match projectee with | FV _0 -> _0 
let (uu___is_Constant : t -> Prims.bool) =
  fun projectee  ->
<<<<<<< HEAD
    match projectee with | Constant _0 -> true | uu____56850 -> false
=======
    match projectee with | Constant _0 -> true | uu____56884 -> false
>>>>>>> 183df463
  
let (__proj__Constant__item___0 : t -> constant) =
  fun projectee  -> match projectee with | Constant _0 -> _0 
let (uu___is_Type_t : t -> Prims.bool) =
  fun projectee  ->
<<<<<<< HEAD
    match projectee with | Type_t _0 -> true | uu____56869 -> false
=======
    match projectee with | Type_t _0 -> true | uu____56903 -> false
>>>>>>> 183df463
  
let (__proj__Type_t__item___0 : t -> FStar_Syntax_Syntax.universe) =
  fun projectee  -> match projectee with | Type_t _0 -> _0 
let (uu___is_Univ : t -> Prims.bool) =
  fun projectee  ->
<<<<<<< HEAD
    match projectee with | Univ _0 -> true | uu____56888 -> false
=======
    match projectee with | Univ _0 -> true | uu____56922 -> false
>>>>>>> 183df463
  
let (__proj__Univ__item___0 : t -> FStar_Syntax_Syntax.universe) =
  fun projectee  -> match projectee with | Univ _0 -> _0 
let (uu___is_Unknown : t -> Prims.bool) =
  fun projectee  ->
<<<<<<< HEAD
    match projectee with | Unknown  -> true | uu____56906 -> false
  
let (uu___is_Arrow : t -> Prims.bool) =
  fun projectee  ->
    match projectee with | Arrow _0 -> true | uu____56938 -> false
=======
    match projectee with | Unknown  -> true | uu____56940 -> false
  
let (uu___is_Arrow : t -> Prims.bool) =
  fun projectee  ->
    match projectee with | Arrow _0 -> true | uu____56972 -> false
>>>>>>> 183df463
  
let (__proj__Arrow__item___0 :
  t ->
    ((t Prims.list -> comp) *
      (t Prims.list -> (t * FStar_Syntax_Syntax.aqual)) Prims.list))
  = fun projectee  -> match projectee with | Arrow _0 -> _0 
let (uu___is_Refinement : t -> Prims.bool) =
  fun projectee  ->
<<<<<<< HEAD
    match projectee with | Refinement _0 -> true | uu____57031 -> false
=======
    match projectee with | Refinement _0 -> true | uu____57065 -> false
>>>>>>> 183df463
  
let (__proj__Refinement__item___0 :
  t -> ((t -> t) * (unit -> (t * FStar_Syntax_Syntax.aqual)))) =
  fun projectee  -> match projectee with | Refinement _0 -> _0 
let (uu___is_Reflect : t -> Prims.bool) =
  fun projectee  ->
<<<<<<< HEAD
    match projectee with | Reflect _0 -> true | uu____57092 -> false
=======
    match projectee with | Reflect _0 -> true | uu____57126 -> false
>>>>>>> 183df463
  
let (__proj__Reflect__item___0 : t -> t) =
  fun projectee  -> match projectee with | Reflect _0 -> _0 
let (uu___is_Quote : t -> Prims.bool) =
  fun projectee  ->
<<<<<<< HEAD
    match projectee with | Quote _0 -> true | uu____57115 -> false
=======
    match projectee with | Quote _0 -> true | uu____57149 -> false
>>>>>>> 183df463
  
let (__proj__Quote__item___0 :
  t -> (FStar_Syntax_Syntax.term * FStar_Syntax_Syntax.quoteinfo)) =
  fun projectee  -> match projectee with | Quote _0 -> _0 
let (uu___is_Lazy : t -> Prims.bool) =
  fun projectee  ->
<<<<<<< HEAD
    match projectee with | Lazy _0 -> true | uu____57160 -> false
=======
    match projectee with | Lazy _0 -> true | uu____57194 -> false
>>>>>>> 183df463
  
let (__proj__Lazy__item___0 :
  t ->
    ((FStar_Syntax_Syntax.lazyinfo,(FStar_Dyn.dyn *
                                     FStar_Syntax_Syntax.emb_typ))
      FStar_Util.either * t FStar_Common.thunk))
  = fun projectee  -> match projectee with | Lazy _0 -> _0 
let (uu___is_Rec : t -> Prims.bool) =
  fun projectee  ->
<<<<<<< HEAD
    match projectee with | Rec _0 -> true | uu____57257 -> false
=======
    match projectee with | Rec _0 -> true | uu____57291 -> false
>>>>>>> 183df463
  
let (__proj__Rec__item___0 :
  t ->
    (FStar_Syntax_Syntax.letbinding * FStar_Syntax_Syntax.letbinding
      Prims.list * t Prims.list * (t * FStar_Syntax_Syntax.aqual) Prims.list
      * Prims.int * Prims.bool Prims.list *
      (t Prims.list -> FStar_Syntax_Syntax.letbinding -> t)))
  = fun projectee  -> match projectee with | Rec _0 -> _0 
let (uu___is_Tot : comp -> Prims.bool) =
  fun projectee  ->
<<<<<<< HEAD
    match projectee with | Tot _0 -> true | uu____57390 -> false
=======
    match projectee with | Tot _0 -> true | uu____57424 -> false
>>>>>>> 183df463
  
let (__proj__Tot__item___0 :
  comp -> (t * FStar_Syntax_Syntax.universe FStar_Pervasives_Native.option))
  = fun projectee  -> match projectee with | Tot _0 -> _0 
let (uu___is_GTot : comp -> Prims.bool) =
  fun projectee  ->
<<<<<<< HEAD
    match projectee with | GTot _0 -> true | uu____57433 -> false
=======
    match projectee with | GTot _0 -> true | uu____57467 -> false
>>>>>>> 183df463
  
let (__proj__GTot__item___0 :
  comp -> (t * FStar_Syntax_Syntax.universe FStar_Pervasives_Native.option))
  = fun projectee  -> match projectee with | GTot _0 -> _0 
let (uu___is_Comp : comp -> Prims.bool) =
  fun projectee  ->
<<<<<<< HEAD
    match projectee with | Comp _0 -> true | uu____57470 -> false
=======
    match projectee with | Comp _0 -> true | uu____57504 -> false
>>>>>>> 183df463
  
let (__proj__Comp__item___0 : comp -> comp_typ) =
  fun projectee  -> match projectee with | Comp _0 -> _0 
let (__proj__Mkcomp_typ__item__comp_univs :
  comp_typ -> FStar_Syntax_Syntax.universes) =
  fun projectee  ->
    match projectee with
    | { comp_univs; effect_name; result_typ; effect_args; flags;_} ->
        comp_univs
  
let (__proj__Mkcomp_typ__item__effect_name : comp_typ -> FStar_Ident.lident)
  =
  fun projectee  ->
    match projectee with
    | { comp_univs; effect_name; result_typ; effect_args; flags;_} ->
        effect_name
  
let (__proj__Mkcomp_typ__item__result_typ : comp_typ -> t) =
  fun projectee  ->
    match projectee with
    | { comp_univs; effect_name; result_typ; effect_args; flags;_} ->
        result_typ
  
let (__proj__Mkcomp_typ__item__effect_args :
  comp_typ -> (t * FStar_Syntax_Syntax.aqual) Prims.list) =
  fun projectee  ->
    match projectee with
    | { comp_univs; effect_name; result_typ; effect_args; flags;_} ->
        effect_args
  
let (__proj__Mkcomp_typ__item__flags : comp_typ -> cflag Prims.list) =
  fun projectee  ->
    match projectee with
    | { comp_univs; effect_name; result_typ; effect_args; flags;_} -> flags
  
let (uu___is_TOTAL : cflag -> Prims.bool) =
  fun projectee  ->
<<<<<<< HEAD
    match projectee with | TOTAL  -> true | uu____57599 -> false
  
let (uu___is_MLEFFECT : cflag -> Prims.bool) =
  fun projectee  ->
    match projectee with | MLEFFECT  -> true | uu____57610 -> false
  
let (uu___is_RETURN : cflag -> Prims.bool) =
  fun projectee  ->
    match projectee with | RETURN  -> true | uu____57621 -> false
  
let (uu___is_PARTIAL_RETURN : cflag -> Prims.bool) =
  fun projectee  ->
    match projectee with | PARTIAL_RETURN  -> true | uu____57632 -> false
  
let (uu___is_SOMETRIVIAL : cflag -> Prims.bool) =
  fun projectee  ->
    match projectee with | SOMETRIVIAL  -> true | uu____57643 -> false
=======
    match projectee with | TOTAL  -> true | uu____57633 -> false
  
let (uu___is_MLEFFECT : cflag -> Prims.bool) =
  fun projectee  ->
    match projectee with | MLEFFECT  -> true | uu____57644 -> false
  
let (uu___is_RETURN : cflag -> Prims.bool) =
  fun projectee  ->
    match projectee with | RETURN  -> true | uu____57655 -> false
  
let (uu___is_PARTIAL_RETURN : cflag -> Prims.bool) =
  fun projectee  ->
    match projectee with | PARTIAL_RETURN  -> true | uu____57666 -> false
  
let (uu___is_SOMETRIVIAL : cflag -> Prims.bool) =
  fun projectee  ->
    match projectee with | SOMETRIVIAL  -> true | uu____57677 -> false
>>>>>>> 183df463
  
let (uu___is_TRIVIAL_POSTCONDITION : cflag -> Prims.bool) =
  fun projectee  ->
    match projectee with
    | TRIVIAL_POSTCONDITION  -> true
<<<<<<< HEAD
    | uu____57654 -> false
  
let (uu___is_SHOULD_NOT_INLINE : cflag -> Prims.bool) =
  fun projectee  ->
    match projectee with | SHOULD_NOT_INLINE  -> true | uu____57665 -> false
  
let (uu___is_LEMMA : cflag -> Prims.bool) =
  fun projectee  ->
    match projectee with | LEMMA  -> true | uu____57676 -> false
  
let (uu___is_CPS : cflag -> Prims.bool) =
  fun projectee  ->
    match projectee with | CPS  -> true | uu____57687 -> false
  
let (uu___is_DECREASES : cflag -> Prims.bool) =
  fun projectee  ->
    match projectee with | DECREASES _0 -> true | uu____57699 -> false
=======
    | uu____57688 -> false
  
let (uu___is_SHOULD_NOT_INLINE : cflag -> Prims.bool) =
  fun projectee  ->
    match projectee with | SHOULD_NOT_INLINE  -> true | uu____57699 -> false
  
let (uu___is_LEMMA : cflag -> Prims.bool) =
  fun projectee  ->
    match projectee with | LEMMA  -> true | uu____57710 -> false
  
let (uu___is_CPS : cflag -> Prims.bool) =
  fun projectee  ->
    match projectee with | CPS  -> true | uu____57721 -> false
  
let (uu___is_DECREASES : cflag -> Prims.bool) =
  fun projectee  ->
    match projectee with | DECREASES _0 -> true | uu____57733 -> false
>>>>>>> 183df463
  
let (__proj__DECREASES__item___0 : cflag -> t) =
  fun projectee  -> match projectee with | DECREASES _0 -> _0 
let (__proj__Mkresidual_comp__item__residual_effect :
  residual_comp -> FStar_Ident.lident) =
  fun projectee  ->
    match projectee with
    | { residual_effect; residual_typ; residual_flags;_} -> residual_effect
  
let (__proj__Mkresidual_comp__item__residual_typ :
  residual_comp -> t FStar_Pervasives_Native.option) =
  fun projectee  ->
    match projectee with
    | { residual_effect; residual_typ; residual_flags;_} -> residual_typ
  
let (__proj__Mkresidual_comp__item__residual_flags :
  residual_comp -> cflag Prims.list) =
  fun projectee  ->
    match projectee with
    | { residual_effect; residual_typ; residual_flags;_} -> residual_flags
  
type arg = (t * FStar_Syntax_Syntax.aqual)
type args = (t * FStar_Syntax_Syntax.aqual) Prims.list
type head = t
type annot = t FStar_Pervasives_Native.option
let (isAccu : t -> Prims.bool) =
  fun trm  ->
<<<<<<< HEAD
    match trm with | Accu uu____57775 -> true | uu____57787 -> false
=======
    match trm with | Accu uu____57809 -> true | uu____57821 -> false
>>>>>>> 183df463
  
let (isNotAccu : t -> Prims.bool) =
  fun x  ->
    match x with
<<<<<<< HEAD
    | Accu (uu____57797,uu____57798) -> false
    | uu____57812 -> true
=======
    | Accu (uu____57831,uu____57832) -> false
    | uu____57846 -> true
>>>>>>> 183df463
  
let (mkConstruct :
  FStar_Syntax_Syntax.fv ->
    FStar_Syntax_Syntax.universe Prims.list -> args -> t)
  = fun i  -> fun us  -> fun ts  -> Construct (i, us, ts) 
let (mkFV :
  FStar_Syntax_Syntax.fv ->
    FStar_Syntax_Syntax.universe Prims.list -> args -> t)
  = fun i  -> fun us  -> fun ts  -> FV (i, us, ts) 
let (mkAccuVar : var -> t) = fun v1  -> Accu ((Var v1), []) 
let (mkAccuMatch :
  t ->
    (t -> t) ->
      ((t -> FStar_Syntax_Syntax.term) ->
         FStar_Syntax_Syntax.branch Prims.list)
        -> t)
  = fun s  -> fun cases  -> fun bs  -> Accu ((Match (s, cases, bs)), []) 
let (equal_if : Prims.bool -> FStar_Syntax_Util.eq_result) =
<<<<<<< HEAD
  fun uu___516_57948  ->
    if uu___516_57948
=======
  fun uu___516_57982  ->
    if uu___516_57982
>>>>>>> 183df463
    then FStar_Syntax_Util.Equal
    else FStar_Syntax_Util.Unknown
  
let (equal_iff : Prims.bool -> FStar_Syntax_Util.eq_result) =
<<<<<<< HEAD
  fun uu___517_57959  ->
    if uu___517_57959
=======
  fun uu___517_57993  ->
    if uu___517_57993
>>>>>>> 183df463
    then FStar_Syntax_Util.Equal
    else FStar_Syntax_Util.NotEqual
  
let (eq_inj :
  FStar_Syntax_Util.eq_result ->
    FStar_Syntax_Util.eq_result -> FStar_Syntax_Util.eq_result)
  =
  fun r1  ->
    fun r2  ->
      match (r1, r2) with
      | (FStar_Syntax_Util.Equal ,FStar_Syntax_Util.Equal ) ->
          FStar_Syntax_Util.Equal
<<<<<<< HEAD
      | (FStar_Syntax_Util.NotEqual ,uu____57975) ->
          FStar_Syntax_Util.NotEqual
      | (uu____57976,FStar_Syntax_Util.NotEqual ) ->
          FStar_Syntax_Util.NotEqual
      | (FStar_Syntax_Util.Unknown ,uu____57977) -> FStar_Syntax_Util.Unknown
      | (uu____57978,FStar_Syntax_Util.Unknown ) -> FStar_Syntax_Util.Unknown
=======
      | (FStar_Syntax_Util.NotEqual ,uu____58009) ->
          FStar_Syntax_Util.NotEqual
      | (uu____58010,FStar_Syntax_Util.NotEqual ) ->
          FStar_Syntax_Util.NotEqual
      | (FStar_Syntax_Util.Unknown ,uu____58011) -> FStar_Syntax_Util.Unknown
      | (uu____58012,FStar_Syntax_Util.Unknown ) -> FStar_Syntax_Util.Unknown
>>>>>>> 183df463
  
let (eq_and :
  FStar_Syntax_Util.eq_result ->
    (unit -> FStar_Syntax_Util.eq_result) -> FStar_Syntax_Util.eq_result)
  =
  fun f  ->
    fun g  ->
      match f with
      | FStar_Syntax_Util.Equal  -> g ()
<<<<<<< HEAD
      | uu____57995 -> FStar_Syntax_Util.Unknown
=======
      | uu____58029 -> FStar_Syntax_Util.Unknown
>>>>>>> 183df463
  
let (eq_constant : constant -> constant -> FStar_Syntax_Util.eq_result) =
  fun c1  ->
    fun c2  ->
      match (c1, c2) with
      | (Unit ,Unit ) -> FStar_Syntax_Util.Equal
      | (Bool b1,Bool b2) -> equal_iff (b1 = b2)
      | (Int i1,Int i2) -> equal_iff (i1 = i2)
<<<<<<< HEAD
      | (String (s1,uu____58015),String (s2,uu____58017)) ->
          equal_iff (s1 = s2)
      | (Char c11,Char c21) -> equal_iff (c11 = c21)
      | (Range r1,Range r2) -> FStar_Syntax_Util.Unknown
      | (uu____58030,uu____58031) -> FStar_Syntax_Util.NotEqual
=======
      | (String (s1,uu____58049),String (s2,uu____58051)) ->
          equal_iff (s1 = s2)
      | (Char c11,Char c21) -> equal_iff (c11 = c21)
      | (Range r1,Range r2) -> FStar_Syntax_Util.Unknown
      | (uu____58064,uu____58065) -> FStar_Syntax_Util.NotEqual
>>>>>>> 183df463
  
let rec (eq_t : t -> t -> FStar_Syntax_Util.eq_result) =
  fun t1  ->
    fun t2  ->
      match (t1, t2) with
<<<<<<< HEAD
      | (Lam uu____58067,Lam uu____58068) -> FStar_Syntax_Util.Unknown
      | (Accu (a1,as1),Accu (a2,as2)) ->
          let uu____58157 = eq_atom a1 a2  in
          eq_and uu____58157 (fun uu____58159  -> eq_args as1 as2)
      | (Construct (v1,us1,args1),Construct (v2,us2,args2)) ->
          let uu____58198 = FStar_Syntax_Syntax.fv_eq v1 v2  in
          if uu____58198
=======
      | (Lam uu____58101,Lam uu____58102) -> FStar_Syntax_Util.Unknown
      | (Accu (a1,as1),Accu (a2,as2)) ->
          let uu____58191 = eq_atom a1 a2  in
          eq_and uu____58191 (fun uu____58193  -> eq_args as1 as2)
      | (Construct (v1,us1,args1),Construct (v2,us2,args2)) ->
          let uu____58232 = FStar_Syntax_Syntax.fv_eq v1 v2  in
          if uu____58232
>>>>>>> 183df463
          then
            (if (FStar_List.length args1) <> (FStar_List.length args2)
             then failwith "eq_t, different number of args on Construct"
             else ();
<<<<<<< HEAD
             (let uu____58214 = FStar_List.zip args1 args2  in
              FStar_All.pipe_left
                (FStar_List.fold_left
                   (fun acc  ->
                      fun uu____58271  ->
                        match uu____58271 with
                        | ((a1,uu____58285),(a2,uu____58287)) ->
                            let uu____58296 = eq_t a1 a2  in
                            eq_inj acc uu____58296) FStar_Syntax_Util.Equal)
                uu____58214))
          else FStar_Syntax_Util.NotEqual
      | (FV (v1,us1,args1),FV (v2,us2,args2)) ->
          let uu____58337 = FStar_Syntax_Syntax.fv_eq v1 v2  in
          if uu____58337
          then
            let uu____58340 =
              let uu____58341 = FStar_Syntax_Util.eq_univs_list us1 us2  in
              equal_iff uu____58341  in
            eq_and uu____58340 (fun uu____58344  -> eq_args args1 args2)
          else FStar_Syntax_Util.Unknown
      | (Constant c1,Constant c2) -> eq_constant c1 c2
      | (Type_t u1,Type_t u2) ->
          let uu____58351 = FStar_Syntax_Util.eq_univs u1 u2  in
          equal_iff uu____58351
      | (Univ u1,Univ u2) ->
          let uu____58355 = FStar_Syntax_Util.eq_univs u1 u2  in
          equal_iff uu____58355
=======
             (let uu____58248 = FStar_List.zip args1 args2  in
              FStar_All.pipe_left
                (FStar_List.fold_left
                   (fun acc  ->
                      fun uu____58305  ->
                        match uu____58305 with
                        | ((a1,uu____58319),(a2,uu____58321)) ->
                            let uu____58330 = eq_t a1 a2  in
                            eq_inj acc uu____58330) FStar_Syntax_Util.Equal)
                uu____58248))
          else FStar_Syntax_Util.NotEqual
      | (FV (v1,us1,args1),FV (v2,us2,args2)) ->
          let uu____58371 = FStar_Syntax_Syntax.fv_eq v1 v2  in
          if uu____58371
          then
            let uu____58374 =
              let uu____58375 = FStar_Syntax_Util.eq_univs_list us1 us2  in
              equal_iff uu____58375  in
            eq_and uu____58374 (fun uu____58378  -> eq_args args1 args2)
          else FStar_Syntax_Util.Unknown
      | (Constant c1,Constant c2) -> eq_constant c1 c2
      | (Type_t u1,Type_t u2) ->
          let uu____58385 = FStar_Syntax_Util.eq_univs u1 u2  in
          equal_iff uu____58385
      | (Univ u1,Univ u2) ->
          let uu____58389 = FStar_Syntax_Util.eq_univs u1 u2  in
          equal_iff uu____58389
>>>>>>> 183df463
      | (Refinement (r1,t11),Refinement (r2,t21)) ->
          let x =
            FStar_Syntax_Syntax.new_bv FStar_Pervasives_Native.None
              FStar_Syntax_Syntax.t_unit
             in
<<<<<<< HEAD
          let uu____58402 =
            let uu____58403 =
              let uu____58404 = t11 ()  in
              FStar_Pervasives_Native.fst uu____58404  in
            let uu____58409 =
              let uu____58410 = t21 ()  in
              FStar_Pervasives_Native.fst uu____58410  in
            eq_t uu____58403 uu____58409  in
          eq_and uu____58402
            (fun uu____58418  ->
               let uu____58419 =
                 let uu____58420 = mkAccuVar x  in r1 uu____58420  in
               let uu____58421 =
                 let uu____58422 = mkAccuVar x  in r2 uu____58422  in
               eq_t uu____58419 uu____58421)
      | (Unknown ,Unknown ) -> FStar_Syntax_Util.Equal
      | (uu____58423,uu____58424) -> FStar_Syntax_Util.Unknown
=======
          let uu____58436 =
            let uu____58437 =
              let uu____58438 = t11 ()  in
              FStar_Pervasives_Native.fst uu____58438  in
            let uu____58443 =
              let uu____58444 = t21 ()  in
              FStar_Pervasives_Native.fst uu____58444  in
            eq_t uu____58437 uu____58443  in
          eq_and uu____58436
            (fun uu____58452  ->
               let uu____58453 =
                 let uu____58454 = mkAccuVar x  in r1 uu____58454  in
               let uu____58455 =
                 let uu____58456 = mkAccuVar x  in r2 uu____58456  in
               eq_t uu____58453 uu____58455)
      | (Unknown ,Unknown ) -> FStar_Syntax_Util.Equal
      | (uu____58457,uu____58458) -> FStar_Syntax_Util.Unknown
>>>>>>> 183df463

and (eq_atom : atom -> atom -> FStar_Syntax_Util.eq_result) =
  fun a1  ->
    fun a2  ->
      match (a1, a2) with
      | (Var bv1,Var bv2) -> equal_if (FStar_Syntax_Syntax.bv_eq bv1 bv2)
<<<<<<< HEAD
      | (uu____58429,uu____58430) -> FStar_Syntax_Util.Unknown
=======
      | (uu____58463,uu____58464) -> FStar_Syntax_Util.Unknown
>>>>>>> 183df463

and (eq_arg : arg -> arg -> FStar_Syntax_Util.eq_result) =
  fun a1  ->
    fun a2  ->
      eq_t (FStar_Pervasives_Native.fst a1) (FStar_Pervasives_Native.fst a2)

and (eq_args : args -> args -> FStar_Syntax_Util.eq_result) =
  fun as1  ->
    fun as2  ->
      match (as1, as2) with
      | ([],[]) -> FStar_Syntax_Util.Equal
      | (x::xs,y::ys) ->
<<<<<<< HEAD
          let uu____58511 = eq_arg x y  in
          eq_and uu____58511 (fun uu____58513  -> eq_args xs ys)
      | (uu____58514,uu____58515) -> FStar_Syntax_Util.Unknown
=======
          let uu____58545 = eq_arg x y  in
          eq_and uu____58545 (fun uu____58547  -> eq_args xs ys)
      | (uu____58548,uu____58549) -> FStar_Syntax_Util.Unknown
>>>>>>> 183df463

let (constant_to_string : constant -> Prims.string) =
  fun c  ->
    match c with
    | Unit  -> "Unit"
    | Bool b -> if b then "Bool true" else "Bool false"
    | Int i -> FStar_BigInt.string_of_big_int i
    | Char c1 -> FStar_Util.format1 "'%s'" (FStar_Util.string_of_char c1)
<<<<<<< HEAD
    | String (s,uu____58562) -> FStar_Util.format1 "\"%s\"" s
    | Range r ->
        let uu____58567 = FStar_Range.string_of_range r  in
        FStar_Util.format1 "Range %s" uu____58567
=======
    | String (s,uu____58596) -> FStar_Util.format1 "\"%s\"" s
    | Range r ->
        let uu____58601 = FStar_Range.string_of_range r  in
        FStar_Util.format1 "Range %s" uu____58601
>>>>>>> 183df463
  
let rec (t_to_string : t -> Prims.string) =
  fun x  ->
    match x with
<<<<<<< HEAD
    | Lam (b,args,arity,uu____58596) ->
        let uu____58641 = FStar_Util.string_of_int (FStar_List.length args)
           in
        let uu____58652 = FStar_Util.string_of_int arity  in
        FStar_Util.format2 "Lam (_, %s args, %s)" uu____58641 uu____58652
    | Accu (a,l) ->
        let uu____58669 =
          let uu____58671 = atom_to_string a  in
          let uu____58673 =
            let uu____58675 =
              let uu____58677 =
                let uu____58679 =
=======
    | Lam (b,args,arity,uu____58630) ->
        let uu____58675 = FStar_Util.string_of_int (FStar_List.length args)
           in
        let uu____58686 = FStar_Util.string_of_int arity  in
        FStar_Util.format2 "Lam (_, %s args, %s)" uu____58675 uu____58686
    | Accu (a,l) ->
        let uu____58703 =
          let uu____58705 = atom_to_string a  in
          let uu____58707 =
            let uu____58709 =
              let uu____58711 =
                let uu____58713 =
>>>>>>> 183df463
                  FStar_List.map
                    (fun x1  -> t_to_string (FStar_Pervasives_Native.fst x1))
                    l
                   in
<<<<<<< HEAD
                FStar_String.concat "; " uu____58679  in
              FStar_String.op_Hat uu____58677 ")"  in
            FStar_String.op_Hat ") (" uu____58675  in
          FStar_String.op_Hat uu____58671 uu____58673  in
        FStar_String.op_Hat "Accu (" uu____58669
    | Construct (fv,us,l) ->
        let uu____58717 =
          let uu____58719 = FStar_Syntax_Print.fv_to_string fv  in
          let uu____58721 =
            let uu____58723 =
              let uu____58725 =
                let uu____58727 =
                  FStar_List.map FStar_Syntax_Print.univ_to_string us  in
                FStar_String.concat "; " uu____58727  in
              let uu____58733 =
                let uu____58735 =
                  let uu____58737 =
                    let uu____58739 =
=======
                FStar_String.concat "; " uu____58713  in
              FStar_String.op_Hat uu____58711 ")"  in
            FStar_String.op_Hat ") (" uu____58709  in
          FStar_String.op_Hat uu____58705 uu____58707  in
        FStar_String.op_Hat "Accu (" uu____58703
    | Construct (fv,us,l) ->
        let uu____58751 =
          let uu____58753 = FStar_Syntax_Print.fv_to_string fv  in
          let uu____58755 =
            let uu____58757 =
              let uu____58759 =
                let uu____58761 =
                  FStar_List.map FStar_Syntax_Print.univ_to_string us  in
                FStar_String.concat "; " uu____58761  in
              let uu____58767 =
                let uu____58769 =
                  let uu____58771 =
                    let uu____58773 =
>>>>>>> 183df463
                      FStar_List.map
                        (fun x1  ->
                           t_to_string (FStar_Pervasives_Native.fst x1)) l
                       in
<<<<<<< HEAD
                    FStar_String.concat "; " uu____58739  in
                  FStar_String.op_Hat uu____58737 "]"  in
                FStar_String.op_Hat "] [" uu____58735  in
              FStar_String.op_Hat uu____58725 uu____58733  in
            FStar_String.op_Hat ") [" uu____58723  in
          FStar_String.op_Hat uu____58719 uu____58721  in
        FStar_String.op_Hat "Construct (" uu____58717
    | FV (fv,us,l) ->
        let uu____58778 =
          let uu____58780 = FStar_Syntax_Print.fv_to_string fv  in
          let uu____58782 =
            let uu____58784 =
              let uu____58786 =
                let uu____58788 =
                  FStar_List.map FStar_Syntax_Print.univ_to_string us  in
                FStar_String.concat "; " uu____58788  in
              let uu____58794 =
                let uu____58796 =
                  let uu____58798 =
                    let uu____58800 =
=======
                    FStar_String.concat "; " uu____58773  in
                  FStar_String.op_Hat uu____58771 "]"  in
                FStar_String.op_Hat "] [" uu____58769  in
              FStar_String.op_Hat uu____58759 uu____58767  in
            FStar_String.op_Hat ") [" uu____58757  in
          FStar_String.op_Hat uu____58753 uu____58755  in
        FStar_String.op_Hat "Construct (" uu____58751
    | FV (fv,us,l) ->
        let uu____58812 =
          let uu____58814 = FStar_Syntax_Print.fv_to_string fv  in
          let uu____58816 =
            let uu____58818 =
              let uu____58820 =
                let uu____58822 =
                  FStar_List.map FStar_Syntax_Print.univ_to_string us  in
                FStar_String.concat "; " uu____58822  in
              let uu____58828 =
                let uu____58830 =
                  let uu____58832 =
                    let uu____58834 =
>>>>>>> 183df463
                      FStar_List.map
                        (fun x1  ->
                           t_to_string (FStar_Pervasives_Native.fst x1)) l
                       in
<<<<<<< HEAD
                    FStar_String.concat "; " uu____58800  in
                  FStar_String.op_Hat uu____58798 "]"  in
                FStar_String.op_Hat "] [" uu____58796  in
              FStar_String.op_Hat uu____58786 uu____58794  in
            FStar_String.op_Hat ") [" uu____58784  in
          FStar_String.op_Hat uu____58780 uu____58782  in
        FStar_String.op_Hat "FV (" uu____58778
    | Constant c -> constant_to_string c
    | Univ u ->
        let uu____58822 = FStar_Syntax_Print.univ_to_string u  in
        FStar_String.op_Hat "Universe " uu____58822
    | Type_t u ->
        let uu____58826 = FStar_Syntax_Print.univ_to_string u  in
        FStar_String.op_Hat "Type_t " uu____58826
    | Arrow uu____58829 -> "Arrow"
=======
                    FStar_String.concat "; " uu____58834  in
                  FStar_String.op_Hat uu____58832 "]"  in
                FStar_String.op_Hat "] [" uu____58830  in
              FStar_String.op_Hat uu____58820 uu____58828  in
            FStar_String.op_Hat ") [" uu____58818  in
          FStar_String.op_Hat uu____58814 uu____58816  in
        FStar_String.op_Hat "FV (" uu____58812
    | Constant c -> constant_to_string c
    | Univ u ->
        let uu____58856 = FStar_Syntax_Print.univ_to_string u  in
        FStar_String.op_Hat "Universe " uu____58856
    | Type_t u ->
        let uu____58860 = FStar_Syntax_Print.univ_to_string u  in
        FStar_String.op_Hat "Type_t " uu____58860
    | Arrow uu____58863 -> "Arrow"
>>>>>>> 183df463
    | Refinement (f,t) ->
        let x1 =
          FStar_Syntax_Syntax.new_bv FStar_Pervasives_Native.None
            FStar_Syntax_Syntax.t_unit
           in
        let t1 =
<<<<<<< HEAD
          let uu____58875 = t ()  in FStar_Pervasives_Native.fst uu____58875
           in
        let uu____58880 =
          let uu____58882 = FStar_Syntax_Print.bv_to_string x1  in
          let uu____58884 =
            let uu____58886 =
              let uu____58888 = t_to_string t1  in
              let uu____58890 =
                let uu____58892 =
                  let uu____58894 =
                    let uu____58896 =
                      let uu____58897 = mkAccuVar x1  in f uu____58897  in
                    t_to_string uu____58896  in
                  FStar_String.op_Hat uu____58894 "}"  in
                FStar_String.op_Hat "{" uu____58892  in
              FStar_String.op_Hat uu____58888 uu____58890  in
            FStar_String.op_Hat ":" uu____58886  in
          FStar_String.op_Hat uu____58882 uu____58884  in
        FStar_String.op_Hat "Refinement " uu____58880
    | Unknown  -> "Unknown"
    | Reflect t ->
        let uu____58904 = t_to_string t  in
        FStar_String.op_Hat "Reflect " uu____58904
    | Quote uu____58907 -> "Quote _"
    | Lazy (FStar_Util.Inl li,uu____58914) ->
        let uu____58931 =
          let uu____58933 = FStar_Syntax_Util.unfold_lazy li  in
          FStar_Syntax_Print.term_to_string uu____58933  in
        FStar_Util.format1 "Lazy (Inl {%s})" uu____58931
    | Lazy (FStar_Util.Inr (uu____58935,et),uu____58937) ->
        let uu____58954 = FStar_Syntax_Print.emb_typ_to_string et  in
        FStar_Util.format1 "Lazy (Inr (?, %s))" uu____58954
    | Rec
        (uu____58957,uu____58958,l,uu____58960,uu____58961,uu____58962,uu____58963)
        ->
        let uu____59008 =
          let uu____59010 =
            let uu____59012 = FStar_List.map t_to_string l  in
            FStar_String.concat "; " uu____59012  in
          FStar_String.op_Hat uu____59010 ")"  in
        FStar_String.op_Hat "Rec (" uu____59008
=======
          let uu____58909 = t ()  in FStar_Pervasives_Native.fst uu____58909
           in
        let uu____58914 =
          let uu____58916 = FStar_Syntax_Print.bv_to_string x1  in
          let uu____58918 =
            let uu____58920 =
              let uu____58922 = t_to_string t1  in
              let uu____58924 =
                let uu____58926 =
                  let uu____58928 =
                    let uu____58930 =
                      let uu____58931 = mkAccuVar x1  in f uu____58931  in
                    t_to_string uu____58930  in
                  FStar_String.op_Hat uu____58928 "}"  in
                FStar_String.op_Hat "{" uu____58926  in
              FStar_String.op_Hat uu____58922 uu____58924  in
            FStar_String.op_Hat ":" uu____58920  in
          FStar_String.op_Hat uu____58916 uu____58918  in
        FStar_String.op_Hat "Refinement " uu____58914
    | Unknown  -> "Unknown"
    | Reflect t ->
        let uu____58938 = t_to_string t  in
        FStar_String.op_Hat "Reflect " uu____58938
    | Quote uu____58941 -> "Quote _"
    | Lazy (FStar_Util.Inl li,uu____58948) ->
        let uu____58965 =
          let uu____58967 = FStar_Syntax_Util.unfold_lazy li  in
          FStar_Syntax_Print.term_to_string uu____58967  in
        FStar_Util.format1 "Lazy (Inl {%s})" uu____58965
    | Lazy (FStar_Util.Inr (uu____58969,et),uu____58971) ->
        let uu____58988 = FStar_Syntax_Print.emb_typ_to_string et  in
        FStar_Util.format1 "Lazy (Inr (?, %s))" uu____58988
    | Rec
        (uu____58991,uu____58992,l,uu____58994,uu____58995,uu____58996,uu____58997)
        ->
        let uu____59042 =
          let uu____59044 =
            let uu____59046 = FStar_List.map t_to_string l  in
            FStar_String.concat "; " uu____59046  in
          FStar_String.op_Hat uu____59044 ")"  in
        FStar_String.op_Hat "Rec (" uu____59042
>>>>>>> 183df463

and (atom_to_string : atom -> Prims.string) =
  fun a  ->
    match a with
    | Var v1 ->
<<<<<<< HEAD
        let uu____59023 = FStar_Syntax_Print.bv_to_string v1  in
        FStar_String.op_Hat "Var " uu____59023
    | Match (t,uu____59027,uu____59028) ->
        let uu____59051 = t_to_string t  in
        FStar_String.op_Hat "Match " uu____59051

and (arg_to_string : arg -> Prims.string) =
  fun a  ->
    let uu____59055 = FStar_All.pipe_right a FStar_Pervasives_Native.fst  in
    FStar_All.pipe_right uu____59055 t_to_string

and (args_to_string : args -> Prims.string) =
  fun args  ->
    let uu____59062 =
      FStar_All.pipe_right args (FStar_List.map arg_to_string)  in
    FStar_All.pipe_right uu____59062 (FStar_String.concat " ")
=======
        let uu____59057 = FStar_Syntax_Print.bv_to_string v1  in
        FStar_String.op_Hat "Var " uu____59057
    | Match (t,uu____59061,uu____59062) ->
        let uu____59085 = t_to_string t  in
        FStar_String.op_Hat "Match " uu____59085

and (arg_to_string : arg -> Prims.string) =
  fun a  ->
    let uu____59089 = FStar_All.pipe_right a FStar_Pervasives_Native.fst  in
    FStar_All.pipe_right uu____59089 t_to_string

and (args_to_string : args -> Prims.string) =
  fun args  ->
    let uu____59096 =
      FStar_All.pipe_right args (FStar_List.map arg_to_string)  in
    FStar_All.pipe_right uu____59096 (FStar_String.concat " ")
>>>>>>> 183df463

type nbe_cbs =
  {
  iapp: t -> args -> t ;
  translate: FStar_Syntax_Syntax.term -> t }
let (__proj__Mknbe_cbs__item__iapp : nbe_cbs -> t -> args -> t) =
  fun projectee  -> match projectee with | { iapp; translate;_} -> iapp 
let (__proj__Mknbe_cbs__item__translate :
  nbe_cbs -> FStar_Syntax_Syntax.term -> t) =
  fun projectee  -> match projectee with | { iapp; translate;_} -> translate 
let (iapp_cb : nbe_cbs -> t -> args -> t) =
  fun cbs  -> fun h  -> fun a  -> cbs.iapp h a 
let (translate_cb : nbe_cbs -> FStar_Syntax_Syntax.term -> t) =
  fun cbs  -> fun t  -> cbs.translate t 
type 'a embedding =
  {
  em: nbe_cbs -> 'a -> t ;
  un: nbe_cbs -> t -> 'a FStar_Pervasives_Native.option ;
  typ: t ;
  emb_typ: FStar_Syntax_Syntax.emb_typ }
let __proj__Mkembedding__item__em : 'a . 'a embedding -> nbe_cbs -> 'a -> t =
  fun projectee  -> match projectee with | { em; un; typ; emb_typ;_} -> em 
let __proj__Mkembedding__item__un :
  'a . 'a embedding -> nbe_cbs -> t -> 'a FStar_Pervasives_Native.option =
  fun projectee  -> match projectee with | { em; un; typ; emb_typ;_} -> un 
let __proj__Mkembedding__item__typ : 'a . 'a embedding -> t =
  fun projectee  -> match projectee with | { em; un; typ; emb_typ;_} -> typ 
let __proj__Mkembedding__item__emb_typ :
  'a . 'a embedding -> FStar_Syntax_Syntax.emb_typ =
  fun projectee  ->
    match projectee with | { em; un; typ; emb_typ;_} -> emb_typ
  
let embed : 'a . 'a embedding -> nbe_cbs -> 'a -> t =
  fun e  -> fun cb  -> fun x  -> e.em cb x 
let unembed :
  'a . 'a embedding -> nbe_cbs -> t -> 'a FStar_Pervasives_Native.option =
  fun e  -> fun cb  -> fun trm  -> e.un cb trm 
let type_of : 'a . 'a embedding -> t = fun e  -> e.typ 
let mk_emb :
  'a .
    (nbe_cbs -> 'a -> t) ->
      (nbe_cbs -> t -> 'a FStar_Pervasives_Native.option) ->
        t -> FStar_Syntax_Syntax.emb_typ -> 'a embedding
  =
  fun em  -> fun un  -> fun typ  -> fun et  -> { em; un; typ; emb_typ = et } 
let (lid_as_constr :
  FStar_Ident.lident -> FStar_Syntax_Syntax.universe Prims.list -> args -> t)
  =
  fun l  ->
    fun us  ->
      fun args  ->
<<<<<<< HEAD
        let uu____59533 =
          FStar_Syntax_Syntax.lid_as_fv l FStar_Syntax_Syntax.delta_constant
            (FStar_Pervasives_Native.Some FStar_Syntax_Syntax.Data_ctor)
           in
        mkConstruct uu____59533 us args
=======
        let uu____59567 =
          FStar_Syntax_Syntax.lid_as_fv l FStar_Syntax_Syntax.delta_constant
            (FStar_Pervasives_Native.Some FStar_Syntax_Syntax.Data_ctor)
           in
        mkConstruct uu____59567 us args
>>>>>>> 183df463
  
let (lid_as_typ :
  FStar_Ident.lident -> FStar_Syntax_Syntax.universe Prims.list -> args -> t)
  =
  fun l  ->
    fun us  ->
      fun args  ->
<<<<<<< HEAD
        let uu____59554 =
          FStar_Syntax_Syntax.lid_as_fv l FStar_Syntax_Syntax.delta_constant
            FStar_Pervasives_Native.None
           in
        mkFV uu____59554 us args
=======
        let uu____59588 =
          FStar_Syntax_Syntax.lid_as_fv l FStar_Syntax_Syntax.delta_constant
            FStar_Pervasives_Native.None
           in
        mkFV uu____59588 us args
>>>>>>> 183df463
  
let (as_iarg : t -> arg) =
  fun a  -> (a, (FStar_Pervasives_Native.Some FStar_Syntax_Syntax.imp_tag)) 
let (as_arg : t -> arg) = fun a  -> (a, FStar_Pervasives_Native.None) 
let (make_arrow1 : t -> arg -> t) =
  fun t1  ->
    fun a  ->
      Arrow
<<<<<<< HEAD
        ((fun uu____59595  -> Tot (t1, FStar_Pervasives_Native.None)),
          [(fun uu____59610  -> a)])
=======
        ((fun uu____59629  -> Tot (t1, FStar_Pervasives_Native.None)),
          [(fun uu____59644  -> a)])
>>>>>>> 183df463
  
let lazy_embed : 'a . FStar_Syntax_Syntax.emb_typ -> 'a -> (unit -> t) -> t =
  fun et  ->
    fun x  ->
      fun f  ->
<<<<<<< HEAD
        (let uu____59653 = FStar_ST.op_Bang FStar_Options.debug_embedding  in
         if uu____59653
         then
           let uu____59677 = FStar_Syntax_Print.emb_typ_to_string et  in
           FStar_Util.print1 "Embedding\n\temb_typ=%s\n" uu____59677
         else ());
        (let uu____59682 = FStar_ST.op_Bang FStar_Options.eager_embedding  in
         if uu____59682
=======
        (let uu____59687 = FStar_ST.op_Bang FStar_Options.debug_embedding  in
         if uu____59687
         then
           let uu____59711 = FStar_Syntax_Print.emb_typ_to_string et  in
           FStar_Util.print1 "Embedding\n\temb_typ=%s\n" uu____59711
         else ());
        (let uu____59716 = FStar_ST.op_Bang FStar_Options.eager_embedding  in
         if uu____59716
>>>>>>> 183df463
         then f ()
         else
           (let thunk1 = FStar_Common.mk_thunk f  in
            let li =
<<<<<<< HEAD
              let uu____59716 = FStar_Dyn.mkdyn x  in (uu____59716, et)  in
            Lazy ((FStar_Util.Inr li), thunk1)))
  
let lazy_unembed :
  'Auu____59744 'a .
    'Auu____59744 ->
=======
              let uu____59750 = FStar_Dyn.mkdyn x  in (uu____59750, et)  in
            Lazy ((FStar_Util.Inr li), thunk1)))
  
let lazy_unembed :
  'Auu____59778 'a .
    'Auu____59778 ->
>>>>>>> 183df463
      FStar_Syntax_Syntax.emb_typ ->
        t ->
          (t -> 'a FStar_Pervasives_Native.option) ->
            'a FStar_Pervasives_Native.option
  =
  fun cb  ->
    fun et  ->
      fun x  ->
        fun f  ->
          match x with
          | Lazy (FStar_Util.Inl li,thunk1) ->
<<<<<<< HEAD
              let uu____59795 = FStar_Common.force_thunk thunk1  in
              f uu____59795
          | Lazy (FStar_Util.Inr (b,et'),thunk1) ->
              let uu____59815 =
                (et <> et') ||
                  (FStar_ST.op_Bang FStar_Options.eager_embedding)
                 in
              if uu____59815
              then
                let res =
                  let uu____59844 = FStar_Common.force_thunk thunk1  in
                  f uu____59844  in
                ((let uu____59846 =
                    FStar_ST.op_Bang FStar_Options.debug_embedding  in
                  if uu____59846
                  then
                    let uu____59870 = FStar_Syntax_Print.emb_typ_to_string et
                       in
                    let uu____59872 =
                      FStar_Syntax_Print.emb_typ_to_string et'  in
                    FStar_Util.print2
                      "Unembed cancellation failed\n\t%s <> %s\n" uu____59870
                      uu____59872
=======
              let uu____59829 = FStar_Common.force_thunk thunk1  in
              f uu____59829
          | Lazy (FStar_Util.Inr (b,et'),thunk1) ->
              let uu____59849 =
                (et <> et') ||
                  (FStar_ST.op_Bang FStar_Options.eager_embedding)
                 in
              if uu____59849
              then
                let res =
                  let uu____59878 = FStar_Common.force_thunk thunk1  in
                  f uu____59878  in
                ((let uu____59880 =
                    FStar_ST.op_Bang FStar_Options.debug_embedding  in
                  if uu____59880
                  then
                    let uu____59904 = FStar_Syntax_Print.emb_typ_to_string et
                       in
                    let uu____59906 =
                      FStar_Syntax_Print.emb_typ_to_string et'  in
                    FStar_Util.print2
                      "Unembed cancellation failed\n\t%s <> %s\n" uu____59904
                      uu____59906
>>>>>>> 183df463
                  else ());
                 res)
              else
                (let a = FStar_Dyn.undyn b  in
<<<<<<< HEAD
                 (let uu____59881 =
                    FStar_ST.op_Bang FStar_Options.debug_embedding  in
                  if uu____59881
                  then
                    let uu____59905 = FStar_Syntax_Print.emb_typ_to_string et
                       in
                    FStar_Util.print1 "Unembed cancelled for %s\n"
                      uu____59905
                  else ());
                 FStar_Pervasives_Native.Some a)
          | uu____59910 ->
              let aopt = f x  in
              ((let uu____59915 =
                  FStar_ST.op_Bang FStar_Options.debug_embedding  in
                if uu____59915
                then
                  let uu____59939 = FStar_Syntax_Print.emb_typ_to_string et
                     in
                  FStar_Util.print1 "Unembedding:\n\temb_typ=%s\n"
                    uu____59939
=======
                 (let uu____59915 =
                    FStar_ST.op_Bang FStar_Options.debug_embedding  in
                  if uu____59915
                  then
                    let uu____59939 = FStar_Syntax_Print.emb_typ_to_string et
                       in
                    FStar_Util.print1 "Unembed cancelled for %s\n"
                      uu____59939
                  else ());
                 FStar_Pervasives_Native.Some a)
          | uu____59944 ->
              let aopt = f x  in
              ((let uu____59949 =
                  FStar_ST.op_Bang FStar_Options.debug_embedding  in
                if uu____59949
                then
                  let uu____59973 = FStar_Syntax_Print.emb_typ_to_string et
                     in
                  FStar_Util.print1 "Unembedding:\n\temb_typ=%s\n"
                    uu____59973
>>>>>>> 183df463
                else ());
               aopt)
  
let (mk_any_emb : t -> t embedding) =
  fun ty  ->
    let em _cb a = a  in
    let un _cb t = FStar_Pervasives_Native.Some t  in
    mk_emb em un ty FStar_Syntax_Syntax.ET_abstract
  
let (e_any : t embedding) =
  let em _cb a = a  in
  let un _cb t = FStar_Pervasives_Native.Some t  in
<<<<<<< HEAD
  let uu____60007 = lid_as_typ FStar_Parser_Const.term_lid [] []  in
  mk_emb em un uu____60007 FStar_Syntax_Syntax.ET_abstract 
let (e_unit : unit embedding) =
  let em _cb a = Constant Unit  in
  let un _cb t = FStar_Pervasives_Native.Some ()  in
  let uu____60041 = lid_as_typ FStar_Parser_Const.unit_lid [] []  in
  let uu____60046 =
    FStar_Syntax_Embeddings.emb_typ_of FStar_Syntax_Embeddings.e_unit  in
  mk_emb em un uu____60041 uu____60046 
=======
  let uu____60041 = lid_as_typ FStar_Parser_Const.term_lid [] []  in
  mk_emb em un uu____60041 FStar_Syntax_Syntax.ET_abstract 
let (e_unit : unit embedding) =
  let em _cb a = Constant Unit  in
  let un _cb t = FStar_Pervasives_Native.Some ()  in
  let uu____60075 = lid_as_typ FStar_Parser_Const.unit_lid [] []  in
  let uu____60080 =
    FStar_Syntax_Embeddings.emb_typ_of FStar_Syntax_Embeddings.e_unit  in
  mk_emb em un uu____60075 uu____60080 
>>>>>>> 183df463
let (e_bool : Prims.bool embedding) =
  let em _cb a = Constant (Bool a)  in
  let un _cb t =
    match t with
    | Constant (Bool a) -> FStar_Pervasives_Native.Some a
<<<<<<< HEAD
    | uu____60087 -> FStar_Pervasives_Native.None  in
  let uu____60089 = lid_as_typ FStar_Parser_Const.bool_lid [] []  in
  let uu____60094 =
    FStar_Syntax_Embeddings.emb_typ_of FStar_Syntax_Embeddings.e_unit  in
  mk_emb em un uu____60089 uu____60094 
=======
    | uu____60121 -> FStar_Pervasives_Native.None  in
  let uu____60123 = lid_as_typ FStar_Parser_Const.bool_lid [] []  in
  let uu____60128 =
    FStar_Syntax_Embeddings.emb_typ_of FStar_Syntax_Embeddings.e_unit  in
  mk_emb em un uu____60123 uu____60128 
>>>>>>> 183df463
let (e_char : FStar_Char.char embedding) =
  let em _cb c = Constant (Char c)  in
  let un _cb c =
    match c with
    | Constant (Char a) -> FStar_Pervasives_Native.Some a
<<<<<<< HEAD
    | uu____60136 -> FStar_Pervasives_Native.None  in
  let uu____60138 = lid_as_typ FStar_Parser_Const.char_lid [] []  in
  let uu____60143 =
    FStar_Syntax_Embeddings.emb_typ_of FStar_Syntax_Embeddings.e_char  in
  mk_emb em un uu____60138 uu____60143 
=======
    | uu____60170 -> FStar_Pervasives_Native.None  in
  let uu____60172 = lid_as_typ FStar_Parser_Const.char_lid [] []  in
  let uu____60177 =
    FStar_Syntax_Embeddings.emb_typ_of FStar_Syntax_Embeddings.e_char  in
  mk_emb em un uu____60172 uu____60177 
>>>>>>> 183df463
let (e_string : Prims.string embedding) =
  let em _cb s = Constant (String (s, FStar_Range.dummyRange))  in
  let un _cb s =
    match s with
<<<<<<< HEAD
    | Constant (String (s1,uu____60185)) -> FStar_Pervasives_Native.Some s1
    | uu____60189 -> FStar_Pervasives_Native.None  in
  let uu____60191 = lid_as_typ FStar_Parser_Const.string_lid [] []  in
  let uu____60196 =
    FStar_Syntax_Embeddings.emb_typ_of FStar_Syntax_Embeddings.e_string  in
  mk_emb em un uu____60191 uu____60196 
=======
    | Constant (String (s1,uu____60219)) -> FStar_Pervasives_Native.Some s1
    | uu____60223 -> FStar_Pervasives_Native.None  in
  let uu____60225 = lid_as_typ FStar_Parser_Const.string_lid [] []  in
  let uu____60230 =
    FStar_Syntax_Embeddings.emb_typ_of FStar_Syntax_Embeddings.e_string  in
  mk_emb em un uu____60225 uu____60230 
>>>>>>> 183df463
let (e_int : FStar_BigInt.t embedding) =
  let em _cb c = Constant (Int c)  in
  let un _cb c =
    match c with
    | Constant (Int a) -> FStar_Pervasives_Native.Some a
<<<<<<< HEAD
    | uu____60231 -> FStar_Pervasives_Native.None  in
  let uu____60232 = lid_as_typ FStar_Parser_Const.int_lid [] []  in
  let uu____60237 =
    FStar_Syntax_Embeddings.emb_typ_of FStar_Syntax_Embeddings.e_int  in
  mk_emb em un uu____60232 uu____60237 
=======
    | uu____60265 -> FStar_Pervasives_Native.None  in
  let uu____60266 = lid_as_typ FStar_Parser_Const.int_lid [] []  in
  let uu____60271 =
    FStar_Syntax_Embeddings.emb_typ_of FStar_Syntax_Embeddings.e_int  in
  mk_emb em un uu____60266 uu____60271 
>>>>>>> 183df463
let e_option :
  'a . 'a embedding -> 'a FStar_Pervasives_Native.option embedding =
  fun ea  ->
    let etyp =
<<<<<<< HEAD
      let uu____60258 =
        let uu____60266 =
          FStar_All.pipe_right FStar_Parser_Const.option_lid
            FStar_Ident.string_of_lid
           in
        (uu____60266, [ea.emb_typ])  in
      FStar_Syntax_Syntax.ET_app uu____60258  in
    let em cb o =
      lazy_embed etyp o
        (fun uu____60291  ->
           match o with
           | FStar_Pervasives_Native.None  ->
               let uu____60292 =
                 let uu____60293 =
                   let uu____60298 = type_of ea  in as_iarg uu____60298  in
                 [uu____60293]  in
               lid_as_constr FStar_Parser_Const.none_lid
                 [FStar_Syntax_Syntax.U_zero] uu____60292
           | FStar_Pervasives_Native.Some x ->
               let uu____60308 =
                 let uu____60309 =
                   let uu____60314 = embed ea cb x  in as_arg uu____60314  in
                 let uu____60315 =
                   let uu____60322 =
                     let uu____60327 = type_of ea  in as_iarg uu____60327  in
                   [uu____60322]  in
                 uu____60309 :: uu____60315  in
               lid_as_constr FStar_Parser_Const.some_lid
                 [FStar_Syntax_Syntax.U_zero] uu____60308)
=======
      let uu____60292 =
        let uu____60300 =
          FStar_All.pipe_right FStar_Parser_Const.option_lid
            FStar_Ident.string_of_lid
           in
        (uu____60300, [ea.emb_typ])  in
      FStar_Syntax_Syntax.ET_app uu____60292  in
    let em cb o =
      lazy_embed etyp o
        (fun uu____60325  ->
           match o with
           | FStar_Pervasives_Native.None  ->
               let uu____60326 =
                 let uu____60327 =
                   let uu____60332 = type_of ea  in as_iarg uu____60332  in
                 [uu____60327]  in
               lid_as_constr FStar_Parser_Const.none_lid
                 [FStar_Syntax_Syntax.U_zero] uu____60326
           | FStar_Pervasives_Native.Some x ->
               let uu____60342 =
                 let uu____60343 =
                   let uu____60348 = embed ea cb x  in as_arg uu____60348  in
                 let uu____60349 =
                   let uu____60356 =
                     let uu____60361 = type_of ea  in as_iarg uu____60361  in
                   [uu____60356]  in
                 uu____60343 :: uu____60349  in
               lid_as_constr FStar_Parser_Const.some_lid
                 [FStar_Syntax_Syntax.U_zero] uu____60342)
>>>>>>> 183df463
       in
    let un cb trm =
      lazy_unembed cb etyp trm
        (fun trm1  ->
           match trm1 with
           | Construct (fvar1,us,args) when
               FStar_Syntax_Syntax.fv_eq_lid fvar1
                 FStar_Parser_Const.none_lid
               -> FStar_Pervasives_Native.Some FStar_Pervasives_Native.None
<<<<<<< HEAD
           | Construct (fvar1,us,(a,uu____60394)::uu____60395::[]) when
               FStar_Syntax_Syntax.fv_eq_lid fvar1
                 FStar_Parser_Const.some_lid
               ->
               let uu____60422 = unembed ea cb a  in
               FStar_Util.bind_opt uu____60422
                 (fun a1  ->
                    FStar_Pervasives_Native.Some
                      (FStar_Pervasives_Native.Some a1))
           | uu____60431 -> FStar_Pervasives_Native.None)
       in
    let uu____60434 =
      let uu____60435 =
        let uu____60436 = let uu____60441 = type_of ea  in as_arg uu____60441
           in
        [uu____60436]  in
      lid_as_typ FStar_Parser_Const.option_lid [FStar_Syntax_Syntax.U_zero]
        uu____60435
       in
    mk_emb em un uu____60434 etyp
=======
           | Construct (fvar1,us,(a,uu____60428)::uu____60429::[]) when
               FStar_Syntax_Syntax.fv_eq_lid fvar1
                 FStar_Parser_Const.some_lid
               ->
               let uu____60456 = unembed ea cb a  in
               FStar_Util.bind_opt uu____60456
                 (fun a1  ->
                    FStar_Pervasives_Native.Some
                      (FStar_Pervasives_Native.Some a1))
           | uu____60465 -> FStar_Pervasives_Native.None)
       in
    let uu____60468 =
      let uu____60469 =
        let uu____60470 = let uu____60475 = type_of ea  in as_arg uu____60475
           in
        [uu____60470]  in
      lid_as_typ FStar_Parser_Const.option_lid [FStar_Syntax_Syntax.U_zero]
        uu____60469
       in
    mk_emb em un uu____60468 etyp
>>>>>>> 183df463
  
let e_tuple2 : 'a 'b . 'a embedding -> 'b embedding -> ('a * 'b) embedding =
  fun ea  ->
    fun eb  ->
      let etyp =
<<<<<<< HEAD
        let uu____60488 =
          let uu____60496 =
            FStar_All.pipe_right FStar_Parser_Const.lid_tuple2
              FStar_Ident.string_of_lid
             in
          (uu____60496, [ea.emb_typ; eb.emb_typ])  in
        FStar_Syntax_Syntax.ET_app uu____60488  in
      let em cb x =
        lazy_embed etyp x
          (fun uu____60527  ->
             let uu____60528 =
               let uu____60529 =
                 let uu____60534 =
                   embed eb cb (FStar_Pervasives_Native.snd x)  in
                 as_arg uu____60534  in
               let uu____60535 =
                 let uu____60542 =
                   let uu____60547 =
                     embed ea cb (FStar_Pervasives_Native.fst x)  in
                   as_arg uu____60547  in
                 let uu____60548 =
                   let uu____60555 =
                     let uu____60560 = type_of eb  in as_iarg uu____60560  in
                   let uu____60561 =
                     let uu____60568 =
                       let uu____60573 = type_of ea  in as_iarg uu____60573
                        in
                     [uu____60568]  in
                   uu____60555 :: uu____60561  in
                 uu____60542 :: uu____60548  in
               uu____60529 :: uu____60535  in
             lid_as_constr FStar_Parser_Const.lid_Mktuple2
               [FStar_Syntax_Syntax.U_zero; FStar_Syntax_Syntax.U_zero]
               uu____60528)
=======
        let uu____60522 =
          let uu____60530 =
            FStar_All.pipe_right FStar_Parser_Const.lid_tuple2
              FStar_Ident.string_of_lid
             in
          (uu____60530, [ea.emb_typ; eb.emb_typ])  in
        FStar_Syntax_Syntax.ET_app uu____60522  in
      let em cb x =
        lazy_embed etyp x
          (fun uu____60561  ->
             let uu____60562 =
               let uu____60563 =
                 let uu____60568 =
                   embed eb cb (FStar_Pervasives_Native.snd x)  in
                 as_arg uu____60568  in
               let uu____60569 =
                 let uu____60576 =
                   let uu____60581 =
                     embed ea cb (FStar_Pervasives_Native.fst x)  in
                   as_arg uu____60581  in
                 let uu____60582 =
                   let uu____60589 =
                     let uu____60594 = type_of eb  in as_iarg uu____60594  in
                   let uu____60595 =
                     let uu____60602 =
                       let uu____60607 = type_of ea  in as_iarg uu____60607
                        in
                     [uu____60602]  in
                   uu____60589 :: uu____60595  in
                 uu____60576 :: uu____60582  in
               uu____60563 :: uu____60569  in
             lid_as_constr FStar_Parser_Const.lid_Mktuple2
               [FStar_Syntax_Syntax.U_zero; FStar_Syntax_Syntax.U_zero]
               uu____60562)
>>>>>>> 183df463
         in
      let un cb trm =
        lazy_unembed cb etyp trm
          (fun trm1  ->
             match trm1 with
             | Construct
<<<<<<< HEAD
                 (fvar1,us,(b,uu____60641)::(a,uu____60643)::uu____60644::uu____60645::[])
=======
                 (fvar1,us,(b,uu____60675)::(a,uu____60677)::uu____60678::uu____60679::[])
>>>>>>> 183df463
                 when
                 FStar_Syntax_Syntax.fv_eq_lid fvar1
                   FStar_Parser_Const.lid_Mktuple2
                 ->
<<<<<<< HEAD
                 let uu____60684 = unembed ea cb a  in
                 FStar_Util.bind_opt uu____60684
                   (fun a1  ->
                      let uu____60694 = unembed eb cb b  in
                      FStar_Util.bind_opt uu____60694
                        (fun b1  -> FStar_Pervasives_Native.Some (a1, b1)))
             | uu____60707 -> FStar_Pervasives_Native.None)
         in
      let uu____60712 =
        let uu____60713 =
          let uu____60714 =
            let uu____60719 = type_of eb  in as_arg uu____60719  in
          let uu____60720 =
            let uu____60727 =
              let uu____60732 = type_of ea  in as_arg uu____60732  in
            [uu____60727]  in
          uu____60714 :: uu____60720  in
        lid_as_typ FStar_Parser_Const.lid_tuple2
          [FStar_Syntax_Syntax.U_zero; FStar_Syntax_Syntax.U_zero]
          uu____60713
         in
      mk_emb em un uu____60712 etyp
=======
                 let uu____60718 = unembed ea cb a  in
                 FStar_Util.bind_opt uu____60718
                   (fun a1  ->
                      let uu____60728 = unembed eb cb b  in
                      FStar_Util.bind_opt uu____60728
                        (fun b1  -> FStar_Pervasives_Native.Some (a1, b1)))
             | uu____60741 -> FStar_Pervasives_Native.None)
         in
      let uu____60746 =
        let uu____60747 =
          let uu____60748 =
            let uu____60753 = type_of eb  in as_arg uu____60753  in
          let uu____60754 =
            let uu____60761 =
              let uu____60766 = type_of ea  in as_arg uu____60766  in
            [uu____60761]  in
          uu____60748 :: uu____60754  in
        lid_as_typ FStar_Parser_Const.lid_tuple2
          [FStar_Syntax_Syntax.U_zero; FStar_Syntax_Syntax.U_zero]
          uu____60747
         in
      mk_emb em un uu____60746 etyp
>>>>>>> 183df463
  
let e_either :
  'a 'b . 'a embedding -> 'b embedding -> ('a,'b) FStar_Util.either embedding
  =
  fun ea  ->
    fun eb  ->
      let etyp =
<<<<<<< HEAD
        let uu____60785 =
          let uu____60793 =
            FStar_All.pipe_right FStar_Parser_Const.either_lid
              FStar_Ident.string_of_lid
             in
          (uu____60793, [ea.emb_typ; eb.emb_typ])  in
        FStar_Syntax_Syntax.ET_app uu____60785  in
      let em cb s =
        lazy_embed etyp s
          (fun uu____60825  ->
             match s with
             | FStar_Util.Inl a ->
                 let uu____60827 =
                   let uu____60828 =
                     let uu____60833 = embed ea cb a  in as_arg uu____60833
                      in
                   let uu____60834 =
                     let uu____60841 =
                       let uu____60846 = type_of eb  in as_iarg uu____60846
                        in
                     let uu____60847 =
                       let uu____60854 =
                         let uu____60859 = type_of ea  in as_iarg uu____60859
                          in
                       [uu____60854]  in
                     uu____60841 :: uu____60847  in
                   uu____60828 :: uu____60834  in
                 lid_as_constr FStar_Parser_Const.inl_lid
                   [FStar_Syntax_Syntax.U_zero; FStar_Syntax_Syntax.U_zero]
                   uu____60827
             | FStar_Util.Inr b ->
                 let uu____60877 =
                   let uu____60878 =
                     let uu____60883 = embed eb cb b  in as_arg uu____60883
                      in
                   let uu____60884 =
                     let uu____60891 =
                       let uu____60896 = type_of eb  in as_iarg uu____60896
                        in
                     let uu____60897 =
                       let uu____60904 =
                         let uu____60909 = type_of ea  in as_iarg uu____60909
                          in
                       [uu____60904]  in
                     uu____60891 :: uu____60897  in
                   uu____60878 :: uu____60884  in
                 lid_as_constr FStar_Parser_Const.inr_lid
                   [FStar_Syntax_Syntax.U_zero; FStar_Syntax_Syntax.U_zero]
                   uu____60877)
=======
        let uu____60819 =
          let uu____60827 =
            FStar_All.pipe_right FStar_Parser_Const.either_lid
              FStar_Ident.string_of_lid
             in
          (uu____60827, [ea.emb_typ; eb.emb_typ])  in
        FStar_Syntax_Syntax.ET_app uu____60819  in
      let em cb s =
        lazy_embed etyp s
          (fun uu____60859  ->
             match s with
             | FStar_Util.Inl a ->
                 let uu____60861 =
                   let uu____60862 =
                     let uu____60867 = embed ea cb a  in as_arg uu____60867
                      in
                   let uu____60868 =
                     let uu____60875 =
                       let uu____60880 = type_of eb  in as_iarg uu____60880
                        in
                     let uu____60881 =
                       let uu____60888 =
                         let uu____60893 = type_of ea  in as_iarg uu____60893
                          in
                       [uu____60888]  in
                     uu____60875 :: uu____60881  in
                   uu____60862 :: uu____60868  in
                 lid_as_constr FStar_Parser_Const.inl_lid
                   [FStar_Syntax_Syntax.U_zero; FStar_Syntax_Syntax.U_zero]
                   uu____60861
             | FStar_Util.Inr b ->
                 let uu____60911 =
                   let uu____60912 =
                     let uu____60917 = embed eb cb b  in as_arg uu____60917
                      in
                   let uu____60918 =
                     let uu____60925 =
                       let uu____60930 = type_of eb  in as_iarg uu____60930
                        in
                     let uu____60931 =
                       let uu____60938 =
                         let uu____60943 = type_of ea  in as_iarg uu____60943
                          in
                       [uu____60938]  in
                     uu____60925 :: uu____60931  in
                   uu____60912 :: uu____60918  in
                 lid_as_constr FStar_Parser_Const.inr_lid
                   [FStar_Syntax_Syntax.U_zero; FStar_Syntax_Syntax.U_zero]
                   uu____60911)
>>>>>>> 183df463
         in
      let un cb trm =
        lazy_unembed cb etyp trm
          (fun trm1  ->
             match trm1 with
             | Construct
<<<<<<< HEAD
                 (fvar1,us,(a,uu____60971)::uu____60972::uu____60973::[])
=======
                 (fvar1,us,(a,uu____61005)::uu____61006::uu____61007::[])
>>>>>>> 183df463
                 when
                 FStar_Syntax_Syntax.fv_eq_lid fvar1
                   FStar_Parser_Const.inl_lid
                 ->
<<<<<<< HEAD
                 let uu____61008 = unembed ea cb a  in
                 FStar_Util.bind_opt uu____61008
                   (fun a1  ->
                      FStar_Pervasives_Native.Some (FStar_Util.Inl a1))
             | Construct
                 (fvar1,us,(b,uu____61024)::uu____61025::uu____61026::[])
=======
                 let uu____61042 = unembed ea cb a  in
                 FStar_Util.bind_opt uu____61042
                   (fun a1  ->
                      FStar_Pervasives_Native.Some (FStar_Util.Inl a1))
             | Construct
                 (fvar1,us,(b,uu____61058)::uu____61059::uu____61060::[])
>>>>>>> 183df463
                 when
                 FStar_Syntax_Syntax.fv_eq_lid fvar1
                   FStar_Parser_Const.inr_lid
                 ->
<<<<<<< HEAD
                 let uu____61061 = unembed eb cb b  in
                 FStar_Util.bind_opt uu____61061
                   (fun b1  ->
                      FStar_Pervasives_Native.Some (FStar_Util.Inr b1))
             | uu____61074 -> FStar_Pervasives_Native.None)
         in
      let uu____61079 =
        let uu____61080 =
          let uu____61081 =
            let uu____61086 = type_of eb  in as_arg uu____61086  in
          let uu____61087 =
            let uu____61094 =
              let uu____61099 = type_of ea  in as_arg uu____61099  in
            [uu____61094]  in
          uu____61081 :: uu____61087  in
        lid_as_typ FStar_Parser_Const.either_lid
          [FStar_Syntax_Syntax.U_zero; FStar_Syntax_Syntax.U_zero]
          uu____61080
         in
      mk_emb em un uu____61079 etyp
=======
                 let uu____61095 = unembed eb cb b  in
                 FStar_Util.bind_opt uu____61095
                   (fun b1  ->
                      FStar_Pervasives_Native.Some (FStar_Util.Inr b1))
             | uu____61108 -> FStar_Pervasives_Native.None)
         in
      let uu____61113 =
        let uu____61114 =
          let uu____61115 =
            let uu____61120 = type_of eb  in as_arg uu____61120  in
          let uu____61121 =
            let uu____61128 =
              let uu____61133 = type_of ea  in as_arg uu____61133  in
            [uu____61128]  in
          uu____61115 :: uu____61121  in
        lid_as_typ FStar_Parser_Const.either_lid
          [FStar_Syntax_Syntax.U_zero; FStar_Syntax_Syntax.U_zero]
          uu____61114
         in
      mk_emb em un uu____61113 etyp
>>>>>>> 183df463
  
let (e_range : FStar_Range.range embedding) =
  let em cb r = Constant (Range r)  in
  let un cb t =
    match t with
    | Constant (Range r) -> FStar_Pervasives_Native.Some r
<<<<<<< HEAD
    | uu____61148 -> FStar_Pervasives_Native.None  in
  let uu____61149 = lid_as_typ FStar_Parser_Const.range_lid [] []  in
  let uu____61154 =
    FStar_Syntax_Embeddings.emb_typ_of FStar_Syntax_Embeddings.e_range  in
  mk_emb em un uu____61149 uu____61154 
let e_list : 'a . 'a embedding -> 'a Prims.list embedding =
  fun ea  ->
    let etyp =
      let uu____61175 =
        let uu____61183 =
          FStar_All.pipe_right FStar_Parser_Const.list_lid
            FStar_Ident.string_of_lid
           in
        (uu____61183, [ea.emb_typ])  in
      FStar_Syntax_Syntax.ET_app uu____61175  in
    let em cb l =
      lazy_embed etyp l
        (fun uu____61210  ->
           let typ = let uu____61212 = type_of ea  in as_iarg uu____61212  in
=======
    | uu____61182 -> FStar_Pervasives_Native.None  in
  let uu____61183 = lid_as_typ FStar_Parser_Const.range_lid [] []  in
  let uu____61188 =
    FStar_Syntax_Embeddings.emb_typ_of FStar_Syntax_Embeddings.e_range  in
  mk_emb em un uu____61183 uu____61188 
let e_list : 'a . 'a embedding -> 'a Prims.list embedding =
  fun ea  ->
    let etyp =
      let uu____61209 =
        let uu____61217 =
          FStar_All.pipe_right FStar_Parser_Const.list_lid
            FStar_Ident.string_of_lid
           in
        (uu____61217, [ea.emb_typ])  in
      FStar_Syntax_Syntax.ET_app uu____61209  in
    let em cb l =
      lazy_embed etyp l
        (fun uu____61244  ->
           let typ = let uu____61246 = type_of ea  in as_iarg uu____61246  in
>>>>>>> 183df463
           let nil =
             lid_as_constr FStar_Parser_Const.nil_lid
               [FStar_Syntax_Syntax.U_zero] [typ]
              in
           let cons1 hd1 tl1 =
<<<<<<< HEAD
             let uu____61233 =
               let uu____61234 = as_arg tl1  in
               let uu____61239 =
                 let uu____61246 =
                   let uu____61251 = embed ea cb hd1  in as_arg uu____61251
                    in
                 [uu____61246; typ]  in
               uu____61234 :: uu____61239  in
             lid_as_constr FStar_Parser_Const.cons_lid
               [FStar_Syntax_Syntax.U_zero] uu____61233
=======
             let uu____61267 =
               let uu____61268 = as_arg tl1  in
               let uu____61273 =
                 let uu____61280 =
                   let uu____61285 = embed ea cb hd1  in as_arg uu____61285
                    in
                 [uu____61280; typ]  in
               uu____61268 :: uu____61273  in
             lid_as_constr FStar_Parser_Const.cons_lid
               [FStar_Syntax_Syntax.U_zero] uu____61267
>>>>>>> 183df463
              in
           FStar_List.fold_right cons1 l nil)
       in
    let rec un cb trm =
      lazy_unembed cb etyp trm
        (fun trm1  ->
           match trm1 with
<<<<<<< HEAD
           | Construct (fv,uu____61299,uu____61300) when
               FStar_Syntax_Syntax.fv_eq_lid fv FStar_Parser_Const.nil_lid ->
               FStar_Pervasives_Native.Some []
           | Construct
               (fv,uu____61320,(tl1,FStar_Pervasives_Native.None )::(hd1,FStar_Pervasives_Native.None
                                                                    )::
                (uu____61323,FStar_Pervasives_Native.Some
                 (FStar_Syntax_Syntax.Implicit uu____61324))::[])
               when
               FStar_Syntax_Syntax.fv_eq_lid fv FStar_Parser_Const.cons_lid
               ->
               let uu____61352 = unembed ea cb hd1  in
               FStar_Util.bind_opt uu____61352
                 (fun hd2  ->
                    let uu____61360 = un cb tl1  in
                    FStar_Util.bind_opt uu____61360
                      (fun tl2  -> FStar_Pervasives_Native.Some (hd2 :: tl2)))
           | Construct
               (fv,uu____61376,(tl1,FStar_Pervasives_Native.None )::(hd1,FStar_Pervasives_Native.None
=======
           | Construct (fv,uu____61333,uu____61334) when
               FStar_Syntax_Syntax.fv_eq_lid fv FStar_Parser_Const.nil_lid ->
               FStar_Pervasives_Native.Some []
           | Construct
               (fv,uu____61354,(tl1,FStar_Pervasives_Native.None )::(hd1,FStar_Pervasives_Native.None
                                                                    )::
                (uu____61357,FStar_Pervasives_Native.Some
                 (FStar_Syntax_Syntax.Implicit uu____61358))::[])
               when
               FStar_Syntax_Syntax.fv_eq_lid fv FStar_Parser_Const.cons_lid
               ->
               let uu____61386 = unembed ea cb hd1  in
               FStar_Util.bind_opt uu____61386
                 (fun hd2  ->
                    let uu____61394 = un cb tl1  in
                    FStar_Util.bind_opt uu____61394
                      (fun tl2  -> FStar_Pervasives_Native.Some (hd2 :: tl2)))
           | Construct
               (fv,uu____61410,(tl1,FStar_Pervasives_Native.None )::(hd1,FStar_Pervasives_Native.None
>>>>>>> 183df463
                                                                    )::[])
               when
               FStar_Syntax_Syntax.fv_eq_lid fv FStar_Parser_Const.cons_lid
               ->
<<<<<<< HEAD
               let uu____61401 = unembed ea cb hd1  in
               FStar_Util.bind_opt uu____61401
                 (fun hd2  ->
                    let uu____61409 = un cb tl1  in
                    FStar_Util.bind_opt uu____61409
                      (fun tl2  -> FStar_Pervasives_Native.Some (hd2 :: tl2)))
           | uu____61424 -> FStar_Pervasives_Native.None)
       in
    let uu____61427 =
      let uu____61428 =
        let uu____61429 = let uu____61434 = type_of ea  in as_arg uu____61434
           in
        [uu____61429]  in
      lid_as_typ FStar_Parser_Const.list_lid [FStar_Syntax_Syntax.U_zero]
        uu____61428
       in
    mk_emb em un uu____61427 etyp
=======
               let uu____61435 = unembed ea cb hd1  in
               FStar_Util.bind_opt uu____61435
                 (fun hd2  ->
                    let uu____61443 = un cb tl1  in
                    FStar_Util.bind_opt uu____61443
                      (fun tl2  -> FStar_Pervasives_Native.Some (hd2 :: tl2)))
           | uu____61458 -> FStar_Pervasives_Native.None)
       in
    let uu____61461 =
      let uu____61462 =
        let uu____61463 = let uu____61468 = type_of ea  in as_arg uu____61468
           in
        [uu____61463]  in
      lid_as_typ FStar_Parser_Const.list_lid [FStar_Syntax_Syntax.U_zero]
        uu____61462
       in
    mk_emb em un uu____61461 etyp
>>>>>>> 183df463
  
let (e_string_list : Prims.string Prims.list embedding) = e_list e_string 
let e_arrow : 'a 'b . 'a embedding -> 'b embedding -> ('a -> 'b) embedding =
  fun ea  ->
    fun eb  ->
      let etyp = FStar_Syntax_Syntax.ET_fun ((ea.emb_typ), (eb.emb_typ))  in
      let em cb f =
        lazy_embed etyp f
<<<<<<< HEAD
          (fun uu____61507  ->
             Lam
               ((fun tas  ->
                   let uu____61537 =
                     let uu____61540 = FStar_List.hd tas  in
                     unembed ea cb uu____61540  in
                   match uu____61537 with
                   | FStar_Pervasives_Native.Some a ->
                       let uu____61542 = f a  in embed eb cb uu____61542
                   | FStar_Pervasives_Native.None  ->
                       failwith "cannot unembed function argument"),
                 [(fun uu____61555  ->
                     let uu____61558 = type_of eb  in as_arg uu____61558)],
=======
          (fun uu____61541  ->
             Lam
               ((fun tas  ->
                   let uu____61571 =
                     let uu____61574 = FStar_List.hd tas  in
                     unembed ea cb uu____61574  in
                   match uu____61571 with
                   | FStar_Pervasives_Native.Some a ->
                       let uu____61576 = f a  in embed eb cb uu____61576
                   | FStar_Pervasives_Native.None  ->
                       failwith "cannot unembed function argument"),
                 [(fun uu____61589  ->
                     let uu____61592 = type_of eb  in as_arg uu____61592)],
>>>>>>> 183df463
                 (Prims.parse_int "1"), FStar_Pervasives_Native.None))
         in
      let un cb lam =
        let k lam1 =
          FStar_Pervasives_Native.Some
            (fun x  ->
<<<<<<< HEAD
               let uu____61616 =
                 let uu____61619 =
                   let uu____61620 =
                     let uu____61621 =
                       let uu____61626 = embed ea cb x  in as_arg uu____61626
                        in
                     [uu____61621]  in
                   cb.iapp lam1 uu____61620  in
                 unembed eb cb uu____61619  in
               match uu____61616 with
=======
               let uu____61650 =
                 let uu____61653 =
                   let uu____61654 =
                     let uu____61655 =
                       let uu____61660 = embed ea cb x  in as_arg uu____61660
                        in
                     [uu____61655]  in
                   cb.iapp lam1 uu____61654  in
                 unembed eb cb uu____61653  in
               match uu____61650 with
>>>>>>> 183df463
               | FStar_Pervasives_Native.Some y -> y
               | FStar_Pervasives_Native.None  ->
                   failwith "cannot unembed function result")
           in
        lazy_unembed cb etyp lam k  in
<<<<<<< HEAD
      let uu____61640 =
        let uu____61641 = type_of ea  in
        let uu____61642 =
          let uu____61643 = type_of eb  in as_iarg uu____61643  in
        make_arrow1 uu____61641 uu____61642  in
      mk_emb em un uu____61640 etyp
=======
      let uu____61674 =
        let uu____61675 = type_of ea  in
        let uu____61676 =
          let uu____61677 = type_of eb  in as_iarg uu____61677  in
        make_arrow1 uu____61675 uu____61676  in
      mk_emb em un uu____61674 etyp
>>>>>>> 183df463
  
let (e_norm_step : FStar_Syntax_Embeddings.norm_step embedding) =
  let em cb n1 =
    match n1 with
    | FStar_Syntax_Embeddings.Simpl  ->
<<<<<<< HEAD
        let uu____61661 =
          FStar_Syntax_Syntax.lid_as_fv FStar_Parser_Const.steps_simpl
            FStar_Syntax_Syntax.delta_constant FStar_Pervasives_Native.None
           in
        mkFV uu____61661 [] []
    | FStar_Syntax_Embeddings.Weak  ->
        let uu____61666 =
          FStar_Syntax_Syntax.lid_as_fv FStar_Parser_Const.steps_weak
            FStar_Syntax_Syntax.delta_constant FStar_Pervasives_Native.None
           in
        mkFV uu____61666 [] []
    | FStar_Syntax_Embeddings.HNF  ->
        let uu____61671 =
          FStar_Syntax_Syntax.lid_as_fv FStar_Parser_Const.steps_hnf
            FStar_Syntax_Syntax.delta_constant FStar_Pervasives_Native.None
           in
        mkFV uu____61671 [] []
    | FStar_Syntax_Embeddings.Primops  ->
        let uu____61676 =
          FStar_Syntax_Syntax.lid_as_fv FStar_Parser_Const.steps_primops
            FStar_Syntax_Syntax.delta_constant FStar_Pervasives_Native.None
           in
        mkFV uu____61676 [] []
    | FStar_Syntax_Embeddings.Delta  ->
        let uu____61681 =
          FStar_Syntax_Syntax.lid_as_fv FStar_Parser_Const.steps_delta
            FStar_Syntax_Syntax.delta_constant FStar_Pervasives_Native.None
           in
        mkFV uu____61681 [] []
    | FStar_Syntax_Embeddings.Zeta  ->
        let uu____61686 =
          FStar_Syntax_Syntax.lid_as_fv FStar_Parser_Const.steps_zeta
            FStar_Syntax_Syntax.delta_constant FStar_Pervasives_Native.None
           in
        mkFV uu____61686 [] []
    | FStar_Syntax_Embeddings.Iota  ->
        let uu____61691 =
          FStar_Syntax_Syntax.lid_as_fv FStar_Parser_Const.steps_iota
            FStar_Syntax_Syntax.delta_constant FStar_Pervasives_Native.None
           in
        mkFV uu____61691 [] []
    | FStar_Syntax_Embeddings.Reify  ->
        let uu____61696 =
          FStar_Syntax_Syntax.lid_as_fv FStar_Parser_Const.steps_reify
            FStar_Syntax_Syntax.delta_constant FStar_Pervasives_Native.None
           in
        mkFV uu____61696 [] []
    | FStar_Syntax_Embeddings.NBE  ->
        let uu____61701 =
          FStar_Syntax_Syntax.lid_as_fv FStar_Parser_Const.steps_nbe
            FStar_Syntax_Syntax.delta_constant FStar_Pervasives_Native.None
           in
        mkFV uu____61701 [] []
    | FStar_Syntax_Embeddings.UnfoldOnly l ->
        let uu____61710 =
          FStar_Syntax_Syntax.lid_as_fv FStar_Parser_Const.steps_unfoldonly
            FStar_Syntax_Syntax.delta_constant FStar_Pervasives_Native.None
           in
        let uu____61711 =
          let uu____61712 =
            let uu____61717 =
              let uu____61718 = e_list e_string  in embed uu____61718 cb l
               in
            as_arg uu____61717  in
          [uu____61712]  in
        mkFV uu____61710 [] uu____61711
    | FStar_Syntax_Embeddings.UnfoldFully l ->
        let uu____61740 =
          FStar_Syntax_Syntax.lid_as_fv FStar_Parser_Const.steps_unfoldfully
            FStar_Syntax_Syntax.delta_constant FStar_Pervasives_Native.None
           in
        let uu____61741 =
          let uu____61742 =
            let uu____61747 =
              let uu____61748 = e_list e_string  in embed uu____61748 cb l
               in
            as_arg uu____61747  in
          [uu____61742]  in
        mkFV uu____61740 [] uu____61741
    | FStar_Syntax_Embeddings.UnfoldAttr l ->
        let uu____61770 =
          FStar_Syntax_Syntax.lid_as_fv FStar_Parser_Const.steps_unfoldattr
            FStar_Syntax_Syntax.delta_constant FStar_Pervasives_Native.None
           in
        let uu____61771 =
          let uu____61772 =
            let uu____61777 =
              let uu____61778 = e_list e_string  in embed uu____61778 cb l
               in
            as_arg uu____61777  in
          [uu____61772]  in
        mkFV uu____61770 [] uu____61771
     in
  let un cb t0 =
    match t0 with
    | FV (fv,uu____61812,[]) when
        FStar_Syntax_Syntax.fv_eq_lid fv FStar_Parser_Const.steps_simpl ->
        FStar_Pervasives_Native.Some FStar_Syntax_Embeddings.Simpl
    | FV (fv,uu____61828,[]) when
        FStar_Syntax_Syntax.fv_eq_lid fv FStar_Parser_Const.steps_weak ->
        FStar_Pervasives_Native.Some FStar_Syntax_Embeddings.Weak
    | FV (fv,uu____61844,[]) when
        FStar_Syntax_Syntax.fv_eq_lid fv FStar_Parser_Const.steps_hnf ->
        FStar_Pervasives_Native.Some FStar_Syntax_Embeddings.HNF
    | FV (fv,uu____61860,[]) when
        FStar_Syntax_Syntax.fv_eq_lid fv FStar_Parser_Const.steps_primops ->
        FStar_Pervasives_Native.Some FStar_Syntax_Embeddings.Primops
    | FV (fv,uu____61876,[]) when
        FStar_Syntax_Syntax.fv_eq_lid fv FStar_Parser_Const.steps_delta ->
        FStar_Pervasives_Native.Some FStar_Syntax_Embeddings.Delta
    | FV (fv,uu____61892,[]) when
        FStar_Syntax_Syntax.fv_eq_lid fv FStar_Parser_Const.steps_zeta ->
        FStar_Pervasives_Native.Some FStar_Syntax_Embeddings.Zeta
    | FV (fv,uu____61908,[]) when
        FStar_Syntax_Syntax.fv_eq_lid fv FStar_Parser_Const.steps_iota ->
        FStar_Pervasives_Native.Some FStar_Syntax_Embeddings.Iota
    | FV (fv,uu____61924,[]) when
        FStar_Syntax_Syntax.fv_eq_lid fv FStar_Parser_Const.steps_nbe ->
        FStar_Pervasives_Native.Some FStar_Syntax_Embeddings.NBE
    | FV (fv,uu____61940,[]) when
        FStar_Syntax_Syntax.fv_eq_lid fv FStar_Parser_Const.steps_reify ->
        FStar_Pervasives_Native.Some FStar_Syntax_Embeddings.Reify
    | FV (fv,uu____61956,(l,uu____61958)::[]) when
        FStar_Syntax_Syntax.fv_eq_lid fv FStar_Parser_Const.steps_unfoldonly
        ->
        let uu____61977 =
          let uu____61983 = e_list e_string  in unembed uu____61983 cb l  in
        FStar_Util.bind_opt uu____61977
          (fun ss  ->
             FStar_All.pipe_left
               (fun _62003  -> FStar_Pervasives_Native.Some _62003)
               (FStar_Syntax_Embeddings.UnfoldOnly ss))
    | FV (fv,uu____62005,(l,uu____62007)::[]) when
        FStar_Syntax_Syntax.fv_eq_lid fv FStar_Parser_Const.steps_unfoldfully
        ->
        let uu____62026 =
          let uu____62032 = e_list e_string  in unembed uu____62032 cb l  in
        FStar_Util.bind_opt uu____62026
          (fun ss  ->
             FStar_All.pipe_left
               (fun _62052  -> FStar_Pervasives_Native.Some _62052)
               (FStar_Syntax_Embeddings.UnfoldFully ss))
    | FV (fv,uu____62054,(l,uu____62056)::[]) when
        FStar_Syntax_Syntax.fv_eq_lid fv FStar_Parser_Const.steps_unfoldattr
        ->
        let uu____62075 =
          let uu____62081 = e_list e_string  in unembed uu____62081 cb l  in
        FStar_Util.bind_opt uu____62075
          (fun ss  ->
             FStar_All.pipe_left
               (fun _62101  -> FStar_Pervasives_Native.Some _62101)
               (FStar_Syntax_Embeddings.UnfoldAttr ss))
    | uu____62102 ->
        ((let uu____62104 =
            let uu____62110 =
              let uu____62112 = t_to_string t0  in
              FStar_Util.format1 "Not an embedded norm_step: %s" uu____62112
               in
            (FStar_Errors.Warning_NotEmbedded, uu____62110)  in
          FStar_Errors.log_issue FStar_Range.dummyRange uu____62104);
         FStar_Pervasives_Native.None)
     in
  let uu____62116 =
    let uu____62117 =
      FStar_Syntax_Syntax.lid_as_fv FStar_Parser_Const.norm_step_lid
        FStar_Syntax_Syntax.delta_constant FStar_Pervasives_Native.None
       in
    mkFV uu____62117 [] []  in
  let uu____62122 =
    FStar_Syntax_Embeddings.emb_typ_of FStar_Syntax_Embeddings.e_norm_step
     in
  mk_emb em un uu____62116 uu____62122 
let (bogus_cbs : nbe_cbs) =
  {
    iapp = (fun h  -> fun _args  -> h);
    translate = (fun uu____62131  -> failwith "bogus_cbs translate")
=======
        let uu____61695 =
          FStar_Syntax_Syntax.lid_as_fv FStar_Parser_Const.steps_simpl
            FStar_Syntax_Syntax.delta_constant FStar_Pervasives_Native.None
           in
        mkFV uu____61695 [] []
    | FStar_Syntax_Embeddings.Weak  ->
        let uu____61700 =
          FStar_Syntax_Syntax.lid_as_fv FStar_Parser_Const.steps_weak
            FStar_Syntax_Syntax.delta_constant FStar_Pervasives_Native.None
           in
        mkFV uu____61700 [] []
    | FStar_Syntax_Embeddings.HNF  ->
        let uu____61705 =
          FStar_Syntax_Syntax.lid_as_fv FStar_Parser_Const.steps_hnf
            FStar_Syntax_Syntax.delta_constant FStar_Pervasives_Native.None
           in
        mkFV uu____61705 [] []
    | FStar_Syntax_Embeddings.Primops  ->
        let uu____61710 =
          FStar_Syntax_Syntax.lid_as_fv FStar_Parser_Const.steps_primops
            FStar_Syntax_Syntax.delta_constant FStar_Pervasives_Native.None
           in
        mkFV uu____61710 [] []
    | FStar_Syntax_Embeddings.Delta  ->
        let uu____61715 =
          FStar_Syntax_Syntax.lid_as_fv FStar_Parser_Const.steps_delta
            FStar_Syntax_Syntax.delta_constant FStar_Pervasives_Native.None
           in
        mkFV uu____61715 [] []
    | FStar_Syntax_Embeddings.Zeta  ->
        let uu____61720 =
          FStar_Syntax_Syntax.lid_as_fv FStar_Parser_Const.steps_zeta
            FStar_Syntax_Syntax.delta_constant FStar_Pervasives_Native.None
           in
        mkFV uu____61720 [] []
    | FStar_Syntax_Embeddings.Iota  ->
        let uu____61725 =
          FStar_Syntax_Syntax.lid_as_fv FStar_Parser_Const.steps_iota
            FStar_Syntax_Syntax.delta_constant FStar_Pervasives_Native.None
           in
        mkFV uu____61725 [] []
    | FStar_Syntax_Embeddings.Reify  ->
        let uu____61730 =
          FStar_Syntax_Syntax.lid_as_fv FStar_Parser_Const.steps_reify
            FStar_Syntax_Syntax.delta_constant FStar_Pervasives_Native.None
           in
        mkFV uu____61730 [] []
    | FStar_Syntax_Embeddings.NBE  ->
        let uu____61735 =
          FStar_Syntax_Syntax.lid_as_fv FStar_Parser_Const.steps_nbe
            FStar_Syntax_Syntax.delta_constant FStar_Pervasives_Native.None
           in
        mkFV uu____61735 [] []
    | FStar_Syntax_Embeddings.UnfoldOnly l ->
        let uu____61744 =
          FStar_Syntax_Syntax.lid_as_fv FStar_Parser_Const.steps_unfoldonly
            FStar_Syntax_Syntax.delta_constant FStar_Pervasives_Native.None
           in
        let uu____61745 =
          let uu____61746 =
            let uu____61751 =
              let uu____61752 = e_list e_string  in embed uu____61752 cb l
               in
            as_arg uu____61751  in
          [uu____61746]  in
        mkFV uu____61744 [] uu____61745
    | FStar_Syntax_Embeddings.UnfoldFully l ->
        let uu____61774 =
          FStar_Syntax_Syntax.lid_as_fv FStar_Parser_Const.steps_unfoldfully
            FStar_Syntax_Syntax.delta_constant FStar_Pervasives_Native.None
           in
        let uu____61775 =
          let uu____61776 =
            let uu____61781 =
              let uu____61782 = e_list e_string  in embed uu____61782 cb l
               in
            as_arg uu____61781  in
          [uu____61776]  in
        mkFV uu____61774 [] uu____61775
    | FStar_Syntax_Embeddings.UnfoldAttr l ->
        let uu____61804 =
          FStar_Syntax_Syntax.lid_as_fv FStar_Parser_Const.steps_unfoldattr
            FStar_Syntax_Syntax.delta_constant FStar_Pervasives_Native.None
           in
        let uu____61805 =
          let uu____61806 =
            let uu____61811 =
              let uu____61812 = e_list e_string  in embed uu____61812 cb l
               in
            as_arg uu____61811  in
          [uu____61806]  in
        mkFV uu____61804 [] uu____61805
     in
  let un cb t0 =
    match t0 with
    | FV (fv,uu____61846,[]) when
        FStar_Syntax_Syntax.fv_eq_lid fv FStar_Parser_Const.steps_simpl ->
        FStar_Pervasives_Native.Some FStar_Syntax_Embeddings.Simpl
    | FV (fv,uu____61862,[]) when
        FStar_Syntax_Syntax.fv_eq_lid fv FStar_Parser_Const.steps_weak ->
        FStar_Pervasives_Native.Some FStar_Syntax_Embeddings.Weak
    | FV (fv,uu____61878,[]) when
        FStar_Syntax_Syntax.fv_eq_lid fv FStar_Parser_Const.steps_hnf ->
        FStar_Pervasives_Native.Some FStar_Syntax_Embeddings.HNF
    | FV (fv,uu____61894,[]) when
        FStar_Syntax_Syntax.fv_eq_lid fv FStar_Parser_Const.steps_primops ->
        FStar_Pervasives_Native.Some FStar_Syntax_Embeddings.Primops
    | FV (fv,uu____61910,[]) when
        FStar_Syntax_Syntax.fv_eq_lid fv FStar_Parser_Const.steps_delta ->
        FStar_Pervasives_Native.Some FStar_Syntax_Embeddings.Delta
    | FV (fv,uu____61926,[]) when
        FStar_Syntax_Syntax.fv_eq_lid fv FStar_Parser_Const.steps_zeta ->
        FStar_Pervasives_Native.Some FStar_Syntax_Embeddings.Zeta
    | FV (fv,uu____61942,[]) when
        FStar_Syntax_Syntax.fv_eq_lid fv FStar_Parser_Const.steps_iota ->
        FStar_Pervasives_Native.Some FStar_Syntax_Embeddings.Iota
    | FV (fv,uu____61958,[]) when
        FStar_Syntax_Syntax.fv_eq_lid fv FStar_Parser_Const.steps_nbe ->
        FStar_Pervasives_Native.Some FStar_Syntax_Embeddings.NBE
    | FV (fv,uu____61974,[]) when
        FStar_Syntax_Syntax.fv_eq_lid fv FStar_Parser_Const.steps_reify ->
        FStar_Pervasives_Native.Some FStar_Syntax_Embeddings.Reify
    | FV (fv,uu____61990,(l,uu____61992)::[]) when
        FStar_Syntax_Syntax.fv_eq_lid fv FStar_Parser_Const.steps_unfoldonly
        ->
        let uu____62011 =
          let uu____62017 = e_list e_string  in unembed uu____62017 cb l  in
        FStar_Util.bind_opt uu____62011
          (fun ss  ->
             FStar_All.pipe_left
               (fun _62037  -> FStar_Pervasives_Native.Some _62037)
               (FStar_Syntax_Embeddings.UnfoldOnly ss))
    | FV (fv,uu____62039,(l,uu____62041)::[]) when
        FStar_Syntax_Syntax.fv_eq_lid fv FStar_Parser_Const.steps_unfoldfully
        ->
        let uu____62060 =
          let uu____62066 = e_list e_string  in unembed uu____62066 cb l  in
        FStar_Util.bind_opt uu____62060
          (fun ss  ->
             FStar_All.pipe_left
               (fun _62086  -> FStar_Pervasives_Native.Some _62086)
               (FStar_Syntax_Embeddings.UnfoldFully ss))
    | FV (fv,uu____62088,(l,uu____62090)::[]) when
        FStar_Syntax_Syntax.fv_eq_lid fv FStar_Parser_Const.steps_unfoldattr
        ->
        let uu____62109 =
          let uu____62115 = e_list e_string  in unembed uu____62115 cb l  in
        FStar_Util.bind_opt uu____62109
          (fun ss  ->
             FStar_All.pipe_left
               (fun _62135  -> FStar_Pervasives_Native.Some _62135)
               (FStar_Syntax_Embeddings.UnfoldAttr ss))
    | uu____62136 ->
        ((let uu____62138 =
            let uu____62144 =
              let uu____62146 = t_to_string t0  in
              FStar_Util.format1 "Not an embedded norm_step: %s" uu____62146
               in
            (FStar_Errors.Warning_NotEmbedded, uu____62144)  in
          FStar_Errors.log_issue FStar_Range.dummyRange uu____62138);
         FStar_Pervasives_Native.None)
     in
  let uu____62150 =
    let uu____62151 =
      FStar_Syntax_Syntax.lid_as_fv FStar_Parser_Const.norm_step_lid
        FStar_Syntax_Syntax.delta_constant FStar_Pervasives_Native.None
       in
    mkFV uu____62151 [] []  in
  let uu____62156 =
    FStar_Syntax_Embeddings.emb_typ_of FStar_Syntax_Embeddings.e_norm_step
     in
  mk_emb em un uu____62150 uu____62156 
let (bogus_cbs : nbe_cbs) =
  {
    iapp = (fun h  -> fun _args  -> h);
    translate = (fun uu____62165  -> failwith "bogus_cbs translate")
>>>>>>> 183df463
  } 
let (arg_as_int : arg -> FStar_BigInt.t FStar_Pervasives_Native.option) =
  fun a  ->
    FStar_All.pipe_right (FStar_Pervasives_Native.fst a)
      (unembed e_int bogus_cbs)
  
let (arg_as_bool : arg -> Prims.bool FStar_Pervasives_Native.option) =
  fun a  ->
    FStar_All.pipe_right (FStar_Pervasives_Native.fst a)
      (unembed e_bool bogus_cbs)
  
let (arg_as_char : arg -> FStar_Char.char FStar_Pervasives_Native.option) =
  fun a  ->
    FStar_All.pipe_right (FStar_Pervasives_Native.fst a)
      (unembed e_char bogus_cbs)
  
let (arg_as_string : arg -> Prims.string FStar_Pervasives_Native.option) =
  fun a  ->
    FStar_All.pipe_right (FStar_Pervasives_Native.fst a)
      (unembed e_string bogus_cbs)
  
let arg_as_list :
  'a . 'a embedding -> arg -> 'a Prims.list FStar_Pervasives_Native.option =
  fun e  ->
    fun a  ->
<<<<<<< HEAD
      let uu____62208 =
        let uu____62217 = e_list e  in unembed uu____62217 bogus_cbs  in
      FStar_All.pipe_right (FStar_Pervasives_Native.fst a) uu____62208
=======
      let uu____62242 =
        let uu____62251 = e_list e  in unembed uu____62251 bogus_cbs  in
      FStar_All.pipe_right (FStar_Pervasives_Native.fst a) uu____62242
>>>>>>> 183df463
  
let (arg_as_bounded_int :
  arg ->
    (FStar_Syntax_Syntax.fv * FStar_BigInt.t) FStar_Pervasives_Native.option)
  =
<<<<<<< HEAD
  fun uu____62239  ->
    match uu____62239 with
    | (a,uu____62247) ->
        (match a with
         | FV (fv1,[],(Constant (Int i),uu____62262)::[]) when
             let uu____62279 =
               FStar_Ident.text_of_lid
                 (fv1.FStar_Syntax_Syntax.fv_name).FStar_Syntax_Syntax.v
                in
             FStar_Util.ends_with uu____62279 "int_to_t" ->
             FStar_Pervasives_Native.Some (fv1, i)
         | uu____62286 -> FStar_Pervasives_Native.None)
=======
  fun uu____62273  ->
    match uu____62273 with
    | (a,uu____62281) ->
        (match a with
         | FV (fv1,[],(Constant (Int i),uu____62296)::[]) when
             let uu____62313 =
               FStar_Ident.text_of_lid
                 (fv1.FStar_Syntax_Syntax.fv_name).FStar_Syntax_Syntax.v
                in
             FStar_Util.ends_with uu____62313 "int_to_t" ->
             FStar_Pervasives_Native.Some (fv1, i)
         | uu____62320 -> FStar_Pervasives_Native.None)
>>>>>>> 183df463
  
let (int_as_bounded : FStar_Syntax_Syntax.fv -> FStar_BigInt.t -> t) =
  fun int_to_t1  ->
    fun n1  ->
      let c = embed e_int bogus_cbs n1  in
      let int_to_t2 args = FV (int_to_t1, [], args)  in
<<<<<<< HEAD
      let uu____62329 = let uu____62336 = as_arg c  in [uu____62336]  in
      int_to_t2 uu____62329
=======
      let uu____62363 = let uu____62370 = as_arg c  in [uu____62370]  in
      int_to_t2 uu____62363
>>>>>>> 183df463
  
let lift_unary :
  'a 'b .
    ('a -> 'b) ->
      'a FStar_Pervasives_Native.option Prims.list ->
        'b FStar_Pervasives_Native.option
  =
  fun f  ->
    fun aopts  ->
      match aopts with
      | (FStar_Pervasives_Native.Some a)::[] ->
<<<<<<< HEAD
          let uu____62390 = f a  in FStar_Pervasives_Native.Some uu____62390
      | uu____62391 -> FStar_Pervasives_Native.None
=======
          let uu____62424 = f a  in FStar_Pervasives_Native.Some uu____62424
      | uu____62425 -> FStar_Pervasives_Native.None
>>>>>>> 183df463
  
let lift_binary :
  'a 'b .
    ('a -> 'a -> 'b) ->
      'a FStar_Pervasives_Native.option Prims.list ->
        'b FStar_Pervasives_Native.option
  =
  fun f  ->
    fun aopts  ->
      match aopts with
      | (FStar_Pervasives_Native.Some a0)::(FStar_Pervasives_Native.Some
          a1)::[] ->
<<<<<<< HEAD
          let uu____62445 = f a0 a1  in
          FStar_Pervasives_Native.Some uu____62445
      | uu____62446 -> FStar_Pervasives_Native.None
=======
          let uu____62479 = f a0 a1  in
          FStar_Pervasives_Native.Some uu____62479
      | uu____62480 -> FStar_Pervasives_Native.None
>>>>>>> 183df463
  
let unary_op :
  'a .
    (arg -> 'a FStar_Pervasives_Native.option) ->
      ('a -> t) -> args -> t FStar_Pervasives_Native.option
  =
  fun as_a  ->
    fun f  ->
      fun args  ->
<<<<<<< HEAD
        let uu____62490 = FStar_List.map as_a args  in
        lift_unary f uu____62490
=======
        let uu____62524 = FStar_List.map as_a args  in
        lift_unary f uu____62524
>>>>>>> 183df463
  
let binary_op :
  'a .
    (arg -> 'a FStar_Pervasives_Native.option) ->
      ('a -> 'a -> t) -> args -> t FStar_Pervasives_Native.option
  =
  fun as_a  ->
    fun f  ->
      fun args  ->
<<<<<<< HEAD
        let uu____62545 = FStar_List.map as_a args  in
        lift_binary f uu____62545
=======
        let uu____62579 = FStar_List.map as_a args  in
        lift_binary f uu____62579
>>>>>>> 183df463
  
let (unary_int_op :
  (FStar_BigInt.t -> FStar_BigInt.t) ->
    args -> t FStar_Pervasives_Native.option)
  =
  fun f  ->
    unary_op arg_as_int
<<<<<<< HEAD
      (fun x  -> let uu____62575 = f x  in embed e_int bogus_cbs uu____62575)
=======
      (fun x  -> let uu____62609 = f x  in embed e_int bogus_cbs uu____62609)
>>>>>>> 183df463
  
let (binary_int_op :
  (FStar_BigInt.t -> FStar_BigInt.t -> FStar_BigInt.t) ->
    args -> t FStar_Pervasives_Native.option)
  =
  fun f  ->
    binary_op arg_as_int
      (fun x  ->
         fun y  ->
<<<<<<< HEAD
           let uu____62602 = f x y  in embed e_int bogus_cbs uu____62602)
=======
           let uu____62636 = f x y  in embed e_int bogus_cbs uu____62636)
>>>>>>> 183df463
  
let (unary_bool_op :
  (Prims.bool -> Prims.bool) -> args -> t FStar_Pervasives_Native.option) =
  fun f  ->
    unary_op arg_as_bool
<<<<<<< HEAD
      (fun x  -> let uu____62628 = f x  in embed e_bool bogus_cbs uu____62628)
=======
      (fun x  -> let uu____62662 = f x  in embed e_bool bogus_cbs uu____62662)
>>>>>>> 183df463
  
let (binary_bool_op :
  (Prims.bool -> Prims.bool -> Prims.bool) ->
    args -> t FStar_Pervasives_Native.option)
  =
  fun f  ->
    binary_op arg_as_bool
      (fun x  ->
         fun y  ->
<<<<<<< HEAD
           let uu____62666 = f x y  in embed e_bool bogus_cbs uu____62666)
=======
           let uu____62700 = f x y  in embed e_bool bogus_cbs uu____62700)
>>>>>>> 183df463
  
let (binary_string_op :
  (Prims.string -> Prims.string -> Prims.string) ->
    args -> t FStar_Pervasives_Native.option)
  =
  fun f  ->
    binary_op arg_as_string
      (fun x  ->
         fun y  ->
<<<<<<< HEAD
           let uu____62704 = f x y  in embed e_string bogus_cbs uu____62704)
=======
           let uu____62738 = f x y  in embed e_string bogus_cbs uu____62738)
>>>>>>> 183df463
  
let mixed_binary_op :
  'a 'b 'c .
    (arg -> 'a FStar_Pervasives_Native.option) ->
      (arg -> 'b FStar_Pervasives_Native.option) ->
        ('c -> t) ->
          ('a -> 'b -> 'c) -> args -> t FStar_Pervasives_Native.option
  =
  fun as_a  ->
    fun as_b  ->
      fun embed_c  ->
        fun f  ->
          fun args  ->
            match args with
            | a::b::[] ->
<<<<<<< HEAD
                let uu____62809 =
                  let uu____62818 = as_a a  in
                  let uu____62821 = as_b b  in (uu____62818, uu____62821)  in
                (match uu____62809 with
                 | (FStar_Pervasives_Native.Some
                    a1,FStar_Pervasives_Native.Some b1) ->
                     let uu____62836 =
                       let uu____62837 = f a1 b1  in embed_c uu____62837  in
                     FStar_Pervasives_Native.Some uu____62836
                 | uu____62838 -> FStar_Pervasives_Native.None)
            | uu____62847 -> FStar_Pervasives_Native.None
  
let (list_of_string' : Prims.string -> t) =
  fun s  ->
    let uu____62856 = e_list e_char  in
    let uu____62863 = FStar_String.list_of_string s  in
    embed uu____62856 bogus_cbs uu____62863
=======
                let uu____62843 =
                  let uu____62852 = as_a a  in
                  let uu____62855 = as_b b  in (uu____62852, uu____62855)  in
                (match uu____62843 with
                 | (FStar_Pervasives_Native.Some
                    a1,FStar_Pervasives_Native.Some b1) ->
                     let uu____62870 =
                       let uu____62871 = f a1 b1  in embed_c uu____62871  in
                     FStar_Pervasives_Native.Some uu____62870
                 | uu____62872 -> FStar_Pervasives_Native.None)
            | uu____62881 -> FStar_Pervasives_Native.None
  
let (list_of_string' : Prims.string -> t) =
  fun s  ->
    let uu____62890 = e_list e_char  in
    let uu____62897 = FStar_String.list_of_string s  in
    embed uu____62890 bogus_cbs uu____62897
>>>>>>> 183df463
  
let (string_of_list' : FStar_Char.char Prims.list -> t) =
  fun l  ->
    let s = FStar_String.string_of_list l  in
    Constant (String (s, FStar_Range.dummyRange))
  
let (string_compare' : Prims.string -> Prims.string -> t) =
  fun s1  ->
    fun s2  ->
      let r = FStar_String.compare s1 s2  in
<<<<<<< HEAD
      let uu____62902 =
        let uu____62903 = FStar_Util.string_of_int r  in
        FStar_BigInt.big_int_of_string uu____62903  in
      embed e_int bogus_cbs uu____62902
=======
      let uu____62936 =
        let uu____62937 = FStar_Util.string_of_int r  in
        FStar_BigInt.big_int_of_string uu____62937  in
      embed e_int bogus_cbs uu____62936
>>>>>>> 183df463
  
let (string_concat' : args -> t FStar_Pervasives_Native.option) =
  fun args  ->
    match args with
    | a1::a2::[] ->
<<<<<<< HEAD
        let uu____62937 = arg_as_string a1  in
        (match uu____62937 with
         | FStar_Pervasives_Native.Some s1 ->
             let uu____62946 = arg_as_list e_string a2  in
             (match uu____62946 with
              | FStar_Pervasives_Native.Some s2 ->
                  let r = FStar_String.concat s1 s2  in
                  let uu____62964 = embed e_string bogus_cbs r  in
                  FStar_Pervasives_Native.Some uu____62964
              | uu____62966 -> FStar_Pervasives_Native.None)
         | uu____62972 -> FStar_Pervasives_Native.None)
    | uu____62976 -> FStar_Pervasives_Native.None
  
let (string_of_int : FStar_BigInt.t -> t) =
  fun i  ->
    let uu____62983 = FStar_BigInt.string_of_big_int i  in
    embed e_string bogus_cbs uu____62983
=======
        let uu____62971 = arg_as_string a1  in
        (match uu____62971 with
         | FStar_Pervasives_Native.Some s1 ->
             let uu____62980 = arg_as_list e_string a2  in
             (match uu____62980 with
              | FStar_Pervasives_Native.Some s2 ->
                  let r = FStar_String.concat s1 s2  in
                  let uu____62998 = embed e_string bogus_cbs r  in
                  FStar_Pervasives_Native.Some uu____62998
              | uu____63000 -> FStar_Pervasives_Native.None)
         | uu____63006 -> FStar_Pervasives_Native.None)
    | uu____63010 -> FStar_Pervasives_Native.None
  
let (string_of_int : FStar_BigInt.t -> t) =
  fun i  ->
    let uu____63017 = FStar_BigInt.string_of_big_int i  in
    embed e_string bogus_cbs uu____63017
>>>>>>> 183df463
  
let (string_of_bool : Prims.bool -> t) =
  fun b  -> embed e_string bogus_cbs (if b then "true" else "false") 
let (string_lowercase : Prims.string -> t) =
  fun s  -> embed e_string bogus_cbs (FStar_String.lowercase s) 
let (string_uppercase : Prims.string -> t) =
  fun s  -> embed e_string bogus_cbs (FStar_String.lowercase s) 
let (decidable_eq : Prims.bool -> args -> t FStar_Pervasives_Native.option) =
  fun neg  ->
    fun args  ->
      let tru = embed e_bool bogus_cbs true  in
      let fal = embed e_bool bogus_cbs false  in
      match args with
<<<<<<< HEAD
      | (_typ,uu____63045)::(a1,uu____63047)::(a2,uu____63049)::[] ->
          let uu____63066 = eq_t a1 a2  in
          (match uu____63066 with
=======
      | (_typ,uu____63079)::(a1,uu____63081)::(a2,uu____63083)::[] ->
          let uu____63100 = eq_t a1 a2  in
          (match uu____63100 with
>>>>>>> 183df463
           | FStar_Syntax_Util.Equal  ->
               FStar_Pervasives_Native.Some (if neg then fal else tru)
           | FStar_Syntax_Util.NotEqual  ->
               FStar_Pervasives_Native.Some (if neg then tru else fal)
<<<<<<< HEAD
           | uu____63075 -> FStar_Pervasives_Native.None)
      | uu____63076 -> failwith "Unexpected number of arguments"
=======
           | uu____63109 -> FStar_Pervasives_Native.None)
      | uu____63110 -> failwith "Unexpected number of arguments"
>>>>>>> 183df463
  
let (interp_prop_eq2 : args -> t FStar_Pervasives_Native.option) =
  fun args  ->
    match args with
<<<<<<< HEAD
    | (_u,uu____63091)::(_typ,uu____63093)::(a1,uu____63095)::(a2,uu____63097)::[]
        ->
        let uu____63118 = eq_t a1 a2  in
        (match uu____63118 with
         | FStar_Syntax_Util.Equal  ->
             let uu____63121 = embed e_bool bogus_cbs true  in
             FStar_Pervasives_Native.Some uu____63121
         | FStar_Syntax_Util.NotEqual  ->
             let uu____63124 = embed e_bool bogus_cbs false  in
             FStar_Pervasives_Native.Some uu____63124
         | FStar_Syntax_Util.Unknown  -> FStar_Pervasives_Native.None)
    | uu____63127 -> failwith "Unexpected number of arguments"
=======
    | (_u,uu____63125)::(_typ,uu____63127)::(a1,uu____63129)::(a2,uu____63131)::[]
        ->
        let uu____63152 = eq_t a1 a2  in
        (match uu____63152 with
         | FStar_Syntax_Util.Equal  ->
             let uu____63155 = embed e_bool bogus_cbs true  in
             FStar_Pervasives_Native.Some uu____63155
         | FStar_Syntax_Util.NotEqual  ->
             let uu____63158 = embed e_bool bogus_cbs false  in
             FStar_Pervasives_Native.Some uu____63158
         | FStar_Syntax_Util.Unknown  -> FStar_Pervasives_Native.None)
    | uu____63161 -> failwith "Unexpected number of arguments"
>>>>>>> 183df463
  
let (interp_prop_eq3 : args -> t FStar_Pervasives_Native.option) =
  fun args  ->
    match args with
<<<<<<< HEAD
    | (_u,uu____63142)::(_v,uu____63144)::(t1,uu____63146)::(t2,uu____63148)::
        (a1,uu____63150)::(a2,uu____63152)::[] ->
        let uu____63181 =
          let uu____63182 = eq_t t1 t2  in
          let uu____63183 = eq_t a1 a2  in
          FStar_Syntax_Util.eq_inj uu____63182 uu____63183  in
        (match uu____63181 with
         | FStar_Syntax_Util.Equal  ->
             let uu____63186 = embed e_bool bogus_cbs true  in
             FStar_Pervasives_Native.Some uu____63186
         | FStar_Syntax_Util.NotEqual  ->
             let uu____63189 = embed e_bool bogus_cbs false  in
             FStar_Pervasives_Native.Some uu____63189
         | FStar_Syntax_Util.Unknown  -> FStar_Pervasives_Native.None)
    | uu____63192 -> failwith "Unexpected number of arguments"
=======
    | (_u,uu____63176)::(_v,uu____63178)::(t1,uu____63180)::(t2,uu____63182)::
        (a1,uu____63184)::(a2,uu____63186)::[] ->
        let uu____63215 =
          let uu____63216 = eq_t t1 t2  in
          let uu____63217 = eq_t a1 a2  in
          FStar_Syntax_Util.eq_inj uu____63216 uu____63217  in
        (match uu____63215 with
         | FStar_Syntax_Util.Equal  ->
             let uu____63220 = embed e_bool bogus_cbs true  in
             FStar_Pervasives_Native.Some uu____63220
         | FStar_Syntax_Util.NotEqual  ->
             let uu____63223 = embed e_bool bogus_cbs false  in
             FStar_Pervasives_Native.Some uu____63223
         | FStar_Syntax_Util.Unknown  -> FStar_Pervasives_Native.None)
    | uu____63226 -> failwith "Unexpected number of arguments"
>>>>>>> 183df463
  
let (dummy_interp :
  FStar_Ident.lid -> args -> t FStar_Pervasives_Native.option) =
  fun lid  ->
    fun args  ->
<<<<<<< HEAD
      let uu____63211 =
        let uu____63213 = FStar_Ident.string_of_lid lid  in
        FStar_String.op_Hat "No interpretation for " uu____63213  in
      failwith uu____63211
=======
      let uu____63245 =
        let uu____63247 = FStar_Ident.string_of_lid lid  in
        FStar_String.op_Hat "No interpretation for " uu____63247  in
      failwith uu____63245
>>>>>>> 183df463
  
let (prims_to_fstar_range_step : args -> t FStar_Pervasives_Native.option) =
  fun args  ->
    match args with
<<<<<<< HEAD
    | (a1,uu____63229)::[] ->
        let uu____63238 = unembed e_range bogus_cbs a1  in
        (match uu____63238 with
         | FStar_Pervasives_Native.Some r ->
             let uu____63244 = embed e_range bogus_cbs r  in
             FStar_Pervasives_Native.Some uu____63244
         | FStar_Pervasives_Native.None  -> FStar_Pervasives_Native.None)
    | uu____63245 -> failwith "Unexpected number of arguments"
=======
    | (a1,uu____63263)::[] ->
        let uu____63272 = unembed e_range bogus_cbs a1  in
        (match uu____63272 with
         | FStar_Pervasives_Native.Some r ->
             let uu____63278 = embed e_range bogus_cbs r  in
             FStar_Pervasives_Native.Some uu____63278
         | FStar_Pervasives_Native.None  -> FStar_Pervasives_Native.None)
    | uu____63279 -> failwith "Unexpected number of arguments"
>>>>>>> 183df463
  
let (string_split' : args -> t FStar_Pervasives_Native.option) =
  fun args  ->
    match args with
    | a1::a2::[] ->
<<<<<<< HEAD
        let uu____63281 = arg_as_list e_char a1  in
        (match uu____63281 with
         | FStar_Pervasives_Native.Some s1 ->
             let uu____63297 = arg_as_string a2  in
             (match uu____63297 with
              | FStar_Pervasives_Native.Some s2 ->
                  let r = FStar_String.split s1 s2  in
                  let uu____63310 =
                    let uu____63311 = e_list e_string  in
                    embed uu____63311 bogus_cbs r  in
                  FStar_Pervasives_Native.Some uu____63310
              | uu____63321 -> FStar_Pervasives_Native.None)
         | uu____63325 -> FStar_Pervasives_Native.None)
    | uu____63331 -> FStar_Pervasives_Native.None
=======
        let uu____63315 = arg_as_list e_char a1  in
        (match uu____63315 with
         | FStar_Pervasives_Native.Some s1 ->
             let uu____63331 = arg_as_string a2  in
             (match uu____63331 with
              | FStar_Pervasives_Native.Some s2 ->
                  let r = FStar_String.split s1 s2  in
                  let uu____63344 =
                    let uu____63345 = e_list e_string  in
                    embed uu____63345 bogus_cbs r  in
                  FStar_Pervasives_Native.Some uu____63344
              | uu____63355 -> FStar_Pervasives_Native.None)
         | uu____63359 -> FStar_Pervasives_Native.None)
    | uu____63365 -> FStar_Pervasives_Native.None
>>>>>>> 183df463
  
let (string_index : args -> t FStar_Pervasives_Native.option) =
  fun args  ->
    match args with
    | a1::a2::[] ->
<<<<<<< HEAD
        let uu____63364 =
          let uu____63374 = arg_as_string a1  in
          let uu____63378 = arg_as_int a2  in (uu____63374, uu____63378)  in
        (match uu____63364 with
         | (FStar_Pervasives_Native.Some s,FStar_Pervasives_Native.Some i) ->
             (try
                (fun uu___1497_63402  ->
                   match () with
                   | () ->
                       let r = FStar_String.index s i  in
                       let uu____63407 = embed e_char bogus_cbs r  in
                       FStar_Pervasives_Native.Some uu____63407) ()
              with | uu___1496_63410 -> FStar_Pervasives_Native.None)
         | uu____63413 -> FStar_Pervasives_Native.None)
    | uu____63423 -> FStar_Pervasives_Native.None
=======
        let uu____63398 =
          let uu____63408 = arg_as_string a1  in
          let uu____63412 = arg_as_int a2  in (uu____63408, uu____63412)  in
        (match uu____63398 with
         | (FStar_Pervasives_Native.Some s,FStar_Pervasives_Native.Some i) ->
             (try
                (fun uu___1497_63436  ->
                   match () with
                   | () ->
                       let r = FStar_String.index s i  in
                       let uu____63441 = embed e_char bogus_cbs r  in
                       FStar_Pervasives_Native.Some uu____63441) ()
              with | uu___1496_63444 -> FStar_Pervasives_Native.None)
         | uu____63447 -> FStar_Pervasives_Native.None)
    | uu____63457 -> FStar_Pervasives_Native.None
>>>>>>> 183df463
  
let (string_index_of : args -> t FStar_Pervasives_Native.option) =
  fun args  ->
    match args with
    | a1::a2::[] ->
<<<<<<< HEAD
        let uu____63456 =
          let uu____63467 = arg_as_string a1  in
          let uu____63471 = arg_as_char a2  in (uu____63467, uu____63471)  in
        (match uu____63456 with
         | (FStar_Pervasives_Native.Some s,FStar_Pervasives_Native.Some c) ->
             (try
                (fun uu___1515_63500  ->
                   match () with
                   | () ->
                       let r = FStar_String.index_of s c  in
                       let uu____63504 = embed e_int bogus_cbs r  in
                       FStar_Pervasives_Native.Some uu____63504) ()
              with | uu___1514_63506 -> FStar_Pervasives_Native.None)
         | uu____63509 -> FStar_Pervasives_Native.None)
    | uu____63520 -> FStar_Pervasives_Native.None
=======
        let uu____63490 =
          let uu____63501 = arg_as_string a1  in
          let uu____63505 = arg_as_char a2  in (uu____63501, uu____63505)  in
        (match uu____63490 with
         | (FStar_Pervasives_Native.Some s,FStar_Pervasives_Native.Some c) ->
             (try
                (fun uu___1515_63534  ->
                   match () with
                   | () ->
                       let r = FStar_String.index_of s c  in
                       let uu____63538 = embed e_int bogus_cbs r  in
                       FStar_Pervasives_Native.Some uu____63538) ()
              with | uu___1514_63540 -> FStar_Pervasives_Native.None)
         | uu____63543 -> FStar_Pervasives_Native.None)
    | uu____63554 -> FStar_Pervasives_Native.None
>>>>>>> 183df463
  
let (string_substring' : args -> t FStar_Pervasives_Native.option) =
  fun args  ->
    match args with
    | a1::a2::a3::[] ->
<<<<<<< HEAD
        let uu____63562 =
          let uu____63576 = arg_as_string a1  in
          let uu____63580 = arg_as_int a2  in
          let uu____63583 = arg_as_int a3  in
          (uu____63576, uu____63580, uu____63583)  in
        (match uu____63562 with
=======
        let uu____63596 =
          let uu____63610 = arg_as_string a1  in
          let uu____63614 = arg_as_int a2  in
          let uu____63617 = arg_as_int a3  in
          (uu____63610, uu____63614, uu____63617)  in
        (match uu____63596 with
>>>>>>> 183df463
         | (FStar_Pervasives_Native.Some s1,FStar_Pervasives_Native.Some
            n1,FStar_Pervasives_Native.Some n2) ->
             let n11 = FStar_BigInt.to_int_fs n1  in
             let n21 = FStar_BigInt.to_int_fs n2  in
             (try
<<<<<<< HEAD
                (fun uu___1538_63616  ->
                   match () with
                   | () ->
                       let r = FStar_String.substring s1 n11 n21  in
                       let uu____63621 = embed e_string bogus_cbs r  in
                       FStar_Pervasives_Native.Some uu____63621) ()
              with | uu___1537_63624 -> FStar_Pervasives_Native.None)
         | uu____63627 -> FStar_Pervasives_Native.None)
    | uu____63641 -> FStar_Pervasives_Native.None
=======
                (fun uu___1538_63650  ->
                   match () with
                   | () ->
                       let r = FStar_String.substring s1 n11 n21  in
                       let uu____63655 = embed e_string bogus_cbs r  in
                       FStar_Pervasives_Native.Some uu____63655) ()
              with | uu___1537_63658 -> FStar_Pervasives_Native.None)
         | uu____63661 -> FStar_Pervasives_Native.None)
    | uu____63675 -> FStar_Pervasives_Native.None
>>>>>>> 183df463
  
let (mk_range : args -> t FStar_Pervasives_Native.option) =
  fun args  ->
    match args with
    | fn::from_line::from_col::to_line::to_col::[] ->
<<<<<<< HEAD
        let uu____63701 =
          let uu____63723 = arg_as_string fn  in
          let uu____63727 = arg_as_int from_line  in
          let uu____63730 = arg_as_int from_col  in
          let uu____63733 = arg_as_int to_line  in
          let uu____63736 = arg_as_int to_col  in
          (uu____63723, uu____63727, uu____63730, uu____63733, uu____63736)
           in
        (match uu____63701 with
=======
        let uu____63735 =
          let uu____63757 = arg_as_string fn  in
          let uu____63761 = arg_as_int from_line  in
          let uu____63764 = arg_as_int from_col  in
          let uu____63767 = arg_as_int to_line  in
          let uu____63770 = arg_as_int to_col  in
          (uu____63757, uu____63761, uu____63764, uu____63767, uu____63770)
           in
        (match uu____63735 with
>>>>>>> 183df463
         | (FStar_Pervasives_Native.Some fn1,FStar_Pervasives_Native.Some
            from_l,FStar_Pervasives_Native.Some
            from_c,FStar_Pervasives_Native.Some
            to_l,FStar_Pervasives_Native.Some to_c) ->
             let r =
<<<<<<< HEAD
               let uu____63771 =
                 let uu____63772 = FStar_BigInt.to_int_fs from_l  in
                 let uu____63774 = FStar_BigInt.to_int_fs from_c  in
                 FStar_Range.mk_pos uu____63772 uu____63774  in
               let uu____63776 =
                 let uu____63777 = FStar_BigInt.to_int_fs to_l  in
                 let uu____63779 = FStar_BigInt.to_int_fs to_c  in
                 FStar_Range.mk_pos uu____63777 uu____63779  in
               FStar_Range.mk_range fn1 uu____63771 uu____63776  in
             let uu____63781 = embed e_range bogus_cbs r  in
             FStar_Pervasives_Native.Some uu____63781
         | uu____63782 -> FStar_Pervasives_Native.None)
    | uu____63804 -> FStar_Pervasives_Native.None
=======
               let uu____63805 =
                 let uu____63806 = FStar_BigInt.to_int_fs from_l  in
                 let uu____63808 = FStar_BigInt.to_int_fs from_c  in
                 FStar_Range.mk_pos uu____63806 uu____63808  in
               let uu____63810 =
                 let uu____63811 = FStar_BigInt.to_int_fs to_l  in
                 let uu____63813 = FStar_BigInt.to_int_fs to_c  in
                 FStar_Range.mk_pos uu____63811 uu____63813  in
               FStar_Range.mk_range fn1 uu____63805 uu____63810  in
             let uu____63815 = embed e_range bogus_cbs r  in
             FStar_Pervasives_Native.Some uu____63815
         | uu____63816 -> FStar_Pervasives_Native.None)
    | uu____63838 -> FStar_Pervasives_Native.None
>>>>>>> 183df463
  
let arrow_as_prim_step_1 :
  'a 'b .
    'a embedding ->
      'b embedding ->
        ('a -> 'b) ->
          Prims.int ->
            FStar_Ident.lid ->
              nbe_cbs -> args -> t FStar_Pervasives_Native.option
  =
  fun ea  ->
    fun eb  ->
      fun f  ->
        fun n_tvars  ->
          fun _fv_lid  ->
            fun cb  ->
              let f_wrapped args =
<<<<<<< HEAD
                let uu____63894 = FStar_List.splitAt n_tvars args  in
                match uu____63894 with
                | (_tvar_args,rest_args) ->
                    let uu____63943 = FStar_List.hd rest_args  in
                    (match uu____63943 with
                     | (x,uu____63955) ->
                         let uu____63956 = unembed ea cb x  in
                         FStar_Util.map_opt uu____63956
                           (fun x1  ->
                              let uu____63962 = f x1  in
                              embed eb cb uu____63962))
=======
                let uu____63928 = FStar_List.splitAt n_tvars args  in
                match uu____63928 with
                | (_tvar_args,rest_args) ->
                    let uu____63977 = FStar_List.hd rest_args  in
                    (match uu____63977 with
                     | (x,uu____63989) ->
                         let uu____63990 = unembed ea cb x  in
                         FStar_Util.map_opt uu____63990
                           (fun x1  ->
                              let uu____63996 = f x1  in
                              embed eb cb uu____63996))
>>>>>>> 183df463
                 in
              f_wrapped
  
let arrow_as_prim_step_2 :
  'a 'b 'c .
    'a embedding ->
      'b embedding ->
        'c embedding ->
          ('a -> 'b -> 'c) ->
            Prims.int ->
              FStar_Ident.lid ->
                nbe_cbs -> args -> t FStar_Pervasives_Native.option
  =
  fun ea  ->
    fun eb  ->
      fun ec  ->
        fun f  ->
          fun n_tvars  ->
            fun _fv_lid  ->
              fun cb  ->
                let f_wrapped args =
<<<<<<< HEAD
                  let uu____64071 = FStar_List.splitAt n_tvars args  in
                  match uu____64071 with
                  | (_tvar_args,rest_args) ->
                      let uu____64120 = FStar_List.hd rest_args  in
                      (match uu____64120 with
                       | (x,uu____64132) ->
                           let uu____64133 =
                             let uu____64138 = FStar_List.tl rest_args  in
                             FStar_List.hd uu____64138  in
                           (match uu____64133 with
                            | (y,uu____64156) ->
                                let uu____64157 = unembed ea cb x  in
                                FStar_Util.bind_opt uu____64157
                                  (fun x1  ->
                                     let uu____64163 = unembed eb cb y  in
                                     FStar_Util.bind_opt uu____64163
                                       (fun y1  ->
                                          let uu____64169 =
                                            let uu____64170 = f x1 y1  in
                                            embed ec cb uu____64170  in
                                          FStar_Pervasives_Native.Some
                                            uu____64169))))
=======
                  let uu____64105 = FStar_List.splitAt n_tvars args  in
                  match uu____64105 with
                  | (_tvar_args,rest_args) ->
                      let uu____64154 = FStar_List.hd rest_args  in
                      (match uu____64154 with
                       | (x,uu____64166) ->
                           let uu____64167 =
                             let uu____64172 = FStar_List.tl rest_args  in
                             FStar_List.hd uu____64172  in
                           (match uu____64167 with
                            | (y,uu____64190) ->
                                let uu____64191 = unembed ea cb x  in
                                FStar_Util.bind_opt uu____64191
                                  (fun x1  ->
                                     let uu____64197 = unembed eb cb y  in
                                     FStar_Util.bind_opt uu____64197
                                       (fun y1  ->
                                          let uu____64203 =
                                            let uu____64204 = f x1 y1  in
                                            embed ec cb uu____64204  in
                                          FStar_Pervasives_Native.Some
                                            uu____64203))))
>>>>>>> 183df463
                   in
                f_wrapped
  
let arrow_as_prim_step_3 :
  'a 'b 'c 'd .
    'a embedding ->
      'b embedding ->
        'c embedding ->
          'd embedding ->
            ('a -> 'b -> 'c -> 'd) ->
              Prims.int ->
                FStar_Ident.lid ->
                  nbe_cbs -> args -> t FStar_Pervasives_Native.option
  =
  fun ea  ->
    fun eb  ->
      fun ec  ->
        fun ed  ->
          fun f  ->
            fun n_tvars  ->
              fun _fv_lid  ->
                fun cb  ->
                  let f_wrapped args =
<<<<<<< HEAD
                    let uu____64298 = FStar_List.splitAt n_tvars args  in
                    match uu____64298 with
                    | (_tvar_args,rest_args) ->
                        let uu____64347 = FStar_List.hd rest_args  in
                        (match uu____64347 with
                         | (x,uu____64359) ->
                             let uu____64360 =
                               let uu____64365 = FStar_List.tl rest_args  in
                               FStar_List.hd uu____64365  in
                             (match uu____64360 with
                              | (y,uu____64383) ->
                                  let uu____64384 =
                                    let uu____64389 =
                                      let uu____64396 =
                                        FStar_List.tl rest_args  in
                                      FStar_List.tl uu____64396  in
                                    FStar_List.hd uu____64389  in
                                  (match uu____64384 with
                                   | (z,uu____64418) ->
                                       let uu____64419 = unembed ea cb x  in
                                       FStar_Util.bind_opt uu____64419
                                         (fun x1  ->
                                            let uu____64425 = unembed eb cb y
                                               in
                                            FStar_Util.bind_opt uu____64425
                                              (fun y1  ->
                                                 let uu____64431 =
                                                   unembed ec cb z  in
                                                 FStar_Util.bind_opt
                                                   uu____64431
                                                   (fun z1  ->
                                                      let uu____64437 =
                                                        let uu____64438 =
                                                          f x1 y1 z1  in
                                                        embed ed cb
                                                          uu____64438
                                                         in
                                                      FStar_Pervasives_Native.Some
                                                        uu____64437))))))
=======
                    let uu____64332 = FStar_List.splitAt n_tvars args  in
                    match uu____64332 with
                    | (_tvar_args,rest_args) ->
                        let uu____64381 = FStar_List.hd rest_args  in
                        (match uu____64381 with
                         | (x,uu____64393) ->
                             let uu____64394 =
                               let uu____64399 = FStar_List.tl rest_args  in
                               FStar_List.hd uu____64399  in
                             (match uu____64394 with
                              | (y,uu____64417) ->
                                  let uu____64418 =
                                    let uu____64423 =
                                      let uu____64430 =
                                        FStar_List.tl rest_args  in
                                      FStar_List.tl uu____64430  in
                                    FStar_List.hd uu____64423  in
                                  (match uu____64418 with
                                   | (z,uu____64452) ->
                                       let uu____64453 = unembed ea cb x  in
                                       FStar_Util.bind_opt uu____64453
                                         (fun x1  ->
                                            let uu____64459 = unembed eb cb y
                                               in
                                            FStar_Util.bind_opt uu____64459
                                              (fun y1  ->
                                                 let uu____64465 =
                                                   unembed ec cb z  in
                                                 FStar_Util.bind_opt
                                                   uu____64465
                                                   (fun z1  ->
                                                      let uu____64471 =
                                                        let uu____64472 =
                                                          f x1 y1 z1  in
                                                        embed ed cb
                                                          uu____64472
                                                         in
                                                      FStar_Pervasives_Native.Some
                                                        uu____64471))))))
>>>>>>> 183df463
                     in
                  f_wrapped
  <|MERGE_RESOLUTION|>--- conflicted
+++ resolved
@@ -9,61 +9,33 @@
   | Char of FStar_Char.char 
   | Range of FStar_Range.range 
 let (uu___is_Unit : constant -> Prims.bool) =
-  fun projectee  ->
-<<<<<<< HEAD
-    match projectee with | Unit  -> true | uu____55898 -> false
-  
+  fun projectee  -> match projectee with | Unit  -> true | uu____57 -> false 
 let (uu___is_Bool : constant -> Prims.bool) =
   fun projectee  ->
-    match projectee with | Bool _0 -> true | uu____55911 -> false
-=======
-    match projectee with | Unit  -> true | uu____55932 -> false
-  
-let (uu___is_Bool : constant -> Prims.bool) =
-  fun projectee  ->
-    match projectee with | Bool _0 -> true | uu____55945 -> false
->>>>>>> 183df463
+    match projectee with | Bool _0 -> true | uu____70 -> false
   
 let (__proj__Bool__item___0 : constant -> Prims.bool) =
   fun projectee  -> match projectee with | Bool _0 -> _0 
 let (uu___is_Int : constant -> Prims.bool) =
-  fun projectee  ->
-<<<<<<< HEAD
-    match projectee with | Int _0 -> true | uu____55933 -> false
-=======
-    match projectee with | Int _0 -> true | uu____55967 -> false
->>>>>>> 183df463
-  
+  fun projectee  -> match projectee with | Int _0 -> true | uu____92 -> false 
 let (__proj__Int__item___0 : constant -> FStar_BigInt.t) =
   fun projectee  -> match projectee with | Int _0 -> _0 
 let (uu___is_String : constant -> Prims.bool) =
   fun projectee  ->
-<<<<<<< HEAD
-    match projectee with | String _0 -> true | uu____55957 -> false
-=======
-    match projectee with | String _0 -> true | uu____55991 -> false
->>>>>>> 183df463
+    match projectee with | String _0 -> true | uu____116 -> false
   
 let (__proj__String__item___0 :
   constant -> (Prims.string * FStar_Range.range)) =
   fun projectee  -> match projectee with | String _0 -> _0 
 let (uu___is_Char : constant -> Prims.bool) =
   fun projectee  ->
-<<<<<<< HEAD
-    match projectee with | Char _0 -> true | uu____55992 -> false
-=======
-    match projectee with | Char _0 -> true | uu____56026 -> false
->>>>>>> 183df463
+    match projectee with | Char _0 -> true | uu____151 -> false
   
 let (__proj__Char__item___0 : constant -> FStar_Char.char) =
   fun projectee  -> match projectee with | Char _0 -> _0 
 let (uu___is_Range : constant -> Prims.bool) =
   fun projectee  ->
-<<<<<<< HEAD
-    match projectee with | Range _0 -> true | uu____56014 -> false
-=======
-    match projectee with | Range _0 -> true | uu____56048 -> false
->>>>>>> 183df463
+    match projectee with | Range _0 -> true | uu____173 -> false
   
 let (__proj__Range__item___0 : constant -> FStar_Range.range) =
   fun projectee  -> match projectee with | Range _0 -> _0 
@@ -128,21 +100,13 @@
   residual_flags: cflag Prims.list }
 let (uu___is_Var : atom -> Prims.bool) =
   fun projectee  ->
-<<<<<<< HEAD
-    match projectee with | Var _0 -> true | uu____56396 -> false
-=======
-    match projectee with | Var _0 -> true | uu____56430 -> false
->>>>>>> 183df463
+    match projectee with | Var _0 -> true | uu____555 -> false
   
 let (__proj__Var__item___0 : atom -> var) =
   fun projectee  -> match projectee with | Var _0 -> _0 
 let (uu___is_Match : atom -> Prims.bool) =
   fun projectee  ->
-<<<<<<< HEAD
-    match projectee with | Match _0 -> true | uu____56432 -> false
-=======
-    match projectee with | Match _0 -> true | uu____56466 -> false
->>>>>>> 183df463
+    match projectee with | Match _0 -> true | uu____591 -> false
   
 let (__proj__Match__item___0 :
   atom ->
@@ -152,11 +116,7 @@
   = fun projectee  -> match projectee with | Match _0 -> _0 
 let (uu___is_Lam : t -> Prims.bool) =
   fun projectee  ->
-<<<<<<< HEAD
-    match projectee with | Lam _0 -> true | uu____56532 -> false
-=======
-    match projectee with | Lam _0 -> true | uu____56566 -> false
->>>>>>> 183df463
+    match projectee with | Lam _0 -> true | uu____691 -> false
   
 let (__proj__Lam__item___0 :
   t ->
@@ -166,22 +126,14 @@
   = fun projectee  -> match projectee with | Lam _0 -> _0 
 let (uu___is_Accu : t -> Prims.bool) =
   fun projectee  ->
-<<<<<<< HEAD
-    match projectee with | Accu _0 -> true | uu____56651 -> false
-=======
-    match projectee with | Accu _0 -> true | uu____56685 -> false
->>>>>>> 183df463
+    match projectee with | Accu _0 -> true | uu____810 -> false
   
 let (__proj__Accu__item___0 :
   t -> (atom * (t * FStar_Syntax_Syntax.aqual) Prims.list)) =
   fun projectee  -> match projectee with | Accu _0 -> _0 
 let (uu___is_Construct : t -> Prims.bool) =
   fun projectee  ->
-<<<<<<< HEAD
-    match projectee with | Construct _0 -> true | uu____56714 -> false
-=======
-    match projectee with | Construct _0 -> true | uu____56748 -> false
->>>>>>> 183df463
+    match projectee with | Construct _0 -> true | uu____873 -> false
   
 let (__proj__Construct__item___0 :
   t ->
@@ -189,13 +141,7 @@
       FStar_Syntax_Syntax.aqual) Prims.list))
   = fun projectee  -> match projectee with | Construct _0 -> _0 
 let (uu___is_FV : t -> Prims.bool) =
-  fun projectee  ->
-<<<<<<< HEAD
-    match projectee with | FV _0 -> true | uu____56789 -> false
-=======
-    match projectee with | FV _0 -> true | uu____56823 -> false
->>>>>>> 183df463
-  
+  fun projectee  -> match projectee with | FV _0 -> true | uu____948 -> false 
 let (__proj__FV__item___0 :
   t ->
     (FStar_Syntax_Syntax.fv * FStar_Syntax_Syntax.universe Prims.list * (t *
@@ -203,49 +149,29 @@
   = fun projectee  -> match projectee with | FV _0 -> _0 
 let (uu___is_Constant : t -> Prims.bool) =
   fun projectee  ->
-<<<<<<< HEAD
-    match projectee with | Constant _0 -> true | uu____56850 -> false
-=======
-    match projectee with | Constant _0 -> true | uu____56884 -> false
->>>>>>> 183df463
+    match projectee with | Constant _0 -> true | uu____1009 -> false
   
 let (__proj__Constant__item___0 : t -> constant) =
   fun projectee  -> match projectee with | Constant _0 -> _0 
 let (uu___is_Type_t : t -> Prims.bool) =
   fun projectee  ->
-<<<<<<< HEAD
-    match projectee with | Type_t _0 -> true | uu____56869 -> false
-=======
-    match projectee with | Type_t _0 -> true | uu____56903 -> false
->>>>>>> 183df463
+    match projectee with | Type_t _0 -> true | uu____1028 -> false
   
 let (__proj__Type_t__item___0 : t -> FStar_Syntax_Syntax.universe) =
   fun projectee  -> match projectee with | Type_t _0 -> _0 
 let (uu___is_Univ : t -> Prims.bool) =
   fun projectee  ->
-<<<<<<< HEAD
-    match projectee with | Univ _0 -> true | uu____56888 -> false
-=======
-    match projectee with | Univ _0 -> true | uu____56922 -> false
->>>>>>> 183df463
+    match projectee with | Univ _0 -> true | uu____1047 -> false
   
 let (__proj__Univ__item___0 : t -> FStar_Syntax_Syntax.universe) =
   fun projectee  -> match projectee with | Univ _0 -> _0 
 let (uu___is_Unknown : t -> Prims.bool) =
   fun projectee  ->
-<<<<<<< HEAD
-    match projectee with | Unknown  -> true | uu____56906 -> false
+    match projectee with | Unknown  -> true | uu____1065 -> false
   
 let (uu___is_Arrow : t -> Prims.bool) =
   fun projectee  ->
-    match projectee with | Arrow _0 -> true | uu____56938 -> false
-=======
-    match projectee with | Unknown  -> true | uu____56940 -> false
-  
-let (uu___is_Arrow : t -> Prims.bool) =
-  fun projectee  ->
-    match projectee with | Arrow _0 -> true | uu____56972 -> false
->>>>>>> 183df463
+    match projectee with | Arrow _0 -> true | uu____1097 -> false
   
 let (__proj__Arrow__item___0 :
   t ->
@@ -254,43 +180,27 @@
   = fun projectee  -> match projectee with | Arrow _0 -> _0 
 let (uu___is_Refinement : t -> Prims.bool) =
   fun projectee  ->
-<<<<<<< HEAD
-    match projectee with | Refinement _0 -> true | uu____57031 -> false
-=======
-    match projectee with | Refinement _0 -> true | uu____57065 -> false
->>>>>>> 183df463
+    match projectee with | Refinement _0 -> true | uu____1190 -> false
   
 let (__proj__Refinement__item___0 :
   t -> ((t -> t) * (unit -> (t * FStar_Syntax_Syntax.aqual)))) =
   fun projectee  -> match projectee with | Refinement _0 -> _0 
 let (uu___is_Reflect : t -> Prims.bool) =
   fun projectee  ->
-<<<<<<< HEAD
-    match projectee with | Reflect _0 -> true | uu____57092 -> false
-=======
-    match projectee with | Reflect _0 -> true | uu____57126 -> false
->>>>>>> 183df463
+    match projectee with | Reflect _0 -> true | uu____1251 -> false
   
 let (__proj__Reflect__item___0 : t -> t) =
   fun projectee  -> match projectee with | Reflect _0 -> _0 
 let (uu___is_Quote : t -> Prims.bool) =
   fun projectee  ->
-<<<<<<< HEAD
-    match projectee with | Quote _0 -> true | uu____57115 -> false
-=======
-    match projectee with | Quote _0 -> true | uu____57149 -> false
->>>>>>> 183df463
+    match projectee with | Quote _0 -> true | uu____1274 -> false
   
 let (__proj__Quote__item___0 :
   t -> (FStar_Syntax_Syntax.term * FStar_Syntax_Syntax.quoteinfo)) =
   fun projectee  -> match projectee with | Quote _0 -> _0 
 let (uu___is_Lazy : t -> Prims.bool) =
   fun projectee  ->
-<<<<<<< HEAD
-    match projectee with | Lazy _0 -> true | uu____57160 -> false
-=======
-    match projectee with | Lazy _0 -> true | uu____57194 -> false
->>>>>>> 183df463
+    match projectee with | Lazy _0 -> true | uu____1319 -> false
   
 let (__proj__Lazy__item___0 :
   t ->
@@ -300,11 +210,7 @@
   = fun projectee  -> match projectee with | Lazy _0 -> _0 
 let (uu___is_Rec : t -> Prims.bool) =
   fun projectee  ->
-<<<<<<< HEAD
-    match projectee with | Rec _0 -> true | uu____57257 -> false
-=======
-    match projectee with | Rec _0 -> true | uu____57291 -> false
->>>>>>> 183df463
+    match projectee with | Rec _0 -> true | uu____1416 -> false
   
 let (__proj__Rec__item___0 :
   t ->
@@ -315,33 +221,21 @@
   = fun projectee  -> match projectee with | Rec _0 -> _0 
 let (uu___is_Tot : comp -> Prims.bool) =
   fun projectee  ->
-<<<<<<< HEAD
-    match projectee with | Tot _0 -> true | uu____57390 -> false
-=======
-    match projectee with | Tot _0 -> true | uu____57424 -> false
->>>>>>> 183df463
+    match projectee with | Tot _0 -> true | uu____1549 -> false
   
 let (__proj__Tot__item___0 :
   comp -> (t * FStar_Syntax_Syntax.universe FStar_Pervasives_Native.option))
   = fun projectee  -> match projectee with | Tot _0 -> _0 
 let (uu___is_GTot : comp -> Prims.bool) =
   fun projectee  ->
-<<<<<<< HEAD
-    match projectee with | GTot _0 -> true | uu____57433 -> false
-=======
-    match projectee with | GTot _0 -> true | uu____57467 -> false
->>>>>>> 183df463
+    match projectee with | GTot _0 -> true | uu____1592 -> false
   
 let (__proj__GTot__item___0 :
   comp -> (t * FStar_Syntax_Syntax.universe FStar_Pervasives_Native.option))
   = fun projectee  -> match projectee with | GTot _0 -> _0 
 let (uu___is_Comp : comp -> Prims.bool) =
   fun projectee  ->
-<<<<<<< HEAD
-    match projectee with | Comp _0 -> true | uu____57470 -> false
-=======
-    match projectee with | Comp _0 -> true | uu____57504 -> false
->>>>>>> 183df463
+    match projectee with | Comp _0 -> true | uu____1629 -> false
   
 let (__proj__Comp__item___0 : comp -> comp_typ) =
   fun projectee  -> match projectee with | Comp _0 -> _0 
@@ -379,85 +273,43 @@
   
 let (uu___is_TOTAL : cflag -> Prims.bool) =
   fun projectee  ->
-<<<<<<< HEAD
-    match projectee with | TOTAL  -> true | uu____57599 -> false
+    match projectee with | TOTAL  -> true | uu____1758 -> false
   
 let (uu___is_MLEFFECT : cflag -> Prims.bool) =
   fun projectee  ->
-    match projectee with | MLEFFECT  -> true | uu____57610 -> false
+    match projectee with | MLEFFECT  -> true | uu____1769 -> false
   
 let (uu___is_RETURN : cflag -> Prims.bool) =
   fun projectee  ->
-    match projectee with | RETURN  -> true | uu____57621 -> false
+    match projectee with | RETURN  -> true | uu____1780 -> false
   
 let (uu___is_PARTIAL_RETURN : cflag -> Prims.bool) =
   fun projectee  ->
-    match projectee with | PARTIAL_RETURN  -> true | uu____57632 -> false
+    match projectee with | PARTIAL_RETURN  -> true | uu____1791 -> false
   
 let (uu___is_SOMETRIVIAL : cflag -> Prims.bool) =
   fun projectee  ->
-    match projectee with | SOMETRIVIAL  -> true | uu____57643 -> false
-=======
-    match projectee with | TOTAL  -> true | uu____57633 -> false
-  
-let (uu___is_MLEFFECT : cflag -> Prims.bool) =
-  fun projectee  ->
-    match projectee with | MLEFFECT  -> true | uu____57644 -> false
-  
-let (uu___is_RETURN : cflag -> Prims.bool) =
-  fun projectee  ->
-    match projectee with | RETURN  -> true | uu____57655 -> false
-  
-let (uu___is_PARTIAL_RETURN : cflag -> Prims.bool) =
-  fun projectee  ->
-    match projectee with | PARTIAL_RETURN  -> true | uu____57666 -> false
-  
-let (uu___is_SOMETRIVIAL : cflag -> Prims.bool) =
-  fun projectee  ->
-    match projectee with | SOMETRIVIAL  -> true | uu____57677 -> false
->>>>>>> 183df463
+    match projectee with | SOMETRIVIAL  -> true | uu____1802 -> false
   
 let (uu___is_TRIVIAL_POSTCONDITION : cflag -> Prims.bool) =
   fun projectee  ->
     match projectee with
     | TRIVIAL_POSTCONDITION  -> true
-<<<<<<< HEAD
-    | uu____57654 -> false
+    | uu____1813 -> false
   
 let (uu___is_SHOULD_NOT_INLINE : cflag -> Prims.bool) =
   fun projectee  ->
-    match projectee with | SHOULD_NOT_INLINE  -> true | uu____57665 -> false
+    match projectee with | SHOULD_NOT_INLINE  -> true | uu____1824 -> false
   
 let (uu___is_LEMMA : cflag -> Prims.bool) =
   fun projectee  ->
-    match projectee with | LEMMA  -> true | uu____57676 -> false
+    match projectee with | LEMMA  -> true | uu____1835 -> false
   
 let (uu___is_CPS : cflag -> Prims.bool) =
-  fun projectee  ->
-    match projectee with | CPS  -> true | uu____57687 -> false
-  
+  fun projectee  -> match projectee with | CPS  -> true | uu____1846 -> false 
 let (uu___is_DECREASES : cflag -> Prims.bool) =
   fun projectee  ->
-    match projectee with | DECREASES _0 -> true | uu____57699 -> false
-=======
-    | uu____57688 -> false
-  
-let (uu___is_SHOULD_NOT_INLINE : cflag -> Prims.bool) =
-  fun projectee  ->
-    match projectee with | SHOULD_NOT_INLINE  -> true | uu____57699 -> false
-  
-let (uu___is_LEMMA : cflag -> Prims.bool) =
-  fun projectee  ->
-    match projectee with | LEMMA  -> true | uu____57710 -> false
-  
-let (uu___is_CPS : cflag -> Prims.bool) =
-  fun projectee  ->
-    match projectee with | CPS  -> true | uu____57721 -> false
-  
-let (uu___is_DECREASES : cflag -> Prims.bool) =
-  fun projectee  ->
-    match projectee with | DECREASES _0 -> true | uu____57733 -> false
->>>>>>> 183df463
+    match projectee with | DECREASES _0 -> true | uu____1858 -> false
   
 let (__proj__DECREASES__item___0 : cflag -> t) =
   fun projectee  -> match projectee with | DECREASES _0 -> _0 
@@ -484,23 +336,10 @@
 type head = t
 type annot = t FStar_Pervasives_Native.option
 let (isAccu : t -> Prims.bool) =
-  fun trm  ->
-<<<<<<< HEAD
-    match trm with | Accu uu____57775 -> true | uu____57787 -> false
-=======
-    match trm with | Accu uu____57809 -> true | uu____57821 -> false
->>>>>>> 183df463
-  
+  fun trm  -> match trm with | Accu uu____1934 -> true | uu____1946 -> false 
 let (isNotAccu : t -> Prims.bool) =
   fun x  ->
-    match x with
-<<<<<<< HEAD
-    | Accu (uu____57797,uu____57798) -> false
-    | uu____57812 -> true
-=======
-    | Accu (uu____57831,uu____57832) -> false
-    | uu____57846 -> true
->>>>>>> 183df463
+    match x with | Accu (uu____1956,uu____1957) -> false | uu____1971 -> true
   
 let (mkConstruct :
   FStar_Syntax_Syntax.fv ->
@@ -519,24 +358,14 @@
         -> t)
   = fun s  -> fun cases  -> fun bs  -> Accu ((Match (s, cases, bs)), []) 
 let (equal_if : Prims.bool -> FStar_Syntax_Util.eq_result) =
-<<<<<<< HEAD
-  fun uu___516_57948  ->
-    if uu___516_57948
-=======
-  fun uu___516_57982  ->
-    if uu___516_57982
->>>>>>> 183df463
+  fun uu___0_2107  ->
+    if uu___0_2107
     then FStar_Syntax_Util.Equal
     else FStar_Syntax_Util.Unknown
   
 let (equal_iff : Prims.bool -> FStar_Syntax_Util.eq_result) =
-<<<<<<< HEAD
-  fun uu___517_57959  ->
-    if uu___517_57959
-=======
-  fun uu___517_57993  ->
-    if uu___517_57993
->>>>>>> 183df463
+  fun uu___1_2118  ->
+    if uu___1_2118
     then FStar_Syntax_Util.Equal
     else FStar_Syntax_Util.NotEqual
   
@@ -549,21 +378,12 @@
       match (r1, r2) with
       | (FStar_Syntax_Util.Equal ,FStar_Syntax_Util.Equal ) ->
           FStar_Syntax_Util.Equal
-<<<<<<< HEAD
-      | (FStar_Syntax_Util.NotEqual ,uu____57975) ->
+      | (FStar_Syntax_Util.NotEqual ,uu____2134) ->
           FStar_Syntax_Util.NotEqual
-      | (uu____57976,FStar_Syntax_Util.NotEqual ) ->
+      | (uu____2135,FStar_Syntax_Util.NotEqual ) ->
           FStar_Syntax_Util.NotEqual
-      | (FStar_Syntax_Util.Unknown ,uu____57977) -> FStar_Syntax_Util.Unknown
-      | (uu____57978,FStar_Syntax_Util.Unknown ) -> FStar_Syntax_Util.Unknown
-=======
-      | (FStar_Syntax_Util.NotEqual ,uu____58009) ->
-          FStar_Syntax_Util.NotEqual
-      | (uu____58010,FStar_Syntax_Util.NotEqual ) ->
-          FStar_Syntax_Util.NotEqual
-      | (FStar_Syntax_Util.Unknown ,uu____58011) -> FStar_Syntax_Util.Unknown
-      | (uu____58012,FStar_Syntax_Util.Unknown ) -> FStar_Syntax_Util.Unknown
->>>>>>> 183df463
+      | (FStar_Syntax_Util.Unknown ,uu____2136) -> FStar_Syntax_Util.Unknown
+      | (uu____2137,FStar_Syntax_Util.Unknown ) -> FStar_Syntax_Util.Unknown
   
 let (eq_and :
   FStar_Syntax_Util.eq_result ->
@@ -573,11 +393,7 @@
     fun g  ->
       match f with
       | FStar_Syntax_Util.Equal  -> g ()
-<<<<<<< HEAD
-      | uu____57995 -> FStar_Syntax_Util.Unknown
-=======
-      | uu____58029 -> FStar_Syntax_Util.Unknown
->>>>>>> 183df463
+      | uu____2154 -> FStar_Syntax_Util.Unknown
   
 let (eq_constant : constant -> constant -> FStar_Syntax_Util.eq_result) =
   fun c1  ->
@@ -586,155 +402,83 @@
       | (Unit ,Unit ) -> FStar_Syntax_Util.Equal
       | (Bool b1,Bool b2) -> equal_iff (b1 = b2)
       | (Int i1,Int i2) -> equal_iff (i1 = i2)
-<<<<<<< HEAD
-      | (String (s1,uu____58015),String (s2,uu____58017)) ->
+      | (String (s1,uu____2174),String (s2,uu____2176)) ->
           equal_iff (s1 = s2)
       | (Char c11,Char c21) -> equal_iff (c11 = c21)
       | (Range r1,Range r2) -> FStar_Syntax_Util.Unknown
-      | (uu____58030,uu____58031) -> FStar_Syntax_Util.NotEqual
-=======
-      | (String (s1,uu____58049),String (s2,uu____58051)) ->
-          equal_iff (s1 = s2)
-      | (Char c11,Char c21) -> equal_iff (c11 = c21)
-      | (Range r1,Range r2) -> FStar_Syntax_Util.Unknown
-      | (uu____58064,uu____58065) -> FStar_Syntax_Util.NotEqual
->>>>>>> 183df463
+      | (uu____2189,uu____2190) -> FStar_Syntax_Util.NotEqual
   
 let rec (eq_t : t -> t -> FStar_Syntax_Util.eq_result) =
   fun t1  ->
     fun t2  ->
       match (t1, t2) with
-<<<<<<< HEAD
-      | (Lam uu____58067,Lam uu____58068) -> FStar_Syntax_Util.Unknown
+      | (Lam uu____2226,Lam uu____2227) -> FStar_Syntax_Util.Unknown
       | (Accu (a1,as1),Accu (a2,as2)) ->
-          let uu____58157 = eq_atom a1 a2  in
-          eq_and uu____58157 (fun uu____58159  -> eq_args as1 as2)
+          let uu____2316 = eq_atom a1 a2  in
+          eq_and uu____2316 (fun uu____2318  -> eq_args as1 as2)
       | (Construct (v1,us1,args1),Construct (v2,us2,args2)) ->
-          let uu____58198 = FStar_Syntax_Syntax.fv_eq v1 v2  in
-          if uu____58198
-=======
-      | (Lam uu____58101,Lam uu____58102) -> FStar_Syntax_Util.Unknown
-      | (Accu (a1,as1),Accu (a2,as2)) ->
-          let uu____58191 = eq_atom a1 a2  in
-          eq_and uu____58191 (fun uu____58193  -> eq_args as1 as2)
-      | (Construct (v1,us1,args1),Construct (v2,us2,args2)) ->
-          let uu____58232 = FStar_Syntax_Syntax.fv_eq v1 v2  in
-          if uu____58232
->>>>>>> 183df463
+          let uu____2357 = FStar_Syntax_Syntax.fv_eq v1 v2  in
+          if uu____2357
           then
             (if (FStar_List.length args1) <> (FStar_List.length args2)
              then failwith "eq_t, different number of args on Construct"
              else ();
-<<<<<<< HEAD
-             (let uu____58214 = FStar_List.zip args1 args2  in
+             (let uu____2373 = FStar_List.zip args1 args2  in
               FStar_All.pipe_left
                 (FStar_List.fold_left
                    (fun acc  ->
-                      fun uu____58271  ->
-                        match uu____58271 with
-                        | ((a1,uu____58285),(a2,uu____58287)) ->
-                            let uu____58296 = eq_t a1 a2  in
-                            eq_inj acc uu____58296) FStar_Syntax_Util.Equal)
-                uu____58214))
+                      fun uu____2430  ->
+                        match uu____2430 with
+                        | ((a1,uu____2444),(a2,uu____2446)) ->
+                            let uu____2455 = eq_t a1 a2  in
+                            eq_inj acc uu____2455) FStar_Syntax_Util.Equal)
+                uu____2373))
           else FStar_Syntax_Util.NotEqual
       | (FV (v1,us1,args1),FV (v2,us2,args2)) ->
-          let uu____58337 = FStar_Syntax_Syntax.fv_eq v1 v2  in
-          if uu____58337
+          let uu____2496 = FStar_Syntax_Syntax.fv_eq v1 v2  in
+          if uu____2496
           then
-            let uu____58340 =
-              let uu____58341 = FStar_Syntax_Util.eq_univs_list us1 us2  in
-              equal_iff uu____58341  in
-            eq_and uu____58340 (fun uu____58344  -> eq_args args1 args2)
+            let uu____2499 =
+              let uu____2500 = FStar_Syntax_Util.eq_univs_list us1 us2  in
+              equal_iff uu____2500  in
+            eq_and uu____2499 (fun uu____2503  -> eq_args args1 args2)
           else FStar_Syntax_Util.Unknown
       | (Constant c1,Constant c2) -> eq_constant c1 c2
       | (Type_t u1,Type_t u2) ->
-          let uu____58351 = FStar_Syntax_Util.eq_univs u1 u2  in
-          equal_iff uu____58351
+          let uu____2510 = FStar_Syntax_Util.eq_univs u1 u2  in
+          equal_iff uu____2510
       | (Univ u1,Univ u2) ->
-          let uu____58355 = FStar_Syntax_Util.eq_univs u1 u2  in
-          equal_iff uu____58355
-=======
-             (let uu____58248 = FStar_List.zip args1 args2  in
-              FStar_All.pipe_left
-                (FStar_List.fold_left
-                   (fun acc  ->
-                      fun uu____58305  ->
-                        match uu____58305 with
-                        | ((a1,uu____58319),(a2,uu____58321)) ->
-                            let uu____58330 = eq_t a1 a2  in
-                            eq_inj acc uu____58330) FStar_Syntax_Util.Equal)
-                uu____58248))
-          else FStar_Syntax_Util.NotEqual
-      | (FV (v1,us1,args1),FV (v2,us2,args2)) ->
-          let uu____58371 = FStar_Syntax_Syntax.fv_eq v1 v2  in
-          if uu____58371
-          then
-            let uu____58374 =
-              let uu____58375 = FStar_Syntax_Util.eq_univs_list us1 us2  in
-              equal_iff uu____58375  in
-            eq_and uu____58374 (fun uu____58378  -> eq_args args1 args2)
-          else FStar_Syntax_Util.Unknown
-      | (Constant c1,Constant c2) -> eq_constant c1 c2
-      | (Type_t u1,Type_t u2) ->
-          let uu____58385 = FStar_Syntax_Util.eq_univs u1 u2  in
-          equal_iff uu____58385
-      | (Univ u1,Univ u2) ->
-          let uu____58389 = FStar_Syntax_Util.eq_univs u1 u2  in
-          equal_iff uu____58389
->>>>>>> 183df463
+          let uu____2514 = FStar_Syntax_Util.eq_univs u1 u2  in
+          equal_iff uu____2514
       | (Refinement (r1,t11),Refinement (r2,t21)) ->
           let x =
             FStar_Syntax_Syntax.new_bv FStar_Pervasives_Native.None
               FStar_Syntax_Syntax.t_unit
              in
-<<<<<<< HEAD
-          let uu____58402 =
-            let uu____58403 =
-              let uu____58404 = t11 ()  in
-              FStar_Pervasives_Native.fst uu____58404  in
-            let uu____58409 =
-              let uu____58410 = t21 ()  in
-              FStar_Pervasives_Native.fst uu____58410  in
-            eq_t uu____58403 uu____58409  in
-          eq_and uu____58402
-            (fun uu____58418  ->
-               let uu____58419 =
-                 let uu____58420 = mkAccuVar x  in r1 uu____58420  in
-               let uu____58421 =
-                 let uu____58422 = mkAccuVar x  in r2 uu____58422  in
-               eq_t uu____58419 uu____58421)
+          let uu____2561 =
+            let uu____2562 =
+              let uu____2563 = t11 ()  in
+              FStar_Pervasives_Native.fst uu____2563  in
+            let uu____2568 =
+              let uu____2569 = t21 ()  in
+              FStar_Pervasives_Native.fst uu____2569  in
+            eq_t uu____2562 uu____2568  in
+          eq_and uu____2561
+            (fun uu____2577  ->
+               let uu____2578 =
+                 let uu____2579 = mkAccuVar x  in r1 uu____2579  in
+               let uu____2580 =
+                 let uu____2581 = mkAccuVar x  in r2 uu____2581  in
+               eq_t uu____2578 uu____2580)
       | (Unknown ,Unknown ) -> FStar_Syntax_Util.Equal
-      | (uu____58423,uu____58424) -> FStar_Syntax_Util.Unknown
-=======
-          let uu____58436 =
-            let uu____58437 =
-              let uu____58438 = t11 ()  in
-              FStar_Pervasives_Native.fst uu____58438  in
-            let uu____58443 =
-              let uu____58444 = t21 ()  in
-              FStar_Pervasives_Native.fst uu____58444  in
-            eq_t uu____58437 uu____58443  in
-          eq_and uu____58436
-            (fun uu____58452  ->
-               let uu____58453 =
-                 let uu____58454 = mkAccuVar x  in r1 uu____58454  in
-               let uu____58455 =
-                 let uu____58456 = mkAccuVar x  in r2 uu____58456  in
-               eq_t uu____58453 uu____58455)
-      | (Unknown ,Unknown ) -> FStar_Syntax_Util.Equal
-      | (uu____58457,uu____58458) -> FStar_Syntax_Util.Unknown
->>>>>>> 183df463
+      | (uu____2582,uu____2583) -> FStar_Syntax_Util.Unknown
 
 and (eq_atom : atom -> atom -> FStar_Syntax_Util.eq_result) =
   fun a1  ->
     fun a2  ->
       match (a1, a2) with
       | (Var bv1,Var bv2) -> equal_if (FStar_Syntax_Syntax.bv_eq bv1 bv2)
-<<<<<<< HEAD
-      | (uu____58429,uu____58430) -> FStar_Syntax_Util.Unknown
-=======
-      | (uu____58463,uu____58464) -> FStar_Syntax_Util.Unknown
->>>>>>> 183df463
+      | (uu____2588,uu____2589) -> FStar_Syntax_Util.Unknown
 
 and (eq_arg : arg -> arg -> FStar_Syntax_Util.eq_result) =
   fun a1  ->
@@ -747,15 +491,9 @@
       match (as1, as2) with
       | ([],[]) -> FStar_Syntax_Util.Equal
       | (x::xs,y::ys) ->
-<<<<<<< HEAD
-          let uu____58511 = eq_arg x y  in
-          eq_and uu____58511 (fun uu____58513  -> eq_args xs ys)
-      | (uu____58514,uu____58515) -> FStar_Syntax_Util.Unknown
-=======
-          let uu____58545 = eq_arg x y  in
-          eq_and uu____58545 (fun uu____58547  -> eq_args xs ys)
-      | (uu____58548,uu____58549) -> FStar_Syntax_Util.Unknown
->>>>>>> 183df463
+          let uu____2670 = eq_arg x y  in
+          eq_and uu____2670 (fun uu____2672  -> eq_args xs ys)
+      | (uu____2673,uu____2674) -> FStar_Syntax_Util.Unknown
 
 let (constant_to_string : constant -> Prims.string) =
   fun c  ->
@@ -764,306 +502,159 @@
     | Bool b -> if b then "Bool true" else "Bool false"
     | Int i -> FStar_BigInt.string_of_big_int i
     | Char c1 -> FStar_Util.format1 "'%s'" (FStar_Util.string_of_char c1)
-<<<<<<< HEAD
-    | String (s,uu____58562) -> FStar_Util.format1 "\"%s\"" s
+    | String (s,uu____2721) -> FStar_Util.format1 "\"%s\"" s
     | Range r ->
-        let uu____58567 = FStar_Range.string_of_range r  in
-        FStar_Util.format1 "Range %s" uu____58567
-=======
-    | String (s,uu____58596) -> FStar_Util.format1 "\"%s\"" s
-    | Range r ->
-        let uu____58601 = FStar_Range.string_of_range r  in
-        FStar_Util.format1 "Range %s" uu____58601
->>>>>>> 183df463
+        let uu____2726 = FStar_Range.string_of_range r  in
+        FStar_Util.format1 "Range %s" uu____2726
   
 let rec (t_to_string : t -> Prims.string) =
   fun x  ->
     match x with
-<<<<<<< HEAD
-    | Lam (b,args,arity,uu____58596) ->
-        let uu____58641 = FStar_Util.string_of_int (FStar_List.length args)
-           in
-        let uu____58652 = FStar_Util.string_of_int arity  in
-        FStar_Util.format2 "Lam (_, %s args, %s)" uu____58641 uu____58652
+    | Lam (b,args,arity,uu____2755) ->
+        let uu____2800 = FStar_Util.string_of_int (FStar_List.length args)
+           in
+        let uu____2811 = FStar_Util.string_of_int arity  in
+        FStar_Util.format2 "Lam (_, %s args, %s)" uu____2800 uu____2811
     | Accu (a,l) ->
-        let uu____58669 =
-          let uu____58671 = atom_to_string a  in
-          let uu____58673 =
-            let uu____58675 =
-              let uu____58677 =
-                let uu____58679 =
-=======
-    | Lam (b,args,arity,uu____58630) ->
-        let uu____58675 = FStar_Util.string_of_int (FStar_List.length args)
-           in
-        let uu____58686 = FStar_Util.string_of_int arity  in
-        FStar_Util.format2 "Lam (_, %s args, %s)" uu____58675 uu____58686
-    | Accu (a,l) ->
-        let uu____58703 =
-          let uu____58705 = atom_to_string a  in
-          let uu____58707 =
-            let uu____58709 =
-              let uu____58711 =
-                let uu____58713 =
->>>>>>> 183df463
+        let uu____2828 =
+          let uu____2830 = atom_to_string a  in
+          let uu____2832 =
+            let uu____2834 =
+              let uu____2836 =
+                let uu____2838 =
                   FStar_List.map
                     (fun x1  -> t_to_string (FStar_Pervasives_Native.fst x1))
                     l
                    in
-<<<<<<< HEAD
-                FStar_String.concat "; " uu____58679  in
-              FStar_String.op_Hat uu____58677 ")"  in
-            FStar_String.op_Hat ") (" uu____58675  in
-          FStar_String.op_Hat uu____58671 uu____58673  in
-        FStar_String.op_Hat "Accu (" uu____58669
+                FStar_String.concat "; " uu____2838  in
+              FStar_String.op_Hat uu____2836 ")"  in
+            FStar_String.op_Hat ") (" uu____2834  in
+          FStar_String.op_Hat uu____2830 uu____2832  in
+        FStar_String.op_Hat "Accu (" uu____2828
     | Construct (fv,us,l) ->
-        let uu____58717 =
-          let uu____58719 = FStar_Syntax_Print.fv_to_string fv  in
-          let uu____58721 =
-            let uu____58723 =
-              let uu____58725 =
-                let uu____58727 =
+        let uu____2876 =
+          let uu____2878 = FStar_Syntax_Print.fv_to_string fv  in
+          let uu____2880 =
+            let uu____2882 =
+              let uu____2884 =
+                let uu____2886 =
                   FStar_List.map FStar_Syntax_Print.univ_to_string us  in
-                FStar_String.concat "; " uu____58727  in
-              let uu____58733 =
-                let uu____58735 =
-                  let uu____58737 =
-                    let uu____58739 =
-=======
-                FStar_String.concat "; " uu____58713  in
-              FStar_String.op_Hat uu____58711 ")"  in
-            FStar_String.op_Hat ") (" uu____58709  in
-          FStar_String.op_Hat uu____58705 uu____58707  in
-        FStar_String.op_Hat "Accu (" uu____58703
-    | Construct (fv,us,l) ->
-        let uu____58751 =
-          let uu____58753 = FStar_Syntax_Print.fv_to_string fv  in
-          let uu____58755 =
-            let uu____58757 =
-              let uu____58759 =
-                let uu____58761 =
-                  FStar_List.map FStar_Syntax_Print.univ_to_string us  in
-                FStar_String.concat "; " uu____58761  in
-              let uu____58767 =
-                let uu____58769 =
-                  let uu____58771 =
-                    let uu____58773 =
->>>>>>> 183df463
+                FStar_String.concat "; " uu____2886  in
+              let uu____2892 =
+                let uu____2894 =
+                  let uu____2896 =
+                    let uu____2898 =
                       FStar_List.map
                         (fun x1  ->
                            t_to_string (FStar_Pervasives_Native.fst x1)) l
                        in
-<<<<<<< HEAD
-                    FStar_String.concat "; " uu____58739  in
-                  FStar_String.op_Hat uu____58737 "]"  in
-                FStar_String.op_Hat "] [" uu____58735  in
-              FStar_String.op_Hat uu____58725 uu____58733  in
-            FStar_String.op_Hat ") [" uu____58723  in
-          FStar_String.op_Hat uu____58719 uu____58721  in
-        FStar_String.op_Hat "Construct (" uu____58717
+                    FStar_String.concat "; " uu____2898  in
+                  FStar_String.op_Hat uu____2896 "]"  in
+                FStar_String.op_Hat "] [" uu____2894  in
+              FStar_String.op_Hat uu____2884 uu____2892  in
+            FStar_String.op_Hat ") [" uu____2882  in
+          FStar_String.op_Hat uu____2878 uu____2880  in
+        FStar_String.op_Hat "Construct (" uu____2876
     | FV (fv,us,l) ->
-        let uu____58778 =
-          let uu____58780 = FStar_Syntax_Print.fv_to_string fv  in
-          let uu____58782 =
-            let uu____58784 =
-              let uu____58786 =
-                let uu____58788 =
+        let uu____2937 =
+          let uu____2939 = FStar_Syntax_Print.fv_to_string fv  in
+          let uu____2941 =
+            let uu____2943 =
+              let uu____2945 =
+                let uu____2947 =
                   FStar_List.map FStar_Syntax_Print.univ_to_string us  in
-                FStar_String.concat "; " uu____58788  in
-              let uu____58794 =
-                let uu____58796 =
-                  let uu____58798 =
-                    let uu____58800 =
-=======
-                    FStar_String.concat "; " uu____58773  in
-                  FStar_String.op_Hat uu____58771 "]"  in
-                FStar_String.op_Hat "] [" uu____58769  in
-              FStar_String.op_Hat uu____58759 uu____58767  in
-            FStar_String.op_Hat ") [" uu____58757  in
-          FStar_String.op_Hat uu____58753 uu____58755  in
-        FStar_String.op_Hat "Construct (" uu____58751
-    | FV (fv,us,l) ->
-        let uu____58812 =
-          let uu____58814 = FStar_Syntax_Print.fv_to_string fv  in
-          let uu____58816 =
-            let uu____58818 =
-              let uu____58820 =
-                let uu____58822 =
-                  FStar_List.map FStar_Syntax_Print.univ_to_string us  in
-                FStar_String.concat "; " uu____58822  in
-              let uu____58828 =
-                let uu____58830 =
-                  let uu____58832 =
-                    let uu____58834 =
->>>>>>> 183df463
+                FStar_String.concat "; " uu____2947  in
+              let uu____2953 =
+                let uu____2955 =
+                  let uu____2957 =
+                    let uu____2959 =
                       FStar_List.map
                         (fun x1  ->
                            t_to_string (FStar_Pervasives_Native.fst x1)) l
                        in
-<<<<<<< HEAD
-                    FStar_String.concat "; " uu____58800  in
-                  FStar_String.op_Hat uu____58798 "]"  in
-                FStar_String.op_Hat "] [" uu____58796  in
-              FStar_String.op_Hat uu____58786 uu____58794  in
-            FStar_String.op_Hat ") [" uu____58784  in
-          FStar_String.op_Hat uu____58780 uu____58782  in
-        FStar_String.op_Hat "FV (" uu____58778
+                    FStar_String.concat "; " uu____2959  in
+                  FStar_String.op_Hat uu____2957 "]"  in
+                FStar_String.op_Hat "] [" uu____2955  in
+              FStar_String.op_Hat uu____2945 uu____2953  in
+            FStar_String.op_Hat ") [" uu____2943  in
+          FStar_String.op_Hat uu____2939 uu____2941  in
+        FStar_String.op_Hat "FV (" uu____2937
     | Constant c -> constant_to_string c
     | Univ u ->
-        let uu____58822 = FStar_Syntax_Print.univ_to_string u  in
-        FStar_String.op_Hat "Universe " uu____58822
+        let uu____2981 = FStar_Syntax_Print.univ_to_string u  in
+        FStar_String.op_Hat "Universe " uu____2981
     | Type_t u ->
-        let uu____58826 = FStar_Syntax_Print.univ_to_string u  in
-        FStar_String.op_Hat "Type_t " uu____58826
-    | Arrow uu____58829 -> "Arrow"
-=======
-                    FStar_String.concat "; " uu____58834  in
-                  FStar_String.op_Hat uu____58832 "]"  in
-                FStar_String.op_Hat "] [" uu____58830  in
-              FStar_String.op_Hat uu____58820 uu____58828  in
-            FStar_String.op_Hat ") [" uu____58818  in
-          FStar_String.op_Hat uu____58814 uu____58816  in
-        FStar_String.op_Hat "FV (" uu____58812
-    | Constant c -> constant_to_string c
-    | Univ u ->
-        let uu____58856 = FStar_Syntax_Print.univ_to_string u  in
-        FStar_String.op_Hat "Universe " uu____58856
-    | Type_t u ->
-        let uu____58860 = FStar_Syntax_Print.univ_to_string u  in
-        FStar_String.op_Hat "Type_t " uu____58860
-    | Arrow uu____58863 -> "Arrow"
->>>>>>> 183df463
+        let uu____2985 = FStar_Syntax_Print.univ_to_string u  in
+        FStar_String.op_Hat "Type_t " uu____2985
+    | Arrow uu____2988 -> "Arrow"
     | Refinement (f,t) ->
         let x1 =
           FStar_Syntax_Syntax.new_bv FStar_Pervasives_Native.None
             FStar_Syntax_Syntax.t_unit
            in
         let t1 =
-<<<<<<< HEAD
-          let uu____58875 = t ()  in FStar_Pervasives_Native.fst uu____58875
-           in
-        let uu____58880 =
-          let uu____58882 = FStar_Syntax_Print.bv_to_string x1  in
-          let uu____58884 =
-            let uu____58886 =
-              let uu____58888 = t_to_string t1  in
-              let uu____58890 =
-                let uu____58892 =
-                  let uu____58894 =
-                    let uu____58896 =
-                      let uu____58897 = mkAccuVar x1  in f uu____58897  in
-                    t_to_string uu____58896  in
-                  FStar_String.op_Hat uu____58894 "}"  in
-                FStar_String.op_Hat "{" uu____58892  in
-              FStar_String.op_Hat uu____58888 uu____58890  in
-            FStar_String.op_Hat ":" uu____58886  in
-          FStar_String.op_Hat uu____58882 uu____58884  in
-        FStar_String.op_Hat "Refinement " uu____58880
+          let uu____3034 = t ()  in FStar_Pervasives_Native.fst uu____3034
+           in
+        let uu____3039 =
+          let uu____3041 = FStar_Syntax_Print.bv_to_string x1  in
+          let uu____3043 =
+            let uu____3045 =
+              let uu____3047 = t_to_string t1  in
+              let uu____3049 =
+                let uu____3051 =
+                  let uu____3053 =
+                    let uu____3055 =
+                      let uu____3056 = mkAccuVar x1  in f uu____3056  in
+                    t_to_string uu____3055  in
+                  FStar_String.op_Hat uu____3053 "}"  in
+                FStar_String.op_Hat "{" uu____3051  in
+              FStar_String.op_Hat uu____3047 uu____3049  in
+            FStar_String.op_Hat ":" uu____3045  in
+          FStar_String.op_Hat uu____3041 uu____3043  in
+        FStar_String.op_Hat "Refinement " uu____3039
     | Unknown  -> "Unknown"
     | Reflect t ->
-        let uu____58904 = t_to_string t  in
-        FStar_String.op_Hat "Reflect " uu____58904
-    | Quote uu____58907 -> "Quote _"
-    | Lazy (FStar_Util.Inl li,uu____58914) ->
-        let uu____58931 =
-          let uu____58933 = FStar_Syntax_Util.unfold_lazy li  in
-          FStar_Syntax_Print.term_to_string uu____58933  in
-        FStar_Util.format1 "Lazy (Inl {%s})" uu____58931
-    | Lazy (FStar_Util.Inr (uu____58935,et),uu____58937) ->
-        let uu____58954 = FStar_Syntax_Print.emb_typ_to_string et  in
-        FStar_Util.format1 "Lazy (Inr (?, %s))" uu____58954
+        let uu____3063 = t_to_string t  in
+        FStar_String.op_Hat "Reflect " uu____3063
+    | Quote uu____3066 -> "Quote _"
+    | Lazy (FStar_Util.Inl li,uu____3073) ->
+        let uu____3090 =
+          let uu____3092 = FStar_Syntax_Util.unfold_lazy li  in
+          FStar_Syntax_Print.term_to_string uu____3092  in
+        FStar_Util.format1 "Lazy (Inl {%s})" uu____3090
+    | Lazy (FStar_Util.Inr (uu____3094,et),uu____3096) ->
+        let uu____3113 = FStar_Syntax_Print.emb_typ_to_string et  in
+        FStar_Util.format1 "Lazy (Inr (?, %s))" uu____3113
     | Rec
-        (uu____58957,uu____58958,l,uu____58960,uu____58961,uu____58962,uu____58963)
+        (uu____3116,uu____3117,l,uu____3119,uu____3120,uu____3121,uu____3122)
         ->
-        let uu____59008 =
-          let uu____59010 =
-            let uu____59012 = FStar_List.map t_to_string l  in
-            FStar_String.concat "; " uu____59012  in
-          FStar_String.op_Hat uu____59010 ")"  in
-        FStar_String.op_Hat "Rec (" uu____59008
-=======
-          let uu____58909 = t ()  in FStar_Pervasives_Native.fst uu____58909
-           in
-        let uu____58914 =
-          let uu____58916 = FStar_Syntax_Print.bv_to_string x1  in
-          let uu____58918 =
-            let uu____58920 =
-              let uu____58922 = t_to_string t1  in
-              let uu____58924 =
-                let uu____58926 =
-                  let uu____58928 =
-                    let uu____58930 =
-                      let uu____58931 = mkAccuVar x1  in f uu____58931  in
-                    t_to_string uu____58930  in
-                  FStar_String.op_Hat uu____58928 "}"  in
-                FStar_String.op_Hat "{" uu____58926  in
-              FStar_String.op_Hat uu____58922 uu____58924  in
-            FStar_String.op_Hat ":" uu____58920  in
-          FStar_String.op_Hat uu____58916 uu____58918  in
-        FStar_String.op_Hat "Refinement " uu____58914
-    | Unknown  -> "Unknown"
-    | Reflect t ->
-        let uu____58938 = t_to_string t  in
-        FStar_String.op_Hat "Reflect " uu____58938
-    | Quote uu____58941 -> "Quote _"
-    | Lazy (FStar_Util.Inl li,uu____58948) ->
-        let uu____58965 =
-          let uu____58967 = FStar_Syntax_Util.unfold_lazy li  in
-          FStar_Syntax_Print.term_to_string uu____58967  in
-        FStar_Util.format1 "Lazy (Inl {%s})" uu____58965
-    | Lazy (FStar_Util.Inr (uu____58969,et),uu____58971) ->
-        let uu____58988 = FStar_Syntax_Print.emb_typ_to_string et  in
-        FStar_Util.format1 "Lazy (Inr (?, %s))" uu____58988
-    | Rec
-        (uu____58991,uu____58992,l,uu____58994,uu____58995,uu____58996,uu____58997)
-        ->
-        let uu____59042 =
-          let uu____59044 =
-            let uu____59046 = FStar_List.map t_to_string l  in
-            FStar_String.concat "; " uu____59046  in
-          FStar_String.op_Hat uu____59044 ")"  in
-        FStar_String.op_Hat "Rec (" uu____59042
->>>>>>> 183df463
+        let uu____3167 =
+          let uu____3169 =
+            let uu____3171 = FStar_List.map t_to_string l  in
+            FStar_String.concat "; " uu____3171  in
+          FStar_String.op_Hat uu____3169 ")"  in
+        FStar_String.op_Hat "Rec (" uu____3167
 
 and (atom_to_string : atom -> Prims.string) =
   fun a  ->
     match a with
     | Var v1 ->
-<<<<<<< HEAD
-        let uu____59023 = FStar_Syntax_Print.bv_to_string v1  in
-        FStar_String.op_Hat "Var " uu____59023
-    | Match (t,uu____59027,uu____59028) ->
-        let uu____59051 = t_to_string t  in
-        FStar_String.op_Hat "Match " uu____59051
+        let uu____3182 = FStar_Syntax_Print.bv_to_string v1  in
+        FStar_String.op_Hat "Var " uu____3182
+    | Match (t,uu____3186,uu____3187) ->
+        let uu____3210 = t_to_string t  in
+        FStar_String.op_Hat "Match " uu____3210
 
 and (arg_to_string : arg -> Prims.string) =
   fun a  ->
-    let uu____59055 = FStar_All.pipe_right a FStar_Pervasives_Native.fst  in
-    FStar_All.pipe_right uu____59055 t_to_string
+    let uu____3214 = FStar_All.pipe_right a FStar_Pervasives_Native.fst  in
+    FStar_All.pipe_right uu____3214 t_to_string
 
 and (args_to_string : args -> Prims.string) =
   fun args  ->
-    let uu____59062 =
-      FStar_All.pipe_right args (FStar_List.map arg_to_string)  in
-    FStar_All.pipe_right uu____59062 (FStar_String.concat " ")
-=======
-        let uu____59057 = FStar_Syntax_Print.bv_to_string v1  in
-        FStar_String.op_Hat "Var " uu____59057
-    | Match (t,uu____59061,uu____59062) ->
-        let uu____59085 = t_to_string t  in
-        FStar_String.op_Hat "Match " uu____59085
-
-and (arg_to_string : arg -> Prims.string) =
-  fun a  ->
-    let uu____59089 = FStar_All.pipe_right a FStar_Pervasives_Native.fst  in
-    FStar_All.pipe_right uu____59089 t_to_string
-
-and (args_to_string : args -> Prims.string) =
-  fun args  ->
-    let uu____59096 =
-      FStar_All.pipe_right args (FStar_List.map arg_to_string)  in
-    FStar_All.pipe_right uu____59096 (FStar_String.concat " ")
->>>>>>> 183df463
+    let uu____3221 = FStar_All.pipe_right args (FStar_List.map arg_to_string)
+       in
+    FStar_All.pipe_right uu____3221 (FStar_String.concat " ")
 
 type nbe_cbs =
   {
@@ -1115,19 +706,11 @@
   fun l  ->
     fun us  ->
       fun args  ->
-<<<<<<< HEAD
-        let uu____59533 =
+        let uu____3692 =
           FStar_Syntax_Syntax.lid_as_fv l FStar_Syntax_Syntax.delta_constant
             (FStar_Pervasives_Native.Some FStar_Syntax_Syntax.Data_ctor)
            in
-        mkConstruct uu____59533 us args
-=======
-        let uu____59567 =
-          FStar_Syntax_Syntax.lid_as_fv l FStar_Syntax_Syntax.delta_constant
-            (FStar_Pervasives_Native.Some FStar_Syntax_Syntax.Data_ctor)
-           in
-        mkConstruct uu____59567 us args
->>>>>>> 183df463
+        mkConstruct uu____3692 us args
   
 let (lid_as_typ :
   FStar_Ident.lident -> FStar_Syntax_Syntax.universe Prims.list -> args -> t)
@@ -1135,19 +718,11 @@
   fun l  ->
     fun us  ->
       fun args  ->
-<<<<<<< HEAD
-        let uu____59554 =
+        let uu____3713 =
           FStar_Syntax_Syntax.lid_as_fv l FStar_Syntax_Syntax.delta_constant
             FStar_Pervasives_Native.None
            in
-        mkFV uu____59554 us args
-=======
-        let uu____59588 =
-          FStar_Syntax_Syntax.lid_as_fv l FStar_Syntax_Syntax.delta_constant
-            FStar_Pervasives_Native.None
-           in
-        mkFV uu____59588 us args
->>>>>>> 183df463
+        mkFV uu____3713 us args
   
 let (as_iarg : t -> arg) =
   fun a  -> (a, (FStar_Pervasives_Native.Some FStar_Syntax_Syntax.imp_tag)) 
@@ -1156,56 +731,31 @@
   fun t1  ->
     fun a  ->
       Arrow
-<<<<<<< HEAD
-        ((fun uu____59595  -> Tot (t1, FStar_Pervasives_Native.None)),
-          [(fun uu____59610  -> a)])
-=======
-        ((fun uu____59629  -> Tot (t1, FStar_Pervasives_Native.None)),
-          [(fun uu____59644  -> a)])
->>>>>>> 183df463
+        ((fun uu____3754  -> Tot (t1, FStar_Pervasives_Native.None)),
+          [(fun uu____3769  -> a)])
   
 let lazy_embed : 'a . FStar_Syntax_Syntax.emb_typ -> 'a -> (unit -> t) -> t =
   fun et  ->
     fun x  ->
       fun f  ->
-<<<<<<< HEAD
-        (let uu____59653 = FStar_ST.op_Bang FStar_Options.debug_embedding  in
-         if uu____59653
+        (let uu____3812 = FStar_ST.op_Bang FStar_Options.debug_embedding  in
+         if uu____3812
          then
-           let uu____59677 = FStar_Syntax_Print.emb_typ_to_string et  in
-           FStar_Util.print1 "Embedding\n\temb_typ=%s\n" uu____59677
+           let uu____3836 = FStar_Syntax_Print.emb_typ_to_string et  in
+           FStar_Util.print1 "Embedding\n\temb_typ=%s\n" uu____3836
          else ());
-        (let uu____59682 = FStar_ST.op_Bang FStar_Options.eager_embedding  in
-         if uu____59682
-=======
-        (let uu____59687 = FStar_ST.op_Bang FStar_Options.debug_embedding  in
-         if uu____59687
-         then
-           let uu____59711 = FStar_Syntax_Print.emb_typ_to_string et  in
-           FStar_Util.print1 "Embedding\n\temb_typ=%s\n" uu____59711
-         else ());
-        (let uu____59716 = FStar_ST.op_Bang FStar_Options.eager_embedding  in
-         if uu____59716
->>>>>>> 183df463
+        (let uu____3841 = FStar_ST.op_Bang FStar_Options.eager_embedding  in
+         if uu____3841
          then f ()
          else
            (let thunk1 = FStar_Common.mk_thunk f  in
-            let li =
-<<<<<<< HEAD
-              let uu____59716 = FStar_Dyn.mkdyn x  in (uu____59716, et)  in
+            let li = let uu____3875 = FStar_Dyn.mkdyn x  in (uu____3875, et)
+               in
             Lazy ((FStar_Util.Inr li), thunk1)))
   
 let lazy_unembed :
-  'Auu____59744 'a .
-    'Auu____59744 ->
-=======
-              let uu____59750 = FStar_Dyn.mkdyn x  in (uu____59750, et)  in
-            Lazy ((FStar_Util.Inr li), thunk1)))
-  
-let lazy_unembed :
-  'Auu____59778 'a .
-    'Auu____59778 ->
->>>>>>> 183df463
+  'Auu____3903 'a .
+    'Auu____3903 ->
       FStar_Syntax_Syntax.emb_typ ->
         t ->
           (t -> 'a FStar_Pervasives_Native.option) ->
@@ -1217,102 +767,51 @@
         fun f  ->
           match x with
           | Lazy (FStar_Util.Inl li,thunk1) ->
-<<<<<<< HEAD
-              let uu____59795 = FStar_Common.force_thunk thunk1  in
-              f uu____59795
+              let uu____3954 = FStar_Common.force_thunk thunk1  in
+              f uu____3954
           | Lazy (FStar_Util.Inr (b,et'),thunk1) ->
-              let uu____59815 =
+              let uu____3974 =
                 (et <> et') ||
                   (FStar_ST.op_Bang FStar_Options.eager_embedding)
                  in
-              if uu____59815
+              if uu____3974
               then
                 let res =
-                  let uu____59844 = FStar_Common.force_thunk thunk1  in
-                  f uu____59844  in
-                ((let uu____59846 =
+                  let uu____4003 = FStar_Common.force_thunk thunk1  in
+                  f uu____4003  in
+                ((let uu____4005 =
                     FStar_ST.op_Bang FStar_Options.debug_embedding  in
-                  if uu____59846
+                  if uu____4005
                   then
-                    let uu____59870 = FStar_Syntax_Print.emb_typ_to_string et
+                    let uu____4029 = FStar_Syntax_Print.emb_typ_to_string et
                        in
-                    let uu____59872 =
-                      FStar_Syntax_Print.emb_typ_to_string et'  in
+                    let uu____4031 = FStar_Syntax_Print.emb_typ_to_string et'
+                       in
                     FStar_Util.print2
-                      "Unembed cancellation failed\n\t%s <> %s\n" uu____59870
-                      uu____59872
-=======
-              let uu____59829 = FStar_Common.force_thunk thunk1  in
-              f uu____59829
-          | Lazy (FStar_Util.Inr (b,et'),thunk1) ->
-              let uu____59849 =
-                (et <> et') ||
-                  (FStar_ST.op_Bang FStar_Options.eager_embedding)
-                 in
-              if uu____59849
-              then
-                let res =
-                  let uu____59878 = FStar_Common.force_thunk thunk1  in
-                  f uu____59878  in
-                ((let uu____59880 =
-                    FStar_ST.op_Bang FStar_Options.debug_embedding  in
-                  if uu____59880
-                  then
-                    let uu____59904 = FStar_Syntax_Print.emb_typ_to_string et
-                       in
-                    let uu____59906 =
-                      FStar_Syntax_Print.emb_typ_to_string et'  in
-                    FStar_Util.print2
-                      "Unembed cancellation failed\n\t%s <> %s\n" uu____59904
-                      uu____59906
->>>>>>> 183df463
+                      "Unembed cancellation failed\n\t%s <> %s\n" uu____4029
+                      uu____4031
                   else ());
                  res)
               else
                 (let a = FStar_Dyn.undyn b  in
-<<<<<<< HEAD
-                 (let uu____59881 =
+                 (let uu____4040 =
                     FStar_ST.op_Bang FStar_Options.debug_embedding  in
-                  if uu____59881
+                  if uu____4040
                   then
-                    let uu____59905 = FStar_Syntax_Print.emb_typ_to_string et
+                    let uu____4064 = FStar_Syntax_Print.emb_typ_to_string et
                        in
-                    FStar_Util.print1 "Unembed cancelled for %s\n"
-                      uu____59905
+                    FStar_Util.print1 "Unembed cancelled for %s\n" uu____4064
                   else ());
                  FStar_Pervasives_Native.Some a)
-          | uu____59910 ->
+          | uu____4069 ->
               let aopt = f x  in
-              ((let uu____59915 =
+              ((let uu____4074 =
                   FStar_ST.op_Bang FStar_Options.debug_embedding  in
-                if uu____59915
+                if uu____4074
                 then
-                  let uu____59939 = FStar_Syntax_Print.emb_typ_to_string et
+                  let uu____4098 = FStar_Syntax_Print.emb_typ_to_string et
                      in
-                  FStar_Util.print1 "Unembedding:\n\temb_typ=%s\n"
-                    uu____59939
-=======
-                 (let uu____59915 =
-                    FStar_ST.op_Bang FStar_Options.debug_embedding  in
-                  if uu____59915
-                  then
-                    let uu____59939 = FStar_Syntax_Print.emb_typ_to_string et
-                       in
-                    FStar_Util.print1 "Unembed cancelled for %s\n"
-                      uu____59939
-                  else ());
-                 FStar_Pervasives_Native.Some a)
-          | uu____59944 ->
-              let aopt = f x  in
-              ((let uu____59949 =
-                  FStar_ST.op_Bang FStar_Options.debug_embedding  in
-                if uu____59949
-                then
-                  let uu____59973 = FStar_Syntax_Print.emb_typ_to_string et
-                     in
-                  FStar_Util.print1 "Unembedding:\n\temb_typ=%s\n"
-                    uu____59973
->>>>>>> 183df463
+                  FStar_Util.print1 "Unembedding:\n\temb_typ=%s\n" uu____4098
                 else ());
                aopt)
   
@@ -1325,165 +824,88 @@
 let (e_any : t embedding) =
   let em _cb a = a  in
   let un _cb t = FStar_Pervasives_Native.Some t  in
-<<<<<<< HEAD
-  let uu____60007 = lid_as_typ FStar_Parser_Const.term_lid [] []  in
-  mk_emb em un uu____60007 FStar_Syntax_Syntax.ET_abstract 
+  let uu____4166 = lid_as_typ FStar_Parser_Const.term_lid [] []  in
+  mk_emb em un uu____4166 FStar_Syntax_Syntax.ET_abstract 
 let (e_unit : unit embedding) =
   let em _cb a = Constant Unit  in
   let un _cb t = FStar_Pervasives_Native.Some ()  in
-  let uu____60041 = lid_as_typ FStar_Parser_Const.unit_lid [] []  in
-  let uu____60046 =
+  let uu____4200 = lid_as_typ FStar_Parser_Const.unit_lid [] []  in
+  let uu____4205 =
     FStar_Syntax_Embeddings.emb_typ_of FStar_Syntax_Embeddings.e_unit  in
-  mk_emb em un uu____60041 uu____60046 
-=======
-  let uu____60041 = lid_as_typ FStar_Parser_Const.term_lid [] []  in
-  mk_emb em un uu____60041 FStar_Syntax_Syntax.ET_abstract 
-let (e_unit : unit embedding) =
-  let em _cb a = Constant Unit  in
-  let un _cb t = FStar_Pervasives_Native.Some ()  in
-  let uu____60075 = lid_as_typ FStar_Parser_Const.unit_lid [] []  in
-  let uu____60080 =
-    FStar_Syntax_Embeddings.emb_typ_of FStar_Syntax_Embeddings.e_unit  in
-  mk_emb em un uu____60075 uu____60080 
->>>>>>> 183df463
+  mk_emb em un uu____4200 uu____4205 
 let (e_bool : Prims.bool embedding) =
   let em _cb a = Constant (Bool a)  in
   let un _cb t =
     match t with
     | Constant (Bool a) -> FStar_Pervasives_Native.Some a
-<<<<<<< HEAD
-    | uu____60087 -> FStar_Pervasives_Native.None  in
-  let uu____60089 = lid_as_typ FStar_Parser_Const.bool_lid [] []  in
-  let uu____60094 =
+    | uu____4246 -> FStar_Pervasives_Native.None  in
+  let uu____4248 = lid_as_typ FStar_Parser_Const.bool_lid [] []  in
+  let uu____4253 =
     FStar_Syntax_Embeddings.emb_typ_of FStar_Syntax_Embeddings.e_unit  in
-  mk_emb em un uu____60089 uu____60094 
-=======
-    | uu____60121 -> FStar_Pervasives_Native.None  in
-  let uu____60123 = lid_as_typ FStar_Parser_Const.bool_lid [] []  in
-  let uu____60128 =
-    FStar_Syntax_Embeddings.emb_typ_of FStar_Syntax_Embeddings.e_unit  in
-  mk_emb em un uu____60123 uu____60128 
->>>>>>> 183df463
+  mk_emb em un uu____4248 uu____4253 
 let (e_char : FStar_Char.char embedding) =
   let em _cb c = Constant (Char c)  in
   let un _cb c =
     match c with
     | Constant (Char a) -> FStar_Pervasives_Native.Some a
-<<<<<<< HEAD
-    | uu____60136 -> FStar_Pervasives_Native.None  in
-  let uu____60138 = lid_as_typ FStar_Parser_Const.char_lid [] []  in
-  let uu____60143 =
+    | uu____4295 -> FStar_Pervasives_Native.None  in
+  let uu____4297 = lid_as_typ FStar_Parser_Const.char_lid [] []  in
+  let uu____4302 =
     FStar_Syntax_Embeddings.emb_typ_of FStar_Syntax_Embeddings.e_char  in
-  mk_emb em un uu____60138 uu____60143 
-=======
-    | uu____60170 -> FStar_Pervasives_Native.None  in
-  let uu____60172 = lid_as_typ FStar_Parser_Const.char_lid [] []  in
-  let uu____60177 =
-    FStar_Syntax_Embeddings.emb_typ_of FStar_Syntax_Embeddings.e_char  in
-  mk_emb em un uu____60172 uu____60177 
->>>>>>> 183df463
+  mk_emb em un uu____4297 uu____4302 
 let (e_string : Prims.string embedding) =
   let em _cb s = Constant (String (s, FStar_Range.dummyRange))  in
   let un _cb s =
     match s with
-<<<<<<< HEAD
-    | Constant (String (s1,uu____60185)) -> FStar_Pervasives_Native.Some s1
-    | uu____60189 -> FStar_Pervasives_Native.None  in
-  let uu____60191 = lid_as_typ FStar_Parser_Const.string_lid [] []  in
-  let uu____60196 =
+    | Constant (String (s1,uu____4344)) -> FStar_Pervasives_Native.Some s1
+    | uu____4348 -> FStar_Pervasives_Native.None  in
+  let uu____4350 = lid_as_typ FStar_Parser_Const.string_lid [] []  in
+  let uu____4355 =
     FStar_Syntax_Embeddings.emb_typ_of FStar_Syntax_Embeddings.e_string  in
-  mk_emb em un uu____60191 uu____60196 
-=======
-    | Constant (String (s1,uu____60219)) -> FStar_Pervasives_Native.Some s1
-    | uu____60223 -> FStar_Pervasives_Native.None  in
-  let uu____60225 = lid_as_typ FStar_Parser_Const.string_lid [] []  in
-  let uu____60230 =
-    FStar_Syntax_Embeddings.emb_typ_of FStar_Syntax_Embeddings.e_string  in
-  mk_emb em un uu____60225 uu____60230 
->>>>>>> 183df463
+  mk_emb em un uu____4350 uu____4355 
 let (e_int : FStar_BigInt.t embedding) =
   let em _cb c = Constant (Int c)  in
   let un _cb c =
     match c with
     | Constant (Int a) -> FStar_Pervasives_Native.Some a
-<<<<<<< HEAD
-    | uu____60231 -> FStar_Pervasives_Native.None  in
-  let uu____60232 = lid_as_typ FStar_Parser_Const.int_lid [] []  in
-  let uu____60237 =
+    | uu____4390 -> FStar_Pervasives_Native.None  in
+  let uu____4391 = lid_as_typ FStar_Parser_Const.int_lid [] []  in
+  let uu____4396 =
     FStar_Syntax_Embeddings.emb_typ_of FStar_Syntax_Embeddings.e_int  in
-  mk_emb em un uu____60232 uu____60237 
-=======
-    | uu____60265 -> FStar_Pervasives_Native.None  in
-  let uu____60266 = lid_as_typ FStar_Parser_Const.int_lid [] []  in
-  let uu____60271 =
-    FStar_Syntax_Embeddings.emb_typ_of FStar_Syntax_Embeddings.e_int  in
-  mk_emb em un uu____60266 uu____60271 
->>>>>>> 183df463
+  mk_emb em un uu____4391 uu____4396 
 let e_option :
   'a . 'a embedding -> 'a FStar_Pervasives_Native.option embedding =
   fun ea  ->
     let etyp =
-<<<<<<< HEAD
-      let uu____60258 =
-        let uu____60266 =
+      let uu____4417 =
+        let uu____4425 =
           FStar_All.pipe_right FStar_Parser_Const.option_lid
             FStar_Ident.string_of_lid
            in
-        (uu____60266, [ea.emb_typ])  in
-      FStar_Syntax_Syntax.ET_app uu____60258  in
+        (uu____4425, [ea.emb_typ])  in
+      FStar_Syntax_Syntax.ET_app uu____4417  in
     let em cb o =
       lazy_embed etyp o
-        (fun uu____60291  ->
+        (fun uu____4450  ->
            match o with
            | FStar_Pervasives_Native.None  ->
-               let uu____60292 =
-                 let uu____60293 =
-                   let uu____60298 = type_of ea  in as_iarg uu____60298  in
-                 [uu____60293]  in
+               let uu____4451 =
+                 let uu____4452 =
+                   let uu____4457 = type_of ea  in as_iarg uu____4457  in
+                 [uu____4452]  in
                lid_as_constr FStar_Parser_Const.none_lid
-                 [FStar_Syntax_Syntax.U_zero] uu____60292
+                 [FStar_Syntax_Syntax.U_zero] uu____4451
            | FStar_Pervasives_Native.Some x ->
-               let uu____60308 =
-                 let uu____60309 =
-                   let uu____60314 = embed ea cb x  in as_arg uu____60314  in
-                 let uu____60315 =
-                   let uu____60322 =
-                     let uu____60327 = type_of ea  in as_iarg uu____60327  in
-                   [uu____60322]  in
-                 uu____60309 :: uu____60315  in
+               let uu____4467 =
+                 let uu____4468 =
+                   let uu____4473 = embed ea cb x  in as_arg uu____4473  in
+                 let uu____4474 =
+                   let uu____4481 =
+                     let uu____4486 = type_of ea  in as_iarg uu____4486  in
+                   [uu____4481]  in
+                 uu____4468 :: uu____4474  in
                lid_as_constr FStar_Parser_Const.some_lid
-                 [FStar_Syntax_Syntax.U_zero] uu____60308)
-=======
-      let uu____60292 =
-        let uu____60300 =
-          FStar_All.pipe_right FStar_Parser_Const.option_lid
-            FStar_Ident.string_of_lid
-           in
-        (uu____60300, [ea.emb_typ])  in
-      FStar_Syntax_Syntax.ET_app uu____60292  in
-    let em cb o =
-      lazy_embed etyp o
-        (fun uu____60325  ->
-           match o with
-           | FStar_Pervasives_Native.None  ->
-               let uu____60326 =
-                 let uu____60327 =
-                   let uu____60332 = type_of ea  in as_iarg uu____60332  in
-                 [uu____60327]  in
-               lid_as_constr FStar_Parser_Const.none_lid
-                 [FStar_Syntax_Syntax.U_zero] uu____60326
-           | FStar_Pervasives_Native.Some x ->
-               let uu____60342 =
-                 let uu____60343 =
-                   let uu____60348 = embed ea cb x  in as_arg uu____60348  in
-                 let uu____60349 =
-                   let uu____60356 =
-                     let uu____60361 = type_of ea  in as_iarg uu____60361  in
-                   [uu____60356]  in
-                 uu____60343 :: uu____60349  in
-               lid_as_constr FStar_Parser_Const.some_lid
-                 [FStar_Syntax_Syntax.U_zero] uu____60342)
->>>>>>> 183df463
+                 [FStar_Syntax_Syntax.U_zero] uu____4467)
        in
     let un cb trm =
       lazy_unembed cb etyp trm
@@ -1493,187 +915,96 @@
                FStar_Syntax_Syntax.fv_eq_lid fvar1
                  FStar_Parser_Const.none_lid
                -> FStar_Pervasives_Native.Some FStar_Pervasives_Native.None
-<<<<<<< HEAD
-           | Construct (fvar1,us,(a,uu____60394)::uu____60395::[]) when
+           | Construct (fvar1,us,(a,uu____4553)::uu____4554::[]) when
                FStar_Syntax_Syntax.fv_eq_lid fvar1
                  FStar_Parser_Const.some_lid
                ->
-               let uu____60422 = unembed ea cb a  in
-               FStar_Util.bind_opt uu____60422
+               let uu____4581 = unembed ea cb a  in
+               FStar_Util.bind_opt uu____4581
                  (fun a1  ->
                     FStar_Pervasives_Native.Some
                       (FStar_Pervasives_Native.Some a1))
-           | uu____60431 -> FStar_Pervasives_Native.None)
+           | uu____4590 -> FStar_Pervasives_Native.None)
        in
-    let uu____60434 =
-      let uu____60435 =
-        let uu____60436 = let uu____60441 = type_of ea  in as_arg uu____60441
-           in
-        [uu____60436]  in
+    let uu____4593 =
+      let uu____4594 =
+        let uu____4595 = let uu____4600 = type_of ea  in as_arg uu____4600
+           in
+        [uu____4595]  in
       lid_as_typ FStar_Parser_Const.option_lid [FStar_Syntax_Syntax.U_zero]
-        uu____60435
+        uu____4594
        in
-    mk_emb em un uu____60434 etyp
-=======
-           | Construct (fvar1,us,(a,uu____60428)::uu____60429::[]) when
-               FStar_Syntax_Syntax.fv_eq_lid fvar1
-                 FStar_Parser_Const.some_lid
-               ->
-               let uu____60456 = unembed ea cb a  in
-               FStar_Util.bind_opt uu____60456
-                 (fun a1  ->
-                    FStar_Pervasives_Native.Some
-                      (FStar_Pervasives_Native.Some a1))
-           | uu____60465 -> FStar_Pervasives_Native.None)
-       in
-    let uu____60468 =
-      let uu____60469 =
-        let uu____60470 = let uu____60475 = type_of ea  in as_arg uu____60475
-           in
-        [uu____60470]  in
-      lid_as_typ FStar_Parser_Const.option_lid [FStar_Syntax_Syntax.U_zero]
-        uu____60469
-       in
-    mk_emb em un uu____60468 etyp
->>>>>>> 183df463
+    mk_emb em un uu____4593 etyp
   
 let e_tuple2 : 'a 'b . 'a embedding -> 'b embedding -> ('a * 'b) embedding =
   fun ea  ->
     fun eb  ->
       let etyp =
-<<<<<<< HEAD
-        let uu____60488 =
-          let uu____60496 =
+        let uu____4647 =
+          let uu____4655 =
             FStar_All.pipe_right FStar_Parser_Const.lid_tuple2
               FStar_Ident.string_of_lid
              in
-          (uu____60496, [ea.emb_typ; eb.emb_typ])  in
-        FStar_Syntax_Syntax.ET_app uu____60488  in
+          (uu____4655, [ea.emb_typ; eb.emb_typ])  in
+        FStar_Syntax_Syntax.ET_app uu____4647  in
       let em cb x =
         lazy_embed etyp x
-          (fun uu____60527  ->
-             let uu____60528 =
-               let uu____60529 =
-                 let uu____60534 =
-                   embed eb cb (FStar_Pervasives_Native.snd x)  in
-                 as_arg uu____60534  in
-               let uu____60535 =
-                 let uu____60542 =
-                   let uu____60547 =
+          (fun uu____4686  ->
+             let uu____4687 =
+               let uu____4688 =
+                 let uu____4693 = embed eb cb (FStar_Pervasives_Native.snd x)
+                    in
+                 as_arg uu____4693  in
+               let uu____4694 =
+                 let uu____4701 =
+                   let uu____4706 =
                      embed ea cb (FStar_Pervasives_Native.fst x)  in
-                   as_arg uu____60547  in
-                 let uu____60548 =
-                   let uu____60555 =
-                     let uu____60560 = type_of eb  in as_iarg uu____60560  in
-                   let uu____60561 =
-                     let uu____60568 =
-                       let uu____60573 = type_of ea  in as_iarg uu____60573
-                        in
-                     [uu____60568]  in
-                   uu____60555 :: uu____60561  in
-                 uu____60542 :: uu____60548  in
-               uu____60529 :: uu____60535  in
+                   as_arg uu____4706  in
+                 let uu____4707 =
+                   let uu____4714 =
+                     let uu____4719 = type_of eb  in as_iarg uu____4719  in
+                   let uu____4720 =
+                     let uu____4727 =
+                       let uu____4732 = type_of ea  in as_iarg uu____4732  in
+                     [uu____4727]  in
+                   uu____4714 :: uu____4720  in
+                 uu____4701 :: uu____4707  in
+               uu____4688 :: uu____4694  in
              lid_as_constr FStar_Parser_Const.lid_Mktuple2
                [FStar_Syntax_Syntax.U_zero; FStar_Syntax_Syntax.U_zero]
-               uu____60528)
-=======
-        let uu____60522 =
-          let uu____60530 =
-            FStar_All.pipe_right FStar_Parser_Const.lid_tuple2
-              FStar_Ident.string_of_lid
-             in
-          (uu____60530, [ea.emb_typ; eb.emb_typ])  in
-        FStar_Syntax_Syntax.ET_app uu____60522  in
-      let em cb x =
-        lazy_embed etyp x
-          (fun uu____60561  ->
-             let uu____60562 =
-               let uu____60563 =
-                 let uu____60568 =
-                   embed eb cb (FStar_Pervasives_Native.snd x)  in
-                 as_arg uu____60568  in
-               let uu____60569 =
-                 let uu____60576 =
-                   let uu____60581 =
-                     embed ea cb (FStar_Pervasives_Native.fst x)  in
-                   as_arg uu____60581  in
-                 let uu____60582 =
-                   let uu____60589 =
-                     let uu____60594 = type_of eb  in as_iarg uu____60594  in
-                   let uu____60595 =
-                     let uu____60602 =
-                       let uu____60607 = type_of ea  in as_iarg uu____60607
-                        in
-                     [uu____60602]  in
-                   uu____60589 :: uu____60595  in
-                 uu____60576 :: uu____60582  in
-               uu____60563 :: uu____60569  in
-             lid_as_constr FStar_Parser_Const.lid_Mktuple2
-               [FStar_Syntax_Syntax.U_zero; FStar_Syntax_Syntax.U_zero]
-               uu____60562)
->>>>>>> 183df463
+               uu____4687)
          in
       let un cb trm =
         lazy_unembed cb etyp trm
           (fun trm1  ->
              match trm1 with
              | Construct
-<<<<<<< HEAD
-                 (fvar1,us,(b,uu____60641)::(a,uu____60643)::uu____60644::uu____60645::[])
-=======
-                 (fvar1,us,(b,uu____60675)::(a,uu____60677)::uu____60678::uu____60679::[])
->>>>>>> 183df463
+                 (fvar1,us,(b,uu____4800)::(a,uu____4802)::uu____4803::uu____4804::[])
                  when
                  FStar_Syntax_Syntax.fv_eq_lid fvar1
                    FStar_Parser_Const.lid_Mktuple2
                  ->
-<<<<<<< HEAD
-                 let uu____60684 = unembed ea cb a  in
-                 FStar_Util.bind_opt uu____60684
+                 let uu____4843 = unembed ea cb a  in
+                 FStar_Util.bind_opt uu____4843
                    (fun a1  ->
-                      let uu____60694 = unembed eb cb b  in
-                      FStar_Util.bind_opt uu____60694
+                      let uu____4853 = unembed eb cb b  in
+                      FStar_Util.bind_opt uu____4853
                         (fun b1  -> FStar_Pervasives_Native.Some (a1, b1)))
-             | uu____60707 -> FStar_Pervasives_Native.None)
+             | uu____4866 -> FStar_Pervasives_Native.None)
          in
-      let uu____60712 =
-        let uu____60713 =
-          let uu____60714 =
-            let uu____60719 = type_of eb  in as_arg uu____60719  in
-          let uu____60720 =
-            let uu____60727 =
-              let uu____60732 = type_of ea  in as_arg uu____60732  in
-            [uu____60727]  in
-          uu____60714 :: uu____60720  in
+      let uu____4871 =
+        let uu____4872 =
+          let uu____4873 = let uu____4878 = type_of eb  in as_arg uu____4878
+             in
+          let uu____4879 =
+            let uu____4886 =
+              let uu____4891 = type_of ea  in as_arg uu____4891  in
+            [uu____4886]  in
+          uu____4873 :: uu____4879  in
         lid_as_typ FStar_Parser_Const.lid_tuple2
-          [FStar_Syntax_Syntax.U_zero; FStar_Syntax_Syntax.U_zero]
-          uu____60713
+          [FStar_Syntax_Syntax.U_zero; FStar_Syntax_Syntax.U_zero] uu____4872
          in
-      mk_emb em un uu____60712 etyp
-=======
-                 let uu____60718 = unembed ea cb a  in
-                 FStar_Util.bind_opt uu____60718
-                   (fun a1  ->
-                      let uu____60728 = unembed eb cb b  in
-                      FStar_Util.bind_opt uu____60728
-                        (fun b1  -> FStar_Pervasives_Native.Some (a1, b1)))
-             | uu____60741 -> FStar_Pervasives_Native.None)
-         in
-      let uu____60746 =
-        let uu____60747 =
-          let uu____60748 =
-            let uu____60753 = type_of eb  in as_arg uu____60753  in
-          let uu____60754 =
-            let uu____60761 =
-              let uu____60766 = type_of ea  in as_arg uu____60766  in
-            [uu____60761]  in
-          uu____60748 :: uu____60754  in
-        lid_as_typ FStar_Parser_Const.lid_tuple2
-          [FStar_Syntax_Syntax.U_zero; FStar_Syntax_Syntax.U_zero]
-          uu____60747
-         in
-      mk_emb em un uu____60746 etyp
->>>>>>> 183df463
+      mk_emb em un uu____4871 etyp
   
 let e_either :
   'a 'b . 'a embedding -> 'b embedding -> ('a,'b) FStar_Util.either embedding
@@ -1681,259 +1012,128 @@
   fun ea  ->
     fun eb  ->
       let etyp =
-<<<<<<< HEAD
-        let uu____60785 =
-          let uu____60793 =
+        let uu____4944 =
+          let uu____4952 =
             FStar_All.pipe_right FStar_Parser_Const.either_lid
               FStar_Ident.string_of_lid
              in
-          (uu____60793, [ea.emb_typ; eb.emb_typ])  in
-        FStar_Syntax_Syntax.ET_app uu____60785  in
+          (uu____4952, [ea.emb_typ; eb.emb_typ])  in
+        FStar_Syntax_Syntax.ET_app uu____4944  in
       let em cb s =
         lazy_embed etyp s
-          (fun uu____60825  ->
+          (fun uu____4984  ->
              match s with
              | FStar_Util.Inl a ->
-                 let uu____60827 =
-                   let uu____60828 =
-                     let uu____60833 = embed ea cb a  in as_arg uu____60833
-                      in
-                   let uu____60834 =
-                     let uu____60841 =
-                       let uu____60846 = type_of eb  in as_iarg uu____60846
-                        in
-                     let uu____60847 =
-                       let uu____60854 =
-                         let uu____60859 = type_of ea  in as_iarg uu____60859
+                 let uu____4986 =
+                   let uu____4987 =
+                     let uu____4992 = embed ea cb a  in as_arg uu____4992  in
+                   let uu____4993 =
+                     let uu____5000 =
+                       let uu____5005 = type_of eb  in as_iarg uu____5005  in
+                     let uu____5006 =
+                       let uu____5013 =
+                         let uu____5018 = type_of ea  in as_iarg uu____5018
                           in
-                       [uu____60854]  in
-                     uu____60841 :: uu____60847  in
-                   uu____60828 :: uu____60834  in
+                       [uu____5013]  in
+                     uu____5000 :: uu____5006  in
+                   uu____4987 :: uu____4993  in
                  lid_as_constr FStar_Parser_Const.inl_lid
                    [FStar_Syntax_Syntax.U_zero; FStar_Syntax_Syntax.U_zero]
-                   uu____60827
+                   uu____4986
              | FStar_Util.Inr b ->
-                 let uu____60877 =
-                   let uu____60878 =
-                     let uu____60883 = embed eb cb b  in as_arg uu____60883
-                      in
-                   let uu____60884 =
-                     let uu____60891 =
-                       let uu____60896 = type_of eb  in as_iarg uu____60896
-                        in
-                     let uu____60897 =
-                       let uu____60904 =
-                         let uu____60909 = type_of ea  in as_iarg uu____60909
+                 let uu____5036 =
+                   let uu____5037 =
+                     let uu____5042 = embed eb cb b  in as_arg uu____5042  in
+                   let uu____5043 =
+                     let uu____5050 =
+                       let uu____5055 = type_of eb  in as_iarg uu____5055  in
+                     let uu____5056 =
+                       let uu____5063 =
+                         let uu____5068 = type_of ea  in as_iarg uu____5068
                           in
-                       [uu____60904]  in
-                     uu____60891 :: uu____60897  in
-                   uu____60878 :: uu____60884  in
+                       [uu____5063]  in
+                     uu____5050 :: uu____5056  in
+                   uu____5037 :: uu____5043  in
                  lid_as_constr FStar_Parser_Const.inr_lid
                    [FStar_Syntax_Syntax.U_zero; FStar_Syntax_Syntax.U_zero]
-                   uu____60877)
-=======
-        let uu____60819 =
-          let uu____60827 =
-            FStar_All.pipe_right FStar_Parser_Const.either_lid
-              FStar_Ident.string_of_lid
-             in
-          (uu____60827, [ea.emb_typ; eb.emb_typ])  in
-        FStar_Syntax_Syntax.ET_app uu____60819  in
-      let em cb s =
-        lazy_embed etyp s
-          (fun uu____60859  ->
-             match s with
-             | FStar_Util.Inl a ->
-                 let uu____60861 =
-                   let uu____60862 =
-                     let uu____60867 = embed ea cb a  in as_arg uu____60867
-                      in
-                   let uu____60868 =
-                     let uu____60875 =
-                       let uu____60880 = type_of eb  in as_iarg uu____60880
-                        in
-                     let uu____60881 =
-                       let uu____60888 =
-                         let uu____60893 = type_of ea  in as_iarg uu____60893
-                          in
-                       [uu____60888]  in
-                     uu____60875 :: uu____60881  in
-                   uu____60862 :: uu____60868  in
-                 lid_as_constr FStar_Parser_Const.inl_lid
-                   [FStar_Syntax_Syntax.U_zero; FStar_Syntax_Syntax.U_zero]
-                   uu____60861
-             | FStar_Util.Inr b ->
-                 let uu____60911 =
-                   let uu____60912 =
-                     let uu____60917 = embed eb cb b  in as_arg uu____60917
-                      in
-                   let uu____60918 =
-                     let uu____60925 =
-                       let uu____60930 = type_of eb  in as_iarg uu____60930
-                        in
-                     let uu____60931 =
-                       let uu____60938 =
-                         let uu____60943 = type_of ea  in as_iarg uu____60943
-                          in
-                       [uu____60938]  in
-                     uu____60925 :: uu____60931  in
-                   uu____60912 :: uu____60918  in
-                 lid_as_constr FStar_Parser_Const.inr_lid
-                   [FStar_Syntax_Syntax.U_zero; FStar_Syntax_Syntax.U_zero]
-                   uu____60911)
->>>>>>> 183df463
+                   uu____5036)
          in
       let un cb trm =
         lazy_unembed cb etyp trm
           (fun trm1  ->
              match trm1 with
              | Construct
-<<<<<<< HEAD
-                 (fvar1,us,(a,uu____60971)::uu____60972::uu____60973::[])
-=======
-                 (fvar1,us,(a,uu____61005)::uu____61006::uu____61007::[])
->>>>>>> 183df463
-                 when
+                 (fvar1,us,(a,uu____5130)::uu____5131::uu____5132::[]) when
                  FStar_Syntax_Syntax.fv_eq_lid fvar1
                    FStar_Parser_Const.inl_lid
                  ->
-<<<<<<< HEAD
-                 let uu____61008 = unembed ea cb a  in
-                 FStar_Util.bind_opt uu____61008
+                 let uu____5167 = unembed ea cb a  in
+                 FStar_Util.bind_opt uu____5167
                    (fun a1  ->
                       FStar_Pervasives_Native.Some (FStar_Util.Inl a1))
              | Construct
-                 (fvar1,us,(b,uu____61024)::uu____61025::uu____61026::[])
-=======
-                 let uu____61042 = unembed ea cb a  in
-                 FStar_Util.bind_opt uu____61042
-                   (fun a1  ->
-                      FStar_Pervasives_Native.Some (FStar_Util.Inl a1))
-             | Construct
-                 (fvar1,us,(b,uu____61058)::uu____61059::uu____61060::[])
->>>>>>> 183df463
-                 when
+                 (fvar1,us,(b,uu____5183)::uu____5184::uu____5185::[]) when
                  FStar_Syntax_Syntax.fv_eq_lid fvar1
                    FStar_Parser_Const.inr_lid
                  ->
-<<<<<<< HEAD
-                 let uu____61061 = unembed eb cb b  in
-                 FStar_Util.bind_opt uu____61061
+                 let uu____5220 = unembed eb cb b  in
+                 FStar_Util.bind_opt uu____5220
                    (fun b1  ->
                       FStar_Pervasives_Native.Some (FStar_Util.Inr b1))
-             | uu____61074 -> FStar_Pervasives_Native.None)
+             | uu____5233 -> FStar_Pervasives_Native.None)
          in
-      let uu____61079 =
-        let uu____61080 =
-          let uu____61081 =
-            let uu____61086 = type_of eb  in as_arg uu____61086  in
-          let uu____61087 =
-            let uu____61094 =
-              let uu____61099 = type_of ea  in as_arg uu____61099  in
-            [uu____61094]  in
-          uu____61081 :: uu____61087  in
+      let uu____5238 =
+        let uu____5239 =
+          let uu____5240 = let uu____5245 = type_of eb  in as_arg uu____5245
+             in
+          let uu____5246 =
+            let uu____5253 =
+              let uu____5258 = type_of ea  in as_arg uu____5258  in
+            [uu____5253]  in
+          uu____5240 :: uu____5246  in
         lid_as_typ FStar_Parser_Const.either_lid
-          [FStar_Syntax_Syntax.U_zero; FStar_Syntax_Syntax.U_zero]
-          uu____61080
+          [FStar_Syntax_Syntax.U_zero; FStar_Syntax_Syntax.U_zero] uu____5239
          in
-      mk_emb em un uu____61079 etyp
-=======
-                 let uu____61095 = unembed eb cb b  in
-                 FStar_Util.bind_opt uu____61095
-                   (fun b1  ->
-                      FStar_Pervasives_Native.Some (FStar_Util.Inr b1))
-             | uu____61108 -> FStar_Pervasives_Native.None)
-         in
-      let uu____61113 =
-        let uu____61114 =
-          let uu____61115 =
-            let uu____61120 = type_of eb  in as_arg uu____61120  in
-          let uu____61121 =
-            let uu____61128 =
-              let uu____61133 = type_of ea  in as_arg uu____61133  in
-            [uu____61128]  in
-          uu____61115 :: uu____61121  in
-        lid_as_typ FStar_Parser_Const.either_lid
-          [FStar_Syntax_Syntax.U_zero; FStar_Syntax_Syntax.U_zero]
-          uu____61114
-         in
-      mk_emb em un uu____61113 etyp
->>>>>>> 183df463
+      mk_emb em un uu____5238 etyp
   
 let (e_range : FStar_Range.range embedding) =
   let em cb r = Constant (Range r)  in
   let un cb t =
     match t with
     | Constant (Range r) -> FStar_Pervasives_Native.Some r
-<<<<<<< HEAD
-    | uu____61148 -> FStar_Pervasives_Native.None  in
-  let uu____61149 = lid_as_typ FStar_Parser_Const.range_lid [] []  in
-  let uu____61154 =
+    | uu____5307 -> FStar_Pervasives_Native.None  in
+  let uu____5308 = lid_as_typ FStar_Parser_Const.range_lid [] []  in
+  let uu____5313 =
     FStar_Syntax_Embeddings.emb_typ_of FStar_Syntax_Embeddings.e_range  in
-  mk_emb em un uu____61149 uu____61154 
+  mk_emb em un uu____5308 uu____5313 
 let e_list : 'a . 'a embedding -> 'a Prims.list embedding =
   fun ea  ->
     let etyp =
-      let uu____61175 =
-        let uu____61183 =
+      let uu____5334 =
+        let uu____5342 =
           FStar_All.pipe_right FStar_Parser_Const.list_lid
             FStar_Ident.string_of_lid
            in
-        (uu____61183, [ea.emb_typ])  in
-      FStar_Syntax_Syntax.ET_app uu____61175  in
+        (uu____5342, [ea.emb_typ])  in
+      FStar_Syntax_Syntax.ET_app uu____5334  in
     let em cb l =
       lazy_embed etyp l
-        (fun uu____61210  ->
-           let typ = let uu____61212 = type_of ea  in as_iarg uu____61212  in
-=======
-    | uu____61182 -> FStar_Pervasives_Native.None  in
-  let uu____61183 = lid_as_typ FStar_Parser_Const.range_lid [] []  in
-  let uu____61188 =
-    FStar_Syntax_Embeddings.emb_typ_of FStar_Syntax_Embeddings.e_range  in
-  mk_emb em un uu____61183 uu____61188 
-let e_list : 'a . 'a embedding -> 'a Prims.list embedding =
-  fun ea  ->
-    let etyp =
-      let uu____61209 =
-        let uu____61217 =
-          FStar_All.pipe_right FStar_Parser_Const.list_lid
-            FStar_Ident.string_of_lid
-           in
-        (uu____61217, [ea.emb_typ])  in
-      FStar_Syntax_Syntax.ET_app uu____61209  in
-    let em cb l =
-      lazy_embed etyp l
-        (fun uu____61244  ->
-           let typ = let uu____61246 = type_of ea  in as_iarg uu____61246  in
->>>>>>> 183df463
+        (fun uu____5369  ->
+           let typ = let uu____5371 = type_of ea  in as_iarg uu____5371  in
            let nil =
              lid_as_constr FStar_Parser_Const.nil_lid
                [FStar_Syntax_Syntax.U_zero] [typ]
               in
            let cons1 hd1 tl1 =
-<<<<<<< HEAD
-             let uu____61233 =
-               let uu____61234 = as_arg tl1  in
-               let uu____61239 =
-                 let uu____61246 =
-                   let uu____61251 = embed ea cb hd1  in as_arg uu____61251
-                    in
-                 [uu____61246; typ]  in
-               uu____61234 :: uu____61239  in
+             let uu____5392 =
+               let uu____5393 = as_arg tl1  in
+               let uu____5398 =
+                 let uu____5405 =
+                   let uu____5410 = embed ea cb hd1  in as_arg uu____5410  in
+                 [uu____5405; typ]  in
+               uu____5393 :: uu____5398  in
              lid_as_constr FStar_Parser_Const.cons_lid
-               [FStar_Syntax_Syntax.U_zero] uu____61233
-=======
-             let uu____61267 =
-               let uu____61268 = as_arg tl1  in
-               let uu____61273 =
-                 let uu____61280 =
-                   let uu____61285 = embed ea cb hd1  in as_arg uu____61285
-                    in
-                 [uu____61280; typ]  in
-               uu____61268 :: uu____61273  in
-             lid_as_constr FStar_Parser_Const.cons_lid
-               [FStar_Syntax_Syntax.U_zero] uu____61267
->>>>>>> 183df463
+               [FStar_Syntax_Syntax.U_zero] uu____5392
               in
            FStar_List.fold_right cons1 l nil)
        in
@@ -1941,88 +1141,46 @@
       lazy_unembed cb etyp trm
         (fun trm1  ->
            match trm1 with
-<<<<<<< HEAD
-           | Construct (fv,uu____61299,uu____61300) when
+           | Construct (fv,uu____5458,uu____5459) when
                FStar_Syntax_Syntax.fv_eq_lid fv FStar_Parser_Const.nil_lid ->
                FStar_Pervasives_Native.Some []
            | Construct
-               (fv,uu____61320,(tl1,FStar_Pervasives_Native.None )::(hd1,FStar_Pervasives_Native.None
+               (fv,uu____5479,(tl1,FStar_Pervasives_Native.None )::(hd1,FStar_Pervasives_Native.None
                                                                     )::
-                (uu____61323,FStar_Pervasives_Native.Some
-                 (FStar_Syntax_Syntax.Implicit uu____61324))::[])
+                (uu____5482,FStar_Pervasives_Native.Some
+                 (FStar_Syntax_Syntax.Implicit uu____5483))::[])
                when
                FStar_Syntax_Syntax.fv_eq_lid fv FStar_Parser_Const.cons_lid
                ->
-               let uu____61352 = unembed ea cb hd1  in
-               FStar_Util.bind_opt uu____61352
+               let uu____5511 = unembed ea cb hd1  in
+               FStar_Util.bind_opt uu____5511
                  (fun hd2  ->
-                    let uu____61360 = un cb tl1  in
-                    FStar_Util.bind_opt uu____61360
+                    let uu____5519 = un cb tl1  in
+                    FStar_Util.bind_opt uu____5519
                       (fun tl2  -> FStar_Pervasives_Native.Some (hd2 :: tl2)))
            | Construct
-               (fv,uu____61376,(tl1,FStar_Pervasives_Native.None )::(hd1,FStar_Pervasives_Native.None
-=======
-           | Construct (fv,uu____61333,uu____61334) when
-               FStar_Syntax_Syntax.fv_eq_lid fv FStar_Parser_Const.nil_lid ->
-               FStar_Pervasives_Native.Some []
-           | Construct
-               (fv,uu____61354,(tl1,FStar_Pervasives_Native.None )::(hd1,FStar_Pervasives_Native.None
-                                                                    )::
-                (uu____61357,FStar_Pervasives_Native.Some
-                 (FStar_Syntax_Syntax.Implicit uu____61358))::[])
-               when
-               FStar_Syntax_Syntax.fv_eq_lid fv FStar_Parser_Const.cons_lid
-               ->
-               let uu____61386 = unembed ea cb hd1  in
-               FStar_Util.bind_opt uu____61386
-                 (fun hd2  ->
-                    let uu____61394 = un cb tl1  in
-                    FStar_Util.bind_opt uu____61394
-                      (fun tl2  -> FStar_Pervasives_Native.Some (hd2 :: tl2)))
-           | Construct
-               (fv,uu____61410,(tl1,FStar_Pervasives_Native.None )::(hd1,FStar_Pervasives_Native.None
->>>>>>> 183df463
+               (fv,uu____5535,(tl1,FStar_Pervasives_Native.None )::(hd1,FStar_Pervasives_Native.None
                                                                     )::[])
                when
                FStar_Syntax_Syntax.fv_eq_lid fv FStar_Parser_Const.cons_lid
                ->
-<<<<<<< HEAD
-               let uu____61401 = unembed ea cb hd1  in
-               FStar_Util.bind_opt uu____61401
+               let uu____5560 = unembed ea cb hd1  in
+               FStar_Util.bind_opt uu____5560
                  (fun hd2  ->
-                    let uu____61409 = un cb tl1  in
-                    FStar_Util.bind_opt uu____61409
+                    let uu____5568 = un cb tl1  in
+                    FStar_Util.bind_opt uu____5568
                       (fun tl2  -> FStar_Pervasives_Native.Some (hd2 :: tl2)))
-           | uu____61424 -> FStar_Pervasives_Native.None)
+           | uu____5583 -> FStar_Pervasives_Native.None)
        in
-    let uu____61427 =
-      let uu____61428 =
-        let uu____61429 = let uu____61434 = type_of ea  in as_arg uu____61434
-           in
-        [uu____61429]  in
+    let uu____5586 =
+      let uu____5587 =
+        let uu____5588 = let uu____5593 = type_of ea  in as_arg uu____5593
+           in
+        [uu____5588]  in
       lid_as_typ FStar_Parser_Const.list_lid [FStar_Syntax_Syntax.U_zero]
-        uu____61428
+        uu____5587
        in
-    mk_emb em un uu____61427 etyp
-=======
-               let uu____61435 = unembed ea cb hd1  in
-               FStar_Util.bind_opt uu____61435
-                 (fun hd2  ->
-                    let uu____61443 = un cb tl1  in
-                    FStar_Util.bind_opt uu____61443
-                      (fun tl2  -> FStar_Pervasives_Native.Some (hd2 :: tl2)))
-           | uu____61458 -> FStar_Pervasives_Native.None)
-       in
-    let uu____61461 =
-      let uu____61462 =
-        let uu____61463 = let uu____61468 = type_of ea  in as_arg uu____61468
-           in
-        [uu____61463]  in
-      lid_as_typ FStar_Parser_Const.list_lid [FStar_Syntax_Syntax.U_zero]
-        uu____61462
-       in
-    mk_emb em un uu____61461 etyp
->>>>>>> 183df463
+    mk_emb em un uu____5586 etyp
   
 let (e_string_list : Prims.string Prims.list embedding) = e_list e_string 
 let e_arrow : 'a 'b . 'a embedding -> 'b embedding -> ('a -> 'b) embedding =
@@ -2031,444 +1189,224 @@
       let etyp = FStar_Syntax_Syntax.ET_fun ((ea.emb_typ), (eb.emb_typ))  in
       let em cb f =
         lazy_embed etyp f
-<<<<<<< HEAD
-          (fun uu____61507  ->
+          (fun uu____5666  ->
              Lam
                ((fun tas  ->
-                   let uu____61537 =
-                     let uu____61540 = FStar_List.hd tas  in
-                     unembed ea cb uu____61540  in
-                   match uu____61537 with
+                   let uu____5696 =
+                     let uu____5699 = FStar_List.hd tas  in
+                     unembed ea cb uu____5699  in
+                   match uu____5696 with
                    | FStar_Pervasives_Native.Some a ->
-                       let uu____61542 = f a  in embed eb cb uu____61542
+                       let uu____5701 = f a  in embed eb cb uu____5701
                    | FStar_Pervasives_Native.None  ->
                        failwith "cannot unembed function argument"),
-                 [(fun uu____61555  ->
-                     let uu____61558 = type_of eb  in as_arg uu____61558)],
-=======
-          (fun uu____61541  ->
-             Lam
-               ((fun tas  ->
-                   let uu____61571 =
-                     let uu____61574 = FStar_List.hd tas  in
-                     unembed ea cb uu____61574  in
-                   match uu____61571 with
-                   | FStar_Pervasives_Native.Some a ->
-                       let uu____61576 = f a  in embed eb cb uu____61576
-                   | FStar_Pervasives_Native.None  ->
-                       failwith "cannot unembed function argument"),
-                 [(fun uu____61589  ->
-                     let uu____61592 = type_of eb  in as_arg uu____61592)],
->>>>>>> 183df463
+                 [(fun uu____5714  ->
+                     let uu____5717 = type_of eb  in as_arg uu____5717)],
                  (Prims.parse_int "1"), FStar_Pervasives_Native.None))
          in
       let un cb lam =
         let k lam1 =
           FStar_Pervasives_Native.Some
             (fun x  ->
-<<<<<<< HEAD
-               let uu____61616 =
-                 let uu____61619 =
-                   let uu____61620 =
-                     let uu____61621 =
-                       let uu____61626 = embed ea cb x  in as_arg uu____61626
+               let uu____5775 =
+                 let uu____5778 =
+                   let uu____5779 =
+                     let uu____5780 =
+                       let uu____5785 = embed ea cb x  in as_arg uu____5785
                         in
-                     [uu____61621]  in
-                   cb.iapp lam1 uu____61620  in
-                 unembed eb cb uu____61619  in
-               match uu____61616 with
-=======
-               let uu____61650 =
-                 let uu____61653 =
-                   let uu____61654 =
-                     let uu____61655 =
-                       let uu____61660 = embed ea cb x  in as_arg uu____61660
-                        in
-                     [uu____61655]  in
-                   cb.iapp lam1 uu____61654  in
-                 unembed eb cb uu____61653  in
-               match uu____61650 with
->>>>>>> 183df463
+                     [uu____5780]  in
+                   cb.iapp lam1 uu____5779  in
+                 unembed eb cb uu____5778  in
+               match uu____5775 with
                | FStar_Pervasives_Native.Some y -> y
                | FStar_Pervasives_Native.None  ->
                    failwith "cannot unembed function result")
            in
         lazy_unembed cb etyp lam k  in
-<<<<<<< HEAD
-      let uu____61640 =
-        let uu____61641 = type_of ea  in
-        let uu____61642 =
-          let uu____61643 = type_of eb  in as_iarg uu____61643  in
-        make_arrow1 uu____61641 uu____61642  in
-      mk_emb em un uu____61640 etyp
-=======
-      let uu____61674 =
-        let uu____61675 = type_of ea  in
-        let uu____61676 =
-          let uu____61677 = type_of eb  in as_iarg uu____61677  in
-        make_arrow1 uu____61675 uu____61676  in
-      mk_emb em un uu____61674 etyp
->>>>>>> 183df463
+      let uu____5799 =
+        let uu____5800 = type_of ea  in
+        let uu____5801 = let uu____5802 = type_of eb  in as_iarg uu____5802
+           in
+        make_arrow1 uu____5800 uu____5801  in
+      mk_emb em un uu____5799 etyp
   
 let (e_norm_step : FStar_Syntax_Embeddings.norm_step embedding) =
   let em cb n1 =
     match n1 with
     | FStar_Syntax_Embeddings.Simpl  ->
-<<<<<<< HEAD
-        let uu____61661 =
+        let uu____5820 =
           FStar_Syntax_Syntax.lid_as_fv FStar_Parser_Const.steps_simpl
             FStar_Syntax_Syntax.delta_constant FStar_Pervasives_Native.None
            in
-        mkFV uu____61661 [] []
+        mkFV uu____5820 [] []
     | FStar_Syntax_Embeddings.Weak  ->
-        let uu____61666 =
+        let uu____5825 =
           FStar_Syntax_Syntax.lid_as_fv FStar_Parser_Const.steps_weak
             FStar_Syntax_Syntax.delta_constant FStar_Pervasives_Native.None
            in
-        mkFV uu____61666 [] []
+        mkFV uu____5825 [] []
     | FStar_Syntax_Embeddings.HNF  ->
-        let uu____61671 =
+        let uu____5830 =
           FStar_Syntax_Syntax.lid_as_fv FStar_Parser_Const.steps_hnf
             FStar_Syntax_Syntax.delta_constant FStar_Pervasives_Native.None
            in
-        mkFV uu____61671 [] []
+        mkFV uu____5830 [] []
     | FStar_Syntax_Embeddings.Primops  ->
-        let uu____61676 =
+        let uu____5835 =
           FStar_Syntax_Syntax.lid_as_fv FStar_Parser_Const.steps_primops
             FStar_Syntax_Syntax.delta_constant FStar_Pervasives_Native.None
            in
-        mkFV uu____61676 [] []
+        mkFV uu____5835 [] []
     | FStar_Syntax_Embeddings.Delta  ->
-        let uu____61681 =
+        let uu____5840 =
           FStar_Syntax_Syntax.lid_as_fv FStar_Parser_Const.steps_delta
             FStar_Syntax_Syntax.delta_constant FStar_Pervasives_Native.None
            in
-        mkFV uu____61681 [] []
+        mkFV uu____5840 [] []
     | FStar_Syntax_Embeddings.Zeta  ->
-        let uu____61686 =
+        let uu____5845 =
           FStar_Syntax_Syntax.lid_as_fv FStar_Parser_Const.steps_zeta
             FStar_Syntax_Syntax.delta_constant FStar_Pervasives_Native.None
            in
-        mkFV uu____61686 [] []
+        mkFV uu____5845 [] []
     | FStar_Syntax_Embeddings.Iota  ->
-        let uu____61691 =
+        let uu____5850 =
           FStar_Syntax_Syntax.lid_as_fv FStar_Parser_Const.steps_iota
             FStar_Syntax_Syntax.delta_constant FStar_Pervasives_Native.None
            in
-        mkFV uu____61691 [] []
+        mkFV uu____5850 [] []
     | FStar_Syntax_Embeddings.Reify  ->
-        let uu____61696 =
+        let uu____5855 =
           FStar_Syntax_Syntax.lid_as_fv FStar_Parser_Const.steps_reify
             FStar_Syntax_Syntax.delta_constant FStar_Pervasives_Native.None
            in
-        mkFV uu____61696 [] []
+        mkFV uu____5855 [] []
     | FStar_Syntax_Embeddings.NBE  ->
-        let uu____61701 =
+        let uu____5860 =
           FStar_Syntax_Syntax.lid_as_fv FStar_Parser_Const.steps_nbe
             FStar_Syntax_Syntax.delta_constant FStar_Pervasives_Native.None
            in
-        mkFV uu____61701 [] []
+        mkFV uu____5860 [] []
     | FStar_Syntax_Embeddings.UnfoldOnly l ->
-        let uu____61710 =
+        let uu____5869 =
           FStar_Syntax_Syntax.lid_as_fv FStar_Parser_Const.steps_unfoldonly
             FStar_Syntax_Syntax.delta_constant FStar_Pervasives_Native.None
            in
-        let uu____61711 =
-          let uu____61712 =
-            let uu____61717 =
-              let uu____61718 = e_list e_string  in embed uu____61718 cb l
-               in
-            as_arg uu____61717  in
-          [uu____61712]  in
-        mkFV uu____61710 [] uu____61711
+        let uu____5870 =
+          let uu____5871 =
+            let uu____5876 =
+              let uu____5877 = e_list e_string  in embed uu____5877 cb l  in
+            as_arg uu____5876  in
+          [uu____5871]  in
+        mkFV uu____5869 [] uu____5870
     | FStar_Syntax_Embeddings.UnfoldFully l ->
-        let uu____61740 =
+        let uu____5899 =
           FStar_Syntax_Syntax.lid_as_fv FStar_Parser_Const.steps_unfoldfully
             FStar_Syntax_Syntax.delta_constant FStar_Pervasives_Native.None
            in
-        let uu____61741 =
-          let uu____61742 =
-            let uu____61747 =
-              let uu____61748 = e_list e_string  in embed uu____61748 cb l
-               in
-            as_arg uu____61747  in
-          [uu____61742]  in
-        mkFV uu____61740 [] uu____61741
+        let uu____5900 =
+          let uu____5901 =
+            let uu____5906 =
+              let uu____5907 = e_list e_string  in embed uu____5907 cb l  in
+            as_arg uu____5906  in
+          [uu____5901]  in
+        mkFV uu____5899 [] uu____5900
     | FStar_Syntax_Embeddings.UnfoldAttr l ->
-        let uu____61770 =
+        let uu____5929 =
           FStar_Syntax_Syntax.lid_as_fv FStar_Parser_Const.steps_unfoldattr
             FStar_Syntax_Syntax.delta_constant FStar_Pervasives_Native.None
            in
-        let uu____61771 =
-          let uu____61772 =
-            let uu____61777 =
-              let uu____61778 = e_list e_string  in embed uu____61778 cb l
-               in
-            as_arg uu____61777  in
-          [uu____61772]  in
-        mkFV uu____61770 [] uu____61771
+        let uu____5930 =
+          let uu____5931 =
+            let uu____5936 =
+              let uu____5937 = e_list e_string  in embed uu____5937 cb l  in
+            as_arg uu____5936  in
+          [uu____5931]  in
+        mkFV uu____5929 [] uu____5930
      in
   let un cb t0 =
     match t0 with
-    | FV (fv,uu____61812,[]) when
+    | FV (fv,uu____5971,[]) when
         FStar_Syntax_Syntax.fv_eq_lid fv FStar_Parser_Const.steps_simpl ->
         FStar_Pervasives_Native.Some FStar_Syntax_Embeddings.Simpl
-    | FV (fv,uu____61828,[]) when
+    | FV (fv,uu____5987,[]) when
         FStar_Syntax_Syntax.fv_eq_lid fv FStar_Parser_Const.steps_weak ->
         FStar_Pervasives_Native.Some FStar_Syntax_Embeddings.Weak
-    | FV (fv,uu____61844,[]) when
+    | FV (fv,uu____6003,[]) when
         FStar_Syntax_Syntax.fv_eq_lid fv FStar_Parser_Const.steps_hnf ->
         FStar_Pervasives_Native.Some FStar_Syntax_Embeddings.HNF
-    | FV (fv,uu____61860,[]) when
+    | FV (fv,uu____6019,[]) when
         FStar_Syntax_Syntax.fv_eq_lid fv FStar_Parser_Const.steps_primops ->
         FStar_Pervasives_Native.Some FStar_Syntax_Embeddings.Primops
-    | FV (fv,uu____61876,[]) when
+    | FV (fv,uu____6035,[]) when
         FStar_Syntax_Syntax.fv_eq_lid fv FStar_Parser_Const.steps_delta ->
         FStar_Pervasives_Native.Some FStar_Syntax_Embeddings.Delta
-    | FV (fv,uu____61892,[]) when
+    | FV (fv,uu____6051,[]) when
         FStar_Syntax_Syntax.fv_eq_lid fv FStar_Parser_Const.steps_zeta ->
         FStar_Pervasives_Native.Some FStar_Syntax_Embeddings.Zeta
-    | FV (fv,uu____61908,[]) when
+    | FV (fv,uu____6067,[]) when
         FStar_Syntax_Syntax.fv_eq_lid fv FStar_Parser_Const.steps_iota ->
         FStar_Pervasives_Native.Some FStar_Syntax_Embeddings.Iota
-    | FV (fv,uu____61924,[]) when
+    | FV (fv,uu____6083,[]) when
         FStar_Syntax_Syntax.fv_eq_lid fv FStar_Parser_Const.steps_nbe ->
         FStar_Pervasives_Native.Some FStar_Syntax_Embeddings.NBE
-    | FV (fv,uu____61940,[]) when
+    | FV (fv,uu____6099,[]) when
         FStar_Syntax_Syntax.fv_eq_lid fv FStar_Parser_Const.steps_reify ->
         FStar_Pervasives_Native.Some FStar_Syntax_Embeddings.Reify
-    | FV (fv,uu____61956,(l,uu____61958)::[]) when
+    | FV (fv,uu____6115,(l,uu____6117)::[]) when
         FStar_Syntax_Syntax.fv_eq_lid fv FStar_Parser_Const.steps_unfoldonly
         ->
-        let uu____61977 =
-          let uu____61983 = e_list e_string  in unembed uu____61983 cb l  in
-        FStar_Util.bind_opt uu____61977
+        let uu____6136 =
+          let uu____6142 = e_list e_string  in unembed uu____6142 cb l  in
+        FStar_Util.bind_opt uu____6136
           (fun ss  ->
              FStar_All.pipe_left
-               (fun _62003  -> FStar_Pervasives_Native.Some _62003)
+               (fun _6162  -> FStar_Pervasives_Native.Some _6162)
                (FStar_Syntax_Embeddings.UnfoldOnly ss))
-    | FV (fv,uu____62005,(l,uu____62007)::[]) when
+    | FV (fv,uu____6164,(l,uu____6166)::[]) when
         FStar_Syntax_Syntax.fv_eq_lid fv FStar_Parser_Const.steps_unfoldfully
         ->
-        let uu____62026 =
-          let uu____62032 = e_list e_string  in unembed uu____62032 cb l  in
-        FStar_Util.bind_opt uu____62026
+        let uu____6185 =
+          let uu____6191 = e_list e_string  in unembed uu____6191 cb l  in
+        FStar_Util.bind_opt uu____6185
           (fun ss  ->
              FStar_All.pipe_left
-               (fun _62052  -> FStar_Pervasives_Native.Some _62052)
+               (fun _6211  -> FStar_Pervasives_Native.Some _6211)
                (FStar_Syntax_Embeddings.UnfoldFully ss))
-    | FV (fv,uu____62054,(l,uu____62056)::[]) when
+    | FV (fv,uu____6213,(l,uu____6215)::[]) when
         FStar_Syntax_Syntax.fv_eq_lid fv FStar_Parser_Const.steps_unfoldattr
         ->
-        let uu____62075 =
-          let uu____62081 = e_list e_string  in unembed uu____62081 cb l  in
-        FStar_Util.bind_opt uu____62075
+        let uu____6234 =
+          let uu____6240 = e_list e_string  in unembed uu____6240 cb l  in
+        FStar_Util.bind_opt uu____6234
           (fun ss  ->
              FStar_All.pipe_left
-               (fun _62101  -> FStar_Pervasives_Native.Some _62101)
+               (fun _6260  -> FStar_Pervasives_Native.Some _6260)
                (FStar_Syntax_Embeddings.UnfoldAttr ss))
-    | uu____62102 ->
-        ((let uu____62104 =
-            let uu____62110 =
-              let uu____62112 = t_to_string t0  in
-              FStar_Util.format1 "Not an embedded norm_step: %s" uu____62112
+    | uu____6261 ->
+        ((let uu____6263 =
+            let uu____6269 =
+              let uu____6271 = t_to_string t0  in
+              FStar_Util.format1 "Not an embedded norm_step: %s" uu____6271
                in
-            (FStar_Errors.Warning_NotEmbedded, uu____62110)  in
-          FStar_Errors.log_issue FStar_Range.dummyRange uu____62104);
+            (FStar_Errors.Warning_NotEmbedded, uu____6269)  in
+          FStar_Errors.log_issue FStar_Range.dummyRange uu____6263);
          FStar_Pervasives_Native.None)
      in
-  let uu____62116 =
-    let uu____62117 =
+  let uu____6275 =
+    let uu____6276 =
       FStar_Syntax_Syntax.lid_as_fv FStar_Parser_Const.norm_step_lid
         FStar_Syntax_Syntax.delta_constant FStar_Pervasives_Native.None
        in
-    mkFV uu____62117 [] []  in
-  let uu____62122 =
+    mkFV uu____6276 [] []  in
+  let uu____6281 =
     FStar_Syntax_Embeddings.emb_typ_of FStar_Syntax_Embeddings.e_norm_step
      in
-  mk_emb em un uu____62116 uu____62122 
+  mk_emb em un uu____6275 uu____6281 
 let (bogus_cbs : nbe_cbs) =
   {
     iapp = (fun h  -> fun _args  -> h);
-    translate = (fun uu____62131  -> failwith "bogus_cbs translate")
-=======
-        let uu____61695 =
-          FStar_Syntax_Syntax.lid_as_fv FStar_Parser_Const.steps_simpl
-            FStar_Syntax_Syntax.delta_constant FStar_Pervasives_Native.None
-           in
-        mkFV uu____61695 [] []
-    | FStar_Syntax_Embeddings.Weak  ->
-        let uu____61700 =
-          FStar_Syntax_Syntax.lid_as_fv FStar_Parser_Const.steps_weak
-            FStar_Syntax_Syntax.delta_constant FStar_Pervasives_Native.None
-           in
-        mkFV uu____61700 [] []
-    | FStar_Syntax_Embeddings.HNF  ->
-        let uu____61705 =
-          FStar_Syntax_Syntax.lid_as_fv FStar_Parser_Const.steps_hnf
-            FStar_Syntax_Syntax.delta_constant FStar_Pervasives_Native.None
-           in
-        mkFV uu____61705 [] []
-    | FStar_Syntax_Embeddings.Primops  ->
-        let uu____61710 =
-          FStar_Syntax_Syntax.lid_as_fv FStar_Parser_Const.steps_primops
-            FStar_Syntax_Syntax.delta_constant FStar_Pervasives_Native.None
-           in
-        mkFV uu____61710 [] []
-    | FStar_Syntax_Embeddings.Delta  ->
-        let uu____61715 =
-          FStar_Syntax_Syntax.lid_as_fv FStar_Parser_Const.steps_delta
-            FStar_Syntax_Syntax.delta_constant FStar_Pervasives_Native.None
-           in
-        mkFV uu____61715 [] []
-    | FStar_Syntax_Embeddings.Zeta  ->
-        let uu____61720 =
-          FStar_Syntax_Syntax.lid_as_fv FStar_Parser_Const.steps_zeta
-            FStar_Syntax_Syntax.delta_constant FStar_Pervasives_Native.None
-           in
-        mkFV uu____61720 [] []
-    | FStar_Syntax_Embeddings.Iota  ->
-        let uu____61725 =
-          FStar_Syntax_Syntax.lid_as_fv FStar_Parser_Const.steps_iota
-            FStar_Syntax_Syntax.delta_constant FStar_Pervasives_Native.None
-           in
-        mkFV uu____61725 [] []
-    | FStar_Syntax_Embeddings.Reify  ->
-        let uu____61730 =
-          FStar_Syntax_Syntax.lid_as_fv FStar_Parser_Const.steps_reify
-            FStar_Syntax_Syntax.delta_constant FStar_Pervasives_Native.None
-           in
-        mkFV uu____61730 [] []
-    | FStar_Syntax_Embeddings.NBE  ->
-        let uu____61735 =
-          FStar_Syntax_Syntax.lid_as_fv FStar_Parser_Const.steps_nbe
-            FStar_Syntax_Syntax.delta_constant FStar_Pervasives_Native.None
-           in
-        mkFV uu____61735 [] []
-    | FStar_Syntax_Embeddings.UnfoldOnly l ->
-        let uu____61744 =
-          FStar_Syntax_Syntax.lid_as_fv FStar_Parser_Const.steps_unfoldonly
-            FStar_Syntax_Syntax.delta_constant FStar_Pervasives_Native.None
-           in
-        let uu____61745 =
-          let uu____61746 =
-            let uu____61751 =
-              let uu____61752 = e_list e_string  in embed uu____61752 cb l
-               in
-            as_arg uu____61751  in
-          [uu____61746]  in
-        mkFV uu____61744 [] uu____61745
-    | FStar_Syntax_Embeddings.UnfoldFully l ->
-        let uu____61774 =
-          FStar_Syntax_Syntax.lid_as_fv FStar_Parser_Const.steps_unfoldfully
-            FStar_Syntax_Syntax.delta_constant FStar_Pervasives_Native.None
-           in
-        let uu____61775 =
-          let uu____61776 =
-            let uu____61781 =
-              let uu____61782 = e_list e_string  in embed uu____61782 cb l
-               in
-            as_arg uu____61781  in
-          [uu____61776]  in
-        mkFV uu____61774 [] uu____61775
-    | FStar_Syntax_Embeddings.UnfoldAttr l ->
-        let uu____61804 =
-          FStar_Syntax_Syntax.lid_as_fv FStar_Parser_Const.steps_unfoldattr
-            FStar_Syntax_Syntax.delta_constant FStar_Pervasives_Native.None
-           in
-        let uu____61805 =
-          let uu____61806 =
-            let uu____61811 =
-              let uu____61812 = e_list e_string  in embed uu____61812 cb l
-               in
-            as_arg uu____61811  in
-          [uu____61806]  in
-        mkFV uu____61804 [] uu____61805
-     in
-  let un cb t0 =
-    match t0 with
-    | FV (fv,uu____61846,[]) when
-        FStar_Syntax_Syntax.fv_eq_lid fv FStar_Parser_Const.steps_simpl ->
-        FStar_Pervasives_Native.Some FStar_Syntax_Embeddings.Simpl
-    | FV (fv,uu____61862,[]) when
-        FStar_Syntax_Syntax.fv_eq_lid fv FStar_Parser_Const.steps_weak ->
-        FStar_Pervasives_Native.Some FStar_Syntax_Embeddings.Weak
-    | FV (fv,uu____61878,[]) when
-        FStar_Syntax_Syntax.fv_eq_lid fv FStar_Parser_Const.steps_hnf ->
-        FStar_Pervasives_Native.Some FStar_Syntax_Embeddings.HNF
-    | FV (fv,uu____61894,[]) when
-        FStar_Syntax_Syntax.fv_eq_lid fv FStar_Parser_Const.steps_primops ->
-        FStar_Pervasives_Native.Some FStar_Syntax_Embeddings.Primops
-    | FV (fv,uu____61910,[]) when
-        FStar_Syntax_Syntax.fv_eq_lid fv FStar_Parser_Const.steps_delta ->
-        FStar_Pervasives_Native.Some FStar_Syntax_Embeddings.Delta
-    | FV (fv,uu____61926,[]) when
-        FStar_Syntax_Syntax.fv_eq_lid fv FStar_Parser_Const.steps_zeta ->
-        FStar_Pervasives_Native.Some FStar_Syntax_Embeddings.Zeta
-    | FV (fv,uu____61942,[]) when
-        FStar_Syntax_Syntax.fv_eq_lid fv FStar_Parser_Const.steps_iota ->
-        FStar_Pervasives_Native.Some FStar_Syntax_Embeddings.Iota
-    | FV (fv,uu____61958,[]) when
-        FStar_Syntax_Syntax.fv_eq_lid fv FStar_Parser_Const.steps_nbe ->
-        FStar_Pervasives_Native.Some FStar_Syntax_Embeddings.NBE
-    | FV (fv,uu____61974,[]) when
-        FStar_Syntax_Syntax.fv_eq_lid fv FStar_Parser_Const.steps_reify ->
-        FStar_Pervasives_Native.Some FStar_Syntax_Embeddings.Reify
-    | FV (fv,uu____61990,(l,uu____61992)::[]) when
-        FStar_Syntax_Syntax.fv_eq_lid fv FStar_Parser_Const.steps_unfoldonly
-        ->
-        let uu____62011 =
-          let uu____62017 = e_list e_string  in unembed uu____62017 cb l  in
-        FStar_Util.bind_opt uu____62011
-          (fun ss  ->
-             FStar_All.pipe_left
-               (fun _62037  -> FStar_Pervasives_Native.Some _62037)
-               (FStar_Syntax_Embeddings.UnfoldOnly ss))
-    | FV (fv,uu____62039,(l,uu____62041)::[]) when
-        FStar_Syntax_Syntax.fv_eq_lid fv FStar_Parser_Const.steps_unfoldfully
-        ->
-        let uu____62060 =
-          let uu____62066 = e_list e_string  in unembed uu____62066 cb l  in
-        FStar_Util.bind_opt uu____62060
-          (fun ss  ->
-             FStar_All.pipe_left
-               (fun _62086  -> FStar_Pervasives_Native.Some _62086)
-               (FStar_Syntax_Embeddings.UnfoldFully ss))
-    | FV (fv,uu____62088,(l,uu____62090)::[]) when
-        FStar_Syntax_Syntax.fv_eq_lid fv FStar_Parser_Const.steps_unfoldattr
-        ->
-        let uu____62109 =
-          let uu____62115 = e_list e_string  in unembed uu____62115 cb l  in
-        FStar_Util.bind_opt uu____62109
-          (fun ss  ->
-             FStar_All.pipe_left
-               (fun _62135  -> FStar_Pervasives_Native.Some _62135)
-               (FStar_Syntax_Embeddings.UnfoldAttr ss))
-    | uu____62136 ->
-        ((let uu____62138 =
-            let uu____62144 =
-              let uu____62146 = t_to_string t0  in
-              FStar_Util.format1 "Not an embedded norm_step: %s" uu____62146
-               in
-            (FStar_Errors.Warning_NotEmbedded, uu____62144)  in
-          FStar_Errors.log_issue FStar_Range.dummyRange uu____62138);
-         FStar_Pervasives_Native.None)
-     in
-  let uu____62150 =
-    let uu____62151 =
-      FStar_Syntax_Syntax.lid_as_fv FStar_Parser_Const.norm_step_lid
-        FStar_Syntax_Syntax.delta_constant FStar_Pervasives_Native.None
-       in
-    mkFV uu____62151 [] []  in
-  let uu____62156 =
-    FStar_Syntax_Embeddings.emb_typ_of FStar_Syntax_Embeddings.e_norm_step
-     in
-  mk_emb em un uu____62150 uu____62156 
-let (bogus_cbs : nbe_cbs) =
-  {
-    iapp = (fun h  -> fun _args  -> h);
-    translate = (fun uu____62165  -> failwith "bogus_cbs translate")
->>>>>>> 183df463
+    translate = (fun uu____6290  -> failwith "bogus_cbs translate")
   } 
 let (arg_as_int : arg -> FStar_BigInt.t FStar_Pervasives_Native.option) =
   fun a  ->
@@ -2494,60 +1432,34 @@
   'a . 'a embedding -> arg -> 'a Prims.list FStar_Pervasives_Native.option =
   fun e  ->
     fun a  ->
-<<<<<<< HEAD
-      let uu____62208 =
-        let uu____62217 = e_list e  in unembed uu____62217 bogus_cbs  in
-      FStar_All.pipe_right (FStar_Pervasives_Native.fst a) uu____62208
-=======
-      let uu____62242 =
-        let uu____62251 = e_list e  in unembed uu____62251 bogus_cbs  in
-      FStar_All.pipe_right (FStar_Pervasives_Native.fst a) uu____62242
->>>>>>> 183df463
+      let uu____6367 =
+        let uu____6376 = e_list e  in unembed uu____6376 bogus_cbs  in
+      FStar_All.pipe_right (FStar_Pervasives_Native.fst a) uu____6367
   
 let (arg_as_bounded_int :
   arg ->
     (FStar_Syntax_Syntax.fv * FStar_BigInt.t) FStar_Pervasives_Native.option)
   =
-<<<<<<< HEAD
-  fun uu____62239  ->
-    match uu____62239 with
-    | (a,uu____62247) ->
+  fun uu____6398  ->
+    match uu____6398 with
+    | (a,uu____6406) ->
         (match a with
-         | FV (fv1,[],(Constant (Int i),uu____62262)::[]) when
-             let uu____62279 =
+         | FV (fv1,[],(Constant (Int i),uu____6421)::[]) when
+             let uu____6438 =
                FStar_Ident.text_of_lid
                  (fv1.FStar_Syntax_Syntax.fv_name).FStar_Syntax_Syntax.v
                 in
-             FStar_Util.ends_with uu____62279 "int_to_t" ->
+             FStar_Util.ends_with uu____6438 "int_to_t" ->
              FStar_Pervasives_Native.Some (fv1, i)
-         | uu____62286 -> FStar_Pervasives_Native.None)
-=======
-  fun uu____62273  ->
-    match uu____62273 with
-    | (a,uu____62281) ->
-        (match a with
-         | FV (fv1,[],(Constant (Int i),uu____62296)::[]) when
-             let uu____62313 =
-               FStar_Ident.text_of_lid
-                 (fv1.FStar_Syntax_Syntax.fv_name).FStar_Syntax_Syntax.v
-                in
-             FStar_Util.ends_with uu____62313 "int_to_t" ->
-             FStar_Pervasives_Native.Some (fv1, i)
-         | uu____62320 -> FStar_Pervasives_Native.None)
->>>>>>> 183df463
+         | uu____6445 -> FStar_Pervasives_Native.None)
   
 let (int_as_bounded : FStar_Syntax_Syntax.fv -> FStar_BigInt.t -> t) =
   fun int_to_t1  ->
     fun n1  ->
       let c = embed e_int bogus_cbs n1  in
       let int_to_t2 args = FV (int_to_t1, [], args)  in
-<<<<<<< HEAD
-      let uu____62329 = let uu____62336 = as_arg c  in [uu____62336]  in
-      int_to_t2 uu____62329
-=======
-      let uu____62363 = let uu____62370 = as_arg c  in [uu____62370]  in
-      int_to_t2 uu____62363
->>>>>>> 183df463
+      let uu____6488 = let uu____6495 = as_arg c  in [uu____6495]  in
+      int_to_t2 uu____6488
   
 let lift_unary :
   'a 'b .
@@ -2559,13 +1471,8 @@
     fun aopts  ->
       match aopts with
       | (FStar_Pervasives_Native.Some a)::[] ->
-<<<<<<< HEAD
-          let uu____62390 = f a  in FStar_Pervasives_Native.Some uu____62390
-      | uu____62391 -> FStar_Pervasives_Native.None
-=======
-          let uu____62424 = f a  in FStar_Pervasives_Native.Some uu____62424
-      | uu____62425 -> FStar_Pervasives_Native.None
->>>>>>> 183df463
+          let uu____6549 = f a  in FStar_Pervasives_Native.Some uu____6549
+      | uu____6550 -> FStar_Pervasives_Native.None
   
 let lift_binary :
   'a 'b .
@@ -2578,15 +1485,9 @@
       match aopts with
       | (FStar_Pervasives_Native.Some a0)::(FStar_Pervasives_Native.Some
           a1)::[] ->
-<<<<<<< HEAD
-          let uu____62445 = f a0 a1  in
-          FStar_Pervasives_Native.Some uu____62445
-      | uu____62446 -> FStar_Pervasives_Native.None
-=======
-          let uu____62479 = f a0 a1  in
-          FStar_Pervasives_Native.Some uu____62479
-      | uu____62480 -> FStar_Pervasives_Native.None
->>>>>>> 183df463
+          let uu____6604 = f a0 a1  in
+          FStar_Pervasives_Native.Some uu____6604
+      | uu____6605 -> FStar_Pervasives_Native.None
   
 let unary_op :
   'a .
@@ -2596,13 +1497,7 @@
   fun as_a  ->
     fun f  ->
       fun args  ->
-<<<<<<< HEAD
-        let uu____62490 = FStar_List.map as_a args  in
-        lift_unary f uu____62490
-=======
-        let uu____62524 = FStar_List.map as_a args  in
-        lift_unary f uu____62524
->>>>>>> 183df463
+        let uu____6649 = FStar_List.map as_a args  in lift_unary f uu____6649
   
 let binary_op :
   'a .
@@ -2612,13 +1507,8 @@
   fun as_a  ->
     fun f  ->
       fun args  ->
-<<<<<<< HEAD
-        let uu____62545 = FStar_List.map as_a args  in
-        lift_binary f uu____62545
-=======
-        let uu____62579 = FStar_List.map as_a args  in
-        lift_binary f uu____62579
->>>>>>> 183df463
+        let uu____6704 = FStar_List.map as_a args  in
+        lift_binary f uu____6704
   
 let (unary_int_op :
   (FStar_BigInt.t -> FStar_BigInt.t) ->
@@ -2626,11 +1516,7 @@
   =
   fun f  ->
     unary_op arg_as_int
-<<<<<<< HEAD
-      (fun x  -> let uu____62575 = f x  in embed e_int bogus_cbs uu____62575)
-=======
-      (fun x  -> let uu____62609 = f x  in embed e_int bogus_cbs uu____62609)
->>>>>>> 183df463
+      (fun x  -> let uu____6734 = f x  in embed e_int bogus_cbs uu____6734)
   
 let (binary_int_op :
   (FStar_BigInt.t -> FStar_BigInt.t -> FStar_BigInt.t) ->
@@ -2640,21 +1526,13 @@
     binary_op arg_as_int
       (fun x  ->
          fun y  ->
-<<<<<<< HEAD
-           let uu____62602 = f x y  in embed e_int bogus_cbs uu____62602)
-=======
-           let uu____62636 = f x y  in embed e_int bogus_cbs uu____62636)
->>>>>>> 183df463
+           let uu____6761 = f x y  in embed e_int bogus_cbs uu____6761)
   
 let (unary_bool_op :
   (Prims.bool -> Prims.bool) -> args -> t FStar_Pervasives_Native.option) =
   fun f  ->
     unary_op arg_as_bool
-<<<<<<< HEAD
-      (fun x  -> let uu____62628 = f x  in embed e_bool bogus_cbs uu____62628)
-=======
-      (fun x  -> let uu____62662 = f x  in embed e_bool bogus_cbs uu____62662)
->>>>>>> 183df463
+      (fun x  -> let uu____6787 = f x  in embed e_bool bogus_cbs uu____6787)
   
 let (binary_bool_op :
   (Prims.bool -> Prims.bool -> Prims.bool) ->
@@ -2664,11 +1542,7 @@
     binary_op arg_as_bool
       (fun x  ->
          fun y  ->
-<<<<<<< HEAD
-           let uu____62666 = f x y  in embed e_bool bogus_cbs uu____62666)
-=======
-           let uu____62700 = f x y  in embed e_bool bogus_cbs uu____62700)
->>>>>>> 183df463
+           let uu____6825 = f x y  in embed e_bool bogus_cbs uu____6825)
   
 let (binary_string_op :
   (Prims.string -> Prims.string -> Prims.string) ->
@@ -2678,11 +1552,7 @@
     binary_op arg_as_string
       (fun x  ->
          fun y  ->
-<<<<<<< HEAD
-           let uu____62704 = f x y  in embed e_string bogus_cbs uu____62704)
-=======
-           let uu____62738 = f x y  in embed e_string bogus_cbs uu____62738)
->>>>>>> 183df463
+           let uu____6863 = f x y  in embed e_string bogus_cbs uu____6863)
   
 let mixed_binary_op :
   'a 'b 'c .
@@ -2698,43 +1568,23 @@
           fun args  ->
             match args with
             | a::b::[] ->
-<<<<<<< HEAD
-                let uu____62809 =
-                  let uu____62818 = as_a a  in
-                  let uu____62821 = as_b b  in (uu____62818, uu____62821)  in
-                (match uu____62809 with
+                let uu____6968 =
+                  let uu____6977 = as_a a  in
+                  let uu____6980 = as_b b  in (uu____6977, uu____6980)  in
+                (match uu____6968 with
                  | (FStar_Pervasives_Native.Some
                     a1,FStar_Pervasives_Native.Some b1) ->
-                     let uu____62836 =
-                       let uu____62837 = f a1 b1  in embed_c uu____62837  in
-                     FStar_Pervasives_Native.Some uu____62836
-                 | uu____62838 -> FStar_Pervasives_Native.None)
-            | uu____62847 -> FStar_Pervasives_Native.None
+                     let uu____6995 =
+                       let uu____6996 = f a1 b1  in embed_c uu____6996  in
+                     FStar_Pervasives_Native.Some uu____6995
+                 | uu____6997 -> FStar_Pervasives_Native.None)
+            | uu____7006 -> FStar_Pervasives_Native.None
   
 let (list_of_string' : Prims.string -> t) =
   fun s  ->
-    let uu____62856 = e_list e_char  in
-    let uu____62863 = FStar_String.list_of_string s  in
-    embed uu____62856 bogus_cbs uu____62863
-=======
-                let uu____62843 =
-                  let uu____62852 = as_a a  in
-                  let uu____62855 = as_b b  in (uu____62852, uu____62855)  in
-                (match uu____62843 with
-                 | (FStar_Pervasives_Native.Some
-                    a1,FStar_Pervasives_Native.Some b1) ->
-                     let uu____62870 =
-                       let uu____62871 = f a1 b1  in embed_c uu____62871  in
-                     FStar_Pervasives_Native.Some uu____62870
-                 | uu____62872 -> FStar_Pervasives_Native.None)
-            | uu____62881 -> FStar_Pervasives_Native.None
-  
-let (list_of_string' : Prims.string -> t) =
-  fun s  ->
-    let uu____62890 = e_list e_char  in
-    let uu____62897 = FStar_String.list_of_string s  in
-    embed uu____62890 bogus_cbs uu____62897
->>>>>>> 183df463
+    let uu____7015 = e_list e_char  in
+    let uu____7022 = FStar_String.list_of_string s  in
+    embed uu____7015 bogus_cbs uu____7022
   
 let (string_of_list' : FStar_Char.char Prims.list -> t) =
   fun l  ->
@@ -2745,59 +1595,32 @@
   fun s1  ->
     fun s2  ->
       let r = FStar_String.compare s1 s2  in
-<<<<<<< HEAD
-      let uu____62902 =
-        let uu____62903 = FStar_Util.string_of_int r  in
-        FStar_BigInt.big_int_of_string uu____62903  in
-      embed e_int bogus_cbs uu____62902
-=======
-      let uu____62936 =
-        let uu____62937 = FStar_Util.string_of_int r  in
-        FStar_BigInt.big_int_of_string uu____62937  in
-      embed e_int bogus_cbs uu____62936
->>>>>>> 183df463
+      let uu____7061 =
+        let uu____7062 = FStar_Util.string_of_int r  in
+        FStar_BigInt.big_int_of_string uu____7062  in
+      embed e_int bogus_cbs uu____7061
   
 let (string_concat' : args -> t FStar_Pervasives_Native.option) =
   fun args  ->
     match args with
     | a1::a2::[] ->
-<<<<<<< HEAD
-        let uu____62937 = arg_as_string a1  in
-        (match uu____62937 with
+        let uu____7096 = arg_as_string a1  in
+        (match uu____7096 with
          | FStar_Pervasives_Native.Some s1 ->
-             let uu____62946 = arg_as_list e_string a2  in
-             (match uu____62946 with
+             let uu____7105 = arg_as_list e_string a2  in
+             (match uu____7105 with
               | FStar_Pervasives_Native.Some s2 ->
                   let r = FStar_String.concat s1 s2  in
-                  let uu____62964 = embed e_string bogus_cbs r  in
-                  FStar_Pervasives_Native.Some uu____62964
-              | uu____62966 -> FStar_Pervasives_Native.None)
-         | uu____62972 -> FStar_Pervasives_Native.None)
-    | uu____62976 -> FStar_Pervasives_Native.None
+                  let uu____7123 = embed e_string bogus_cbs r  in
+                  FStar_Pervasives_Native.Some uu____7123
+              | uu____7125 -> FStar_Pervasives_Native.None)
+         | uu____7131 -> FStar_Pervasives_Native.None)
+    | uu____7135 -> FStar_Pervasives_Native.None
   
 let (string_of_int : FStar_BigInt.t -> t) =
   fun i  ->
-    let uu____62983 = FStar_BigInt.string_of_big_int i  in
-    embed e_string bogus_cbs uu____62983
-=======
-        let uu____62971 = arg_as_string a1  in
-        (match uu____62971 with
-         | FStar_Pervasives_Native.Some s1 ->
-             let uu____62980 = arg_as_list e_string a2  in
-             (match uu____62980 with
-              | FStar_Pervasives_Native.Some s2 ->
-                  let r = FStar_String.concat s1 s2  in
-                  let uu____62998 = embed e_string bogus_cbs r  in
-                  FStar_Pervasives_Native.Some uu____62998
-              | uu____63000 -> FStar_Pervasives_Native.None)
-         | uu____63006 -> FStar_Pervasives_Native.None)
-    | uu____63010 -> FStar_Pervasives_Native.None
-  
-let (string_of_int : FStar_BigInt.t -> t) =
-  fun i  ->
-    let uu____63017 = FStar_BigInt.string_of_big_int i  in
-    embed e_string bogus_cbs uu____63017
->>>>>>> 183df463
+    let uu____7142 = FStar_BigInt.string_of_big_int i  in
+    embed e_string bogus_cbs uu____7142
   
 let (string_of_bool : Prims.bool -> t) =
   fun b  -> embed e_string bogus_cbs (if b then "true" else "false") 
@@ -2811,351 +1634,186 @@
       let tru = embed e_bool bogus_cbs true  in
       let fal = embed e_bool bogus_cbs false  in
       match args with
-<<<<<<< HEAD
-      | (_typ,uu____63045)::(a1,uu____63047)::(a2,uu____63049)::[] ->
-          let uu____63066 = eq_t a1 a2  in
-          (match uu____63066 with
-=======
-      | (_typ,uu____63079)::(a1,uu____63081)::(a2,uu____63083)::[] ->
-          let uu____63100 = eq_t a1 a2  in
-          (match uu____63100 with
->>>>>>> 183df463
+      | (_typ,uu____7204)::(a1,uu____7206)::(a2,uu____7208)::[] ->
+          let uu____7225 = eq_t a1 a2  in
+          (match uu____7225 with
            | FStar_Syntax_Util.Equal  ->
                FStar_Pervasives_Native.Some (if neg then fal else tru)
            | FStar_Syntax_Util.NotEqual  ->
                FStar_Pervasives_Native.Some (if neg then tru else fal)
-<<<<<<< HEAD
-           | uu____63075 -> FStar_Pervasives_Native.None)
-      | uu____63076 -> failwith "Unexpected number of arguments"
-=======
-           | uu____63109 -> FStar_Pervasives_Native.None)
-      | uu____63110 -> failwith "Unexpected number of arguments"
->>>>>>> 183df463
+           | uu____7234 -> FStar_Pervasives_Native.None)
+      | uu____7235 -> failwith "Unexpected number of arguments"
   
 let (interp_prop_eq2 : args -> t FStar_Pervasives_Native.option) =
   fun args  ->
     match args with
-<<<<<<< HEAD
-    | (_u,uu____63091)::(_typ,uu____63093)::(a1,uu____63095)::(a2,uu____63097)::[]
+    | (_u,uu____7250)::(_typ,uu____7252)::(a1,uu____7254)::(a2,uu____7256)::[]
         ->
-        let uu____63118 = eq_t a1 a2  in
-        (match uu____63118 with
+        let uu____7277 = eq_t a1 a2  in
+        (match uu____7277 with
          | FStar_Syntax_Util.Equal  ->
-             let uu____63121 = embed e_bool bogus_cbs true  in
-             FStar_Pervasives_Native.Some uu____63121
+             let uu____7280 = embed e_bool bogus_cbs true  in
+             FStar_Pervasives_Native.Some uu____7280
          | FStar_Syntax_Util.NotEqual  ->
-             let uu____63124 = embed e_bool bogus_cbs false  in
-             FStar_Pervasives_Native.Some uu____63124
+             let uu____7283 = embed e_bool bogus_cbs false  in
+             FStar_Pervasives_Native.Some uu____7283
          | FStar_Syntax_Util.Unknown  -> FStar_Pervasives_Native.None)
-    | uu____63127 -> failwith "Unexpected number of arguments"
-=======
-    | (_u,uu____63125)::(_typ,uu____63127)::(a1,uu____63129)::(a2,uu____63131)::[]
-        ->
-        let uu____63152 = eq_t a1 a2  in
-        (match uu____63152 with
-         | FStar_Syntax_Util.Equal  ->
-             let uu____63155 = embed e_bool bogus_cbs true  in
-             FStar_Pervasives_Native.Some uu____63155
-         | FStar_Syntax_Util.NotEqual  ->
-             let uu____63158 = embed e_bool bogus_cbs false  in
-             FStar_Pervasives_Native.Some uu____63158
-         | FStar_Syntax_Util.Unknown  -> FStar_Pervasives_Native.None)
-    | uu____63161 -> failwith "Unexpected number of arguments"
->>>>>>> 183df463
+    | uu____7286 -> failwith "Unexpected number of arguments"
   
 let (interp_prop_eq3 : args -> t FStar_Pervasives_Native.option) =
   fun args  ->
     match args with
-<<<<<<< HEAD
-    | (_u,uu____63142)::(_v,uu____63144)::(t1,uu____63146)::(t2,uu____63148)::
-        (a1,uu____63150)::(a2,uu____63152)::[] ->
-        let uu____63181 =
-          let uu____63182 = eq_t t1 t2  in
-          let uu____63183 = eq_t a1 a2  in
-          FStar_Syntax_Util.eq_inj uu____63182 uu____63183  in
-        (match uu____63181 with
+    | (_u,uu____7301)::(_v,uu____7303)::(t1,uu____7305)::(t2,uu____7307)::
+        (a1,uu____7309)::(a2,uu____7311)::[] ->
+        let uu____7340 =
+          let uu____7341 = eq_t t1 t2  in
+          let uu____7342 = eq_t a1 a2  in
+          FStar_Syntax_Util.eq_inj uu____7341 uu____7342  in
+        (match uu____7340 with
          | FStar_Syntax_Util.Equal  ->
-             let uu____63186 = embed e_bool bogus_cbs true  in
-             FStar_Pervasives_Native.Some uu____63186
+             let uu____7345 = embed e_bool bogus_cbs true  in
+             FStar_Pervasives_Native.Some uu____7345
          | FStar_Syntax_Util.NotEqual  ->
-             let uu____63189 = embed e_bool bogus_cbs false  in
-             FStar_Pervasives_Native.Some uu____63189
+             let uu____7348 = embed e_bool bogus_cbs false  in
+             FStar_Pervasives_Native.Some uu____7348
          | FStar_Syntax_Util.Unknown  -> FStar_Pervasives_Native.None)
-    | uu____63192 -> failwith "Unexpected number of arguments"
-=======
-    | (_u,uu____63176)::(_v,uu____63178)::(t1,uu____63180)::(t2,uu____63182)::
-        (a1,uu____63184)::(a2,uu____63186)::[] ->
-        let uu____63215 =
-          let uu____63216 = eq_t t1 t2  in
-          let uu____63217 = eq_t a1 a2  in
-          FStar_Syntax_Util.eq_inj uu____63216 uu____63217  in
-        (match uu____63215 with
-         | FStar_Syntax_Util.Equal  ->
-             let uu____63220 = embed e_bool bogus_cbs true  in
-             FStar_Pervasives_Native.Some uu____63220
-         | FStar_Syntax_Util.NotEqual  ->
-             let uu____63223 = embed e_bool bogus_cbs false  in
-             FStar_Pervasives_Native.Some uu____63223
-         | FStar_Syntax_Util.Unknown  -> FStar_Pervasives_Native.None)
-    | uu____63226 -> failwith "Unexpected number of arguments"
->>>>>>> 183df463
+    | uu____7351 -> failwith "Unexpected number of arguments"
   
 let (dummy_interp :
   FStar_Ident.lid -> args -> t FStar_Pervasives_Native.option) =
   fun lid  ->
     fun args  ->
-<<<<<<< HEAD
-      let uu____63211 =
-        let uu____63213 = FStar_Ident.string_of_lid lid  in
-        FStar_String.op_Hat "No interpretation for " uu____63213  in
-      failwith uu____63211
-=======
-      let uu____63245 =
-        let uu____63247 = FStar_Ident.string_of_lid lid  in
-        FStar_String.op_Hat "No interpretation for " uu____63247  in
-      failwith uu____63245
->>>>>>> 183df463
+      let uu____7370 =
+        let uu____7372 = FStar_Ident.string_of_lid lid  in
+        FStar_String.op_Hat "No interpretation for " uu____7372  in
+      failwith uu____7370
   
 let (prims_to_fstar_range_step : args -> t FStar_Pervasives_Native.option) =
   fun args  ->
     match args with
-<<<<<<< HEAD
-    | (a1,uu____63229)::[] ->
-        let uu____63238 = unembed e_range bogus_cbs a1  in
-        (match uu____63238 with
+    | (a1,uu____7388)::[] ->
+        let uu____7397 = unembed e_range bogus_cbs a1  in
+        (match uu____7397 with
          | FStar_Pervasives_Native.Some r ->
-             let uu____63244 = embed e_range bogus_cbs r  in
-             FStar_Pervasives_Native.Some uu____63244
+             let uu____7403 = embed e_range bogus_cbs r  in
+             FStar_Pervasives_Native.Some uu____7403
          | FStar_Pervasives_Native.None  -> FStar_Pervasives_Native.None)
-    | uu____63245 -> failwith "Unexpected number of arguments"
-=======
-    | (a1,uu____63263)::[] ->
-        let uu____63272 = unembed e_range bogus_cbs a1  in
-        (match uu____63272 with
-         | FStar_Pervasives_Native.Some r ->
-             let uu____63278 = embed e_range bogus_cbs r  in
-             FStar_Pervasives_Native.Some uu____63278
-         | FStar_Pervasives_Native.None  -> FStar_Pervasives_Native.None)
-    | uu____63279 -> failwith "Unexpected number of arguments"
->>>>>>> 183df463
+    | uu____7404 -> failwith "Unexpected number of arguments"
   
 let (string_split' : args -> t FStar_Pervasives_Native.option) =
   fun args  ->
     match args with
     | a1::a2::[] ->
-<<<<<<< HEAD
-        let uu____63281 = arg_as_list e_char a1  in
-        (match uu____63281 with
+        let uu____7440 = arg_as_list e_char a1  in
+        (match uu____7440 with
          | FStar_Pervasives_Native.Some s1 ->
-             let uu____63297 = arg_as_string a2  in
-             (match uu____63297 with
+             let uu____7456 = arg_as_string a2  in
+             (match uu____7456 with
               | FStar_Pervasives_Native.Some s2 ->
                   let r = FStar_String.split s1 s2  in
-                  let uu____63310 =
-                    let uu____63311 = e_list e_string  in
-                    embed uu____63311 bogus_cbs r  in
-                  FStar_Pervasives_Native.Some uu____63310
-              | uu____63321 -> FStar_Pervasives_Native.None)
-         | uu____63325 -> FStar_Pervasives_Native.None)
-    | uu____63331 -> FStar_Pervasives_Native.None
-=======
-        let uu____63315 = arg_as_list e_char a1  in
-        (match uu____63315 with
-         | FStar_Pervasives_Native.Some s1 ->
-             let uu____63331 = arg_as_string a2  in
-             (match uu____63331 with
-              | FStar_Pervasives_Native.Some s2 ->
-                  let r = FStar_String.split s1 s2  in
-                  let uu____63344 =
-                    let uu____63345 = e_list e_string  in
-                    embed uu____63345 bogus_cbs r  in
-                  FStar_Pervasives_Native.Some uu____63344
-              | uu____63355 -> FStar_Pervasives_Native.None)
-         | uu____63359 -> FStar_Pervasives_Native.None)
-    | uu____63365 -> FStar_Pervasives_Native.None
->>>>>>> 183df463
+                  let uu____7469 =
+                    let uu____7470 = e_list e_string  in
+                    embed uu____7470 bogus_cbs r  in
+                  FStar_Pervasives_Native.Some uu____7469
+              | uu____7480 -> FStar_Pervasives_Native.None)
+         | uu____7484 -> FStar_Pervasives_Native.None)
+    | uu____7490 -> FStar_Pervasives_Native.None
   
 let (string_index : args -> t FStar_Pervasives_Native.option) =
   fun args  ->
     match args with
     | a1::a2::[] ->
-<<<<<<< HEAD
-        let uu____63364 =
-          let uu____63374 = arg_as_string a1  in
-          let uu____63378 = arg_as_int a2  in (uu____63374, uu____63378)  in
-        (match uu____63364 with
+        let uu____7523 =
+          let uu____7533 = arg_as_string a1  in
+          let uu____7537 = arg_as_int a2  in (uu____7533, uu____7537)  in
+        (match uu____7523 with
          | (FStar_Pervasives_Native.Some s,FStar_Pervasives_Native.Some i) ->
              (try
-                (fun uu___1497_63402  ->
+                (fun uu___981_7561  ->
                    match () with
                    | () ->
                        let r = FStar_String.index s i  in
-                       let uu____63407 = embed e_char bogus_cbs r  in
-                       FStar_Pervasives_Native.Some uu____63407) ()
-              with | uu___1496_63410 -> FStar_Pervasives_Native.None)
-         | uu____63413 -> FStar_Pervasives_Native.None)
-    | uu____63423 -> FStar_Pervasives_Native.None
-=======
-        let uu____63398 =
-          let uu____63408 = arg_as_string a1  in
-          let uu____63412 = arg_as_int a2  in (uu____63408, uu____63412)  in
-        (match uu____63398 with
-         | (FStar_Pervasives_Native.Some s,FStar_Pervasives_Native.Some i) ->
-             (try
-                (fun uu___1497_63436  ->
-                   match () with
-                   | () ->
-                       let r = FStar_String.index s i  in
-                       let uu____63441 = embed e_char bogus_cbs r  in
-                       FStar_Pervasives_Native.Some uu____63441) ()
-              with | uu___1496_63444 -> FStar_Pervasives_Native.None)
-         | uu____63447 -> FStar_Pervasives_Native.None)
-    | uu____63457 -> FStar_Pervasives_Native.None
->>>>>>> 183df463
+                       let uu____7566 = embed e_char bogus_cbs r  in
+                       FStar_Pervasives_Native.Some uu____7566) ()
+              with | uu___980_7569 -> FStar_Pervasives_Native.None)
+         | uu____7572 -> FStar_Pervasives_Native.None)
+    | uu____7582 -> FStar_Pervasives_Native.None
   
 let (string_index_of : args -> t FStar_Pervasives_Native.option) =
   fun args  ->
     match args with
     | a1::a2::[] ->
-<<<<<<< HEAD
-        let uu____63456 =
-          let uu____63467 = arg_as_string a1  in
-          let uu____63471 = arg_as_char a2  in (uu____63467, uu____63471)  in
-        (match uu____63456 with
+        let uu____7615 =
+          let uu____7626 = arg_as_string a1  in
+          let uu____7630 = arg_as_char a2  in (uu____7626, uu____7630)  in
+        (match uu____7615 with
          | (FStar_Pervasives_Native.Some s,FStar_Pervasives_Native.Some c) ->
              (try
-                (fun uu___1515_63500  ->
+                (fun uu___999_7659  ->
                    match () with
                    | () ->
                        let r = FStar_String.index_of s c  in
-                       let uu____63504 = embed e_int bogus_cbs r  in
-                       FStar_Pervasives_Native.Some uu____63504) ()
-              with | uu___1514_63506 -> FStar_Pervasives_Native.None)
-         | uu____63509 -> FStar_Pervasives_Native.None)
-    | uu____63520 -> FStar_Pervasives_Native.None
-=======
-        let uu____63490 =
-          let uu____63501 = arg_as_string a1  in
-          let uu____63505 = arg_as_char a2  in (uu____63501, uu____63505)  in
-        (match uu____63490 with
-         | (FStar_Pervasives_Native.Some s,FStar_Pervasives_Native.Some c) ->
-             (try
-                (fun uu___1515_63534  ->
-                   match () with
-                   | () ->
-                       let r = FStar_String.index_of s c  in
-                       let uu____63538 = embed e_int bogus_cbs r  in
-                       FStar_Pervasives_Native.Some uu____63538) ()
-              with | uu___1514_63540 -> FStar_Pervasives_Native.None)
-         | uu____63543 -> FStar_Pervasives_Native.None)
-    | uu____63554 -> FStar_Pervasives_Native.None
->>>>>>> 183df463
+                       let uu____7663 = embed e_int bogus_cbs r  in
+                       FStar_Pervasives_Native.Some uu____7663) ()
+              with | uu___998_7665 -> FStar_Pervasives_Native.None)
+         | uu____7668 -> FStar_Pervasives_Native.None)
+    | uu____7679 -> FStar_Pervasives_Native.None
   
 let (string_substring' : args -> t FStar_Pervasives_Native.option) =
   fun args  ->
     match args with
     | a1::a2::a3::[] ->
-<<<<<<< HEAD
-        let uu____63562 =
-          let uu____63576 = arg_as_string a1  in
-          let uu____63580 = arg_as_int a2  in
-          let uu____63583 = arg_as_int a3  in
-          (uu____63576, uu____63580, uu____63583)  in
-        (match uu____63562 with
-=======
-        let uu____63596 =
-          let uu____63610 = arg_as_string a1  in
-          let uu____63614 = arg_as_int a2  in
-          let uu____63617 = arg_as_int a3  in
-          (uu____63610, uu____63614, uu____63617)  in
-        (match uu____63596 with
->>>>>>> 183df463
+        let uu____7721 =
+          let uu____7735 = arg_as_string a1  in
+          let uu____7739 = arg_as_int a2  in
+          let uu____7742 = arg_as_int a3  in
+          (uu____7735, uu____7739, uu____7742)  in
+        (match uu____7721 with
          | (FStar_Pervasives_Native.Some s1,FStar_Pervasives_Native.Some
             n1,FStar_Pervasives_Native.Some n2) ->
              let n11 = FStar_BigInt.to_int_fs n1  in
              let n21 = FStar_BigInt.to_int_fs n2  in
              (try
-<<<<<<< HEAD
-                (fun uu___1538_63616  ->
+                (fun uu___1022_7775  ->
                    match () with
                    | () ->
                        let r = FStar_String.substring s1 n11 n21  in
-                       let uu____63621 = embed e_string bogus_cbs r  in
-                       FStar_Pervasives_Native.Some uu____63621) ()
-              with | uu___1537_63624 -> FStar_Pervasives_Native.None)
-         | uu____63627 -> FStar_Pervasives_Native.None)
-    | uu____63641 -> FStar_Pervasives_Native.None
-=======
-                (fun uu___1538_63650  ->
-                   match () with
-                   | () ->
-                       let r = FStar_String.substring s1 n11 n21  in
-                       let uu____63655 = embed e_string bogus_cbs r  in
-                       FStar_Pervasives_Native.Some uu____63655) ()
-              with | uu___1537_63658 -> FStar_Pervasives_Native.None)
-         | uu____63661 -> FStar_Pervasives_Native.None)
-    | uu____63675 -> FStar_Pervasives_Native.None
->>>>>>> 183df463
+                       let uu____7780 = embed e_string bogus_cbs r  in
+                       FStar_Pervasives_Native.Some uu____7780) ()
+              with | uu___1021_7783 -> FStar_Pervasives_Native.None)
+         | uu____7786 -> FStar_Pervasives_Native.None)
+    | uu____7800 -> FStar_Pervasives_Native.None
   
 let (mk_range : args -> t FStar_Pervasives_Native.option) =
   fun args  ->
     match args with
     | fn::from_line::from_col::to_line::to_col::[] ->
-<<<<<<< HEAD
-        let uu____63701 =
-          let uu____63723 = arg_as_string fn  in
-          let uu____63727 = arg_as_int from_line  in
-          let uu____63730 = arg_as_int from_col  in
-          let uu____63733 = arg_as_int to_line  in
-          let uu____63736 = arg_as_int to_col  in
-          (uu____63723, uu____63727, uu____63730, uu____63733, uu____63736)
-           in
-        (match uu____63701 with
-=======
-        let uu____63735 =
-          let uu____63757 = arg_as_string fn  in
-          let uu____63761 = arg_as_int from_line  in
-          let uu____63764 = arg_as_int from_col  in
-          let uu____63767 = arg_as_int to_line  in
-          let uu____63770 = arg_as_int to_col  in
-          (uu____63757, uu____63761, uu____63764, uu____63767, uu____63770)
-           in
-        (match uu____63735 with
->>>>>>> 183df463
+        let uu____7860 =
+          let uu____7882 = arg_as_string fn  in
+          let uu____7886 = arg_as_int from_line  in
+          let uu____7889 = arg_as_int from_col  in
+          let uu____7892 = arg_as_int to_line  in
+          let uu____7895 = arg_as_int to_col  in
+          (uu____7882, uu____7886, uu____7889, uu____7892, uu____7895)  in
+        (match uu____7860 with
          | (FStar_Pervasives_Native.Some fn1,FStar_Pervasives_Native.Some
             from_l,FStar_Pervasives_Native.Some
             from_c,FStar_Pervasives_Native.Some
             to_l,FStar_Pervasives_Native.Some to_c) ->
              let r =
-<<<<<<< HEAD
-               let uu____63771 =
-                 let uu____63772 = FStar_BigInt.to_int_fs from_l  in
-                 let uu____63774 = FStar_BigInt.to_int_fs from_c  in
-                 FStar_Range.mk_pos uu____63772 uu____63774  in
-               let uu____63776 =
-                 let uu____63777 = FStar_BigInt.to_int_fs to_l  in
-                 let uu____63779 = FStar_BigInt.to_int_fs to_c  in
-                 FStar_Range.mk_pos uu____63777 uu____63779  in
-               FStar_Range.mk_range fn1 uu____63771 uu____63776  in
-             let uu____63781 = embed e_range bogus_cbs r  in
-             FStar_Pervasives_Native.Some uu____63781
-         | uu____63782 -> FStar_Pervasives_Native.None)
-    | uu____63804 -> FStar_Pervasives_Native.None
-=======
-               let uu____63805 =
-                 let uu____63806 = FStar_BigInt.to_int_fs from_l  in
-                 let uu____63808 = FStar_BigInt.to_int_fs from_c  in
-                 FStar_Range.mk_pos uu____63806 uu____63808  in
-               let uu____63810 =
-                 let uu____63811 = FStar_BigInt.to_int_fs to_l  in
-                 let uu____63813 = FStar_BigInt.to_int_fs to_c  in
-                 FStar_Range.mk_pos uu____63811 uu____63813  in
-               FStar_Range.mk_range fn1 uu____63805 uu____63810  in
-             let uu____63815 = embed e_range bogus_cbs r  in
-             FStar_Pervasives_Native.Some uu____63815
-         | uu____63816 -> FStar_Pervasives_Native.None)
-    | uu____63838 -> FStar_Pervasives_Native.None
->>>>>>> 183df463
+               let uu____7930 =
+                 let uu____7931 = FStar_BigInt.to_int_fs from_l  in
+                 let uu____7933 = FStar_BigInt.to_int_fs from_c  in
+                 FStar_Range.mk_pos uu____7931 uu____7933  in
+               let uu____7935 =
+                 let uu____7936 = FStar_BigInt.to_int_fs to_l  in
+                 let uu____7938 = FStar_BigInt.to_int_fs to_c  in
+                 FStar_Range.mk_pos uu____7936 uu____7938  in
+               FStar_Range.mk_range fn1 uu____7930 uu____7935  in
+             let uu____7940 = embed e_range bogus_cbs r  in
+             FStar_Pervasives_Native.Some uu____7940
+         | uu____7941 -> FStar_Pervasives_Native.None)
+    | uu____7963 -> FStar_Pervasives_Native.None
   
 let arrow_as_prim_step_1 :
   'a 'b .
@@ -3173,31 +1831,17 @@
           fun _fv_lid  ->
             fun cb  ->
               let f_wrapped args =
-<<<<<<< HEAD
-                let uu____63894 = FStar_List.splitAt n_tvars args  in
-                match uu____63894 with
+                let uu____8053 = FStar_List.splitAt n_tvars args  in
+                match uu____8053 with
                 | (_tvar_args,rest_args) ->
-                    let uu____63943 = FStar_List.hd rest_args  in
-                    (match uu____63943 with
-                     | (x,uu____63955) ->
-                         let uu____63956 = unembed ea cb x  in
-                         FStar_Util.map_opt uu____63956
+                    let uu____8102 = FStar_List.hd rest_args  in
+                    (match uu____8102 with
+                     | (x,uu____8114) ->
+                         let uu____8115 = unembed ea cb x  in
+                         FStar_Util.map_opt uu____8115
                            (fun x1  ->
-                              let uu____63962 = f x1  in
-                              embed eb cb uu____63962))
-=======
-                let uu____63928 = FStar_List.splitAt n_tvars args  in
-                match uu____63928 with
-                | (_tvar_args,rest_args) ->
-                    let uu____63977 = FStar_List.hd rest_args  in
-                    (match uu____63977 with
-                     | (x,uu____63989) ->
-                         let uu____63990 = unembed ea cb x  in
-                         FStar_Util.map_opt uu____63990
-                           (fun x1  ->
-                              let uu____63996 = f x1  in
-                              embed eb cb uu____63996))
->>>>>>> 183df463
+                              let uu____8121 = f x1  in
+                              embed eb cb uu____8121))
                  in
               f_wrapped
   
@@ -3219,53 +1863,28 @@
             fun _fv_lid  ->
               fun cb  ->
                 let f_wrapped args =
-<<<<<<< HEAD
-                  let uu____64071 = FStar_List.splitAt n_tvars args  in
-                  match uu____64071 with
+                  let uu____8230 = FStar_List.splitAt n_tvars args  in
+                  match uu____8230 with
                   | (_tvar_args,rest_args) ->
-                      let uu____64120 = FStar_List.hd rest_args  in
-                      (match uu____64120 with
-                       | (x,uu____64132) ->
-                           let uu____64133 =
-                             let uu____64138 = FStar_List.tl rest_args  in
-                             FStar_List.hd uu____64138  in
-                           (match uu____64133 with
-                            | (y,uu____64156) ->
-                                let uu____64157 = unembed ea cb x  in
-                                FStar_Util.bind_opt uu____64157
+                      let uu____8279 = FStar_List.hd rest_args  in
+                      (match uu____8279 with
+                       | (x,uu____8291) ->
+                           let uu____8292 =
+                             let uu____8297 = FStar_List.tl rest_args  in
+                             FStar_List.hd uu____8297  in
+                           (match uu____8292 with
+                            | (y,uu____8315) ->
+                                let uu____8316 = unembed ea cb x  in
+                                FStar_Util.bind_opt uu____8316
                                   (fun x1  ->
-                                     let uu____64163 = unembed eb cb y  in
-                                     FStar_Util.bind_opt uu____64163
+                                     let uu____8322 = unembed eb cb y  in
+                                     FStar_Util.bind_opt uu____8322
                                        (fun y1  ->
-                                          let uu____64169 =
-                                            let uu____64170 = f x1 y1  in
-                                            embed ec cb uu____64170  in
+                                          let uu____8328 =
+                                            let uu____8329 = f x1 y1  in
+                                            embed ec cb uu____8329  in
                                           FStar_Pervasives_Native.Some
-                                            uu____64169))))
-=======
-                  let uu____64105 = FStar_List.splitAt n_tvars args  in
-                  match uu____64105 with
-                  | (_tvar_args,rest_args) ->
-                      let uu____64154 = FStar_List.hd rest_args  in
-                      (match uu____64154 with
-                       | (x,uu____64166) ->
-                           let uu____64167 =
-                             let uu____64172 = FStar_List.tl rest_args  in
-                             FStar_List.hd uu____64172  in
-                           (match uu____64167 with
-                            | (y,uu____64190) ->
-                                let uu____64191 = unembed ea cb x  in
-                                FStar_Util.bind_opt uu____64191
-                                  (fun x1  ->
-                                     let uu____64197 = unembed eb cb y  in
-                                     FStar_Util.bind_opt uu____64197
-                                       (fun y1  ->
-                                          let uu____64203 =
-                                            let uu____64204 = f x1 y1  in
-                                            embed ec cb uu____64204  in
-                                          FStar_Pervasives_Native.Some
-                                            uu____64203))))
->>>>>>> 183df463
+                                            uu____8328))))
                    in
                 f_wrapped
   
@@ -3289,87 +1908,45 @@
               fun _fv_lid  ->
                 fun cb  ->
                   let f_wrapped args =
-<<<<<<< HEAD
-                    let uu____64298 = FStar_List.splitAt n_tvars args  in
-                    match uu____64298 with
+                    let uu____8457 = FStar_List.splitAt n_tvars args  in
+                    match uu____8457 with
                     | (_tvar_args,rest_args) ->
-                        let uu____64347 = FStar_List.hd rest_args  in
-                        (match uu____64347 with
-                         | (x,uu____64359) ->
-                             let uu____64360 =
-                               let uu____64365 = FStar_List.tl rest_args  in
-                               FStar_List.hd uu____64365  in
-                             (match uu____64360 with
-                              | (y,uu____64383) ->
-                                  let uu____64384 =
-                                    let uu____64389 =
-                                      let uu____64396 =
+                        let uu____8506 = FStar_List.hd rest_args  in
+                        (match uu____8506 with
+                         | (x,uu____8518) ->
+                             let uu____8519 =
+                               let uu____8524 = FStar_List.tl rest_args  in
+                               FStar_List.hd uu____8524  in
+                             (match uu____8519 with
+                              | (y,uu____8542) ->
+                                  let uu____8543 =
+                                    let uu____8548 =
+                                      let uu____8555 =
                                         FStar_List.tl rest_args  in
-                                      FStar_List.tl uu____64396  in
-                                    FStar_List.hd uu____64389  in
-                                  (match uu____64384 with
-                                   | (z,uu____64418) ->
-                                       let uu____64419 = unembed ea cb x  in
-                                       FStar_Util.bind_opt uu____64419
+                                      FStar_List.tl uu____8555  in
+                                    FStar_List.hd uu____8548  in
+                                  (match uu____8543 with
+                                   | (z,uu____8577) ->
+                                       let uu____8578 = unembed ea cb x  in
+                                       FStar_Util.bind_opt uu____8578
                                          (fun x1  ->
-                                            let uu____64425 = unembed eb cb y
+                                            let uu____8584 = unembed eb cb y
                                                in
-                                            FStar_Util.bind_opt uu____64425
+                                            FStar_Util.bind_opt uu____8584
                                               (fun y1  ->
-                                                 let uu____64431 =
+                                                 let uu____8590 =
                                                    unembed ec cb z  in
                                                  FStar_Util.bind_opt
-                                                   uu____64431
+                                                   uu____8590
                                                    (fun z1  ->
-                                                      let uu____64437 =
-                                                        let uu____64438 =
+                                                      let uu____8596 =
+                                                        let uu____8597 =
                                                           f x1 y1 z1  in
                                                         embed ed cb
-                                                          uu____64438
+                                                          uu____8597
                                                          in
                                                       FStar_Pervasives_Native.Some
-                                                        uu____64437))))))
-=======
-                    let uu____64332 = FStar_List.splitAt n_tvars args  in
-                    match uu____64332 with
-                    | (_tvar_args,rest_args) ->
-                        let uu____64381 = FStar_List.hd rest_args  in
-                        (match uu____64381 with
-                         | (x,uu____64393) ->
-                             let uu____64394 =
-                               let uu____64399 = FStar_List.tl rest_args  in
-                               FStar_List.hd uu____64399  in
-                             (match uu____64394 with
-                              | (y,uu____64417) ->
-                                  let uu____64418 =
-                                    let uu____64423 =
-                                      let uu____64430 =
-                                        FStar_List.tl rest_args  in
-                                      FStar_List.tl uu____64430  in
-                                    FStar_List.hd uu____64423  in
-                                  (match uu____64418 with
-                                   | (z,uu____64452) ->
-                                       let uu____64453 = unembed ea cb x  in
-                                       FStar_Util.bind_opt uu____64453
-                                         (fun x1  ->
-                                            let uu____64459 = unembed eb cb y
-                                               in
-                                            FStar_Util.bind_opt uu____64459
-                                              (fun y1  ->
-                                                 let uu____64465 =
-                                                   unembed ec cb z  in
-                                                 FStar_Util.bind_opt
-                                                   uu____64465
-                                                   (fun z1  ->
-                                                      let uu____64471 =
-                                                        let uu____64472 =
-                                                          f x1 y1 z1  in
-                                                        embed ed cb
-                                                          uu____64472
-                                                         in
-                                                      FStar_Pervasives_Native.Some
-                                                        uu____64471))))))
->>>>>>> 183df463
+                                                        uu____8596))))))
                      in
                   f_wrapped
   