
open Prims

let log : FStar_TypeChecker_Env.env  ->  Prims.bool = (fun env -> ((FStar_ST.read FStar_Options.log_types) && (not ((let _157_3 = (FStar_TypeChecker_Env.current_module env)
in (FStar_Ident.lid_equals FStar_Syntax_Const.prims_lid _157_3))))))


let rng : FStar_TypeChecker_Env.env  ->  FStar_Range.range = (fun env -> (FStar_TypeChecker_Env.get_range env))


let instantiate_both : FStar_TypeChecker_Env.env  ->  FStar_TypeChecker_Env.env = (fun env -> (

let _68_18 = env
in {FStar_TypeChecker_Env.solver = _68_18.FStar_TypeChecker_Env.solver; FStar_TypeChecker_Env.range = _68_18.FStar_TypeChecker_Env.range; FStar_TypeChecker_Env.curmodule = _68_18.FStar_TypeChecker_Env.curmodule; FStar_TypeChecker_Env.gamma = _68_18.FStar_TypeChecker_Env.gamma; FStar_TypeChecker_Env.gamma_cache = _68_18.FStar_TypeChecker_Env.gamma_cache; FStar_TypeChecker_Env.modules = _68_18.FStar_TypeChecker_Env.modules; FStar_TypeChecker_Env.expected_typ = _68_18.FStar_TypeChecker_Env.expected_typ; FStar_TypeChecker_Env.sigtab = _68_18.FStar_TypeChecker_Env.sigtab; FStar_TypeChecker_Env.is_pattern = _68_18.FStar_TypeChecker_Env.is_pattern; FStar_TypeChecker_Env.instantiate_imp = true; FStar_TypeChecker_Env.effects = _68_18.FStar_TypeChecker_Env.effects; FStar_TypeChecker_Env.generalize = _68_18.FStar_TypeChecker_Env.generalize; FStar_TypeChecker_Env.letrecs = _68_18.FStar_TypeChecker_Env.letrecs; FStar_TypeChecker_Env.top_level = _68_18.FStar_TypeChecker_Env.top_level; FStar_TypeChecker_Env.check_uvars = _68_18.FStar_TypeChecker_Env.check_uvars; FStar_TypeChecker_Env.use_eq = _68_18.FStar_TypeChecker_Env.use_eq; FStar_TypeChecker_Env.is_iface = _68_18.FStar_TypeChecker_Env.is_iface; FStar_TypeChecker_Env.admit = _68_18.FStar_TypeChecker_Env.admit; FStar_TypeChecker_Env.default_effects = _68_18.FStar_TypeChecker_Env.default_effects; FStar_TypeChecker_Env.type_of = _68_18.FStar_TypeChecker_Env.type_of; FStar_TypeChecker_Env.universe_of = _68_18.FStar_TypeChecker_Env.universe_of; FStar_TypeChecker_Env.use_bv_sorts = _68_18.FStar_TypeChecker_Env.use_bv_sorts}))


let no_inst : FStar_TypeChecker_Env.env  ->  FStar_TypeChecker_Env.env = (fun env -> (

let _68_21 = env
in {FStar_TypeChecker_Env.solver = _68_21.FStar_TypeChecker_Env.solver; FStar_TypeChecker_Env.range = _68_21.FStar_TypeChecker_Env.range; FStar_TypeChecker_Env.curmodule = _68_21.FStar_TypeChecker_Env.curmodule; FStar_TypeChecker_Env.gamma = _68_21.FStar_TypeChecker_Env.gamma; FStar_TypeChecker_Env.gamma_cache = _68_21.FStar_TypeChecker_Env.gamma_cache; FStar_TypeChecker_Env.modules = _68_21.FStar_TypeChecker_Env.modules; FStar_TypeChecker_Env.expected_typ = _68_21.FStar_TypeChecker_Env.expected_typ; FStar_TypeChecker_Env.sigtab = _68_21.FStar_TypeChecker_Env.sigtab; FStar_TypeChecker_Env.is_pattern = _68_21.FStar_TypeChecker_Env.is_pattern; FStar_TypeChecker_Env.instantiate_imp = false; FStar_TypeChecker_Env.effects = _68_21.FStar_TypeChecker_Env.effects; FStar_TypeChecker_Env.generalize = _68_21.FStar_TypeChecker_Env.generalize; FStar_TypeChecker_Env.letrecs = _68_21.FStar_TypeChecker_Env.letrecs; FStar_TypeChecker_Env.top_level = _68_21.FStar_TypeChecker_Env.top_level; FStar_TypeChecker_Env.check_uvars = _68_21.FStar_TypeChecker_Env.check_uvars; FStar_TypeChecker_Env.use_eq = _68_21.FStar_TypeChecker_Env.use_eq; FStar_TypeChecker_Env.is_iface = _68_21.FStar_TypeChecker_Env.is_iface; FStar_TypeChecker_Env.admit = _68_21.FStar_TypeChecker_Env.admit; FStar_TypeChecker_Env.default_effects = _68_21.FStar_TypeChecker_Env.default_effects; FStar_TypeChecker_Env.type_of = _68_21.FStar_TypeChecker_Env.type_of; FStar_TypeChecker_Env.universe_of = _68_21.FStar_TypeChecker_Env.universe_of; FStar_TypeChecker_Env.use_bv_sorts = _68_21.FStar_TypeChecker_Env.use_bv_sorts}))


let mk_lex_list : (FStar_Syntax_Syntax.term', FStar_Syntax_Syntax.term') FStar_Syntax_Syntax.syntax Prims.list  ->  (FStar_Syntax_Syntax.term', FStar_Syntax_Syntax.term') FStar_Syntax_Syntax.syntax = (fun vs -> (FStar_List.fold_right (fun v tl -> (

let r = if (tl.FStar_Syntax_Syntax.pos = FStar_Range.dummyRange) then begin
v.FStar_Syntax_Syntax.pos
end else begin
(FStar_Range.union_ranges v.FStar_Syntax_Syntax.pos tl.FStar_Syntax_Syntax.pos)
end
in (let _157_17 = (let _157_16 = (FStar_Syntax_Syntax.as_arg v)
in (let _157_15 = (let _157_14 = (FStar_Syntax_Syntax.as_arg tl)
in (_157_14)::[])
in (_157_16)::_157_15))
in (FStar_Syntax_Syntax.mk_Tm_app FStar_Syntax_Util.lex_pair _157_17 (Some (FStar_Syntax_Util.lex_t.FStar_Syntax_Syntax.n)) r)))) vs FStar_Syntax_Util.lex_top))


let is_eq : FStar_Syntax_Syntax.arg_qualifier Prims.option  ->  Prims.bool = (fun _68_1 -> (match (_68_1) with
| Some (FStar_Syntax_Syntax.Equality) -> begin
true
end
| _68_31 -> begin
false
end))


let steps : FStar_TypeChecker_Env.env  ->  FStar_TypeChecker_Normalize.step Prims.list = (fun env -> if (FStar_Options.should_verify env.FStar_TypeChecker_Env.curmodule.FStar_Ident.str) then begin
(FStar_TypeChecker_Normalize.Beta)::(FStar_TypeChecker_Normalize.Inline)::(FStar_TypeChecker_Normalize.SNComp)::[]
end else begin
(FStar_TypeChecker_Normalize.Beta)::(FStar_TypeChecker_Normalize.Inline)::[]
end)


let unfold_whnf : FStar_TypeChecker_Env.env  ->  FStar_Syntax_Syntax.term  ->  FStar_Syntax_Syntax.term = (fun env t -> (FStar_TypeChecker_Normalize.normalize ((FStar_TypeChecker_Normalize.WHNF)::(FStar_TypeChecker_Normalize.UnfoldUntil (FStar_Syntax_Syntax.Delta_constant))::(FStar_TypeChecker_Normalize.Beta)::[]) env t))


let norm : FStar_TypeChecker_Env.env  ->  FStar_Syntax_Syntax.term  ->  FStar_Syntax_Syntax.term = (fun env t -> (let _157_30 = (steps env)
in (FStar_TypeChecker_Normalize.normalize _157_30 env t)))


let norm_c : FStar_TypeChecker_Env.env  ->  FStar_Syntax_Syntax.comp  ->  FStar_Syntax_Syntax.comp = (fun env c -> (let _157_35 = (steps env)
in (FStar_TypeChecker_Normalize.normalize_comp _157_35 env c)))


let check_no_escape : FStar_Syntax_Syntax.term Prims.option  ->  FStar_TypeChecker_Env.env  ->  FStar_Syntax_Syntax.bv Prims.list  ->  FStar_Syntax_Syntax.term  ->  Prims.unit = (fun head_opt env fvs kt -> (

let rec aux = (fun try_norm t -> (match (fvs) with
| [] -> begin
()
end
| _68_48 -> begin
(

let fvs' = (let _157_48 = if try_norm then begin
(norm env t)
end else begin
t
end
in (FStar_Syntax_Free.names _157_48))
in (match ((FStar_List.tryFind (fun x -> (FStar_Util.set_mem x fvs')) fvs)) with
| None -> begin
()
end
| Some (x) -> begin
if (not (try_norm)) then begin
(aux true t)
end else begin
(

let fail = (fun _68_55 -> (match (()) with
| () -> begin
(

let msg = (match (head_opt) with
| None -> begin
(let _157_52 = (FStar_Syntax_Print.bv_to_string x)
in (FStar_Util.format1 "Bound variables \'%s\' escapes; add a type annotation" _157_52))
end
| Some (head) -> begin
(let _157_54 = (FStar_Syntax_Print.bv_to_string x)
in (let _157_53 = (FStar_TypeChecker_Normalize.term_to_string env head)
in (FStar_Util.format2 "Bound variables \'%s\' in the type of \'%s\' escape because of impure applications; add explicit let-bindings" _157_54 _157_53)))
end)
in (let _157_57 = (let _157_56 = (let _157_55 = (FStar_TypeChecker_Env.get_range env)
in (msg, _157_55))
in FStar_Syntax_Syntax.Error (_157_56))
in (Prims.raise _157_57)))
end))
in (

let s = (let _157_59 = (let _157_58 = (FStar_Syntax_Util.type_u ())
in (FStar_All.pipe_left Prims.fst _157_58))
in (FStar_TypeChecker_Util.new_uvar env _157_59))
in (match ((FStar_TypeChecker_Rel.try_teq env t s)) with
| Some (g) -> begin
(FStar_TypeChecker_Rel.force_trivial_guard env g)
end
| _68_64 -> begin
(fail ())
end)))
end
end))
end))
in (aux false kt)))


let maybe_push_binding : FStar_TypeChecker_Env.env  ->  FStar_Syntax_Syntax.binder  ->  FStar_TypeChecker_Env.env = (fun env b -> if (FStar_Syntax_Syntax.is_null_binder b) then begin
env
end else begin
(

let _68_67 = if (FStar_TypeChecker_Env.debug env FStar_Options.High) then begin
(let _157_65 = (FStar_Syntax_Print.bv_to_string (Prims.fst b))
in (let _157_64 = (FStar_Syntax_Print.term_to_string (Prims.fst b).FStar_Syntax_Syntax.sort)
in (FStar_Util.print2 "Pushing binder %s at type %s\n" _157_65 _157_64)))
end else begin
()
end
in (FStar_TypeChecker_Env.push_bv env (Prims.fst b)))
end)


let maybe_make_subst = (fun _68_2 -> (match (_68_2) with
| FStar_Util.Inr (Some (x), e) -> begin
(FStar_Syntax_Syntax.NT ((x, e)))::[]
end
| _68_76 -> begin
[]
end))


let maybe_extend_subst : FStar_Syntax_Syntax.subst_t  ->  FStar_Syntax_Syntax.binder  ->  FStar_Syntax_Syntax.term  ->  FStar_Syntax_Syntax.subst_t = (fun s b v -> if (FStar_Syntax_Syntax.is_null_binder b) then begin
s
end else begin
(FStar_Syntax_Syntax.NT (((Prims.fst b), v)))::s
end)


let set_lcomp_result : FStar_Syntax_Syntax.lcomp  ->  FStar_Syntax_Syntax.typ  ->  FStar_Syntax_Syntax.lcomp = (fun lc t -> (

let _68_82 = lc
in {FStar_Syntax_Syntax.eff_name = _68_82.FStar_Syntax_Syntax.eff_name; FStar_Syntax_Syntax.res_typ = t; FStar_Syntax_Syntax.cflags = _68_82.FStar_Syntax_Syntax.cflags; FStar_Syntax_Syntax.comp = (fun _68_84 -> (match (()) with
| () -> begin
(let _157_78 = (lc.FStar_Syntax_Syntax.comp ())
in (FStar_Syntax_Util.set_result_typ _157_78 t))
end))}))


let value_check_expected_typ : FStar_TypeChecker_Env.env  ->  FStar_Syntax_Syntax.term  ->  (FStar_Syntax_Syntax.term, FStar_Syntax_Syntax.lcomp) FStar_Util.either  ->  FStar_TypeChecker_Env.guard_t  ->  (FStar_Syntax_Syntax.term * FStar_Syntax_Syntax.lcomp * FStar_TypeChecker_Env.guard_t) = (fun env e tlc guard -> (

let lc = (match (tlc) with
| FStar_Util.Inl (t) -> begin
(let _157_87 = if (not ((FStar_Syntax_Util.is_pure_or_ghost_function t))) then begin
(FStar_Syntax_Syntax.mk_Total t)
end else begin
(FStar_TypeChecker_Util.return_value env t e)
end
in (FStar_Syntax_Util.lcomp_of_comp _157_87))
end
| FStar_Util.Inr (lc) -> begin
lc
end)
in (

let t = lc.FStar_Syntax_Syntax.res_typ
in (

let _68_116 = (match ((FStar_TypeChecker_Env.expected_typ env)) with
| None -> begin
(e, lc, guard)
end
| Some (t') -> begin
(

let _68_98 = if (FStar_TypeChecker_Env.debug env FStar_Options.High) then begin
(let _157_89 = (FStar_Syntax_Print.term_to_string t)
in (let _157_88 = (FStar_Syntax_Print.term_to_string t')
in (FStar_Util.print2 "Computed return type %s; expected type %s\n" _157_89 _157_88)))
end else begin
()
end
in (

let _68_102 = (FStar_TypeChecker_Util.maybe_coerce_bool_to_type env e lc t')
in (match (_68_102) with
| (e, lc) -> begin
(

let t = lc.FStar_Syntax_Syntax.res_typ
in (

let _68_106 = (FStar_TypeChecker_Util.check_and_ascribe env e t t')
in (match (_68_106) with
| (e, g) -> begin
(

let _68_107 = if (FStar_TypeChecker_Env.debug env FStar_Options.High) then begin
(let _157_91 = (FStar_Syntax_Print.term_to_string t)
in (let _157_90 = (FStar_TypeChecker_Rel.guard_to_string env g)
in (FStar_Util.print2 "check_and_ascribe: type is %s\n\tguard is %s\n" _157_91 _157_90)))
end else begin
()
end
in (

let g = (FStar_TypeChecker_Rel.conj_guard g guard)
in (

let _68_112 = (let _157_97 = (FStar_All.pipe_left (fun _157_96 -> Some (_157_96)) (FStar_TypeChecker_Errors.subtyping_failed env t t'))
in (FStar_TypeChecker_Util.strengthen_precondition _157_97 env e lc g))
in (match (_68_112) with
| (lc, g) -> begin
(e, (set_lcomp_result lc t'), g)
end))))
end)))
end)))
end)
in (match (_68_116) with
| (e, lc, g) -> begin
(

let _68_117 = if (FStar_TypeChecker_Env.debug env FStar_Options.Low) then begin
(let _157_98 = (FStar_Syntax_Print.lcomp_to_string lc)
in (FStar_Util.print1 "Return comp type is %s\n" _157_98))
end else begin
()
end
in (e, lc, g))
end)))))


let comp_check_expected_typ : FStar_TypeChecker_Env.env  ->  FStar_Syntax_Syntax.term  ->  FStar_Syntax_Syntax.lcomp  ->  (FStar_Syntax_Syntax.term * FStar_Syntax_Syntax.lcomp * FStar_TypeChecker_Env.guard_t) = (fun env e lc -> (match ((FStar_TypeChecker_Env.expected_typ env)) with
| None -> begin
(e, lc, FStar_TypeChecker_Rel.trivial_guard)
end
| Some (t) -> begin
(

let _68_127 = (FStar_TypeChecker_Util.maybe_coerce_bool_to_type env e lc t)
in (match (_68_127) with
| (e, lc) -> begin
(FStar_TypeChecker_Util.weaken_result_typ env e lc t)
end))
end))


let check_expected_effect : FStar_TypeChecker_Env.env  ->  FStar_Syntax_Syntax.comp Prims.option  ->  (FStar_Syntax_Syntax.term * (FStar_Syntax_Syntax.comp', Prims.unit) FStar_Syntax_Syntax.syntax)  ->  (FStar_Syntax_Syntax.term * FStar_Syntax_Syntax.comp * FStar_TypeChecker_Env.guard_t) = (fun env copt _68_132 -> (match (_68_132) with
| (e, c) -> begin
(

let expected_c_opt = (match (copt) with
| Some (_68_134) -> begin
copt
end
| None -> begin
if (FStar_Syntax_Util.is_tot_or_gtot_comp c) then begin
None
end else begin
(

let c1 = (FStar_TypeChecker_Normalize.unfold_effect_abbrev env c)
in (

let md = (FStar_TypeChecker_Env.get_effect_decl env c1.FStar_Syntax_Syntax.effect_name)
in (match ((FStar_TypeChecker_Env.default_effect env md.FStar_Syntax_Syntax.mname)) with
| None -> begin
None
end
| Some (l) -> begin
(

let flags = if (FStar_Ident.lid_equals l FStar_Syntax_Const.effect_Tot_lid) then begin
(FStar_Syntax_Syntax.TOTAL)::[]
end else begin
if (FStar_Ident.lid_equals l FStar_Syntax_Const.effect_ML_lid) then begin
(FStar_Syntax_Syntax.MLEFFECT)::[]
end else begin
[]
end
end
in (

let def = (FStar_Syntax_Syntax.mk_Comp {FStar_Syntax_Syntax.effect_name = l; FStar_Syntax_Syntax.result_typ = c1.FStar_Syntax_Syntax.result_typ; FStar_Syntax_Syntax.effect_args = []; FStar_Syntax_Syntax.flags = flags})
in Some (def)))
end)))
end
end)
in (match (expected_c_opt) with
| None -> begin
(let _157_111 = (norm_c env c)
in (e, _157_111, FStar_TypeChecker_Rel.trivial_guard))
end
| Some (expected_c) -> begin
(

let _68_148 = if (FStar_TypeChecker_Env.debug env FStar_Options.Low) then begin
(let _157_114 = (FStar_Syntax_Print.term_to_string e)
in (let _157_113 = (FStar_Syntax_Print.comp_to_string c)
in (let _157_112 = (FStar_Syntax_Print.comp_to_string expected_c)
in (FStar_Util.print3 "\n\n(%s) About to check\n\t%s\nagainst expected effect\n\t%s\n" _157_114 _157_113 _157_112))))
end else begin
()
end
in (

let c = (norm_c env c)
in (

let _68_151 = if (FStar_TypeChecker_Env.debug env FStar_Options.Low) then begin
(let _157_117 = (FStar_Syntax_Print.term_to_string e)
in (let _157_116 = (FStar_Syntax_Print.comp_to_string c)
in (let _157_115 = (FStar_Syntax_Print.comp_to_string expected_c)
in (FStar_Util.print3 "\n\nAfter normalization (%s) About to check\n\t%s\nagainst expected effect\n\t%s\n" _157_117 _157_116 _157_115))))
end else begin
()
end
in (

let _68_157 = (FStar_TypeChecker_Util.check_comp env e c expected_c)
in (match (_68_157) with
| (e, _68_155, g) -> begin
(

let g = (let _157_118 = (FStar_TypeChecker_Env.get_range env)
in (FStar_TypeChecker_Util.label_guard _157_118 "could not prove post-condition" g))
in (

let _68_159 = if (FStar_TypeChecker_Env.debug env FStar_Options.Low) then begin
(let _157_120 = (FStar_Range.string_of_range e.FStar_Syntax_Syntax.pos)
in (let _157_119 = (FStar_TypeChecker_Rel.guard_to_string env g)
in (FStar_Util.print2 "(%s) DONE check_expected_effect; guard is: %s\n" _157_120 _157_119)))
end else begin
()
end
in (e, expected_c, g)))
end)))))
end))
end))


let no_logical_guard = (fun env _68_165 -> (match (_68_165) with
| (te, kt, f) -> begin
(match ((FStar_TypeChecker_Rel.guard_form f)) with
| FStar_TypeChecker_Common.Trivial -> begin
(te, kt, f)
end
| FStar_TypeChecker_Common.NonTrivial (f) -> begin
(let _157_126 = (let _157_125 = (let _157_124 = (FStar_TypeChecker_Errors.unexpected_non_trivial_precondition_on_term env f)
in (let _157_123 = (FStar_TypeChecker_Env.get_range env)
in (_157_124, _157_123)))
in FStar_Syntax_Syntax.Error (_157_125))
in (Prims.raise _157_126))
end)
end))


let print_expected_ty : FStar_TypeChecker_Env.env  ->  Prims.unit = (fun env -> (match ((FStar_TypeChecker_Env.expected_typ env)) with
| None -> begin
(FStar_Util.print_string "Expected type is None")
end
| Some (t) -> begin
(let _157_129 = (FStar_Syntax_Print.term_to_string t)
in (FStar_Util.print1 "Expected type is %s" _157_129))
end))


let check_smt_pat = (fun env t bs c -> if (FStar_Syntax_Util.is_smt_lemma t) then begin
(match (c.FStar_Syntax_Syntax.n) with
| FStar_Syntax_Syntax.Comp ({FStar_Syntax_Syntax.effect_name = _68_189; FStar_Syntax_Syntax.result_typ = _68_187; FStar_Syntax_Syntax.effect_args = _pre::_post::(pats, _68_181)::[]; FStar_Syntax_Syntax.flags = _68_178}) -> begin
(

let pat_vars = (FStar_Syntax_Free.names pats)
in (match ((FStar_All.pipe_right bs (FStar_Util.find_opt (fun _68_196 -> (match (_68_196) with
| (b, _68_195) -> begin
(not ((FStar_Util.set_mem b pat_vars)))
end))))) with
| None -> begin
()
end
| Some (x, _68_200) -> begin
(let _157_136 = (let _157_135 = (FStar_Syntax_Print.bv_to_string x)
in (FStar_Util.format1 "Pattern misses at least one bound variables: %s" _157_135))
in (FStar_TypeChecker_Errors.warn t.FStar_Syntax_Syntax.pos _157_136))
end))
end
| _68_204 -> begin
(FStar_All.failwith "Impossible")
end)
end else begin
()
end)


let guard_letrecs : FStar_TypeChecker_Env.env  ->  FStar_Syntax_Syntax.binders  ->  FStar_Syntax_Syntax.comp  ->  (FStar_Syntax_Syntax.lbname * FStar_Syntax_Syntax.typ) Prims.list = (fun env actuals expected_c -> (match (env.FStar_TypeChecker_Env.letrecs) with
| [] -> begin
[]
end
| letrecs -> begin
(

let r = (FStar_TypeChecker_Env.get_range env)
in (

let env = (

let _68_211 = env
in {FStar_TypeChecker_Env.solver = _68_211.FStar_TypeChecker_Env.solver; FStar_TypeChecker_Env.range = _68_211.FStar_TypeChecker_Env.range; FStar_TypeChecker_Env.curmodule = _68_211.FStar_TypeChecker_Env.curmodule; FStar_TypeChecker_Env.gamma = _68_211.FStar_TypeChecker_Env.gamma; FStar_TypeChecker_Env.gamma_cache = _68_211.FStar_TypeChecker_Env.gamma_cache; FStar_TypeChecker_Env.modules = _68_211.FStar_TypeChecker_Env.modules; FStar_TypeChecker_Env.expected_typ = _68_211.FStar_TypeChecker_Env.expected_typ; FStar_TypeChecker_Env.sigtab = _68_211.FStar_TypeChecker_Env.sigtab; FStar_TypeChecker_Env.is_pattern = _68_211.FStar_TypeChecker_Env.is_pattern; FStar_TypeChecker_Env.instantiate_imp = _68_211.FStar_TypeChecker_Env.instantiate_imp; FStar_TypeChecker_Env.effects = _68_211.FStar_TypeChecker_Env.effects; FStar_TypeChecker_Env.generalize = _68_211.FStar_TypeChecker_Env.generalize; FStar_TypeChecker_Env.letrecs = []; FStar_TypeChecker_Env.top_level = _68_211.FStar_TypeChecker_Env.top_level; FStar_TypeChecker_Env.check_uvars = _68_211.FStar_TypeChecker_Env.check_uvars; FStar_TypeChecker_Env.use_eq = _68_211.FStar_TypeChecker_Env.use_eq; FStar_TypeChecker_Env.is_iface = _68_211.FStar_TypeChecker_Env.is_iface; FStar_TypeChecker_Env.admit = _68_211.FStar_TypeChecker_Env.admit; FStar_TypeChecker_Env.default_effects = _68_211.FStar_TypeChecker_Env.default_effects; FStar_TypeChecker_Env.type_of = _68_211.FStar_TypeChecker_Env.type_of; FStar_TypeChecker_Env.universe_of = _68_211.FStar_TypeChecker_Env.universe_of; FStar_TypeChecker_Env.use_bv_sorts = _68_211.FStar_TypeChecker_Env.use_bv_sorts})
in (

let precedes = (FStar_TypeChecker_Util.fvar_const env FStar_Syntax_Const.precedes_lid)
in (

let decreases_clause = (fun bs c -> (

let filter_types_and_functions = (fun bs -> (FStar_All.pipe_right bs (FStar_List.collect (fun _68_223 -> (match (_68_223) with
| (b, _68_222) -> begin
(

let t = (let _157_150 = (FStar_Syntax_Util.unrefine b.FStar_Syntax_Syntax.sort)
in (unfold_whnf env _157_150))
in (match (t.FStar_Syntax_Syntax.n) with
| (FStar_Syntax_Syntax.Tm_type (_)) | (FStar_Syntax_Syntax.Tm_arrow (_)) -> begin
[]
end
| _68_232 -> begin
(let _157_151 = (FStar_Syntax_Syntax.bv_to_name b)
in (_157_151)::[])
end))
end)))))
in (

let as_lex_list = (fun dec -> (

let _68_238 = (FStar_Syntax_Util.head_and_args dec)
in (match (_68_238) with
| (head, _68_237) -> begin
(match (head.FStar_Syntax_Syntax.n) with
| FStar_Syntax_Syntax.Tm_fvar (fv) when (FStar_Syntax_Syntax.fv_eq_lid fv FStar_Syntax_Const.lexcons_lid) -> begin
dec
end
| _68_242 -> begin
(mk_lex_list ((dec)::[]))
end)
end)))
in (

let ct = (FStar_Syntax_Util.comp_to_comp_typ c)
in (match ((FStar_All.pipe_right ct.FStar_Syntax_Syntax.flags (FStar_List.tryFind (fun _68_3 -> (match (_68_3) with
| FStar_Syntax_Syntax.DECREASES (_68_246) -> begin
true
end
| _68_249 -> begin
false
end))))) with
| Some (FStar_Syntax_Syntax.DECREASES (dec)) -> begin
(as_lex_list dec)
end
| _68_254 -> begin
(

let xs = (FStar_All.pipe_right bs filter_types_and_functions)
in (match (xs) with
| x::[] -> begin
x
end
| _68_259 -> begin
(mk_lex_list xs)
end))
end)))))
in (

let previous_dec = (decreases_clause actuals expected_c)
in (

let guard_one_letrec = (fun _68_264 -> (match (_68_264) with
| (l, t) -> begin
(match ((let _157_157 = (FStar_Syntax_Subst.compress t)
in _157_157.FStar_Syntax_Syntax.n)) with
| FStar_Syntax_Syntax.Tm_arrow (formals, c) -> begin
(

let formals = (FStar_All.pipe_right formals (FStar_List.map (fun _68_271 -> (match (_68_271) with
| (x, imp) -> begin
if (FStar_Syntax_Syntax.is_null_bv x) then begin
(let _157_161 = (let _157_160 = (let _157_159 = (FStar_Syntax_Syntax.range_of_bv x)
in Some (_157_159))
in (FStar_Syntax_Syntax.new_bv _157_160 x.FStar_Syntax_Syntax.sort))
in (_157_161, imp))
end else begin
(x, imp)
end
end))))
in (

let _68_275 = (FStar_Syntax_Subst.open_comp formals c)
in (match (_68_275) with
| (formals, c) -> begin
(

let dec = (decreases_clause formals c)
in (

let precedes = (let _157_165 = (let _157_164 = (FStar_Syntax_Syntax.as_arg dec)
in (let _157_163 = (let _157_162 = (FStar_Syntax_Syntax.as_arg previous_dec)
in (_157_162)::[])
in (_157_164)::_157_163))
in (FStar_Syntax_Syntax.mk_Tm_app precedes _157_165 None r))
in (

let _68_282 = (FStar_Util.prefix formals)
in (match (_68_282) with
| (bs, (last, imp)) -> begin
(

let last = (

let _68_283 = last
in (let _157_166 = (FStar_Syntax_Util.refine last precedes)
in {FStar_Syntax_Syntax.ppname = _68_283.FStar_Syntax_Syntax.ppname; FStar_Syntax_Syntax.index = _68_283.FStar_Syntax_Syntax.index; FStar_Syntax_Syntax.sort = _157_166}))
in (

let refined_formals = (FStar_List.append bs (((last, imp))::[]))
in (

let t' = (FStar_Syntax_Util.arrow refined_formals c)
in (

let _68_288 = if (FStar_TypeChecker_Env.debug env FStar_Options.Low) then begin
(let _157_169 = (FStar_Syntax_Print.lbname_to_string l)
in (let _157_168 = (FStar_Syntax_Print.term_to_string t)
in (let _157_167 = (FStar_Syntax_Print.term_to_string t')
in (FStar_Util.print3 "Refined let rec %s\n\tfrom type %s\n\tto type %s\n" _157_169 _157_168 _157_167))))
end else begin
()
end
in (l, t')))))
end))))
end)))
end
| _68_291 -> begin
(FStar_All.failwith "Impossible: Annotated type of \'let rec\' is not an arrow")
end)
end))
in (FStar_All.pipe_right letrecs (FStar_List.map guard_one_letrec))))))))
end))


let rec tc_term : FStar_TypeChecker_Env.env  ->  FStar_Syntax_Syntax.term  ->  (FStar_Syntax_Syntax.term * FStar_Syntax_Syntax.lcomp * FStar_TypeChecker_Env.guard_t) = (fun env e -> (tc_maybe_toplevel_term (

let _68_294 = env
in {FStar_TypeChecker_Env.solver = _68_294.FStar_TypeChecker_Env.solver; FStar_TypeChecker_Env.range = _68_294.FStar_TypeChecker_Env.range; FStar_TypeChecker_Env.curmodule = _68_294.FStar_TypeChecker_Env.curmodule; FStar_TypeChecker_Env.gamma = _68_294.FStar_TypeChecker_Env.gamma; FStar_TypeChecker_Env.gamma_cache = _68_294.FStar_TypeChecker_Env.gamma_cache; FStar_TypeChecker_Env.modules = _68_294.FStar_TypeChecker_Env.modules; FStar_TypeChecker_Env.expected_typ = _68_294.FStar_TypeChecker_Env.expected_typ; FStar_TypeChecker_Env.sigtab = _68_294.FStar_TypeChecker_Env.sigtab; FStar_TypeChecker_Env.is_pattern = _68_294.FStar_TypeChecker_Env.is_pattern; FStar_TypeChecker_Env.instantiate_imp = _68_294.FStar_TypeChecker_Env.instantiate_imp; FStar_TypeChecker_Env.effects = _68_294.FStar_TypeChecker_Env.effects; FStar_TypeChecker_Env.generalize = _68_294.FStar_TypeChecker_Env.generalize; FStar_TypeChecker_Env.letrecs = _68_294.FStar_TypeChecker_Env.letrecs; FStar_TypeChecker_Env.top_level = false; FStar_TypeChecker_Env.check_uvars = _68_294.FStar_TypeChecker_Env.check_uvars; FStar_TypeChecker_Env.use_eq = _68_294.FStar_TypeChecker_Env.use_eq; FStar_TypeChecker_Env.is_iface = _68_294.FStar_TypeChecker_Env.is_iface; FStar_TypeChecker_Env.admit = _68_294.FStar_TypeChecker_Env.admit; FStar_TypeChecker_Env.default_effects = _68_294.FStar_TypeChecker_Env.default_effects; FStar_TypeChecker_Env.type_of = _68_294.FStar_TypeChecker_Env.type_of; FStar_TypeChecker_Env.universe_of = _68_294.FStar_TypeChecker_Env.universe_of; FStar_TypeChecker_Env.use_bv_sorts = _68_294.FStar_TypeChecker_Env.use_bv_sorts}) e))
and tc_maybe_toplevel_term : FStar_TypeChecker_Env.env  ->  FStar_Syntax_Syntax.term  ->  (FStar_Syntax_Syntax.term * FStar_Syntax_Syntax.lcomp * FStar_TypeChecker_Env.guard_t) = (fun env e -> (

let env = if (e.FStar_Syntax_Syntax.pos = FStar_Range.dummyRange) then begin
env
end else begin
(FStar_TypeChecker_Env.set_range env e.FStar_Syntax_Syntax.pos)
end
in (

let _68_299 = if (FStar_TypeChecker_Env.debug env FStar_Options.Low) then begin
(let _157_238 = (let _157_236 = (FStar_TypeChecker_Env.get_range env)
in (FStar_All.pipe_left FStar_Range.string_of_range _157_236))
in (let _157_237 = (FStar_Syntax_Print.tag_of_term e)
in (FStar_Util.print2 "%s (%s)\n" _157_238 _157_237)))
end else begin
()
end
in (

let top = e
in (match (e.FStar_Syntax_Syntax.n) with
| FStar_Syntax_Syntax.Tm_delayed (_68_303) -> begin
(let _157_242 = (FStar_Syntax_Subst.compress e)
in (tc_term env _157_242))
end
| (FStar_Syntax_Syntax.Tm_uinst (_)) | (FStar_Syntax_Syntax.Tm_uvar (_)) | (FStar_Syntax_Syntax.Tm_bvar (_)) | (FStar_Syntax_Syntax.Tm_name (_)) | (FStar_Syntax_Syntax.Tm_fvar (_)) | (FStar_Syntax_Syntax.Tm_constant (_)) | (FStar_Syntax_Syntax.Tm_abs (_)) | (FStar_Syntax_Syntax.Tm_arrow (_)) | (FStar_Syntax_Syntax.Tm_refine (_)) | (FStar_Syntax_Syntax.Tm_type (_)) | (FStar_Syntax_Syntax.Tm_unknown) -> begin
(tc_value env e)
end
| FStar_Syntax_Syntax.Tm_meta (e, FStar_Syntax_Syntax.Meta_desugared (FStar_Syntax_Syntax.Meta_smt_pat)) -> begin
(

let _68_344 = (tc_tot_or_gtot_term env e)
in (match (_68_344) with
| (e, c, g) -> begin
(

let g = (

let _68_345 = g
in {FStar_TypeChecker_Env.guard_f = FStar_TypeChecker_Common.Trivial; FStar_TypeChecker_Env.deferred = _68_345.FStar_TypeChecker_Env.deferred; FStar_TypeChecker_Env.univ_ineqs = _68_345.FStar_TypeChecker_Env.univ_ineqs; FStar_TypeChecker_Env.implicits = _68_345.FStar_TypeChecker_Env.implicits})
in (e, c, g))
end))
end
| FStar_Syntax_Syntax.Tm_meta (e, FStar_Syntax_Syntax.Meta_pattern (pats)) -> begin
(

let _68_355 = (FStar_Syntax_Util.type_u ())
in (match (_68_355) with
| (t, u) -> begin
(

let _68_359 = (tc_check_tot_or_gtot_term env e t)
in (match (_68_359) with
| (e, c, g) -> begin
(

let _68_366 = (

let _68_363 = (FStar_TypeChecker_Env.clear_expected_typ env)
in (match (_68_363) with
| (env, _68_362) -> begin
(tc_pats env pats)
end))
in (match (_68_366) with
| (pats, g') -> begin
(

let g' = (

let _68_367 = g'
in {FStar_TypeChecker_Env.guard_f = FStar_TypeChecker_Common.Trivial; FStar_TypeChecker_Env.deferred = _68_367.FStar_TypeChecker_Env.deferred; FStar_TypeChecker_Env.univ_ineqs = _68_367.FStar_TypeChecker_Env.univ_ineqs; FStar_TypeChecker_Env.implicits = _68_367.FStar_TypeChecker_Env.implicits})
in (let _157_244 = (FStar_Syntax_Syntax.mk (FStar_Syntax_Syntax.Tm_meta ((e, FStar_Syntax_Syntax.Meta_pattern (pats)))) (Some (t.FStar_Syntax_Syntax.n)) top.FStar_Syntax_Syntax.pos)
in (let _157_243 = (FStar_TypeChecker_Rel.conj_guard g g')
in (_157_244, c, _157_243))))
end))
end))
end))
end
| FStar_Syntax_Syntax.Tm_meta (e, FStar_Syntax_Syntax.Meta_desugared (FStar_Syntax_Syntax.Sequence)) -> begin
(match ((let _157_245 = (FStar_Syntax_Subst.compress e)
in _157_245.FStar_Syntax_Syntax.n)) with
| FStar_Syntax_Syntax.Tm_let ((_68_376, {FStar_Syntax_Syntax.lbname = x; FStar_Syntax_Syntax.lbunivs = _68_383; FStar_Syntax_Syntax.lbtyp = _68_381; FStar_Syntax_Syntax.lbeff = _68_379; FStar_Syntax_Syntax.lbdef = e1}::[]), e2) -> begin
(

let _68_394 = (let _157_246 = (FStar_TypeChecker_Env.set_expected_typ env FStar_TypeChecker_Common.t_unit)
in (tc_term _157_246 e1))
in (match (_68_394) with
| (e1, c1, g1) -> begin
(

let _68_398 = (tc_term env e2)
in (match (_68_398) with
| (e2, c2, g2) -> begin
(

let c = (FStar_TypeChecker_Util.bind env (Some (e1)) c1 (None, c2))
in (

let e = (let _157_251 = (let _157_250 = (let _157_249 = (let _157_248 = (let _157_247 = (FStar_Syntax_Syntax.mk_lb (x, [], c1.FStar_Syntax_Syntax.eff_name, FStar_TypeChecker_Common.t_unit, e1))
in (_157_247)::[])
in (false, _157_248))
in (_157_249, e2))
in FStar_Syntax_Syntax.Tm_let (_157_250))
in (FStar_Syntax_Syntax.mk _157_251 (Some (c.FStar_Syntax_Syntax.res_typ.FStar_Syntax_Syntax.n)) e.FStar_Syntax_Syntax.pos))
in (

let e = (FStar_Syntax_Syntax.mk (FStar_Syntax_Syntax.Tm_meta ((e, FStar_Syntax_Syntax.Meta_desugared (FStar_Syntax_Syntax.Sequence)))) (Some (c.FStar_Syntax_Syntax.res_typ.FStar_Syntax_Syntax.n)) top.FStar_Syntax_Syntax.pos)
in (let _157_252 = (FStar_TypeChecker_Rel.conj_guard g1 g2)
in (e, c, _157_252)))))
end))
end))
end
| _68_403 -> begin
(

let _68_407 = (tc_term env e)
in (match (_68_407) with
| (e, c, g) -> begin
(

let e = (FStar_Syntax_Syntax.mk (FStar_Syntax_Syntax.Tm_meta ((e, FStar_Syntax_Syntax.Meta_desugared (FStar_Syntax_Syntax.Sequence)))) (Some (c.FStar_Syntax_Syntax.res_typ.FStar_Syntax_Syntax.n)) top.FStar_Syntax_Syntax.pos)
in (e, c, g))
end))
end)
end
| FStar_Syntax_Syntax.Tm_meta (e, m) -> begin
(

let _68_416 = (tc_term env e)
in (match (_68_416) with
| (e, c, g) -> begin
(

let e = (FStar_Syntax_Syntax.mk (FStar_Syntax_Syntax.Tm_meta ((e, m))) (Some (c.FStar_Syntax_Syntax.res_typ.FStar_Syntax_Syntax.n)) top.FStar_Syntax_Syntax.pos)
in (e, c, g))
end))
end
| FStar_Syntax_Syntax.Tm_ascribed (e, FStar_Util.Inr (expected_c), _68_422) -> begin
(

let _68_429 = (tc_comp env expected_c)
in (match (_68_429) with
| (expected_c, _68_427, g) -> begin
(

let _68_433 = (tc_term env e)
in (match (_68_433) with
| (e, c', g') -> begin
(

let _68_437 = (let _157_254 = (let _157_253 = (c'.FStar_Syntax_Syntax.comp ())
in (e, _157_253))
in (check_expected_effect env (Some (expected_c)) _157_254))
in (match (_68_437) with
| (e, expected_c, g'') -> begin
(

let t_res = (FStar_Syntax_Util.comp_result expected_c)
in (let _157_257 = (FStar_Syntax_Syntax.mk (FStar_Syntax_Syntax.Tm_ascribed ((e, FStar_Util.Inl (t_res), Some ((FStar_Syntax_Util.comp_effect_name expected_c))))) (Some (t_res.FStar_Syntax_Syntax.n)) top.FStar_Syntax_Syntax.pos)
in (let _157_256 = (let _157_255 = (FStar_TypeChecker_Rel.conj_guard g' g'')
in (FStar_TypeChecker_Rel.conj_guard g _157_255))
in (_157_257, (FStar_Syntax_Util.lcomp_of_comp expected_c), _157_256))))
end))
end))
end))
end
| FStar_Syntax_Syntax.Tm_ascribed (e, FStar_Util.Inl (t), _68_443) -> begin
(

let _68_448 = (FStar_Syntax_Util.type_u ())
in (match (_68_448) with
| (k, u) -> begin
(

let _68_453 = (tc_check_tot_or_gtot_term env t k)
in (match (_68_453) with
| (t, _68_451, f) -> begin
(

let _68_457 = (let _157_258 = (FStar_TypeChecker_Env.set_expected_typ env t)
in (tc_term _157_258 e))
in (match (_68_457) with
| (e, c, g) -> begin
(

let _68_461 = (let _157_262 = (FStar_TypeChecker_Env.set_range env t.FStar_Syntax_Syntax.pos)
in (FStar_TypeChecker_Util.strengthen_precondition (Some ((fun _68_458 -> (match (()) with
| () -> begin
FStar_TypeChecker_Errors.ill_kinded_type
end)))) _157_262 e c f))
in (match (_68_461) with
| (c, f) -> begin
(

let _68_465 = (let _157_263 = (FStar_Syntax_Syntax.mk (FStar_Syntax_Syntax.Tm_ascribed ((e, FStar_Util.Inl (t), Some (c.FStar_Syntax_Syntax.eff_name)))) (Some (t.FStar_Syntax_Syntax.n)) top.FStar_Syntax_Syntax.pos)
in (comp_check_expected_typ env _157_263 c))
in (match (_68_465) with
| (e, c, f2) -> begin
(let _157_265 = (let _157_264 = (FStar_TypeChecker_Rel.conj_guard g f2)
in (FStar_TypeChecker_Rel.conj_guard f _157_264))
in (e, c, _157_265))
end))
end))
end))
end))
end))
end
| FStar_Syntax_Syntax.Tm_app (head, args) -> begin
(

let env0 = env
in (

let env = (let _157_267 = (let _157_266 = (FStar_TypeChecker_Env.clear_expected_typ env)
in (FStar_All.pipe_right _157_266 Prims.fst))
in (FStar_All.pipe_right _157_267 instantiate_both))
in (

let _68_472 = if (FStar_TypeChecker_Env.debug env FStar_Options.High) then begin
(let _157_269 = (FStar_Range.string_of_range top.FStar_Syntax_Syntax.pos)
in (let _157_268 = (FStar_Syntax_Print.term_to_string top)
in (FStar_Util.print2 "(%s) Checking app %s\n" _157_269 _157_268)))
end else begin
()
end
in (

let _68_477 = (tc_term (no_inst env) head)
in (match (_68_477) with
| (head, chead, g_head) -> begin
(

let _68_481 = if (FStar_TypeChecker_Util.short_circuit_head head) then begin
(let _157_270 = (FStar_TypeChecker_Env.expected_typ env0)
in (check_short_circuit_args env head chead g_head args _157_270))
end else begin
(let _157_271 = (FStar_TypeChecker_Env.expected_typ env0)
in (check_application_args env head chead g_head args _157_271))
end
in (match (_68_481) with
| (e, c, g) -> begin
(

let _68_482 = if (FStar_TypeChecker_Env.debug env FStar_Options.Extreme) then begin
(let _157_272 = (FStar_TypeChecker_Rel.print_pending_implicits g)
in (FStar_Util.print1 "Introduced {%s} implicits in application\n" _157_272))
end else begin
()
end
in (

let c = if (((FStar_Options.should_verify env.FStar_TypeChecker_Env.curmodule.FStar_Ident.str) && (not ((FStar_Syntax_Util.is_lcomp_partial_return c)))) && (FStar_Syntax_Util.is_pure_or_ghost_lcomp c)) then begin
(FStar_TypeChecker_Util.maybe_assume_result_eq_pure_term env e c)
end else begin
c
end
in (

let _68_489 = if (FStar_TypeChecker_Env.debug env FStar_Options.Low) then begin
(let _157_278 = (FStar_Syntax_Print.term_to_string e)
in (let _157_277 = (let _157_273 = (c.FStar_Syntax_Syntax.comp ())
in (FStar_All.pipe_left FStar_Syntax_Print.comp_to_string _157_273))
in (let _157_276 = (let _157_275 = (FStar_TypeChecker_Env.expected_typ env0)
in (FStar_All.pipe_right _157_275 (fun x -> (match (x) with
| None -> begin
"None"
end
| Some (t) -> begin
(FStar_Syntax_Print.term_to_string t)
end))))
in (FStar_Util.print3 "(%s) About to check %s against expected typ %s\n" _157_278 _157_277 _157_276))))
end else begin
()
end
in (

let _68_494 = (comp_check_expected_typ env0 e c)
in (match (_68_494) with
| (e, c, g') -> begin
(

let _68_495 = if (FStar_TypeChecker_Env.debug env FStar_Options.Low) then begin
(let _157_281 = (FStar_Syntax_Print.term_to_string e)
in (let _157_280 = (let _157_279 = (c.FStar_Syntax_Syntax.comp ())
in (FStar_All.pipe_left FStar_Syntax_Print.comp_to_string _157_279))
in (FStar_Util.print2 "(%s) checked ... got %s\n" _157_281 _157_280)))
end else begin
()
end
in (

let gimp = (match ((let _157_282 = (FStar_Syntax_Subst.compress head)
in _157_282.FStar_Syntax_Syntax.n)) with
| FStar_Syntax_Syntax.Tm_uvar (u, _68_499) -> begin
(

let imp = ("head of application is a uvar", env0, u, e, c.FStar_Syntax_Syntax.res_typ, head.FStar_Syntax_Syntax.pos)
in (

let _68_503 = FStar_TypeChecker_Rel.trivial_guard
in {FStar_TypeChecker_Env.guard_f = _68_503.FStar_TypeChecker_Env.guard_f; FStar_TypeChecker_Env.deferred = _68_503.FStar_TypeChecker_Env.deferred; FStar_TypeChecker_Env.univ_ineqs = _68_503.FStar_TypeChecker_Env.univ_ineqs; FStar_TypeChecker_Env.implicits = (imp)::[]}))
end
| _68_506 -> begin
FStar_TypeChecker_Rel.trivial_guard
end)
in (

let gres = (let _157_283 = (FStar_TypeChecker_Rel.conj_guard g' gimp)
in (FStar_TypeChecker_Rel.conj_guard g _157_283))
in (

let _68_509 = if (FStar_TypeChecker_Env.debug env FStar_Options.Extreme) then begin
(let _157_284 = (FStar_TypeChecker_Rel.guard_to_string env gres)
in (FStar_Util.print1 "Guard from application node is %s\n" _157_284))
end else begin
()
end
in (e, c, gres)))))
end)))))
end))
end)))))
end
| FStar_Syntax_Syntax.Tm_match (e1, eqns) -> begin
(

let _68_517 = (FStar_TypeChecker_Env.clear_expected_typ env)
in (match (_68_517) with
| (env1, topt) -> begin
(

let env1 = (instantiate_both env1)
in (

let _68_522 = (tc_term env1 e1)
in (match (_68_522) with
| (e1, c1, g1) -> begin
(

let _68_533 = (match (topt) with
| Some (t) -> begin
(env, t)
end
| None -> begin
(

let _68_529 = (FStar_Syntax_Util.type_u ())
in (match (_68_529) with
| (k, _68_528) -> begin
(

let res_t = (FStar_TypeChecker_Util.new_uvar env k)
in (let _157_285 = (FStar_TypeChecker_Env.set_expected_typ env res_t)
in (_157_285, res_t)))
end))
end)
in (match (_68_533) with
| (env_branches, res_t) -> begin
(

let guard_x = (FStar_Syntax_Syntax.gen_bv "scrutinee" (Some (e1.FStar_Syntax_Syntax.pos)) c1.FStar_Syntax_Syntax.res_typ)
in (

let t_eqns = (FStar_All.pipe_right eqns (FStar_List.map (tc_eqn guard_x env_branches)))
in (

let _68_550 = (

let _68_547 = (FStar_List.fold_right (fun _68_541 _68_544 -> (match ((_68_541, _68_544)) with
| ((_68_537, f, c, g), (caccum, gaccum)) -> begin
(let _157_288 = (FStar_TypeChecker_Rel.conj_guard g gaccum)
in (((f, c))::caccum, _157_288))
end)) t_eqns ([], FStar_TypeChecker_Rel.trivial_guard))
in (match (_68_547) with
| (cases, g) -> begin
(let _157_289 = (FStar_TypeChecker_Util.bind_cases env res_t cases)
in (_157_289, g))
end))
in (match (_68_550) with
| (c_branches, g_branches) -> begin
(

let cres = (FStar_TypeChecker_Util.bind env (Some (e1)) c1 (Some (guard_x), c_branches))
in (

let e = (let _157_293 = (let _157_292 = (let _157_291 = (FStar_List.map (fun _68_559 -> (match (_68_559) with
| (f, _68_554, _68_556, _68_558) -> begin
f
end)) t_eqns)
in (e1, _157_291))
in FStar_Syntax_Syntax.Tm_match (_157_292))
in (FStar_Syntax_Syntax.mk _157_293 (Some (cres.FStar_Syntax_Syntax.res_typ.FStar_Syntax_Syntax.n)) top.FStar_Syntax_Syntax.pos))
in (

let e = (FStar_Syntax_Syntax.mk (FStar_Syntax_Syntax.Tm_ascribed ((e, FStar_Util.Inl (cres.FStar_Syntax_Syntax.res_typ), Some (cres.FStar_Syntax_Syntax.eff_name)))) None e.FStar_Syntax_Syntax.pos)
in (

let _68_562 = if (FStar_TypeChecker_Env.debug env FStar_Options.Extreme) then begin
(let _157_296 = (FStar_Range.string_of_range top.FStar_Syntax_Syntax.pos)
in (let _157_295 = (let _157_294 = (cres.FStar_Syntax_Syntax.comp ())
in (FStar_All.pipe_left FStar_Syntax_Print.comp_to_string _157_294))
in (FStar_Util.print2 "(%s) comp type = %s\n" _157_296 _157_295)))
end else begin
()
end
in (let _157_297 = (FStar_TypeChecker_Rel.conj_guard g1 g_branches)
in (e, cres, _157_297))))))
end))))
end))
end)))
end))
end
| FStar_Syntax_Syntax.Tm_let ((false, {FStar_Syntax_Syntax.lbname = FStar_Util.Inr (_68_574); FStar_Syntax_Syntax.lbunivs = _68_572; FStar_Syntax_Syntax.lbtyp = _68_570; FStar_Syntax_Syntax.lbeff = _68_568; FStar_Syntax_Syntax.lbdef = _68_566}::[]), _68_580) -> begin
(

let _68_583 = if (FStar_TypeChecker_Env.debug env FStar_Options.Low) then begin
(let _157_298 = (FStar_Syntax_Print.term_to_string top)
in (FStar_Util.print1 "%s\n" _157_298))
end else begin
()
end
in (check_top_level_let env top))
end
| FStar_Syntax_Syntax.Tm_let ((false, _68_587), _68_590) -> begin
(check_inner_let env top)
end
| FStar_Syntax_Syntax.Tm_let ((true, {FStar_Syntax_Syntax.lbname = FStar_Util.Inr (_68_605); FStar_Syntax_Syntax.lbunivs = _68_603; FStar_Syntax_Syntax.lbtyp = _68_601; FStar_Syntax_Syntax.lbeff = _68_599; FStar_Syntax_Syntax.lbdef = _68_597}::_68_595), _68_611) -> begin
(

let _68_614 = if (FStar_TypeChecker_Env.debug env FStar_Options.Low) then begin
(let _157_299 = (FStar_Syntax_Print.term_to_string top)
in (FStar_Util.print1 "%s\n" _157_299))
end else begin
()
end
in (check_top_level_let_rec env top))
end
| FStar_Syntax_Syntax.Tm_let ((true, _68_618), _68_621) -> begin
(check_inner_let_rec env top)
end)))))
and tc_value : FStar_TypeChecker_Env.env  ->  FStar_Syntax_Syntax.term  ->  (FStar_Syntax_Syntax.term * FStar_Syntax_Syntax.lcomp * FStar_TypeChecker_Env.guard_t) = (fun env e -> (

let check_instantiated_fvar = (fun env v dc e t -> (

let _68_635 = (FStar_TypeChecker_Util.maybe_instantiate env e t)
in (match (_68_635) with
| (e, t, implicits) -> begin
(

let tc = if (FStar_Options.should_verify env.FStar_TypeChecker_Env.curmodule.FStar_Ident.str) then begin
FStar_Util.Inl (t)
end else begin
(let _157_313 = (let _157_312 = (FStar_Syntax_Syntax.mk_Total t)
in (FStar_All.pipe_left FStar_Syntax_Util.lcomp_of_comp _157_312))
in FStar_Util.Inr (_157_313))
end
in (

let is_data_ctor = (fun _68_4 -> (match (_68_4) with
| (Some (FStar_Syntax_Syntax.Data_ctor)) | (Some (FStar_Syntax_Syntax.Record_ctor (_))) -> begin
true
end
| _68_645 -> begin
false
end))
in if ((is_data_ctor dc) && (not ((FStar_TypeChecker_Env.is_datacon env v.FStar_Syntax_Syntax.v)))) then begin
(let _157_319 = (let _157_318 = (let _157_317 = (FStar_Util.format1 "Expected a data constructor; got %s" v.FStar_Syntax_Syntax.v.FStar_Ident.str)
in (let _157_316 = (FStar_TypeChecker_Env.get_range env)
in (_157_317, _157_316)))
in FStar_Syntax_Syntax.Error (_157_318))
in (Prims.raise _157_319))
end else begin
(value_check_expected_typ env e tc implicits)
end))
end)))
in (

let env = (FStar_TypeChecker_Env.set_range env e.FStar_Syntax_Syntax.pos)
in (

let top = (FStar_Syntax_Subst.compress e)
in (match (top.FStar_Syntax_Syntax.n) with
| FStar_Syntax_Syntax.Tm_bvar (x) -> begin
(FStar_All.failwith "Impossible: Violation of locally nameless convention")
end
| FStar_Syntax_Syntax.Tm_uvar (u, t1) -> begin
(

let g = (match ((let _157_320 = (FStar_Syntax_Subst.compress t1)
in _157_320.FStar_Syntax_Syntax.n)) with
| FStar_Syntax_Syntax.Tm_arrow (_68_656) -> begin
FStar_TypeChecker_Rel.trivial_guard
end
| _68_659 -> begin
(

let imp = ("uvar in term", env, u, top, t1, top.FStar_Syntax_Syntax.pos)
in (

let _68_661 = FStar_TypeChecker_Rel.trivial_guard
in {FStar_TypeChecker_Env.guard_f = _68_661.FStar_TypeChecker_Env.guard_f; FStar_TypeChecker_Env.deferred = _68_661.FStar_TypeChecker_Env.deferred; FStar_TypeChecker_Env.univ_ineqs = _68_661.FStar_TypeChecker_Env.univ_ineqs; FStar_TypeChecker_Env.implicits = (imp)::[]}))
end)
in (value_check_expected_typ env e (FStar_Util.Inl (t1)) g))
end
| FStar_Syntax_Syntax.Tm_unknown -> begin
(

let _68_667 = (FStar_Syntax_Util.type_u ())
in (match (_68_667) with
| (t, u) -> begin
(

let e = (FStar_TypeChecker_Util.new_uvar env t)
in (value_check_expected_typ env e (FStar_Util.Inl (t)) FStar_TypeChecker_Rel.trivial_guard))
end))
end
| FStar_Syntax_Syntax.Tm_name (x) -> begin
(

let t = if env.FStar_TypeChecker_Env.use_bv_sorts then begin
x.FStar_Syntax_Syntax.sort
end else begin
(FStar_TypeChecker_Env.lookup_bv env x)
end
in (

let e = (FStar_Syntax_Syntax.bv_to_name (

let _68_672 = x
in {FStar_Syntax_Syntax.ppname = _68_672.FStar_Syntax_Syntax.ppname; FStar_Syntax_Syntax.index = _68_672.FStar_Syntax_Syntax.index; FStar_Syntax_Syntax.sort = t}))
in (

let _68_678 = (FStar_TypeChecker_Util.maybe_instantiate env e t)
in (match (_68_678) with
| (e, t, implicits) -> begin
(

let tc = if (FStar_Options.should_verify env.FStar_TypeChecker_Env.curmodule.FStar_Ident.str) then begin
FStar_Util.Inl (t)
end else begin
(let _157_322 = (let _157_321 = (FStar_Syntax_Syntax.mk_Total t)
in (FStar_All.pipe_left FStar_Syntax_Util.lcomp_of_comp _157_321))
in FStar_Util.Inr (_157_322))
end
in (value_check_expected_typ env e tc implicits))
end))))
end
| FStar_Syntax_Syntax.Tm_uinst ({FStar_Syntax_Syntax.n = FStar_Syntax_Syntax.Tm_fvar (fv); FStar_Syntax_Syntax.tk = _68_685; FStar_Syntax_Syntax.pos = _68_683; FStar_Syntax_Syntax.vars = _68_681}, us) -> begin
(

let us = (FStar_List.map (tc_universe env) us)
in (

let _68_695 = (FStar_TypeChecker_Env.lookup_lid env fv.FStar_Syntax_Syntax.fv_name.FStar_Syntax_Syntax.v)
in (match (_68_695) with
| (us', t) -> begin
(

let _68_702 = if ((FStar_List.length us) <> (FStar_List.length us')) then begin
(let _157_325 = (let _157_324 = (let _157_323 = (FStar_TypeChecker_Env.get_range env)
in ("Unexpected number of universe instantiations", _157_323))
in FStar_Syntax_Syntax.Error (_157_324))
in (Prims.raise _157_325))
end else begin
(FStar_List.iter2 (fun u' u -> (match (u') with
| FStar_Syntax_Syntax.U_unif (u'') -> begin
(FStar_Unionfind.change u'' (Some (u)))
end
| _68_701 -> begin
(FStar_All.failwith "Impossible")
end)) us' us)
end
in (

let fv' = (

let _68_704 = fv
in {FStar_Syntax_Syntax.fv_name = (

let _68_706 = fv.FStar_Syntax_Syntax.fv_name
in {FStar_Syntax_Syntax.v = _68_706.FStar_Syntax_Syntax.v; FStar_Syntax_Syntax.ty = t; FStar_Syntax_Syntax.p = _68_706.FStar_Syntax_Syntax.p}); FStar_Syntax_Syntax.fv_delta = _68_704.FStar_Syntax_Syntax.fv_delta; FStar_Syntax_Syntax.fv_qual = _68_704.FStar_Syntax_Syntax.fv_qual})
in (

let e = (let _157_328 = (FStar_Syntax_Syntax.mk (FStar_Syntax_Syntax.Tm_fvar (fv')) (Some (t.FStar_Syntax_Syntax.n)) e.FStar_Syntax_Syntax.pos)
in (FStar_Syntax_Syntax.mk_Tm_uinst _157_328 us))
in (check_instantiated_fvar env fv'.FStar_Syntax_Syntax.fv_name fv'.FStar_Syntax_Syntax.fv_qual e t))))
end)))
end
| FStar_Syntax_Syntax.Tm_fvar (fv) -> begin
(

let _68_714 = (FStar_TypeChecker_Env.lookup_lid env fv.FStar_Syntax_Syntax.fv_name.FStar_Syntax_Syntax.v)
in (match (_68_714) with
| (us, t) -> begin
(

let fv' = (

let _68_715 = fv
in {FStar_Syntax_Syntax.fv_name = (

let _68_717 = fv.FStar_Syntax_Syntax.fv_name
in {FStar_Syntax_Syntax.v = _68_717.FStar_Syntax_Syntax.v; FStar_Syntax_Syntax.ty = t; FStar_Syntax_Syntax.p = _68_717.FStar_Syntax_Syntax.p}); FStar_Syntax_Syntax.fv_delta = _68_715.FStar_Syntax_Syntax.fv_delta; FStar_Syntax_Syntax.fv_qual = _68_715.FStar_Syntax_Syntax.fv_qual})
in (

let e = (let _157_329 = (FStar_Syntax_Syntax.mk (FStar_Syntax_Syntax.Tm_fvar (fv')) (Some (t.FStar_Syntax_Syntax.n)) e.FStar_Syntax_Syntax.pos)
in (FStar_Syntax_Syntax.mk_Tm_uinst _157_329 us))
in (check_instantiated_fvar env fv'.FStar_Syntax_Syntax.fv_name fv'.FStar_Syntax_Syntax.fv_qual e t)))
end))
end
| FStar_Syntax_Syntax.Tm_constant (c) -> begin
(

let t = (tc_constant env top.FStar_Syntax_Syntax.pos c)
in (

let e = (FStar_Syntax_Syntax.mk (FStar_Syntax_Syntax.Tm_constant (c)) (Some (t.FStar_Syntax_Syntax.n)) e.FStar_Syntax_Syntax.pos)
in (value_check_expected_typ env e (FStar_Util.Inl (t)) FStar_TypeChecker_Rel.trivial_guard)))
end
| FStar_Syntax_Syntax.Tm_arrow (bs, c) -> begin
(

let _68_731 = (FStar_Syntax_Subst.open_comp bs c)
in (match (_68_731) with
| (bs, c) -> begin
(

let env0 = env
in (

let _68_736 = (FStar_TypeChecker_Env.clear_expected_typ env)
in (match (_68_736) with
| (env, _68_735) -> begin
(

let _68_741 = (tc_binders env bs)
in (match (_68_741) with
| (bs, env, g, us) -> begin
(

let _68_745 = (tc_comp env c)
in (match (_68_745) with
| (c, uc, f) -> begin
(

let e = (

let _68_746 = (FStar_Syntax_Util.arrow bs c)
in {FStar_Syntax_Syntax.n = _68_746.FStar_Syntax_Syntax.n; FStar_Syntax_Syntax.tk = _68_746.FStar_Syntax_Syntax.tk; FStar_Syntax_Syntax.pos = top.FStar_Syntax_Syntax.pos; FStar_Syntax_Syntax.vars = _68_746.FStar_Syntax_Syntax.vars})
in (

let _68_749 = (check_smt_pat env e bs c)
in (

let u = FStar_Syntax_Syntax.U_max ((uc)::us)
in (

let t = (FStar_Syntax_Syntax.mk (FStar_Syntax_Syntax.Tm_type (u)) None top.FStar_Syntax_Syntax.pos)
in (

let g = (let _157_330 = (FStar_TypeChecker_Rel.close_guard bs f)
in (FStar_TypeChecker_Rel.conj_guard g _157_330))
in (value_check_expected_typ env0 e (FStar_Util.Inl (t)) g))))))
end))
end))
end)))
end))
end
| FStar_Syntax_Syntax.Tm_type (u) -> begin
(

let u = (tc_universe env u)
in (

let t = (FStar_Syntax_Syntax.mk (FStar_Syntax_Syntax.Tm_type (FStar_Syntax_Syntax.U_succ (u))) None top.FStar_Syntax_Syntax.pos)
in (

let e = (FStar_Syntax_Syntax.mk (FStar_Syntax_Syntax.Tm_type (u)) (Some (t.FStar_Syntax_Syntax.n)) top.FStar_Syntax_Syntax.pos)
in (value_check_expected_typ env e (FStar_Util.Inl (t)) FStar_TypeChecker_Rel.trivial_guard))))
end
| FStar_Syntax_Syntax.Tm_refine (x, phi) -> begin
(

let _68_765 = (let _157_332 = (let _157_331 = (FStar_Syntax_Syntax.mk_binder x)
in (_157_331)::[])
in (FStar_Syntax_Subst.open_term _157_332 phi))
in (match (_68_765) with
| (x, phi) -> begin
(

let env0 = env
in (

let _68_770 = (FStar_TypeChecker_Env.clear_expected_typ env)
in (match (_68_770) with
| (env, _68_769) -> begin
(

let _68_775 = (let _157_333 = (FStar_List.hd x)
in (tc_binder env _157_333))
in (match (_68_775) with
| (x, env, f1, u) -> begin
(

let _68_776 = if (FStar_TypeChecker_Env.debug env FStar_Options.High) then begin
(let _157_336 = (FStar_Range.string_of_range top.FStar_Syntax_Syntax.pos)
in (let _157_335 = (FStar_Syntax_Print.term_to_string phi)
in (let _157_334 = (FStar_Syntax_Print.bv_to_string (Prims.fst x))
in (FStar_Util.print3 "(%s) Checking refinement formula %s; binder is %s\n" _157_336 _157_335 _157_334))))
end else begin
()
end
in (

let _68_781 = (FStar_Syntax_Util.type_u ())
in (match (_68_781) with
| (t_phi, _68_780) -> begin
(

let _68_786 = (tc_check_tot_or_gtot_term env phi t_phi)
in (match (_68_786) with
| (phi, _68_784, f2) -> begin
(

let e = (

let _68_787 = (FStar_Syntax_Util.refine (Prims.fst x) phi)
in {FStar_Syntax_Syntax.n = _68_787.FStar_Syntax_Syntax.n; FStar_Syntax_Syntax.tk = _68_787.FStar_Syntax_Syntax.tk; FStar_Syntax_Syntax.pos = top.FStar_Syntax_Syntax.pos; FStar_Syntax_Syntax.vars = _68_787.FStar_Syntax_Syntax.vars})
in (

let t = (FStar_Syntax_Syntax.mk (FStar_Syntax_Syntax.Tm_type (u)) None top.FStar_Syntax_Syntax.pos)
in (

let g = (let _157_337 = (FStar_TypeChecker_Rel.close_guard ((x)::[]) f2)
in (FStar_TypeChecker_Rel.conj_guard f1 _157_337))
in (value_check_expected_typ env0 e (FStar_Util.Inl (t)) g))))
end))
end)))
end))
end)))
end))
end
| FStar_Syntax_Syntax.Tm_abs (bs, body, _68_795) -> begin
(

let bs = (FStar_TypeChecker_Util.maybe_add_implicit_binders env bs)
in (

let _68_801 = if (FStar_TypeChecker_Env.debug env FStar_Options.Low) then begin
(let _157_338 = (FStar_Syntax_Print.term_to_string (

let _68_799 = top
in {FStar_Syntax_Syntax.n = FStar_Syntax_Syntax.Tm_abs ((bs, body, None)); FStar_Syntax_Syntax.tk = _68_799.FStar_Syntax_Syntax.tk; FStar_Syntax_Syntax.pos = _68_799.FStar_Syntax_Syntax.pos; FStar_Syntax_Syntax.vars = _68_799.FStar_Syntax_Syntax.vars}))
in (FStar_Util.print1 "Abstraction is: %s\n" _157_338))
end else begin
()
end
in (

let _68_805 = (FStar_Syntax_Subst.open_term bs body)
in (match (_68_805) with
| (bs, body) -> begin
(tc_abs env top bs body)
end))))
end
| _68_807 -> begin
(let _157_340 = (let _157_339 = (FStar_Syntax_Print.term_to_string top)
in (FStar_Util.format1 "Unexpected value: %s" _157_339))
in (FStar_All.failwith _157_340))
end)))))
and tc_constant : FStar_TypeChecker_Env.env  ->  FStar_Range.range  ->  FStar_Const.sconst  ->  FStar_Syntax_Syntax.typ = (fun env r c -> (match (c) with
| FStar_Const.Const_unit -> begin
FStar_TypeChecker_Common.t_unit
end
| FStar_Const.Const_bool (_68_813) -> begin
FStar_TypeChecker_Common.t_bool
end
| FStar_Const.Const_int (_68_816, None) -> begin
FStar_TypeChecker_Common.t_int
end
| FStar_Const.Const_int (_68_821, Some (FStar_Const.Unsigned, FStar_Const.Int8)) -> begin
FStar_TypeChecker_Common.t_uint8
end
| FStar_Const.Const_int (_68_829, Some (FStar_Const.Signed, FStar_Const.Int8)) -> begin
FStar_TypeChecker_Common.t_int8
end
| FStar_Const.Const_int (_68_837, Some (FStar_Const.Unsigned, FStar_Const.Int16)) -> begin
FStar_TypeChecker_Common.t_uint16
end
| FStar_Const.Const_int (_68_845, Some (FStar_Const.Signed, FStar_Const.Int16)) -> begin
FStar_TypeChecker_Common.t_int16
end
| FStar_Const.Const_int (_68_853, Some (FStar_Const.Unsigned, FStar_Const.Int32)) -> begin
FStar_TypeChecker_Common.t_uint32
end
| FStar_Const.Const_int (_68_861, Some (FStar_Const.Signed, FStar_Const.Int32)) -> begin
FStar_TypeChecker_Common.t_int32
end
| FStar_Const.Const_int (_68_869, Some (FStar_Const.Unsigned, FStar_Const.Int64)) -> begin
FStar_TypeChecker_Common.t_uint64
end
| FStar_Const.Const_int (_68_877, Some (FStar_Const.Signed, FStar_Const.Int64)) -> begin
FStar_TypeChecker_Common.t_int64
end
| FStar_Const.Const_string (_68_885) -> begin
FStar_TypeChecker_Common.t_string
end
| FStar_Const.Const_float (_68_888) -> begin
FStar_TypeChecker_Common.t_float
end
| FStar_Const.Const_char (_68_891) -> begin
FStar_TypeChecker_Common.t_char
end
| FStar_Const.Const_effect -> begin
FStar_Syntax_Util.ktype0
end
| FStar_Const.Const_range (_68_895) -> begin
(

let fail = (fun _68_898 -> (match (()) with
| () -> begin
(Prims.raise (FStar_Syntax_Syntax.Error (("Range constant cannot be checked in this context; expected an instance of \'range_of\'", r))))
end))
in (match ((FStar_TypeChecker_Env.expected_typ env)) with
| None -> begin
(fail ())
end
| Some (t) -> begin
if (let _157_346 = (FStar_Syntax_Util.destruct t FStar_Syntax_Const.range_of_lid)
in (FStar_Option.isSome _157_346)) then begin
t
end else begin
(fail ())
end
end))
end
| _68_903 -> begin
(Prims.raise (FStar_Syntax_Syntax.Error (("Unsupported constant", r))))
end))
and tc_comp : FStar_TypeChecker_Env.env  ->  FStar_Syntax_Syntax.comp  ->  (FStar_Syntax_Syntax.comp * FStar_Syntax_Syntax.universe * FStar_TypeChecker_Env.guard_t) = (fun env c -> (match (c.FStar_Syntax_Syntax.n) with
| FStar_Syntax_Syntax.Total (t) -> begin
(

let _68_910 = (FStar_Syntax_Util.type_u ())
in (match (_68_910) with
| (k, u) -> begin
(

let _68_915 = (tc_check_tot_or_gtot_term env t k)
in (match (_68_915) with
| (t, _68_913, g) -> begin
(let _157_349 = (FStar_Syntax_Syntax.mk_Total t)
in (_157_349, u, g))
end))
end))
end
| FStar_Syntax_Syntax.GTotal (t) -> begin
(

let _68_920 = (FStar_Syntax_Util.type_u ())
in (match (_68_920) with
| (k, u) -> begin
(

let _68_925 = (tc_check_tot_or_gtot_term env t k)
in (match (_68_925) with
| (t, _68_923, g) -> begin
(let _157_350 = (FStar_Syntax_Syntax.mk_GTotal t)
in (_157_350, u, g))
end))
end))
end
| FStar_Syntax_Syntax.Comp (c) -> begin
(

let head = (FStar_Syntax_Syntax.fvar c.FStar_Syntax_Syntax.effect_name FStar_Syntax_Syntax.Delta_constant None)
in (

let tc = (let _157_352 = (let _157_351 = (FStar_Syntax_Syntax.as_arg c.FStar_Syntax_Syntax.result_typ)
in (_157_351)::c.FStar_Syntax_Syntax.effect_args)
in (FStar_Syntax_Syntax.mk_Tm_app head _157_352 None c.FStar_Syntax_Syntax.result_typ.FStar_Syntax_Syntax.pos))
in (

let _68_934 = (tc_check_tot_or_gtot_term env tc FStar_Syntax_Syntax.teff)
in (match (_68_934) with
| (tc, _68_932, f) -> begin
(

let _68_938 = (FStar_Syntax_Util.head_and_args tc)
in (match (_68_938) with
| (_68_936, args) -> begin
(

let _68_941 = (let _157_354 = (FStar_List.hd args)
in (let _157_353 = (FStar_List.tl args)
in (_157_354, _157_353)))
in (match (_68_941) with
| (res, args) -> begin
(

let _68_957 = (let _157_356 = (FStar_All.pipe_right c.FStar_Syntax_Syntax.flags (FStar_List.map (fun _68_5 -> (match (_68_5) with
| FStar_Syntax_Syntax.DECREASES (e) -> begin
(

let _68_948 = (FStar_TypeChecker_Env.clear_expected_typ env)
in (match (_68_948) with
| (env, _68_947) -> begin
(

let _68_953 = (tc_tot_or_gtot_term env e)
in (match (_68_953) with
| (e, _68_951, g) -> begin
(FStar_Syntax_Syntax.DECREASES (e), g)
end))
end))
end
| f -> begin
(f, FStar_TypeChecker_Rel.trivial_guard)
end))))
in (FStar_All.pipe_right _157_356 FStar_List.unzip))
in (match (_68_957) with
| (flags, guards) -> begin
(

let u = (match ((FStar_ST.read (Prims.fst res).FStar_Syntax_Syntax.tk)) with
| Some (FStar_Syntax_Syntax.Tm_type (u)) -> begin
u
end
| _68_962 -> begin
(FStar_All.failwith "Impossible")
end)
in (let _157_358 = (FStar_Syntax_Syntax.mk_Comp (

let _68_964 = c
in {FStar_Syntax_Syntax.effect_name = _68_964.FStar_Syntax_Syntax.effect_name; FStar_Syntax_Syntax.result_typ = (Prims.fst res); FStar_Syntax_Syntax.effect_args = args; FStar_Syntax_Syntax.flags = _68_964.FStar_Syntax_Syntax.flags}))
in (let _157_357 = (FStar_List.fold_left FStar_TypeChecker_Rel.conj_guard f guards)
in (_157_358, u, _157_357))))
end))
end))
end))
end))))
end))
and tc_universe : FStar_TypeChecker_Env.env  ->  FStar_Syntax_Syntax.universe  ->  FStar_Syntax_Syntax.universe = (fun env u -> (

let rec aux = (fun u -> (

let u = (FStar_Syntax_Subst.compress_univ u)
in (match (u) with
| FStar_Syntax_Syntax.U_bvar (_68_972) -> begin
(FStar_All.failwith "Impossible: locally nameless")
end
| FStar_Syntax_Syntax.U_unknown -> begin
(FStar_All.failwith "Unknown universe")
end
| (FStar_Syntax_Syntax.U_unif (_)) | (FStar_Syntax_Syntax.U_zero) -> begin
u
end
| FStar_Syntax_Syntax.U_succ (u) -> begin
(let _157_363 = (aux u)
in FStar_Syntax_Syntax.U_succ (_157_363))
end
| FStar_Syntax_Syntax.U_max (us) -> begin
(let _157_364 = (FStar_List.map aux us)
in FStar_Syntax_Syntax.U_max (_157_364))
end
| FStar_Syntax_Syntax.U_name (x) -> begin
if (env.FStar_TypeChecker_Env.use_bv_sorts || (FStar_TypeChecker_Env.lookup_univ env x)) then begin
u
end else begin
(let _157_368 = (let _157_367 = (let _157_366 = (FStar_Util.format1 "Universe variable \'%s\' not found" x.FStar_Ident.idText)
in (let _157_365 = (FStar_TypeChecker_Env.get_range env)
in (_157_366, _157_365)))
in FStar_Syntax_Syntax.Error (_157_367))
in (Prims.raise _157_368))
end
end)))
in (match (u) with
| FStar_Syntax_Syntax.U_unknown -> begin
(let _157_369 = (FStar_Syntax_Util.type_u ())
in (FStar_All.pipe_right _157_369 Prims.snd))
end
| _68_987 -> begin
(aux u)
end)))
and tc_abs : FStar_TypeChecker_Env.env  ->  FStar_Syntax_Syntax.term  ->  FStar_Syntax_Syntax.binders  ->  FStar_Syntax_Syntax.term  ->  (FStar_Syntax_Syntax.term * FStar_Syntax_Syntax.lcomp * FStar_TypeChecker_Env.guard_t) = (fun env top bs body -> (

let fail = (fun msg t -> (let _157_378 = (let _157_377 = (let _157_376 = (FStar_TypeChecker_Errors.expected_a_term_of_type_t_got_a_function env msg t top)
in (_157_376, top.FStar_Syntax_Syntax.pos))
in FStar_Syntax_Syntax.Error (_157_377))
in (Prims.raise _157_378)))
in (

let check_binders = (fun env bs bs_expected -> (

let rec aux = (fun _68_1005 bs bs_expected -> (match (_68_1005) with
| (env, out, g, subst) -> begin
(match ((bs, bs_expected)) with
| ([], []) -> begin
(env, (FStar_List.rev out), None, g, subst)
end
| ((hd, imp)::bs, (hd_expected, imp')::bs_expected) -> begin
(

let _68_1036 = (match ((imp, imp')) with
| ((None, Some (FStar_Syntax_Syntax.Implicit (_)))) | ((Some (FStar_Syntax_Syntax.Implicit (_)), None)) -> begin
(let _157_395 = (let _157_394 = (let _157_393 = (let _157_391 = (FStar_Syntax_Print.bv_to_string hd)
in (FStar_Util.format1 "Inconsistent implicit argument annotation on argument %s" _157_391))
in (let _157_392 = (FStar_Syntax_Syntax.range_of_bv hd)
in (_157_393, _157_392)))
in FStar_Syntax_Syntax.Error (_157_394))
in (Prims.raise _157_395))
end
| _68_1035 -> begin
()
end)
in (

let expected_t = (FStar_Syntax_Subst.subst subst hd_expected.FStar_Syntax_Syntax.sort)
in (

let _68_1053 = (match ((let _157_396 = (FStar_Syntax_Util.unmeta hd.FStar_Syntax_Syntax.sort)
in _157_396.FStar_Syntax_Syntax.n)) with
| FStar_Syntax_Syntax.Tm_unknown -> begin
(expected_t, g)
end
| _68_1041 -> begin
(

let _68_1042 = if (FStar_TypeChecker_Env.debug env FStar_Options.High) then begin
(let _157_397 = (FStar_Syntax_Print.bv_to_string hd)
in (FStar_Util.print1 "Checking binder %s\n" _157_397))
end else begin
()
end
in (

let _68_1048 = (tc_tot_or_gtot_term env hd.FStar_Syntax_Syntax.sort)
in (match (_68_1048) with
| (t, _68_1046, g1) -> begin
(

let g2 = (let _157_399 = (FStar_TypeChecker_Env.get_range env)
in (let _157_398 = (FStar_TypeChecker_Rel.teq env t expected_t)
in (FStar_TypeChecker_Util.label_guard _157_399 "Type annotation on parameter incompatible with the expected type" _157_398)))
in (

let g = (let _157_400 = (FStar_TypeChecker_Rel.conj_guard g1 g2)
in (FStar_TypeChecker_Rel.conj_guard g _157_400))
in (t, g)))
end)))
end)
in (match (_68_1053) with
| (t, g) -> begin
(

let hd = (

let _68_1054 = hd
in {FStar_Syntax_Syntax.ppname = _68_1054.FStar_Syntax_Syntax.ppname; FStar_Syntax_Syntax.index = _68_1054.FStar_Syntax_Syntax.index; FStar_Syntax_Syntax.sort = t})
in (

let b = (hd, imp)
in (

let b_expected = (hd_expected, imp')
in (

let env = (maybe_push_binding env b)
in (

let subst = (let _157_401 = (FStar_Syntax_Syntax.bv_to_name hd)
in (maybe_extend_subst subst b_expected _157_401))
in (aux (env, (b)::out, g, subst) bs bs_expected))))))
end))))
end
| (rest, []) -> begin
(env, (FStar_List.rev out), Some (FStar_Util.Inl (rest)), g, subst)
end
| ([], rest) -> begin
(env, (FStar_List.rev out), Some (FStar_Util.Inr (rest)), g, subst)
end)
end))
in (aux (env, [], FStar_TypeChecker_Rel.trivial_guard, []) bs bs_expected)))
in (

let rec expected_function_typ = (fun env t0 body -> (match (t0) with
| None -> begin
(

let _68_1075 = (match (env.FStar_TypeChecker_Env.letrecs) with
| [] -> begin
()
end
| _68_1074 -> begin
(FStar_All.failwith "Impossible: Can\'t have a let rec annotation but no expected type")
end)
in (

let _68_1082 = (tc_binders env bs)
in (match (_68_1082) with
| (bs, envbody, g, _68_1081) -> begin
(

let _68_1100 = (match ((let _157_408 = (FStar_Syntax_Subst.compress body)
in _157_408.FStar_Syntax_Syntax.n)) with
| FStar_Syntax_Syntax.Tm_ascribed (e, FStar_Util.Inr (c), _68_1087) -> begin
(

let _68_1094 = (tc_comp envbody c)
in (match (_68_1094) with
| (c, _68_1092, g') -> begin
(let _157_409 = (FStar_TypeChecker_Rel.conj_guard g g')
in (Some (c), body, _157_409))
end))
end
| _68_1096 -> begin
(None, body, g)
end)
in (match (_68_1100) with
| (copt, body, g) -> begin
(None, bs, [], copt, envbody, body, g)
end))
end)))
end
| Some (t) -> begin
(

let t = (FStar_Syntax_Subst.compress t)
in (

let rec as_function_typ = (fun norm t -> (match ((let _157_414 = (FStar_Syntax_Subst.compress t)
in _157_414.FStar_Syntax_Syntax.n)) with
| (FStar_Syntax_Syntax.Tm_uvar (_)) | (FStar_Syntax_Syntax.Tm_app ({FStar_Syntax_Syntax.n = FStar_Syntax_Syntax.Tm_uvar (_); FStar_Syntax_Syntax.tk = _; FStar_Syntax_Syntax.pos = _; FStar_Syntax_Syntax.vars = _}, _)) -> begin
(

let _68_1127 = (match (env.FStar_TypeChecker_Env.letrecs) with
| [] -> begin
()
end
| _68_1126 -> begin
(FStar_All.failwith "Impossible")
end)
in (

let _68_1134 = (tc_binders env bs)
in (match (_68_1134) with
| (bs, envbody, g, _68_1133) -> begin
(

let _68_1138 = (FStar_TypeChecker_Env.clear_expected_typ envbody)
in (match (_68_1138) with
| (envbody, _68_1137) -> begin
(Some ((t, true)), bs, [], None, envbody, body, g)
end))
end)))
end
| FStar_Syntax_Syntax.Tm_refine (b, _68_1141) -> begin
(

let _68_1152 = (as_function_typ norm b.FStar_Syntax_Syntax.sort)
in (match (_68_1152) with
| (_68_1145, bs, bs', copt, env, body, g) -> begin
(Some ((t, false)), bs, bs', copt, env, body, g)
end))
end
| FStar_Syntax_Syntax.Tm_arrow (bs_expected, c_expected) -> begin
(

let _68_1159 = (FStar_Syntax_Subst.open_comp bs_expected c_expected)
in (match (_68_1159) with
| (bs_expected, c_expected) -> begin
(

let check_actuals_against_formals = (fun env bs bs_expected -> (

let rec handle_more = (fun _68_1170 c_expected -> (match (_68_1170) with
| (env, bs, more, guard, subst) -> begin
(match (more) with
| None -> begin
(let _157_425 = (FStar_Syntax_Subst.subst_comp subst c_expected)
in (env, bs, guard, _157_425))
end
| Some (FStar_Util.Inr (more_bs_expected)) -> begin
(

let c = (let _157_426 = (FStar_Syntax_Util.arrow more_bs_expected c_expected)
in (FStar_Syntax_Syntax.mk_Total _157_426))
in (let _157_427 = (FStar_Syntax_Subst.subst_comp subst c)
in (env, bs, guard, _157_427)))
end
| Some (FStar_Util.Inl (more_bs)) -> begin
(

let c = (FStar_Syntax_Subst.subst_comp subst c_expected)
in if (FStar_Syntax_Util.is_total_comp c) then begin
(

let t = (unfold_whnf env (FStar_Syntax_Util.comp_result c))
in (match (t.FStar_Syntax_Syntax.n) with
| FStar_Syntax_Syntax.Tm_arrow (bs_expected, c_expected) -> begin
(

let _68_1191 = (check_binders env more_bs bs_expected)
in (match (_68_1191) with
| (env, bs', more, guard', subst) -> begin
(let _157_429 = (let _157_428 = (FStar_TypeChecker_Rel.conj_guard guard guard')
in (env, (FStar_List.append bs bs'), more, _157_428, subst))
in (handle_more _157_429 c_expected))
end))
end
| _68_1193 -> begin
(let _157_431 = (let _157_430 = (FStar_Syntax_Print.term_to_string t)
in (FStar_Util.format1 "More arguments than annotated type (%s)" _157_430))
in (fail _157_431 t))
end))
end else begin
(fail "Function definition takes more arguments than expected from its annotated type" t)
end)
end)
end))
in (let _157_432 = (check_binders env bs bs_expected)
in (handle_more _157_432 c_expected))))
in (

let mk_letrec_env = (fun envbody bs c -> (

let letrecs = (guard_letrecs envbody bs c)
in (

let envbody = (

let _68_1199 = envbody
in {FStar_TypeChecker_Env.solver = _68_1199.FStar_TypeChecker_Env.solver; FStar_TypeChecker_Env.range = _68_1199.FStar_TypeChecker_Env.range; FStar_TypeChecker_Env.curmodule = _68_1199.FStar_TypeChecker_Env.curmodule; FStar_TypeChecker_Env.gamma = _68_1199.FStar_TypeChecker_Env.gamma; FStar_TypeChecker_Env.gamma_cache = _68_1199.FStar_TypeChecker_Env.gamma_cache; FStar_TypeChecker_Env.modules = _68_1199.FStar_TypeChecker_Env.modules; FStar_TypeChecker_Env.expected_typ = _68_1199.FStar_TypeChecker_Env.expected_typ; FStar_TypeChecker_Env.sigtab = _68_1199.FStar_TypeChecker_Env.sigtab; FStar_TypeChecker_Env.is_pattern = _68_1199.FStar_TypeChecker_Env.is_pattern; FStar_TypeChecker_Env.instantiate_imp = _68_1199.FStar_TypeChecker_Env.instantiate_imp; FStar_TypeChecker_Env.effects = _68_1199.FStar_TypeChecker_Env.effects; FStar_TypeChecker_Env.generalize = _68_1199.FStar_TypeChecker_Env.generalize; FStar_TypeChecker_Env.letrecs = []; FStar_TypeChecker_Env.top_level = _68_1199.FStar_TypeChecker_Env.top_level; FStar_TypeChecker_Env.check_uvars = _68_1199.FStar_TypeChecker_Env.check_uvars; FStar_TypeChecker_Env.use_eq = _68_1199.FStar_TypeChecker_Env.use_eq; FStar_TypeChecker_Env.is_iface = _68_1199.FStar_TypeChecker_Env.is_iface; FStar_TypeChecker_Env.admit = _68_1199.FStar_TypeChecker_Env.admit; FStar_TypeChecker_Env.default_effects = _68_1199.FStar_TypeChecker_Env.default_effects; FStar_TypeChecker_Env.type_of = _68_1199.FStar_TypeChecker_Env.type_of; FStar_TypeChecker_Env.universe_of = _68_1199.FStar_TypeChecker_Env.universe_of; FStar_TypeChecker_Env.use_bv_sorts = _68_1199.FStar_TypeChecker_Env.use_bv_sorts})
in (FStar_All.pipe_right letrecs (FStar_List.fold_left (fun _68_1204 _68_1207 -> (match ((_68_1204, _68_1207)) with
| ((env, letrec_binders), (l, t)) -> begin
(

let _68_1213 = (let _157_442 = (let _157_441 = (FStar_TypeChecker_Env.clear_expected_typ env)
in (FStar_All.pipe_right _157_441 Prims.fst))
in (tc_term _157_442 t))
in (match (_68_1213) with
| (t, _68_1210, _68_1212) -> begin
(

let env = (FStar_TypeChecker_Env.push_let_binding env l ([], t))
in (

let lb = (match (l) with
| FStar_Util.Inl (x) -> begin
(let _157_443 = (FStar_Syntax_Syntax.mk_binder (

let _68_1217 = x
in {FStar_Syntax_Syntax.ppname = _68_1217.FStar_Syntax_Syntax.ppname; FStar_Syntax_Syntax.index = _68_1217.FStar_Syntax_Syntax.index; FStar_Syntax_Syntax.sort = t}))
in (_157_443)::letrec_binders)
end
| _68_1220 -> begin
letrec_binders
end)
in (env, lb)))
end))
end)) (envbody, []))))))
in (

let _68_1226 = (check_actuals_against_formals env bs bs_expected)
in (match (_68_1226) with
| (envbody, bs, g, c) -> begin
(

let _68_1229 = if (FStar_Options.should_verify env.FStar_TypeChecker_Env.curmodule.FStar_Ident.str) then begin
(mk_letrec_env envbody bs c)
end else begin
(envbody, [])
end
in (match (_68_1229) with
| (envbody, letrecs) -> begin
(

let envbody = (FStar_TypeChecker_Env.set_expected_typ envbody (FStar_Syntax_Util.comp_result c))
in (Some ((t, false)), bs, letrecs, Some (c), envbody, body, g))
end))
end))))
end))
end
| _68_1232 -> begin
if (not (norm)) then begin
(let _157_444 = (unfold_whnf env t)
in (as_function_typ true _157_444))
end else begin
(

let _68_1242 = (expected_function_typ env None body)
in (match (_68_1242) with
| (_68_1234, bs, _68_1237, c_opt, envbody, body, g) -> begin
(Some ((t, false)), bs, [], c_opt, envbody, body, g)
end))
end
end))
in (as_function_typ false t)))
end))
in (

let use_eq = env.FStar_TypeChecker_Env.use_eq
in (

let _68_1246 = (FStar_TypeChecker_Env.clear_expected_typ env)
in (match (_68_1246) with
| (env, topt) -> begin
(

let _68_1250 = if (FStar_TypeChecker_Env.debug env FStar_Options.High) then begin
(let _157_445 = (match (topt) with
| None -> begin
"None"
end
| Some (t) -> begin
(FStar_Syntax_Print.term_to_string t)
end)
in (FStar_Util.print2 "!!!!!!!!!!!!!!!Expected type is %s, top_level=%s\n" _157_445 (if env.FStar_TypeChecker_Env.top_level then begin
"true"
end else begin
"false"
end)))
end else begin
()
end
in (

let _68_1259 = (expected_function_typ env topt body)
in (match (_68_1259) with
| (tfun_opt, bs, letrec_binders, c_opt, envbody, body, g) -> begin
(

let _68_1265 = (tc_term (

let _68_1260 = envbody
in {FStar_TypeChecker_Env.solver = _68_1260.FStar_TypeChecker_Env.solver; FStar_TypeChecker_Env.range = _68_1260.FStar_TypeChecker_Env.range; FStar_TypeChecker_Env.curmodule = _68_1260.FStar_TypeChecker_Env.curmodule; FStar_TypeChecker_Env.gamma = _68_1260.FStar_TypeChecker_Env.gamma; FStar_TypeChecker_Env.gamma_cache = _68_1260.FStar_TypeChecker_Env.gamma_cache; FStar_TypeChecker_Env.modules = _68_1260.FStar_TypeChecker_Env.modules; FStar_TypeChecker_Env.expected_typ = _68_1260.FStar_TypeChecker_Env.expected_typ; FStar_TypeChecker_Env.sigtab = _68_1260.FStar_TypeChecker_Env.sigtab; FStar_TypeChecker_Env.is_pattern = _68_1260.FStar_TypeChecker_Env.is_pattern; FStar_TypeChecker_Env.instantiate_imp = _68_1260.FStar_TypeChecker_Env.instantiate_imp; FStar_TypeChecker_Env.effects = _68_1260.FStar_TypeChecker_Env.effects; FStar_TypeChecker_Env.generalize = _68_1260.FStar_TypeChecker_Env.generalize; FStar_TypeChecker_Env.letrecs = _68_1260.FStar_TypeChecker_Env.letrecs; FStar_TypeChecker_Env.top_level = false; FStar_TypeChecker_Env.check_uvars = _68_1260.FStar_TypeChecker_Env.check_uvars; FStar_TypeChecker_Env.use_eq = use_eq; FStar_TypeChecker_Env.is_iface = _68_1260.FStar_TypeChecker_Env.is_iface; FStar_TypeChecker_Env.admit = _68_1260.FStar_TypeChecker_Env.admit; FStar_TypeChecker_Env.default_effects = _68_1260.FStar_TypeChecker_Env.default_effects; FStar_TypeChecker_Env.type_of = _68_1260.FStar_TypeChecker_Env.type_of; FStar_TypeChecker_Env.universe_of = _68_1260.FStar_TypeChecker_Env.universe_of; FStar_TypeChecker_Env.use_bv_sorts = _68_1260.FStar_TypeChecker_Env.use_bv_sorts}) body)
in (match (_68_1265) with
| (body, cbody, guard_body) -> begin
(

let _68_1266 = if (FStar_TypeChecker_Env.debug env FStar_Options.Low) then begin
(let _157_449 = (FStar_Syntax_Print.term_to_string body)
in (let _157_448 = (let _157_446 = (cbody.FStar_Syntax_Syntax.comp ())
in (FStar_All.pipe_left FStar_Syntax_Print.comp_to_string _157_446))
in (let _157_447 = (FStar_TypeChecker_Rel.guard_to_string env guard_body)
in (FStar_Util.print3 "!!!!!!!!!!!!!!!body %s has type %s\nguard is %s\n" _157_449 _157_448 _157_447))))
end else begin
()
end
in (

let guard_body = (FStar_TypeChecker_Rel.solve_deferred_constraints envbody guard_body)
in (

let _68_1269 = if (FStar_All.pipe_left (FStar_TypeChecker_Env.debug env) (FStar_Options.Other ("Implicits"))) then begin
(let _157_452 = (FStar_All.pipe_left FStar_Util.string_of_int (FStar_List.length guard_body.FStar_TypeChecker_Env.implicits))
in (let _157_451 = (let _157_450 = (cbody.FStar_Syntax_Syntax.comp ())
in (FStar_All.pipe_left FStar_Syntax_Print.comp_to_string _157_450))
in (FStar_Util.print2 "Introduced %s implicits in body of abstraction\nAfter solving constraints, cbody is %s\n" _157_452 _157_451)))
end else begin
()
end
in (

let _68_1276 = (let _157_454 = (let _157_453 = (cbody.FStar_Syntax_Syntax.comp ())
in (body, _157_453))
in (check_expected_effect (

let _68_1271 = envbody
in {FStar_TypeChecker_Env.solver = _68_1271.FStar_TypeChecker_Env.solver; FStar_TypeChecker_Env.range = _68_1271.FStar_TypeChecker_Env.range; FStar_TypeChecker_Env.curmodule = _68_1271.FStar_TypeChecker_Env.curmodule; FStar_TypeChecker_Env.gamma = _68_1271.FStar_TypeChecker_Env.gamma; FStar_TypeChecker_Env.gamma_cache = _68_1271.FStar_TypeChecker_Env.gamma_cache; FStar_TypeChecker_Env.modules = _68_1271.FStar_TypeChecker_Env.modules; FStar_TypeChecker_Env.expected_typ = _68_1271.FStar_TypeChecker_Env.expected_typ; FStar_TypeChecker_Env.sigtab = _68_1271.FStar_TypeChecker_Env.sigtab; FStar_TypeChecker_Env.is_pattern = _68_1271.FStar_TypeChecker_Env.is_pattern; FStar_TypeChecker_Env.instantiate_imp = _68_1271.FStar_TypeChecker_Env.instantiate_imp; FStar_TypeChecker_Env.effects = _68_1271.FStar_TypeChecker_Env.effects; FStar_TypeChecker_Env.generalize = _68_1271.FStar_TypeChecker_Env.generalize; FStar_TypeChecker_Env.letrecs = _68_1271.FStar_TypeChecker_Env.letrecs; FStar_TypeChecker_Env.top_level = _68_1271.FStar_TypeChecker_Env.top_level; FStar_TypeChecker_Env.check_uvars = _68_1271.FStar_TypeChecker_Env.check_uvars; FStar_TypeChecker_Env.use_eq = use_eq; FStar_TypeChecker_Env.is_iface = _68_1271.FStar_TypeChecker_Env.is_iface; FStar_TypeChecker_Env.admit = _68_1271.FStar_TypeChecker_Env.admit; FStar_TypeChecker_Env.default_effects = _68_1271.FStar_TypeChecker_Env.default_effects; FStar_TypeChecker_Env.type_of = _68_1271.FStar_TypeChecker_Env.type_of; FStar_TypeChecker_Env.universe_of = _68_1271.FStar_TypeChecker_Env.universe_of; FStar_TypeChecker_Env.use_bv_sorts = _68_1271.FStar_TypeChecker_Env.use_bv_sorts}) c_opt _157_454))
in (match (_68_1276) with
| (body, cbody, guard) -> begin
(

let guard = (FStar_TypeChecker_Rel.conj_guard guard_body guard)
in (

let guard = if (env.FStar_TypeChecker_Env.top_level || (not ((FStar_Options.should_verify env.FStar_TypeChecker_Env.curmodule.FStar_Ident.str)))) then begin
(let _157_455 = (FStar_TypeChecker_Rel.conj_guard g guard)
in (FStar_TypeChecker_Rel.discharge_guard envbody _157_455))
end else begin
(

let guard = (FStar_TypeChecker_Rel.close_guard (FStar_List.append bs letrec_binders) guard)
in (FStar_TypeChecker_Rel.conj_guard g guard))
end
in (

let tfun_computed = (FStar_Syntax_Util.arrow bs cbody)
in (

let e = (FStar_Syntax_Util.abs bs body (Some ((FStar_Syntax_Util.lcomp_of_comp cbody))))
in (

let _68_1299 = (match (tfun_opt) with
| Some (t, use_teq) -> begin
(

let t = (FStar_Syntax_Subst.compress t)
in (match (t.FStar_Syntax_Syntax.n) with
| FStar_Syntax_Syntax.Tm_arrow (_68_1288) -> begin
(e, t, guard)
end
| _68_1291 -> begin
(

let _68_1294 = if use_teq then begin
(let _157_456 = (FStar_TypeChecker_Rel.teq env t tfun_computed)
in (e, _157_456))
end else begin
(FStar_TypeChecker_Util.check_and_ascribe env e tfun_computed t)
end
in (match (_68_1294) with
| (e, guard') -> begin
(let _157_457 = (FStar_TypeChecker_Rel.conj_guard guard guard')
in (e, t, _157_457))
end))
end))
end
| None -> begin
(e, tfun_computed, guard)
end)
in (match (_68_1299) with
| (e, tfun, guard) -> begin
(

let c = if env.FStar_TypeChecker_Env.top_level then begin
(FStar_Syntax_Syntax.mk_Total tfun)
end else begin
(FStar_TypeChecker_Util.return_value env tfun e)
end
in (

let _68_1303 = (FStar_TypeChecker_Util.strengthen_precondition None env e (FStar_Syntax_Util.lcomp_of_comp c) guard)
in (match (_68_1303) with
| (c, g) -> begin
(e, c, g)
end)))
end))))))
end)))))
end))
end)))
end)))))))
and check_application_args : FStar_TypeChecker_Env.env  ->  FStar_Syntax_Syntax.term  ->  FStar_Syntax_Syntax.lcomp  ->  FStar_TypeChecker_Env.guard_t  ->  FStar_Syntax_Syntax.args  ->  FStar_Syntax_Syntax.typ Prims.option  ->  (FStar_Syntax_Syntax.term * FStar_Syntax_Syntax.lcomp * FStar_TypeChecker_Env.guard_t) = (fun env head chead ghead args expected_topt -> (

let n_args = (FStar_List.length args)
in (

let r = (FStar_TypeChecker_Env.get_range env)
in (

let thead = chead.FStar_Syntax_Syntax.res_typ
in (

let _68_1313 = if (FStar_TypeChecker_Env.debug env FStar_Options.High) then begin
(let _157_466 = (FStar_Range.string_of_range head.FStar_Syntax_Syntax.pos)
in (let _157_465 = (FStar_Syntax_Print.term_to_string thead)
in (FStar_Util.print2 "(%s) Type of head is %s\n" _157_466 _157_465)))
end else begin
()
end
in (

let rec check_function_app = (fun norm tf -> (match ((let _157_471 = (FStar_Syntax_Util.unrefine tf)
in _157_471.FStar_Syntax_Syntax.n)) with
| (FStar_Syntax_Syntax.Tm_uvar (_)) | (FStar_Syntax_Syntax.Tm_app ({FStar_Syntax_Syntax.n = FStar_Syntax_Syntax.Tm_uvar (_); FStar_Syntax_Syntax.tk = _; FStar_Syntax_Syntax.pos = _; FStar_Syntax_Syntax.vars = _}, _)) -> begin
(

let rec tc_args = (fun env args -> (match (args) with
| [] -> begin
([], [], FStar_TypeChecker_Rel.trivial_guard)
end
| (e, imp)::tl -> begin
(

let _68_1347 = (tc_term env e)
in (match (_68_1347) with
| (e, c, g_e) -> begin
(

let _68_1351 = (tc_args env tl)
in (match (_68_1351) with
| (args, comps, g_rest) -> begin
(let _157_476 = (FStar_TypeChecker_Rel.conj_guard g_e g_rest)
in (((e, imp))::args, (c)::comps, _157_476))
end))
end))
end))
in (

let _68_1355 = (tc_args env args)
in (match (_68_1355) with
| (args, comps, g_args) -> begin
(

let bs = (let _157_478 = (FStar_All.pipe_right comps (FStar_List.map (fun c -> (c.FStar_Syntax_Syntax.res_typ, None))))
in (FStar_Syntax_Util.null_binders_of_tks _157_478))
in (

let ml_or_tot = (match ((FStar_TypeChecker_Env.try_lookup_effect_lid env FStar_Syntax_Const.effect_ML_lid)) with
| None -> begin
(fun t r -> (FStar_Syntax_Syntax.mk_Total t))
end
| _68_1362 -> begin
FStar_Syntax_Util.ml_comp
end)
in (

let ml_or_tot = (match (expected_topt) with
| None -> begin
ml_or_tot
end
| Some (t) -> begin
(match ((let _157_493 = (FStar_Syntax_Subst.compress t)
in _157_493.FStar_Syntax_Syntax.n)) with
| FStar_Syntax_Syntax.Tm_type (_68_1368) -> begin
(fun t r -> (FStar_Syntax_Syntax.mk_GTotal t))
end
| _68_1373 -> begin
ml_or_tot
end)
end)
in (

let cres = (let _157_498 = (let _157_497 = (let _157_496 = (FStar_Syntax_Util.type_u ())
in (FStar_All.pipe_right _157_496 Prims.fst))
in (FStar_TypeChecker_Util.new_uvar env _157_497))
in (ml_or_tot _157_498 r))
in (

let bs_cres = (FStar_Syntax_Util.arrow bs cres)
in (

let _68_1377 = if (FStar_All.pipe_left (FStar_TypeChecker_Env.debug env) FStar_Options.Extreme) then begin
(let _157_501 = (FStar_Syntax_Print.term_to_string head)
in (let _157_500 = (FStar_Syntax_Print.term_to_string tf)
in (let _157_499 = (FStar_Syntax_Print.term_to_string bs_cres)
in (FStar_Util.print3 "Forcing the type of %s from %s to %s\n" _157_501 _157_500 _157_499))))
end else begin
()
end
in (

let _68_1379 = (let _157_502 = (FStar_TypeChecker_Rel.teq env tf bs_cres)
in (FStar_All.pipe_left (FStar_TypeChecker_Rel.force_trivial_guard env) _157_502))
in (

let comp = (let _157_505 = (FStar_All.pipe_left FStar_Syntax_Util.lcomp_of_comp cres)
in (FStar_List.fold_right (fun c out -> (FStar_TypeChecker_Util.bind env None c (None, out))) ((chead)::comps) _157_505))
in (let _157_507 = (FStar_Syntax_Syntax.mk_Tm_app head args (Some (comp.FStar_Syntax_Syntax.res_typ.FStar_Syntax_Syntax.n)) r)
in (let _157_506 = (FStar_TypeChecker_Rel.conj_guard ghead g_args)
in (_157_507, comp, _157_506)))))))))))
end)))
end
| FStar_Syntax_Syntax.Tm_arrow (bs, c) -> begin
(

let _68_1390 = (FStar_Syntax_Subst.open_comp bs c)
in (match (_68_1390) with
| (bs, c) -> begin
(

let rec tc_args = (fun _68_1398 bs cres args -> (match (_68_1398) with
| (subst, outargs, arg_rets, comps, g, fvs) -> begin
(match ((bs, args)) with
| ((x, Some (FStar_Syntax_Syntax.Implicit (_68_1405)))::rest, (_68_1413, None)::_68_1411) -> begin
(

let t = (FStar_Syntax_Subst.subst subst x.FStar_Syntax_Syntax.sort)
in (

let _68_1419 = (check_no_escape (Some (head)) env fvs t)
in (

let _68_1425 = (FStar_TypeChecker_Util.new_implicit_var "Instantiating implicit argument in application" head.FStar_Syntax_Syntax.pos env t)
in (match (_68_1425) with
| (varg, _68_1423, implicits) -> begin
(

let subst = (FStar_Syntax_Syntax.NT ((x, varg)))::subst
in (

let arg = (let _157_516 = (FStar_Syntax_Syntax.as_implicit true)
in (varg, _157_516))
in (let _157_518 = (let _157_517 = (FStar_TypeChecker_Rel.conj_guard implicits g)
in (subst, (arg)::outargs, (arg)::arg_rets, comps, _157_517, fvs))
in (tc_args _157_518 rest cres args))))
end))))
end
| ((x, aqual)::rest, (e, aq)::rest') -> begin
(

let _68_1457 = (match ((aqual, aq)) with
| ((Some (FStar_Syntax_Syntax.Implicit (_)), Some (FStar_Syntax_Syntax.Implicit (_)))) | ((None, None)) | ((Some (FStar_Syntax_Syntax.Equality), None)) -> begin
()
end
| _68_1456 -> begin
(Prims.raise (FStar_Syntax_Syntax.Error (("Inconsistent implicit qualifier", e.FStar_Syntax_Syntax.pos))))
end)
in (

let targ = (FStar_Syntax_Subst.subst subst x.FStar_Syntax_Syntax.sort)
in (

let x = (

let _68_1460 = x
in {FStar_Syntax_Syntax.ppname = _68_1460.FStar_Syntax_Syntax.ppname; FStar_Syntax_Syntax.index = _68_1460.FStar_Syntax_Syntax.index; FStar_Syntax_Syntax.sort = targ})
in (

let _68_1463 = if (FStar_TypeChecker_Env.debug env FStar_Options.Extreme) then begin
(let _157_519 = (FStar_Syntax_Print.term_to_string targ)
in (FStar_Util.print1 "\tType of arg (after subst) = %s\n" _157_519))
end else begin
()
end
in (

let _68_1465 = (check_no_escape (Some (head)) env fvs targ)
in (

let env = (FStar_TypeChecker_Env.set_expected_typ env targ)
in (

let env = (

let _68_1468 = env
in {FStar_TypeChecker_Env.solver = _68_1468.FStar_TypeChecker_Env.solver; FStar_TypeChecker_Env.range = _68_1468.FStar_TypeChecker_Env.range; FStar_TypeChecker_Env.curmodule = _68_1468.FStar_TypeChecker_Env.curmodule; FStar_TypeChecker_Env.gamma = _68_1468.FStar_TypeChecker_Env.gamma; FStar_TypeChecker_Env.gamma_cache = _68_1468.FStar_TypeChecker_Env.gamma_cache; FStar_TypeChecker_Env.modules = _68_1468.FStar_TypeChecker_Env.modules; FStar_TypeChecker_Env.expected_typ = _68_1468.FStar_TypeChecker_Env.expected_typ; FStar_TypeChecker_Env.sigtab = _68_1468.FStar_TypeChecker_Env.sigtab; FStar_TypeChecker_Env.is_pattern = _68_1468.FStar_TypeChecker_Env.is_pattern; FStar_TypeChecker_Env.instantiate_imp = _68_1468.FStar_TypeChecker_Env.instantiate_imp; FStar_TypeChecker_Env.effects = _68_1468.FStar_TypeChecker_Env.effects; FStar_TypeChecker_Env.generalize = _68_1468.FStar_TypeChecker_Env.generalize; FStar_TypeChecker_Env.letrecs = _68_1468.FStar_TypeChecker_Env.letrecs; FStar_TypeChecker_Env.top_level = _68_1468.FStar_TypeChecker_Env.top_level; FStar_TypeChecker_Env.check_uvars = _68_1468.FStar_TypeChecker_Env.check_uvars; FStar_TypeChecker_Env.use_eq = (is_eq aqual); FStar_TypeChecker_Env.is_iface = _68_1468.FStar_TypeChecker_Env.is_iface; FStar_TypeChecker_Env.admit = _68_1468.FStar_TypeChecker_Env.admit; FStar_TypeChecker_Env.default_effects = _68_1468.FStar_TypeChecker_Env.default_effects; FStar_TypeChecker_Env.type_of = _68_1468.FStar_TypeChecker_Env.type_of; FStar_TypeChecker_Env.universe_of = _68_1468.FStar_TypeChecker_Env.universe_of; FStar_TypeChecker_Env.use_bv_sorts = _68_1468.FStar_TypeChecker_Env.use_bv_sorts})
in (

let _68_1471 = if (FStar_TypeChecker_Env.debug env FStar_Options.High) then begin
(let _157_522 = (FStar_Syntax_Print.tag_of_term e)
in (let _157_521 = (FStar_Syntax_Print.term_to_string e)
in (let _157_520 = (FStar_Syntax_Print.term_to_string targ)
in (FStar_Util.print3 "Checking arg (%s) %s at type %s\n" _157_522 _157_521 _157_520))))
end else begin
()
end
in (

let _68_1476 = (tc_term env e)
in (match (_68_1476) with
| (e, c, g_e) -> begin
(

let g = (FStar_TypeChecker_Rel.conj_guard g g_e)
in (

let arg = (e, aq)
in if (FStar_Syntax_Util.is_tot_or_gtot_lcomp c) then begin
(

let subst = (let _157_523 = (FStar_List.hd bs)
in (maybe_extend_subst subst _157_523 e))
in (tc_args (subst, (arg)::outargs, (arg)::arg_rets, comps, g, fvs) rest cres rest'))
end else begin
if (FStar_TypeChecker_Util.is_pure_or_ghost_effect env c.FStar_Syntax_Syntax.eff_name) then begin
(

let subst = (let _157_524 = (FStar_List.hd bs)
in (maybe_extend_subst subst _157_524 e))
in (

let _68_1483 = (((Some (x), c))::comps, g)
in (match (_68_1483) with
| (comps, guard) -> begin
(tc_args (subst, (arg)::outargs, (arg)::arg_rets, comps, guard, fvs) rest cres rest')
end)))
end else begin
if (let _157_525 = (FStar_List.hd bs)
in (FStar_Syntax_Syntax.is_null_binder _157_525)) then begin
(

let newx = (FStar_Syntax_Syntax.new_bv (Some (e.FStar_Syntax_Syntax.pos)) c.FStar_Syntax_Syntax.res_typ)
in (

let arg' = (let _157_526 = (FStar_Syntax_Syntax.bv_to_name newx)
in (FStar_All.pipe_left FStar_Syntax_Syntax.as_arg _157_526))
in (tc_args (subst, (arg)::outargs, (arg')::arg_rets, ((Some (newx), c))::comps, g, fvs) rest cres rest')))
end else begin
(let _157_530 = (let _157_529 = (let _157_528 = (let _157_527 = (FStar_Syntax_Syntax.bv_to_name x)
in (FStar_Syntax_Syntax.as_arg _157_527))
in (_157_528)::arg_rets)
in (subst, (arg)::outargs, _157_529, ((Some (x), c))::comps, g, (x)::fvs))
in (tc_args _157_530 rest cres rest'))
end
end
end))
end))))))))))
end
| (_68_1487, []) -> begin
(

let _68_1490 = (check_no_escape (Some (head)) env fvs cres.FStar_Syntax_Syntax.res_typ)
in (

let _68_1508 = (match (bs) with
| [] -> begin
(

let cres = (FStar_TypeChecker_Util.subst_lcomp subst cres)
in (

let g = (FStar_TypeChecker_Rel.conj_guard ghead g)
in (

let refine_with_equality = ((FStar_Syntax_Util.is_pure_or_ghost_lcomp cres) && (FStar_All.pipe_right comps (FStar_Util.for_some (fun _68_1498 -> (match (_68_1498) with
| (_68_1496, c) -> begin
(not ((FStar_Syntax_Util.is_pure_or_ghost_lcomp c)))
end)))))
in (

let cres = if refine_with_equality then begin
(let _157_532 = (FStar_Syntax_Syntax.mk_Tm_app head (FStar_List.rev arg_rets) (Some (cres.FStar_Syntax_Syntax.res_typ.FStar_Syntax_Syntax.n)) r)
in (FStar_TypeChecker_Util.maybe_assume_result_eq_pure_term env _157_532 cres))
end else begin
(

let _68_1500 = if (FStar_TypeChecker_Env.debug env FStar_Options.Low) then begin
(let _157_535 = (FStar_Syntax_Print.term_to_string head)
in (let _157_534 = (FStar_Syntax_Print.lcomp_to_string cres)
in (let _157_533 = (FStar_TypeChecker_Rel.guard_to_string env g)
in (FStar_Util.print3 "Not refining result: f=%s; cres=%s; guard=%s\n" _157_535 _157_534 _157_533))))
end else begin
()
end
in cres)
end
in (cres, g)))))
end
| _68_1504 -> begin
(

let g = (let _157_536 = (FStar_TypeChecker_Rel.conj_guard ghead g)
in (FStar_All.pipe_right _157_536 (FStar_TypeChecker_Rel.solve_deferred_constraints env)))
in (let _157_541 = (let _157_540 = (let _157_539 = (let _157_538 = (let _157_537 = (cres.FStar_Syntax_Syntax.comp ())
in (FStar_Syntax_Util.arrow bs _157_537))
in (FStar_All.pipe_left (FStar_Syntax_Subst.subst subst) _157_538))
in (FStar_Syntax_Syntax.mk_Total _157_539))
in (FStar_All.pipe_left FStar_Syntax_Util.lcomp_of_comp _157_540))
in (_157_541, g)))
end)
in (match (_68_1508) with
| (cres, g) -> begin
(

let _68_1509 = if (FStar_TypeChecker_Env.debug env FStar_Options.Low) then begin
(let _157_542 = (FStar_Syntax_Print.lcomp_to_string cres)
in (FStar_Util.print1 "\t Type of result cres is %s\n" _157_542))
end else begin
()
end
in (

let comp = (FStar_List.fold_left (fun out c -> (FStar_TypeChecker_Util.bind env None (Prims.snd c) ((Prims.fst c), out))) cres comps)
in (

let comp = (FStar_TypeChecker_Util.bind env None chead (None, comp))
in (

let app = (FStar_Syntax_Syntax.mk_Tm_app head (FStar_List.rev outargs) (Some (comp.FStar_Syntax_Syntax.res_typ.FStar_Syntax_Syntax.n)) r)
in (

let comp = (FStar_TypeChecker_Util.record_application_site env app comp)
in (

let _68_1519 = (FStar_TypeChecker_Util.strengthen_precondition None env app comp g)
in (match (_68_1519) with
| (comp, g) -> begin
(

let _68_1520 = if (FStar_TypeChecker_Env.debug env FStar_Options.Low) then begin
(let _157_548 = (FStar_TypeChecker_Normalize.term_to_string env app)
in (let _157_547 = (let _157_546 = (comp.FStar_Syntax_Syntax.comp ())
in (FStar_Syntax_Print.comp_to_string _157_546))
in (FStar_Util.print2 "\t Type of app term %s is %s\n" _157_548 _157_547)))
end else begin
()
end
in (app, comp, g))
end)))))))
end)))
end
| ([], arg::_68_1524) -> begin
(

let rec aux = (fun norm tres -> (

let tres = (let _157_553 = (FStar_Syntax_Subst.compress tres)
in (FStar_All.pipe_right _157_553 FStar_Syntax_Util.unrefine))
in (match (tres.FStar_Syntax_Syntax.n) with
| FStar_Syntax_Syntax.Tm_arrow (bs, cres') -> begin
(

let _68_1536 = if (FStar_TypeChecker_Env.debug env FStar_Options.Low) then begin
(let _157_554 = (FStar_Range.string_of_range tres.FStar_Syntax_Syntax.pos)
in (FStar_Util.print1 "%s: Warning: Potentially redundant explicit currying of a function type \n" _157_554))
end else begin
()
end
in (tc_args (subst, outargs, arg_rets, ((None, cres))::comps, g, fvs) bs (FStar_Syntax_Util.lcomp_of_comp cres') args))
end
| _68_1539 when (not (norm)) -> begin
(let _157_555 = (unfold_whnf env tres)
in (aux true _157_555))
end
| _68_1541 -> begin
(let _157_561 = (let _157_560 = (let _157_559 = (let _157_557 = (FStar_TypeChecker_Normalize.term_to_string env tf)
in (let _157_556 = (FStar_Util.string_of_int n_args)
in (FStar_Util.format2 "Too many arguments to function of type %s; got %s arguments" _157_557 _157_556)))
in (let _157_558 = (FStar_Syntax_Syntax.argpos arg)
in (_157_559, _157_558)))
in FStar_Syntax_Syntax.Error (_157_560))
in (Prims.raise _157_561))
end)))
in (aux false cres.FStar_Syntax_Syntax.res_typ))
end)
end))
in (tc_args ([], [], [], [], FStar_TypeChecker_Rel.trivial_guard, []) bs (FStar_Syntax_Util.lcomp_of_comp c) args))
end))
end
| _68_1543 -> begin
if (not (norm)) then begin
(let _157_562 = (unfold_whnf env tf)
in (check_function_app true _157_562))
end else begin
(let _157_565 = (let _157_564 = (let _157_563 = (FStar_TypeChecker_Errors.expected_function_typ env tf)
in (_157_563, head.FStar_Syntax_Syntax.pos))
in FStar_Syntax_Syntax.Error (_157_564))
in (Prims.raise _157_565))
end
end))
in (let _157_567 = (let _157_566 = (FStar_Syntax_Util.unrefine thead)
in (FStar_TypeChecker_Normalize.normalize ((FStar_TypeChecker_Normalize.Beta)::(FStar_TypeChecker_Normalize.WHNF)::[]) env _157_566))
in (check_function_app false _157_567))))))))
and check_short_circuit_args : FStar_TypeChecker_Env.env  ->  FStar_Syntax_Syntax.term  ->  FStar_Syntax_Syntax.lcomp  ->  FStar_TypeChecker_Env.guard_t  ->  FStar_Syntax_Syntax.args  ->  FStar_Syntax_Syntax.typ Prims.option  ->  (FStar_Syntax_Syntax.term * FStar_Syntax_Syntax.lcomp * FStar_TypeChecker_Env.guard_t) = (fun env head chead g_head args expected_topt -> (

let r = (FStar_TypeChecker_Env.get_range env)
in (

let tf = (FStar_Syntax_Subst.compress chead.FStar_Syntax_Syntax.res_typ)
in (match (tf.FStar_Syntax_Syntax.n) with
| FStar_Syntax_Syntax.Tm_arrow (bs, c) when ((FStar_Syntax_Util.is_total_comp c) && ((FStar_List.length bs) = (FStar_List.length args))) -> begin
(

let res_t = (FStar_Syntax_Util.comp_result c)
in (

let _68_1579 = (FStar_List.fold_left2 (fun _68_1560 _68_1563 _68_1566 -> (match ((_68_1560, _68_1563, _68_1566)) with
| ((seen, guard, ghost), (e, aq), (b, aq')) -> begin
(

let _68_1567 = if (aq <> aq') then begin
(Prims.raise (FStar_Syntax_Syntax.Error (("Inconsistent implicit qualifiers", e.FStar_Syntax_Syntax.pos))))
end else begin
()
end
in (

let _68_1572 = (tc_check_tot_or_gtot_term env e b.FStar_Syntax_Syntax.sort)
in (match (_68_1572) with
| (e, c, g) -> begin
(

let short = (FStar_TypeChecker_Util.short_circuit head seen)
in (

let g = (let _157_577 = (FStar_TypeChecker_Rel.guard_of_guard_formula short)
in (FStar_TypeChecker_Rel.imp_guard _157_577 g))
in (

let ghost = (ghost || ((not ((FStar_Syntax_Util.is_total_lcomp c))) && (not ((FStar_TypeChecker_Util.is_pure_effect env c.FStar_Syntax_Syntax.eff_name)))))
in (let _157_581 = (let _157_579 = (let _157_578 = (FStar_Syntax_Syntax.as_arg e)
in (_157_578)::[])
in (FStar_List.append seen _157_579))
in (let _157_580 = (FStar_TypeChecker_Rel.conj_guard guard g)
in (_157_581, _157_580, ghost))))))
end)))
end)) ([], g_head, false) args bs)
in (match (_68_1579) with
| (args, guard, ghost) -> begin
(

let e = (FStar_Syntax_Syntax.mk_Tm_app head args (Some (res_t.FStar_Syntax_Syntax.n)) r)
in (

let c = if ghost then begin
(let _157_582 = (FStar_Syntax_Syntax.mk_GTotal res_t)
in (FStar_All.pipe_right _157_582 FStar_Syntax_Util.lcomp_of_comp))
end else begin
(FStar_Syntax_Util.lcomp_of_comp c)
end
in (

let _68_1584 = (FStar_TypeChecker_Util.strengthen_precondition None env e c guard)
in (match (_68_1584) with
| (c, g) -> begin
(e, c, g)
end))))
end)))
end
| _68_1586 -> begin
(check_application_args env head chead g_head args expected_topt)
end))))
and tc_eqn : FStar_Syntax_Syntax.bv  ->  FStar_TypeChecker_Env.env  ->  FStar_Syntax_Syntax.branch  ->  ((FStar_Syntax_Syntax.pat * FStar_Syntax_Syntax.term Prims.option * FStar_Syntax_Syntax.term) * FStar_Syntax_Syntax.term * FStar_Syntax_Syntax.lcomp * FStar_TypeChecker_Env.guard_t) = (fun scrutinee env branch -> (

let _68_1593 = (FStar_Syntax_Subst.open_branch branch)
in (match (_68_1593) with
| (pattern, when_clause, branch_exp) -> begin
(

let _68_1598 = branch
in (match (_68_1598) with
| (cpat, _68_1596, cbr) -> begin
(

let tc_pat = (fun allow_implicits pat_t p0 -> (

let _68_1606 = (FStar_TypeChecker_Util.pat_as_exps allow_implicits env p0)
in (match (_68_1606) with
| (pat_bvs, exps, p) -> begin
(

let _68_1607 = if (FStar_TypeChecker_Env.debug env FStar_Options.High) then begin
(let _157_594 = (FStar_Syntax_Print.pat_to_string p0)
in (let _157_593 = (FStar_Syntax_Print.pat_to_string p)
in (FStar_Util.print2 "Pattern %s elaborated to %s\n" _157_594 _157_593)))
end else begin
()
end
in (

let pat_env = (FStar_List.fold_left FStar_TypeChecker_Env.push_bv env pat_bvs)
in (

let _68_1613 = (FStar_TypeChecker_Env.clear_expected_typ pat_env)
in (match (_68_1613) with
| (env1, _68_1612) -> begin
(

let env1 = (

let _68_1614 = env1
in {FStar_TypeChecker_Env.solver = _68_1614.FStar_TypeChecker_Env.solver; FStar_TypeChecker_Env.range = _68_1614.FStar_TypeChecker_Env.range; FStar_TypeChecker_Env.curmodule = _68_1614.FStar_TypeChecker_Env.curmodule; FStar_TypeChecker_Env.gamma = _68_1614.FStar_TypeChecker_Env.gamma; FStar_TypeChecker_Env.gamma_cache = _68_1614.FStar_TypeChecker_Env.gamma_cache; FStar_TypeChecker_Env.modules = _68_1614.FStar_TypeChecker_Env.modules; FStar_TypeChecker_Env.expected_typ = _68_1614.FStar_TypeChecker_Env.expected_typ; FStar_TypeChecker_Env.sigtab = _68_1614.FStar_TypeChecker_Env.sigtab; FStar_TypeChecker_Env.is_pattern = true; FStar_TypeChecker_Env.instantiate_imp = _68_1614.FStar_TypeChecker_Env.instantiate_imp; FStar_TypeChecker_Env.effects = _68_1614.FStar_TypeChecker_Env.effects; FStar_TypeChecker_Env.generalize = _68_1614.FStar_TypeChecker_Env.generalize; FStar_TypeChecker_Env.letrecs = _68_1614.FStar_TypeChecker_Env.letrecs; FStar_TypeChecker_Env.top_level = _68_1614.FStar_TypeChecker_Env.top_level; FStar_TypeChecker_Env.check_uvars = _68_1614.FStar_TypeChecker_Env.check_uvars; FStar_TypeChecker_Env.use_eq = _68_1614.FStar_TypeChecker_Env.use_eq; FStar_TypeChecker_Env.is_iface = _68_1614.FStar_TypeChecker_Env.is_iface; FStar_TypeChecker_Env.admit = _68_1614.FStar_TypeChecker_Env.admit; FStar_TypeChecker_Env.default_effects = _68_1614.FStar_TypeChecker_Env.default_effects; FStar_TypeChecker_Env.type_of = _68_1614.FStar_TypeChecker_Env.type_of; FStar_TypeChecker_Env.universe_of = _68_1614.FStar_TypeChecker_Env.universe_of; FStar_TypeChecker_Env.use_bv_sorts = _68_1614.FStar_TypeChecker_Env.use_bv_sorts})
in (

let expected_pat_t = (FStar_TypeChecker_Rel.unrefine env pat_t)
in (

let _68_1653 = (let _157_617 = (FStar_All.pipe_right exps (FStar_List.map (fun e -> (

let _68_1619 = if (FStar_TypeChecker_Env.debug env FStar_Options.High) then begin
(let _157_597 = (FStar_Syntax_Print.term_to_string e)
in (let _157_596 = (FStar_Syntax_Print.term_to_string pat_t)
in (FStar_Util.print2 "Checking pattern expression %s against expected type %s\n" _157_597 _157_596)))
end else begin
()
end
in (

let _68_1624 = (tc_term env1 e)
in (match (_68_1624) with
| (e, lc, g) -> begin
(

let _68_1625 = if (FStar_TypeChecker_Env.debug env FStar_Options.High) then begin
(let _157_599 = (FStar_TypeChecker_Normalize.term_to_string env e)
in (let _157_598 = (FStar_TypeChecker_Normalize.term_to_string env lc.FStar_Syntax_Syntax.res_typ)
in (FStar_Util.print2 "Pre-checked pattern expression %s at type %s\n" _157_599 _157_598)))
end else begin
()
end
in (

let g' = (FStar_TypeChecker_Rel.teq env lc.FStar_Syntax_Syntax.res_typ expected_pat_t)
in (

let g = (FStar_TypeChecker_Rel.conj_guard g g')
in (

let _68_1631 = (let _157_600 = (FStar_TypeChecker_Rel.discharge_guard env (

let _68_1629 = g
in {FStar_TypeChecker_Env.guard_f = FStar_TypeChecker_Common.Trivial; FStar_TypeChecker_Env.deferred = _68_1629.FStar_TypeChecker_Env.deferred; FStar_TypeChecker_Env.univ_ineqs = _68_1629.FStar_TypeChecker_Env.univ_ineqs; FStar_TypeChecker_Env.implicits = _68_1629.FStar_TypeChecker_Env.implicits}))
in (FStar_All.pipe_right _157_600 FStar_TypeChecker_Rel.resolve_implicits))
in (

let e' = (FStar_TypeChecker_Normalize.normalize ((FStar_TypeChecker_Normalize.Beta)::[]) env e)
in (

let uvars_to_string = (fun uvs -> (let _157_605 = (let _157_604 = (FStar_All.pipe_right uvs FStar_Util.set_elements)
in (FStar_All.pipe_right _157_604 (FStar_List.map (fun _68_1639 -> (match (_68_1639) with
| (u, _68_1638) -> begin
(FStar_Syntax_Print.uvar_to_string u)
end)))))
in (FStar_All.pipe_right _157_605 (FStar_String.concat ", "))))
in (

let uvs1 = (FStar_Syntax_Free.uvars e')
in (

let uvs2 = (FStar_Syntax_Free.uvars expected_pat_t)
in (

let _68_1647 = if (let _157_606 = (FStar_Util.set_is_subset_of uvs1 uvs2)
in (FStar_All.pipe_left Prims.op_Negation _157_606)) then begin
(

let unresolved = (let _157_607 = (FStar_Util.set_difference uvs1 uvs2)
in (FStar_All.pipe_right _157_607 FStar_Util.set_elements))
in (let _157_615 = (let _157_614 = (let _157_613 = (let _157_612 = (FStar_TypeChecker_Normalize.term_to_string env e')
in (let _157_611 = (FStar_TypeChecker_Normalize.term_to_string env expected_pat_t)
in (let _157_610 = (let _157_609 = (FStar_All.pipe_right unresolved (FStar_List.map (fun _68_1646 -> (match (_68_1646) with
| (u, _68_1645) -> begin
(FStar_Syntax_Print.uvar_to_string u)
end))))
in (FStar_All.pipe_right _157_609 (FStar_String.concat ", ")))
in (FStar_Util.format3 "Implicit pattern variables in %s could not be resolved against expected type %s;Variables {%s} were unresolved; please bind them explicitly" _157_612 _157_611 _157_610))))
in (_157_613, p.FStar_Syntax_Syntax.p))
in FStar_Syntax_Syntax.Error (_157_614))
in (Prims.raise _157_615)))
end else begin
()
end
in (

let _68_1649 = if (FStar_TypeChecker_Env.debug env FStar_Options.High) then begin
(let _157_616 = (FStar_TypeChecker_Normalize.term_to_string env e)
in (FStar_Util.print1 "Done checking pattern expression %s\n" _157_616))
end else begin
()
end
in (e, e')))))))))))
end))))))
in (FStar_All.pipe_right _157_617 FStar_List.unzip))
in (match (_68_1653) with
| (exps, norm_exps) -> begin
(

let p = (FStar_TypeChecker_Util.decorate_pattern env p exps)
in (p, pat_bvs, pat_env, exps, norm_exps))
end))))
end))))
end)))
in (

let pat_t = scrutinee.FStar_Syntax_Syntax.sort
in (

let scrutinee_tm = (FStar_Syntax_Syntax.bv_to_name scrutinee)
in (

let _68_1660 = (let _157_618 = (FStar_TypeChecker_Env.push_bv env scrutinee)
in (FStar_All.pipe_right _157_618 FStar_TypeChecker_Env.clear_expected_typ))
in (match (_68_1660) with
| (scrutinee_env, _68_1659) -> begin
(

let _68_1666 = (tc_pat true pat_t pattern)
in (match (_68_1666) with
| (pattern, pat_bvs, pat_env, disj_exps, norm_disj_exps) -> begin
(

let _68_1676 = (match (when_clause) with
| None -> begin
(None, FStar_TypeChecker_Rel.trivial_guard)
end
| Some (e) -> begin
if (FStar_Options.should_verify env.FStar_TypeChecker_Env.curmodule.FStar_Ident.str) then begin
(Prims.raise (FStar_Syntax_Syntax.Error (("When clauses are not yet supported in --verify mode; they will be some day", e.FStar_Syntax_Syntax.pos))))
end else begin
(

let _68_1673 = (let _157_619 = (FStar_TypeChecker_Env.set_expected_typ pat_env FStar_TypeChecker_Common.t_bool)
in (tc_term _157_619 e))
in (match (_68_1673) with
| (e, c, g) -> begin
(Some (e), g)
end))
end
end)
in (match (_68_1676) with
| (when_clause, g_when) -> begin
(

let _68_1680 = (tc_term pat_env branch_exp)
in (match (_68_1680) with
| (branch_exp, c, g_branch) -> begin
(

let when_condition = (match (when_clause) with
| None -> begin
None
end
| Some (w) -> begin
(let _157_621 = (FStar_Syntax_Util.mk_eq FStar_Syntax_Util.t_bool FStar_Syntax_Util.t_bool w FStar_Syntax_Const.exp_true_bool)
in (FStar_All.pipe_left (fun _157_620 -> Some (_157_620)) _157_621))
end)
in (

let _68_1736 = (

let eqs = (FStar_All.pipe_right disj_exps (FStar_List.fold_left (fun fopt e -> (

let e = (FStar_Syntax_Subst.compress e)
in (match (e.FStar_Syntax_Syntax.n) with
| (FStar_Syntax_Syntax.Tm_uvar (_)) | (FStar_Syntax_Syntax.Tm_constant (_)) | (FStar_Syntax_Syntax.Tm_fvar (_)) -> begin
fopt
end
| _68_1698 -> begin
(

let clause = (FStar_Syntax_Util.mk_eq pat_t pat_t scrutinee_tm e)
in (match (fopt) with
| None -> begin
Some (clause)
end
| Some (f) -> begin
(let _157_625 = (FStar_Syntax_Util.mk_disj clause f)
in (FStar_All.pipe_left (fun _157_624 -> Some (_157_624)) _157_625))
end))
end))) None))
in (

let _68_1706 = (FStar_TypeChecker_Util.strengthen_precondition None env branch_exp c g_branch)
in (match (_68_1706) with
| (c, g_branch) -> begin
(

let _68_1731 = (match ((eqs, when_condition)) with
| (None, None) -> begin
(c, g_when)
end
| (Some (f), None) -> begin
(

let gf = FStar_TypeChecker_Common.NonTrivial (f)
in (

let g = (FStar_TypeChecker_Rel.guard_of_guard_formula gf)
in (let _157_628 = (FStar_TypeChecker_Util.weaken_precondition env c gf)
in (let _157_627 = (FStar_TypeChecker_Rel.imp_guard g g_when)
in (_157_628, _157_627)))))
end
| (Some (f), Some (w)) -> begin
(

let g_f = FStar_TypeChecker_Common.NonTrivial (f)
in (

let g_fw = (let _157_629 = (FStar_Syntax_Util.mk_conj f w)
in FStar_TypeChecker_Common.NonTrivial (_157_629))
in (let _157_632 = (FStar_TypeChecker_Util.weaken_precondition env c g_fw)
in (let _157_631 = (let _157_630 = (FStar_TypeChecker_Rel.guard_of_guard_formula g_f)
in (FStar_TypeChecker_Rel.imp_guard _157_630 g_when))
in (_157_632, _157_631)))))
end
| (None, Some (w)) -> begin
(

let g_w = FStar_TypeChecker_Common.NonTrivial (w)
in (

let g = (FStar_TypeChecker_Rel.guard_of_guard_formula g_w)
in (let _157_633 = (FStar_TypeChecker_Util.weaken_precondition env c g_w)
in (_157_633, g_when))))
end)
in (match (_68_1731) with
| (c_weak, g_when_weak) -> begin
(

let binders = (FStar_List.map FStar_Syntax_Syntax.mk_binder pat_bvs)
in (let _157_635 = (FStar_TypeChecker_Util.close_comp env pat_bvs c_weak)
in (let _157_634 = (FStar_TypeChecker_Rel.close_guard binders g_when_weak)
in (_157_635, _157_634, g_branch))))
end))
end)))
in (match (_68_1736) with
| (c, g_when, g_branch) -> begin
(

let branch_guard = (

let rec build_branch_guard = (fun scrutinee_tm pat_exp -> (

let discriminate = (fun scrutinee_tm f -> if ((let _157_645 = (let _157_644 = (FStar_TypeChecker_Env.typ_of_datacon env f.FStar_Syntax_Syntax.v)
in (FStar_TypeChecker_Env.datacons_of_typ env _157_644))
in (FStar_List.length _157_645)) > 1) then begin
(

let disc = (let _157_646 = (FStar_Syntax_Util.mk_discriminator f.FStar_Syntax_Syntax.v)
in (FStar_Syntax_Syntax.fvar _157_646 FStar_Syntax_Syntax.Delta_equational None))
in (

let disc = (let _157_648 = (let _157_647 = (FStar_Syntax_Syntax.as_arg scrutinee_tm)
in (_157_647)::[])
in (FStar_Syntax_Syntax.mk_Tm_app disc _157_648 None scrutinee_tm.FStar_Syntax_Syntax.pos))
in (let _157_649 = (FStar_Syntax_Util.mk_eq FStar_Syntax_Util.t_bool FStar_Syntax_Util.t_bool disc FStar_Syntax_Const.exp_true_bool)
in (_157_649)::[])))
end else begin
[]
end)
in (

let fail = (fun _68_1746 -> (match (()) with
| () -> begin
(let _157_655 = (let _157_654 = (FStar_Range.string_of_range pat_exp.FStar_Syntax_Syntax.pos)
in (let _157_653 = (FStar_Syntax_Print.term_to_string pat_exp)
in (let _157_652 = (FStar_Syntax_Print.tag_of_term pat_exp)
in (FStar_Util.format3 "tc_eqn: Impossible (%s) %s (%s)" _157_654 _157_653 _157_652))))
in (FStar_All.failwith _157_655))
end))
in (

let rec head_constructor = (fun t -> (match (t.FStar_Syntax_Syntax.n) with
| FStar_Syntax_Syntax.Tm_fvar (fv) -> begin
fv.FStar_Syntax_Syntax.fv_name
end
| FStar_Syntax_Syntax.Tm_uinst (t, _68_1753) -> begin
(head_constructor t)
end
| _68_1757 -> begin
(fail ())
end))
in (

let pat_exp = (let _157_658 = (FStar_Syntax_Subst.compress pat_exp)
in (FStar_All.pipe_right _157_658 FStar_Syntax_Util.unmeta))
in (match (pat_exp.FStar_Syntax_Syntax.n) with
| (FStar_Syntax_Syntax.Tm_uvar (_)) | (FStar_Syntax_Syntax.Tm_app ({FStar_Syntax_Syntax.n = FStar_Syntax_Syntax.Tm_uvar (_); FStar_Syntax_Syntax.tk = _; FStar_Syntax_Syntax.pos = _; FStar_Syntax_Syntax.vars = _}, _)) | (FStar_Syntax_Syntax.Tm_name (_)) | (FStar_Syntax_Syntax.Tm_constant (FStar_Const.Const_unit)) -> begin
[]
end
| FStar_Syntax_Syntax.Tm_constant (_68_1782) -> begin
(let _157_663 = (let _157_662 = (let _157_661 = (FStar_Syntax_Syntax.as_arg scrutinee_tm)
in (let _157_660 = (let _157_659 = (FStar_Syntax_Syntax.as_arg pat_exp)
in (_157_659)::[])
in (_157_661)::_157_660))
in (FStar_Syntax_Syntax.mk_Tm_app FStar_Syntax_Util.teq _157_662 None scrutinee_tm.FStar_Syntax_Syntax.pos))
in (_157_663)::[])
end
| (FStar_Syntax_Syntax.Tm_uinst (_)) | (FStar_Syntax_Syntax.Tm_fvar (_)) -> begin
(

let f = (head_constructor pat_exp)
in if (not ((FStar_TypeChecker_Env.is_datacon env f.FStar_Syntax_Syntax.v))) then begin
[]
end else begin
(let _157_664 = (head_constructor pat_exp)
in (discriminate scrutinee_tm _157_664))
end)
end
| FStar_Syntax_Syntax.Tm_app (head, args) -> begin
(

let f = (head_constructor head)
in if (not ((FStar_TypeChecker_Env.is_datacon env f.FStar_Syntax_Syntax.v))) then begin
[]
end else begin
(

let sub_term_guards = (let _157_671 = (FStar_All.pipe_right args (FStar_List.mapi (fun i _68_1800 -> (match (_68_1800) with
| (ei, _68_1799) -> begin
(

let projector = (FStar_TypeChecker_Env.lookup_projector env f.FStar_Syntax_Syntax.v i)
in (match ((FStar_TypeChecker_Env.try_lookup_lid env projector)) with
| None -> begin
[]
end
| _68_1804 -> begin
(

let sub_term = (let _157_670 = (let _157_667 = (FStar_Ident.set_lid_range projector f.FStar_Syntax_Syntax.p)
in (FStar_Syntax_Syntax.fvar _157_667 FStar_Syntax_Syntax.Delta_equational None))
in (let _157_669 = (let _157_668 = (FStar_Syntax_Syntax.as_arg scrutinee_tm)
in (_157_668)::[])
in (FStar_Syntax_Syntax.mk_Tm_app _157_670 _157_669 None f.FStar_Syntax_Syntax.p)))
in (build_branch_guard sub_term ei))
end))
end))))
in (FStar_All.pipe_right _157_671 FStar_List.flatten))
in (let _157_672 = (discriminate scrutinee_tm f)
in (FStar_List.append _157_672 sub_term_guards)))
end)
end
| _68_1808 -> begin
[]
end))))))
in (

let build_and_check_branch_guard = (fun scrutinee_tm pat -> if (not ((FStar_Options.should_verify env.FStar_TypeChecker_Env.curmodule.FStar_Ident.str))) then begin
(FStar_TypeChecker_Util.fvar_const env FStar_Syntax_Const.true_lid)
end else begin
(

let t = (let _157_677 = (build_branch_guard scrutinee_tm pat)
in (FStar_All.pipe_left FStar_Syntax_Util.mk_conj_l _157_677))
in (

let _68_1816 = (FStar_Syntax_Util.type_u ())
in (match (_68_1816) with
| (k, _68_1815) -> begin
(

let _68_1822 = (tc_check_tot_or_gtot_term scrutinee_env t k)
in (match (_68_1822) with
| (t, _68_1819, _68_1821) -> begin
t
end))
end)))
end)
in (

let branch_guard = (let _157_678 = (FStar_All.pipe_right norm_disj_exps (FStar_List.map (build_and_check_branch_guard scrutinee_tm)))
in (FStar_All.pipe_right _157_678 FStar_Syntax_Util.mk_disj_l))
in (

let branch_guard = (match (when_condition) with
| None -> begin
branch_guard
end
| Some (w) -> begin
(FStar_Syntax_Util.mk_conj branch_guard w)
end)
in branch_guard))))
in (

let guard = (FStar_TypeChecker_Rel.conj_guard g_when g_branch)
in (

let _68_1830 = if (FStar_TypeChecker_Env.debug env FStar_Options.High) then begin
(let _157_679 = (FStar_TypeChecker_Rel.guard_to_string env guard)
in (FStar_All.pipe_left (FStar_Util.print1 "Carrying guard from match: %s\n") _157_679))
end else begin
()
end
in (let _157_680 = (FStar_Syntax_Subst.close_branch (pattern, when_clause, branch_exp))
in (_157_680, branch_guard, c, guard)))))
end)))
end))
end))
end))
end)))))
end))
end)))
and check_top_level_let : FStar_TypeChecker_Env.env  ->  FStar_Syntax_Syntax.term  ->  (FStar_Syntax_Syntax.term * FStar_Syntax_Syntax.lcomp * FStar_TypeChecker_Env.guard_t) = (fun env e -> (

let env = (instantiate_both env)
in (match (e.FStar_Syntax_Syntax.n) with
| FStar_Syntax_Syntax.Tm_let ((false, lb::[]), e2) -> begin
(

let _68_1847 = (check_let_bound_def true env lb)
in (match (_68_1847) with
| (e1, univ_vars, c1, g1, annotated) -> begin
(

let _68_1859 = if (annotated && (not (env.FStar_TypeChecker_Env.generalize))) then begin
(g1, e1, univ_vars, c1)
end else begin
(

let g1 = (let _157_683 = (FStar_TypeChecker_Rel.solve_deferred_constraints env g1)
in (FStar_All.pipe_right _157_683 FStar_TypeChecker_Rel.resolve_implicits))
in (

let _68_1854 = (let _157_687 = (let _157_686 = (let _157_685 = (let _157_684 = (c1.FStar_Syntax_Syntax.comp ())
in (lb.FStar_Syntax_Syntax.lbname, e1, _157_684))
in (_157_685)::[])
in (FStar_TypeChecker_Util.generalize env _157_686))
in (FStar_List.hd _157_687))
in (match (_68_1854) with
| (_68_1850, univs, e1, c1) -> begin
(g1, e1, univs, (FStar_Syntax_Util.lcomp_of_comp c1))
end)))
end
in (match (_68_1859) with
| (g1, e1, univ_vars, c1) -> begin
(

let _68_1869 = if (FStar_Options.should_verify env.FStar_TypeChecker_Env.curmodule.FStar_Ident.str) then begin
(

let _68_1862 = (FStar_TypeChecker_Util.check_top_level env g1 c1)
in (match (_68_1862) with
| (ok, c1) -> begin
if ok then begin
(e2, c1)
end else begin
(

let _68_1863 = if (FStar_ST.read FStar_Options.warn_top_level_effects) then begin
(let _157_688 = (FStar_TypeChecker_Env.get_range env)
in (FStar_TypeChecker_Errors.warn _157_688 FStar_TypeChecker_Errors.top_level_effect))
end else begin
()
end
in (let _157_689 = (FStar_Syntax_Syntax.mk (FStar_Syntax_Syntax.Tm_meta ((e2, FStar_Syntax_Syntax.Meta_desugared (FStar_Syntax_Syntax.Masked_effect)))) None e2.FStar_Syntax_Syntax.pos)
in (_157_689, c1)))
end
end))
end else begin
(

let _68_1865 = (FStar_TypeChecker_Rel.force_trivial_guard env g1)
in (let _157_690 = (c1.FStar_Syntax_Syntax.comp ())
in (e2, _157_690)))
end
in (match (_68_1869) with
| (e2, c1) -> begin
(

let cres = (let _157_691 = (FStar_Syntax_Util.ml_comp FStar_TypeChecker_Common.t_unit e.FStar_Syntax_Syntax.pos)
in (FStar_All.pipe_left FStar_Syntax_Util.lcomp_of_comp _157_691))
in (

let _68_1871 = (FStar_ST.op_Colon_Equals e2.FStar_Syntax_Syntax.tk (Some (FStar_TypeChecker_Common.t_unit.FStar_Syntax_Syntax.n)))
in (

let lb = (FStar_Syntax_Util.close_univs_and_mk_letbinding None lb.FStar_Syntax_Syntax.lbname univ_vars (FStar_Syntax_Util.comp_result c1) (FStar_Syntax_Util.comp_effect_name c1) e1)
in (let _157_692 = (FStar_Syntax_Syntax.mk (FStar_Syntax_Syntax.Tm_let (((false, (lb)::[]), e2))) (Some (FStar_TypeChecker_Common.t_unit.FStar_Syntax_Syntax.n)) e.FStar_Syntax_Syntax.pos)
in (_157_692, cres, FStar_TypeChecker_Rel.trivial_guard)))))
end))
end))
end))
end
| _68_1875 -> begin
(FStar_All.failwith "Impossible")
end)))
and check_inner_let : FStar_TypeChecker_Env.env  ->  FStar_Syntax_Syntax.term  ->  (FStar_Syntax_Syntax.term * FStar_Syntax_Syntax.lcomp * FStar_TypeChecker_Env.guard_t) = (fun env e -> (

let env = (instantiate_both env)
in (match (e.FStar_Syntax_Syntax.n) with
| FStar_Syntax_Syntax.Tm_let ((false, lb::[]), e2) -> begin
(

let env = (

let _68_1886 = env
in {FStar_TypeChecker_Env.solver = _68_1886.FStar_TypeChecker_Env.solver; FStar_TypeChecker_Env.range = _68_1886.FStar_TypeChecker_Env.range; FStar_TypeChecker_Env.curmodule = _68_1886.FStar_TypeChecker_Env.curmodule; FStar_TypeChecker_Env.gamma = _68_1886.FStar_TypeChecker_Env.gamma; FStar_TypeChecker_Env.gamma_cache = _68_1886.FStar_TypeChecker_Env.gamma_cache; FStar_TypeChecker_Env.modules = _68_1886.FStar_TypeChecker_Env.modules; FStar_TypeChecker_Env.expected_typ = _68_1886.FStar_TypeChecker_Env.expected_typ; FStar_TypeChecker_Env.sigtab = _68_1886.FStar_TypeChecker_Env.sigtab; FStar_TypeChecker_Env.is_pattern = _68_1886.FStar_TypeChecker_Env.is_pattern; FStar_TypeChecker_Env.instantiate_imp = _68_1886.FStar_TypeChecker_Env.instantiate_imp; FStar_TypeChecker_Env.effects = _68_1886.FStar_TypeChecker_Env.effects; FStar_TypeChecker_Env.generalize = _68_1886.FStar_TypeChecker_Env.generalize; FStar_TypeChecker_Env.letrecs = _68_1886.FStar_TypeChecker_Env.letrecs; FStar_TypeChecker_Env.top_level = false; FStar_TypeChecker_Env.check_uvars = _68_1886.FStar_TypeChecker_Env.check_uvars; FStar_TypeChecker_Env.use_eq = _68_1886.FStar_TypeChecker_Env.use_eq; FStar_TypeChecker_Env.is_iface = _68_1886.FStar_TypeChecker_Env.is_iface; FStar_TypeChecker_Env.admit = _68_1886.FStar_TypeChecker_Env.admit; FStar_TypeChecker_Env.default_effects = _68_1886.FStar_TypeChecker_Env.default_effects; FStar_TypeChecker_Env.type_of = _68_1886.FStar_TypeChecker_Env.type_of; FStar_TypeChecker_Env.universe_of = _68_1886.FStar_TypeChecker_Env.universe_of; FStar_TypeChecker_Env.use_bv_sorts = _68_1886.FStar_TypeChecker_Env.use_bv_sorts})
in (

let _68_1895 = (let _157_696 = (let _157_695 = (FStar_TypeChecker_Env.clear_expected_typ env)
in (FStar_All.pipe_right _157_695 Prims.fst))
in (check_let_bound_def false _157_696 lb))
in (match (_68_1895) with
| (e1, _68_1891, c1, g1, annotated) -> begin
(

let x = (

let _68_1896 = (FStar_Util.left lb.FStar_Syntax_Syntax.lbname)
in {FStar_Syntax_Syntax.ppname = _68_1896.FStar_Syntax_Syntax.ppname; FStar_Syntax_Syntax.index = _68_1896.FStar_Syntax_Syntax.index; FStar_Syntax_Syntax.sort = c1.FStar_Syntax_Syntax.res_typ})
in (

let lb = (FStar_Syntax_Util.mk_letbinding (FStar_Util.Inl (x)) [] c1.FStar_Syntax_Syntax.res_typ c1.FStar_Syntax_Syntax.eff_name e1)
in (

let _68_1902 = (let _157_698 = (let _157_697 = (FStar_Syntax_Syntax.mk_binder x)
in (_157_697)::[])
in (FStar_Syntax_Subst.open_term _157_698 e2))
in (match (_68_1902) with
| (xb, e2) -> begin
(

let xbinder = (FStar_List.hd xb)
in (

let x = (Prims.fst xbinder)
in (

let _68_1908 = (let _157_699 = (FStar_TypeChecker_Env.push_bv env x)
in (tc_term _157_699 e2))
in (match (_68_1908) with
| (e2, c2, g2) -> begin
(

let cres = (FStar_TypeChecker_Util.bind env (Some (e1)) c1 (Some (x), c2))
in (

let e = (let _157_702 = (let _157_701 = (let _157_700 = (FStar_Syntax_Subst.close xb e2)
in ((false, (lb)::[]), _157_700))
in FStar_Syntax_Syntax.Tm_let (_157_701))
in (FStar_Syntax_Syntax.mk _157_702 (Some (cres.FStar_Syntax_Syntax.res_typ.FStar_Syntax_Syntax.n)) e.FStar_Syntax_Syntax.pos))
in (

let x_eq_e1 = (let _157_705 = (let _157_704 = (FStar_Syntax_Syntax.bv_to_name x)
in (FStar_Syntax_Util.mk_eq c1.FStar_Syntax_Syntax.res_typ c1.FStar_Syntax_Syntax.res_typ _157_704 e1))
in (FStar_All.pipe_left (fun _157_703 -> FStar_TypeChecker_Common.NonTrivial (_157_703)) _157_705))
in (

let g2 = (let _157_707 = (let _157_706 = (FStar_TypeChecker_Rel.guard_of_guard_formula x_eq_e1)
in (FStar_TypeChecker_Rel.imp_guard _157_706 g2))
in (FStar_TypeChecker_Rel.close_guard xb _157_707))
in (

let guard = (FStar_TypeChecker_Rel.conj_guard g1 g2)
in if annotated then begin
(e, cres, guard)
end else begin
(

let _68_1914 = (check_no_escape None env ((x)::[]) cres.FStar_Syntax_Syntax.res_typ)
in (e, cres, guard))
end)))))
end))))
end))))
end)))
end
| _68_1917 -> begin
(FStar_All.failwith "Impossible")
end)))
and check_top_level_let_rec : FStar_TypeChecker_Env.env  ->  FStar_Syntax_Syntax.term  ->  (FStar_Syntax_Syntax.term * FStar_Syntax_Syntax.lcomp * FStar_TypeChecker_Env.guard_t) = (fun env top -> (

let env = (instantiate_both env)
in (match (top.FStar_Syntax_Syntax.n) with
| FStar_Syntax_Syntax.Tm_let ((true, lbs), e2) -> begin
(

let _68_1929 = (FStar_Syntax_Subst.open_let_rec lbs e2)
in (match (_68_1929) with
| (lbs, e2) -> begin
(

let _68_1932 = (FStar_TypeChecker_Env.clear_expected_typ env)
in (match (_68_1932) with
| (env0, topt) -> begin
(

let _68_1935 = (build_let_rec_env true env0 lbs)
in (match (_68_1935) with
| (lbs, rec_env) -> begin
(

let _68_1938 = (check_let_recs rec_env lbs)
in (match (_68_1938) with
| (lbs, g_lbs) -> begin
(

let g_lbs = (let _157_710 = (FStar_TypeChecker_Rel.solve_deferred_constraints env g_lbs)
in (FStar_All.pipe_right _157_710 FStar_TypeChecker_Rel.resolve_implicits))
in (

let all_lb_names = (let _157_713 = (FStar_All.pipe_right lbs (FStar_List.map (fun lb -> (FStar_Util.right lb.FStar_Syntax_Syntax.lbname))))
in (FStar_All.pipe_right _157_713 (fun _157_712 -> Some (_157_712))))
in (

let lbs = if (not (env.FStar_TypeChecker_Env.generalize)) then begin
(FStar_All.pipe_right lbs (FStar_List.map (fun lb -> if (lb.FStar_Syntax_Syntax.lbunivs = []) then begin
lb
end else begin
(FStar_Syntax_Util.close_univs_and_mk_letbinding all_lb_names lb.FStar_Syntax_Syntax.lbname lb.FStar_Syntax_Syntax.lbunivs lb.FStar_Syntax_Syntax.lbtyp lb.FStar_Syntax_Syntax.lbeff lb.FStar_Syntax_Syntax.lbdef)
end)))
end else begin
(

let ecs = (let _157_717 = (FStar_All.pipe_right lbs (FStar_List.map (fun lb -> (let _157_716 = (FStar_Syntax_Syntax.mk_Total lb.FStar_Syntax_Syntax.lbtyp)
in (lb.FStar_Syntax_Syntax.lbname, lb.FStar_Syntax_Syntax.lbdef, _157_716)))))
in (FStar_TypeChecker_Util.generalize env _157_717))
in (FStar_All.pipe_right ecs (FStar_List.map (fun _68_1949 -> (match (_68_1949) with
| (x, uvs, e, c) -> begin
(FStar_Syntax_Util.close_univs_and_mk_letbinding all_lb_names x uvs (FStar_Syntax_Util.comp_result c) (FStar_Syntax_Util.comp_effect_name c) e)
end)))))
end
in (

let cres = (let _157_719 = (FStar_Syntax_Syntax.mk_Total FStar_TypeChecker_Common.t_unit)
in (FStar_All.pipe_left FStar_Syntax_Util.lcomp_of_comp _157_719))
in (

let _68_1952 = (FStar_ST.op_Colon_Equals e2.FStar_Syntax_Syntax.tk (Some (FStar_TypeChecker_Common.t_unit.FStar_Syntax_Syntax.n)))
in (

let _68_1956 = (FStar_Syntax_Subst.close_let_rec lbs e2)
in (match (_68_1956) with
| (lbs, e2) -> begin
(let _157_721 = (FStar_Syntax_Syntax.mk (FStar_Syntax_Syntax.Tm_let (((true, lbs), e2))) (Some (FStar_TypeChecker_Common.t_unit.FStar_Syntax_Syntax.n)) top.FStar_Syntax_Syntax.pos)
in (let _157_720 = (FStar_TypeChecker_Rel.discharge_guard env g_lbs)
in (_157_721, cres, _157_720)))
end)))))))
end))
end))
end))
end))
end
| _68_1958 -> begin
(FStar_All.failwith "Impossible")
end)))
and check_inner_let_rec : FStar_TypeChecker_Env.env  ->  FStar_Syntax_Syntax.term  ->  (FStar_Syntax_Syntax.term * FStar_Syntax_Syntax.lcomp * FStar_TypeChecker_Env.guard_t) = (fun env top -> (

let env = (instantiate_both env)
in (match (top.FStar_Syntax_Syntax.n) with
| FStar_Syntax_Syntax.Tm_let ((true, lbs), e2) -> begin
(

let _68_1970 = (FStar_Syntax_Subst.open_let_rec lbs e2)
in (match (_68_1970) with
| (lbs, e2) -> begin
(

let _68_1973 = (FStar_TypeChecker_Env.clear_expected_typ env)
in (match (_68_1973) with
| (env0, topt) -> begin
(

let _68_1976 = (build_let_rec_env false env0 lbs)
in (match (_68_1976) with
| (lbs, rec_env) -> begin
(

let _68_1979 = (check_let_recs rec_env lbs)
in (match (_68_1979) with
| (lbs, g_lbs) -> begin
(

let _68_1991 = (FStar_All.pipe_right lbs (FStar_Util.fold_map (fun env lb -> (

let x = (

let _68_1982 = (FStar_Util.left lb.FStar_Syntax_Syntax.lbname)
in {FStar_Syntax_Syntax.ppname = _68_1982.FStar_Syntax_Syntax.ppname; FStar_Syntax_Syntax.index = _68_1982.FStar_Syntax_Syntax.index; FStar_Syntax_Syntax.sort = lb.FStar_Syntax_Syntax.lbtyp})
in (

let lb = (

let _68_1985 = lb
in {FStar_Syntax_Syntax.lbname = FStar_Util.Inl (x); FStar_Syntax_Syntax.lbunivs = _68_1985.FStar_Syntax_Syntax.lbunivs; FStar_Syntax_Syntax.lbtyp = _68_1985.FStar_Syntax_Syntax.lbtyp; FStar_Syntax_Syntax.lbeff = _68_1985.FStar_Syntax_Syntax.lbeff; FStar_Syntax_Syntax.lbdef = _68_1985.FStar_Syntax_Syntax.lbdef})
in (

let env = (FStar_TypeChecker_Env.push_let_binding env lb.FStar_Syntax_Syntax.lbname ([], lb.FStar_Syntax_Syntax.lbtyp))
in (env, lb))))) env))
in (match (_68_1991) with
| (env, lbs) -> begin
(

let bvs = (FStar_All.pipe_right lbs (FStar_List.map (fun lb -> (FStar_Util.left lb.FStar_Syntax_Syntax.lbname))))
in (

let _68_1997 = (tc_term env e2)
in (match (_68_1997) with
| (e2, cres, g2) -> begin
(

let guard = (FStar_TypeChecker_Rel.conj_guard g_lbs g2)
in (

let cres = (FStar_TypeChecker_Util.close_comp env bvs cres)
in (

let tres = (norm env cres.FStar_Syntax_Syntax.res_typ)
in (

let cres = (

let _68_2001 = cres
in {FStar_Syntax_Syntax.eff_name = _68_2001.FStar_Syntax_Syntax.eff_name; FStar_Syntax_Syntax.res_typ = tres; FStar_Syntax_Syntax.cflags = _68_2001.FStar_Syntax_Syntax.cflags; FStar_Syntax_Syntax.comp = _68_2001.FStar_Syntax_Syntax.comp})
in (

let _68_2006 = (FStar_Syntax_Subst.close_let_rec lbs e2)
in (match (_68_2006) with
| (lbs, e2) -> begin
(

let e = (FStar_Syntax_Syntax.mk (FStar_Syntax_Syntax.Tm_let (((true, lbs), e2))) (Some (tres.FStar_Syntax_Syntax.n)) top.FStar_Syntax_Syntax.pos)
in (match (topt) with
| Some (_68_2009) -> begin
(e, cres, guard)
end
| None -> begin
(

let _68_2012 = (check_no_escape None env bvs tres)
in (e, cres, guard))
end))
end))))))
end)))
end))
end))
end))
end))
end))
end
| _68_2015 -> begin
(FStar_All.failwith "Impossible")
end)))
and build_let_rec_env : Prims.bool  ->  FStar_TypeChecker_Env.env  ->  FStar_Syntax_Syntax.letbinding Prims.list  ->  (FStar_Syntax_Syntax.letbinding Prims.list * FStar_TypeChecker_Env.env_t) = (fun top_level env lbs -> (

let env0 = env
in (

let _68_2048 = (FStar_List.fold_left (fun _68_2022 lb -> (match (_68_2022) with
| (lbs, env) -> begin
(

let _68_2027 = (FStar_TypeChecker_Util.extract_let_rec_annotation env lb)
in (match (_68_2027) with
| (univ_vars, t, check_t) -> begin
(

let env = (FStar_TypeChecker_Env.push_univ_vars env univ_vars)
in (

let e = (FStar_Syntax_Util.unascribe lb.FStar_Syntax_Syntax.lbdef)
in (

let t = if (not (check_t)) then begin
t
end else begin
if (top_level && (not (env.FStar_TypeChecker_Env.generalize))) then begin
t
end else begin
(

let _68_2036 = (let _157_733 = (let _157_732 = (FStar_Syntax_Util.type_u ())
in (FStar_All.pipe_left Prims.fst _157_732))
in (tc_check_tot_or_gtot_term (

let _68_2030 = env0
in {FStar_TypeChecker_Env.solver = _68_2030.FStar_TypeChecker_Env.solver; FStar_TypeChecker_Env.range = _68_2030.FStar_TypeChecker_Env.range; FStar_TypeChecker_Env.curmodule = _68_2030.FStar_TypeChecker_Env.curmodule; FStar_TypeChecker_Env.gamma = _68_2030.FStar_TypeChecker_Env.gamma; FStar_TypeChecker_Env.gamma_cache = _68_2030.FStar_TypeChecker_Env.gamma_cache; FStar_TypeChecker_Env.modules = _68_2030.FStar_TypeChecker_Env.modules; FStar_TypeChecker_Env.expected_typ = _68_2030.FStar_TypeChecker_Env.expected_typ; FStar_TypeChecker_Env.sigtab = _68_2030.FStar_TypeChecker_Env.sigtab; FStar_TypeChecker_Env.is_pattern = _68_2030.FStar_TypeChecker_Env.is_pattern; FStar_TypeChecker_Env.instantiate_imp = _68_2030.FStar_TypeChecker_Env.instantiate_imp; FStar_TypeChecker_Env.effects = _68_2030.FStar_TypeChecker_Env.effects; FStar_TypeChecker_Env.generalize = _68_2030.FStar_TypeChecker_Env.generalize; FStar_TypeChecker_Env.letrecs = _68_2030.FStar_TypeChecker_Env.letrecs; FStar_TypeChecker_Env.top_level = _68_2030.FStar_TypeChecker_Env.top_level; FStar_TypeChecker_Env.check_uvars = true; FStar_TypeChecker_Env.use_eq = _68_2030.FStar_TypeChecker_Env.use_eq; FStar_TypeChecker_Env.is_iface = _68_2030.FStar_TypeChecker_Env.is_iface; FStar_TypeChecker_Env.admit = _68_2030.FStar_TypeChecker_Env.admit; FStar_TypeChecker_Env.default_effects = _68_2030.FStar_TypeChecker_Env.default_effects; FStar_TypeChecker_Env.type_of = _68_2030.FStar_TypeChecker_Env.type_of; FStar_TypeChecker_Env.universe_of = _68_2030.FStar_TypeChecker_Env.universe_of; FStar_TypeChecker_Env.use_bv_sorts = _68_2030.FStar_TypeChecker_Env.use_bv_sorts}) t _157_733))
in (match (_68_2036) with
| (t, _68_2034, g) -> begin
(

let _68_2037 = (FStar_TypeChecker_Rel.force_trivial_guard env0 g)
in (norm env0 t))
end))
end
end
in (

let env = if ((FStar_Syntax_Util.is_pure_or_ghost_function t) && (FStar_Options.should_verify env.FStar_TypeChecker_Env.curmodule.FStar_Ident.str)) then begin
(

let _68_2040 = env
in {FStar_TypeChecker_Env.solver = _68_2040.FStar_TypeChecker_Env.solver; FStar_TypeChecker_Env.range = _68_2040.FStar_TypeChecker_Env.range; FStar_TypeChecker_Env.curmodule = _68_2040.FStar_TypeChecker_Env.curmodule; FStar_TypeChecker_Env.gamma = _68_2040.FStar_TypeChecker_Env.gamma; FStar_TypeChecker_Env.gamma_cache = _68_2040.FStar_TypeChecker_Env.gamma_cache; FStar_TypeChecker_Env.modules = _68_2040.FStar_TypeChecker_Env.modules; FStar_TypeChecker_Env.expected_typ = _68_2040.FStar_TypeChecker_Env.expected_typ; FStar_TypeChecker_Env.sigtab = _68_2040.FStar_TypeChecker_Env.sigtab; FStar_TypeChecker_Env.is_pattern = _68_2040.FStar_TypeChecker_Env.is_pattern; FStar_TypeChecker_Env.instantiate_imp = _68_2040.FStar_TypeChecker_Env.instantiate_imp; FStar_TypeChecker_Env.effects = _68_2040.FStar_TypeChecker_Env.effects; FStar_TypeChecker_Env.generalize = _68_2040.FStar_TypeChecker_Env.generalize; FStar_TypeChecker_Env.letrecs = ((lb.FStar_Syntax_Syntax.lbname, t))::env.FStar_TypeChecker_Env.letrecs; FStar_TypeChecker_Env.top_level = _68_2040.FStar_TypeChecker_Env.top_level; FStar_TypeChecker_Env.check_uvars = _68_2040.FStar_TypeChecker_Env.check_uvars; FStar_TypeChecker_Env.use_eq = _68_2040.FStar_TypeChecker_Env.use_eq; FStar_TypeChecker_Env.is_iface = _68_2040.FStar_TypeChecker_Env.is_iface; FStar_TypeChecker_Env.admit = _68_2040.FStar_TypeChecker_Env.admit; FStar_TypeChecker_Env.default_effects = _68_2040.FStar_TypeChecker_Env.default_effects; FStar_TypeChecker_Env.type_of = _68_2040.FStar_TypeChecker_Env.type_of; FStar_TypeChecker_Env.universe_of = _68_2040.FStar_TypeChecker_Env.universe_of; FStar_TypeChecker_Env.use_bv_sorts = _68_2040.FStar_TypeChecker_Env.use_bv_sorts})
end else begin
(FStar_TypeChecker_Env.push_let_binding env lb.FStar_Syntax_Syntax.lbname ([], t))
end
in (

let lb = (

let _68_2043 = lb
in {FStar_Syntax_Syntax.lbname = _68_2043.FStar_Syntax_Syntax.lbname; FStar_Syntax_Syntax.lbunivs = univ_vars; FStar_Syntax_Syntax.lbtyp = t; FStar_Syntax_Syntax.lbeff = _68_2043.FStar_Syntax_Syntax.lbeff; FStar_Syntax_Syntax.lbdef = e})
in ((lb)::lbs, env))))))
end))
end)) ([], env) lbs)
in (match (_68_2048) with
| (lbs, env) -> begin
((FStar_List.rev lbs), env)
end))))
and check_let_recs : FStar_TypeChecker_Env.env_t  ->  FStar_Syntax_Syntax.letbinding Prims.list  ->  (FStar_Syntax_Syntax.letbinding Prims.list * FStar_TypeChecker_Env.guard_t) = (fun env lbs -> (

let _68_2061 = (let _157_738 = (FStar_All.pipe_right lbs (FStar_List.map (fun lb -> (

let _68_2055 = (let _157_737 = (FStar_TypeChecker_Env.set_expected_typ env lb.FStar_Syntax_Syntax.lbtyp)
in (tc_tot_or_gtot_term _157_737 lb.FStar_Syntax_Syntax.lbdef))
in (match (_68_2055) with
| (e, c, g) -> begin
(

let _68_2056 = if (not ((FStar_Syntax_Util.is_total_lcomp c))) then begin
(Prims.raise (FStar_Syntax_Syntax.Error (("Expected let rec to be a Tot term; got effect GTot", e.FStar_Syntax_Syntax.pos))))
end else begin
()
end
in (

let lb = (FStar_Syntax_Util.mk_letbinding lb.FStar_Syntax_Syntax.lbname lb.FStar_Syntax_Syntax.lbunivs lb.FStar_Syntax_Syntax.lbtyp FStar_Syntax_Const.effect_Tot_lid e)
in (lb, g)))
end)))))
in (FStar_All.pipe_right _157_738 FStar_List.unzip))
in (match (_68_2061) with
| (lbs, gs) -> begin
(

let g_lbs = (FStar_List.fold_right FStar_TypeChecker_Rel.conj_guard gs FStar_TypeChecker_Rel.trivial_guard)
in (lbs, g_lbs))
end)))
and check_let_bound_def : Prims.bool  ->  FStar_TypeChecker_Env.env  ->  FStar_Syntax_Syntax.letbinding  ->  (FStar_Syntax_Syntax.term * FStar_Syntax_Syntax.univ_names * FStar_Syntax_Syntax.lcomp * FStar_TypeChecker_Env.guard_t * Prims.bool) = (fun top_level env lb -> (

let _68_2069 = (FStar_TypeChecker_Env.clear_expected_typ env)
in (match (_68_2069) with
| (env1, _68_2068) -> begin
(

let e1 = lb.FStar_Syntax_Syntax.lbdef
in (

let _68_2075 = (check_lbtyp top_level env lb)
in (match (_68_2075) with
| (topt, wf_annot, univ_vars, env1) -> begin
(

let _68_2076 = if ((not (top_level)) && (univ_vars <> [])) then begin
(Prims.raise (FStar_Syntax_Syntax.Error (("Inner let-bound definitions cannot be universe polymorphic", e1.FStar_Syntax_Syntax.pos))))
end else begin
()
end
in (

let _68_2083 = (tc_maybe_toplevel_term (

let _68_2078 = env1
in {FStar_TypeChecker_Env.solver = _68_2078.FStar_TypeChecker_Env.solver; FStar_TypeChecker_Env.range = _68_2078.FStar_TypeChecker_Env.range; FStar_TypeChecker_Env.curmodule = _68_2078.FStar_TypeChecker_Env.curmodule; FStar_TypeChecker_Env.gamma = _68_2078.FStar_TypeChecker_Env.gamma; FStar_TypeChecker_Env.gamma_cache = _68_2078.FStar_TypeChecker_Env.gamma_cache; FStar_TypeChecker_Env.modules = _68_2078.FStar_TypeChecker_Env.modules; FStar_TypeChecker_Env.expected_typ = _68_2078.FStar_TypeChecker_Env.expected_typ; FStar_TypeChecker_Env.sigtab = _68_2078.FStar_TypeChecker_Env.sigtab; FStar_TypeChecker_Env.is_pattern = _68_2078.FStar_TypeChecker_Env.is_pattern; FStar_TypeChecker_Env.instantiate_imp = _68_2078.FStar_TypeChecker_Env.instantiate_imp; FStar_TypeChecker_Env.effects = _68_2078.FStar_TypeChecker_Env.effects; FStar_TypeChecker_Env.generalize = _68_2078.FStar_TypeChecker_Env.generalize; FStar_TypeChecker_Env.letrecs = _68_2078.FStar_TypeChecker_Env.letrecs; FStar_TypeChecker_Env.top_level = top_level; FStar_TypeChecker_Env.check_uvars = _68_2078.FStar_TypeChecker_Env.check_uvars; FStar_TypeChecker_Env.use_eq = _68_2078.FStar_TypeChecker_Env.use_eq; FStar_TypeChecker_Env.is_iface = _68_2078.FStar_TypeChecker_Env.is_iface; FStar_TypeChecker_Env.admit = _68_2078.FStar_TypeChecker_Env.admit; FStar_TypeChecker_Env.default_effects = _68_2078.FStar_TypeChecker_Env.default_effects; FStar_TypeChecker_Env.type_of = _68_2078.FStar_TypeChecker_Env.type_of; FStar_TypeChecker_Env.universe_of = _68_2078.FStar_TypeChecker_Env.universe_of; FStar_TypeChecker_Env.use_bv_sorts = _68_2078.FStar_TypeChecker_Env.use_bv_sorts}) e1)
in (match (_68_2083) with
| (e1, c1, g1) -> begin
(

let _68_2087 = (let _157_745 = (FStar_TypeChecker_Env.set_range env1 e1.FStar_Syntax_Syntax.pos)
in (FStar_TypeChecker_Util.strengthen_precondition (Some ((fun _68_2084 -> (match (()) with
| () -> begin
FStar_TypeChecker_Errors.ill_kinded_type
end)))) _157_745 e1 c1 wf_annot))
in (match (_68_2087) with
| (c1, guard_f) -> begin
(

let g1 = (FStar_TypeChecker_Rel.conj_guard g1 guard_f)
in (

let _68_2089 = if (FStar_TypeChecker_Env.debug env FStar_Options.Extreme) then begin
(let _157_746 = (FStar_TypeChecker_Rel.guard_to_string env g1)
in (FStar_Util.print1 "checked top-level def, guard is %s\n" _157_746))
end else begin
()
end
in (let _157_747 = (FStar_Option.isSome topt)
in (e1, univ_vars, c1, g1, _157_747))))
end))
end)))
end)))
end)))
and check_lbtyp : Prims.bool  ->  FStar_TypeChecker_Env.env  ->  FStar_Syntax_Syntax.letbinding  ->  (FStar_Syntax_Syntax.typ Prims.option * FStar_TypeChecker_Env.guard_t * FStar_Syntax_Syntax.univ_names * FStar_TypeChecker_Env.env) = (fun top_level env lb -> (

let t = (FStar_Syntax_Subst.compress lb.FStar_Syntax_Syntax.lbtyp)
in (match (t.FStar_Syntax_Syntax.n) with
| FStar_Syntax_Syntax.Tm_unknown -> begin
(

let _68_2096 = if (lb.FStar_Syntax_Syntax.lbunivs <> []) then begin
(FStar_All.failwith "Impossible: non-empty universe variables but the type is unknown")
end else begin
()
end
in (None, FStar_TypeChecker_Rel.trivial_guard, [], env))
end
| _68_2099 -> begin
(

let _68_2102 = (FStar_Syntax_Subst.open_univ_vars lb.FStar_Syntax_Syntax.lbunivs t)
in (match (_68_2102) with
| (univ_vars, t) -> begin
(

let env1 = (FStar_TypeChecker_Env.push_univ_vars env univ_vars)
in if (top_level && (not (env.FStar_TypeChecker_Env.generalize))) then begin
(let _157_751 = (FStar_TypeChecker_Env.set_expected_typ env1 t)
in (Some (t), FStar_TypeChecker_Rel.trivial_guard, univ_vars, _157_751))
end else begin
(

let _68_2107 = (FStar_Syntax_Util.type_u ())
in (match (_68_2107) with
| (k, _68_2106) -> begin
(

let _68_2112 = (tc_check_tot_or_gtot_term env1 t k)
in (match (_68_2112) with
| (t, _68_2110, g) -> begin
(

let _68_2113 = if (FStar_TypeChecker_Env.debug env FStar_Options.Medium) then begin
(let _157_754 = (let _157_752 = (FStar_Syntax_Syntax.range_of_lbname lb.FStar_Syntax_Syntax.lbname)
in (FStar_Range.string_of_range _157_752))
in (let _157_753 = (FStar_Syntax_Print.term_to_string t)
in (FStar_Util.print2 "(%s) Checked type annotation %s\n" _157_754 _157_753)))
end else begin
()
end
in (

let t = (norm env1 t)
in (let _157_755 = (FStar_TypeChecker_Env.set_expected_typ env1 t)
in (Some (t), g, univ_vars, _157_755))))
end))
end))
end)
end))
end)))
and tc_binder : FStar_TypeChecker_Env.env  ->  (FStar_Syntax_Syntax.bv * FStar_Syntax_Syntax.arg_qualifier Prims.option)  ->  ((FStar_Syntax_Syntax.bv * FStar_Syntax_Syntax.arg_qualifier Prims.option) * FStar_TypeChecker_Env.env * FStar_TypeChecker_Env.guard_t * FStar_Syntax_Syntax.universe) = (fun env _68_2119 -> (match (_68_2119) with
| (x, imp) -> begin
(

let _68_2122 = (FStar_Syntax_Util.type_u ())
in (match (_68_2122) with
| (tu, u) -> begin
(

let _68_2127 = (tc_check_tot_or_gtot_term env x.FStar_Syntax_Syntax.sort tu)
in (match (_68_2127) with
| (t, _68_2125, g) -> begin
(

let x = ((

let _68_2128 = x
in {FStar_Syntax_Syntax.ppname = _68_2128.FStar_Syntax_Syntax.ppname; FStar_Syntax_Syntax.index = _68_2128.FStar_Syntax_Syntax.index; FStar_Syntax_Syntax.sort = t}), imp)
in (

let _68_2131 = if (FStar_TypeChecker_Env.debug env FStar_Options.High) then begin
(let _157_759 = (FStar_Syntax_Print.bv_to_string (Prims.fst x))
in (let _157_758 = (FStar_Syntax_Print.term_to_string t)
in (FStar_Util.print2 "Pushing binder %s at type %s\n" _157_759 _157_758)))
end else begin
()
end
in (let _157_760 = (maybe_push_binding env x)
in (x, _157_760, g, u))))
end))
end))
end))
and tc_binders : FStar_TypeChecker_Env.env  ->  FStar_Syntax_Syntax.binders  ->  ((FStar_Syntax_Syntax.bv * FStar_Syntax_Syntax.arg_qualifier Prims.option) Prims.list * FStar_TypeChecker_Env.env * FStar_TypeChecker_Env.guard_t * FStar_Syntax_Syntax.universe Prims.list) = (fun env bs -> (

let rec aux = (fun env bs -> (match (bs) with
| [] -> begin
([], env, FStar_TypeChecker_Rel.trivial_guard, [])
end
| b::bs -> begin
(

let _68_2146 = (tc_binder env b)
in (match (_68_2146) with
| (b, env', g, u) -> begin
(

let _68_2151 = (aux env' bs)
in (match (_68_2151) with
| (bs, env', g', us) -> begin
(let _157_768 = (let _157_767 = (FStar_TypeChecker_Rel.close_guard ((b)::[]) g')
in (FStar_TypeChecker_Rel.conj_guard g _157_767))
in ((b)::bs, env', _157_768, (u)::us))
end))
end))
end))
in (aux env bs)))
and tc_pats : FStar_TypeChecker_Env.env  ->  FStar_Syntax_Syntax.args Prims.list  ->  (FStar_Syntax_Syntax.args Prims.list * FStar_TypeChecker_Env.guard_t) = (fun env pats -> (

let tc_args = (fun env args -> (FStar_List.fold_right (fun _68_2159 _68_2162 -> (match ((_68_2159, _68_2162)) with
| ((t, imp), (args, g)) -> begin
(

let _68_2167 = (tc_term env t)
in (match (_68_2167) with
| (t, _68_2165, g') -> begin
(let _157_777 = (FStar_TypeChecker_Rel.conj_guard g g')
in (((t, imp))::args, _157_777))
end))
end)) args ([], FStar_TypeChecker_Rel.trivial_guard)))
in (FStar_List.fold_right (fun p _68_2171 -> (match (_68_2171) with
| (pats, g) -> begin
(

let _68_2174 = (tc_args env p)
in (match (_68_2174) with
| (args, g') -> begin
(let _157_780 = (FStar_TypeChecker_Rel.conj_guard g g')
in ((args)::pats, _157_780))
end))
end)) pats ([], FStar_TypeChecker_Rel.trivial_guard))))
and tc_tot_or_gtot_term : FStar_TypeChecker_Env.env  ->  FStar_Syntax_Syntax.term  ->  (FStar_Syntax_Syntax.term * FStar_Syntax_Syntax.lcomp * FStar_TypeChecker_Env.guard_t) = (fun env e -> (

let _68_2180 = (tc_maybe_toplevel_term env e)
in (match (_68_2180) with
| (e, c, g) -> begin
if (FStar_Syntax_Util.is_tot_or_gtot_lcomp c) then begin
(e, c, g)
end else begin
(

let g = (FStar_TypeChecker_Rel.solve_deferred_constraints env g)
in (

let c = (c.FStar_Syntax_Syntax.comp ())
in (

let _68_2183 = if (FStar_TypeChecker_Env.debug env FStar_Options.High) then begin
(let _157_783 = (FStar_Syntax_Print.comp_to_string c)
in (FStar_Util.print1 "About to normalize %s\n" _157_783))
end else begin
()
end
in (

let c = (norm_c env c)
in (

let _68_2188 = if (FStar_TypeChecker_Util.is_pure_effect env (FStar_Syntax_Util.comp_effect_name c)) then begin
(let _157_784 = (FStar_Syntax_Syntax.mk_Total (FStar_Syntax_Util.comp_result c))
in (_157_784, false))
end else begin
(let _157_785 = (FStar_Syntax_Syntax.mk_GTotal (FStar_Syntax_Util.comp_result c))
in (_157_785, true))
end
in (match (_68_2188) with
| (target_comp, allow_ghost) -> begin
(match ((FStar_TypeChecker_Rel.sub_comp env c target_comp)) with
| Some (g') -> begin
(let _157_786 = (FStar_TypeChecker_Rel.conj_guard g g')
in (e, (FStar_Syntax_Util.lcomp_of_comp target_comp), _157_786))
end
| _68_2192 -> begin
if allow_ghost then begin
(let _157_789 = (let _157_788 = (let _157_787 = (FStar_TypeChecker_Errors.expected_ghost_expression e c)
in (_157_787, e.FStar_Syntax_Syntax.pos))
in FStar_Syntax_Syntax.Error (_157_788))
in (Prims.raise _157_789))
end else begin
(let _157_792 = (let _157_791 = (let _157_790 = (FStar_TypeChecker_Errors.expected_pure_expression e c)
in (_157_790, e.FStar_Syntax_Syntax.pos))
in FStar_Syntax_Syntax.Error (_157_791))
in (Prims.raise _157_792))
end
end)
end))))))
end
end)))
and tc_check_tot_or_gtot_term : FStar_TypeChecker_Env.env  ->  FStar_Syntax_Syntax.term  ->  FStar_Syntax_Syntax.typ  ->  (FStar_Syntax_Syntax.term * FStar_Syntax_Syntax.lcomp * FStar_TypeChecker_Env.guard_t) = (fun env e t -> (

let env = (FStar_TypeChecker_Env.set_expected_typ env t)
in (tc_tot_or_gtot_term env e)))


let tc_trivial_guard : FStar_TypeChecker_Env.env  ->  FStar_Syntax_Syntax.term  ->  (FStar_Syntax_Syntax.term * FStar_Syntax_Syntax.lcomp) = (fun env t -> (

let _68_2202 = (tc_tot_or_gtot_term env t)
in (match (_68_2202) with
| (t, c, g) -> begin
(

let _68_2203 = (FStar_TypeChecker_Rel.force_trivial_guard env g)
in (t, c))
end)))


let tc_check_trivial_guard : FStar_TypeChecker_Env.env  ->  FStar_Syntax_Syntax.term  ->  FStar_Syntax_Syntax.typ  ->  FStar_Syntax_Syntax.term = (fun env t k -> (

let _68_2211 = (tc_check_tot_or_gtot_term env t k)
in (match (_68_2211) with
| (t, c, g) -> begin
(

let _68_2212 = (FStar_TypeChecker_Rel.force_trivial_guard env g)
in t)
end)))


let check_and_gen : FStar_TypeChecker_Env.env  ->  FStar_Syntax_Syntax.term  ->  FStar_Syntax_Syntax.typ  ->  FStar_Syntax_Syntax.tscheme = (fun env t k -> (let _157_812 = (tc_check_trivial_guard env t k)
in (FStar_TypeChecker_Util.generalize_universes env _157_812)))


let check_nogen = (fun env t k -> (

let t = (tc_check_trivial_guard env t k)
in (let _157_816 = (FStar_TypeChecker_Normalize.normalize ((FStar_TypeChecker_Normalize.Beta)::[]) env t)
in ([], _157_816))))


let tc_tparams : FStar_TypeChecker_Env.env  ->  FStar_Syntax_Syntax.binders  ->  (FStar_Syntax_Syntax.binders * FStar_TypeChecker_Env.env * FStar_Syntax_Syntax.universes) = (fun env tps -> (

let _68_2227 = (tc_binders env tps)
in (match (_68_2227) with
| (tps, env, g, us) -> begin
(

let _68_2228 = (FStar_TypeChecker_Rel.force_trivial_guard env g)
in (tps, env, us))
end)))


let monad_signature : FStar_TypeChecker_Env.env  ->  FStar_Ident.lident  ->  FStar_Syntax_Syntax.term  ->  (FStar_Syntax_Syntax.bv * FStar_Syntax_Syntax.term) = (fun env m s -> (

let fail = (fun _68_2234 -> (match (()) with
| () -> begin
(let _157_831 = (let _157_830 = (let _157_829 = (FStar_TypeChecker_Errors.unexpected_signature_for_monad env m s)
in (_157_829, (FStar_Ident.range_of_lid m)))
in FStar_Syntax_Syntax.Error (_157_830))
in (Prims.raise _157_831))
end))
in (

let s = (FStar_Syntax_Subst.compress s)
in (match (s.FStar_Syntax_Syntax.n) with
| FStar_Syntax_Syntax.Tm_arrow (bs, c) -> begin
(

let bs = (FStar_Syntax_Subst.open_binders bs)
in (match (bs) with
| (a, _68_2251)::(wp, _68_2247)::(_wlp, _68_2243)::[] -> begin
(a, wp.FStar_Syntax_Syntax.sort)
end
| _68_2255 -> begin
(fail ())
end))
end
| _68_2257 -> begin
(fail ())
end))))


let open_univ_vars : FStar_Syntax_Syntax.univ_names  ->  (FStar_Syntax_Syntax.bv * FStar_Syntax_Syntax.arg_qualifier Prims.option) Prims.list  ->  FStar_Syntax_Syntax.comp  ->  (FStar_Syntax_Syntax.univ_names * (FStar_Syntax_Syntax.bv * FStar_Syntax_Syntax.arg_qualifier Prims.option) Prims.list * FStar_Syntax_Syntax.comp) = (fun uvs binders c -> (match (binders) with
| [] -> begin
(

let _68_2264 = (FStar_Syntax_Subst.open_univ_vars_comp uvs c)
in (match (_68_2264) with
| (uvs, c) -> begin
(uvs, [], c)
end))
end
| _68_2266 -> begin
(

let t' = (FStar_Syntax_Util.arrow binders c)
in (

let _68_2270 = (FStar_Syntax_Subst.open_univ_vars uvs t')
in (match (_68_2270) with
| (uvs, t') -> begin
(match ((let _157_838 = (FStar_Syntax_Subst.compress t')
in _157_838.FStar_Syntax_Syntax.n)) with
| FStar_Syntax_Syntax.Tm_arrow (binders, c) -> begin
(uvs, binders, c)
end
| _68_2276 -> begin
(FStar_All.failwith "Impossible")
end)
end)))
end))


let open_effect_signature : FStar_TypeChecker_Env.env  ->  FStar_Ident.lident  ->  FStar_Syntax_Syntax.term  ->  (FStar_Syntax_Syntax.bv * FStar_Syntax_Syntax.term) = (fun env mname signature -> (

let fail = (fun t -> (let _157_849 = (let _157_848 = (let _157_847 = (FStar_TypeChecker_Errors.unexpected_signature_for_monad env mname t)
in (_157_847, (FStar_Ident.range_of_lid mname)))
in FStar_Syntax_Syntax.Error (_157_848))
in (Prims.raise _157_849)))
in (match ((let _157_850 = (FStar_Syntax_Subst.compress signature)
in _157_850.FStar_Syntax_Syntax.n)) with
| FStar_Syntax_Syntax.Tm_arrow (bs, c) -> begin
(

let bs = (FStar_Syntax_Subst.open_binders bs)
in (match (bs) with
| (a, _68_2297)::(wp, _68_2293)::(_wlp, _68_2289)::[] -> begin
(a, wp.FStar_Syntax_Syntax.sort)
end
| _68_2301 -> begin
(fail signature)
end))
end
| _68_2303 -> begin
(fail signature)
end)))


let open_effect_decl : FStar_TypeChecker_Env.env  ->  FStar_Syntax_Syntax.eff_decl  ->  (FStar_Syntax_Syntax.eff_decl * FStar_Syntax_Syntax.bv * FStar_Syntax_Syntax.term) = (fun env ed -> (

let _68_2308 = (open_effect_signature env ed.FStar_Syntax_Syntax.mname ed.FStar_Syntax_Syntax.signature)
in (match (_68_2308) with
| (a, wp) -> begin
(

let ed = (match (ed.FStar_Syntax_Syntax.binders) with
| [] -> begin
ed
end
| _68_2311 -> begin
(

let opening = (FStar_Syntax_Subst.opening_of_binders ed.FStar_Syntax_Syntax.binders)
in (

let op = (fun ts -> (

let _68_2315 = ()
in (

let t0 = (Prims.snd ts)
in (

let t1 = (FStar_Syntax_Subst.subst opening (Prims.snd ts))
in ([], t1)))))
in (

let _68_2319 = ed
in (let _157_869 = (op ed.FStar_Syntax_Syntax.ret)
in (let _157_868 = (op ed.FStar_Syntax_Syntax.bind_wp)
in (let _157_867 = (op ed.FStar_Syntax_Syntax.bind_wlp)
in (let _157_866 = (op ed.FStar_Syntax_Syntax.if_then_else)
in (let _157_865 = (op ed.FStar_Syntax_Syntax.ite_wp)
in (let _157_864 = (op ed.FStar_Syntax_Syntax.ite_wlp)
in (let _157_863 = (op ed.FStar_Syntax_Syntax.wp_binop)
in (let _157_862 = (op ed.FStar_Syntax_Syntax.wp_as_type)
in (let _157_861 = (op ed.FStar_Syntax_Syntax.close_wp)
in (let _157_860 = (op ed.FStar_Syntax_Syntax.assert_p)
in (let _157_859 = (op ed.FStar_Syntax_Syntax.assume_p)
in (let _157_858 = (op ed.FStar_Syntax_Syntax.null_wp)
in (let _157_857 = (op ed.FStar_Syntax_Syntax.trivial)
in {FStar_Syntax_Syntax.qualifiers = _68_2319.FStar_Syntax_Syntax.qualifiers; FStar_Syntax_Syntax.mname = _68_2319.FStar_Syntax_Syntax.mname; FStar_Syntax_Syntax.univs = _68_2319.FStar_Syntax_Syntax.univs; FStar_Syntax_Syntax.binders = _68_2319.FStar_Syntax_Syntax.binders; FStar_Syntax_Syntax.signature = _68_2319.FStar_Syntax_Syntax.signature; FStar_Syntax_Syntax.ret = _157_869; FStar_Syntax_Syntax.bind_wp = _157_868; FStar_Syntax_Syntax.bind_wlp = _157_867; FStar_Syntax_Syntax.if_then_else = _157_866; FStar_Syntax_Syntax.ite_wp = _157_865; FStar_Syntax_Syntax.ite_wlp = _157_864; FStar_Syntax_Syntax.wp_binop = _157_863; FStar_Syntax_Syntax.wp_as_type = _157_862; FStar_Syntax_Syntax.close_wp = _157_861; FStar_Syntax_Syntax.assert_p = _157_860; FStar_Syntax_Syntax.assume_p = _157_859; FStar_Syntax_Syntax.null_wp = _157_858; FStar_Syntax_Syntax.trivial = _157_857}))))))))))))))))
end)
in (ed, a, wp))
end)))


let tc_eff_decl : FStar_TypeChecker_Env.env  ->  FStar_Syntax_Syntax.eff_decl  ->  FStar_Syntax_Syntax.eff_decl = (fun env0 ed -> (

let _68_2324 = ()
in (

let _68_2328 = (FStar_Syntax_Subst.open_term ed.FStar_Syntax_Syntax.binders ed.FStar_Syntax_Syntax.signature)
in (match (_68_2328) with
| (binders_un, signature_un) -> begin
(

let _68_2333 = (tc_tparams env0 binders_un)
in (match (_68_2333) with
| (binders, env, _68_2332) -> begin
(

let _68_2337 = (tc_trivial_guard env signature_un)
in (match (_68_2337) with
| (signature, _68_2336) -> begin
(

let ed = (

let _68_2338 = ed
in {FStar_Syntax_Syntax.qualifiers = _68_2338.FStar_Syntax_Syntax.qualifiers; FStar_Syntax_Syntax.mname = _68_2338.FStar_Syntax_Syntax.mname; FStar_Syntax_Syntax.univs = _68_2338.FStar_Syntax_Syntax.univs; FStar_Syntax_Syntax.binders = binders; FStar_Syntax_Syntax.signature = signature; FStar_Syntax_Syntax.ret = _68_2338.FStar_Syntax_Syntax.ret; FStar_Syntax_Syntax.bind_wp = _68_2338.FStar_Syntax_Syntax.bind_wp; FStar_Syntax_Syntax.bind_wlp = _68_2338.FStar_Syntax_Syntax.bind_wlp; FStar_Syntax_Syntax.if_then_else = _68_2338.FStar_Syntax_Syntax.if_then_else; FStar_Syntax_Syntax.ite_wp = _68_2338.FStar_Syntax_Syntax.ite_wp; FStar_Syntax_Syntax.ite_wlp = _68_2338.FStar_Syntax_Syntax.ite_wlp; FStar_Syntax_Syntax.wp_binop = _68_2338.FStar_Syntax_Syntax.wp_binop; FStar_Syntax_Syntax.wp_as_type = _68_2338.FStar_Syntax_Syntax.wp_as_type; FStar_Syntax_Syntax.close_wp = _68_2338.FStar_Syntax_Syntax.close_wp; FStar_Syntax_Syntax.assert_p = _68_2338.FStar_Syntax_Syntax.assert_p; FStar_Syntax_Syntax.assume_p = _68_2338.FStar_Syntax_Syntax.assume_p; FStar_Syntax_Syntax.null_wp = _68_2338.FStar_Syntax_Syntax.null_wp; FStar_Syntax_Syntax.trivial = _68_2338.FStar_Syntax_Syntax.trivial})
in (

let _68_2344 = (open_effect_decl env ed)
in (match (_68_2344) with
| (ed, a, wp_a) -> begin
(

let get_effect_signature = (fun _68_2346 -> (match (()) with
| () -> begin
(

let _68_2350 = (tc_trivial_guard env signature_un)
in (match (_68_2350) with
| (signature, _68_2349) -> begin
(open_effect_signature env ed.FStar_Syntax_Syntax.mname signature)
end))
end))
in (

let env = (let _157_876 = (FStar_Syntax_Syntax.new_bv None ed.FStar_Syntax_Syntax.signature)
in (FStar_TypeChecker_Env.push_bv env _157_876))
in (

let _68_2352 = if (FStar_All.pipe_left (FStar_TypeChecker_Env.debug env0) (FStar_Options.Other ("ED"))) then begin
(let _157_879 = (FStar_Syntax_Print.lid_to_string ed.FStar_Syntax_Syntax.mname)
in (let _157_878 = (FStar_Syntax_Print.binders_to_string " " ed.FStar_Syntax_Syntax.binders)
in (let _157_877 = (FStar_Syntax_Print.term_to_string ed.FStar_Syntax_Syntax.signature)
in (FStar_Util.print3 "Checked effect signature: %s %s : %s\n" _157_879 _157_878 _157_877))))
end else begin
()
end
in (

let check_and_gen' = (fun env _68_2359 k -> (match (_68_2359) with
| (_68_2357, t) -> begin
(check_and_gen env t k)
end))
in (

let ret = (

let expected_k = (let _157_891 = (let _157_889 = (FStar_Syntax_Syntax.mk_binder a)
in (let _157_888 = (let _157_887 = (let _157_886 = (FStar_Syntax_Syntax.bv_to_name a)
in (FStar_Syntax_Syntax.null_binder _157_886))
in (_157_887)::[])
in (_157_889)::_157_888))
in (let _157_890 = (FStar_Syntax_Syntax.mk_GTotal wp_a)
in (FStar_Syntax_Util.arrow _157_891 _157_890)))
in (check_and_gen' env ed.FStar_Syntax_Syntax.ret expected_k))
in (

let bind_wp = (

let wlp_a = wp_a
in (

let _68_2366 = (get_effect_signature ())
in (match (_68_2366) with
| (b, wp_b) -> begin
(

let a_wp_b = (let _157_895 = (let _157_893 = (let _157_892 = (FStar_Syntax_Syntax.bv_to_name a)
in (FStar_Syntax_Syntax.null_binder _157_892))
in (_157_893)::[])
in (let _157_894 = (FStar_Syntax_Syntax.mk_Total wp_b)
in (FStar_Syntax_Util.arrow _157_895 _157_894)))
in (

let a_wlp_b = a_wp_b
in (

let expected_k = (let _157_908 = (let _157_906 = (FStar_Syntax_Syntax.mk_binder a)
in (let _157_905 = (let _157_904 = (FStar_Syntax_Syntax.mk_binder b)
in (let _157_903 = (let _157_902 = (FStar_Syntax_Syntax.null_binder wp_a)
in (let _157_901 = (let _157_900 = (FStar_Syntax_Syntax.null_binder wlp_a)
in (let _157_899 = (let _157_898 = (FStar_Syntax_Syntax.null_binder a_wp_b)
in (let _157_897 = (let _157_896 = (FStar_Syntax_Syntax.null_binder a_wlp_b)
in (_157_896)::[])
in (_157_898)::_157_897))
in (_157_900)::_157_899))
in (_157_902)::_157_901))
in (_157_904)::_157_903))
in (_157_906)::_157_905))
in (let _157_907 = (FStar_Syntax_Syntax.mk_Total wp_b)
in (FStar_Syntax_Util.arrow _157_908 _157_907)))
in (check_and_gen' env ed.FStar_Syntax_Syntax.bind_wp expected_k))))
end)))
in (

let bind_wlp = (

let wlp_a = wp_a
in (

let _68_2374 = (get_effect_signature ())
in (match (_68_2374) with
| (b, wlp_b) -> begin
(

let a_wlp_b = (let _157_912 = (let _157_910 = (let _157_909 = (FStar_Syntax_Syntax.bv_to_name a)
in (FStar_Syntax_Syntax.null_binder _157_909))
in (_157_910)::[])
in (let _157_911 = (FStar_Syntax_Syntax.mk_Total wlp_b)
in (FStar_Syntax_Util.arrow _157_912 _157_911)))
in (

let expected_k = (let _157_921 = (let _157_919 = (FStar_Syntax_Syntax.mk_binder a)
in (let _157_918 = (let _157_917 = (FStar_Syntax_Syntax.mk_binder b)
in (let _157_916 = (let _157_915 = (FStar_Syntax_Syntax.null_binder wlp_a)
in (let _157_914 = (let _157_913 = (FStar_Syntax_Syntax.null_binder a_wlp_b)
in (_157_913)::[])
in (_157_915)::_157_914))
in (_157_917)::_157_916))
in (_157_919)::_157_918))
in (let _157_920 = (FStar_Syntax_Syntax.mk_Total wlp_b)
in (FStar_Syntax_Util.arrow _157_921 _157_920)))
in (check_and_gen' env ed.FStar_Syntax_Syntax.bind_wlp expected_k)))
end)))
in (

let if_then_else = (

let p = (let _157_923 = (let _157_922 = (FStar_Syntax_Util.type_u ())
in (FStar_All.pipe_right _157_922 Prims.fst))
in (FStar_Syntax_Syntax.new_bv (Some ((FStar_Ident.range_of_lid ed.FStar_Syntax_Syntax.mname))) _157_923))
in (

let expected_k = (let _157_932 = (let _157_930 = (FStar_Syntax_Syntax.mk_binder a)
in (let _157_929 = (let _157_928 = (FStar_Syntax_Syntax.mk_binder p)
in (let _157_927 = (let _157_926 = (FStar_Syntax_Syntax.null_binder wp_a)
in (let _157_925 = (let _157_924 = (FStar_Syntax_Syntax.null_binder wp_a)
in (_157_924)::[])
in (_157_926)::_157_925))
in (_157_928)::_157_927))
in (_157_930)::_157_929))
in (let _157_931 = (FStar_Syntax_Syntax.mk_Total wp_a)
in (FStar_Syntax_Util.arrow _157_932 _157_931)))
in (check_and_gen' env ed.FStar_Syntax_Syntax.if_then_else expected_k)))
in (

let ite_wp = (

let wlp_a = wp_a
in (

let expected_k = (let _157_939 = (let _157_937 = (FStar_Syntax_Syntax.mk_binder a)
in (let _157_936 = (let _157_935 = (FStar_Syntax_Syntax.null_binder wlp_a)
in (let _157_934 = (let _157_933 = (FStar_Syntax_Syntax.null_binder wp_a)
in (_157_933)::[])
in (_157_935)::_157_934))
in (_157_937)::_157_936))
in (let _157_938 = (FStar_Syntax_Syntax.mk_Total wp_a)
in (FStar_Syntax_Util.arrow _157_939 _157_938)))
in (check_and_gen' env ed.FStar_Syntax_Syntax.ite_wp expected_k)))
in (

let ite_wlp = (

let wlp_a = wp_a
in (

let expected_k = (let _157_944 = (let _157_942 = (FStar_Syntax_Syntax.mk_binder a)
in (let _157_941 = (let _157_940 = (FStar_Syntax_Syntax.null_binder wlp_a)
in (_157_940)::[])
in (_157_942)::_157_941))
in (let _157_943 = (FStar_Syntax_Syntax.mk_Total wlp_a)
in (FStar_Syntax_Util.arrow _157_944 _157_943)))
in (check_and_gen' env ed.FStar_Syntax_Syntax.ite_wlp expected_k)))
in (

let wp_binop = (

let bin_op = (

let _68_2389 = (FStar_Syntax_Util.type_u ())
in (match (_68_2389) with
| (t1, u1) -> begin
(

let _68_2392 = (FStar_Syntax_Util.type_u ())
in (match (_68_2392) with
| (t2, u2) -> begin
(

let t = (let _157_945 = (FStar_TypeChecker_Env.get_range env)
in (FStar_Syntax_Syntax.mk (FStar_Syntax_Syntax.Tm_type (FStar_Syntax_Syntax.U_max ((u1)::(u2)::[]))) None _157_945))
in (let _157_950 = (let _157_948 = (FStar_Syntax_Syntax.null_binder t1)
in (let _157_947 = (let _157_946 = (FStar_Syntax_Syntax.null_binder t2)
in (_157_946)::[])
in (_157_948)::_157_947))
in (let _157_949 = (FStar_Syntax_Syntax.mk_Total t)
in (FStar_Syntax_Util.arrow _157_950 _157_949))))
end))
end))
in (

let expected_k = (let _157_959 = (let _157_957 = (FStar_Syntax_Syntax.mk_binder a)
in (let _157_956 = (let _157_955 = (FStar_Syntax_Syntax.null_binder wp_a)
in (let _157_954 = (let _157_953 = (FStar_Syntax_Syntax.null_binder bin_op)
in (let _157_952 = (let _157_951 = (FStar_Syntax_Syntax.null_binder wp_a)
in (_157_951)::[])
in (_157_953)::_157_952))
in (_157_955)::_157_954))
in (_157_957)::_157_956))
in (let _157_958 = (FStar_Syntax_Syntax.mk_Total wp_a)
in (FStar_Syntax_Util.arrow _157_959 _157_958)))
in (check_and_gen' env ed.FStar_Syntax_Syntax.wp_binop expected_k)))
in (

let wp_as_type = (

let _68_2400 = (FStar_Syntax_Util.type_u ())
in (match (_68_2400) with
| (t, _68_2399) -> begin
(

let expected_k = (let _157_964 = (let _157_962 = (FStar_Syntax_Syntax.mk_binder a)
in (let _157_961 = (let _157_960 = (FStar_Syntax_Syntax.null_binder wp_a)
in (_157_960)::[])
in (_157_962)::_157_961))
in (let _157_963 = (FStar_Syntax_Syntax.mk_Total t)
in (FStar_Syntax_Util.arrow _157_964 _157_963)))
in (check_and_gen' env ed.FStar_Syntax_Syntax.wp_as_type expected_k))
end))
in (

let close_wp = (

let b = (let _157_966 = (let _157_965 = (FStar_Syntax_Util.type_u ())
in (FStar_All.pipe_right _157_965 Prims.fst))
in (FStar_Syntax_Syntax.new_bv (Some ((FStar_Ident.range_of_lid ed.FStar_Syntax_Syntax.mname))) _157_966))
in (

let b_wp_a = (let _157_970 = (let _157_968 = (let _157_967 = (FStar_Syntax_Syntax.bv_to_name b)
in (FStar_Syntax_Syntax.null_binder _157_967))
in (_157_968)::[])
in (let _157_969 = (FStar_Syntax_Syntax.mk_Total wp_a)
in (FStar_Syntax_Util.arrow _157_970 _157_969)))
in (

let expected_k = (let _157_977 = (let _157_975 = (FStar_Syntax_Syntax.mk_binder a)
in (let _157_974 = (let _157_973 = (FStar_Syntax_Syntax.mk_binder b)
in (let _157_972 = (let _157_971 = (FStar_Syntax_Syntax.null_binder b_wp_a)
in (_157_971)::[])
in (_157_973)::_157_972))
in (_157_975)::_157_974))
in (let _157_976 = (FStar_Syntax_Syntax.mk_Total wp_a)
in (FStar_Syntax_Util.arrow _157_977 _157_976)))
in (check_and_gen' env ed.FStar_Syntax_Syntax.close_wp expected_k))))
in (

let assert_p = (

let expected_k = (let _157_986 = (let _157_984 = (FStar_Syntax_Syntax.mk_binder a)
in (let _157_983 = (let _157_982 = (let _157_979 = (let _157_978 = (FStar_Syntax_Util.type_u ())
in (FStar_All.pipe_right _157_978 Prims.fst))
in (FStar_Syntax_Syntax.null_binder _157_979))
in (let _157_981 = (let _157_980 = (FStar_Syntax_Syntax.null_binder wp_a)
in (_157_980)::[])
in (_157_982)::_157_981))
in (_157_984)::_157_983))
in (let _157_985 = (FStar_Syntax_Syntax.mk_Total wp_a)
in (FStar_Syntax_Util.arrow _157_986 _157_985)))
in (check_and_gen' env ed.FStar_Syntax_Syntax.assert_p expected_k))
in (

let assume_p = (

let expected_k = (let _157_995 = (let _157_993 = (FStar_Syntax_Syntax.mk_binder a)
in (let _157_992 = (let _157_991 = (let _157_988 = (let _157_987 = (FStar_Syntax_Util.type_u ())
in (FStar_All.pipe_right _157_987 Prims.fst))
in (FStar_Syntax_Syntax.null_binder _157_988))
in (let _157_990 = (let _157_989 = (FStar_Syntax_Syntax.null_binder wp_a)
in (_157_989)::[])
in (_157_991)::_157_990))
in (_157_993)::_157_992))
in (let _157_994 = (FStar_Syntax_Syntax.mk_Total wp_a)
in (FStar_Syntax_Util.arrow _157_995 _157_994)))
in (check_and_gen' env ed.FStar_Syntax_Syntax.assume_p expected_k))
in (

let null_wp = (

let expected_k = (let _157_998 = (let _157_996 = (FStar_Syntax_Syntax.mk_binder a)
in (_157_996)::[])
in (let _157_997 = (FStar_Syntax_Syntax.mk_Total wp_a)
in (FStar_Syntax_Util.arrow _157_998 _157_997)))
in (check_and_gen' env ed.FStar_Syntax_Syntax.null_wp expected_k))
in (

let trivial_wp = (

let _68_2416 = (FStar_Syntax_Util.type_u ())
in (match (_68_2416) with
| (t, _68_2415) -> begin
(

let expected_k = (let _157_1003 = (let _157_1001 = (FStar_Syntax_Syntax.mk_binder a)
in (let _157_1000 = (let _157_999 = (FStar_Syntax_Syntax.null_binder wp_a)
in (_157_999)::[])
in (_157_1001)::_157_1000))
in (let _157_1002 = (FStar_Syntax_Syntax.mk_GTotal t)
in (FStar_Syntax_Util.arrow _157_1003 _157_1002)))
in (check_and_gen' env ed.FStar_Syntax_Syntax.trivial expected_k))
end))
in (

let t = (let _157_1004 = (FStar_Syntax_Syntax.mk_Total ed.FStar_Syntax_Syntax.signature)
in (FStar_Syntax_Util.arrow ed.FStar_Syntax_Syntax.binders _157_1004))
in (

let _68_2422 = (FStar_TypeChecker_Util.generalize_universes env0 t)
in (match (_68_2422) with
| (univs, t) -> begin
(

let _68_2438 = (match ((let _157_1006 = (let _157_1005 = (FStar_Syntax_Subst.compress t)
in _157_1005.FStar_Syntax_Syntax.n)
in (binders, _157_1006))) with
| ([], _68_2425) -> begin
([], t)
end
| (_68_2428, FStar_Syntax_Syntax.Tm_arrow (binders, c)) -> begin
(binders, (FStar_Syntax_Util.comp_result c))
end
| _68_2435 -> begin
(FStar_All.failwith "Impossible")
end)
in (match (_68_2438) with
| (binders, signature) -> begin
(

let close = (fun ts -> (let _157_1009 = (FStar_Syntax_Subst.close_tscheme binders ts)
in (FStar_Syntax_Subst.close_univ_vars_tscheme univs _157_1009)))
in (

let ed = (

let _68_2441 = ed
in (let _157_1022 = (close ret)
in (let _157_1021 = (close bind_wp)
in (let _157_1020 = (close bind_wlp)
in (let _157_1019 = (close if_then_else)
in (let _157_1018 = (close ite_wp)
in (let _157_1017 = (close ite_wlp)
in (let _157_1016 = (close wp_binop)
in (let _157_1015 = (close wp_as_type)
in (let _157_1014 = (close close_wp)
in (let _157_1013 = (close assert_p)
in (let _157_1012 = (close assume_p)
in (let _157_1011 = (close null_wp)
in (let _157_1010 = (close trivial_wp)
in {FStar_Syntax_Syntax.qualifiers = _68_2441.FStar_Syntax_Syntax.qualifiers; FStar_Syntax_Syntax.mname = _68_2441.FStar_Syntax_Syntax.mname; FStar_Syntax_Syntax.univs = univs; FStar_Syntax_Syntax.binders = binders; FStar_Syntax_Syntax.signature = signature; FStar_Syntax_Syntax.ret = _157_1022; FStar_Syntax_Syntax.bind_wp = _157_1021; FStar_Syntax_Syntax.bind_wlp = _157_1020; FStar_Syntax_Syntax.if_then_else = _157_1019; FStar_Syntax_Syntax.ite_wp = _157_1018; FStar_Syntax_Syntax.ite_wlp = _157_1017; FStar_Syntax_Syntax.wp_binop = _157_1016; FStar_Syntax_Syntax.wp_as_type = _157_1015; FStar_Syntax_Syntax.close_wp = _157_1014; FStar_Syntax_Syntax.assert_p = _157_1013; FStar_Syntax_Syntax.assume_p = _157_1012; FStar_Syntax_Syntax.null_wp = _157_1011; FStar_Syntax_Syntax.trivial = _157_1010}))))))))))))))
in (

let _68_2444 = if (FStar_TypeChecker_Env.debug env FStar_Options.Low) then begin
(let _157_1023 = (FStar_Syntax_Print.eff_decl_to_string ed)
in (FStar_Util.print_string _157_1023))
end else begin
()
end
in ed)))
end))
end))))))))))))))))))))
end)))
end))
end))
end))))


let tc_lex_t = (fun env ses quals lids -> (

let _68_2450 = ()
in (

let _68_2458 = ()
in (match (ses) with
| FStar_Syntax_Syntax.Sig_inductive_typ (lex_t, [], [], t, _68_2487, _68_2489, [], r)::FStar_Syntax_Syntax.Sig_datacon (lex_top, [], _t_top, _lex_t_top, 0, [], _68_2478, r1)::FStar_Syntax_Syntax.Sig_datacon (lex_cons, [], _t_cons, _lex_t_cons, 0, [], _68_2467, r2)::[] when (((FStar_Ident.lid_equals lex_t FStar_Syntax_Const.lex_t_lid) && (FStar_Ident.lid_equals lex_top FStar_Syntax_Const.lextop_lid)) && (FStar_Ident.lid_equals lex_cons FStar_Syntax_Const.lexcons_lid)) -> begin
(

let u = (FStar_Syntax_Syntax.new_univ_name (Some (r)))
in (

let t = (FStar_Syntax_Syntax.mk (FStar_Syntax_Syntax.Tm_type (FStar_Syntax_Syntax.U_name (u))) None r)
in (

let t = (FStar_Syntax_Subst.close_univ_vars ((u)::[]) t)
in (

let tc = FStar_Syntax_Syntax.Sig_inductive_typ ((lex_t, (u)::[], [], t, [], (FStar_Syntax_Const.lextop_lid)::(FStar_Syntax_Const.lexcons_lid)::[], [], r))
in (

let utop = (FStar_Syntax_Syntax.new_univ_name (Some (r1)))
in (

let lex_top_t = (let _157_1031 = (let _157_1030 = (let _157_1029 = (let _157_1028 = (FStar_Ident.set_lid_range FStar_Syntax_Const.lex_t_lid r1)
in (FStar_Syntax_Syntax.fvar _157_1028 FStar_Syntax_Syntax.Delta_constant None))
in (_157_1029, (FStar_Syntax_Syntax.U_name (utop))::[]))
in FStar_Syntax_Syntax.Tm_uinst (_157_1030))
in (FStar_Syntax_Syntax.mk _157_1031 None r1))
in (

let lex_top_t = (FStar_Syntax_Subst.close_univ_vars ((utop)::[]) lex_top_t)
in (

let dc_lextop = FStar_Syntax_Syntax.Sig_datacon ((lex_top, (utop)::[], lex_top_t, FStar_Syntax_Const.lex_t_lid, 0, [], [], r1))
in (

let ucons1 = (FStar_Syntax_Syntax.new_univ_name (Some (r2)))
in (

let ucons2 = (FStar_Syntax_Syntax.new_univ_name (Some (r2)))
in (

let lex_cons_t = (

let a = (let _157_1032 = (FStar_Syntax_Syntax.mk (FStar_Syntax_Syntax.Tm_type (FStar_Syntax_Syntax.U_name (ucons1))) None r2)
in (FStar_Syntax_Syntax.new_bv (Some (r2)) _157_1032))
in (

let hd = (let _157_1033 = (FStar_Syntax_Syntax.bv_to_name a)
in (FStar_Syntax_Syntax.new_bv (Some (r2)) _157_1033))
in (

let tl = (let _157_1038 = (let _157_1037 = (let _157_1036 = (let _157_1035 = (let _157_1034 = (FStar_Ident.set_lid_range FStar_Syntax_Const.lex_t_lid r2)
in (FStar_Syntax_Syntax.fvar _157_1034 FStar_Syntax_Syntax.Delta_constant None))
in (_157_1035, (FStar_Syntax_Syntax.U_name (ucons2))::[]))
in FStar_Syntax_Syntax.Tm_uinst (_157_1036))
in (FStar_Syntax_Syntax.mk _157_1037 None r2))
in (FStar_Syntax_Syntax.new_bv (Some (r2)) _157_1038))
in (

let res = (let _157_1042 = (let _157_1041 = (let _157_1040 = (let _157_1039 = (FStar_Ident.set_lid_range FStar_Syntax_Const.lex_t_lid r2)
in (FStar_Syntax_Syntax.fvar _157_1039 FStar_Syntax_Syntax.Delta_constant None))
in (_157_1040, (FStar_Syntax_Syntax.U_max ((FStar_Syntax_Syntax.U_name (ucons1))::(FStar_Syntax_Syntax.U_name (ucons2))::[]))::[]))
in FStar_Syntax_Syntax.Tm_uinst (_157_1041))
in (FStar_Syntax_Syntax.mk _157_1042 None r2))
in (let _157_1043 = (FStar_Syntax_Syntax.mk_Total res)
in (FStar_Syntax_Util.arrow (((a, Some (FStar_Syntax_Syntax.imp_tag)))::((hd, None))::((tl, None))::[]) _157_1043))))))
in (

let lex_cons_t = (FStar_Syntax_Subst.close_univ_vars ((ucons1)::(ucons2)::[]) lex_cons_t)
in (

let dc_lexcons = FStar_Syntax_Syntax.Sig_datacon ((lex_cons, (ucons1)::(ucons2)::[], lex_cons_t, FStar_Syntax_Const.lex_t_lid, 0, [], [], r2))
in (let _157_1045 = (let _157_1044 = (FStar_TypeChecker_Env.get_range env)
in ((tc)::(dc_lextop)::(dc_lexcons)::[], [], lids, _157_1044))
in FStar_Syntax_Syntax.Sig_bundle (_157_1045)))))))))))))))
end
| _68_2513 -> begin
(let _157_1047 = (let _157_1046 = (FStar_Syntax_Print.sigelt_to_string (FStar_Syntax_Syntax.Sig_bundle ((ses, [], lids, FStar_Range.dummyRange))))
in (FStar_Util.format1 "Unexpected lex_t: %s\n" _157_1046))
in (FStar_All.failwith _157_1047))
end))))


let tc_inductive : FStar_TypeChecker_Env.env  ->  FStar_Syntax_Syntax.sigelt Prims.list  ->  FStar_Syntax_Syntax.qualifier Prims.list  ->  FStar_Ident.lident Prims.list  ->  FStar_Syntax_Syntax.sigelt = (fun env ses quals lids -> (

let warn_positivity = (fun l r -> (let _157_1061 = (let _157_1060 = (FStar_Syntax_Print.lid_to_string l)
in (FStar_Util.format1 "Positivity check is not yet implemented (%s)" _157_1060))
in (FStar_TypeChecker_Errors.diag r _157_1061)))
in (

let env0 = env
in (

let tc_tycon = (fun env s -> (match (s) with
| FStar_Syntax_Syntax.Sig_inductive_typ (tc, uvs, tps, k, mutuals, data, quals, r) -> begin
(

let _68_2535 = ()
in (

let _68_2537 = (warn_positivity tc r)
in (

let _68_2541 = (FStar_Syntax_Subst.open_term tps k)
in (match (_68_2541) with
| (tps, k) -> begin
(

let _68_2545 = (tc_tparams env tps)
in (match (_68_2545) with
| (tps, env_tps, us) -> begin
(

let _68_2548 = (FStar_Syntax_Util.arrow_formals k)
in (match (_68_2548) with
| (indices, t) -> begin
(

let _68_2552 = (tc_tparams env_tps indices)
in (match (_68_2552) with
| (indices, env', us') -> begin
(

let _68_2556 = (tc_trivial_guard env' t)
in (match (_68_2556) with
| (t, _68_2555) -> begin
(

let k = (let _157_1066 = (FStar_Syntax_Syntax.mk_Total t)
in (FStar_Syntax_Util.arrow indices _157_1066))
in (

let _68_2560 = (FStar_Syntax_Util.type_u ())
in (match (_68_2560) with
| (t_type, u) -> begin
(

let _68_2561 = (let _157_1067 = (FStar_TypeChecker_Rel.teq env' t t_type)
in (FStar_TypeChecker_Rel.force_trivial_guard env' _157_1067))
in (

let t_tc = (let _157_1068 = (FStar_Syntax_Syntax.mk_Total t)
in (FStar_Syntax_Util.arrow (FStar_List.append tps indices) _157_1068))
in (

let tps = (FStar_Syntax_Subst.close_binders tps)
in (

let k = (FStar_Syntax_Subst.close tps k)
in (

let fv_tc = (FStar_Syntax_Syntax.lid_as_fv tc FStar_Syntax_Syntax.Delta_constant None)
in (let _157_1069 = (FStar_TypeChecker_Env.push_let_binding env_tps (FStar_Util.Inr (fv_tc)) ([], t_tc))
in (_157_1069, FStar_Syntax_Syntax.Sig_inductive_typ ((tc, [], tps, k, mutuals, data, quals, r)), u)))))))
end)))
end))
end))
end))
end))
end))))
end
| _68_2568 -> begin
(FStar_All.failwith "impossible")
end))
in (

let positive_if_pure = (fun _68_2570 l -> ())
in (

let tc_data = (fun env tcs _68_6 -> (match (_68_6) with
| FStar_Syntax_Syntax.Sig_datacon (c, _uvs, t, tc_lid, ntps, quals, _mutual_tcs, r) -> begin
(

let _68_2587 = ()
in (

let _68_2622 = (

let tps_u_opt = (FStar_Util.find_map tcs (fun _68_2591 -> (match (_68_2591) with
| (se, u_tc) -> begin
if (let _157_1082 = (let _157_1081 = (FStar_Syntax_Util.lid_of_sigelt se)
in (FStar_Util.must _157_1081))
in (FStar_Ident.lid_equals tc_lid _157_1082)) then begin
(

let tps = (match (se) with
| FStar_Syntax_Syntax.Sig_inductive_typ (_68_2593, _68_2595, tps, _68_2598, _68_2600, _68_2602, _68_2604, _68_2606) -> begin
(FStar_All.pipe_right tps (FStar_List.map (fun _68_2612 -> (match (_68_2612) with
| (x, _68_2611) -> begin
(x, Some (FStar_Syntax_Syntax.imp_tag))
end))))
end
| _68_2614 -> begin
(FStar_All.failwith "Impossible")
end)
in Some ((tps, u_tc)))
end else begin
None
end
end)))
in (match (tps_u_opt) with
| Some (x) -> begin
x
end
| None -> begin
if (FStar_Ident.lid_equals tc_lid FStar_Syntax_Const.exn_lid) then begin
([], FStar_Syntax_Syntax.U_zero)
end else begin
(Prims.raise (FStar_Syntax_Syntax.Error (("Unexpected data constructor", r))))
end
end))
in (match (_68_2622) with
| (tps, u_tc) -> begin
(

let _68_2642 = (match ((let _157_1084 = (FStar_Syntax_Subst.compress t)
in _157_1084.FStar_Syntax_Syntax.n)) with
| FStar_Syntax_Syntax.Tm_arrow (bs, res) -> begin
(

let _68_2630 = (FStar_Util.first_N ntps bs)
in (match (_68_2630) with
| (_68_2628, bs') -> begin
(

let t = (FStar_Syntax_Syntax.mk (FStar_Syntax_Syntax.Tm_arrow ((bs', res))) None t.FStar_Syntax_Syntax.pos)
in (

let subst = (FStar_All.pipe_right tps (FStar_List.mapi (fun i _68_2636 -> (match (_68_2636) with
| (x, _68_2635) -> begin
FStar_Syntax_Syntax.DB (((ntps - (1 + i)), x))
end))))
in (let _157_1087 = (FStar_Syntax_Subst.subst subst t)
in (FStar_Syntax_Util.arrow_formals _157_1087))))
end))
end
| _68_2639 -> begin
([], t)
end)
in (match (_68_2642) with
| (arguments, result) -> begin
(

let _68_2643 = if (FStar_TypeChecker_Env.debug env FStar_Options.Low) then begin
(let _157_1090 = (FStar_Syntax_Print.lid_to_string c)
in (let _157_1089 = (FStar_Syntax_Print.binders_to_string "->" arguments)
in (let _157_1088 = (FStar_Syntax_Print.term_to_string result)
in (FStar_Util.print3 "Checking datacon  %s : %s -> %s \n" _157_1090 _157_1089 _157_1088))))
end else begin
()
end
in (

let _68_2648 = (tc_tparams env arguments)
in (match (_68_2648) with
| (arguments, env', us) -> begin
(

let _68_2652 = (tc_trivial_guard env' result)
in (match (_68_2652) with
| (result, _68_2651) -> begin
(

let _68_2656 = (FStar_Syntax_Util.head_and_args result)
in (match (_68_2656) with
| (head, _68_2655) -> begin
(

let _68_2661 = (match ((let _157_1091 = (FStar_Syntax_Subst.compress head)
in _157_1091.FStar_Syntax_Syntax.n)) with
| FStar_Syntax_Syntax.Tm_fvar (fv) when (FStar_Syntax_Syntax.fv_eq_lid fv tc_lid) -> begin
()
end
| _68_2660 -> begin
(let _157_1095 = (let _157_1094 = (let _157_1093 = (let _157_1092 = (FStar_Syntax_Print.lid_to_string tc_lid)
in (FStar_Util.format1 "Expected a constructor of type %s" _157_1092))
in (_157_1093, r))
in FStar_Syntax_Syntax.Error (_157_1094))
in (Prims.raise _157_1095))
end)
in (

let g = (FStar_List.fold_left2 (fun g _68_2667 u_x -> (match (_68_2667) with
| (x, _68_2666) -> begin
(

let _68_2669 = ()
in (let _157_1099 = (FStar_TypeChecker_Rel.universe_inequality u_x u_tc)
in (FStar_TypeChecker_Rel.conj_guard g _157_1099)))
end)) FStar_TypeChecker_Rel.trivial_guard arguments us)
in (

let t = (let _157_1103 = (let _157_1101 = (FStar_All.pipe_right tps (FStar_List.map (fun _68_2675 -> (match (_68_2675) with
| (x, _68_2674) -> begin
(x, Some (FStar_Syntax_Syntax.Implicit (true)))
end))))
in (FStar_List.append _157_1101 arguments))
in (let _157_1102 = (FStar_Syntax_Syntax.mk_Total result)
in (FStar_Syntax_Util.arrow _157_1103 _157_1102)))
in (FStar_Syntax_Syntax.Sig_datacon ((c, [], t, tc_lid, ntps, quals, [], r)), g))))
end))
end))
end)))
end))
end)))
end
| _68_2678 -> begin
(FStar_All.failwith "impossible")
end))
in (

let generalize_and_inst_within = (fun env g tcs datas -> (

let _68_2684 = (FStar_TypeChecker_Rel.force_trivial_guard env g)
in (

let binders = (FStar_All.pipe_right tcs (FStar_List.map (fun _68_7 -> (match (_68_7) with
| FStar_Syntax_Syntax.Sig_inductive_typ (_68_2688, _68_2690, tps, k, _68_2694, _68_2696, _68_2698, _68_2700) -> begin
(let _157_1114 = (let _157_1113 = (FStar_Syntax_Syntax.mk_Total k)
in (FStar_All.pipe_left (FStar_Syntax_Util.arrow tps) _157_1113))
in (FStar_Syntax_Syntax.null_binder _157_1114))
end
| _68_2704 -> begin
(FStar_All.failwith "Impossible")
end))))
in (

let binders' = (FStar_All.pipe_right datas (FStar_List.map (fun _68_8 -> (match (_68_8) with
| FStar_Syntax_Syntax.Sig_datacon (_68_2708, _68_2710, t, _68_2713, _68_2715, _68_2717, _68_2719, _68_2721) -> begin
(FStar_Syntax_Syntax.null_binder t)
end
| _68_2725 -> begin
(FStar_All.failwith "Impossible")
end))))
in (

let t = (let _157_1116 = (FStar_Syntax_Syntax.mk_Total FStar_TypeChecker_Common.t_unit)
in (FStar_Syntax_Util.arrow (FStar_List.append binders binders') _157_1116))
in (

let _68_2728 = if (FStar_TypeChecker_Env.debug env FStar_Options.Low) then begin
(let _157_1117 = (FStar_TypeChecker_Normalize.term_to_string env t)
in (FStar_Util.print1 "@@@@@@Trying to generalize universes in %s\n" _157_1117))
end else begin
()
end
in (

let _68_2732 = (FStar_TypeChecker_Util.generalize_universes env t)
in (match (_68_2732) with
| (uvs, t) -> begin
(

let _68_2734 = if (FStar_TypeChecker_Env.debug env FStar_Options.Low) then begin
(let _157_1121 = (let _157_1119 = (FStar_All.pipe_right uvs (FStar_List.map (fun u -> u.FStar_Ident.idText)))
in (FStar_All.pipe_right _157_1119 (FStar_String.concat ", ")))
in (let _157_1120 = (FStar_Syntax_Print.term_to_string t)
in (FStar_Util.print2 "@@@@@@Generalized to (%s, %s)\n" _157_1121 _157_1120)))
end else begin
()
end
in (

let _68_2738 = (FStar_Syntax_Subst.open_univ_vars uvs t)
in (match (_68_2738) with
| (uvs, t) -> begin
(

let _68_2742 = (FStar_Syntax_Util.arrow_formals t)
in (match (_68_2742) with
| (args, _68_2741) -> begin
(

let _68_2745 = (FStar_Util.first_N (FStar_List.length binders) args)
in (match (_68_2745) with
| (tc_types, data_types) -> begin
(

let tcs = (FStar_List.map2 (fun _68_2749 se -> (match (_68_2749) with
| (x, _68_2748) -> begin
(match (se) with
| FStar_Syntax_Syntax.Sig_inductive_typ (tc, _68_2753, tps, _68_2756, mutuals, datas, quals, r) -> begin
(

let ty = (FStar_Syntax_Subst.close_univ_vars uvs x.FStar_Syntax_Syntax.sort)
in (

let _68_2779 = (match ((let _157_1124 = (FStar_Syntax_Subst.compress ty)
in _157_1124.FStar_Syntax_Syntax.n)) with
| FStar_Syntax_Syntax.Tm_arrow (binders, c) -> begin
(

let _68_2770 = (FStar_Util.first_N (FStar_List.length tps) binders)
in (match (_68_2770) with
| (tps, rest) -> begin
(

let t = (match (rest) with
| [] -> begin
(FStar_Syntax_Util.comp_result c)
end
| _68_2773 -> begin
(let _157_1125 = (FStar_ST.read x.FStar_Syntax_Syntax.sort.FStar_Syntax_Syntax.tk)
in (FStar_Syntax_Syntax.mk (FStar_Syntax_Syntax.Tm_arrow ((rest, c))) _157_1125 x.FStar_Syntax_Syntax.sort.FStar_Syntax_Syntax.pos))
end)
in (tps, t))
end))
end
| _68_2776 -> begin
([], ty)
end)
in (match (_68_2779) with
| (tps, t) -> begin
FStar_Syntax_Syntax.Sig_inductive_typ ((tc, uvs, tps, t, mutuals, datas, quals, r))
end)))
end
| _68_2781 -> begin
(FStar_All.failwith "Impossible")
end)
end)) tc_types tcs)
in (

let datas = (match (uvs) with
| [] -> begin
datas
end
| _68_2785 -> begin
(

let uvs_universes = (FStar_All.pipe_right uvs (FStar_List.map (fun _157_1126 -> FStar_Syntax_Syntax.U_name (_157_1126))))
in (

let tc_insts = (FStar_All.pipe_right tcs (FStar_List.map (fun _68_9 -> (match (_68_9) with
| FStar_Syntax_Syntax.Sig_inductive_typ (tc, _68_2790, _68_2792, _68_2794, _68_2796, _68_2798, _68_2800, _68_2802) -> begin
(tc, uvs_universes)
end
| _68_2806 -> begin
(FStar_All.failwith "Impossible")
end))))
in (FStar_List.map2 (fun _68_2811 d -> (match (_68_2811) with
| (t, _68_2810) -> begin
(match (d) with
| FStar_Syntax_Syntax.Sig_datacon (l, _68_2815, _68_2817, tc, ntps, quals, mutuals, r) -> begin
(

let ty = (let _157_1130 = (FStar_Syntax_InstFV.instantiate tc_insts t.FStar_Syntax_Syntax.sort)
in (FStar_All.pipe_right _157_1130 (FStar_Syntax_Subst.close_univ_vars uvs)))
in FStar_Syntax_Syntax.Sig_datacon ((l, uvs, ty, tc, ntps, quals, mutuals, r)))
end
| _68_2827 -> begin
(FStar_All.failwith "Impossible")
end)
end)) data_types datas)))
end)
in (tcs, datas)))
end))
end))
end)))
end))))))))
in (

let _68_2837 = (FStar_All.pipe_right ses (FStar_List.partition (fun _68_10 -> (match (_68_10) with
| FStar_Syntax_Syntax.Sig_inductive_typ (_68_2831) -> begin
true
end
| _68_2834 -> begin
false
end))))
in (match (_68_2837) with
| (tys, datas) -> begin
(

let env0 = env
in (

let _68_2854 = (FStar_List.fold_right (fun tc _68_2843 -> (match (_68_2843) with
| (env, all_tcs, g) -> begin
(

let _68_2847 = (tc_tycon env tc)
in (match (_68_2847) with
| (env, tc, tc_u) -> begin
(

let g' = (FStar_TypeChecker_Rel.universe_inequality FStar_Syntax_Syntax.U_zero tc_u)
in (

let _68_2849 = if (FStar_TypeChecker_Env.debug env FStar_Options.Low) then begin
(let _157_1134 = (FStar_Syntax_Print.sigelt_to_string tc)
in (FStar_Util.print1 "Checked inductive: %s\n" _157_1134))
end else begin
()
end
in (let _157_1135 = (FStar_TypeChecker_Rel.conj_guard g g')
in (env, ((tc, tc_u))::all_tcs, _157_1135))))
end))
end)) tys (env, [], FStar_TypeChecker_Rel.trivial_guard))
in (match (_68_2854) with
| (env, tcs, g) -> begin
(

let _68_2864 = (FStar_List.fold_right (fun se _68_2858 -> (match (_68_2858) with
| (datas, g) -> begin
(

let _68_2861 = (tc_data env tcs se)
in (match (_68_2861) with
| (data, g') -> begin
(let _157_1138 = (FStar_TypeChecker_Rel.conj_guard g g')
in ((data)::datas, _157_1138))
end))
end)) datas ([], g))
in (match (_68_2864) with
| (datas, g) -> begin
(

let _68_2867 = (let _157_1139 = (FStar_List.map Prims.fst tcs)
in (generalize_and_inst_within env0 g _157_1139 datas))
in (match (_68_2867) with
| (tcs, datas) -> begin
(let _157_1141 = (let _157_1140 = (FStar_TypeChecker_Env.get_range env0)
in ((FStar_List.append tcs datas), quals, lids, _157_1140))
in FStar_Syntax_Syntax.Sig_bundle (_157_1141))
end))
end))
end)))
end)))))))))


let rec tc_decl : FStar_TypeChecker_Env.env  ->  FStar_Syntax_Syntax.sigelt  ->  (FStar_Syntax_Syntax.sigelt * FStar_TypeChecker_Env.env) = (fun env se -> (match (se) with
| (FStar_Syntax_Syntax.Sig_inductive_typ (_)) | (FStar_Syntax_Syntax.Sig_datacon (_)) -> begin
(FStar_All.failwith "Impossible bare data-constructor")
end
| FStar_Syntax_Syntax.Sig_bundle (ses, quals, lids, r) when (FStar_All.pipe_right lids (FStar_Util.for_some (FStar_Ident.lid_equals FStar_Syntax_Const.lex_t_lid))) -> begin
(

let env = (FStar_TypeChecker_Env.set_range env r)
in (

let se = (tc_lex_t env ses quals lids)
in (let _157_1146 = (FStar_TypeChecker_Env.push_sigelt env se)
in (se, _157_1146))))
end
| FStar_Syntax_Syntax.Sig_bundle (ses, quals, lids, r) -> begin
(

let env = (FStar_TypeChecker_Env.set_range env r)
in (

let se = (tc_inductive env ses quals lids)
in (let _157_1147 = (FStar_TypeChecker_Env.push_sigelt env se)
in (se, _157_1147))))
end
| FStar_Syntax_Syntax.Sig_pragma (p, r) -> begin
(

let set_options = (fun t s -> (match ((FStar_Options.set_options t s)) with
| FStar_Getopt.GoOn -> begin
()
end
| FStar_Getopt.Help -> begin
(Prims.raise (FStar_Syntax_Syntax.Error (("Failed to process pragma: use \'fstar --help\' to see which options are available", r))))
end
| FStar_Getopt.Die (s) -> begin
(Prims.raise (FStar_Syntax_Syntax.Error (((Prims.strcat "Failed to process pragma: " s), r))))
end))
in (match (p) with
| FStar_Syntax_Syntax.SetOptions (o) -> begin
(

let _68_2905 = (set_options FStar_Options.Set o)
in (se, env))
end
| FStar_Syntax_Syntax.ResetOptions (sopt) -> begin
(

let _68_2909 = (let _157_1152 = (FStar_Options.restore_cmd_line_options ())
in (FStar_All.pipe_right _157_1152 Prims.ignore))
in (

let _68_2914 = (match (sopt) with
| None -> begin
()
end
| Some (s) -> begin
(set_options FStar_Options.Reset s)
end)
in (

let _68_2916 = (env.FStar_TypeChecker_Env.solver.FStar_TypeChecker_Env.refresh ())
in (se, env))))
end))
end
| FStar_Syntax_Syntax.Sig_new_effect (ne, r) -> begin
(

let ne = (tc_eff_decl env ne)
in (

let se = FStar_Syntax_Syntax.Sig_new_effect ((ne, r))
in (

let env = (FStar_TypeChecker_Env.push_sigelt env se)
in (se, env))))
end
| FStar_Syntax_Syntax.Sig_sub_effect (sub, r) -> begin
(

let _68_2931 = (let _157_1153 = (FStar_TypeChecker_Env.lookup_effect_lid env sub.FStar_Syntax_Syntax.source)
in (monad_signature env sub.FStar_Syntax_Syntax.source _157_1153))
in (match (_68_2931) with
| (a, wp_a_src) -> begin
(

let _68_2934 = (let _157_1154 = (FStar_TypeChecker_Env.lookup_effect_lid env sub.FStar_Syntax_Syntax.target)
in (monad_signature env sub.FStar_Syntax_Syntax.target _157_1154))
in (match (_68_2934) with
| (b, wp_b_tgt) -> begin
(

let wp_a_tgt = (let _157_1158 = (let _157_1157 = (let _157_1156 = (let _157_1155 = (FStar_Syntax_Syntax.bv_to_name a)
in (b, _157_1155))
in FStar_Syntax_Syntax.NT (_157_1156))
in (_157_1157)::[])
in (FStar_Syntax_Subst.subst _157_1158 wp_b_tgt))
in (

let expected_k = (let _157_1163 = (let _157_1161 = (FStar_Syntax_Syntax.mk_binder a)
in (let _157_1160 = (let _157_1159 = (FStar_Syntax_Syntax.null_binder wp_a_src)
in (_157_1159)::[])
in (_157_1161)::_157_1160))
in (let _157_1162 = (FStar_Syntax_Syntax.mk_Total wp_a_tgt)
in (FStar_Syntax_Util.arrow _157_1163 _157_1162)))
in (

let lift = (check_and_gen env (Prims.snd sub.FStar_Syntax_Syntax.lift) expected_k)
in (

let sub = (

let _68_2938 = sub
in {FStar_Syntax_Syntax.source = _68_2938.FStar_Syntax_Syntax.source; FStar_Syntax_Syntax.target = _68_2938.FStar_Syntax_Syntax.target; FStar_Syntax_Syntax.lift = lift})
in (

let se = FStar_Syntax_Syntax.Sig_sub_effect ((sub, r))
in (

let env = (FStar_TypeChecker_Env.push_sigelt env se)
in (se, env)))))))
end))
end))
end
| FStar_Syntax_Syntax.Sig_effect_abbrev (lid, uvs, tps, c, tags, r) -> begin
(

let _68_2951 = ()
in (

let env0 = env
in (

let env = (FStar_TypeChecker_Env.set_range env r)
in (

let _68_2957 = (FStar_Syntax_Subst.open_comp tps c)
in (match (_68_2957) with
| (tps, c) -> begin
(

let _68_2961 = (tc_tparams env tps)
in (match (_68_2961) with
| (tps, env, us) -> begin
(

let _68_2965 = (tc_comp env c)
in (match (_68_2965) with
| (c, u, g) -> begin
(

let _68_2966 = (FStar_TypeChecker_Rel.force_trivial_guard env g)
in (

let tags = (FStar_All.pipe_right tags (FStar_List.map (fun _68_11 -> (match (_68_11) with
| FStar_Syntax_Syntax.DefaultEffect (None) -> begin
(

let c' = (FStar_TypeChecker_Normalize.unfold_effect_abbrev env c)
in (let _157_1166 = (FStar_All.pipe_right c'.FStar_Syntax_Syntax.effect_name (fun _157_1165 -> Some (_157_1165)))
in FStar_Syntax_Syntax.DefaultEffect (_157_1166)))
end
| t -> begin
t
end))))
in (

let tps = (FStar_Syntax_Subst.close_binders tps)
in (

let c = (FStar_Syntax_Subst.close_comp tps c)
in (

let _68_2978 = (let _157_1167 = (FStar_Syntax_Syntax.mk (FStar_Syntax_Syntax.Tm_arrow ((tps, c))) None r)
in (FStar_TypeChecker_Util.generalize_universes env0 _157_1167))
in (match (_68_2978) with
| (uvs, t) -> begin
(

let _68_2997 = (match ((let _157_1169 = (let _157_1168 = (FStar_Syntax_Subst.compress t)
in _157_1168.FStar_Syntax_Syntax.n)
in (tps, _157_1169))) with
| ([], FStar_Syntax_Syntax.Tm_arrow (_68_2981, c)) -> begin
([], c)
end
| (_68_2987, FStar_Syntax_Syntax.Tm_arrow (tps, c)) -> begin
(tps, c)
end
| _68_2994 -> begin
(FStar_All.failwith "Impossible")
end)
in (match (_68_2997) with
| (tps, c) -> begin
(

let se = FStar_Syntax_Syntax.Sig_effect_abbrev ((lid, uvs, tps, c, tags, r))
in (

let env = (FStar_TypeChecker_Env.push_sigelt env0 se)
in (se, env)))
end))
end))))))
end))
end))
end)))))
end
| FStar_Syntax_Syntax.Sig_declare_typ (lid, uvs, t, quals, r) -> begin
(

let env = (FStar_TypeChecker_Env.set_range env r)
in (

let _68_3008 = ()
in (

let k = (let _157_1170 = (FStar_Syntax_Util.type_u ())
in (Prims.fst _157_1170))
in (

let _68_3013 = (check_and_gen env t k)
in (match (_68_3013) with
| (uvs, t) -> begin
(

let se = FStar_Syntax_Syntax.Sig_declare_typ ((lid, uvs, t, quals, r))
in (

let env = (FStar_TypeChecker_Env.push_sigelt env se)
in (se, env)))
end)))))
end
| FStar_Syntax_Syntax.Sig_assume (lid, phi, quals, r) -> begin
(

let env = (FStar_TypeChecker_Env.set_range env r)
in (

let _68_3026 = (FStar_Syntax_Util.type_u ())
in (match (_68_3026) with
| (k, _68_3025) -> begin
(

let phi = (let _157_1171 = (tc_check_trivial_guard env phi k)
in (FStar_All.pipe_right _157_1171 (norm env)))
in (

let _68_3028 = (FStar_TypeChecker_Util.check_uvars r phi)
in (

let se = FStar_Syntax_Syntax.Sig_assume ((lid, phi, quals, r))
in (

let env = (FStar_TypeChecker_Env.push_sigelt env se)
in (se, env)))))
end)))
end
| FStar_Syntax_Syntax.Sig_main (e, r) -> begin
(

let env = (FStar_TypeChecker_Env.set_range env r)
in (

let env = (FStar_TypeChecker_Env.set_expected_typ env FStar_TypeChecker_Common.t_unit)
in (

let _68_3041 = (tc_term env e)
in (match (_68_3041) with
| (e, c, g1) -> begin
(

let _68_3046 = (let _157_1175 = (let _157_1172 = (FStar_Syntax_Util.ml_comp FStar_TypeChecker_Common.t_unit r)
in Some (_157_1172))
in (let _157_1174 = (let _157_1173 = (c.FStar_Syntax_Syntax.comp ())
in (e, _157_1173))
in (check_expected_effect env _157_1175 _157_1174)))
in (match (_68_3046) with
| (e, _68_3044, g) -> begin
(

let _68_3047 = (let _157_1176 = (FStar_TypeChecker_Rel.conj_guard g1 g)
in (FStar_TypeChecker_Rel.force_trivial_guard env _157_1176))
in (

let se = FStar_Syntax_Syntax.Sig_main ((e, r))
in (

let env = (FStar_TypeChecker_Env.push_sigelt env se)
in (se, env))))
end))
end))))
end
| FStar_Syntax_Syntax.Sig_let (lbs, r, lids, quals) -> begin
(

let env = (FStar_TypeChecker_Env.set_range env r)
in (

let check_quals_eq = (fun l qopt q -> (match (qopt) with
| None -> begin
Some (q)
end
| Some (q') -> begin
if (((FStar_List.length q) = (FStar_List.length q')) && (FStar_List.forall2 FStar_Syntax_Util.qualifier_equal q q')) then begin
Some (q)
end else begin
(let _157_1188 = (let _157_1187 = (let _157_1186 = (let _157_1185 = (FStar_Syntax_Print.lid_to_string l)
in (let _157_1184 = (FStar_Syntax_Print.quals_to_string q)
in (let _157_1183 = (FStar_Syntax_Print.quals_to_string q')
in (FStar_Util.format3 "Inconsistent qualifier annotations on %s; Expected {%s}, got {%s}" _157_1185 _157_1184 _157_1183))))
in (_157_1186, r))
in FStar_Syntax_Syntax.Error (_157_1187))
in (Prims.raise _157_1188))
end
end))
in (

let _68_3091 = (FStar_All.pipe_right (Prims.snd lbs) (FStar_List.fold_left (fun _68_3068 lb -> (match (_68_3068) with
| (gen, lbs, quals_opt) -> begin
(

let lbname = (FStar_Util.right lb.FStar_Syntax_Syntax.lbname)
in (

let _68_3087 = (match ((FStar_TypeChecker_Env.try_lookup_val_decl env lbname.FStar_Syntax_Syntax.fv_name.FStar_Syntax_Syntax.v)) with
| None -> begin
(gen, lb, quals_opt)
end
| Some ((uvs, tval), quals) -> begin
(

let quals_opt = (check_quals_eq lbname.FStar_Syntax_Syntax.fv_name.FStar_Syntax_Syntax.v quals_opt quals)
in (

let _68_3082 = (match (lb.FStar_Syntax_Syntax.lbtyp.FStar_Syntax_Syntax.n) with
| FStar_Syntax_Syntax.Tm_unknown -> begin
()
end
| _68_3081 -> begin
(FStar_TypeChecker_Errors.warn r "Annotation from val declaration overrides inline type annotation")
end)
in (let _157_1191 = (FStar_Syntax_Syntax.mk_lb (FStar_Util.Inr (lbname), uvs, FStar_Syntax_Const.effect_ALL_lid, tval, lb.FStar_Syntax_Syntax.lbdef))
in (false, _157_1191, quals_opt))))
end)
in (match (_68_3087) with
| (gen, lb, quals_opt) -> begin
(gen, (lb)::lbs, quals_opt)
end)))
end)) (true, [], if (quals = []) then begin
None
end else begin
Some (quals)
end)))
in (match (_68_3091) with
| (should_generalize, lbs', quals_opt) -> begin
(

let quals = (match (quals_opt) with
| None -> begin
(FStar_Syntax_Syntax.Unfoldable)::[]
end
| Some (q) -> begin
if (FStar_All.pipe_right q (FStar_Util.for_some (fun _68_12 -> (match (_68_12) with
| (FStar_Syntax_Syntax.Irreducible) | (FStar_Syntax_Syntax.Unfoldable) | (FStar_Syntax_Syntax.Inline) -> begin
true
end
| _68_3100 -> begin
false
end)))) then begin
q
end else begin
(FStar_Syntax_Syntax.Unfoldable)::q
end
end)
in (

let lbs' = (FStar_List.rev lbs')
in (

let e = (let _157_1195 = (let _157_1194 = (let _157_1193 = (FStar_Syntax_Syntax.mk (FStar_Syntax_Syntax.Tm_constant (FStar_Const.Const_unit)) None r)
in (((Prims.fst lbs), lbs'), _157_1193))
in FStar_Syntax_Syntax.Tm_let (_157_1194))
in (FStar_Syntax_Syntax.mk _157_1195 None r))
in (

let _68_3134 = (match ((tc_maybe_toplevel_term (

let _68_3104 = env
in {FStar_TypeChecker_Env.solver = _68_3104.FStar_TypeChecker_Env.solver; FStar_TypeChecker_Env.range = _68_3104.FStar_TypeChecker_Env.range; FStar_TypeChecker_Env.curmodule = _68_3104.FStar_TypeChecker_Env.curmodule; FStar_TypeChecker_Env.gamma = _68_3104.FStar_TypeChecker_Env.gamma; FStar_TypeChecker_Env.gamma_cache = _68_3104.FStar_TypeChecker_Env.gamma_cache; FStar_TypeChecker_Env.modules = _68_3104.FStar_TypeChecker_Env.modules; FStar_TypeChecker_Env.expected_typ = _68_3104.FStar_TypeChecker_Env.expected_typ; FStar_TypeChecker_Env.sigtab = _68_3104.FStar_TypeChecker_Env.sigtab; FStar_TypeChecker_Env.is_pattern = _68_3104.FStar_TypeChecker_Env.is_pattern; FStar_TypeChecker_Env.instantiate_imp = _68_3104.FStar_TypeChecker_Env.instantiate_imp; FStar_TypeChecker_Env.effects = _68_3104.FStar_TypeChecker_Env.effects; FStar_TypeChecker_Env.generalize = should_generalize; FStar_TypeChecker_Env.letrecs = _68_3104.FStar_TypeChecker_Env.letrecs; FStar_TypeChecker_Env.top_level = true; FStar_TypeChecker_Env.check_uvars = _68_3104.FStar_TypeChecker_Env.check_uvars; FStar_TypeChecker_Env.use_eq = _68_3104.FStar_TypeChecker_Env.use_eq; FStar_TypeChecker_Env.is_iface = _68_3104.FStar_TypeChecker_Env.is_iface; FStar_TypeChecker_Env.admit = _68_3104.FStar_TypeChecker_Env.admit; FStar_TypeChecker_Env.default_effects = _68_3104.FStar_TypeChecker_Env.default_effects; FStar_TypeChecker_Env.type_of = _68_3104.FStar_TypeChecker_Env.type_of; FStar_TypeChecker_Env.universe_of = _68_3104.FStar_TypeChecker_Env.universe_of; FStar_TypeChecker_Env.use_bv_sorts = _68_3104.FStar_TypeChecker_Env.use_bv_sorts}) e)) with
| ({FStar_Syntax_Syntax.n = FStar_Syntax_Syntax.Tm_let (lbs, e); FStar_Syntax_Syntax.tk = _68_3111; FStar_Syntax_Syntax.pos = _68_3109; FStar_Syntax_Syntax.vars = _68_3107}, _68_3118, g) when (FStar_TypeChecker_Rel.is_trivial g) -> begin
(

let quals = (match (e.FStar_Syntax_Syntax.n) with
| FStar_Syntax_Syntax.Tm_meta (_68_3122, FStar_Syntax_Syntax.Meta_desugared (FStar_Syntax_Syntax.Masked_effect)) -> begin
(FStar_Syntax_Syntax.HasMaskedEffect)::quals
end
| _68_3128 -> begin
quals
end)
in (FStar_Syntax_Syntax.Sig_let ((lbs, r, lids, quals)), lbs))
end
| _68_3131 -> begin
(FStar_All.failwith "impossible")
end)
in (match (_68_3134) with
| (se, lbs) -> begin
(

let _68_3140 = if (log env) then begin
(let _157_1203 = (let _157_1202 = (FStar_All.pipe_right (Prims.snd lbs) (FStar_List.map (fun lb -> (

let should_log = (match ((let _157_1199 = (let _157_1198 = (let _157_1197 = (FStar_Util.right lb.FStar_Syntax_Syntax.lbname)
in _157_1197.FStar_Syntax_Syntax.fv_name)
in _157_1198.FStar_Syntax_Syntax.v)
in (FStar_TypeChecker_Env.try_lookup_val_decl env _157_1199))) with
| None -> begin
true
end
| _68_3138 -> begin
false
end)
in if should_log then begin
(let _157_1201 = (FStar_Syntax_Print.lbname_to_string lb.FStar_Syntax_Syntax.lbname)
in (let _157_1200 = (FStar_Syntax_Print.term_to_string lb.FStar_Syntax_Syntax.lbtyp)
in (FStar_Util.format2 "let %s : %s" _157_1201 _157_1200)))
end else begin
""
end))))
in (FStar_All.pipe_right _157_1202 (FStar_String.concat "\n")))
in (FStar_Util.print1 "%s\n" _157_1203))
end else begin
()
end
in (

let env = (FStar_TypeChecker_Env.push_sigelt env se)
in (se, env)))
end)))))
end))))
end))


let for_export : FStar_Ident.lident Prims.list  ->  FStar_Syntax_Syntax.sigelt  ->  (FStar_Syntax_Syntax.sigelt Prims.list * FStar_Ident.lident Prims.list) = (fun hidden se -> (

let is_abstract = (fun quals -> (FStar_All.pipe_right quals (FStar_Util.for_some (fun _68_13 -> (match (_68_13) with
| FStar_Syntax_Syntax.Abstract -> begin
true
end
| _68_3150 -> begin
false
end)))))
in (

let is_hidden_proj_or_disc = (fun q -> (match (q) with
| (FStar_Syntax_Syntax.Projector (l, _)) | (FStar_Syntax_Syntax.Discriminator (l)) -> begin
(FStar_All.pipe_right hidden (FStar_Util.for_some (FStar_Ident.lid_equals l)))
end
| _68_3160 -> begin
false
end))
in (match (se) with
| FStar_Syntax_Syntax.Sig_pragma (_68_3162) -> begin
([], hidden)
end
| (FStar_Syntax_Syntax.Sig_inductive_typ (_)) | (FStar_Syntax_Syntax.Sig_datacon (_)) -> begin
(FStar_All.failwith "Impossible")
end
| FStar_Syntax_Syntax.Sig_bundle (ses, quals, _68_3173, _68_3175) -> begin
if (is_abstract quals) then begin
(FStar_List.fold_right (fun se _68_3181 -> (match (_68_3181) with
| (out, hidden) -> begin
(match (se) with
| FStar_Syntax_Syntax.Sig_inductive_typ (l, us, bs, t, _68_3187, _68_3189, quals, r) -> begin
(

let dec = (let _157_1219 = (let _157_1218 = (let _157_1217 = (let _157_1216 = (let _157_1215 = (FStar_Syntax_Syntax.mk_Total t)
in (bs, _157_1215))
in FStar_Syntax_Syntax.Tm_arrow (_157_1216))
in (FStar_Syntax_Syntax.mk _157_1217 None r))
in (l, us, _157_1218, (FStar_Syntax_Syntax.Assumption)::(FStar_Syntax_Syntax.New)::quals, r))
in FStar_Syntax_Syntax.Sig_declare_typ (_157_1219))
in ((dec)::out, hidden))
end
| FStar_Syntax_Syntax.Sig_datacon (l, us, t, _68_3199, _68_3201, _68_3203, _68_3205, r) -> begin
(

let dec = FStar_Syntax_Syntax.Sig_declare_typ ((l, us, t, (FStar_Syntax_Syntax.Assumption)::[], r))
in ((dec)::out, (l)::hidden))
end
| _68_3211 -> begin
(out, hidden)
end)
end)) ses ([], hidden))
end else begin
((se)::[], hidden)
end
end
| FStar_Syntax_Syntax.Sig_assume (_68_3213, _68_3215, quals, _68_3218) -> begin
if (is_abstract quals) then begin
([], hidden)
end else begin
((se)::[], hidden)
end
end
| FStar_Syntax_Syntax.Sig_declare_typ (l, us, t, quals, r) -> begin
if (FStar_All.pipe_right quals (FStar_Util.for_some is_hidden_proj_or_disc)) then begin
((FStar_Syntax_Syntax.Sig_declare_typ ((l, us, t, (FStar_Syntax_Syntax.Assumption)::[], r)))::[], (l)::hidden)
end else begin
if (FStar_All.pipe_right quals (FStar_Util.for_some (fun _68_14 -> (match (_68_14) with
| (FStar_Syntax_Syntax.Assumption) | (FStar_Syntax_Syntax.Projector (_)) | (FStar_Syntax_Syntax.Discriminator (_)) -> begin
true
end
| _68_3237 -> begin
false
end)))) then begin
((se)::[], hidden)
end else begin
([], hidden)
end
end
end
| FStar_Syntax_Syntax.Sig_main (_68_3239) -> begin
([], hidden)
end
| (FStar_Syntax_Syntax.Sig_new_effect (_)) | (FStar_Syntax_Syntax.Sig_sub_effect (_)) | (FStar_Syntax_Syntax.Sig_effect_abbrev (_)) -> begin
((se)::[], hidden)
end
| FStar_Syntax_Syntax.Sig_let ((false, lb::[]), _68_3255, _68_3257, quals) when (FStar_All.pipe_right quals (FStar_Util.for_some is_hidden_proj_or_disc)) -> begin
(

let fv = (FStar_Util.right lb.FStar_Syntax_Syntax.lbname)
in (

let lid = fv.FStar_Syntax_Syntax.fv_name.FStar_Syntax_Syntax.v
in if (FStar_All.pipe_right hidden (FStar_Util.for_some (FStar_Syntax_Syntax.fv_eq_lid fv))) then begin
([], hidden)
end else begin
(

let dec = FStar_Syntax_Syntax.Sig_declare_typ ((fv.FStar_Syntax_Syntax.fv_name.FStar_Syntax_Syntax.v, lb.FStar_Syntax_Syntax.lbunivs, lb.FStar_Syntax_Syntax.lbtyp, (FStar_Syntax_Syntax.Assumption)::[], (FStar_Ident.range_of_lid lid)))
in ((dec)::[], (lid)::hidden))
end))
end
| FStar_Syntax_Syntax.Sig_let (lbs, r, l, quals) -> begin
if (is_abstract quals) then begin
(let _157_1226 = (FStar_All.pipe_right (Prims.snd lbs) (FStar_List.map (fun lb -> (let _157_1225 = (let _157_1224 = (let _157_1223 = (let _157_1222 = (FStar_Util.right lb.FStar_Syntax_Syntax.lbname)
in _157_1222.FStar_Syntax_Syntax.fv_name)
in _157_1223.FStar_Syntax_Syntax.v)
in (_157_1224, lb.FStar_Syntax_Syntax.lbunivs, lb.FStar_Syntax_Syntax.lbtyp, (FStar_Syntax_Syntax.Assumption)::quals, r))
in FStar_Syntax_Syntax.Sig_declare_typ (_157_1225)))))
in (_157_1226, hidden))
end else begin
((se)::[], hidden)
end
end))))


let tc_decls : FStar_TypeChecker_Env.env  ->  FStar_Syntax_Syntax.sigelt Prims.list  ->  (FStar_Syntax_Syntax.sigelt Prims.list * FStar_Syntax_Syntax.sigelt Prims.list * FStar_TypeChecker_Env.env) = (fun env ses -> (

let _68_3296 = (FStar_All.pipe_right ses (FStar_List.fold_left (fun _68_3277 se -> (match (_68_3277) with
| (ses, exports, env, hidden) -> begin
(

let _68_3279 = if (FStar_TypeChecker_Env.debug env FStar_Options.Low) then begin
(let _157_1233 = (FStar_Syntax_Print.sigelt_to_string se)
in (FStar_Util.print1 ">>>>>>>>>>>>>>Checking top-level decl %s\n" _157_1233))
end else begin
()
end
in (

let _68_3283 = (tc_decl env se)
in (match (_68_3283) with
| (se, env) -> begin
(

let _68_3284 = if ((FStar_ST.read FStar_Options.log_types) || (FStar_All.pipe_left (FStar_TypeChecker_Env.debug env) (FStar_Options.Other ("LogTypes")))) then begin
(let _157_1234 = (FStar_Syntax_Print.sigelt_to_string se)
in (FStar_Util.print1 "Checked: %s\n" _157_1234))
end else begin
()
end
in (

let _68_3286 = (env.FStar_TypeChecker_Env.solver.FStar_TypeChecker_Env.encode_sig env se)
in (

let _68_3290 = (for_export hidden se)
in (match (_68_3290) with
| (exported, hidden) -> begin
((se)::ses, (exported)::exports, env, hidden)
end))))
end)))
end)) ([], [], env, [])))
in (match (_68_3296) with
| (ses, exports, env, _68_3295) -> begin
(let _157_1235 = (FStar_All.pipe_right (FStar_List.rev exports) FStar_List.flatten)
in ((FStar_List.rev ses), _157_1235, env))
end)))


let tc_partial_modul : FStar_TypeChecker_Env.env  ->  FStar_Syntax_Syntax.modul  ->  (FStar_Syntax_Syntax.modul * FStar_Syntax_Syntax.sigelt Prims.list * FStar_TypeChecker_Env.env) = (fun env modul -> (

let name = (FStar_Util.format2 "%s %s" (if modul.FStar_Syntax_Syntax.is_interface then begin
"interface"
end else begin
"module"
end) modul.FStar_Syntax_Syntax.name.FStar_Ident.str)
in (

let msg = (Prims.strcat "Internals for " name)
in (

let env = (

let _68_3301 = env
in (let _157_1240 = (not ((FStar_Options.should_verify modul.FStar_Syntax_Syntax.name.FStar_Ident.str)))
in {FStar_TypeChecker_Env.solver = _68_3301.FStar_TypeChecker_Env.solver; FStar_TypeChecker_Env.range = _68_3301.FStar_TypeChecker_Env.range; FStar_TypeChecker_Env.curmodule = _68_3301.FStar_TypeChecker_Env.curmodule; FStar_TypeChecker_Env.gamma = _68_3301.FStar_TypeChecker_Env.gamma; FStar_TypeChecker_Env.gamma_cache = _68_3301.FStar_TypeChecker_Env.gamma_cache; FStar_TypeChecker_Env.modules = _68_3301.FStar_TypeChecker_Env.modules; FStar_TypeChecker_Env.expected_typ = _68_3301.FStar_TypeChecker_Env.expected_typ; FStar_TypeChecker_Env.sigtab = _68_3301.FStar_TypeChecker_Env.sigtab; FStar_TypeChecker_Env.is_pattern = _68_3301.FStar_TypeChecker_Env.is_pattern; FStar_TypeChecker_Env.instantiate_imp = _68_3301.FStar_TypeChecker_Env.instantiate_imp; FStar_TypeChecker_Env.effects = _68_3301.FStar_TypeChecker_Env.effects; FStar_TypeChecker_Env.generalize = _68_3301.FStar_TypeChecker_Env.generalize; FStar_TypeChecker_Env.letrecs = _68_3301.FStar_TypeChecker_Env.letrecs; FStar_TypeChecker_Env.top_level = _68_3301.FStar_TypeChecker_Env.top_level; FStar_TypeChecker_Env.check_uvars = _68_3301.FStar_TypeChecker_Env.check_uvars; FStar_TypeChecker_Env.use_eq = _68_3301.FStar_TypeChecker_Env.use_eq; FStar_TypeChecker_Env.is_iface = modul.FStar_Syntax_Syntax.is_interface; FStar_TypeChecker_Env.admit = _157_1240; FStar_TypeChecker_Env.default_effects = _68_3301.FStar_TypeChecker_Env.default_effects; FStar_TypeChecker_Env.type_of = _68_3301.FStar_TypeChecker_Env.type_of; FStar_TypeChecker_Env.universe_of = _68_3301.FStar_TypeChecker_Env.universe_of; FStar_TypeChecker_Env.use_bv_sorts = _68_3301.FStar_TypeChecker_Env.use_bv_sorts}))
in (

let _68_3304 = if (not ((FStar_Ident.lid_equals modul.FStar_Syntax_Syntax.name FStar_Syntax_Const.prims_lid))) then begin
(env.FStar_TypeChecker_Env.solver.FStar_TypeChecker_Env.push msg)
end else begin
()
end
in (

let env = (FStar_TypeChecker_Env.set_current_module env modul.FStar_Syntax_Syntax.name)
in (

let _68_3310 = (tc_decls env modul.FStar_Syntax_Syntax.declarations)
in (match (_68_3310) with
| (ses, exports, env) -> begin
((

let _68_3311 = modul
in {FStar_Syntax_Syntax.name = _68_3311.FStar_Syntax_Syntax.name; FStar_Syntax_Syntax.declarations = ses; FStar_Syntax_Syntax.exports = _68_3311.FStar_Syntax_Syntax.exports; FStar_Syntax_Syntax.is_interface = _68_3311.FStar_Syntax_Syntax.is_interface}), exports, env)
end))))))))


let tc_more_partial_modul : FStar_TypeChecker_Env.env  ->  FStar_Syntax_Syntax.modul  ->  FStar_Syntax_Syntax.sigelt Prims.list  ->  (FStar_Syntax_Syntax.modul * FStar_Syntax_Syntax.sigelt Prims.list * FStar_TypeChecker_Env.env) = (fun env modul decls -> (

let _68_3319 = (tc_decls env decls)
in (match (_68_3319) with
| (ses, exports, env) -> begin
(

let modul = (

let _68_3320 = modul
in {FStar_Syntax_Syntax.name = _68_3320.FStar_Syntax_Syntax.name; FStar_Syntax_Syntax.declarations = (FStar_List.append modul.FStar_Syntax_Syntax.declarations ses); FStar_Syntax_Syntax.exports = _68_3320.FStar_Syntax_Syntax.exports; FStar_Syntax_Syntax.is_interface = _68_3320.FStar_Syntax_Syntax.is_interface})
in (modul, exports, env))
end)))


let finish_partial_modul : FStar_TypeChecker_Env.env  ->  FStar_Syntax_Syntax.modul  ->  FStar_Syntax_Syntax.sigelts  ->  (FStar_Syntax_Syntax.modul * FStar_TypeChecker_Env.env) = (fun env modul exports -> (

let modul = (

let _68_3326 = modul
in {FStar_Syntax_Syntax.name = _68_3326.FStar_Syntax_Syntax.name; FStar_Syntax_Syntax.declarations = _68_3326.FStar_Syntax_Syntax.declarations; FStar_Syntax_Syntax.exports = exports; FStar_Syntax_Syntax.is_interface = modul.FStar_Syntax_Syntax.is_interface})
in (

let env = (FStar_TypeChecker_Env.finish_module env modul)
in (

let _68_3336 = if (not ((FStar_Ident.lid_equals modul.FStar_Syntax_Syntax.name FStar_Syntax_Const.prims_lid))) then begin
(

let _68_3330 = (env.FStar_TypeChecker_Env.solver.FStar_TypeChecker_Env.pop (Prims.strcat "Ending modul " modul.FStar_Syntax_Syntax.name.FStar_Ident.str))
in (

let _68_3332 = (env.FStar_TypeChecker_Env.solver.FStar_TypeChecker_Env.encode_modul env modul)
in (

let _68_3334 = (env.FStar_TypeChecker_Env.solver.FStar_TypeChecker_Env.refresh ())
in (let _157_1253 = (FStar_Options.restore_cmd_line_options ())
in (FStar_All.pipe_right _157_1253 Prims.ignore)))))
end else begin
()
end
in (modul, env)))))


let tc_modul : FStar_TypeChecker_Env.env  ->  FStar_Syntax_Syntax.modul  ->  (FStar_Syntax_Syntax.modul * FStar_TypeChecker_Env.env) = (fun env modul -> (

let _68_3343 = (tc_partial_modul env modul)
in (match (_68_3343) with
| (modul, non_private_decls, env) -> begin
(finish_partial_modul env modul non_private_decls)
end)))

<<<<<<< HEAD

let type_of : FStar_TypeChecker_Env.env  ->  FStar_Syntax_Syntax.term  ->  (FStar_Syntax_Syntax.typ * FStar_TypeChecker_Env.guard_t) = (fun env e -> (

let _68_3346 = if (FStar_All.pipe_left (FStar_TypeChecker_Env.debug env) (FStar_Options.Other ("RelCheck"))) then begin
(let _157_1262 = (FStar_Syntax_Print.term_to_string e)
in (FStar_Util.print1 "Checking term %s\n" _157_1262))
=======
# 2396 "FStar.TypeChecker.Tc.fst"
let type_of : FStar_TypeChecker_Env.env  ->  FStar_Syntax_Syntax.term  ->  (FStar_Syntax_Syntax.term * FStar_Syntax_Syntax.typ * FStar_TypeChecker_Env.guard_t) = (fun env e -> (
# 2397 "FStar.TypeChecker.Tc.fst"
let _58_3289 = if (FStar_All.pipe_left (FStar_TypeChecker_Env.debug env) (FStar_Options.Other ("RelCheck"))) then begin
(let _137_1262 = (FStar_Syntax_Print.term_to_string e)
in (FStar_Util.print1 "Checking term %s\n" _137_1262))
>>>>>>> 4813d57e
end else begin
()
end
in (

let env = (

let _68_3348 = env
in {FStar_TypeChecker_Env.solver = _68_3348.FStar_TypeChecker_Env.solver; FStar_TypeChecker_Env.range = _68_3348.FStar_TypeChecker_Env.range; FStar_TypeChecker_Env.curmodule = _68_3348.FStar_TypeChecker_Env.curmodule; FStar_TypeChecker_Env.gamma = _68_3348.FStar_TypeChecker_Env.gamma; FStar_TypeChecker_Env.gamma_cache = _68_3348.FStar_TypeChecker_Env.gamma_cache; FStar_TypeChecker_Env.modules = _68_3348.FStar_TypeChecker_Env.modules; FStar_TypeChecker_Env.expected_typ = _68_3348.FStar_TypeChecker_Env.expected_typ; FStar_TypeChecker_Env.sigtab = _68_3348.FStar_TypeChecker_Env.sigtab; FStar_TypeChecker_Env.is_pattern = _68_3348.FStar_TypeChecker_Env.is_pattern; FStar_TypeChecker_Env.instantiate_imp = _68_3348.FStar_TypeChecker_Env.instantiate_imp; FStar_TypeChecker_Env.effects = _68_3348.FStar_TypeChecker_Env.effects; FStar_TypeChecker_Env.generalize = _68_3348.FStar_TypeChecker_Env.generalize; FStar_TypeChecker_Env.letrecs = _68_3348.FStar_TypeChecker_Env.letrecs; FStar_TypeChecker_Env.top_level = false; FStar_TypeChecker_Env.check_uvars = _68_3348.FStar_TypeChecker_Env.check_uvars; FStar_TypeChecker_Env.use_eq = _68_3348.FStar_TypeChecker_Env.use_eq; FStar_TypeChecker_Env.is_iface = _68_3348.FStar_TypeChecker_Env.is_iface; FStar_TypeChecker_Env.admit = _68_3348.FStar_TypeChecker_Env.admit; FStar_TypeChecker_Env.default_effects = _68_3348.FStar_TypeChecker_Env.default_effects; FStar_TypeChecker_Env.type_of = _68_3348.FStar_TypeChecker_Env.type_of; FStar_TypeChecker_Env.universe_of = _68_3348.FStar_TypeChecker_Env.universe_of; FStar_TypeChecker_Env.use_bv_sorts = _68_3348.FStar_TypeChecker_Env.use_bv_sorts})
in (

let _68_3364 = try
(match (()) with
| () -> begin
(tc_tot_or_gtot_term env e)
end)
with
| FStar_Syntax_Syntax.Error (msg, _68_3356) -> begin
(let _157_1267 = (let _157_1266 = (let _157_1265 = (FStar_TypeChecker_Env.get_range env)
in ((Prims.strcat "Implicit argument: " msg), _157_1265))
in FStar_Syntax_Syntax.Error (_157_1266))
in (Prims.raise _157_1267))
end
in (match (_68_3364) with
| (t, c, g) -> begin
if (FStar_Syntax_Util.is_total_lcomp c) then begin
(t, c.FStar_Syntax_Syntax.res_typ, g)
end else begin
(let _157_1272 = (let _157_1271 = (let _157_1270 = (let _157_1268 = (FStar_Syntax_Print.term_to_string e)
in (FStar_Util.format1 "Implicit argument: Expected a total term; got a ghost term: %s" _157_1268))
in (let _157_1269 = (FStar_TypeChecker_Env.get_range env)
in (_157_1270, _157_1269)))
in FStar_Syntax_Syntax.Error (_157_1271))
in (Prims.raise _157_1272))
end
end)))))


let check_module : FStar_TypeChecker_Env.env  ->  FStar_Syntax_Syntax.modul  ->  (FStar_Syntax_Syntax.modul * FStar_TypeChecker_Env.env) = (fun env m -> (

let _68_3367 = if ((let _157_1277 = (FStar_ST.read FStar_Options.debug)
in (FStar_List.length _157_1277)) <> 0) then begin
(let _157_1278 = (FStar_Syntax_Print.lid_to_string m.FStar_Syntax_Syntax.name)
in (FStar_Util.print2 "Checking %s: %s\n" (if m.FStar_Syntax_Syntax.is_interface then begin
"i\'face"
end else begin
"module"
end) _157_1278))
end else begin
()
end
in (

let _68_3371 = (tc_modul env m)
in (match (_68_3371) with
| (m, env) -> begin
(

let _68_3372 = if (FStar_Options.should_dump m.FStar_Syntax_Syntax.name.FStar_Ident.str) then begin
(let _157_1279 = (FStar_Syntax_Print.modul_to_string m)
in (FStar_Util.print1 "%s\n" _157_1279))
end else begin
()
end
in (m, env))
end))))



<|MERGE_RESOLUTION|>--- conflicted
+++ resolved
@@ -1,81 +1,81 @@
 
 open Prims
+# 42 "FStar.TypeChecker.Tc.fst"
+let log : FStar_TypeChecker_Env.env  ->  Prims.bool = (fun env -> ((FStar_ST.read FStar_Options.log_types) && (not ((let _137_3 = (FStar_TypeChecker_Env.current_module env)
+in (FStar_Ident.lid_equals FStar_Syntax_Const.prims_lid _137_3))))))
 
-let log : FStar_TypeChecker_Env.env  ->  Prims.bool = (fun env -> ((FStar_ST.read FStar_Options.log_types) && (not ((let _157_3 = (FStar_TypeChecker_Env.current_module env)
-in (FStar_Ident.lid_equals FStar_Syntax_Const.prims_lid _157_3))))))
-
-
+# 43 "FStar.TypeChecker.Tc.fst"
 let rng : FStar_TypeChecker_Env.env  ->  FStar_Range.range = (fun env -> (FStar_TypeChecker_Env.get_range env))
 
+# 44 "FStar.TypeChecker.Tc.fst"
+let instantiate_both : FStar_TypeChecker_Env.env  ->  FStar_TypeChecker_Env.env = (fun env -> (
+# 44 "FStar.TypeChecker.Tc.fst"
+let _58_18 = env
+in {FStar_TypeChecker_Env.solver = _58_18.FStar_TypeChecker_Env.solver; FStar_TypeChecker_Env.range = _58_18.FStar_TypeChecker_Env.range; FStar_TypeChecker_Env.curmodule = _58_18.FStar_TypeChecker_Env.curmodule; FStar_TypeChecker_Env.gamma = _58_18.FStar_TypeChecker_Env.gamma; FStar_TypeChecker_Env.gamma_cache = _58_18.FStar_TypeChecker_Env.gamma_cache; FStar_TypeChecker_Env.modules = _58_18.FStar_TypeChecker_Env.modules; FStar_TypeChecker_Env.expected_typ = _58_18.FStar_TypeChecker_Env.expected_typ; FStar_TypeChecker_Env.sigtab = _58_18.FStar_TypeChecker_Env.sigtab; FStar_TypeChecker_Env.is_pattern = _58_18.FStar_TypeChecker_Env.is_pattern; FStar_TypeChecker_Env.instantiate_imp = true; FStar_TypeChecker_Env.effects = _58_18.FStar_TypeChecker_Env.effects; FStar_TypeChecker_Env.generalize = _58_18.FStar_TypeChecker_Env.generalize; FStar_TypeChecker_Env.letrecs = _58_18.FStar_TypeChecker_Env.letrecs; FStar_TypeChecker_Env.top_level = _58_18.FStar_TypeChecker_Env.top_level; FStar_TypeChecker_Env.check_uvars = _58_18.FStar_TypeChecker_Env.check_uvars; FStar_TypeChecker_Env.use_eq = _58_18.FStar_TypeChecker_Env.use_eq; FStar_TypeChecker_Env.is_iface = _58_18.FStar_TypeChecker_Env.is_iface; FStar_TypeChecker_Env.admit = _58_18.FStar_TypeChecker_Env.admit; FStar_TypeChecker_Env.default_effects = _58_18.FStar_TypeChecker_Env.default_effects; FStar_TypeChecker_Env.type_of = _58_18.FStar_TypeChecker_Env.type_of; FStar_TypeChecker_Env.universe_of = _58_18.FStar_TypeChecker_Env.universe_of; FStar_TypeChecker_Env.use_bv_sorts = _58_18.FStar_TypeChecker_Env.use_bv_sorts}))
 
-let instantiate_both : FStar_TypeChecker_Env.env  ->  FStar_TypeChecker_Env.env = (fun env -> (
+# 45 "FStar.TypeChecker.Tc.fst"
+let no_inst : FStar_TypeChecker_Env.env  ->  FStar_TypeChecker_Env.env = (fun env -> (
+# 45 "FStar.TypeChecker.Tc.fst"
+let _58_21 = env
+in {FStar_TypeChecker_Env.solver = _58_21.FStar_TypeChecker_Env.solver; FStar_TypeChecker_Env.range = _58_21.FStar_TypeChecker_Env.range; FStar_TypeChecker_Env.curmodule = _58_21.FStar_TypeChecker_Env.curmodule; FStar_TypeChecker_Env.gamma = _58_21.FStar_TypeChecker_Env.gamma; FStar_TypeChecker_Env.gamma_cache = _58_21.FStar_TypeChecker_Env.gamma_cache; FStar_TypeChecker_Env.modules = _58_21.FStar_TypeChecker_Env.modules; FStar_TypeChecker_Env.expected_typ = _58_21.FStar_TypeChecker_Env.expected_typ; FStar_TypeChecker_Env.sigtab = _58_21.FStar_TypeChecker_Env.sigtab; FStar_TypeChecker_Env.is_pattern = _58_21.FStar_TypeChecker_Env.is_pattern; FStar_TypeChecker_Env.instantiate_imp = false; FStar_TypeChecker_Env.effects = _58_21.FStar_TypeChecker_Env.effects; FStar_TypeChecker_Env.generalize = _58_21.FStar_TypeChecker_Env.generalize; FStar_TypeChecker_Env.letrecs = _58_21.FStar_TypeChecker_Env.letrecs; FStar_TypeChecker_Env.top_level = _58_21.FStar_TypeChecker_Env.top_level; FStar_TypeChecker_Env.check_uvars = _58_21.FStar_TypeChecker_Env.check_uvars; FStar_TypeChecker_Env.use_eq = _58_21.FStar_TypeChecker_Env.use_eq; FStar_TypeChecker_Env.is_iface = _58_21.FStar_TypeChecker_Env.is_iface; FStar_TypeChecker_Env.admit = _58_21.FStar_TypeChecker_Env.admit; FStar_TypeChecker_Env.default_effects = _58_21.FStar_TypeChecker_Env.default_effects; FStar_TypeChecker_Env.type_of = _58_21.FStar_TypeChecker_Env.type_of; FStar_TypeChecker_Env.universe_of = _58_21.FStar_TypeChecker_Env.universe_of; FStar_TypeChecker_Env.use_bv_sorts = _58_21.FStar_TypeChecker_Env.use_bv_sorts}))
 
-let _68_18 = env
-in {FStar_TypeChecker_Env.solver = _68_18.FStar_TypeChecker_Env.solver; FStar_TypeChecker_Env.range = _68_18.FStar_TypeChecker_Env.range; FStar_TypeChecker_Env.curmodule = _68_18.FStar_TypeChecker_Env.curmodule; FStar_TypeChecker_Env.gamma = _68_18.FStar_TypeChecker_Env.gamma; FStar_TypeChecker_Env.gamma_cache = _68_18.FStar_TypeChecker_Env.gamma_cache; FStar_TypeChecker_Env.modules = _68_18.FStar_TypeChecker_Env.modules; FStar_TypeChecker_Env.expected_typ = _68_18.FStar_TypeChecker_Env.expected_typ; FStar_TypeChecker_Env.sigtab = _68_18.FStar_TypeChecker_Env.sigtab; FStar_TypeChecker_Env.is_pattern = _68_18.FStar_TypeChecker_Env.is_pattern; FStar_TypeChecker_Env.instantiate_imp = true; FStar_TypeChecker_Env.effects = _68_18.FStar_TypeChecker_Env.effects; FStar_TypeChecker_Env.generalize = _68_18.FStar_TypeChecker_Env.generalize; FStar_TypeChecker_Env.letrecs = _68_18.FStar_TypeChecker_Env.letrecs; FStar_TypeChecker_Env.top_level = _68_18.FStar_TypeChecker_Env.top_level; FStar_TypeChecker_Env.check_uvars = _68_18.FStar_TypeChecker_Env.check_uvars; FStar_TypeChecker_Env.use_eq = _68_18.FStar_TypeChecker_Env.use_eq; FStar_TypeChecker_Env.is_iface = _68_18.FStar_TypeChecker_Env.is_iface; FStar_TypeChecker_Env.admit = _68_18.FStar_TypeChecker_Env.admit; FStar_TypeChecker_Env.default_effects = _68_18.FStar_TypeChecker_Env.default_effects; FStar_TypeChecker_Env.type_of = _68_18.FStar_TypeChecker_Env.type_of; FStar_TypeChecker_Env.universe_of = _68_18.FStar_TypeChecker_Env.universe_of; FStar_TypeChecker_Env.use_bv_sorts = _68_18.FStar_TypeChecker_Env.use_bv_sorts}))
-
-
-let no_inst : FStar_TypeChecker_Env.env  ->  FStar_TypeChecker_Env.env = (fun env -> (
-
-let _68_21 = env
-in {FStar_TypeChecker_Env.solver = _68_21.FStar_TypeChecker_Env.solver; FStar_TypeChecker_Env.range = _68_21.FStar_TypeChecker_Env.range; FStar_TypeChecker_Env.curmodule = _68_21.FStar_TypeChecker_Env.curmodule; FStar_TypeChecker_Env.gamma = _68_21.FStar_TypeChecker_Env.gamma; FStar_TypeChecker_Env.gamma_cache = _68_21.FStar_TypeChecker_Env.gamma_cache; FStar_TypeChecker_Env.modules = _68_21.FStar_TypeChecker_Env.modules; FStar_TypeChecker_Env.expected_typ = _68_21.FStar_TypeChecker_Env.expected_typ; FStar_TypeChecker_Env.sigtab = _68_21.FStar_TypeChecker_Env.sigtab; FStar_TypeChecker_Env.is_pattern = _68_21.FStar_TypeChecker_Env.is_pattern; FStar_TypeChecker_Env.instantiate_imp = false; FStar_TypeChecker_Env.effects = _68_21.FStar_TypeChecker_Env.effects; FStar_TypeChecker_Env.generalize = _68_21.FStar_TypeChecker_Env.generalize; FStar_TypeChecker_Env.letrecs = _68_21.FStar_TypeChecker_Env.letrecs; FStar_TypeChecker_Env.top_level = _68_21.FStar_TypeChecker_Env.top_level; FStar_TypeChecker_Env.check_uvars = _68_21.FStar_TypeChecker_Env.check_uvars; FStar_TypeChecker_Env.use_eq = _68_21.FStar_TypeChecker_Env.use_eq; FStar_TypeChecker_Env.is_iface = _68_21.FStar_TypeChecker_Env.is_iface; FStar_TypeChecker_Env.admit = _68_21.FStar_TypeChecker_Env.admit; FStar_TypeChecker_Env.default_effects = _68_21.FStar_TypeChecker_Env.default_effects; FStar_TypeChecker_Env.type_of = _68_21.FStar_TypeChecker_Env.type_of; FStar_TypeChecker_Env.universe_of = _68_21.FStar_TypeChecker_Env.universe_of; FStar_TypeChecker_Env.use_bv_sorts = _68_21.FStar_TypeChecker_Env.use_bv_sorts}))
-
-
+# 46 "FStar.TypeChecker.Tc.fst"
 let mk_lex_list : (FStar_Syntax_Syntax.term', FStar_Syntax_Syntax.term') FStar_Syntax_Syntax.syntax Prims.list  ->  (FStar_Syntax_Syntax.term', FStar_Syntax_Syntax.term') FStar_Syntax_Syntax.syntax = (fun vs -> (FStar_List.fold_right (fun v tl -> (
-
+# 48 "FStar.TypeChecker.Tc.fst"
 let r = if (tl.FStar_Syntax_Syntax.pos = FStar_Range.dummyRange) then begin
 v.FStar_Syntax_Syntax.pos
 end else begin
 (FStar_Range.union_ranges v.FStar_Syntax_Syntax.pos tl.FStar_Syntax_Syntax.pos)
 end
-in (let _157_17 = (let _157_16 = (FStar_Syntax_Syntax.as_arg v)
-in (let _157_15 = (let _157_14 = (FStar_Syntax_Syntax.as_arg tl)
-in (_157_14)::[])
-in (_157_16)::_157_15))
-in (FStar_Syntax_Syntax.mk_Tm_app FStar_Syntax_Util.lex_pair _157_17 (Some (FStar_Syntax_Util.lex_t.FStar_Syntax_Syntax.n)) r)))) vs FStar_Syntax_Util.lex_top))
+in (let _137_17 = (let _137_16 = (FStar_Syntax_Syntax.as_arg v)
+in (let _137_15 = (let _137_14 = (FStar_Syntax_Syntax.as_arg tl)
+in (_137_14)::[])
+in (_137_16)::_137_15))
+in (FStar_Syntax_Syntax.mk_Tm_app FStar_Syntax_Util.lex_pair _137_17 (Some (FStar_Syntax_Util.lex_t.FStar_Syntax_Syntax.n)) r)))) vs FStar_Syntax_Util.lex_top))
 
-
-let is_eq : FStar_Syntax_Syntax.arg_qualifier Prims.option  ->  Prims.bool = (fun _68_1 -> (match (_68_1) with
+# 51 "FStar.TypeChecker.Tc.fst"
+let is_eq : FStar_Syntax_Syntax.arg_qualifier Prims.option  ->  Prims.bool = (fun _58_1 -> (match (_58_1) with
 | Some (FStar_Syntax_Syntax.Equality) -> begin
 true
 end
-| _68_31 -> begin
+| _58_31 -> begin
 false
 end))
 
-
+# 54 "FStar.TypeChecker.Tc.fst"
 let steps : FStar_TypeChecker_Env.env  ->  FStar_TypeChecker_Normalize.step Prims.list = (fun env -> if (FStar_Options.should_verify env.FStar_TypeChecker_Env.curmodule.FStar_Ident.str) then begin
 (FStar_TypeChecker_Normalize.Beta)::(FStar_TypeChecker_Normalize.Inline)::(FStar_TypeChecker_Normalize.SNComp)::[]
 end else begin
 (FStar_TypeChecker_Normalize.Beta)::(FStar_TypeChecker_Normalize.Inline)::[]
 end)
 
-
+# 58 "FStar.TypeChecker.Tc.fst"
 let unfold_whnf : FStar_TypeChecker_Env.env  ->  FStar_Syntax_Syntax.term  ->  FStar_Syntax_Syntax.term = (fun env t -> (FStar_TypeChecker_Normalize.normalize ((FStar_TypeChecker_Normalize.WHNF)::(FStar_TypeChecker_Normalize.UnfoldUntil (FStar_Syntax_Syntax.Delta_constant))::(FStar_TypeChecker_Normalize.Beta)::[]) env t))
 
+# 59 "FStar.TypeChecker.Tc.fst"
+let norm : FStar_TypeChecker_Env.env  ->  FStar_Syntax_Syntax.term  ->  FStar_Syntax_Syntax.term = (fun env t -> (let _137_30 = (steps env)
+in (FStar_TypeChecker_Normalize.normalize _137_30 env t)))
 
-let norm : FStar_TypeChecker_Env.env  ->  FStar_Syntax_Syntax.term  ->  FStar_Syntax_Syntax.term = (fun env t -> (let _157_30 = (steps env)
-in (FStar_TypeChecker_Normalize.normalize _157_30 env t)))
+# 60 "FStar.TypeChecker.Tc.fst"
+let norm_c : FStar_TypeChecker_Env.env  ->  FStar_Syntax_Syntax.comp  ->  FStar_Syntax_Syntax.comp = (fun env c -> (let _137_35 = (steps env)
+in (FStar_TypeChecker_Normalize.normalize_comp _137_35 env c)))
 
-
-let norm_c : FStar_TypeChecker_Env.env  ->  FStar_Syntax_Syntax.comp  ->  FStar_Syntax_Syntax.comp = (fun env c -> (let _157_35 = (steps env)
-in (FStar_TypeChecker_Normalize.normalize_comp _157_35 env c)))
-
-
+# 61 "FStar.TypeChecker.Tc.fst"
 let check_no_escape : FStar_Syntax_Syntax.term Prims.option  ->  FStar_TypeChecker_Env.env  ->  FStar_Syntax_Syntax.bv Prims.list  ->  FStar_Syntax_Syntax.term  ->  Prims.unit = (fun head_opt env fvs kt -> (
-
+# 62 "FStar.TypeChecker.Tc.fst"
 let rec aux = (fun try_norm t -> (match (fvs) with
 | [] -> begin
 ()
 end
-| _68_48 -> begin
-(
-
-let fvs' = (let _157_48 = if try_norm then begin
+| _58_48 -> begin
+(
+# 65 "FStar.TypeChecker.Tc.fst"
+let fvs' = (let _137_48 = if try_norm then begin
 (norm env t)
 end else begin
 t
 end
-in (FStar_Syntax_Free.names _157_48))
+in (FStar_Syntax_Free.names _137_48))
 in (match ((FStar_List.tryFind (fun x -> (FStar_Util.set_mem x fvs')) fvs)) with
 | None -> begin
 ()
@@ -85,36 +85,36 @@
 (aux true t)
 end else begin
 (
-
-let fail = (fun _68_55 -> (match (()) with
+# 71 "FStar.TypeChecker.Tc.fst"
+let fail = (fun _58_55 -> (match (()) with
 | () -> begin
 (
-
+# 72 "FStar.TypeChecker.Tc.fst"
 let msg = (match (head_opt) with
 | None -> begin
-(let _157_52 = (FStar_Syntax_Print.bv_to_string x)
-in (FStar_Util.format1 "Bound variables \'%s\' escapes; add a type annotation" _157_52))
+(let _137_52 = (FStar_Syntax_Print.bv_to_string x)
+in (FStar_Util.format1 "Bound variables \'%s\' escapes; add a type annotation" _137_52))
 end
 | Some (head) -> begin
-(let _157_54 = (FStar_Syntax_Print.bv_to_string x)
-in (let _157_53 = (FStar_TypeChecker_Normalize.term_to_string env head)
-in (FStar_Util.format2 "Bound variables \'%s\' in the type of \'%s\' escape because of impure applications; add explicit let-bindings" _157_54 _157_53)))
-end)
-in (let _157_57 = (let _157_56 = (let _157_55 = (FStar_TypeChecker_Env.get_range env)
-in (msg, _157_55))
-in FStar_Syntax_Syntax.Error (_157_56))
-in (Prims.raise _157_57)))
-end))
-in (
-
-let s = (let _157_59 = (let _157_58 = (FStar_Syntax_Util.type_u ())
-in (FStar_All.pipe_left Prims.fst _157_58))
-in (FStar_TypeChecker_Util.new_uvar env _157_59))
+(let _137_54 = (FStar_Syntax_Print.bv_to_string x)
+in (let _137_53 = (FStar_TypeChecker_Normalize.term_to_string env head)
+in (FStar_Util.format2 "Bound variables \'%s\' in the type of \'%s\' escape because of impure applications; add explicit let-bindings" _137_54 _137_53)))
+end)
+in (let _137_57 = (let _137_56 = (let _137_55 = (FStar_TypeChecker_Env.get_range env)
+in (msg, _137_55))
+in FStar_Syntax_Syntax.Error (_137_56))
+in (Prims.raise _137_57)))
+end))
+in (
+# 77 "FStar.TypeChecker.Tc.fst"
+let s = (let _137_59 = (let _137_58 = (FStar_Syntax_Util.type_u ())
+in (FStar_All.pipe_left Prims.fst _137_58))
+in (FStar_TypeChecker_Util.new_uvar env _137_59))
 in (match ((FStar_TypeChecker_Rel.try_teq env t s)) with
 | Some (g) -> begin
 (FStar_TypeChecker_Rel.force_trivial_guard env g)
 end
-| _68_64 -> begin
+| _58_64 -> begin
 (fail ())
 end)))
 end
@@ -122,153 +122,153 @@
 end))
 in (aux false kt)))
 
-
+# 84 "FStar.TypeChecker.Tc.fst"
 let maybe_push_binding : FStar_TypeChecker_Env.env  ->  FStar_Syntax_Syntax.binder  ->  FStar_TypeChecker_Env.env = (fun env b -> if (FStar_Syntax_Syntax.is_null_binder b) then begin
 env
 end else begin
 (
+# 86 "FStar.TypeChecker.Tc.fst"
+let _58_67 = if (FStar_TypeChecker_Env.debug env FStar_Options.High) then begin
+(let _137_65 = (FStar_Syntax_Print.bv_to_string (Prims.fst b))
+in (let _137_64 = (FStar_Syntax_Print.term_to_string (Prims.fst b).FStar_Syntax_Syntax.sort)
+in (FStar_Util.print2 "Pushing binder %s at type %s\n" _137_65 _137_64)))
+end else begin
+()
+end
+in (FStar_TypeChecker_Env.push_bv env (Prims.fst b)))
+end)
 
-let _68_67 = if (FStar_TypeChecker_Env.debug env FStar_Options.High) then begin
-(let _157_65 = (FStar_Syntax_Print.bv_to_string (Prims.fst b))
-in (let _157_64 = (FStar_Syntax_Print.term_to_string (Prims.fst b).FStar_Syntax_Syntax.sort)
-in (FStar_Util.print2 "Pushing binder %s at type %s\n" _157_65 _157_64)))
-end else begin
-()
-end
-in (FStar_TypeChecker_Env.push_bv env (Prims.fst b)))
-end)
-
-
-let maybe_make_subst = (fun _68_2 -> (match (_68_2) with
+# 90 "FStar.TypeChecker.Tc.fst"
+let maybe_make_subst = (fun _58_2 -> (match (_58_2) with
 | FStar_Util.Inr (Some (x), e) -> begin
 (FStar_Syntax_Syntax.NT ((x, e)))::[]
 end
-| _68_76 -> begin
+| _58_76 -> begin
 []
 end))
 
-
+# 94 "FStar.TypeChecker.Tc.fst"
 let maybe_extend_subst : FStar_Syntax_Syntax.subst_t  ->  FStar_Syntax_Syntax.binder  ->  FStar_Syntax_Syntax.term  ->  FStar_Syntax_Syntax.subst_t = (fun s b v -> if (FStar_Syntax_Syntax.is_null_binder b) then begin
 s
 end else begin
 (FStar_Syntax_Syntax.NT (((Prims.fst b), v)))::s
 end)
 
-
+# 98 "FStar.TypeChecker.Tc.fst"
 let set_lcomp_result : FStar_Syntax_Syntax.lcomp  ->  FStar_Syntax_Syntax.typ  ->  FStar_Syntax_Syntax.lcomp = (fun lc t -> (
-
-let _68_82 = lc
-in {FStar_Syntax_Syntax.eff_name = _68_82.FStar_Syntax_Syntax.eff_name; FStar_Syntax_Syntax.res_typ = t; FStar_Syntax_Syntax.cflags = _68_82.FStar_Syntax_Syntax.cflags; FStar_Syntax_Syntax.comp = (fun _68_84 -> (match (()) with
+# 99 "FStar.TypeChecker.Tc.fst"
+let _58_82 = lc
+in {FStar_Syntax_Syntax.eff_name = _58_82.FStar_Syntax_Syntax.eff_name; FStar_Syntax_Syntax.res_typ = t; FStar_Syntax_Syntax.cflags = _58_82.FStar_Syntax_Syntax.cflags; FStar_Syntax_Syntax.comp = (fun _58_84 -> (match (()) with
 | () -> begin
-(let _157_78 = (lc.FStar_Syntax_Syntax.comp ())
-in (FStar_Syntax_Util.set_result_typ _157_78 t))
+(let _137_78 = (lc.FStar_Syntax_Syntax.comp ())
+in (FStar_Syntax_Util.set_result_typ _137_78 t))
 end))}))
 
-
+# 101 "FStar.TypeChecker.Tc.fst"
 let value_check_expected_typ : FStar_TypeChecker_Env.env  ->  FStar_Syntax_Syntax.term  ->  (FStar_Syntax_Syntax.term, FStar_Syntax_Syntax.lcomp) FStar_Util.either  ->  FStar_TypeChecker_Env.guard_t  ->  (FStar_Syntax_Syntax.term * FStar_Syntax_Syntax.lcomp * FStar_TypeChecker_Env.guard_t) = (fun env e tlc guard -> (
-
+# 102 "FStar.TypeChecker.Tc.fst"
 let lc = (match (tlc) with
 | FStar_Util.Inl (t) -> begin
-(let _157_87 = if (not ((FStar_Syntax_Util.is_pure_or_ghost_function t))) then begin
+(let _137_87 = if (not ((FStar_Syntax_Util.is_pure_or_ghost_function t))) then begin
 (FStar_Syntax_Syntax.mk_Total t)
 end else begin
 (FStar_TypeChecker_Util.return_value env t e)
 end
-in (FStar_Syntax_Util.lcomp_of_comp _157_87))
+in (FStar_Syntax_Util.lcomp_of_comp _137_87))
 end
 | FStar_Util.Inr (lc) -> begin
 lc
 end)
 in (
-
+# 107 "FStar.TypeChecker.Tc.fst"
 let t = lc.FStar_Syntax_Syntax.res_typ
 in (
-
-let _68_116 = (match ((FStar_TypeChecker_Env.expected_typ env)) with
+# 108 "FStar.TypeChecker.Tc.fst"
+let _58_116 = (match ((FStar_TypeChecker_Env.expected_typ env)) with
 | None -> begin
 (e, lc, guard)
 end
 | Some (t') -> begin
 (
-
-let _68_98 = if (FStar_TypeChecker_Env.debug env FStar_Options.High) then begin
-(let _157_89 = (FStar_Syntax_Print.term_to_string t)
-in (let _157_88 = (FStar_Syntax_Print.term_to_string t')
-in (FStar_Util.print2 "Computed return type %s; expected type %s\n" _157_89 _157_88)))
-end else begin
-()
-end
-in (
-
-let _68_102 = (FStar_TypeChecker_Util.maybe_coerce_bool_to_type env e lc t')
-in (match (_68_102) with
+# 111 "FStar.TypeChecker.Tc.fst"
+let _58_98 = if (FStar_TypeChecker_Env.debug env FStar_Options.High) then begin
+(let _137_89 = (FStar_Syntax_Print.term_to_string t)
+in (let _137_88 = (FStar_Syntax_Print.term_to_string t')
+in (FStar_Util.print2 "Computed return type %s; expected type %s\n" _137_89 _137_88)))
+end else begin
+()
+end
+in (
+# 113 "FStar.TypeChecker.Tc.fst"
+let _58_102 = (FStar_TypeChecker_Util.maybe_coerce_bool_to_type env e lc t')
+in (match (_58_102) with
 | (e, lc) -> begin
 (
-
+# 114 "FStar.TypeChecker.Tc.fst"
 let t = lc.FStar_Syntax_Syntax.res_typ
 in (
-
-let _68_106 = (FStar_TypeChecker_Util.check_and_ascribe env e t t')
-in (match (_68_106) with
+# 115 "FStar.TypeChecker.Tc.fst"
+let _58_106 = (FStar_TypeChecker_Util.check_and_ascribe env e t t')
+in (match (_58_106) with
 | (e, g) -> begin
 (
-
-let _68_107 = if (FStar_TypeChecker_Env.debug env FStar_Options.High) then begin
-(let _157_91 = (FStar_Syntax_Print.term_to_string t)
-in (let _157_90 = (FStar_TypeChecker_Rel.guard_to_string env g)
-in (FStar_Util.print2 "check_and_ascribe: type is %s\n\tguard is %s\n" _157_91 _157_90)))
-end else begin
-()
-end
-in (
-
+# 116 "FStar.TypeChecker.Tc.fst"
+let _58_107 = if (FStar_TypeChecker_Env.debug env FStar_Options.High) then begin
+(let _137_91 = (FStar_Syntax_Print.term_to_string t)
+in (let _137_90 = (FStar_TypeChecker_Rel.guard_to_string env g)
+in (FStar_Util.print2 "check_and_ascribe: type is %s\n\tguard is %s\n" _137_91 _137_90)))
+end else begin
+()
+end
+in (
+# 118 "FStar.TypeChecker.Tc.fst"
 let g = (FStar_TypeChecker_Rel.conj_guard g guard)
 in (
-
-let _68_112 = (let _157_97 = (FStar_All.pipe_left (fun _157_96 -> Some (_157_96)) (FStar_TypeChecker_Errors.subtyping_failed env t t'))
-in (FStar_TypeChecker_Util.strengthen_precondition _157_97 env e lc g))
-in (match (_68_112) with
+# 119 "FStar.TypeChecker.Tc.fst"
+let _58_112 = (let _137_97 = (FStar_All.pipe_left (fun _137_96 -> Some (_137_96)) (FStar_TypeChecker_Errors.subtyping_failed env t t'))
+in (FStar_TypeChecker_Util.strengthen_precondition _137_97 env e lc g))
+in (match (_58_112) with
 | (lc, g) -> begin
 (e, (set_lcomp_result lc t'), g)
 end))))
 end)))
 end)))
 end)
-in (match (_68_116) with
+in (match (_58_116) with
 | (e, lc, g) -> begin
 (
-
-let _68_117 = if (FStar_TypeChecker_Env.debug env FStar_Options.Low) then begin
-(let _157_98 = (FStar_Syntax_Print.lcomp_to_string lc)
-in (FStar_Util.print1 "Return comp type is %s\n" _157_98))
+# 121 "FStar.TypeChecker.Tc.fst"
+let _58_117 = if (FStar_TypeChecker_Env.debug env FStar_Options.Low) then begin
+(let _137_98 = (FStar_Syntax_Print.lcomp_to_string lc)
+in (FStar_Util.print1 "Return comp type is %s\n" _137_98))
 end else begin
 ()
 end
 in (e, lc, g))
 end)))))
 
-
+# 125 "FStar.TypeChecker.Tc.fst"
 let comp_check_expected_typ : FStar_TypeChecker_Env.env  ->  FStar_Syntax_Syntax.term  ->  FStar_Syntax_Syntax.lcomp  ->  (FStar_Syntax_Syntax.term * FStar_Syntax_Syntax.lcomp * FStar_TypeChecker_Env.guard_t) = (fun env e lc -> (match ((FStar_TypeChecker_Env.expected_typ env)) with
 | None -> begin
 (e, lc, FStar_TypeChecker_Rel.trivial_guard)
 end
 | Some (t) -> begin
 (
-
-let _68_127 = (FStar_TypeChecker_Util.maybe_coerce_bool_to_type env e lc t)
-in (match (_68_127) with
+# 129 "FStar.TypeChecker.Tc.fst"
+let _58_127 = (FStar_TypeChecker_Util.maybe_coerce_bool_to_type env e lc t)
+in (match (_58_127) with
 | (e, lc) -> begin
 (FStar_TypeChecker_Util.weaken_result_typ env e lc t)
 end))
 end))
 
-
-let check_expected_effect : FStar_TypeChecker_Env.env  ->  FStar_Syntax_Syntax.comp Prims.option  ->  (FStar_Syntax_Syntax.term * (FStar_Syntax_Syntax.comp', Prims.unit) FStar_Syntax_Syntax.syntax)  ->  (FStar_Syntax_Syntax.term * FStar_Syntax_Syntax.comp * FStar_TypeChecker_Env.guard_t) = (fun env copt _68_132 -> (match (_68_132) with
+# 132 "FStar.TypeChecker.Tc.fst"
+let check_expected_effect : FStar_TypeChecker_Env.env  ->  FStar_Syntax_Syntax.comp Prims.option  ->  (FStar_Syntax_Syntax.term * (FStar_Syntax_Syntax.comp', Prims.unit) FStar_Syntax_Syntax.syntax)  ->  (FStar_Syntax_Syntax.term * FStar_Syntax_Syntax.comp * FStar_TypeChecker_Env.guard_t) = (fun env copt _58_132 -> (match (_58_132) with
 | (e, c) -> begin
 (
-
+# 133 "FStar.TypeChecker.Tc.fst"
 let expected_c_opt = (match (copt) with
-| Some (_68_134) -> begin
+| Some (_58_134) -> begin
 copt
 end
 | None -> begin
@@ -276,10 +276,10 @@
 None
 end else begin
 (
-
+# 138 "FStar.TypeChecker.Tc.fst"
 let c1 = (FStar_TypeChecker_Normalize.unfold_effect_abbrev env c)
 in (
-
+# 139 "FStar.TypeChecker.Tc.fst"
 let md = (FStar_TypeChecker_Env.get_effect_decl env c1.FStar_Syntax_Syntax.effect_name)
 in (match ((FStar_TypeChecker_Env.default_effect env md.FStar_Syntax_Syntax.mname)) with
 | None -> begin
@@ -287,7 +287,7 @@
 end
 | Some (l) -> begin
 (
-
+# 143 "FStar.TypeChecker.Tc.fst"
 let flags = if (FStar_Ident.lid_equals l FStar_Syntax_Const.effect_Tot_lid) then begin
 (FStar_Syntax_Syntax.TOTAL)::[]
 end else begin
@@ -298,7 +298,7 @@
 end
 end
 in (
-
+# 147 "FStar.TypeChecker.Tc.fst"
 let def = (FStar_Syntax_Syntax.mk_Comp {FStar_Syntax_Syntax.effect_name = l; FStar_Syntax_Syntax.result_typ = c1.FStar_Syntax_Syntax.result_typ; FStar_Syntax_Syntax.effect_args = []; FStar_Syntax_Syntax.flags = flags})
 in Some (def)))
 end)))
@@ -306,48 +306,48 @@
 end)
 in (match (expected_c_opt) with
 | None -> begin
-(let _157_111 = (norm_c env c)
-in (e, _157_111, FStar_TypeChecker_Rel.trivial_guard))
+(let _137_111 = (norm_c env c)
+in (e, _137_111, FStar_TypeChecker_Rel.trivial_guard))
 end
 | Some (expected_c) -> begin
 (
-
-let _68_148 = if (FStar_TypeChecker_Env.debug env FStar_Options.Low) then begin
-(let _157_114 = (FStar_Syntax_Print.term_to_string e)
-in (let _157_113 = (FStar_Syntax_Print.comp_to_string c)
-in (let _157_112 = (FStar_Syntax_Print.comp_to_string expected_c)
-in (FStar_Util.print3 "\n\n(%s) About to check\n\t%s\nagainst expected effect\n\t%s\n" _157_114 _157_113 _157_112))))
-end else begin
-()
-end
-in (
-
+# 156 "FStar.TypeChecker.Tc.fst"
+let _58_148 = if (FStar_TypeChecker_Env.debug env FStar_Options.Low) then begin
+(let _137_114 = (FStar_Syntax_Print.term_to_string e)
+in (let _137_113 = (FStar_Syntax_Print.comp_to_string c)
+in (let _137_112 = (FStar_Syntax_Print.comp_to_string expected_c)
+in (FStar_Util.print3 "\n\n(%s) About to check\n\t%s\nagainst expected effect\n\t%s\n" _137_114 _137_113 _137_112))))
+end else begin
+()
+end
+in (
+# 159 "FStar.TypeChecker.Tc.fst"
 let c = (norm_c env c)
 in (
-
-let _68_151 = if (FStar_TypeChecker_Env.debug env FStar_Options.Low) then begin
-(let _157_117 = (FStar_Syntax_Print.term_to_string e)
-in (let _157_116 = (FStar_Syntax_Print.comp_to_string c)
-in (let _157_115 = (FStar_Syntax_Print.comp_to_string expected_c)
-in (FStar_Util.print3 "\n\nAfter normalization (%s) About to check\n\t%s\nagainst expected effect\n\t%s\n" _157_117 _157_116 _157_115))))
-end else begin
-()
-end
-in (
-
-let _68_157 = (FStar_TypeChecker_Util.check_comp env e c expected_c)
-in (match (_68_157) with
-| (e, _68_155, g) -> begin
-(
-
-let g = (let _157_118 = (FStar_TypeChecker_Env.get_range env)
-in (FStar_TypeChecker_Util.label_guard _157_118 "could not prove post-condition" g))
-in (
-
-let _68_159 = if (FStar_TypeChecker_Env.debug env FStar_Options.Low) then begin
-(let _157_120 = (FStar_Range.string_of_range e.FStar_Syntax_Syntax.pos)
-in (let _157_119 = (FStar_TypeChecker_Rel.guard_to_string env g)
-in (FStar_Util.print2 "(%s) DONE check_expected_effect; guard is: %s\n" _157_120 _157_119)))
+# 160 "FStar.TypeChecker.Tc.fst"
+let _58_151 = if (FStar_TypeChecker_Env.debug env FStar_Options.Low) then begin
+(let _137_117 = (FStar_Syntax_Print.term_to_string e)
+in (let _137_116 = (FStar_Syntax_Print.comp_to_string c)
+in (let _137_115 = (FStar_Syntax_Print.comp_to_string expected_c)
+in (FStar_Util.print3 "\n\nAfter normalization (%s) About to check\n\t%s\nagainst expected effect\n\t%s\n" _137_117 _137_116 _137_115))))
+end else begin
+()
+end
+in (
+# 165 "FStar.TypeChecker.Tc.fst"
+let _58_157 = (FStar_TypeChecker_Util.check_comp env e c expected_c)
+in (match (_58_157) with
+| (e, _58_155, g) -> begin
+(
+# 166 "FStar.TypeChecker.Tc.fst"
+let g = (let _137_118 = (FStar_TypeChecker_Env.get_range env)
+in (FStar_TypeChecker_Util.label_guard _137_118 "could not prove post-condition" g))
+in (
+# 167 "FStar.TypeChecker.Tc.fst"
+let _58_159 = if (FStar_TypeChecker_Env.debug env FStar_Options.Low) then begin
+(let _137_120 = (FStar_Range.string_of_range e.FStar_Syntax_Syntax.pos)
+in (let _137_119 = (FStar_TypeChecker_Rel.guard_to_string env g)
+in (FStar_Util.print2 "(%s) DONE check_expected_effect; guard is: %s\n" _137_120 _137_119)))
 end else begin
 ()
 end
@@ -356,199 +356,199 @@
 end))
 end))
 
-
-let no_logical_guard = (fun env _68_165 -> (match (_68_165) with
+# 170 "FStar.TypeChecker.Tc.fst"
+let no_logical_guard = (fun env _58_165 -> (match (_58_165) with
 | (te, kt, f) -> begin
 (match ((FStar_TypeChecker_Rel.guard_form f)) with
 | FStar_TypeChecker_Common.Trivial -> begin
 (te, kt, f)
 end
 | FStar_TypeChecker_Common.NonTrivial (f) -> begin
-(let _157_126 = (let _157_125 = (let _157_124 = (FStar_TypeChecker_Errors.unexpected_non_trivial_precondition_on_term env f)
-in (let _157_123 = (FStar_TypeChecker_Env.get_range env)
-in (_157_124, _157_123)))
-in FStar_Syntax_Syntax.Error (_157_125))
-in (Prims.raise _157_126))
+(let _137_126 = (let _137_125 = (let _137_124 = (FStar_TypeChecker_Errors.unexpected_non_trivial_precondition_on_term env f)
+in (let _137_123 = (FStar_TypeChecker_Env.get_range env)
+in (_137_124, _137_123)))
+in FStar_Syntax_Syntax.Error (_137_125))
+in (Prims.raise _137_126))
 end)
 end))
 
-
+# 175 "FStar.TypeChecker.Tc.fst"
 let print_expected_ty : FStar_TypeChecker_Env.env  ->  Prims.unit = (fun env -> (match ((FStar_TypeChecker_Env.expected_typ env)) with
 | None -> begin
 (FStar_Util.print_string "Expected type is None")
 end
 | Some (t) -> begin
-(let _157_129 = (FStar_Syntax_Print.term_to_string t)
-in (FStar_Util.print1 "Expected type is %s" _157_129))
+(let _137_129 = (FStar_Syntax_Print.term_to_string t)
+in (FStar_Util.print1 "Expected type is %s" _137_129))
 end))
 
-
+# 182 "FStar.TypeChecker.Tc.fst"
 let check_smt_pat = (fun env t bs c -> if (FStar_Syntax_Util.is_smt_lemma t) then begin
 (match (c.FStar_Syntax_Syntax.n) with
-| FStar_Syntax_Syntax.Comp ({FStar_Syntax_Syntax.effect_name = _68_189; FStar_Syntax_Syntax.result_typ = _68_187; FStar_Syntax_Syntax.effect_args = _pre::_post::(pats, _68_181)::[]; FStar_Syntax_Syntax.flags = _68_178}) -> begin
-(
-
+| FStar_Syntax_Syntax.Comp ({FStar_Syntax_Syntax.effect_name = _58_189; FStar_Syntax_Syntax.result_typ = _58_187; FStar_Syntax_Syntax.effect_args = _pre::_post::(pats, _58_181)::[]; FStar_Syntax_Syntax.flags = _58_178}) -> begin
+(
+# 186 "FStar.TypeChecker.Tc.fst"
 let pat_vars = (FStar_Syntax_Free.names pats)
-in (match ((FStar_All.pipe_right bs (FStar_Util.find_opt (fun _68_196 -> (match (_68_196) with
-| (b, _68_195) -> begin
+in (match ((FStar_All.pipe_right bs (FStar_Util.find_opt (fun _58_196 -> (match (_58_196) with
+| (b, _58_195) -> begin
 (not ((FStar_Util.set_mem b pat_vars)))
 end))))) with
 | None -> begin
 ()
 end
-| Some (x, _68_200) -> begin
-(let _157_136 = (let _157_135 = (FStar_Syntax_Print.bv_to_string x)
-in (FStar_Util.format1 "Pattern misses at least one bound variables: %s" _157_135))
-in (FStar_TypeChecker_Errors.warn t.FStar_Syntax_Syntax.pos _157_136))
-end))
-end
-| _68_204 -> begin
+| Some (x, _58_200) -> begin
+(let _137_136 = (let _137_135 = (FStar_Syntax_Print.bv_to_string x)
+in (FStar_Util.format1 "Pattern misses at least one bound variables: %s" _137_135))
+in (FStar_TypeChecker_Errors.warn t.FStar_Syntax_Syntax.pos _137_136))
+end))
+end
+| _58_204 -> begin
 (FStar_All.failwith "Impossible")
 end)
 end else begin
 ()
 end)
 
-
+# 197 "FStar.TypeChecker.Tc.fst"
 let guard_letrecs : FStar_TypeChecker_Env.env  ->  FStar_Syntax_Syntax.binders  ->  FStar_Syntax_Syntax.comp  ->  (FStar_Syntax_Syntax.lbname * FStar_Syntax_Syntax.typ) Prims.list = (fun env actuals expected_c -> (match (env.FStar_TypeChecker_Env.letrecs) with
 | [] -> begin
 []
 end
 | letrecs -> begin
 (
-
+# 201 "FStar.TypeChecker.Tc.fst"
 let r = (FStar_TypeChecker_Env.get_range env)
 in (
-
+# 202 "FStar.TypeChecker.Tc.fst"
 let env = (
-
-let _68_211 = env
-in {FStar_TypeChecker_Env.solver = _68_211.FStar_TypeChecker_Env.solver; FStar_TypeChecker_Env.range = _68_211.FStar_TypeChecker_Env.range; FStar_TypeChecker_Env.curmodule = _68_211.FStar_TypeChecker_Env.curmodule; FStar_TypeChecker_Env.gamma = _68_211.FStar_TypeChecker_Env.gamma; FStar_TypeChecker_Env.gamma_cache = _68_211.FStar_TypeChecker_Env.gamma_cache; FStar_TypeChecker_Env.modules = _68_211.FStar_TypeChecker_Env.modules; FStar_TypeChecker_Env.expected_typ = _68_211.FStar_TypeChecker_Env.expected_typ; FStar_TypeChecker_Env.sigtab = _68_211.FStar_TypeChecker_Env.sigtab; FStar_TypeChecker_Env.is_pattern = _68_211.FStar_TypeChecker_Env.is_pattern; FStar_TypeChecker_Env.instantiate_imp = _68_211.FStar_TypeChecker_Env.instantiate_imp; FStar_TypeChecker_Env.effects = _68_211.FStar_TypeChecker_Env.effects; FStar_TypeChecker_Env.generalize = _68_211.FStar_TypeChecker_Env.generalize; FStar_TypeChecker_Env.letrecs = []; FStar_TypeChecker_Env.top_level = _68_211.FStar_TypeChecker_Env.top_level; FStar_TypeChecker_Env.check_uvars = _68_211.FStar_TypeChecker_Env.check_uvars; FStar_TypeChecker_Env.use_eq = _68_211.FStar_TypeChecker_Env.use_eq; FStar_TypeChecker_Env.is_iface = _68_211.FStar_TypeChecker_Env.is_iface; FStar_TypeChecker_Env.admit = _68_211.FStar_TypeChecker_Env.admit; FStar_TypeChecker_Env.default_effects = _68_211.FStar_TypeChecker_Env.default_effects; FStar_TypeChecker_Env.type_of = _68_211.FStar_TypeChecker_Env.type_of; FStar_TypeChecker_Env.universe_of = _68_211.FStar_TypeChecker_Env.universe_of; FStar_TypeChecker_Env.use_bv_sorts = _68_211.FStar_TypeChecker_Env.use_bv_sorts})
-in (
-
+# 202 "FStar.TypeChecker.Tc.fst"
+let _58_211 = env
+in {FStar_TypeChecker_Env.solver = _58_211.FStar_TypeChecker_Env.solver; FStar_TypeChecker_Env.range = _58_211.FStar_TypeChecker_Env.range; FStar_TypeChecker_Env.curmodule = _58_211.FStar_TypeChecker_Env.curmodule; FStar_TypeChecker_Env.gamma = _58_211.FStar_TypeChecker_Env.gamma; FStar_TypeChecker_Env.gamma_cache = _58_211.FStar_TypeChecker_Env.gamma_cache; FStar_TypeChecker_Env.modules = _58_211.FStar_TypeChecker_Env.modules; FStar_TypeChecker_Env.expected_typ = _58_211.FStar_TypeChecker_Env.expected_typ; FStar_TypeChecker_Env.sigtab = _58_211.FStar_TypeChecker_Env.sigtab; FStar_TypeChecker_Env.is_pattern = _58_211.FStar_TypeChecker_Env.is_pattern; FStar_TypeChecker_Env.instantiate_imp = _58_211.FStar_TypeChecker_Env.instantiate_imp; FStar_TypeChecker_Env.effects = _58_211.FStar_TypeChecker_Env.effects; FStar_TypeChecker_Env.generalize = _58_211.FStar_TypeChecker_Env.generalize; FStar_TypeChecker_Env.letrecs = []; FStar_TypeChecker_Env.top_level = _58_211.FStar_TypeChecker_Env.top_level; FStar_TypeChecker_Env.check_uvars = _58_211.FStar_TypeChecker_Env.check_uvars; FStar_TypeChecker_Env.use_eq = _58_211.FStar_TypeChecker_Env.use_eq; FStar_TypeChecker_Env.is_iface = _58_211.FStar_TypeChecker_Env.is_iface; FStar_TypeChecker_Env.admit = _58_211.FStar_TypeChecker_Env.admit; FStar_TypeChecker_Env.default_effects = _58_211.FStar_TypeChecker_Env.default_effects; FStar_TypeChecker_Env.type_of = _58_211.FStar_TypeChecker_Env.type_of; FStar_TypeChecker_Env.universe_of = _58_211.FStar_TypeChecker_Env.universe_of; FStar_TypeChecker_Env.use_bv_sorts = _58_211.FStar_TypeChecker_Env.use_bv_sorts})
+in (
+# 203 "FStar.TypeChecker.Tc.fst"
 let precedes = (FStar_TypeChecker_Util.fvar_const env FStar_Syntax_Const.precedes_lid)
 in (
-
+# 205 "FStar.TypeChecker.Tc.fst"
 let decreases_clause = (fun bs c -> (
-
-let filter_types_and_functions = (fun bs -> (FStar_All.pipe_right bs (FStar_List.collect (fun _68_223 -> (match (_68_223) with
-| (b, _68_222) -> begin
-(
-
-let t = (let _157_150 = (FStar_Syntax_Util.unrefine b.FStar_Syntax_Syntax.sort)
-in (unfold_whnf env _157_150))
+# 207 "FStar.TypeChecker.Tc.fst"
+let filter_types_and_functions = (fun bs -> (FStar_All.pipe_right bs (FStar_List.collect (fun _58_223 -> (match (_58_223) with
+| (b, _58_222) -> begin
+(
+# 209 "FStar.TypeChecker.Tc.fst"
+let t = (let _137_150 = (FStar_Syntax_Util.unrefine b.FStar_Syntax_Syntax.sort)
+in (unfold_whnf env _137_150))
 in (match (t.FStar_Syntax_Syntax.n) with
 | (FStar_Syntax_Syntax.Tm_type (_)) | (FStar_Syntax_Syntax.Tm_arrow (_)) -> begin
 []
 end
-| _68_232 -> begin
-(let _157_151 = (FStar_Syntax_Syntax.bv_to_name b)
-in (_157_151)::[])
+| _58_232 -> begin
+(let _137_151 = (FStar_Syntax_Syntax.bv_to_name b)
+in (_137_151)::[])
 end))
 end)))))
 in (
-
+# 214 "FStar.TypeChecker.Tc.fst"
 let as_lex_list = (fun dec -> (
-
-let _68_238 = (FStar_Syntax_Util.head_and_args dec)
-in (match (_68_238) with
-| (head, _68_237) -> begin
+# 215 "FStar.TypeChecker.Tc.fst"
+let _58_238 = (FStar_Syntax_Util.head_and_args dec)
+in (match (_58_238) with
+| (head, _58_237) -> begin
 (match (head.FStar_Syntax_Syntax.n) with
 | FStar_Syntax_Syntax.Tm_fvar (fv) when (FStar_Syntax_Syntax.fv_eq_lid fv FStar_Syntax_Const.lexcons_lid) -> begin
 dec
 end
-| _68_242 -> begin
+| _58_242 -> begin
 (mk_lex_list ((dec)::[]))
 end)
 end)))
 in (
-
+# 219 "FStar.TypeChecker.Tc.fst"
 let ct = (FStar_Syntax_Util.comp_to_comp_typ c)
-in (match ((FStar_All.pipe_right ct.FStar_Syntax_Syntax.flags (FStar_List.tryFind (fun _68_3 -> (match (_68_3) with
-| FStar_Syntax_Syntax.DECREASES (_68_246) -> begin
+in (match ((FStar_All.pipe_right ct.FStar_Syntax_Syntax.flags (FStar_List.tryFind (fun _58_3 -> (match (_58_3) with
+| FStar_Syntax_Syntax.DECREASES (_58_246) -> begin
 true
 end
-| _68_249 -> begin
+| _58_249 -> begin
 false
 end))))) with
 | Some (FStar_Syntax_Syntax.DECREASES (dec)) -> begin
 (as_lex_list dec)
 end
-| _68_254 -> begin
-(
-
+| _58_254 -> begin
+(
+# 223 "FStar.TypeChecker.Tc.fst"
 let xs = (FStar_All.pipe_right bs filter_types_and_functions)
 in (match (xs) with
 | x::[] -> begin
 x
 end
-| _68_259 -> begin
+| _58_259 -> begin
 (mk_lex_list xs)
 end))
 end)))))
 in (
-
+# 228 "FStar.TypeChecker.Tc.fst"
 let previous_dec = (decreases_clause actuals expected_c)
 in (
-
-let guard_one_letrec = (fun _68_264 -> (match (_68_264) with
+# 229 "FStar.TypeChecker.Tc.fst"
+let guard_one_letrec = (fun _58_264 -> (match (_58_264) with
 | (l, t) -> begin
-(match ((let _157_157 = (FStar_Syntax_Subst.compress t)
-in _157_157.FStar_Syntax_Syntax.n)) with
+(match ((let _137_157 = (FStar_Syntax_Subst.compress t)
+in _137_157.FStar_Syntax_Syntax.n)) with
 | FStar_Syntax_Syntax.Tm_arrow (formals, c) -> begin
 (
-
-let formals = (FStar_All.pipe_right formals (FStar_List.map (fun _68_271 -> (match (_68_271) with
+# 233 "FStar.TypeChecker.Tc.fst"
+let formals = (FStar_All.pipe_right formals (FStar_List.map (fun _58_271 -> (match (_58_271) with
 | (x, imp) -> begin
 if (FStar_Syntax_Syntax.is_null_bv x) then begin
-(let _157_161 = (let _157_160 = (let _157_159 = (FStar_Syntax_Syntax.range_of_bv x)
-in Some (_157_159))
-in (FStar_Syntax_Syntax.new_bv _157_160 x.FStar_Syntax_Syntax.sort))
-in (_157_161, imp))
+(let _137_161 = (let _137_160 = (let _137_159 = (FStar_Syntax_Syntax.range_of_bv x)
+in Some (_137_159))
+in (FStar_Syntax_Syntax.new_bv _137_160 x.FStar_Syntax_Syntax.sort))
+in (_137_161, imp))
 end else begin
 (x, imp)
 end
 end))))
 in (
-
-let _68_275 = (FStar_Syntax_Subst.open_comp formals c)
-in (match (_68_275) with
+# 234 "FStar.TypeChecker.Tc.fst"
+let _58_275 = (FStar_Syntax_Subst.open_comp formals c)
+in (match (_58_275) with
 | (formals, c) -> begin
 (
-
+# 235 "FStar.TypeChecker.Tc.fst"
 let dec = (decreases_clause formals c)
 in (
-
-let precedes = (let _157_165 = (let _157_164 = (FStar_Syntax_Syntax.as_arg dec)
-in (let _157_163 = (let _157_162 = (FStar_Syntax_Syntax.as_arg previous_dec)
-in (_157_162)::[])
-in (_157_164)::_157_163))
-in (FStar_Syntax_Syntax.mk_Tm_app precedes _157_165 None r))
-in (
-
-let _68_282 = (FStar_Util.prefix formals)
-in (match (_68_282) with
+# 236 "FStar.TypeChecker.Tc.fst"
+let precedes = (let _137_165 = (let _137_164 = (FStar_Syntax_Syntax.as_arg dec)
+in (let _137_163 = (let _137_162 = (FStar_Syntax_Syntax.as_arg previous_dec)
+in (_137_162)::[])
+in (_137_164)::_137_163))
+in (FStar_Syntax_Syntax.mk_Tm_app precedes _137_165 None r))
+in (
+# 237 "FStar.TypeChecker.Tc.fst"
+let _58_282 = (FStar_Util.prefix formals)
+in (match (_58_282) with
 | (bs, (last, imp)) -> begin
 (
-
+# 238 "FStar.TypeChecker.Tc.fst"
 let last = (
-
-let _68_283 = last
-in (let _157_166 = (FStar_Syntax_Util.refine last precedes)
-in {FStar_Syntax_Syntax.ppname = _68_283.FStar_Syntax_Syntax.ppname; FStar_Syntax_Syntax.index = _68_283.FStar_Syntax_Syntax.index; FStar_Syntax_Syntax.sort = _157_166}))
-in (
-
+# 238 "FStar.TypeChecker.Tc.fst"
+let _58_283 = last
+in (let _137_166 = (FStar_Syntax_Util.refine last precedes)
+in {FStar_Syntax_Syntax.ppname = _58_283.FStar_Syntax_Syntax.ppname; FStar_Syntax_Syntax.index = _58_283.FStar_Syntax_Syntax.index; FStar_Syntax_Syntax.sort = _137_166}))
+in (
+# 239 "FStar.TypeChecker.Tc.fst"
 let refined_formals = (FStar_List.append bs (((last, imp))::[]))
 in (
-
+# 240 "FStar.TypeChecker.Tc.fst"
 let t' = (FStar_Syntax_Util.arrow refined_formals c)
 in (
-
-let _68_288 = if (FStar_TypeChecker_Env.debug env FStar_Options.Low) then begin
-(let _157_169 = (FStar_Syntax_Print.lbname_to_string l)
-in (let _157_168 = (FStar_Syntax_Print.term_to_string t)
-in (let _157_167 = (FStar_Syntax_Print.term_to_string t')
-in (FStar_Util.print3 "Refined let rec %s\n\tfrom type %s\n\tto type %s\n" _157_169 _157_168 _157_167))))
+# 241 "FStar.TypeChecker.Tc.fst"
+let _58_288 = if (FStar_TypeChecker_Env.debug env FStar_Options.Low) then begin
+(let _137_169 = (FStar_Syntax_Print.lbname_to_string l)
+in (let _137_168 = (FStar_Syntax_Print.term_to_string t)
+in (let _137_167 = (FStar_Syntax_Print.term_to_string t')
+in (FStar_Util.print3 "Refined let rec %s\n\tfrom type %s\n\tto type %s\n" _137_169 _137_168 _137_167))))
 end else begin
 ()
 end
@@ -556,138 +556,138 @@
 end))))
 end)))
 end
-| _68_291 -> begin
+| _58_291 -> begin
 (FStar_All.failwith "Impossible: Annotated type of \'let rec\' is not an arrow")
 end)
 end))
 in (FStar_All.pipe_right letrecs (FStar_List.map guard_one_letrec))))))))
 end))
 
-
+# 253 "FStar.TypeChecker.Tc.fst"
 let rec tc_term : FStar_TypeChecker_Env.env  ->  FStar_Syntax_Syntax.term  ->  (FStar_Syntax_Syntax.term * FStar_Syntax_Syntax.lcomp * FStar_TypeChecker_Env.guard_t) = (fun env e -> (tc_maybe_toplevel_term (
-
-let _68_294 = env
-in {FStar_TypeChecker_Env.solver = _68_294.FStar_TypeChecker_Env.solver; FStar_TypeChecker_Env.range = _68_294.FStar_TypeChecker_Env.range; FStar_TypeChecker_Env.curmodule = _68_294.FStar_TypeChecker_Env.curmodule; FStar_TypeChecker_Env.gamma = _68_294.FStar_TypeChecker_Env.gamma; FStar_TypeChecker_Env.gamma_cache = _68_294.FStar_TypeChecker_Env.gamma_cache; FStar_TypeChecker_Env.modules = _68_294.FStar_TypeChecker_Env.modules; FStar_TypeChecker_Env.expected_typ = _68_294.FStar_TypeChecker_Env.expected_typ; FStar_TypeChecker_Env.sigtab = _68_294.FStar_TypeChecker_Env.sigtab; FStar_TypeChecker_Env.is_pattern = _68_294.FStar_TypeChecker_Env.is_pattern; FStar_TypeChecker_Env.instantiate_imp = _68_294.FStar_TypeChecker_Env.instantiate_imp; FStar_TypeChecker_Env.effects = _68_294.FStar_TypeChecker_Env.effects; FStar_TypeChecker_Env.generalize = _68_294.FStar_TypeChecker_Env.generalize; FStar_TypeChecker_Env.letrecs = _68_294.FStar_TypeChecker_Env.letrecs; FStar_TypeChecker_Env.top_level = false; FStar_TypeChecker_Env.check_uvars = _68_294.FStar_TypeChecker_Env.check_uvars; FStar_TypeChecker_Env.use_eq = _68_294.FStar_TypeChecker_Env.use_eq; FStar_TypeChecker_Env.is_iface = _68_294.FStar_TypeChecker_Env.is_iface; FStar_TypeChecker_Env.admit = _68_294.FStar_TypeChecker_Env.admit; FStar_TypeChecker_Env.default_effects = _68_294.FStar_TypeChecker_Env.default_effects; FStar_TypeChecker_Env.type_of = _68_294.FStar_TypeChecker_Env.type_of; FStar_TypeChecker_Env.universe_of = _68_294.FStar_TypeChecker_Env.universe_of; FStar_TypeChecker_Env.use_bv_sorts = _68_294.FStar_TypeChecker_Env.use_bv_sorts}) e))
+# 253 "FStar.TypeChecker.Tc.fst"
+let _58_294 = env
+in {FStar_TypeChecker_Env.solver = _58_294.FStar_TypeChecker_Env.solver; FStar_TypeChecker_Env.range = _58_294.FStar_TypeChecker_Env.range; FStar_TypeChecker_Env.curmodule = _58_294.FStar_TypeChecker_Env.curmodule; FStar_TypeChecker_Env.gamma = _58_294.FStar_TypeChecker_Env.gamma; FStar_TypeChecker_Env.gamma_cache = _58_294.FStar_TypeChecker_Env.gamma_cache; FStar_TypeChecker_Env.modules = _58_294.FStar_TypeChecker_Env.modules; FStar_TypeChecker_Env.expected_typ = _58_294.FStar_TypeChecker_Env.expected_typ; FStar_TypeChecker_Env.sigtab = _58_294.FStar_TypeChecker_Env.sigtab; FStar_TypeChecker_Env.is_pattern = _58_294.FStar_TypeChecker_Env.is_pattern; FStar_TypeChecker_Env.instantiate_imp = _58_294.FStar_TypeChecker_Env.instantiate_imp; FStar_TypeChecker_Env.effects = _58_294.FStar_TypeChecker_Env.effects; FStar_TypeChecker_Env.generalize = _58_294.FStar_TypeChecker_Env.generalize; FStar_TypeChecker_Env.letrecs = _58_294.FStar_TypeChecker_Env.letrecs; FStar_TypeChecker_Env.top_level = false; FStar_TypeChecker_Env.check_uvars = _58_294.FStar_TypeChecker_Env.check_uvars; FStar_TypeChecker_Env.use_eq = _58_294.FStar_TypeChecker_Env.use_eq; FStar_TypeChecker_Env.is_iface = _58_294.FStar_TypeChecker_Env.is_iface; FStar_TypeChecker_Env.admit = _58_294.FStar_TypeChecker_Env.admit; FStar_TypeChecker_Env.default_effects = _58_294.FStar_TypeChecker_Env.default_effects; FStar_TypeChecker_Env.type_of = _58_294.FStar_TypeChecker_Env.type_of; FStar_TypeChecker_Env.universe_of = _58_294.FStar_TypeChecker_Env.universe_of; FStar_TypeChecker_Env.use_bv_sorts = _58_294.FStar_TypeChecker_Env.use_bv_sorts}) e))
 and tc_maybe_toplevel_term : FStar_TypeChecker_Env.env  ->  FStar_Syntax_Syntax.term  ->  (FStar_Syntax_Syntax.term * FStar_Syntax_Syntax.lcomp * FStar_TypeChecker_Env.guard_t) = (fun env e -> (
-
+# 258 "FStar.TypeChecker.Tc.fst"
 let env = if (e.FStar_Syntax_Syntax.pos = FStar_Range.dummyRange) then begin
 env
 end else begin
 (FStar_TypeChecker_Env.set_range env e.FStar_Syntax_Syntax.pos)
 end
 in (
-
-let _68_299 = if (FStar_TypeChecker_Env.debug env FStar_Options.Low) then begin
-(let _157_238 = (let _157_236 = (FStar_TypeChecker_Env.get_range env)
-in (FStar_All.pipe_left FStar_Range.string_of_range _157_236))
-in (let _157_237 = (FStar_Syntax_Print.tag_of_term e)
-in (FStar_Util.print2 "%s (%s)\n" _157_238 _157_237)))
-end else begin
-()
-end
-in (
-
+# 259 "FStar.TypeChecker.Tc.fst"
+let _58_299 = if (FStar_TypeChecker_Env.debug env FStar_Options.Low) then begin
+(let _137_238 = (let _137_236 = (FStar_TypeChecker_Env.get_range env)
+in (FStar_All.pipe_left FStar_Range.string_of_range _137_236))
+in (let _137_237 = (FStar_Syntax_Print.tag_of_term e)
+in (FStar_Util.print2 "%s (%s)\n" _137_238 _137_237)))
+end else begin
+()
+end
+in (
+# 260 "FStar.TypeChecker.Tc.fst"
 let top = e
 in (match (e.FStar_Syntax_Syntax.n) with
-| FStar_Syntax_Syntax.Tm_delayed (_68_303) -> begin
-(let _157_242 = (FStar_Syntax_Subst.compress e)
-in (tc_term env _157_242))
+| FStar_Syntax_Syntax.Tm_delayed (_58_303) -> begin
+(let _137_242 = (FStar_Syntax_Subst.compress e)
+in (tc_term env _137_242))
 end
 | (FStar_Syntax_Syntax.Tm_uinst (_)) | (FStar_Syntax_Syntax.Tm_uvar (_)) | (FStar_Syntax_Syntax.Tm_bvar (_)) | (FStar_Syntax_Syntax.Tm_name (_)) | (FStar_Syntax_Syntax.Tm_fvar (_)) | (FStar_Syntax_Syntax.Tm_constant (_)) | (FStar_Syntax_Syntax.Tm_abs (_)) | (FStar_Syntax_Syntax.Tm_arrow (_)) | (FStar_Syntax_Syntax.Tm_refine (_)) | (FStar_Syntax_Syntax.Tm_type (_)) | (FStar_Syntax_Syntax.Tm_unknown) -> begin
 (tc_value env e)
 end
 | FStar_Syntax_Syntax.Tm_meta (e, FStar_Syntax_Syntax.Meta_desugared (FStar_Syntax_Syntax.Meta_smt_pat)) -> begin
 (
-
-let _68_344 = (tc_tot_or_gtot_term env e)
-in (match (_68_344) with
+# 277 "FStar.TypeChecker.Tc.fst"
+let _58_344 = (tc_tot_or_gtot_term env e)
+in (match (_58_344) with
 | (e, c, g) -> begin
 (
-
+# 278 "FStar.TypeChecker.Tc.fst"
 let g = (
-
-let _68_345 = g
-in {FStar_TypeChecker_Env.guard_f = FStar_TypeChecker_Common.Trivial; FStar_TypeChecker_Env.deferred = _68_345.FStar_TypeChecker_Env.deferred; FStar_TypeChecker_Env.univ_ineqs = _68_345.FStar_TypeChecker_Env.univ_ineqs; FStar_TypeChecker_Env.implicits = _68_345.FStar_TypeChecker_Env.implicits})
+# 278 "FStar.TypeChecker.Tc.fst"
+let _58_345 = g
+in {FStar_TypeChecker_Env.guard_f = FStar_TypeChecker_Common.Trivial; FStar_TypeChecker_Env.deferred = _58_345.FStar_TypeChecker_Env.deferred; FStar_TypeChecker_Env.univ_ineqs = _58_345.FStar_TypeChecker_Env.univ_ineqs; FStar_TypeChecker_Env.implicits = _58_345.FStar_TypeChecker_Env.implicits})
 in (e, c, g))
 end))
 end
 | FStar_Syntax_Syntax.Tm_meta (e, FStar_Syntax_Syntax.Meta_pattern (pats)) -> begin
 (
-
-let _68_355 = (FStar_Syntax_Util.type_u ())
-in (match (_68_355) with
+# 282 "FStar.TypeChecker.Tc.fst"
+let _58_355 = (FStar_Syntax_Util.type_u ())
+in (match (_58_355) with
 | (t, u) -> begin
 (
-
-let _68_359 = (tc_check_tot_or_gtot_term env e t)
-in (match (_68_359) with
+# 283 "FStar.TypeChecker.Tc.fst"
+let _58_359 = (tc_check_tot_or_gtot_term env e t)
+in (match (_58_359) with
 | (e, c, g) -> begin
 (
-
-let _68_366 = (
-
-let _68_363 = (FStar_TypeChecker_Env.clear_expected_typ env)
-in (match (_68_363) with
-| (env, _68_362) -> begin
+# 284 "FStar.TypeChecker.Tc.fst"
+let _58_366 = (
+# 285 "FStar.TypeChecker.Tc.fst"
+let _58_363 = (FStar_TypeChecker_Env.clear_expected_typ env)
+in (match (_58_363) with
+| (env, _58_362) -> begin
 (tc_pats env pats)
 end))
-in (match (_68_366) with
+in (match (_58_366) with
 | (pats, g') -> begin
 (
-
+# 287 "FStar.TypeChecker.Tc.fst"
 let g' = (
-
-let _68_367 = g'
-in {FStar_TypeChecker_Env.guard_f = FStar_TypeChecker_Common.Trivial; FStar_TypeChecker_Env.deferred = _68_367.FStar_TypeChecker_Env.deferred; FStar_TypeChecker_Env.univ_ineqs = _68_367.FStar_TypeChecker_Env.univ_ineqs; FStar_TypeChecker_Env.implicits = _68_367.FStar_TypeChecker_Env.implicits})
-in (let _157_244 = (FStar_Syntax_Syntax.mk (FStar_Syntax_Syntax.Tm_meta ((e, FStar_Syntax_Syntax.Meta_pattern (pats)))) (Some (t.FStar_Syntax_Syntax.n)) top.FStar_Syntax_Syntax.pos)
-in (let _157_243 = (FStar_TypeChecker_Rel.conj_guard g g')
-in (_157_244, c, _157_243))))
+# 287 "FStar.TypeChecker.Tc.fst"
+let _58_367 = g'
+in {FStar_TypeChecker_Env.guard_f = FStar_TypeChecker_Common.Trivial; FStar_TypeChecker_Env.deferred = _58_367.FStar_TypeChecker_Env.deferred; FStar_TypeChecker_Env.univ_ineqs = _58_367.FStar_TypeChecker_Env.univ_ineqs; FStar_TypeChecker_Env.implicits = _58_367.FStar_TypeChecker_Env.implicits})
+in (let _137_244 = (FStar_Syntax_Syntax.mk (FStar_Syntax_Syntax.Tm_meta ((e, FStar_Syntax_Syntax.Meta_pattern (pats)))) (Some (t.FStar_Syntax_Syntax.n)) top.FStar_Syntax_Syntax.pos)
+in (let _137_243 = (FStar_TypeChecker_Rel.conj_guard g g')
+in (_137_244, c, _137_243))))
 end))
 end))
 end))
 end
 | FStar_Syntax_Syntax.Tm_meta (e, FStar_Syntax_Syntax.Meta_desugared (FStar_Syntax_Syntax.Sequence)) -> begin
-(match ((let _157_245 = (FStar_Syntax_Subst.compress e)
-in _157_245.FStar_Syntax_Syntax.n)) with
-| FStar_Syntax_Syntax.Tm_let ((_68_376, {FStar_Syntax_Syntax.lbname = x; FStar_Syntax_Syntax.lbunivs = _68_383; FStar_Syntax_Syntax.lbtyp = _68_381; FStar_Syntax_Syntax.lbeff = _68_379; FStar_Syntax_Syntax.lbdef = e1}::[]), e2) -> begin
-(
-
-let _68_394 = (let _157_246 = (FStar_TypeChecker_Env.set_expected_typ env FStar_TypeChecker_Common.t_unit)
-in (tc_term _157_246 e1))
-in (match (_68_394) with
+(match ((let _137_245 = (FStar_Syntax_Subst.compress e)
+in _137_245.FStar_Syntax_Syntax.n)) with
+| FStar_Syntax_Syntax.Tm_let ((_58_376, {FStar_Syntax_Syntax.lbname = x; FStar_Syntax_Syntax.lbunivs = _58_383; FStar_Syntax_Syntax.lbtyp = _58_381; FStar_Syntax_Syntax.lbeff = _58_379; FStar_Syntax_Syntax.lbdef = e1}::[]), e2) -> begin
+(
+# 295 "FStar.TypeChecker.Tc.fst"
+let _58_394 = (let _137_246 = (FStar_TypeChecker_Env.set_expected_typ env FStar_TypeChecker_Common.t_unit)
+in (tc_term _137_246 e1))
+in (match (_58_394) with
 | (e1, c1, g1) -> begin
 (
-
-let _68_398 = (tc_term env e2)
-in (match (_68_398) with
+# 296 "FStar.TypeChecker.Tc.fst"
+let _58_398 = (tc_term env e2)
+in (match (_58_398) with
 | (e2, c2, g2) -> begin
 (
-
+# 297 "FStar.TypeChecker.Tc.fst"
 let c = (FStar_TypeChecker_Util.bind env (Some (e1)) c1 (None, c2))
 in (
-
-let e = (let _157_251 = (let _157_250 = (let _157_249 = (let _157_248 = (let _157_247 = (FStar_Syntax_Syntax.mk_lb (x, [], c1.FStar_Syntax_Syntax.eff_name, FStar_TypeChecker_Common.t_unit, e1))
-in (_157_247)::[])
-in (false, _157_248))
-in (_157_249, e2))
-in FStar_Syntax_Syntax.Tm_let (_157_250))
-in (FStar_Syntax_Syntax.mk _157_251 (Some (c.FStar_Syntax_Syntax.res_typ.FStar_Syntax_Syntax.n)) e.FStar_Syntax_Syntax.pos))
-in (
-
+# 298 "FStar.TypeChecker.Tc.fst"
+let e = (let _137_251 = (let _137_250 = (let _137_249 = (let _137_248 = (let _137_247 = (FStar_Syntax_Syntax.mk_lb (x, [], c1.FStar_Syntax_Syntax.eff_name, FStar_TypeChecker_Common.t_unit, e1))
+in (_137_247)::[])
+in (false, _137_248))
+in (_137_249, e2))
+in FStar_Syntax_Syntax.Tm_let (_137_250))
+in (FStar_Syntax_Syntax.mk _137_251 (Some (c.FStar_Syntax_Syntax.res_typ.FStar_Syntax_Syntax.n)) e.FStar_Syntax_Syntax.pos))
+in (
+# 299 "FStar.TypeChecker.Tc.fst"
 let e = (FStar_Syntax_Syntax.mk (FStar_Syntax_Syntax.Tm_meta ((e, FStar_Syntax_Syntax.Meta_desugared (FStar_Syntax_Syntax.Sequence)))) (Some (c.FStar_Syntax_Syntax.res_typ.FStar_Syntax_Syntax.n)) top.FStar_Syntax_Syntax.pos)
-in (let _157_252 = (FStar_TypeChecker_Rel.conj_guard g1 g2)
-in (e, c, _157_252)))))
-end))
-end))
-end
-| _68_403 -> begin
-(
-
-let _68_407 = (tc_term env e)
-in (match (_68_407) with
+in (let _137_252 = (FStar_TypeChecker_Rel.conj_guard g1 g2)
+in (e, c, _137_252)))))
+end))
+end))
+end
+| _58_403 -> begin
+(
+# 302 "FStar.TypeChecker.Tc.fst"
+let _58_407 = (tc_term env e)
+in (match (_58_407) with
 | (e, c, g) -> begin
 (
-
+# 303 "FStar.TypeChecker.Tc.fst"
 let e = (FStar_Syntax_Syntax.mk (FStar_Syntax_Syntax.Tm_meta ((e, FStar_Syntax_Syntax.Meta_desugared (FStar_Syntax_Syntax.Sequence)))) (Some (c.FStar_Syntax_Syntax.res_typ.FStar_Syntax_Syntax.n)) top.FStar_Syntax_Syntax.pos)
 in (e, c, g))
 end))
@@ -695,80 +695,80 @@
 end
 | FStar_Syntax_Syntax.Tm_meta (e, m) -> begin
 (
-
-let _68_416 = (tc_term env e)
-in (match (_68_416) with
+# 308 "FStar.TypeChecker.Tc.fst"
+let _58_416 = (tc_term env e)
+in (match (_58_416) with
 | (e, c, g) -> begin
 (
-
+# 309 "FStar.TypeChecker.Tc.fst"
 let e = (FStar_Syntax_Syntax.mk (FStar_Syntax_Syntax.Tm_meta ((e, m))) (Some (c.FStar_Syntax_Syntax.res_typ.FStar_Syntax_Syntax.n)) top.FStar_Syntax_Syntax.pos)
 in (e, c, g))
 end))
 end
-| FStar_Syntax_Syntax.Tm_ascribed (e, FStar_Util.Inr (expected_c), _68_422) -> begin
-(
-
-let _68_429 = (tc_comp env expected_c)
-in (match (_68_429) with
-| (expected_c, _68_427, g) -> begin
-(
-
-let _68_433 = (tc_term env e)
-in (match (_68_433) with
+| FStar_Syntax_Syntax.Tm_ascribed (e, FStar_Util.Inr (expected_c), _58_422) -> begin
+(
+# 313 "FStar.TypeChecker.Tc.fst"
+let _58_429 = (tc_comp env expected_c)
+in (match (_58_429) with
+| (expected_c, _58_427, g) -> begin
+(
+# 314 "FStar.TypeChecker.Tc.fst"
+let _58_433 = (tc_term env e)
+in (match (_58_433) with
 | (e, c', g') -> begin
 (
-
-let _68_437 = (let _157_254 = (let _157_253 = (c'.FStar_Syntax_Syntax.comp ())
-in (e, _157_253))
-in (check_expected_effect env (Some (expected_c)) _157_254))
-in (match (_68_437) with
+# 315 "FStar.TypeChecker.Tc.fst"
+let _58_437 = (let _137_254 = (let _137_253 = (c'.FStar_Syntax_Syntax.comp ())
+in (e, _137_253))
+in (check_expected_effect env (Some (expected_c)) _137_254))
+in (match (_58_437) with
 | (e, expected_c, g'') -> begin
 (
-
+# 316 "FStar.TypeChecker.Tc.fst"
 let t_res = (FStar_Syntax_Util.comp_result expected_c)
-in (let _157_257 = (FStar_Syntax_Syntax.mk (FStar_Syntax_Syntax.Tm_ascribed ((e, FStar_Util.Inl (t_res), Some ((FStar_Syntax_Util.comp_effect_name expected_c))))) (Some (t_res.FStar_Syntax_Syntax.n)) top.FStar_Syntax_Syntax.pos)
-in (let _157_256 = (let _157_255 = (FStar_TypeChecker_Rel.conj_guard g' g'')
-in (FStar_TypeChecker_Rel.conj_guard g _157_255))
-in (_157_257, (FStar_Syntax_Util.lcomp_of_comp expected_c), _157_256))))
-end))
-end))
-end))
-end
-| FStar_Syntax_Syntax.Tm_ascribed (e, FStar_Util.Inl (t), _68_443) -> begin
-(
-
-let _68_448 = (FStar_Syntax_Util.type_u ())
-in (match (_68_448) with
+in (let _137_257 = (FStar_Syntax_Syntax.mk (FStar_Syntax_Syntax.Tm_ascribed ((e, FStar_Util.Inl (t_res), Some ((FStar_Syntax_Util.comp_effect_name expected_c))))) (Some (t_res.FStar_Syntax_Syntax.n)) top.FStar_Syntax_Syntax.pos)
+in (let _137_256 = (let _137_255 = (FStar_TypeChecker_Rel.conj_guard g' g'')
+in (FStar_TypeChecker_Rel.conj_guard g _137_255))
+in (_137_257, (FStar_Syntax_Util.lcomp_of_comp expected_c), _137_256))))
+end))
+end))
+end))
+end
+| FStar_Syntax_Syntax.Tm_ascribed (e, FStar_Util.Inl (t), _58_443) -> begin
+(
+# 322 "FStar.TypeChecker.Tc.fst"
+let _58_448 = (FStar_Syntax_Util.type_u ())
+in (match (_58_448) with
 | (k, u) -> begin
 (
-
-let _68_453 = (tc_check_tot_or_gtot_term env t k)
-in (match (_68_453) with
-| (t, _68_451, f) -> begin
-(
-
-let _68_457 = (let _157_258 = (FStar_TypeChecker_Env.set_expected_typ env t)
-in (tc_term _157_258 e))
-in (match (_68_457) with
+# 323 "FStar.TypeChecker.Tc.fst"
+let _58_453 = (tc_check_tot_or_gtot_term env t k)
+in (match (_58_453) with
+| (t, _58_451, f) -> begin
+(
+# 324 "FStar.TypeChecker.Tc.fst"
+let _58_457 = (let _137_258 = (FStar_TypeChecker_Env.set_expected_typ env t)
+in (tc_term _137_258 e))
+in (match (_58_457) with
 | (e, c, g) -> begin
 (
-
-let _68_461 = (let _157_262 = (FStar_TypeChecker_Env.set_range env t.FStar_Syntax_Syntax.pos)
-in (FStar_TypeChecker_Util.strengthen_precondition (Some ((fun _68_458 -> (match (()) with
+# 325 "FStar.TypeChecker.Tc.fst"
+let _58_461 = (let _137_262 = (FStar_TypeChecker_Env.set_range env t.FStar_Syntax_Syntax.pos)
+in (FStar_TypeChecker_Util.strengthen_precondition (Some ((fun _58_458 -> (match (()) with
 | () -> begin
 FStar_TypeChecker_Errors.ill_kinded_type
-end)))) _157_262 e c f))
-in (match (_68_461) with
+end)))) _137_262 e c f))
+in (match (_58_461) with
 | (c, f) -> begin
 (
-
-let _68_465 = (let _157_263 = (FStar_Syntax_Syntax.mk (FStar_Syntax_Syntax.Tm_ascribed ((e, FStar_Util.Inl (t), Some (c.FStar_Syntax_Syntax.eff_name)))) (Some (t.FStar_Syntax_Syntax.n)) top.FStar_Syntax_Syntax.pos)
-in (comp_check_expected_typ env _157_263 c))
-in (match (_68_465) with
+# 326 "FStar.TypeChecker.Tc.fst"
+let _58_465 = (let _137_263 = (FStar_Syntax_Syntax.mk (FStar_Syntax_Syntax.Tm_ascribed ((e, FStar_Util.Inl (t), Some (c.FStar_Syntax_Syntax.eff_name)))) (Some (t.FStar_Syntax_Syntax.n)) top.FStar_Syntax_Syntax.pos)
+in (comp_check_expected_typ env _137_263 c))
+in (match (_58_465) with
 | (e, c, f2) -> begin
-(let _157_265 = (let _157_264 = (FStar_TypeChecker_Rel.conj_guard g f2)
-in (FStar_TypeChecker_Rel.conj_guard f _157_264))
-in (e, c, _157_265))
+(let _137_265 = (let _137_264 = (FStar_TypeChecker_Rel.conj_guard g f2)
+in (FStar_TypeChecker_Rel.conj_guard f _137_264))
+in (e, c, _137_265))
 end))
 end))
 end))
@@ -777,111 +777,111 @@
 end
 | FStar_Syntax_Syntax.Tm_app (head, args) -> begin
 (
-
+# 330 "FStar.TypeChecker.Tc.fst"
 let env0 = env
 in (
-
-let env = (let _157_267 = (let _157_266 = (FStar_TypeChecker_Env.clear_expected_typ env)
-in (FStar_All.pipe_right _157_266 Prims.fst))
-in (FStar_All.pipe_right _157_267 instantiate_both))
-in (
-
-let _68_472 = if (FStar_TypeChecker_Env.debug env FStar_Options.High) then begin
-(let _157_269 = (FStar_Range.string_of_range top.FStar_Syntax_Syntax.pos)
-in (let _157_268 = (FStar_Syntax_Print.term_to_string top)
-in (FStar_Util.print2 "(%s) Checking app %s\n" _157_269 _157_268)))
-end else begin
-()
-end
-in (
-
-let _68_477 = (tc_term (no_inst env) head)
-in (match (_68_477) with
+# 331 "FStar.TypeChecker.Tc.fst"
+let env = (let _137_267 = (let _137_266 = (FStar_TypeChecker_Env.clear_expected_typ env)
+in (FStar_All.pipe_right _137_266 Prims.fst))
+in (FStar_All.pipe_right _137_267 instantiate_both))
+in (
+# 332 "FStar.TypeChecker.Tc.fst"
+let _58_472 = if (FStar_TypeChecker_Env.debug env FStar_Options.High) then begin
+(let _137_269 = (FStar_Range.string_of_range top.FStar_Syntax_Syntax.pos)
+in (let _137_268 = (FStar_Syntax_Print.term_to_string top)
+in (FStar_Util.print2 "(%s) Checking app %s\n" _137_269 _137_268)))
+end else begin
+()
+end
+in (
+# 336 "FStar.TypeChecker.Tc.fst"
+let _58_477 = (tc_term (no_inst env) head)
+in (match (_58_477) with
 | (head, chead, g_head) -> begin
 (
-
-let _68_481 = if (FStar_TypeChecker_Util.short_circuit_head head) then begin
-(let _157_270 = (FStar_TypeChecker_Env.expected_typ env0)
-in (check_short_circuit_args env head chead g_head args _157_270))
-end else begin
-(let _157_271 = (FStar_TypeChecker_Env.expected_typ env0)
-in (check_application_args env head chead g_head args _157_271))
-end
-in (match (_68_481) with
+# 337 "FStar.TypeChecker.Tc.fst"
+let _58_481 = if (FStar_TypeChecker_Util.short_circuit_head head) then begin
+(let _137_270 = (FStar_TypeChecker_Env.expected_typ env0)
+in (check_short_circuit_args env head chead g_head args _137_270))
+end else begin
+(let _137_271 = (FStar_TypeChecker_Env.expected_typ env0)
+in (check_application_args env head chead g_head args _137_271))
+end
+in (match (_58_481) with
 | (e, c, g) -> begin
 (
-
-let _68_482 = if (FStar_TypeChecker_Env.debug env FStar_Options.Extreme) then begin
-(let _157_272 = (FStar_TypeChecker_Rel.print_pending_implicits g)
-in (FStar_Util.print1 "Introduced {%s} implicits in application\n" _157_272))
-end else begin
-()
-end
-in (
-
+# 340 "FStar.TypeChecker.Tc.fst"
+let _58_482 = if (FStar_TypeChecker_Env.debug env FStar_Options.Extreme) then begin
+(let _137_272 = (FStar_TypeChecker_Rel.print_pending_implicits g)
+in (FStar_Util.print1 "Introduced {%s} implicits in application\n" _137_272))
+end else begin
+()
+end
+in (
+# 342 "FStar.TypeChecker.Tc.fst"
 let c = if (((FStar_Options.should_verify env.FStar_TypeChecker_Env.curmodule.FStar_Ident.str) && (not ((FStar_Syntax_Util.is_lcomp_partial_return c)))) && (FStar_Syntax_Util.is_pure_or_ghost_lcomp c)) then begin
 (FStar_TypeChecker_Util.maybe_assume_result_eq_pure_term env e c)
 end else begin
 c
 end
 in (
-
-let _68_489 = if (FStar_TypeChecker_Env.debug env FStar_Options.Low) then begin
-(let _157_278 = (FStar_Syntax_Print.term_to_string e)
-in (let _157_277 = (let _157_273 = (c.FStar_Syntax_Syntax.comp ())
-in (FStar_All.pipe_left FStar_Syntax_Print.comp_to_string _157_273))
-in (let _157_276 = (let _157_275 = (FStar_TypeChecker_Env.expected_typ env0)
-in (FStar_All.pipe_right _157_275 (fun x -> (match (x) with
+# 347 "FStar.TypeChecker.Tc.fst"
+let _58_489 = if (FStar_TypeChecker_Env.debug env FStar_Options.Low) then begin
+(let _137_278 = (FStar_Syntax_Print.term_to_string e)
+in (let _137_277 = (let _137_273 = (c.FStar_Syntax_Syntax.comp ())
+in (FStar_All.pipe_left FStar_Syntax_Print.comp_to_string _137_273))
+in (let _137_276 = (let _137_275 = (FStar_TypeChecker_Env.expected_typ env0)
+in (FStar_All.pipe_right _137_275 (fun x -> (match (x) with
 | None -> begin
 "None"
 end
 | Some (t) -> begin
 (FStar_Syntax_Print.term_to_string t)
 end))))
-in (FStar_Util.print3 "(%s) About to check %s against expected typ %s\n" _157_278 _157_277 _157_276))))
-end else begin
-()
-end
-in (
-
-let _68_494 = (comp_check_expected_typ env0 e c)
-in (match (_68_494) with
+in (FStar_Util.print3 "(%s) About to check %s against expected typ %s\n" _137_278 _137_277 _137_276))))
+end else begin
+()
+end
+in (
+# 352 "FStar.TypeChecker.Tc.fst"
+let _58_494 = (comp_check_expected_typ env0 e c)
+in (match (_58_494) with
 | (e, c, g') -> begin
 (
-
-let _68_495 = if (FStar_TypeChecker_Env.debug env FStar_Options.Low) then begin
-(let _157_281 = (FStar_Syntax_Print.term_to_string e)
-in (let _157_280 = (let _157_279 = (c.FStar_Syntax_Syntax.comp ())
-in (FStar_All.pipe_left FStar_Syntax_Print.comp_to_string _157_279))
-in (FStar_Util.print2 "(%s) checked ... got %s\n" _157_281 _157_280)))
-end else begin
-()
-end
-in (
-
-let gimp = (match ((let _157_282 = (FStar_Syntax_Subst.compress head)
-in _157_282.FStar_Syntax_Syntax.n)) with
-| FStar_Syntax_Syntax.Tm_uvar (u, _68_499) -> begin
-(
-
+# 353 "FStar.TypeChecker.Tc.fst"
+let _58_495 = if (FStar_TypeChecker_Env.debug env FStar_Options.Low) then begin
+(let _137_281 = (FStar_Syntax_Print.term_to_string e)
+in (let _137_280 = (let _137_279 = (c.FStar_Syntax_Syntax.comp ())
+in (FStar_All.pipe_left FStar_Syntax_Print.comp_to_string _137_279))
+in (FStar_Util.print2 "(%s) checked ... got %s\n" _137_281 _137_280)))
+end else begin
+()
+end
+in (
+# 357 "FStar.TypeChecker.Tc.fst"
+let gimp = (match ((let _137_282 = (FStar_Syntax_Subst.compress head)
+in _137_282.FStar_Syntax_Syntax.n)) with
+| FStar_Syntax_Syntax.Tm_uvar (u, _58_499) -> begin
+(
+# 360 "FStar.TypeChecker.Tc.fst"
 let imp = ("head of application is a uvar", env0, u, e, c.FStar_Syntax_Syntax.res_typ, head.FStar_Syntax_Syntax.pos)
 in (
-
-let _68_503 = FStar_TypeChecker_Rel.trivial_guard
-in {FStar_TypeChecker_Env.guard_f = _68_503.FStar_TypeChecker_Env.guard_f; FStar_TypeChecker_Env.deferred = _68_503.FStar_TypeChecker_Env.deferred; FStar_TypeChecker_Env.univ_ineqs = _68_503.FStar_TypeChecker_Env.univ_ineqs; FStar_TypeChecker_Env.implicits = (imp)::[]}))
-end
-| _68_506 -> begin
+# 361 "FStar.TypeChecker.Tc.fst"
+let _58_503 = FStar_TypeChecker_Rel.trivial_guard
+in {FStar_TypeChecker_Env.guard_f = _58_503.FStar_TypeChecker_Env.guard_f; FStar_TypeChecker_Env.deferred = _58_503.FStar_TypeChecker_Env.deferred; FStar_TypeChecker_Env.univ_ineqs = _58_503.FStar_TypeChecker_Env.univ_ineqs; FStar_TypeChecker_Env.implicits = (imp)::[]}))
+end
+| _58_506 -> begin
 FStar_TypeChecker_Rel.trivial_guard
 end)
 in (
-
-let gres = (let _157_283 = (FStar_TypeChecker_Rel.conj_guard g' gimp)
-in (FStar_TypeChecker_Rel.conj_guard g _157_283))
-in (
-
-let _68_509 = if (FStar_TypeChecker_Env.debug env FStar_Options.Extreme) then begin
-(let _157_284 = (FStar_TypeChecker_Rel.guard_to_string env gres)
-in (FStar_Util.print1 "Guard from application node is %s\n" _157_284))
+# 363 "FStar.TypeChecker.Tc.fst"
+let gres = (let _137_283 = (FStar_TypeChecker_Rel.conj_guard g' gimp)
+in (FStar_TypeChecker_Rel.conj_guard g _137_283))
+in (
+# 364 "FStar.TypeChecker.Tc.fst"
+let _58_509 = if (FStar_TypeChecker_Env.debug env FStar_Options.Extreme) then begin
+(let _137_284 = (FStar_TypeChecker_Rel.guard_to_string env gres)
+in (FStar_Util.print1 "Guard from application node is %s\n" _137_284))
 end else begin
 ()
 end
@@ -892,161 +892,161 @@
 end
 | FStar_Syntax_Syntax.Tm_match (e1, eqns) -> begin
 (
-
-let _68_517 = (FStar_TypeChecker_Env.clear_expected_typ env)
-in (match (_68_517) with
+# 369 "FStar.TypeChecker.Tc.fst"
+let _58_517 = (FStar_TypeChecker_Env.clear_expected_typ env)
+in (match (_58_517) with
 | (env1, topt) -> begin
 (
-
+# 370 "FStar.TypeChecker.Tc.fst"
 let env1 = (instantiate_both env1)
 in (
-
-let _68_522 = (tc_term env1 e1)
-in (match (_68_522) with
+# 371 "FStar.TypeChecker.Tc.fst"
+let _58_522 = (tc_term env1 e1)
+in (match (_58_522) with
 | (e1, c1, g1) -> begin
 (
-
-let _68_533 = (match (topt) with
+# 372 "FStar.TypeChecker.Tc.fst"
+let _58_533 = (match (topt) with
 | Some (t) -> begin
 (env, t)
 end
 | None -> begin
 (
-
-let _68_529 = (FStar_Syntax_Util.type_u ())
-in (match (_68_529) with
-| (k, _68_528) -> begin
-(
-
+# 375 "FStar.TypeChecker.Tc.fst"
+let _58_529 = (FStar_Syntax_Util.type_u ())
+in (match (_58_529) with
+| (k, _58_528) -> begin
+(
+# 376 "FStar.TypeChecker.Tc.fst"
 let res_t = (FStar_TypeChecker_Util.new_uvar env k)
-in (let _157_285 = (FStar_TypeChecker_Env.set_expected_typ env res_t)
-in (_157_285, res_t)))
-end))
-end)
-in (match (_68_533) with
+in (let _137_285 = (FStar_TypeChecker_Env.set_expected_typ env res_t)
+in (_137_285, res_t)))
+end))
+end)
+in (match (_58_533) with
 | (env_branches, res_t) -> begin
 (
-
+# 379 "FStar.TypeChecker.Tc.fst"
 let guard_x = (FStar_Syntax_Syntax.gen_bv "scrutinee" (Some (e1.FStar_Syntax_Syntax.pos)) c1.FStar_Syntax_Syntax.res_typ)
 in (
-
+# 380 "FStar.TypeChecker.Tc.fst"
 let t_eqns = (FStar_All.pipe_right eqns (FStar_List.map (tc_eqn guard_x env_branches)))
 in (
-
-let _68_550 = (
-
-let _68_547 = (FStar_List.fold_right (fun _68_541 _68_544 -> (match ((_68_541, _68_544)) with
-| ((_68_537, f, c, g), (caccum, gaccum)) -> begin
-(let _157_288 = (FStar_TypeChecker_Rel.conj_guard g gaccum)
-in (((f, c))::caccum, _157_288))
+# 381 "FStar.TypeChecker.Tc.fst"
+let _58_550 = (
+# 382 "FStar.TypeChecker.Tc.fst"
+let _58_547 = (FStar_List.fold_right (fun _58_541 _58_544 -> (match ((_58_541, _58_544)) with
+| ((_58_537, f, c, g), (caccum, gaccum)) -> begin
+(let _137_288 = (FStar_TypeChecker_Rel.conj_guard g gaccum)
+in (((f, c))::caccum, _137_288))
 end)) t_eqns ([], FStar_TypeChecker_Rel.trivial_guard))
-in (match (_68_547) with
+in (match (_58_547) with
 | (cases, g) -> begin
-(let _157_289 = (FStar_TypeChecker_Util.bind_cases env res_t cases)
-in (_157_289, g))
-end))
-in (match (_68_550) with
+(let _137_289 = (FStar_TypeChecker_Util.bind_cases env res_t cases)
+in (_137_289, g))
+end))
+in (match (_58_550) with
 | (c_branches, g_branches) -> begin
 (
-
+# 386 "FStar.TypeChecker.Tc.fst"
 let cres = (FStar_TypeChecker_Util.bind env (Some (e1)) c1 (Some (guard_x), c_branches))
 in (
-
-let e = (let _157_293 = (let _157_292 = (let _157_291 = (FStar_List.map (fun _68_559 -> (match (_68_559) with
-| (f, _68_554, _68_556, _68_558) -> begin
+# 387 "FStar.TypeChecker.Tc.fst"
+let e = (let _137_293 = (let _137_292 = (let _137_291 = (FStar_List.map (fun _58_559 -> (match (_58_559) with
+| (f, _58_554, _58_556, _58_558) -> begin
 f
 end)) t_eqns)
-in (e1, _157_291))
-in FStar_Syntax_Syntax.Tm_match (_157_292))
-in (FStar_Syntax_Syntax.mk _157_293 (Some (cres.FStar_Syntax_Syntax.res_typ.FStar_Syntax_Syntax.n)) top.FStar_Syntax_Syntax.pos))
-in (
-
+in (e1, _137_291))
+in FStar_Syntax_Syntax.Tm_match (_137_292))
+in (FStar_Syntax_Syntax.mk _137_293 (Some (cres.FStar_Syntax_Syntax.res_typ.FStar_Syntax_Syntax.n)) top.FStar_Syntax_Syntax.pos))
+in (
+# 389 "FStar.TypeChecker.Tc.fst"
 let e = (FStar_Syntax_Syntax.mk (FStar_Syntax_Syntax.Tm_ascribed ((e, FStar_Util.Inl (cres.FStar_Syntax_Syntax.res_typ), Some (cres.FStar_Syntax_Syntax.eff_name)))) None e.FStar_Syntax_Syntax.pos)
 in (
-
-let _68_562 = if (FStar_TypeChecker_Env.debug env FStar_Options.Extreme) then begin
-(let _157_296 = (FStar_Range.string_of_range top.FStar_Syntax_Syntax.pos)
-in (let _157_295 = (let _157_294 = (cres.FStar_Syntax_Syntax.comp ())
-in (FStar_All.pipe_left FStar_Syntax_Print.comp_to_string _157_294))
-in (FStar_Util.print2 "(%s) comp type = %s\n" _157_296 _157_295)))
-end else begin
-()
-end
-in (let _157_297 = (FStar_TypeChecker_Rel.conj_guard g1 g_branches)
-in (e, cres, _157_297))))))
+# 390 "FStar.TypeChecker.Tc.fst"
+let _58_562 = if (FStar_TypeChecker_Env.debug env FStar_Options.Extreme) then begin
+(let _137_296 = (FStar_Range.string_of_range top.FStar_Syntax_Syntax.pos)
+in (let _137_295 = (let _137_294 = (cres.FStar_Syntax_Syntax.comp ())
+in (FStar_All.pipe_left FStar_Syntax_Print.comp_to_string _137_294))
+in (FStar_Util.print2 "(%s) comp type = %s\n" _137_296 _137_295)))
+end else begin
+()
+end
+in (let _137_297 = (FStar_TypeChecker_Rel.conj_guard g1 g_branches)
+in (e, cres, _137_297))))))
 end))))
 end))
 end)))
 end))
 end
-| FStar_Syntax_Syntax.Tm_let ((false, {FStar_Syntax_Syntax.lbname = FStar_Util.Inr (_68_574); FStar_Syntax_Syntax.lbunivs = _68_572; FStar_Syntax_Syntax.lbtyp = _68_570; FStar_Syntax_Syntax.lbeff = _68_568; FStar_Syntax_Syntax.lbdef = _68_566}::[]), _68_580) -> begin
-(
-
-let _68_583 = if (FStar_TypeChecker_Env.debug env FStar_Options.Low) then begin
-(let _157_298 = (FStar_Syntax_Print.term_to_string top)
-in (FStar_Util.print1 "%s\n" _157_298))
+| FStar_Syntax_Syntax.Tm_let ((false, {FStar_Syntax_Syntax.lbname = FStar_Util.Inr (_58_574); FStar_Syntax_Syntax.lbunivs = _58_572; FStar_Syntax_Syntax.lbtyp = _58_570; FStar_Syntax_Syntax.lbeff = _58_568; FStar_Syntax_Syntax.lbdef = _58_566}::[]), _58_580) -> begin
+(
+# 397 "FStar.TypeChecker.Tc.fst"
+let _58_583 = if (FStar_TypeChecker_Env.debug env FStar_Options.Low) then begin
+(let _137_298 = (FStar_Syntax_Print.term_to_string top)
+in (FStar_Util.print1 "%s\n" _137_298))
 end else begin
 ()
 end
 in (check_top_level_let env top))
 end
-| FStar_Syntax_Syntax.Tm_let ((false, _68_587), _68_590) -> begin
+| FStar_Syntax_Syntax.Tm_let ((false, _58_587), _58_590) -> begin
 (check_inner_let env top)
 end
-| FStar_Syntax_Syntax.Tm_let ((true, {FStar_Syntax_Syntax.lbname = FStar_Util.Inr (_68_605); FStar_Syntax_Syntax.lbunivs = _68_603; FStar_Syntax_Syntax.lbtyp = _68_601; FStar_Syntax_Syntax.lbeff = _68_599; FStar_Syntax_Syntax.lbdef = _68_597}::_68_595), _68_611) -> begin
-(
-
-let _68_614 = if (FStar_TypeChecker_Env.debug env FStar_Options.Low) then begin
-(let _157_299 = (FStar_Syntax_Print.term_to_string top)
-in (FStar_Util.print1 "%s\n" _157_299))
+| FStar_Syntax_Syntax.Tm_let ((true, {FStar_Syntax_Syntax.lbname = FStar_Util.Inr (_58_605); FStar_Syntax_Syntax.lbunivs = _58_603; FStar_Syntax_Syntax.lbtyp = _58_601; FStar_Syntax_Syntax.lbeff = _58_599; FStar_Syntax_Syntax.lbdef = _58_597}::_58_595), _58_611) -> begin
+(
+# 404 "FStar.TypeChecker.Tc.fst"
+let _58_614 = if (FStar_TypeChecker_Env.debug env FStar_Options.Low) then begin
+(let _137_299 = (FStar_Syntax_Print.term_to_string top)
+in (FStar_Util.print1 "%s\n" _137_299))
 end else begin
 ()
 end
 in (check_top_level_let_rec env top))
 end
-| FStar_Syntax_Syntax.Tm_let ((true, _68_618), _68_621) -> begin
+| FStar_Syntax_Syntax.Tm_let ((true, _58_618), _58_621) -> begin
 (check_inner_let_rec env top)
 end)))))
 and tc_value : FStar_TypeChecker_Env.env  ->  FStar_Syntax_Syntax.term  ->  (FStar_Syntax_Syntax.term * FStar_Syntax_Syntax.lcomp * FStar_TypeChecker_Env.guard_t) = (fun env e -> (
-
+# 417 "FStar.TypeChecker.Tc.fst"
 let check_instantiated_fvar = (fun env v dc e t -> (
-
-let _68_635 = (FStar_TypeChecker_Util.maybe_instantiate env e t)
-in (match (_68_635) with
+# 418 "FStar.TypeChecker.Tc.fst"
+let _58_635 = (FStar_TypeChecker_Util.maybe_instantiate env e t)
+in (match (_58_635) with
 | (e, t, implicits) -> begin
 (
-
+# 420 "FStar.TypeChecker.Tc.fst"
 let tc = if (FStar_Options.should_verify env.FStar_TypeChecker_Env.curmodule.FStar_Ident.str) then begin
 FStar_Util.Inl (t)
 end else begin
-(let _157_313 = (let _157_312 = (FStar_Syntax_Syntax.mk_Total t)
-in (FStar_All.pipe_left FStar_Syntax_Util.lcomp_of_comp _157_312))
-in FStar_Util.Inr (_157_313))
-end
-in (
-
-let is_data_ctor = (fun _68_4 -> (match (_68_4) with
+(let _137_313 = (let _137_312 = (FStar_Syntax_Syntax.mk_Total t)
+in (FStar_All.pipe_left FStar_Syntax_Util.lcomp_of_comp _137_312))
+in FStar_Util.Inr (_137_313))
+end
+in (
+# 421 "FStar.TypeChecker.Tc.fst"
+let is_data_ctor = (fun _58_4 -> (match (_58_4) with
 | (Some (FStar_Syntax_Syntax.Data_ctor)) | (Some (FStar_Syntax_Syntax.Record_ctor (_))) -> begin
 true
 end
-| _68_645 -> begin
+| _58_645 -> begin
 false
 end))
 in if ((is_data_ctor dc) && (not ((FStar_TypeChecker_Env.is_datacon env v.FStar_Syntax_Syntax.v)))) then begin
-(let _157_319 = (let _157_318 = (let _157_317 = (FStar_Util.format1 "Expected a data constructor; got %s" v.FStar_Syntax_Syntax.v.FStar_Ident.str)
-in (let _157_316 = (FStar_TypeChecker_Env.get_range env)
-in (_157_317, _157_316)))
-in FStar_Syntax_Syntax.Error (_157_318))
-in (Prims.raise _157_319))
+(let _137_319 = (let _137_318 = (let _137_317 = (FStar_Util.format1 "Expected a data constructor; got %s" v.FStar_Syntax_Syntax.v.FStar_Ident.str)
+in (let _137_316 = (FStar_TypeChecker_Env.get_range env)
+in (_137_317, _137_316)))
+in FStar_Syntax_Syntax.Error (_137_318))
+in (Prims.raise _137_319))
 end else begin
 (value_check_expected_typ env e tc implicits)
 end))
 end)))
 in (
-
+# 431 "FStar.TypeChecker.Tc.fst"
 let env = (FStar_TypeChecker_Env.set_range env e.FStar_Syntax_Syntax.pos)
 in (
-
+# 432 "FStar.TypeChecker.Tc.fst"
 let top = (FStar_Syntax_Subst.compress e)
 in (match (top.FStar_Syntax_Syntax.n) with
 | FStar_Syntax_Syntax.Tm_bvar (x) -> begin
@@ -1054,181 +1054,181 @@
 end
 | FStar_Syntax_Syntax.Tm_uvar (u, t1) -> begin
 (
-
-let g = (match ((let _157_320 = (FStar_Syntax_Subst.compress t1)
-in _157_320.FStar_Syntax_Syntax.n)) with
-| FStar_Syntax_Syntax.Tm_arrow (_68_656) -> begin
+# 438 "FStar.TypeChecker.Tc.fst"
+let g = (match ((let _137_320 = (FStar_Syntax_Subst.compress t1)
+in _137_320.FStar_Syntax_Syntax.n)) with
+| FStar_Syntax_Syntax.Tm_arrow (_58_656) -> begin
 FStar_TypeChecker_Rel.trivial_guard
 end
-| _68_659 -> begin
-(
-
+| _58_659 -> begin
+(
+# 440 "FStar.TypeChecker.Tc.fst"
 let imp = ("uvar in term", env, u, top, t1, top.FStar_Syntax_Syntax.pos)
 in (
-
-let _68_661 = FStar_TypeChecker_Rel.trivial_guard
-in {FStar_TypeChecker_Env.guard_f = _68_661.FStar_TypeChecker_Env.guard_f; FStar_TypeChecker_Env.deferred = _68_661.FStar_TypeChecker_Env.deferred; FStar_TypeChecker_Env.univ_ineqs = _68_661.FStar_TypeChecker_Env.univ_ineqs; FStar_TypeChecker_Env.implicits = (imp)::[]}))
+# 441 "FStar.TypeChecker.Tc.fst"
+let _58_661 = FStar_TypeChecker_Rel.trivial_guard
+in {FStar_TypeChecker_Env.guard_f = _58_661.FStar_TypeChecker_Env.guard_f; FStar_TypeChecker_Env.deferred = _58_661.FStar_TypeChecker_Env.deferred; FStar_TypeChecker_Env.univ_ineqs = _58_661.FStar_TypeChecker_Env.univ_ineqs; FStar_TypeChecker_Env.implicits = (imp)::[]}))
 end)
 in (value_check_expected_typ env e (FStar_Util.Inl (t1)) g))
 end
 | FStar_Syntax_Syntax.Tm_unknown -> begin
 (
-
-let _68_667 = (FStar_Syntax_Util.type_u ())
-in (match (_68_667) with
+# 446 "FStar.TypeChecker.Tc.fst"
+let _58_667 = (FStar_Syntax_Util.type_u ())
+in (match (_58_667) with
 | (t, u) -> begin
 (
-
+# 447 "FStar.TypeChecker.Tc.fst"
 let e = (FStar_TypeChecker_Util.new_uvar env t)
 in (value_check_expected_typ env e (FStar_Util.Inl (t)) FStar_TypeChecker_Rel.trivial_guard))
 end))
 end
 | FStar_Syntax_Syntax.Tm_name (x) -> begin
 (
-
+# 451 "FStar.TypeChecker.Tc.fst"
 let t = if env.FStar_TypeChecker_Env.use_bv_sorts then begin
 x.FStar_Syntax_Syntax.sort
 end else begin
 (FStar_TypeChecker_Env.lookup_bv env x)
 end
 in (
-
+# 452 "FStar.TypeChecker.Tc.fst"
 let e = (FStar_Syntax_Syntax.bv_to_name (
-
-let _68_672 = x
-in {FStar_Syntax_Syntax.ppname = _68_672.FStar_Syntax_Syntax.ppname; FStar_Syntax_Syntax.index = _68_672.FStar_Syntax_Syntax.index; FStar_Syntax_Syntax.sort = t}))
-in (
-
-let _68_678 = (FStar_TypeChecker_Util.maybe_instantiate env e t)
-in (match (_68_678) with
+# 452 "FStar.TypeChecker.Tc.fst"
+let _58_672 = x
+in {FStar_Syntax_Syntax.ppname = _58_672.FStar_Syntax_Syntax.ppname; FStar_Syntax_Syntax.index = _58_672.FStar_Syntax_Syntax.index; FStar_Syntax_Syntax.sort = t}))
+in (
+# 453 "FStar.TypeChecker.Tc.fst"
+let _58_678 = (FStar_TypeChecker_Util.maybe_instantiate env e t)
+in (match (_58_678) with
 | (e, t, implicits) -> begin
 (
-
+# 454 "FStar.TypeChecker.Tc.fst"
 let tc = if (FStar_Options.should_verify env.FStar_TypeChecker_Env.curmodule.FStar_Ident.str) then begin
 FStar_Util.Inl (t)
 end else begin
-(let _157_322 = (let _157_321 = (FStar_Syntax_Syntax.mk_Total t)
-in (FStar_All.pipe_left FStar_Syntax_Util.lcomp_of_comp _157_321))
-in FStar_Util.Inr (_157_322))
+(let _137_322 = (let _137_321 = (FStar_Syntax_Syntax.mk_Total t)
+in (FStar_All.pipe_left FStar_Syntax_Util.lcomp_of_comp _137_321))
+in FStar_Util.Inr (_137_322))
 end
 in (value_check_expected_typ env e tc implicits))
 end))))
 end
-| FStar_Syntax_Syntax.Tm_uinst ({FStar_Syntax_Syntax.n = FStar_Syntax_Syntax.Tm_fvar (fv); FStar_Syntax_Syntax.tk = _68_685; FStar_Syntax_Syntax.pos = _68_683; FStar_Syntax_Syntax.vars = _68_681}, us) -> begin
-(
-
+| FStar_Syntax_Syntax.Tm_uinst ({FStar_Syntax_Syntax.n = FStar_Syntax_Syntax.Tm_fvar (fv); FStar_Syntax_Syntax.tk = _58_685; FStar_Syntax_Syntax.pos = _58_683; FStar_Syntax_Syntax.vars = _58_681}, us) -> begin
+(
+# 458 "FStar.TypeChecker.Tc.fst"
 let us = (FStar_List.map (tc_universe env) us)
 in (
-
-let _68_695 = (FStar_TypeChecker_Env.lookup_lid env fv.FStar_Syntax_Syntax.fv_name.FStar_Syntax_Syntax.v)
-in (match (_68_695) with
+# 459 "FStar.TypeChecker.Tc.fst"
+let _58_695 = (FStar_TypeChecker_Env.lookup_lid env fv.FStar_Syntax_Syntax.fv_name.FStar_Syntax_Syntax.v)
+in (match (_58_695) with
 | (us', t) -> begin
 (
-
-let _68_702 = if ((FStar_List.length us) <> (FStar_List.length us')) then begin
-(let _157_325 = (let _157_324 = (let _157_323 = (FStar_TypeChecker_Env.get_range env)
-in ("Unexpected number of universe instantiations", _157_323))
-in FStar_Syntax_Syntax.Error (_157_324))
-in (Prims.raise _157_325))
+# 460 "FStar.TypeChecker.Tc.fst"
+let _58_702 = if ((FStar_List.length us) <> (FStar_List.length us')) then begin
+(let _137_325 = (let _137_324 = (let _137_323 = (FStar_TypeChecker_Env.get_range env)
+in ("Unexpected number of universe instantiations", _137_323))
+in FStar_Syntax_Syntax.Error (_137_324))
+in (Prims.raise _137_325))
 end else begin
 (FStar_List.iter2 (fun u' u -> (match (u') with
 | FStar_Syntax_Syntax.U_unif (u'') -> begin
 (FStar_Unionfind.change u'' (Some (u)))
 end
-| _68_701 -> begin
+| _58_701 -> begin
 (FStar_All.failwith "Impossible")
 end)) us' us)
 end
 in (
-
+# 465 "FStar.TypeChecker.Tc.fst"
 let fv' = (
-
-let _68_704 = fv
+# 465 "FStar.TypeChecker.Tc.fst"
+let _58_704 = fv
 in {FStar_Syntax_Syntax.fv_name = (
-
-let _68_706 = fv.FStar_Syntax_Syntax.fv_name
-in {FStar_Syntax_Syntax.v = _68_706.FStar_Syntax_Syntax.v; FStar_Syntax_Syntax.ty = t; FStar_Syntax_Syntax.p = _68_706.FStar_Syntax_Syntax.p}); FStar_Syntax_Syntax.fv_delta = _68_704.FStar_Syntax_Syntax.fv_delta; FStar_Syntax_Syntax.fv_qual = _68_704.FStar_Syntax_Syntax.fv_qual})
-in (
-
-let e = (let _157_328 = (FStar_Syntax_Syntax.mk (FStar_Syntax_Syntax.Tm_fvar (fv')) (Some (t.FStar_Syntax_Syntax.n)) e.FStar_Syntax_Syntax.pos)
-in (FStar_Syntax_Syntax.mk_Tm_uinst _157_328 us))
+# 465 "FStar.TypeChecker.Tc.fst"
+let _58_706 = fv.FStar_Syntax_Syntax.fv_name
+in {FStar_Syntax_Syntax.v = _58_706.FStar_Syntax_Syntax.v; FStar_Syntax_Syntax.ty = t; FStar_Syntax_Syntax.p = _58_706.FStar_Syntax_Syntax.p}); FStar_Syntax_Syntax.fv_delta = _58_704.FStar_Syntax_Syntax.fv_delta; FStar_Syntax_Syntax.fv_qual = _58_704.FStar_Syntax_Syntax.fv_qual})
+in (
+# 466 "FStar.TypeChecker.Tc.fst"
+let e = (let _137_328 = (FStar_Syntax_Syntax.mk (FStar_Syntax_Syntax.Tm_fvar (fv')) (Some (t.FStar_Syntax_Syntax.n)) e.FStar_Syntax_Syntax.pos)
+in (FStar_Syntax_Syntax.mk_Tm_uinst _137_328 us))
 in (check_instantiated_fvar env fv'.FStar_Syntax_Syntax.fv_name fv'.FStar_Syntax_Syntax.fv_qual e t))))
 end)))
 end
 | FStar_Syntax_Syntax.Tm_fvar (fv) -> begin
 (
-
-let _68_714 = (FStar_TypeChecker_Env.lookup_lid env fv.FStar_Syntax_Syntax.fv_name.FStar_Syntax_Syntax.v)
-in (match (_68_714) with
+# 470 "FStar.TypeChecker.Tc.fst"
+let _58_714 = (FStar_TypeChecker_Env.lookup_lid env fv.FStar_Syntax_Syntax.fv_name.FStar_Syntax_Syntax.v)
+in (match (_58_714) with
 | (us, t) -> begin
 (
-
+# 471 "FStar.TypeChecker.Tc.fst"
 let fv' = (
-
-let _68_715 = fv
+# 471 "FStar.TypeChecker.Tc.fst"
+let _58_715 = fv
 in {FStar_Syntax_Syntax.fv_name = (
-
-let _68_717 = fv.FStar_Syntax_Syntax.fv_name
-in {FStar_Syntax_Syntax.v = _68_717.FStar_Syntax_Syntax.v; FStar_Syntax_Syntax.ty = t; FStar_Syntax_Syntax.p = _68_717.FStar_Syntax_Syntax.p}); FStar_Syntax_Syntax.fv_delta = _68_715.FStar_Syntax_Syntax.fv_delta; FStar_Syntax_Syntax.fv_qual = _68_715.FStar_Syntax_Syntax.fv_qual})
-in (
-
-let e = (let _157_329 = (FStar_Syntax_Syntax.mk (FStar_Syntax_Syntax.Tm_fvar (fv')) (Some (t.FStar_Syntax_Syntax.n)) e.FStar_Syntax_Syntax.pos)
-in (FStar_Syntax_Syntax.mk_Tm_uinst _157_329 us))
+# 471 "FStar.TypeChecker.Tc.fst"
+let _58_717 = fv.FStar_Syntax_Syntax.fv_name
+in {FStar_Syntax_Syntax.v = _58_717.FStar_Syntax_Syntax.v; FStar_Syntax_Syntax.ty = t; FStar_Syntax_Syntax.p = _58_717.FStar_Syntax_Syntax.p}); FStar_Syntax_Syntax.fv_delta = _58_715.FStar_Syntax_Syntax.fv_delta; FStar_Syntax_Syntax.fv_qual = _58_715.FStar_Syntax_Syntax.fv_qual})
+in (
+# 472 "FStar.TypeChecker.Tc.fst"
+let e = (let _137_329 = (FStar_Syntax_Syntax.mk (FStar_Syntax_Syntax.Tm_fvar (fv')) (Some (t.FStar_Syntax_Syntax.n)) e.FStar_Syntax_Syntax.pos)
+in (FStar_Syntax_Syntax.mk_Tm_uinst _137_329 us))
 in (check_instantiated_fvar env fv'.FStar_Syntax_Syntax.fv_name fv'.FStar_Syntax_Syntax.fv_qual e t)))
 end))
 end
 | FStar_Syntax_Syntax.Tm_constant (c) -> begin
 (
-
+# 476 "FStar.TypeChecker.Tc.fst"
 let t = (tc_constant env top.FStar_Syntax_Syntax.pos c)
 in (
-
+# 477 "FStar.TypeChecker.Tc.fst"
 let e = (FStar_Syntax_Syntax.mk (FStar_Syntax_Syntax.Tm_constant (c)) (Some (t.FStar_Syntax_Syntax.n)) e.FStar_Syntax_Syntax.pos)
 in (value_check_expected_typ env e (FStar_Util.Inl (t)) FStar_TypeChecker_Rel.trivial_guard)))
 end
 | FStar_Syntax_Syntax.Tm_arrow (bs, c) -> begin
 (
-
-let _68_731 = (FStar_Syntax_Subst.open_comp bs c)
-in (match (_68_731) with
+# 481 "FStar.TypeChecker.Tc.fst"
+let _58_731 = (FStar_Syntax_Subst.open_comp bs c)
+in (match (_58_731) with
 | (bs, c) -> begin
 (
-
+# 482 "FStar.TypeChecker.Tc.fst"
 let env0 = env
 in (
-
-let _68_736 = (FStar_TypeChecker_Env.clear_expected_typ env)
-in (match (_68_736) with
-| (env, _68_735) -> begin
-(
-
-let _68_741 = (tc_binders env bs)
-in (match (_68_741) with
+# 483 "FStar.TypeChecker.Tc.fst"
+let _58_736 = (FStar_TypeChecker_Env.clear_expected_typ env)
+in (match (_58_736) with
+| (env, _58_735) -> begin
+(
+# 484 "FStar.TypeChecker.Tc.fst"
+let _58_741 = (tc_binders env bs)
+in (match (_58_741) with
 | (bs, env, g, us) -> begin
 (
-
-let _68_745 = (tc_comp env c)
-in (match (_68_745) with
+# 485 "FStar.TypeChecker.Tc.fst"
+let _58_745 = (tc_comp env c)
+in (match (_58_745) with
 | (c, uc, f) -> begin
 (
-
+# 486 "FStar.TypeChecker.Tc.fst"
 let e = (
-
-let _68_746 = (FStar_Syntax_Util.arrow bs c)
-in {FStar_Syntax_Syntax.n = _68_746.FStar_Syntax_Syntax.n; FStar_Syntax_Syntax.tk = _68_746.FStar_Syntax_Syntax.tk; FStar_Syntax_Syntax.pos = top.FStar_Syntax_Syntax.pos; FStar_Syntax_Syntax.vars = _68_746.FStar_Syntax_Syntax.vars})
-in (
-
-let _68_749 = (check_smt_pat env e bs c)
-in (
-
+# 486 "FStar.TypeChecker.Tc.fst"
+let _58_746 = (FStar_Syntax_Util.arrow bs c)
+in {FStar_Syntax_Syntax.n = _58_746.FStar_Syntax_Syntax.n; FStar_Syntax_Syntax.tk = _58_746.FStar_Syntax_Syntax.tk; FStar_Syntax_Syntax.pos = top.FStar_Syntax_Syntax.pos; FStar_Syntax_Syntax.vars = _58_746.FStar_Syntax_Syntax.vars})
+in (
+# 487 "FStar.TypeChecker.Tc.fst"
+let _58_749 = (check_smt_pat env e bs c)
+in (
+# 488 "FStar.TypeChecker.Tc.fst"
 let u = FStar_Syntax_Syntax.U_max ((uc)::us)
 in (
-
+# 489 "FStar.TypeChecker.Tc.fst"
 let t = (FStar_Syntax_Syntax.mk (FStar_Syntax_Syntax.Tm_type (u)) None top.FStar_Syntax_Syntax.pos)
 in (
-
-let g = (let _157_330 = (FStar_TypeChecker_Rel.close_guard bs f)
-in (FStar_TypeChecker_Rel.conj_guard g _157_330))
+# 490 "FStar.TypeChecker.Tc.fst"
+let g = (let _137_330 = (FStar_TypeChecker_Rel.close_guard bs f)
+in (FStar_TypeChecker_Rel.conj_guard g _137_330))
 in (value_check_expected_typ env0 e (FStar_Util.Inl (t)) g))))))
 end))
 end))
@@ -1237,71 +1237,71 @@
 end
 | FStar_Syntax_Syntax.Tm_type (u) -> begin
 (
-
+# 494 "FStar.TypeChecker.Tc.fst"
 let u = (tc_universe env u)
 in (
-
+# 495 "FStar.TypeChecker.Tc.fst"
 let t = (FStar_Syntax_Syntax.mk (FStar_Syntax_Syntax.Tm_type (FStar_Syntax_Syntax.U_succ (u))) None top.FStar_Syntax_Syntax.pos)
 in (
-
+# 496 "FStar.TypeChecker.Tc.fst"
 let e = (FStar_Syntax_Syntax.mk (FStar_Syntax_Syntax.Tm_type (u)) (Some (t.FStar_Syntax_Syntax.n)) top.FStar_Syntax_Syntax.pos)
 in (value_check_expected_typ env e (FStar_Util.Inl (t)) FStar_TypeChecker_Rel.trivial_guard))))
 end
 | FStar_Syntax_Syntax.Tm_refine (x, phi) -> begin
 (
-
-let _68_765 = (let _157_332 = (let _157_331 = (FStar_Syntax_Syntax.mk_binder x)
-in (_157_331)::[])
-in (FStar_Syntax_Subst.open_term _157_332 phi))
-in (match (_68_765) with
+# 500 "FStar.TypeChecker.Tc.fst"
+let _58_765 = (let _137_332 = (let _137_331 = (FStar_Syntax_Syntax.mk_binder x)
+in (_137_331)::[])
+in (FStar_Syntax_Subst.open_term _137_332 phi))
+in (match (_58_765) with
 | (x, phi) -> begin
 (
-
+# 501 "FStar.TypeChecker.Tc.fst"
 let env0 = env
 in (
-
-let _68_770 = (FStar_TypeChecker_Env.clear_expected_typ env)
-in (match (_68_770) with
-| (env, _68_769) -> begin
-(
-
-let _68_775 = (let _157_333 = (FStar_List.hd x)
-in (tc_binder env _157_333))
-in (match (_68_775) with
+# 502 "FStar.TypeChecker.Tc.fst"
+let _58_770 = (FStar_TypeChecker_Env.clear_expected_typ env)
+in (match (_58_770) with
+| (env, _58_769) -> begin
+(
+# 503 "FStar.TypeChecker.Tc.fst"
+let _58_775 = (let _137_333 = (FStar_List.hd x)
+in (tc_binder env _137_333))
+in (match (_58_775) with
 | (x, env, f1, u) -> begin
 (
-
-let _68_776 = if (FStar_TypeChecker_Env.debug env FStar_Options.High) then begin
-(let _157_336 = (FStar_Range.string_of_range top.FStar_Syntax_Syntax.pos)
-in (let _157_335 = (FStar_Syntax_Print.term_to_string phi)
-in (let _157_334 = (FStar_Syntax_Print.bv_to_string (Prims.fst x))
-in (FStar_Util.print3 "(%s) Checking refinement formula %s; binder is %s\n" _157_336 _157_335 _157_334))))
-end else begin
-()
-end
-in (
-
-let _68_781 = (FStar_Syntax_Util.type_u ())
-in (match (_68_781) with
-| (t_phi, _68_780) -> begin
-(
-
-let _68_786 = (tc_check_tot_or_gtot_term env phi t_phi)
-in (match (_68_786) with
-| (phi, _68_784, f2) -> begin
-(
-
+# 504 "FStar.TypeChecker.Tc.fst"
+let _58_776 = if (FStar_TypeChecker_Env.debug env FStar_Options.High) then begin
+(let _137_336 = (FStar_Range.string_of_range top.FStar_Syntax_Syntax.pos)
+in (let _137_335 = (FStar_Syntax_Print.term_to_string phi)
+in (let _137_334 = (FStar_Syntax_Print.bv_to_string (Prims.fst x))
+in (FStar_Util.print3 "(%s) Checking refinement formula %s; binder is %s\n" _137_336 _137_335 _137_334))))
+end else begin
+()
+end
+in (
+# 507 "FStar.TypeChecker.Tc.fst"
+let _58_781 = (FStar_Syntax_Util.type_u ())
+in (match (_58_781) with
+| (t_phi, _58_780) -> begin
+(
+# 508 "FStar.TypeChecker.Tc.fst"
+let _58_786 = (tc_check_tot_or_gtot_term env phi t_phi)
+in (match (_58_786) with
+| (phi, _58_784, f2) -> begin
+(
+# 509 "FStar.TypeChecker.Tc.fst"
 let e = (
-
-let _68_787 = (FStar_Syntax_Util.refine (Prims.fst x) phi)
-in {FStar_Syntax_Syntax.n = _68_787.FStar_Syntax_Syntax.n; FStar_Syntax_Syntax.tk = _68_787.FStar_Syntax_Syntax.tk; FStar_Syntax_Syntax.pos = top.FStar_Syntax_Syntax.pos; FStar_Syntax_Syntax.vars = _68_787.FStar_Syntax_Syntax.vars})
-in (
-
+# 509 "FStar.TypeChecker.Tc.fst"
+let _58_787 = (FStar_Syntax_Util.refine (Prims.fst x) phi)
+in {FStar_Syntax_Syntax.n = _58_787.FStar_Syntax_Syntax.n; FStar_Syntax_Syntax.tk = _58_787.FStar_Syntax_Syntax.tk; FStar_Syntax_Syntax.pos = top.FStar_Syntax_Syntax.pos; FStar_Syntax_Syntax.vars = _58_787.FStar_Syntax_Syntax.vars})
+in (
+# 510 "FStar.TypeChecker.Tc.fst"
 let t = (FStar_Syntax_Syntax.mk (FStar_Syntax_Syntax.Tm_type (u)) None top.FStar_Syntax_Syntax.pos)
 in (
-
-let g = (let _157_337 = (FStar_TypeChecker_Rel.close_guard ((x)::[]) f2)
-in (FStar_TypeChecker_Rel.conj_guard f1 _157_337))
+# 511 "FStar.TypeChecker.Tc.fst"
+let g = (let _137_337 = (FStar_TypeChecker_Rel.close_guard ((x)::[]) f2)
+in (FStar_TypeChecker_Rel.conj_guard f1 _137_337))
 in (value_check_expected_typ env0 e (FStar_Util.Inl (t)) g))))
 end))
 end)))
@@ -1309,84 +1309,69 @@
 end)))
 end))
 end
-| FStar_Syntax_Syntax.Tm_abs (bs, body, _68_795) -> begin
-(
-
+| FStar_Syntax_Syntax.Tm_abs (bs, body, _58_795) -> begin
+(
+# 515 "FStar.TypeChecker.Tc.fst"
 let bs = (FStar_TypeChecker_Util.maybe_add_implicit_binders env bs)
 in (
-
-let _68_801 = if (FStar_TypeChecker_Env.debug env FStar_Options.Low) then begin
-(let _157_338 = (FStar_Syntax_Print.term_to_string (
-
-let _68_799 = top
-in {FStar_Syntax_Syntax.n = FStar_Syntax_Syntax.Tm_abs ((bs, body, None)); FStar_Syntax_Syntax.tk = _68_799.FStar_Syntax_Syntax.tk; FStar_Syntax_Syntax.pos = _68_799.FStar_Syntax_Syntax.pos; FStar_Syntax_Syntax.vars = _68_799.FStar_Syntax_Syntax.vars}))
-in (FStar_Util.print1 "Abstraction is: %s\n" _157_338))
-end else begin
-()
-end
-in (
-
-let _68_805 = (FStar_Syntax_Subst.open_term bs body)
-in (match (_68_805) with
+# 516 "FStar.TypeChecker.Tc.fst"
+let _58_801 = if (FStar_TypeChecker_Env.debug env FStar_Options.Low) then begin
+(let _137_338 = (FStar_Syntax_Print.term_to_string (
+# 517 "FStar.TypeChecker.Tc.fst"
+let _58_799 = top
+in {FStar_Syntax_Syntax.n = FStar_Syntax_Syntax.Tm_abs ((bs, body, None)); FStar_Syntax_Syntax.tk = _58_799.FStar_Syntax_Syntax.tk; FStar_Syntax_Syntax.pos = _58_799.FStar_Syntax_Syntax.pos; FStar_Syntax_Syntax.vars = _58_799.FStar_Syntax_Syntax.vars}))
+in (FStar_Util.print1 "Abstraction is: %s\n" _137_338))
+end else begin
+()
+end
+in (
+# 518 "FStar.TypeChecker.Tc.fst"
+let _58_805 = (FStar_Syntax_Subst.open_term bs body)
+in (match (_58_805) with
 | (bs, body) -> begin
 (tc_abs env top bs body)
 end))))
 end
-| _68_807 -> begin
-(let _157_340 = (let _157_339 = (FStar_Syntax_Print.term_to_string top)
-in (FStar_Util.format1 "Unexpected value: %s" _157_339))
-in (FStar_All.failwith _157_340))
+| _58_807 -> begin
+(let _137_340 = (let _137_339 = (FStar_Syntax_Print.term_to_string top)
+in (FStar_Util.format1 "Unexpected value: %s" _137_339))
+in (FStar_All.failwith _137_340))
 end)))))
 and tc_constant : FStar_TypeChecker_Env.env  ->  FStar_Range.range  ->  FStar_Const.sconst  ->  FStar_Syntax_Syntax.typ = (fun env r c -> (match (c) with
 | FStar_Const.Const_unit -> begin
 FStar_TypeChecker_Common.t_unit
 end
-| FStar_Const.Const_bool (_68_813) -> begin
+| FStar_Const.Const_bool (_58_813) -> begin
 FStar_TypeChecker_Common.t_bool
 end
-| FStar_Const.Const_int (_68_816, None) -> begin
+| FStar_Const.Const_int (_58_816) -> begin
 FStar_TypeChecker_Common.t_int
 end
-| FStar_Const.Const_int (_68_821, Some (FStar_Const.Unsigned, FStar_Const.Int8)) -> begin
+| FStar_Const.Const_int32 (_58_819) -> begin
+FStar_TypeChecker_Common.t_int32
+end
+| FStar_Const.Const_int64 (_58_822) -> begin
+FStar_TypeChecker_Common.t_int64
+end
+| FStar_Const.Const_string (_58_825) -> begin
+FStar_TypeChecker_Common.t_string
+end
+| FStar_Const.Const_float (_58_828) -> begin
+FStar_TypeChecker_Common.t_float
+end
+| FStar_Const.Const_char (_58_831) -> begin
+FStar_TypeChecker_Common.t_char
+end
+| FStar_Const.Const_uint8 (_58_834) -> begin
 FStar_TypeChecker_Common.t_uint8
-end
-| FStar_Const.Const_int (_68_829, Some (FStar_Const.Signed, FStar_Const.Int8)) -> begin
-FStar_TypeChecker_Common.t_int8
-end
-| FStar_Const.Const_int (_68_837, Some (FStar_Const.Unsigned, FStar_Const.Int16)) -> begin
-FStar_TypeChecker_Common.t_uint16
-end
-| FStar_Const.Const_int (_68_845, Some (FStar_Const.Signed, FStar_Const.Int16)) -> begin
-FStar_TypeChecker_Common.t_int16
-end
-| FStar_Const.Const_int (_68_853, Some (FStar_Const.Unsigned, FStar_Const.Int32)) -> begin
-FStar_TypeChecker_Common.t_uint32
-end
-| FStar_Const.Const_int (_68_861, Some (FStar_Const.Signed, FStar_Const.Int32)) -> begin
-FStar_TypeChecker_Common.t_int32
-end
-| FStar_Const.Const_int (_68_869, Some (FStar_Const.Unsigned, FStar_Const.Int64)) -> begin
-FStar_TypeChecker_Common.t_uint64
-end
-| FStar_Const.Const_int (_68_877, Some (FStar_Const.Signed, FStar_Const.Int64)) -> begin
-FStar_TypeChecker_Common.t_int64
-end
-| FStar_Const.Const_string (_68_885) -> begin
-FStar_TypeChecker_Common.t_string
-end
-| FStar_Const.Const_float (_68_888) -> begin
-FStar_TypeChecker_Common.t_float
-end
-| FStar_Const.Const_char (_68_891) -> begin
-FStar_TypeChecker_Common.t_char
 end
 | FStar_Const.Const_effect -> begin
 FStar_Syntax_Util.ktype0
 end
-| FStar_Const.Const_range (_68_895) -> begin
-(
-
-let fail = (fun _68_898 -> (match (()) with
+| FStar_Const.Const_range (_58_838) -> begin
+(
+# 537 "FStar.TypeChecker.Tc.fst"
+let fail = (fun _58_841 -> (match (()) with
 | () -> begin
 (Prims.raise (FStar_Syntax_Syntax.Error (("Range constant cannot be checked in this context; expected an instance of \'range_of\'", r))))
 end))
@@ -1395,90 +1380,90 @@
 (fail ())
 end
 | Some (t) -> begin
-if (let _157_346 = (FStar_Syntax_Util.destruct t FStar_Syntax_Const.range_of_lid)
-in (FStar_Option.isSome _157_346)) then begin
+if (let _137_346 = (FStar_Syntax_Util.destruct t FStar_Syntax_Const.range_of_lid)
+in (FStar_Option.isSome _137_346)) then begin
 t
 end else begin
 (fail ())
 end
 end))
 end
-| _68_903 -> begin
+| _58_846 -> begin
 (Prims.raise (FStar_Syntax_Syntax.Error (("Unsupported constant", r))))
 end))
 and tc_comp : FStar_TypeChecker_Env.env  ->  FStar_Syntax_Syntax.comp  ->  (FStar_Syntax_Syntax.comp * FStar_Syntax_Syntax.universe * FStar_TypeChecker_Env.guard_t) = (fun env c -> (match (c.FStar_Syntax_Syntax.n) with
 | FStar_Syntax_Syntax.Total (t) -> begin
 (
-
-let _68_910 = (FStar_Syntax_Util.type_u ())
-in (match (_68_910) with
+# 558 "FStar.TypeChecker.Tc.fst"
+let _58_853 = (FStar_Syntax_Util.type_u ())
+in (match (_58_853) with
 | (k, u) -> begin
 (
-
-let _68_915 = (tc_check_tot_or_gtot_term env t k)
-in (match (_68_915) with
-| (t, _68_913, g) -> begin
-(let _157_349 = (FStar_Syntax_Syntax.mk_Total t)
-in (_157_349, u, g))
+# 559 "FStar.TypeChecker.Tc.fst"
+let _58_858 = (tc_check_tot_or_gtot_term env t k)
+in (match (_58_858) with
+| (t, _58_856, g) -> begin
+(let _137_349 = (FStar_Syntax_Syntax.mk_Total t)
+in (_137_349, u, g))
 end))
 end))
 end
 | FStar_Syntax_Syntax.GTotal (t) -> begin
 (
-
-let _68_920 = (FStar_Syntax_Util.type_u ())
-in (match (_68_920) with
+# 563 "FStar.TypeChecker.Tc.fst"
+let _58_863 = (FStar_Syntax_Util.type_u ())
+in (match (_58_863) with
 | (k, u) -> begin
 (
-
-let _68_925 = (tc_check_tot_or_gtot_term env t k)
-in (match (_68_925) with
-| (t, _68_923, g) -> begin
-(let _157_350 = (FStar_Syntax_Syntax.mk_GTotal t)
-in (_157_350, u, g))
+# 564 "FStar.TypeChecker.Tc.fst"
+let _58_868 = (tc_check_tot_or_gtot_term env t k)
+in (match (_58_868) with
+| (t, _58_866, g) -> begin
+(let _137_350 = (FStar_Syntax_Syntax.mk_GTotal t)
+in (_137_350, u, g))
 end))
 end))
 end
 | FStar_Syntax_Syntax.Comp (c) -> begin
 (
-
+# 568 "FStar.TypeChecker.Tc.fst"
 let head = (FStar_Syntax_Syntax.fvar c.FStar_Syntax_Syntax.effect_name FStar_Syntax_Syntax.Delta_constant None)
 in (
-
-let tc = (let _157_352 = (let _157_351 = (FStar_Syntax_Syntax.as_arg c.FStar_Syntax_Syntax.result_typ)
-in (_157_351)::c.FStar_Syntax_Syntax.effect_args)
-in (FStar_Syntax_Syntax.mk_Tm_app head _157_352 None c.FStar_Syntax_Syntax.result_typ.FStar_Syntax_Syntax.pos))
-in (
-
-let _68_934 = (tc_check_tot_or_gtot_term env tc FStar_Syntax_Syntax.teff)
-in (match (_68_934) with
-| (tc, _68_932, f) -> begin
-(
-
-let _68_938 = (FStar_Syntax_Util.head_and_args tc)
-in (match (_68_938) with
-| (_68_936, args) -> begin
-(
-
-let _68_941 = (let _157_354 = (FStar_List.hd args)
-in (let _157_353 = (FStar_List.tl args)
-in (_157_354, _157_353)))
-in (match (_68_941) with
+# 569 "FStar.TypeChecker.Tc.fst"
+let tc = (let _137_352 = (let _137_351 = (FStar_Syntax_Syntax.as_arg c.FStar_Syntax_Syntax.result_typ)
+in (_137_351)::c.FStar_Syntax_Syntax.effect_args)
+in (FStar_Syntax_Syntax.mk_Tm_app head _137_352 None c.FStar_Syntax_Syntax.result_typ.FStar_Syntax_Syntax.pos))
+in (
+# 570 "FStar.TypeChecker.Tc.fst"
+let _58_877 = (tc_check_tot_or_gtot_term env tc FStar_Syntax_Syntax.teff)
+in (match (_58_877) with
+| (tc, _58_875, f) -> begin
+(
+# 571 "FStar.TypeChecker.Tc.fst"
+let _58_881 = (FStar_Syntax_Util.head_and_args tc)
+in (match (_58_881) with
+| (_58_879, args) -> begin
+(
+# 572 "FStar.TypeChecker.Tc.fst"
+let _58_884 = (let _137_354 = (FStar_List.hd args)
+in (let _137_353 = (FStar_List.tl args)
+in (_137_354, _137_353)))
+in (match (_58_884) with
 | (res, args) -> begin
 (
-
-let _68_957 = (let _157_356 = (FStar_All.pipe_right c.FStar_Syntax_Syntax.flags (FStar_List.map (fun _68_5 -> (match (_68_5) with
+# 573 "FStar.TypeChecker.Tc.fst"
+let _58_900 = (let _137_356 = (FStar_All.pipe_right c.FStar_Syntax_Syntax.flags (FStar_List.map (fun _58_5 -> (match (_58_5) with
 | FStar_Syntax_Syntax.DECREASES (e) -> begin
 (
-
-let _68_948 = (FStar_TypeChecker_Env.clear_expected_typ env)
-in (match (_68_948) with
-| (env, _68_947) -> begin
-(
-
-let _68_953 = (tc_tot_or_gtot_term env e)
-in (match (_68_953) with
-| (e, _68_951, g) -> begin
+# 575 "FStar.TypeChecker.Tc.fst"
+let _58_891 = (FStar_TypeChecker_Env.clear_expected_typ env)
+in (match (_58_891) with
+| (env, _58_890) -> begin
+(
+# 576 "FStar.TypeChecker.Tc.fst"
+let _58_896 = (tc_tot_or_gtot_term env e)
+in (match (_58_896) with
+| (e, _58_894, g) -> begin
 (FStar_Syntax_Syntax.DECREASES (e), g)
 end))
 end))
@@ -1486,36 +1471,36 @@
 | f -> begin
 (f, FStar_TypeChecker_Rel.trivial_guard)
 end))))
-in (FStar_All.pipe_right _157_356 FStar_List.unzip))
-in (match (_68_957) with
+in (FStar_All.pipe_right _137_356 FStar_List.unzip))
+in (match (_58_900) with
 | (flags, guards) -> begin
 (
-
+# 579 "FStar.TypeChecker.Tc.fst"
 let u = (match ((FStar_ST.read (Prims.fst res).FStar_Syntax_Syntax.tk)) with
 | Some (FStar_Syntax_Syntax.Tm_type (u)) -> begin
 u
 end
-| _68_962 -> begin
+| _58_905 -> begin
 (FStar_All.failwith "Impossible")
 end)
-in (let _157_358 = (FStar_Syntax_Syntax.mk_Comp (
-
-let _68_964 = c
-in {FStar_Syntax_Syntax.effect_name = _68_964.FStar_Syntax_Syntax.effect_name; FStar_Syntax_Syntax.result_typ = (Prims.fst res); FStar_Syntax_Syntax.effect_args = args; FStar_Syntax_Syntax.flags = _68_964.FStar_Syntax_Syntax.flags}))
-in (let _157_357 = (FStar_List.fold_left FStar_TypeChecker_Rel.conj_guard f guards)
-in (_157_358, u, _157_357))))
+in (let _137_358 = (FStar_Syntax_Syntax.mk_Comp (
+# 582 "FStar.TypeChecker.Tc.fst"
+let _58_907 = c
+in {FStar_Syntax_Syntax.effect_name = _58_907.FStar_Syntax_Syntax.effect_name; FStar_Syntax_Syntax.result_typ = (Prims.fst res); FStar_Syntax_Syntax.effect_args = args; FStar_Syntax_Syntax.flags = _58_907.FStar_Syntax_Syntax.flags}))
+in (let _137_357 = (FStar_List.fold_left FStar_TypeChecker_Rel.conj_guard f guards)
+in (_137_358, u, _137_357))))
 end))
 end))
 end))
 end))))
 end))
 and tc_universe : FStar_TypeChecker_Env.env  ->  FStar_Syntax_Syntax.universe  ->  FStar_Syntax_Syntax.universe = (fun env u -> (
-
+# 589 "FStar.TypeChecker.Tc.fst"
 let rec aux = (fun u -> (
-
+# 590 "FStar.TypeChecker.Tc.fst"
 let u = (FStar_Syntax_Subst.compress_univ u)
 in (match (u) with
-| FStar_Syntax_Syntax.U_bvar (_68_972) -> begin
+| FStar_Syntax_Syntax.U_bvar (_58_915) -> begin
 (FStar_All.failwith "Impossible: locally nameless")
 end
 | FStar_Syntax_Syntax.U_unknown -> begin
@@ -1525,43 +1510,43 @@
 u
 end
 | FStar_Syntax_Syntax.U_succ (u) -> begin
-(let _157_363 = (aux u)
-in FStar_Syntax_Syntax.U_succ (_157_363))
+(let _137_363 = (aux u)
+in FStar_Syntax_Syntax.U_succ (_137_363))
 end
 | FStar_Syntax_Syntax.U_max (us) -> begin
-(let _157_364 = (FStar_List.map aux us)
-in FStar_Syntax_Syntax.U_max (_157_364))
+(let _137_364 = (FStar_List.map aux us)
+in FStar_Syntax_Syntax.U_max (_137_364))
 end
 | FStar_Syntax_Syntax.U_name (x) -> begin
 if (env.FStar_TypeChecker_Env.use_bv_sorts || (FStar_TypeChecker_Env.lookup_univ env x)) then begin
 u
 end else begin
-(let _157_368 = (let _157_367 = (let _157_366 = (FStar_Util.format1 "Universe variable \'%s\' not found" x.FStar_Ident.idText)
-in (let _157_365 = (FStar_TypeChecker_Env.get_range env)
-in (_157_366, _157_365)))
-in FStar_Syntax_Syntax.Error (_157_367))
-in (Prims.raise _157_368))
+(let _137_368 = (let _137_367 = (let _137_366 = (FStar_Util.format1 "Universe variable \'%s\' not found" x.FStar_Ident.idText)
+in (let _137_365 = (FStar_TypeChecker_Env.get_range env)
+in (_137_366, _137_365)))
+in FStar_Syntax_Syntax.Error (_137_367))
+in (Prims.raise _137_368))
 end
 end)))
 in (match (u) with
 | FStar_Syntax_Syntax.U_unknown -> begin
-(let _157_369 = (FStar_Syntax_Util.type_u ())
-in (FStar_All.pipe_right _157_369 Prims.snd))
-end
-| _68_987 -> begin
+(let _137_369 = (FStar_Syntax_Util.type_u ())
+in (FStar_All.pipe_right _137_369 Prims.snd))
+end
+| _58_930 -> begin
 (aux u)
 end)))
 and tc_abs : FStar_TypeChecker_Env.env  ->  FStar_Syntax_Syntax.term  ->  FStar_Syntax_Syntax.binders  ->  FStar_Syntax_Syntax.term  ->  (FStar_Syntax_Syntax.term * FStar_Syntax_Syntax.lcomp * FStar_TypeChecker_Env.guard_t) = (fun env top bs body -> (
-
-let fail = (fun msg t -> (let _157_378 = (let _157_377 = (let _157_376 = (FStar_TypeChecker_Errors.expected_a_term_of_type_t_got_a_function env msg t top)
-in (_157_376, top.FStar_Syntax_Syntax.pos))
-in FStar_Syntax_Syntax.Error (_157_377))
-in (Prims.raise _157_378)))
-in (
-
+# 612 "FStar.TypeChecker.Tc.fst"
+let fail = (fun msg t -> (let _137_378 = (let _137_377 = (let _137_376 = (FStar_TypeChecker_Errors.expected_a_term_of_type_t_got_a_function env msg t top)
+in (_137_376, top.FStar_Syntax_Syntax.pos))
+in FStar_Syntax_Syntax.Error (_137_377))
+in (Prims.raise _137_378)))
+in (
+# 621 "FStar.TypeChecker.Tc.fst"
 let check_binders = (fun env bs bs_expected -> (
-
-let rec aux = (fun _68_1005 bs bs_expected -> (match (_68_1005) with
+# 626 "FStar.TypeChecker.Tc.fst"
+let rec aux = (fun _58_948 bs bs_expected -> (match (_58_948) with
 | (env, out, g, subst) -> begin
 (match ((bs, bs_expected)) with
 | ([], []) -> begin
@@ -1569,76 +1554,76 @@
 end
 | ((hd, imp)::bs, (hd_expected, imp')::bs_expected) -> begin
 (
-
-let _68_1036 = (match ((imp, imp')) with
+# 630 "FStar.TypeChecker.Tc.fst"
+let _58_979 = (match ((imp, imp')) with
 | ((None, Some (FStar_Syntax_Syntax.Implicit (_)))) | ((Some (FStar_Syntax_Syntax.Implicit (_)), None)) -> begin
-(let _157_395 = (let _157_394 = (let _157_393 = (let _157_391 = (FStar_Syntax_Print.bv_to_string hd)
-in (FStar_Util.format1 "Inconsistent implicit argument annotation on argument %s" _157_391))
-in (let _157_392 = (FStar_Syntax_Syntax.range_of_bv hd)
-in (_157_393, _157_392)))
-in FStar_Syntax_Syntax.Error (_157_394))
-in (Prims.raise _157_395))
-end
-| _68_1035 -> begin
-()
-end)
-in (
-
+(let _137_395 = (let _137_394 = (let _137_393 = (let _137_391 = (FStar_Syntax_Print.bv_to_string hd)
+in (FStar_Util.format1 "Inconsistent implicit argument annotation on argument %s" _137_391))
+in (let _137_392 = (FStar_Syntax_Syntax.range_of_bv hd)
+in (_137_393, _137_392)))
+in FStar_Syntax_Syntax.Error (_137_394))
+in (Prims.raise _137_395))
+end
+| _58_978 -> begin
+()
+end)
+in (
+# 637 "FStar.TypeChecker.Tc.fst"
 let expected_t = (FStar_Syntax_Subst.subst subst hd_expected.FStar_Syntax_Syntax.sort)
 in (
-
-let _68_1053 = (match ((let _157_396 = (FStar_Syntax_Util.unmeta hd.FStar_Syntax_Syntax.sort)
-in _157_396.FStar_Syntax_Syntax.n)) with
+# 638 "FStar.TypeChecker.Tc.fst"
+let _58_996 = (match ((let _137_396 = (FStar_Syntax_Util.unmeta hd.FStar_Syntax_Syntax.sort)
+in _137_396.FStar_Syntax_Syntax.n)) with
 | FStar_Syntax_Syntax.Tm_unknown -> begin
 (expected_t, g)
 end
-| _68_1041 -> begin
-(
-
-let _68_1042 = if (FStar_TypeChecker_Env.debug env FStar_Options.High) then begin
-(let _157_397 = (FStar_Syntax_Print.bv_to_string hd)
-in (FStar_Util.print1 "Checking binder %s\n" _157_397))
-end else begin
-()
-end
-in (
-
-let _68_1048 = (tc_tot_or_gtot_term env hd.FStar_Syntax_Syntax.sort)
-in (match (_68_1048) with
-| (t, _68_1046, g1) -> begin
-(
-
-let g2 = (let _157_399 = (FStar_TypeChecker_Env.get_range env)
-in (let _157_398 = (FStar_TypeChecker_Rel.teq env t expected_t)
-in (FStar_TypeChecker_Util.label_guard _157_399 "Type annotation on parameter incompatible with the expected type" _157_398)))
-in (
-
-let g = (let _157_400 = (FStar_TypeChecker_Rel.conj_guard g1 g2)
-in (FStar_TypeChecker_Rel.conj_guard g _157_400))
+| _58_984 -> begin
+(
+# 641 "FStar.TypeChecker.Tc.fst"
+let _58_985 = if (FStar_TypeChecker_Env.debug env FStar_Options.High) then begin
+(let _137_397 = (FStar_Syntax_Print.bv_to_string hd)
+in (FStar_Util.print1 "Checking binder %s\n" _137_397))
+end else begin
+()
+end
+in (
+# 642 "FStar.TypeChecker.Tc.fst"
+let _58_991 = (tc_tot_or_gtot_term env hd.FStar_Syntax_Syntax.sort)
+in (match (_58_991) with
+| (t, _58_989, g1) -> begin
+(
+# 643 "FStar.TypeChecker.Tc.fst"
+let g2 = (let _137_399 = (FStar_TypeChecker_Env.get_range env)
+in (let _137_398 = (FStar_TypeChecker_Rel.teq env t expected_t)
+in (FStar_TypeChecker_Util.label_guard _137_399 "Type annotation on parameter incompatible with the expected type" _137_398)))
+in (
+# 647 "FStar.TypeChecker.Tc.fst"
+let g = (let _137_400 = (FStar_TypeChecker_Rel.conj_guard g1 g2)
+in (FStar_TypeChecker_Rel.conj_guard g _137_400))
 in (t, g)))
 end)))
 end)
-in (match (_68_1053) with
+in (match (_58_996) with
 | (t, g) -> begin
 (
-
+# 649 "FStar.TypeChecker.Tc.fst"
 let hd = (
-
-let _68_1054 = hd
-in {FStar_Syntax_Syntax.ppname = _68_1054.FStar_Syntax_Syntax.ppname; FStar_Syntax_Syntax.index = _68_1054.FStar_Syntax_Syntax.index; FStar_Syntax_Syntax.sort = t})
-in (
-
+# 649 "FStar.TypeChecker.Tc.fst"
+let _58_997 = hd
+in {FStar_Syntax_Syntax.ppname = _58_997.FStar_Syntax_Syntax.ppname; FStar_Syntax_Syntax.index = _58_997.FStar_Syntax_Syntax.index; FStar_Syntax_Syntax.sort = t})
+in (
+# 650 "FStar.TypeChecker.Tc.fst"
 let b = (hd, imp)
 in (
-
+# 651 "FStar.TypeChecker.Tc.fst"
 let b_expected = (hd_expected, imp')
 in (
-
+# 652 "FStar.TypeChecker.Tc.fst"
 let env = (maybe_push_binding env b)
 in (
-
-let subst = (let _157_401 = (FStar_Syntax_Syntax.bv_to_name hd)
-in (maybe_extend_subst subst b_expected _157_401))
+# 653 "FStar.TypeChecker.Tc.fst"
+let subst = (let _137_401 = (FStar_Syntax_Syntax.bv_to_name hd)
+in (maybe_extend_subst subst b_expected _137_401))
 in (aux (env, (b)::out, g, subst) bs bs_expected))))))
 end))))
 end
@@ -1651,41 +1636,41 @@
 end))
 in (aux (env, [], FStar_TypeChecker_Rel.trivial_guard, []) bs bs_expected)))
 in (
-
+# 663 "FStar.TypeChecker.Tc.fst"
 let rec expected_function_typ = (fun env t0 body -> (match (t0) with
 | None -> begin
 (
-
-let _68_1075 = (match (env.FStar_TypeChecker_Env.letrecs) with
+# 674 "FStar.TypeChecker.Tc.fst"
+let _58_1018 = (match (env.FStar_TypeChecker_Env.letrecs) with
 | [] -> begin
 ()
 end
-| _68_1074 -> begin
+| _58_1017 -> begin
 (FStar_All.failwith "Impossible: Can\'t have a let rec annotation but no expected type")
 end)
 in (
-
-let _68_1082 = (tc_binders env bs)
-in (match (_68_1082) with
-| (bs, envbody, g, _68_1081) -> begin
-(
-
-let _68_1100 = (match ((let _157_408 = (FStar_Syntax_Subst.compress body)
-in _157_408.FStar_Syntax_Syntax.n)) with
-| FStar_Syntax_Syntax.Tm_ascribed (e, FStar_Util.Inr (c), _68_1087) -> begin
-(
-
-let _68_1094 = (tc_comp envbody c)
-in (match (_68_1094) with
-| (c, _68_1092, g') -> begin
-(let _157_409 = (FStar_TypeChecker_Rel.conj_guard g g')
-in (Some (c), body, _157_409))
-end))
-end
-| _68_1096 -> begin
+# 677 "FStar.TypeChecker.Tc.fst"
+let _58_1025 = (tc_binders env bs)
+in (match (_58_1025) with
+| (bs, envbody, g, _58_1024) -> begin
+(
+# 678 "FStar.TypeChecker.Tc.fst"
+let _58_1043 = (match ((let _137_408 = (FStar_Syntax_Subst.compress body)
+in _137_408.FStar_Syntax_Syntax.n)) with
+| FStar_Syntax_Syntax.Tm_ascribed (e, FStar_Util.Inr (c), _58_1030) -> begin
+(
+# 680 "FStar.TypeChecker.Tc.fst"
+let _58_1037 = (tc_comp envbody c)
+in (match (_58_1037) with
+| (c, _58_1035, g') -> begin
+(let _137_409 = (FStar_TypeChecker_Rel.conj_guard g g')
+in (Some (c), body, _137_409))
+end))
+end
+| _58_1039 -> begin
 (None, body, g)
 end)
-in (match (_68_1100) with
+in (match (_58_1043) with
 | (copt, body, g) -> begin
 (None, bs, [], copt, envbody, body, g)
 end))
@@ -1693,173 +1678,173 @@
 end
 | Some (t) -> begin
 (
-
+# 686 "FStar.TypeChecker.Tc.fst"
 let t = (FStar_Syntax_Subst.compress t)
 in (
-
-let rec as_function_typ = (fun norm t -> (match ((let _157_414 = (FStar_Syntax_Subst.compress t)
-in _157_414.FStar_Syntax_Syntax.n)) with
+# 687 "FStar.TypeChecker.Tc.fst"
+let rec as_function_typ = (fun norm t -> (match ((let _137_414 = (FStar_Syntax_Subst.compress t)
+in _137_414.FStar_Syntax_Syntax.n)) with
 | (FStar_Syntax_Syntax.Tm_uvar (_)) | (FStar_Syntax_Syntax.Tm_app ({FStar_Syntax_Syntax.n = FStar_Syntax_Syntax.Tm_uvar (_); FStar_Syntax_Syntax.tk = _; FStar_Syntax_Syntax.pos = _; FStar_Syntax_Syntax.vars = _}, _)) -> begin
 (
-
-let _68_1127 = (match (env.FStar_TypeChecker_Env.letrecs) with
+# 691 "FStar.TypeChecker.Tc.fst"
+let _58_1070 = (match (env.FStar_TypeChecker_Env.letrecs) with
 | [] -> begin
 ()
 end
-| _68_1126 -> begin
+| _58_1069 -> begin
 (FStar_All.failwith "Impossible")
 end)
 in (
-
-let _68_1134 = (tc_binders env bs)
-in (match (_68_1134) with
-| (bs, envbody, g, _68_1133) -> begin
-(
-
-let _68_1138 = (FStar_TypeChecker_Env.clear_expected_typ envbody)
-in (match (_68_1138) with
-| (envbody, _68_1137) -> begin
+# 692 "FStar.TypeChecker.Tc.fst"
+let _58_1077 = (tc_binders env bs)
+in (match (_58_1077) with
+| (bs, envbody, g, _58_1076) -> begin
+(
+# 693 "FStar.TypeChecker.Tc.fst"
+let _58_1081 = (FStar_TypeChecker_Env.clear_expected_typ envbody)
+in (match (_58_1081) with
+| (envbody, _58_1080) -> begin
 (Some ((t, true)), bs, [], None, envbody, body, g)
 end))
 end)))
 end
-| FStar_Syntax_Syntax.Tm_refine (b, _68_1141) -> begin
-(
-
-let _68_1152 = (as_function_typ norm b.FStar_Syntax_Syntax.sort)
-in (match (_68_1152) with
-| (_68_1145, bs, bs', copt, env, body, g) -> begin
+| FStar_Syntax_Syntax.Tm_refine (b, _58_1084) -> begin
+(
+# 699 "FStar.TypeChecker.Tc.fst"
+let _58_1095 = (as_function_typ norm b.FStar_Syntax_Syntax.sort)
+in (match (_58_1095) with
+| (_58_1088, bs, bs', copt, env, body, g) -> begin
 (Some ((t, false)), bs, bs', copt, env, body, g)
 end))
 end
 | FStar_Syntax_Syntax.Tm_arrow (bs_expected, c_expected) -> begin
 (
-
-let _68_1159 = (FStar_Syntax_Subst.open_comp bs_expected c_expected)
-in (match (_68_1159) with
+# 703 "FStar.TypeChecker.Tc.fst"
+let _58_1102 = (FStar_Syntax_Subst.open_comp bs_expected c_expected)
+in (match (_58_1102) with
 | (bs_expected, c_expected) -> begin
 (
-
+# 710 "FStar.TypeChecker.Tc.fst"
 let check_actuals_against_formals = (fun env bs bs_expected -> (
-
-let rec handle_more = (fun _68_1170 c_expected -> (match (_68_1170) with
+# 711 "FStar.TypeChecker.Tc.fst"
+let rec handle_more = (fun _58_1113 c_expected -> (match (_58_1113) with
 | (env, bs, more, guard, subst) -> begin
 (match (more) with
 | None -> begin
-(let _157_425 = (FStar_Syntax_Subst.subst_comp subst c_expected)
-in (env, bs, guard, _157_425))
+(let _137_425 = (FStar_Syntax_Subst.subst_comp subst c_expected)
+in (env, bs, guard, _137_425))
 end
 | Some (FStar_Util.Inr (more_bs_expected)) -> begin
 (
-
-let c = (let _157_426 = (FStar_Syntax_Util.arrow more_bs_expected c_expected)
-in (FStar_Syntax_Syntax.mk_Total _157_426))
-in (let _157_427 = (FStar_Syntax_Subst.subst_comp subst c)
-in (env, bs, guard, _157_427)))
+# 716 "FStar.TypeChecker.Tc.fst"
+let c = (let _137_426 = (FStar_Syntax_Util.arrow more_bs_expected c_expected)
+in (FStar_Syntax_Syntax.mk_Total _137_426))
+in (let _137_427 = (FStar_Syntax_Subst.subst_comp subst c)
+in (env, bs, guard, _137_427)))
 end
 | Some (FStar_Util.Inl (more_bs)) -> begin
 (
-
+# 720 "FStar.TypeChecker.Tc.fst"
 let c = (FStar_Syntax_Subst.subst_comp subst c_expected)
 in if (FStar_Syntax_Util.is_total_comp c) then begin
 (
-
+# 723 "FStar.TypeChecker.Tc.fst"
 let t = (unfold_whnf env (FStar_Syntax_Util.comp_result c))
 in (match (t.FStar_Syntax_Syntax.n) with
 | FStar_Syntax_Syntax.Tm_arrow (bs_expected, c_expected) -> begin
 (
-
-let _68_1191 = (check_binders env more_bs bs_expected)
-in (match (_68_1191) with
+# 726 "FStar.TypeChecker.Tc.fst"
+let _58_1134 = (check_binders env more_bs bs_expected)
+in (match (_58_1134) with
 | (env, bs', more, guard', subst) -> begin
-(let _157_429 = (let _157_428 = (FStar_TypeChecker_Rel.conj_guard guard guard')
-in (env, (FStar_List.append bs bs'), more, _157_428, subst))
-in (handle_more _157_429 c_expected))
-end))
-end
-| _68_1193 -> begin
-(let _157_431 = (let _157_430 = (FStar_Syntax_Print.term_to_string t)
-in (FStar_Util.format1 "More arguments than annotated type (%s)" _157_430))
-in (fail _157_431 t))
+(let _137_429 = (let _137_428 = (FStar_TypeChecker_Rel.conj_guard guard guard')
+in (env, (FStar_List.append bs bs'), more, _137_428, subst))
+in (handle_more _137_429 c_expected))
+end))
+end
+| _58_1136 -> begin
+(let _137_431 = (let _137_430 = (FStar_Syntax_Print.term_to_string t)
+in (FStar_Util.format1 "More arguments than annotated type (%s)" _137_430))
+in (fail _137_431 t))
 end))
 end else begin
 (fail "Function definition takes more arguments than expected from its annotated type" t)
 end)
 end)
 end))
-in (let _157_432 = (check_binders env bs bs_expected)
-in (handle_more _157_432 c_expected))))
-in (
-
+in (let _137_432 = (check_binders env bs bs_expected)
+in (handle_more _137_432 c_expected))))
+in (
+# 733 "FStar.TypeChecker.Tc.fst"
 let mk_letrec_env = (fun envbody bs c -> (
-
+# 734 "FStar.TypeChecker.Tc.fst"
 let letrecs = (guard_letrecs envbody bs c)
 in (
-
+# 735 "FStar.TypeChecker.Tc.fst"
 let envbody = (
-
-let _68_1199 = envbody
-in {FStar_TypeChecker_Env.solver = _68_1199.FStar_TypeChecker_Env.solver; FStar_TypeChecker_Env.range = _68_1199.FStar_TypeChecker_Env.range; FStar_TypeChecker_Env.curmodule = _68_1199.FStar_TypeChecker_Env.curmodule; FStar_TypeChecker_Env.gamma = _68_1199.FStar_TypeChecker_Env.gamma; FStar_TypeChecker_Env.gamma_cache = _68_1199.FStar_TypeChecker_Env.gamma_cache; FStar_TypeChecker_Env.modules = _68_1199.FStar_TypeChecker_Env.modules; FStar_TypeChecker_Env.expected_typ = _68_1199.FStar_TypeChecker_Env.expected_typ; FStar_TypeChecker_Env.sigtab = _68_1199.FStar_TypeChecker_Env.sigtab; FStar_TypeChecker_Env.is_pattern = _68_1199.FStar_TypeChecker_Env.is_pattern; FStar_TypeChecker_Env.instantiate_imp = _68_1199.FStar_TypeChecker_Env.instantiate_imp; FStar_TypeChecker_Env.effects = _68_1199.FStar_TypeChecker_Env.effects; FStar_TypeChecker_Env.generalize = _68_1199.FStar_TypeChecker_Env.generalize; FStar_TypeChecker_Env.letrecs = []; FStar_TypeChecker_Env.top_level = _68_1199.FStar_TypeChecker_Env.top_level; FStar_TypeChecker_Env.check_uvars = _68_1199.FStar_TypeChecker_Env.check_uvars; FStar_TypeChecker_Env.use_eq = _68_1199.FStar_TypeChecker_Env.use_eq; FStar_TypeChecker_Env.is_iface = _68_1199.FStar_TypeChecker_Env.is_iface; FStar_TypeChecker_Env.admit = _68_1199.FStar_TypeChecker_Env.admit; FStar_TypeChecker_Env.default_effects = _68_1199.FStar_TypeChecker_Env.default_effects; FStar_TypeChecker_Env.type_of = _68_1199.FStar_TypeChecker_Env.type_of; FStar_TypeChecker_Env.universe_of = _68_1199.FStar_TypeChecker_Env.universe_of; FStar_TypeChecker_Env.use_bv_sorts = _68_1199.FStar_TypeChecker_Env.use_bv_sorts})
-in (FStar_All.pipe_right letrecs (FStar_List.fold_left (fun _68_1204 _68_1207 -> (match ((_68_1204, _68_1207)) with
+# 735 "FStar.TypeChecker.Tc.fst"
+let _58_1142 = envbody
+in {FStar_TypeChecker_Env.solver = _58_1142.FStar_TypeChecker_Env.solver; FStar_TypeChecker_Env.range = _58_1142.FStar_TypeChecker_Env.range; FStar_TypeChecker_Env.curmodule = _58_1142.FStar_TypeChecker_Env.curmodule; FStar_TypeChecker_Env.gamma = _58_1142.FStar_TypeChecker_Env.gamma; FStar_TypeChecker_Env.gamma_cache = _58_1142.FStar_TypeChecker_Env.gamma_cache; FStar_TypeChecker_Env.modules = _58_1142.FStar_TypeChecker_Env.modules; FStar_TypeChecker_Env.expected_typ = _58_1142.FStar_TypeChecker_Env.expected_typ; FStar_TypeChecker_Env.sigtab = _58_1142.FStar_TypeChecker_Env.sigtab; FStar_TypeChecker_Env.is_pattern = _58_1142.FStar_TypeChecker_Env.is_pattern; FStar_TypeChecker_Env.instantiate_imp = _58_1142.FStar_TypeChecker_Env.instantiate_imp; FStar_TypeChecker_Env.effects = _58_1142.FStar_TypeChecker_Env.effects; FStar_TypeChecker_Env.generalize = _58_1142.FStar_TypeChecker_Env.generalize; FStar_TypeChecker_Env.letrecs = []; FStar_TypeChecker_Env.top_level = _58_1142.FStar_TypeChecker_Env.top_level; FStar_TypeChecker_Env.check_uvars = _58_1142.FStar_TypeChecker_Env.check_uvars; FStar_TypeChecker_Env.use_eq = _58_1142.FStar_TypeChecker_Env.use_eq; FStar_TypeChecker_Env.is_iface = _58_1142.FStar_TypeChecker_Env.is_iface; FStar_TypeChecker_Env.admit = _58_1142.FStar_TypeChecker_Env.admit; FStar_TypeChecker_Env.default_effects = _58_1142.FStar_TypeChecker_Env.default_effects; FStar_TypeChecker_Env.type_of = _58_1142.FStar_TypeChecker_Env.type_of; FStar_TypeChecker_Env.universe_of = _58_1142.FStar_TypeChecker_Env.universe_of; FStar_TypeChecker_Env.use_bv_sorts = _58_1142.FStar_TypeChecker_Env.use_bv_sorts})
+in (FStar_All.pipe_right letrecs (FStar_List.fold_left (fun _58_1147 _58_1150 -> (match ((_58_1147, _58_1150)) with
 | ((env, letrec_binders), (l, t)) -> begin
 (
-
-let _68_1213 = (let _157_442 = (let _157_441 = (FStar_TypeChecker_Env.clear_expected_typ env)
-in (FStar_All.pipe_right _157_441 Prims.fst))
-in (tc_term _157_442 t))
-in (match (_68_1213) with
-| (t, _68_1210, _68_1212) -> begin
-(
-
+# 739 "FStar.TypeChecker.Tc.fst"
+let _58_1156 = (let _137_442 = (let _137_441 = (FStar_TypeChecker_Env.clear_expected_typ env)
+in (FStar_All.pipe_right _137_441 Prims.fst))
+in (tc_term _137_442 t))
+in (match (_58_1156) with
+| (t, _58_1153, _58_1155) -> begin
+(
+# 740 "FStar.TypeChecker.Tc.fst"
 let env = (FStar_TypeChecker_Env.push_let_binding env l ([], t))
 in (
-
+# 741 "FStar.TypeChecker.Tc.fst"
 let lb = (match (l) with
 | FStar_Util.Inl (x) -> begin
-(let _157_443 = (FStar_Syntax_Syntax.mk_binder (
-
-let _68_1217 = x
-in {FStar_Syntax_Syntax.ppname = _68_1217.FStar_Syntax_Syntax.ppname; FStar_Syntax_Syntax.index = _68_1217.FStar_Syntax_Syntax.index; FStar_Syntax_Syntax.sort = t}))
-in (_157_443)::letrec_binders)
-end
-| _68_1220 -> begin
+(let _137_443 = (FStar_Syntax_Syntax.mk_binder (
+# 742 "FStar.TypeChecker.Tc.fst"
+let _58_1160 = x
+in {FStar_Syntax_Syntax.ppname = _58_1160.FStar_Syntax_Syntax.ppname; FStar_Syntax_Syntax.index = _58_1160.FStar_Syntax_Syntax.index; FStar_Syntax_Syntax.sort = t}))
+in (_137_443)::letrec_binders)
+end
+| _58_1163 -> begin
 letrec_binders
 end)
 in (env, lb)))
 end))
 end)) (envbody, []))))))
 in (
-
-let _68_1226 = (check_actuals_against_formals env bs bs_expected)
-in (match (_68_1226) with
+# 747 "FStar.TypeChecker.Tc.fst"
+let _58_1169 = (check_actuals_against_formals env bs bs_expected)
+in (match (_58_1169) with
 | (envbody, bs, g, c) -> begin
 (
-
-let _68_1229 = if (FStar_Options.should_verify env.FStar_TypeChecker_Env.curmodule.FStar_Ident.str) then begin
+# 748 "FStar.TypeChecker.Tc.fst"
+let _58_1172 = if (FStar_Options.should_verify env.FStar_TypeChecker_Env.curmodule.FStar_Ident.str) then begin
 (mk_letrec_env envbody bs c)
 end else begin
 (envbody, [])
 end
-in (match (_68_1229) with
+in (match (_58_1172) with
 | (envbody, letrecs) -> begin
 (
-
+# 749 "FStar.TypeChecker.Tc.fst"
 let envbody = (FStar_TypeChecker_Env.set_expected_typ envbody (FStar_Syntax_Util.comp_result c))
 in (Some ((t, false)), bs, letrecs, Some (c), envbody, body, g))
 end))
 end))))
 end))
 end
-| _68_1232 -> begin
+| _58_1175 -> begin
 if (not (norm)) then begin
-(let _157_444 = (unfold_whnf env t)
-in (as_function_typ true _157_444))
-end else begin
-(
-
-let _68_1242 = (expected_function_typ env None body)
-in (match (_68_1242) with
-| (_68_1234, bs, _68_1237, c_opt, envbody, body, g) -> begin
+(let _137_444 = (unfold_whnf env t)
+in (as_function_typ true _137_444))
+end else begin
+(
+# 757 "FStar.TypeChecker.Tc.fst"
+let _58_1185 = (expected_function_typ env None body)
+in (match (_58_1185) with
+| (_58_1177, bs, _58_1180, c_opt, envbody, body, g) -> begin
 (Some ((t, false)), bs, [], c_opt, envbody, body, g)
 end))
 end
@@ -1867,24 +1852,24 @@
 in (as_function_typ false t)))
 end))
 in (
-
+# 761 "FStar.TypeChecker.Tc.fst"
 let use_eq = env.FStar_TypeChecker_Env.use_eq
 in (
-
-let _68_1246 = (FStar_TypeChecker_Env.clear_expected_typ env)
-in (match (_68_1246) with
+# 762 "FStar.TypeChecker.Tc.fst"
+let _58_1189 = (FStar_TypeChecker_Env.clear_expected_typ env)
+in (match (_58_1189) with
 | (env, topt) -> begin
 (
-
-let _68_1250 = if (FStar_TypeChecker_Env.debug env FStar_Options.High) then begin
-(let _157_445 = (match (topt) with
+# 764 "FStar.TypeChecker.Tc.fst"
+let _58_1193 = if (FStar_TypeChecker_Env.debug env FStar_Options.High) then begin
+(let _137_445 = (match (topt) with
 | None -> begin
 "None"
 end
 | Some (t) -> begin
 (FStar_Syntax_Print.term_to_string t)
 end)
-in (FStar_Util.print2 "!!!!!!!!!!!!!!!Expected type is %s, top_level=%s\n" _157_445 (if env.FStar_TypeChecker_Env.top_level then begin
+in (FStar_Util.print2 "!!!!!!!!!!!!!!!Expected type is %s, top_level=%s\n" _137_445 (if env.FStar_TypeChecker_Env.top_level then begin
 "true"
 end else begin
 "false"
@@ -1893,115 +1878,115 @@
 ()
 end
 in (
-
-let _68_1259 = (expected_function_typ env topt body)
-in (match (_68_1259) with
+# 769 "FStar.TypeChecker.Tc.fst"
+let _58_1202 = (expected_function_typ env topt body)
+in (match (_58_1202) with
 | (tfun_opt, bs, letrec_binders, c_opt, envbody, body, g) -> begin
 (
-
-let _68_1265 = (tc_term (
-
-let _68_1260 = envbody
-in {FStar_TypeChecker_Env.solver = _68_1260.FStar_TypeChecker_Env.solver; FStar_TypeChecker_Env.range = _68_1260.FStar_TypeChecker_Env.range; FStar_TypeChecker_Env.curmodule = _68_1260.FStar_TypeChecker_Env.curmodule; FStar_TypeChecker_Env.gamma = _68_1260.FStar_TypeChecker_Env.gamma; FStar_TypeChecker_Env.gamma_cache = _68_1260.FStar_TypeChecker_Env.gamma_cache; FStar_TypeChecker_Env.modules = _68_1260.FStar_TypeChecker_Env.modules; FStar_TypeChecker_Env.expected_typ = _68_1260.FStar_TypeChecker_Env.expected_typ; FStar_TypeChecker_Env.sigtab = _68_1260.FStar_TypeChecker_Env.sigtab; FStar_TypeChecker_Env.is_pattern = _68_1260.FStar_TypeChecker_Env.is_pattern; FStar_TypeChecker_Env.instantiate_imp = _68_1260.FStar_TypeChecker_Env.instantiate_imp; FStar_TypeChecker_Env.effects = _68_1260.FStar_TypeChecker_Env.effects; FStar_TypeChecker_Env.generalize = _68_1260.FStar_TypeChecker_Env.generalize; FStar_TypeChecker_Env.letrecs = _68_1260.FStar_TypeChecker_Env.letrecs; FStar_TypeChecker_Env.top_level = false; FStar_TypeChecker_Env.check_uvars = _68_1260.FStar_TypeChecker_Env.check_uvars; FStar_TypeChecker_Env.use_eq = use_eq; FStar_TypeChecker_Env.is_iface = _68_1260.FStar_TypeChecker_Env.is_iface; FStar_TypeChecker_Env.admit = _68_1260.FStar_TypeChecker_Env.admit; FStar_TypeChecker_Env.default_effects = _68_1260.FStar_TypeChecker_Env.default_effects; FStar_TypeChecker_Env.type_of = _68_1260.FStar_TypeChecker_Env.type_of; FStar_TypeChecker_Env.universe_of = _68_1260.FStar_TypeChecker_Env.universe_of; FStar_TypeChecker_Env.use_bv_sorts = _68_1260.FStar_TypeChecker_Env.use_bv_sorts}) body)
-in (match (_68_1265) with
+# 770 "FStar.TypeChecker.Tc.fst"
+let _58_1208 = (tc_term (
+# 770 "FStar.TypeChecker.Tc.fst"
+let _58_1203 = envbody
+in {FStar_TypeChecker_Env.solver = _58_1203.FStar_TypeChecker_Env.solver; FStar_TypeChecker_Env.range = _58_1203.FStar_TypeChecker_Env.range; FStar_TypeChecker_Env.curmodule = _58_1203.FStar_TypeChecker_Env.curmodule; FStar_TypeChecker_Env.gamma = _58_1203.FStar_TypeChecker_Env.gamma; FStar_TypeChecker_Env.gamma_cache = _58_1203.FStar_TypeChecker_Env.gamma_cache; FStar_TypeChecker_Env.modules = _58_1203.FStar_TypeChecker_Env.modules; FStar_TypeChecker_Env.expected_typ = _58_1203.FStar_TypeChecker_Env.expected_typ; FStar_TypeChecker_Env.sigtab = _58_1203.FStar_TypeChecker_Env.sigtab; FStar_TypeChecker_Env.is_pattern = _58_1203.FStar_TypeChecker_Env.is_pattern; FStar_TypeChecker_Env.instantiate_imp = _58_1203.FStar_TypeChecker_Env.instantiate_imp; FStar_TypeChecker_Env.effects = _58_1203.FStar_TypeChecker_Env.effects; FStar_TypeChecker_Env.generalize = _58_1203.FStar_TypeChecker_Env.generalize; FStar_TypeChecker_Env.letrecs = _58_1203.FStar_TypeChecker_Env.letrecs; FStar_TypeChecker_Env.top_level = false; FStar_TypeChecker_Env.check_uvars = _58_1203.FStar_TypeChecker_Env.check_uvars; FStar_TypeChecker_Env.use_eq = use_eq; FStar_TypeChecker_Env.is_iface = _58_1203.FStar_TypeChecker_Env.is_iface; FStar_TypeChecker_Env.admit = _58_1203.FStar_TypeChecker_Env.admit; FStar_TypeChecker_Env.default_effects = _58_1203.FStar_TypeChecker_Env.default_effects; FStar_TypeChecker_Env.type_of = _58_1203.FStar_TypeChecker_Env.type_of; FStar_TypeChecker_Env.universe_of = _58_1203.FStar_TypeChecker_Env.universe_of; FStar_TypeChecker_Env.use_bv_sorts = _58_1203.FStar_TypeChecker_Env.use_bv_sorts}) body)
+in (match (_58_1208) with
 | (body, cbody, guard_body) -> begin
 (
-
-let _68_1266 = if (FStar_TypeChecker_Env.debug env FStar_Options.Low) then begin
-(let _157_449 = (FStar_Syntax_Print.term_to_string body)
-in (let _157_448 = (let _157_446 = (cbody.FStar_Syntax_Syntax.comp ())
-in (FStar_All.pipe_left FStar_Syntax_Print.comp_to_string _157_446))
-in (let _157_447 = (FStar_TypeChecker_Rel.guard_to_string env guard_body)
-in (FStar_Util.print3 "!!!!!!!!!!!!!!!body %s has type %s\nguard is %s\n" _157_449 _157_448 _157_447))))
-end else begin
-()
-end
-in (
-
+# 772 "FStar.TypeChecker.Tc.fst"
+let _58_1209 = if (FStar_TypeChecker_Env.debug env FStar_Options.Low) then begin
+(let _137_449 = (FStar_Syntax_Print.term_to_string body)
+in (let _137_448 = (let _137_446 = (cbody.FStar_Syntax_Syntax.comp ())
+in (FStar_All.pipe_left FStar_Syntax_Print.comp_to_string _137_446))
+in (let _137_447 = (FStar_TypeChecker_Rel.guard_to_string env guard_body)
+in (FStar_Util.print3 "!!!!!!!!!!!!!!!body %s has type %s\nguard is %s\n" _137_449 _137_448 _137_447))))
+end else begin
+()
+end
+in (
+# 778 "FStar.TypeChecker.Tc.fst"
 let guard_body = (FStar_TypeChecker_Rel.solve_deferred_constraints envbody guard_body)
 in (
-
-let _68_1269 = if (FStar_All.pipe_left (FStar_TypeChecker_Env.debug env) (FStar_Options.Other ("Implicits"))) then begin
-(let _157_452 = (FStar_All.pipe_left FStar_Util.string_of_int (FStar_List.length guard_body.FStar_TypeChecker_Env.implicits))
-in (let _157_451 = (let _157_450 = (cbody.FStar_Syntax_Syntax.comp ())
-in (FStar_All.pipe_left FStar_Syntax_Print.comp_to_string _157_450))
-in (FStar_Util.print2 "Introduced %s implicits in body of abstraction\nAfter solving constraints, cbody is %s\n" _157_452 _157_451)))
-end else begin
-()
-end
-in (
-
-let _68_1276 = (let _157_454 = (let _157_453 = (cbody.FStar_Syntax_Syntax.comp ())
-in (body, _157_453))
+# 781 "FStar.TypeChecker.Tc.fst"
+let _58_1212 = if (FStar_All.pipe_left (FStar_TypeChecker_Env.debug env) (FStar_Options.Other ("Implicits"))) then begin
+(let _137_452 = (FStar_All.pipe_left FStar_Util.string_of_int (FStar_List.length guard_body.FStar_TypeChecker_Env.implicits))
+in (let _137_451 = (let _137_450 = (cbody.FStar_Syntax_Syntax.comp ())
+in (FStar_All.pipe_left FStar_Syntax_Print.comp_to_string _137_450))
+in (FStar_Util.print2 "Introduced %s implicits in body of abstraction\nAfter solving constraints, cbody is %s\n" _137_452 _137_451)))
+end else begin
+()
+end
+in (
+# 786 "FStar.TypeChecker.Tc.fst"
+let _58_1219 = (let _137_454 = (let _137_453 = (cbody.FStar_Syntax_Syntax.comp ())
+in (body, _137_453))
 in (check_expected_effect (
-
-let _68_1271 = envbody
-in {FStar_TypeChecker_Env.solver = _68_1271.FStar_TypeChecker_Env.solver; FStar_TypeChecker_Env.range = _68_1271.FStar_TypeChecker_Env.range; FStar_TypeChecker_Env.curmodule = _68_1271.FStar_TypeChecker_Env.curmodule; FStar_TypeChecker_Env.gamma = _68_1271.FStar_TypeChecker_Env.gamma; FStar_TypeChecker_Env.gamma_cache = _68_1271.FStar_TypeChecker_Env.gamma_cache; FStar_TypeChecker_Env.modules = _68_1271.FStar_TypeChecker_Env.modules; FStar_TypeChecker_Env.expected_typ = _68_1271.FStar_TypeChecker_Env.expected_typ; FStar_TypeChecker_Env.sigtab = _68_1271.FStar_TypeChecker_Env.sigtab; FStar_TypeChecker_Env.is_pattern = _68_1271.FStar_TypeChecker_Env.is_pattern; FStar_TypeChecker_Env.instantiate_imp = _68_1271.FStar_TypeChecker_Env.instantiate_imp; FStar_TypeChecker_Env.effects = _68_1271.FStar_TypeChecker_Env.effects; FStar_TypeChecker_Env.generalize = _68_1271.FStar_TypeChecker_Env.generalize; FStar_TypeChecker_Env.letrecs = _68_1271.FStar_TypeChecker_Env.letrecs; FStar_TypeChecker_Env.top_level = _68_1271.FStar_TypeChecker_Env.top_level; FStar_TypeChecker_Env.check_uvars = _68_1271.FStar_TypeChecker_Env.check_uvars; FStar_TypeChecker_Env.use_eq = use_eq; FStar_TypeChecker_Env.is_iface = _68_1271.FStar_TypeChecker_Env.is_iface; FStar_TypeChecker_Env.admit = _68_1271.FStar_TypeChecker_Env.admit; FStar_TypeChecker_Env.default_effects = _68_1271.FStar_TypeChecker_Env.default_effects; FStar_TypeChecker_Env.type_of = _68_1271.FStar_TypeChecker_Env.type_of; FStar_TypeChecker_Env.universe_of = _68_1271.FStar_TypeChecker_Env.universe_of; FStar_TypeChecker_Env.use_bv_sorts = _68_1271.FStar_TypeChecker_Env.use_bv_sorts}) c_opt _157_454))
-in (match (_68_1276) with
+# 786 "FStar.TypeChecker.Tc.fst"
+let _58_1214 = envbody
+in {FStar_TypeChecker_Env.solver = _58_1214.FStar_TypeChecker_Env.solver; FStar_TypeChecker_Env.range = _58_1214.FStar_TypeChecker_Env.range; FStar_TypeChecker_Env.curmodule = _58_1214.FStar_TypeChecker_Env.curmodule; FStar_TypeChecker_Env.gamma = _58_1214.FStar_TypeChecker_Env.gamma; FStar_TypeChecker_Env.gamma_cache = _58_1214.FStar_TypeChecker_Env.gamma_cache; FStar_TypeChecker_Env.modules = _58_1214.FStar_TypeChecker_Env.modules; FStar_TypeChecker_Env.expected_typ = _58_1214.FStar_TypeChecker_Env.expected_typ; FStar_TypeChecker_Env.sigtab = _58_1214.FStar_TypeChecker_Env.sigtab; FStar_TypeChecker_Env.is_pattern = _58_1214.FStar_TypeChecker_Env.is_pattern; FStar_TypeChecker_Env.instantiate_imp = _58_1214.FStar_TypeChecker_Env.instantiate_imp; FStar_TypeChecker_Env.effects = _58_1214.FStar_TypeChecker_Env.effects; FStar_TypeChecker_Env.generalize = _58_1214.FStar_TypeChecker_Env.generalize; FStar_TypeChecker_Env.letrecs = _58_1214.FStar_TypeChecker_Env.letrecs; FStar_TypeChecker_Env.top_level = _58_1214.FStar_TypeChecker_Env.top_level; FStar_TypeChecker_Env.check_uvars = _58_1214.FStar_TypeChecker_Env.check_uvars; FStar_TypeChecker_Env.use_eq = use_eq; FStar_TypeChecker_Env.is_iface = _58_1214.FStar_TypeChecker_Env.is_iface; FStar_TypeChecker_Env.admit = _58_1214.FStar_TypeChecker_Env.admit; FStar_TypeChecker_Env.default_effects = _58_1214.FStar_TypeChecker_Env.default_effects; FStar_TypeChecker_Env.type_of = _58_1214.FStar_TypeChecker_Env.type_of; FStar_TypeChecker_Env.universe_of = _58_1214.FStar_TypeChecker_Env.universe_of; FStar_TypeChecker_Env.use_bv_sorts = _58_1214.FStar_TypeChecker_Env.use_bv_sorts}) c_opt _137_454))
+in (match (_58_1219) with
 | (body, cbody, guard) -> begin
 (
-
+# 787 "FStar.TypeChecker.Tc.fst"
 let guard = (FStar_TypeChecker_Rel.conj_guard guard_body guard)
 in (
-
+# 788 "FStar.TypeChecker.Tc.fst"
 let guard = if (env.FStar_TypeChecker_Env.top_level || (not ((FStar_Options.should_verify env.FStar_TypeChecker_Env.curmodule.FStar_Ident.str)))) then begin
-(let _157_455 = (FStar_TypeChecker_Rel.conj_guard g guard)
-in (FStar_TypeChecker_Rel.discharge_guard envbody _157_455))
-end else begin
-(
-
+(let _137_455 = (FStar_TypeChecker_Rel.conj_guard g guard)
+in (FStar_TypeChecker_Rel.discharge_guard envbody _137_455))
+end else begin
+(
+# 790 "FStar.TypeChecker.Tc.fst"
 let guard = (FStar_TypeChecker_Rel.close_guard (FStar_List.append bs letrec_binders) guard)
 in (FStar_TypeChecker_Rel.conj_guard g guard))
 end
 in (
-
+# 793 "FStar.TypeChecker.Tc.fst"
 let tfun_computed = (FStar_Syntax_Util.arrow bs cbody)
 in (
-
+# 794 "FStar.TypeChecker.Tc.fst"
 let e = (FStar_Syntax_Util.abs bs body (Some ((FStar_Syntax_Util.lcomp_of_comp cbody))))
 in (
-
-let _68_1299 = (match (tfun_opt) with
+# 795 "FStar.TypeChecker.Tc.fst"
+let _58_1242 = (match (tfun_opt) with
 | Some (t, use_teq) -> begin
 (
-
+# 797 "FStar.TypeChecker.Tc.fst"
 let t = (FStar_Syntax_Subst.compress t)
 in (match (t.FStar_Syntax_Syntax.n) with
-| FStar_Syntax_Syntax.Tm_arrow (_68_1288) -> begin
+| FStar_Syntax_Syntax.Tm_arrow (_58_1231) -> begin
 (e, t, guard)
 end
-| _68_1291 -> begin
-(
-
-let _68_1294 = if use_teq then begin
-(let _157_456 = (FStar_TypeChecker_Rel.teq env t tfun_computed)
-in (e, _157_456))
+| _58_1234 -> begin
+(
+# 804 "FStar.TypeChecker.Tc.fst"
+let _58_1237 = if use_teq then begin
+(let _137_456 = (FStar_TypeChecker_Rel.teq env t tfun_computed)
+in (e, _137_456))
 end else begin
 (FStar_TypeChecker_Util.check_and_ascribe env e tfun_computed t)
 end
-in (match (_68_1294) with
+in (match (_58_1237) with
 | (e, guard') -> begin
-(let _157_457 = (FStar_TypeChecker_Rel.conj_guard guard guard')
-in (e, t, _157_457))
+(let _137_457 = (FStar_TypeChecker_Rel.conj_guard guard guard')
+in (e, t, _137_457))
 end))
 end))
 end
 | None -> begin
 (e, tfun_computed, guard)
 end)
-in (match (_68_1299) with
+in (match (_58_1242) with
 | (e, tfun, guard) -> begin
 (
-
+# 813 "FStar.TypeChecker.Tc.fst"
 let c = if env.FStar_TypeChecker_Env.top_level then begin
 (FStar_Syntax_Syntax.mk_Total tfun)
 end else begin
 (FStar_TypeChecker_Util.return_value env tfun e)
 end
 in (
-
-let _68_1303 = (FStar_TypeChecker_Util.strengthen_precondition None env e (FStar_Syntax_Util.lcomp_of_comp c) guard)
-in (match (_68_1303) with
+# 814 "FStar.TypeChecker.Tc.fst"
+let _58_1246 = (FStar_TypeChecker_Util.strengthen_precondition None env e (FStar_Syntax_Util.lcomp_of_comp c) guard)
+in (match (_58_1246) with
 | (c, g) -> begin
 (e, c, g)
 end)))
@@ -2011,285 +1996,285 @@
 end)))
 end)))))))
 and check_application_args : FStar_TypeChecker_Env.env  ->  FStar_Syntax_Syntax.term  ->  FStar_Syntax_Syntax.lcomp  ->  FStar_TypeChecker_Env.guard_t  ->  FStar_Syntax_Syntax.args  ->  FStar_Syntax_Syntax.typ Prims.option  ->  (FStar_Syntax_Syntax.term * FStar_Syntax_Syntax.lcomp * FStar_TypeChecker_Env.guard_t) = (fun env head chead ghead args expected_topt -> (
-
+# 822 "FStar.TypeChecker.Tc.fst"
 let n_args = (FStar_List.length args)
 in (
-
+# 823 "FStar.TypeChecker.Tc.fst"
 let r = (FStar_TypeChecker_Env.get_range env)
 in (
-
+# 824 "FStar.TypeChecker.Tc.fst"
 let thead = chead.FStar_Syntax_Syntax.res_typ
 in (
-
-let _68_1313 = if (FStar_TypeChecker_Env.debug env FStar_Options.High) then begin
-(let _157_466 = (FStar_Range.string_of_range head.FStar_Syntax_Syntax.pos)
-in (let _157_465 = (FStar_Syntax_Print.term_to_string thead)
-in (FStar_Util.print2 "(%s) Type of head is %s\n" _157_466 _157_465)))
-end else begin
-()
-end
-in (
-
-let rec check_function_app = (fun norm tf -> (match ((let _157_471 = (FStar_Syntax_Util.unrefine tf)
-in _157_471.FStar_Syntax_Syntax.n)) with
+# 825 "FStar.TypeChecker.Tc.fst"
+let _58_1256 = if (FStar_TypeChecker_Env.debug env FStar_Options.High) then begin
+(let _137_466 = (FStar_Range.string_of_range head.FStar_Syntax_Syntax.pos)
+in (let _137_465 = (FStar_Syntax_Print.term_to_string thead)
+in (FStar_Util.print2 "(%s) Type of head is %s\n" _137_466 _137_465)))
+end else begin
+()
+end
+in (
+# 826 "FStar.TypeChecker.Tc.fst"
+let rec check_function_app = (fun norm tf -> (match ((let _137_471 = (FStar_Syntax_Util.unrefine tf)
+in _137_471.FStar_Syntax_Syntax.n)) with
 | (FStar_Syntax_Syntax.Tm_uvar (_)) | (FStar_Syntax_Syntax.Tm_app ({FStar_Syntax_Syntax.n = FStar_Syntax_Syntax.Tm_uvar (_); FStar_Syntax_Syntax.tk = _; FStar_Syntax_Syntax.pos = _; FStar_Syntax_Syntax.vars = _}, _)) -> begin
 (
-
+# 830 "FStar.TypeChecker.Tc.fst"
 let rec tc_args = (fun env args -> (match (args) with
 | [] -> begin
 ([], [], FStar_TypeChecker_Rel.trivial_guard)
 end
 | (e, imp)::tl -> begin
 (
-
-let _68_1347 = (tc_term env e)
-in (match (_68_1347) with
+# 833 "FStar.TypeChecker.Tc.fst"
+let _58_1290 = (tc_term env e)
+in (match (_58_1290) with
 | (e, c, g_e) -> begin
 (
-
-let _68_1351 = (tc_args env tl)
-in (match (_68_1351) with
+# 834 "FStar.TypeChecker.Tc.fst"
+let _58_1294 = (tc_args env tl)
+in (match (_58_1294) with
 | (args, comps, g_rest) -> begin
-(let _157_476 = (FStar_TypeChecker_Rel.conj_guard g_e g_rest)
-in (((e, imp))::args, (c)::comps, _157_476))
-end))
-end))
-end))
-in (
-
-let _68_1355 = (tc_args env args)
-in (match (_68_1355) with
+(let _137_476 = (FStar_TypeChecker_Rel.conj_guard g_e g_rest)
+in (((e, imp))::args, (c)::comps, _137_476))
+end))
+end))
+end))
+in (
+# 842 "FStar.TypeChecker.Tc.fst"
+let _58_1298 = (tc_args env args)
+in (match (_58_1298) with
 | (args, comps, g_args) -> begin
 (
-
-let bs = (let _157_478 = (FStar_All.pipe_right comps (FStar_List.map (fun c -> (c.FStar_Syntax_Syntax.res_typ, None))))
-in (FStar_Syntax_Util.null_binders_of_tks _157_478))
-in (
-
+# 843 "FStar.TypeChecker.Tc.fst"
+let bs = (let _137_478 = (FStar_All.pipe_right comps (FStar_List.map (fun c -> (c.FStar_Syntax_Syntax.res_typ, None))))
+in (FStar_Syntax_Util.null_binders_of_tks _137_478))
+in (
+# 844 "FStar.TypeChecker.Tc.fst"
 let ml_or_tot = (match ((FStar_TypeChecker_Env.try_lookup_effect_lid env FStar_Syntax_Const.effect_ML_lid)) with
 | None -> begin
 (fun t r -> (FStar_Syntax_Syntax.mk_Total t))
 end
-| _68_1362 -> begin
+| _58_1305 -> begin
 FStar_Syntax_Util.ml_comp
 end)
 in (
-
+# 847 "FStar.TypeChecker.Tc.fst"
 let ml_or_tot = (match (expected_topt) with
 | None -> begin
 ml_or_tot
 end
 | Some (t) -> begin
-(match ((let _157_493 = (FStar_Syntax_Subst.compress t)
-in _157_493.FStar_Syntax_Syntax.n)) with
-| FStar_Syntax_Syntax.Tm_type (_68_1368) -> begin
+(match ((let _137_493 = (FStar_Syntax_Subst.compress t)
+in _137_493.FStar_Syntax_Syntax.n)) with
+| FStar_Syntax_Syntax.Tm_type (_58_1311) -> begin
 (fun t r -> (FStar_Syntax_Syntax.mk_GTotal t))
 end
-| _68_1373 -> begin
+| _58_1316 -> begin
 ml_or_tot
 end)
 end)
 in (
-
-let cres = (let _157_498 = (let _157_497 = (let _157_496 = (FStar_Syntax_Util.type_u ())
-in (FStar_All.pipe_right _157_496 Prims.fst))
-in (FStar_TypeChecker_Util.new_uvar env _157_497))
-in (ml_or_tot _157_498 r))
-in (
-
+# 854 "FStar.TypeChecker.Tc.fst"
+let cres = (let _137_498 = (let _137_497 = (let _137_496 = (FStar_Syntax_Util.type_u ())
+in (FStar_All.pipe_right _137_496 Prims.fst))
+in (FStar_TypeChecker_Util.new_uvar env _137_497))
+in (ml_or_tot _137_498 r))
+in (
+# 855 "FStar.TypeChecker.Tc.fst"
 let bs_cres = (FStar_Syntax_Util.arrow bs cres)
 in (
-
-let _68_1377 = if (FStar_All.pipe_left (FStar_TypeChecker_Env.debug env) FStar_Options.Extreme) then begin
-(let _157_501 = (FStar_Syntax_Print.term_to_string head)
-in (let _157_500 = (FStar_Syntax_Print.term_to_string tf)
-in (let _157_499 = (FStar_Syntax_Print.term_to_string bs_cres)
-in (FStar_Util.print3 "Forcing the type of %s from %s to %s\n" _157_501 _157_500 _157_499))))
-end else begin
-()
-end
-in (
-
-let _68_1379 = (let _157_502 = (FStar_TypeChecker_Rel.teq env tf bs_cres)
-in (FStar_All.pipe_left (FStar_TypeChecker_Rel.force_trivial_guard env) _157_502))
-in (
-
-let comp = (let _157_505 = (FStar_All.pipe_left FStar_Syntax_Util.lcomp_of_comp cres)
-in (FStar_List.fold_right (fun c out -> (FStar_TypeChecker_Util.bind env None c (None, out))) ((chead)::comps) _157_505))
-in (let _157_507 = (FStar_Syntax_Syntax.mk_Tm_app head args (Some (comp.FStar_Syntax_Syntax.res_typ.FStar_Syntax_Syntax.n)) r)
-in (let _157_506 = (FStar_TypeChecker_Rel.conj_guard ghead g_args)
-in (_157_507, comp, _157_506)))))))))))
+# 856 "FStar.TypeChecker.Tc.fst"
+let _58_1320 = if (FStar_All.pipe_left (FStar_TypeChecker_Env.debug env) FStar_Options.Extreme) then begin
+(let _137_501 = (FStar_Syntax_Print.term_to_string head)
+in (let _137_500 = (FStar_Syntax_Print.term_to_string tf)
+in (let _137_499 = (FStar_Syntax_Print.term_to_string bs_cres)
+in (FStar_Util.print3 "Forcing the type of %s from %s to %s\n" _137_501 _137_500 _137_499))))
+end else begin
+()
+end
+in (
+# 861 "FStar.TypeChecker.Tc.fst"
+let _58_1322 = (let _137_502 = (FStar_TypeChecker_Rel.teq env tf bs_cres)
+in (FStar_All.pipe_left (FStar_TypeChecker_Rel.force_trivial_guard env) _137_502))
+in (
+# 862 "FStar.TypeChecker.Tc.fst"
+let comp = (let _137_505 = (FStar_All.pipe_left FStar_Syntax_Util.lcomp_of_comp cres)
+in (FStar_List.fold_right (fun c out -> (FStar_TypeChecker_Util.bind env None c (None, out))) ((chead)::comps) _137_505))
+in (let _137_507 = (FStar_Syntax_Syntax.mk_Tm_app head args (Some (comp.FStar_Syntax_Syntax.res_typ.FStar_Syntax_Syntax.n)) r)
+in (let _137_506 = (FStar_TypeChecker_Rel.conj_guard ghead g_args)
+in (_137_507, comp, _137_506)))))))))))
 end)))
 end
 | FStar_Syntax_Syntax.Tm_arrow (bs, c) -> begin
 (
-
-let _68_1390 = (FStar_Syntax_Subst.open_comp bs c)
-in (match (_68_1390) with
+# 866 "FStar.TypeChecker.Tc.fst"
+let _58_1333 = (FStar_Syntax_Subst.open_comp bs c)
+in (match (_58_1333) with
 | (bs, c) -> begin
 (
-
-let rec tc_args = (fun _68_1398 bs cres args -> (match (_68_1398) with
+# 868 "FStar.TypeChecker.Tc.fst"
+let rec tc_args = (fun _58_1341 bs cres args -> (match (_58_1341) with
 | (subst, outargs, arg_rets, comps, g, fvs) -> begin
 (match ((bs, args)) with
-| ((x, Some (FStar_Syntax_Syntax.Implicit (_68_1405)))::rest, (_68_1413, None)::_68_1411) -> begin
-(
-
+| ((x, Some (FStar_Syntax_Syntax.Implicit (_58_1348)))::rest, (_58_1356, None)::_58_1354) -> begin
+(
+# 879 "FStar.TypeChecker.Tc.fst"
 let t = (FStar_Syntax_Subst.subst subst x.FStar_Syntax_Syntax.sort)
 in (
-
-let _68_1419 = (check_no_escape (Some (head)) env fvs t)
-in (
-
-let _68_1425 = (FStar_TypeChecker_Util.new_implicit_var "Instantiating implicit argument in application" head.FStar_Syntax_Syntax.pos env t)
-in (match (_68_1425) with
-| (varg, _68_1423, implicits) -> begin
-(
-
+# 880 "FStar.TypeChecker.Tc.fst"
+let _58_1362 = (check_no_escape (Some (head)) env fvs t)
+in (
+# 881 "FStar.TypeChecker.Tc.fst"
+let _58_1368 = (FStar_TypeChecker_Util.new_implicit_var "Instantiating implicit argument in application" head.FStar_Syntax_Syntax.pos env t)
+in (match (_58_1368) with
+| (varg, _58_1366, implicits) -> begin
+(
+# 882 "FStar.TypeChecker.Tc.fst"
 let subst = (FStar_Syntax_Syntax.NT ((x, varg)))::subst
 in (
-
-let arg = (let _157_516 = (FStar_Syntax_Syntax.as_implicit true)
-in (varg, _157_516))
-in (let _157_518 = (let _157_517 = (FStar_TypeChecker_Rel.conj_guard implicits g)
-in (subst, (arg)::outargs, (arg)::arg_rets, comps, _157_517, fvs))
-in (tc_args _157_518 rest cres args))))
+# 883 "FStar.TypeChecker.Tc.fst"
+let arg = (let _137_516 = (FStar_Syntax_Syntax.as_implicit true)
+in (varg, _137_516))
+in (let _137_518 = (let _137_517 = (FStar_TypeChecker_Rel.conj_guard implicits g)
+in (subst, (arg)::outargs, (arg)::arg_rets, comps, _137_517, fvs))
+in (tc_args _137_518 rest cres args))))
 end))))
 end
 | ((x, aqual)::rest, (e, aq)::rest') -> begin
 (
-
-let _68_1457 = (match ((aqual, aq)) with
+# 887 "FStar.TypeChecker.Tc.fst"
+let _58_1400 = (match ((aqual, aq)) with
 | ((Some (FStar_Syntax_Syntax.Implicit (_)), Some (FStar_Syntax_Syntax.Implicit (_)))) | ((None, None)) | ((Some (FStar_Syntax_Syntax.Equality), None)) -> begin
 ()
 end
-| _68_1456 -> begin
+| _58_1399 -> begin
 (Prims.raise (FStar_Syntax_Syntax.Error (("Inconsistent implicit qualifier", e.FStar_Syntax_Syntax.pos))))
 end)
 in (
-
+# 892 "FStar.TypeChecker.Tc.fst"
 let targ = (FStar_Syntax_Subst.subst subst x.FStar_Syntax_Syntax.sort)
 in (
-
+# 893 "FStar.TypeChecker.Tc.fst"
 let x = (
-
-let _68_1460 = x
-in {FStar_Syntax_Syntax.ppname = _68_1460.FStar_Syntax_Syntax.ppname; FStar_Syntax_Syntax.index = _68_1460.FStar_Syntax_Syntax.index; FStar_Syntax_Syntax.sort = targ})
-in (
-
-let _68_1463 = if (FStar_TypeChecker_Env.debug env FStar_Options.Extreme) then begin
-(let _157_519 = (FStar_Syntax_Print.term_to_string targ)
-in (FStar_Util.print1 "\tType of arg (after subst) = %s\n" _157_519))
-end else begin
-()
-end
-in (
-
-let _68_1465 = (check_no_escape (Some (head)) env fvs targ)
-in (
-
+# 893 "FStar.TypeChecker.Tc.fst"
+let _58_1403 = x
+in {FStar_Syntax_Syntax.ppname = _58_1403.FStar_Syntax_Syntax.ppname; FStar_Syntax_Syntax.index = _58_1403.FStar_Syntax_Syntax.index; FStar_Syntax_Syntax.sort = targ})
+in (
+# 894 "FStar.TypeChecker.Tc.fst"
+let _58_1406 = if (FStar_TypeChecker_Env.debug env FStar_Options.Extreme) then begin
+(let _137_519 = (FStar_Syntax_Print.term_to_string targ)
+in (FStar_Util.print1 "\tType of arg (after subst) = %s\n" _137_519))
+end else begin
+()
+end
+in (
+# 895 "FStar.TypeChecker.Tc.fst"
+let _58_1408 = (check_no_escape (Some (head)) env fvs targ)
+in (
+# 896 "FStar.TypeChecker.Tc.fst"
 let env = (FStar_TypeChecker_Env.set_expected_typ env targ)
 in (
-
+# 897 "FStar.TypeChecker.Tc.fst"
 let env = (
-
-let _68_1468 = env
-in {FStar_TypeChecker_Env.solver = _68_1468.FStar_TypeChecker_Env.solver; FStar_TypeChecker_Env.range = _68_1468.FStar_TypeChecker_Env.range; FStar_TypeChecker_Env.curmodule = _68_1468.FStar_TypeChecker_Env.curmodule; FStar_TypeChecker_Env.gamma = _68_1468.FStar_TypeChecker_Env.gamma; FStar_TypeChecker_Env.gamma_cache = _68_1468.FStar_TypeChecker_Env.gamma_cache; FStar_TypeChecker_Env.modules = _68_1468.FStar_TypeChecker_Env.modules; FStar_TypeChecker_Env.expected_typ = _68_1468.FStar_TypeChecker_Env.expected_typ; FStar_TypeChecker_Env.sigtab = _68_1468.FStar_TypeChecker_Env.sigtab; FStar_TypeChecker_Env.is_pattern = _68_1468.FStar_TypeChecker_Env.is_pattern; FStar_TypeChecker_Env.instantiate_imp = _68_1468.FStar_TypeChecker_Env.instantiate_imp; FStar_TypeChecker_Env.effects = _68_1468.FStar_TypeChecker_Env.effects; FStar_TypeChecker_Env.generalize = _68_1468.FStar_TypeChecker_Env.generalize; FStar_TypeChecker_Env.letrecs = _68_1468.FStar_TypeChecker_Env.letrecs; FStar_TypeChecker_Env.top_level = _68_1468.FStar_TypeChecker_Env.top_level; FStar_TypeChecker_Env.check_uvars = _68_1468.FStar_TypeChecker_Env.check_uvars; FStar_TypeChecker_Env.use_eq = (is_eq aqual); FStar_TypeChecker_Env.is_iface = _68_1468.FStar_TypeChecker_Env.is_iface; FStar_TypeChecker_Env.admit = _68_1468.FStar_TypeChecker_Env.admit; FStar_TypeChecker_Env.default_effects = _68_1468.FStar_TypeChecker_Env.default_effects; FStar_TypeChecker_Env.type_of = _68_1468.FStar_TypeChecker_Env.type_of; FStar_TypeChecker_Env.universe_of = _68_1468.FStar_TypeChecker_Env.universe_of; FStar_TypeChecker_Env.use_bv_sorts = _68_1468.FStar_TypeChecker_Env.use_bv_sorts})
-in (
-
-let _68_1471 = if (FStar_TypeChecker_Env.debug env FStar_Options.High) then begin
-(let _157_522 = (FStar_Syntax_Print.tag_of_term e)
-in (let _157_521 = (FStar_Syntax_Print.term_to_string e)
-in (let _157_520 = (FStar_Syntax_Print.term_to_string targ)
-in (FStar_Util.print3 "Checking arg (%s) %s at type %s\n" _157_522 _157_521 _157_520))))
-end else begin
-()
-end
-in (
-
-let _68_1476 = (tc_term env e)
-in (match (_68_1476) with
+# 897 "FStar.TypeChecker.Tc.fst"
+let _58_1411 = env
+in {FStar_TypeChecker_Env.solver = _58_1411.FStar_TypeChecker_Env.solver; FStar_TypeChecker_Env.range = _58_1411.FStar_TypeChecker_Env.range; FStar_TypeChecker_Env.curmodule = _58_1411.FStar_TypeChecker_Env.curmodule; FStar_TypeChecker_Env.gamma = _58_1411.FStar_TypeChecker_Env.gamma; FStar_TypeChecker_Env.gamma_cache = _58_1411.FStar_TypeChecker_Env.gamma_cache; FStar_TypeChecker_Env.modules = _58_1411.FStar_TypeChecker_Env.modules; FStar_TypeChecker_Env.expected_typ = _58_1411.FStar_TypeChecker_Env.expected_typ; FStar_TypeChecker_Env.sigtab = _58_1411.FStar_TypeChecker_Env.sigtab; FStar_TypeChecker_Env.is_pattern = _58_1411.FStar_TypeChecker_Env.is_pattern; FStar_TypeChecker_Env.instantiate_imp = _58_1411.FStar_TypeChecker_Env.instantiate_imp; FStar_TypeChecker_Env.effects = _58_1411.FStar_TypeChecker_Env.effects; FStar_TypeChecker_Env.generalize = _58_1411.FStar_TypeChecker_Env.generalize; FStar_TypeChecker_Env.letrecs = _58_1411.FStar_TypeChecker_Env.letrecs; FStar_TypeChecker_Env.top_level = _58_1411.FStar_TypeChecker_Env.top_level; FStar_TypeChecker_Env.check_uvars = _58_1411.FStar_TypeChecker_Env.check_uvars; FStar_TypeChecker_Env.use_eq = (is_eq aqual); FStar_TypeChecker_Env.is_iface = _58_1411.FStar_TypeChecker_Env.is_iface; FStar_TypeChecker_Env.admit = _58_1411.FStar_TypeChecker_Env.admit; FStar_TypeChecker_Env.default_effects = _58_1411.FStar_TypeChecker_Env.default_effects; FStar_TypeChecker_Env.type_of = _58_1411.FStar_TypeChecker_Env.type_of; FStar_TypeChecker_Env.universe_of = _58_1411.FStar_TypeChecker_Env.universe_of; FStar_TypeChecker_Env.use_bv_sorts = _58_1411.FStar_TypeChecker_Env.use_bv_sorts})
+in (
+# 898 "FStar.TypeChecker.Tc.fst"
+let _58_1414 = if (FStar_TypeChecker_Env.debug env FStar_Options.High) then begin
+(let _137_522 = (FStar_Syntax_Print.tag_of_term e)
+in (let _137_521 = (FStar_Syntax_Print.term_to_string e)
+in (let _137_520 = (FStar_Syntax_Print.term_to_string targ)
+in (FStar_Util.print3 "Checking arg (%s) %s at type %s\n" _137_522 _137_521 _137_520))))
+end else begin
+()
+end
+in (
+# 899 "FStar.TypeChecker.Tc.fst"
+let _58_1419 = (tc_term env e)
+in (match (_58_1419) with
 | (e, c, g_e) -> begin
 (
-
+# 900 "FStar.TypeChecker.Tc.fst"
 let g = (FStar_TypeChecker_Rel.conj_guard g g_e)
 in (
-
+# 902 "FStar.TypeChecker.Tc.fst"
 let arg = (e, aq)
 in if (FStar_Syntax_Util.is_tot_or_gtot_lcomp c) then begin
 (
-
-let subst = (let _157_523 = (FStar_List.hd bs)
-in (maybe_extend_subst subst _157_523 e))
+# 904 "FStar.TypeChecker.Tc.fst"
+let subst = (let _137_523 = (FStar_List.hd bs)
+in (maybe_extend_subst subst _137_523 e))
 in (tc_args (subst, (arg)::outargs, (arg)::arg_rets, comps, g, fvs) rest cres rest'))
 end else begin
 if (FStar_TypeChecker_Util.is_pure_or_ghost_effect env c.FStar_Syntax_Syntax.eff_name) then begin
 (
-
-let subst = (let _157_524 = (FStar_List.hd bs)
-in (maybe_extend_subst subst _157_524 e))
-in (
-
-let _68_1483 = (((Some (x), c))::comps, g)
-in (match (_68_1483) with
+# 907 "FStar.TypeChecker.Tc.fst"
+let subst = (let _137_524 = (FStar_List.hd bs)
+in (maybe_extend_subst subst _137_524 e))
+in (
+# 908 "FStar.TypeChecker.Tc.fst"
+let _58_1426 = (((Some (x), c))::comps, g)
+in (match (_58_1426) with
 | (comps, guard) -> begin
 (tc_args (subst, (arg)::outargs, (arg)::arg_rets, comps, guard, fvs) rest cres rest')
 end)))
 end else begin
-if (let _157_525 = (FStar_List.hd bs)
-in (FStar_Syntax_Syntax.is_null_binder _157_525)) then begin
-(
-
+if (let _137_525 = (FStar_List.hd bs)
+in (FStar_Syntax_Syntax.is_null_binder _137_525)) then begin
+(
+# 912 "FStar.TypeChecker.Tc.fst"
 let newx = (FStar_Syntax_Syntax.new_bv (Some (e.FStar_Syntax_Syntax.pos)) c.FStar_Syntax_Syntax.res_typ)
 in (
-
-let arg' = (let _157_526 = (FStar_Syntax_Syntax.bv_to_name newx)
-in (FStar_All.pipe_left FStar_Syntax_Syntax.as_arg _157_526))
+# 913 "FStar.TypeChecker.Tc.fst"
+let arg' = (let _137_526 = (FStar_Syntax_Syntax.bv_to_name newx)
+in (FStar_All.pipe_left FStar_Syntax_Syntax.as_arg _137_526))
 in (tc_args (subst, (arg)::outargs, (arg')::arg_rets, ((Some (newx), c))::comps, g, fvs) rest cres rest')))
 end else begin
-(let _157_530 = (let _157_529 = (let _157_528 = (let _157_527 = (FStar_Syntax_Syntax.bv_to_name x)
-in (FStar_Syntax_Syntax.as_arg _157_527))
-in (_157_528)::arg_rets)
-in (subst, (arg)::outargs, _157_529, ((Some (x), c))::comps, g, (x)::fvs))
-in (tc_args _157_530 rest cres rest'))
+(let _137_530 = (let _137_529 = (let _137_528 = (let _137_527 = (FStar_Syntax_Syntax.bv_to_name x)
+in (FStar_Syntax_Syntax.as_arg _137_527))
+in (_137_528)::arg_rets)
+in (subst, (arg)::outargs, _137_529, ((Some (x), c))::comps, g, (x)::fvs))
+in (tc_args _137_530 rest cres rest'))
 end
 end
 end))
 end))))))))))
 end
-| (_68_1487, []) -> begin
-(
-
-let _68_1490 = (check_no_escape (Some (head)) env fvs cres.FStar_Syntax_Syntax.res_typ)
-in (
-
-let _68_1508 = (match (bs) with
+| (_58_1430, []) -> begin
+(
+# 922 "FStar.TypeChecker.Tc.fst"
+let _58_1433 = (check_no_escape (Some (head)) env fvs cres.FStar_Syntax_Syntax.res_typ)
+in (
+# 923 "FStar.TypeChecker.Tc.fst"
+let _58_1451 = (match (bs) with
 | [] -> begin
 (
-
+# 926 "FStar.TypeChecker.Tc.fst"
 let cres = (FStar_TypeChecker_Util.subst_lcomp subst cres)
 in (
-
+# 932 "FStar.TypeChecker.Tc.fst"
 let g = (FStar_TypeChecker_Rel.conj_guard ghead g)
 in (
-
-let refine_with_equality = ((FStar_Syntax_Util.is_pure_or_ghost_lcomp cres) && (FStar_All.pipe_right comps (FStar_Util.for_some (fun _68_1498 -> (match (_68_1498) with
-| (_68_1496, c) -> begin
+# 934 "FStar.TypeChecker.Tc.fst"
+let refine_with_equality = ((FStar_Syntax_Util.is_pure_or_ghost_lcomp cres) && (FStar_All.pipe_right comps (FStar_Util.for_some (fun _58_1441 -> (match (_58_1441) with
+| (_58_1439, c) -> begin
 (not ((FStar_Syntax_Util.is_pure_or_ghost_lcomp c)))
 end)))))
 in (
-
+# 941 "FStar.TypeChecker.Tc.fst"
 let cres = if refine_with_equality then begin
-(let _157_532 = (FStar_Syntax_Syntax.mk_Tm_app head (FStar_List.rev arg_rets) (Some (cres.FStar_Syntax_Syntax.res_typ.FStar_Syntax_Syntax.n)) r)
-in (FStar_TypeChecker_Util.maybe_assume_result_eq_pure_term env _157_532 cres))
-end else begin
-(
-
-let _68_1500 = if (FStar_TypeChecker_Env.debug env FStar_Options.Low) then begin
-(let _157_535 = (FStar_Syntax_Print.term_to_string head)
-in (let _157_534 = (FStar_Syntax_Print.lcomp_to_string cres)
-in (let _157_533 = (FStar_TypeChecker_Rel.guard_to_string env g)
-in (FStar_Util.print3 "Not refining result: f=%s; cres=%s; guard=%s\n" _157_535 _157_534 _157_533))))
+(let _137_532 = (FStar_Syntax_Syntax.mk_Tm_app head (FStar_List.rev arg_rets) (Some (cres.FStar_Syntax_Syntax.res_typ.FStar_Syntax_Syntax.n)) r)
+in (FStar_TypeChecker_Util.maybe_assume_result_eq_pure_term env _137_532 cres))
+end else begin
+(
+# 947 "FStar.TypeChecker.Tc.fst"
+let _58_1443 = if (FStar_TypeChecker_Env.debug env FStar_Options.Low) then begin
+(let _137_535 = (FStar_Syntax_Print.term_to_string head)
+in (let _137_534 = (FStar_Syntax_Print.lcomp_to_string cres)
+in (let _137_533 = (FStar_TypeChecker_Rel.guard_to_string env g)
+in (FStar_Util.print3 "Not refining result: f=%s; cres=%s; guard=%s\n" _137_535 _137_534 _137_533))))
 end else begin
 ()
 end
@@ -2297,52 +2282,52 @@
 end
 in (cres, g)))))
 end
-| _68_1504 -> begin
-(
-
-let g = (let _157_536 = (FStar_TypeChecker_Rel.conj_guard ghead g)
-in (FStar_All.pipe_right _157_536 (FStar_TypeChecker_Rel.solve_deferred_constraints env)))
-in (let _157_541 = (let _157_540 = (let _157_539 = (let _157_538 = (let _157_537 = (cres.FStar_Syntax_Syntax.comp ())
-in (FStar_Syntax_Util.arrow bs _157_537))
-in (FStar_All.pipe_left (FStar_Syntax_Subst.subst subst) _157_538))
-in (FStar_Syntax_Syntax.mk_Total _157_539))
-in (FStar_All.pipe_left FStar_Syntax_Util.lcomp_of_comp _157_540))
-in (_157_541, g)))
-end)
-in (match (_68_1508) with
+| _58_1447 -> begin
+(
+# 956 "FStar.TypeChecker.Tc.fst"
+let g = (let _137_536 = (FStar_TypeChecker_Rel.conj_guard ghead g)
+in (FStar_All.pipe_right _137_536 (FStar_TypeChecker_Rel.solve_deferred_constraints env)))
+in (let _137_541 = (let _137_540 = (let _137_539 = (let _137_538 = (let _137_537 = (cres.FStar_Syntax_Syntax.comp ())
+in (FStar_Syntax_Util.arrow bs _137_537))
+in (FStar_All.pipe_left (FStar_Syntax_Subst.subst subst) _137_538))
+in (FStar_Syntax_Syntax.mk_Total _137_539))
+in (FStar_All.pipe_left FStar_Syntax_Util.lcomp_of_comp _137_540))
+in (_137_541, g)))
+end)
+in (match (_58_1451) with
 | (cres, g) -> begin
 (
-
-let _68_1509 = if (FStar_TypeChecker_Env.debug env FStar_Options.Low) then begin
-(let _157_542 = (FStar_Syntax_Print.lcomp_to_string cres)
-in (FStar_Util.print1 "\t Type of result cres is %s\n" _157_542))
-end else begin
-()
-end
-in (
-
+# 959 "FStar.TypeChecker.Tc.fst"
+let _58_1452 = if (FStar_TypeChecker_Env.debug env FStar_Options.Low) then begin
+(let _137_542 = (FStar_Syntax_Print.lcomp_to_string cres)
+in (FStar_Util.print1 "\t Type of result cres is %s\n" _137_542))
+end else begin
+()
+end
+in (
+# 960 "FStar.TypeChecker.Tc.fst"
 let comp = (FStar_List.fold_left (fun out c -> (FStar_TypeChecker_Util.bind env None (Prims.snd c) ((Prims.fst c), out))) cres comps)
 in (
-
+# 961 "FStar.TypeChecker.Tc.fst"
 let comp = (FStar_TypeChecker_Util.bind env None chead (None, comp))
 in (
-
+# 962 "FStar.TypeChecker.Tc.fst"
 let app = (FStar_Syntax_Syntax.mk_Tm_app head (FStar_List.rev outargs) (Some (comp.FStar_Syntax_Syntax.res_typ.FStar_Syntax_Syntax.n)) r)
 in (
-
+# 963 "FStar.TypeChecker.Tc.fst"
 let comp = (FStar_TypeChecker_Util.record_application_site env app comp)
 in (
-
-let _68_1519 = (FStar_TypeChecker_Util.strengthen_precondition None env app comp g)
-in (match (_68_1519) with
+# 964 "FStar.TypeChecker.Tc.fst"
+let _58_1462 = (FStar_TypeChecker_Util.strengthen_precondition None env app comp g)
+in (match (_58_1462) with
 | (comp, g) -> begin
 (
-
-let _68_1520 = if (FStar_TypeChecker_Env.debug env FStar_Options.Low) then begin
-(let _157_548 = (FStar_TypeChecker_Normalize.term_to_string env app)
-in (let _157_547 = (let _157_546 = (comp.FStar_Syntax_Syntax.comp ())
-in (FStar_Syntax_Print.comp_to_string _157_546))
-in (FStar_Util.print2 "\t Type of app term %s is %s\n" _157_548 _157_547)))
+# 965 "FStar.TypeChecker.Tc.fst"
+let _58_1463 = if (FStar_TypeChecker_Env.debug env FStar_Options.Low) then begin
+(let _137_548 = (FStar_TypeChecker_Normalize.term_to_string env app)
+in (let _137_547 = (let _137_546 = (comp.FStar_Syntax_Syntax.comp ())
+in (FStar_Syntax_Print.comp_to_string _137_546))
+in (FStar_Util.print2 "\t Type of app term %s is %s\n" _137_548 _137_547)))
 end else begin
 ()
 end
@@ -2350,37 +2335,37 @@
 end)))))))
 end)))
 end
-| ([], arg::_68_1524) -> begin
-(
-
+| ([], arg::_58_1467) -> begin
+(
+# 971 "FStar.TypeChecker.Tc.fst"
 let rec aux = (fun norm tres -> (
-
-let tres = (let _157_553 = (FStar_Syntax_Subst.compress tres)
-in (FStar_All.pipe_right _157_553 FStar_Syntax_Util.unrefine))
+# 972 "FStar.TypeChecker.Tc.fst"
+let tres = (let _137_553 = (FStar_Syntax_Subst.compress tres)
+in (FStar_All.pipe_right _137_553 FStar_Syntax_Util.unrefine))
 in (match (tres.FStar_Syntax_Syntax.n) with
 | FStar_Syntax_Syntax.Tm_arrow (bs, cres') -> begin
 (
-
-let _68_1536 = if (FStar_TypeChecker_Env.debug env FStar_Options.Low) then begin
-(let _157_554 = (FStar_Range.string_of_range tres.FStar_Syntax_Syntax.pos)
-in (FStar_Util.print1 "%s: Warning: Potentially redundant explicit currying of a function type \n" _157_554))
+# 975 "FStar.TypeChecker.Tc.fst"
+let _58_1479 = if (FStar_TypeChecker_Env.debug env FStar_Options.Low) then begin
+(let _137_554 = (FStar_Range.string_of_range tres.FStar_Syntax_Syntax.pos)
+in (FStar_Util.print1 "%s: Warning: Potentially redundant explicit currying of a function type \n" _137_554))
 end else begin
 ()
 end
 in (tc_args (subst, outargs, arg_rets, ((None, cres))::comps, g, fvs) bs (FStar_Syntax_Util.lcomp_of_comp cres') args))
 end
-| _68_1539 when (not (norm)) -> begin
-(let _157_555 = (unfold_whnf env tres)
-in (aux true _157_555))
-end
-| _68_1541 -> begin
-(let _157_561 = (let _157_560 = (let _157_559 = (let _157_557 = (FStar_TypeChecker_Normalize.term_to_string env tf)
-in (let _157_556 = (FStar_Util.string_of_int n_args)
-in (FStar_Util.format2 "Too many arguments to function of type %s; got %s arguments" _157_557 _157_556)))
-in (let _157_558 = (FStar_Syntax_Syntax.argpos arg)
-in (_157_559, _157_558)))
-in FStar_Syntax_Syntax.Error (_157_560))
-in (Prims.raise _157_561))
+| _58_1482 when (not (norm)) -> begin
+(let _137_555 = (unfold_whnf env tres)
+in (aux true _137_555))
+end
+| _58_1484 -> begin
+(let _137_561 = (let _137_560 = (let _137_559 = (let _137_557 = (FStar_TypeChecker_Normalize.term_to_string env tf)
+in (let _137_556 = (FStar_Util.string_of_int n_args)
+in (FStar_Util.format2 "Too many arguments to function of type %s; got %s arguments" _137_557 _137_556)))
+in (let _137_558 = (FStar_Syntax_Syntax.argpos arg)
+in (_137_559, _137_558)))
+in FStar_Syntax_Syntax.Error (_137_560))
+in (Prims.raise _137_561))
 end)))
 in (aux false cres.FStar_Syntax_Syntax.res_typ))
 end)
@@ -2388,249 +2373,249 @@
 in (tc_args ([], [], [], [], FStar_TypeChecker_Rel.trivial_guard, []) bs (FStar_Syntax_Util.lcomp_of_comp c) args))
 end))
 end
-| _68_1543 -> begin
+| _58_1486 -> begin
 if (not (norm)) then begin
-(let _157_562 = (unfold_whnf env tf)
-in (check_function_app true _157_562))
-end else begin
-(let _157_565 = (let _157_564 = (let _157_563 = (FStar_TypeChecker_Errors.expected_function_typ env tf)
-in (_157_563, head.FStar_Syntax_Syntax.pos))
-in FStar_Syntax_Syntax.Error (_157_564))
-in (Prims.raise _157_565))
-end
-end))
-in (let _157_567 = (let _157_566 = (FStar_Syntax_Util.unrefine thead)
-in (FStar_TypeChecker_Normalize.normalize ((FStar_TypeChecker_Normalize.Beta)::(FStar_TypeChecker_Normalize.WHNF)::[]) env _157_566))
-in (check_function_app false _157_567))))))))
+(let _137_562 = (unfold_whnf env tf)
+in (check_function_app true _137_562))
+end else begin
+(let _137_565 = (let _137_564 = (let _137_563 = (FStar_TypeChecker_Errors.expected_function_typ env tf)
+in (_137_563, head.FStar_Syntax_Syntax.pos))
+in FStar_Syntax_Syntax.Error (_137_564))
+in (Prims.raise _137_565))
+end
+end))
+in (let _137_567 = (let _137_566 = (FStar_Syntax_Util.unrefine thead)
+in (FStar_TypeChecker_Normalize.normalize ((FStar_TypeChecker_Normalize.Beta)::(FStar_TypeChecker_Normalize.WHNF)::[]) env _137_566))
+in (check_function_app false _137_567))))))))
 and check_short_circuit_args : FStar_TypeChecker_Env.env  ->  FStar_Syntax_Syntax.term  ->  FStar_Syntax_Syntax.lcomp  ->  FStar_TypeChecker_Env.guard_t  ->  FStar_Syntax_Syntax.args  ->  FStar_Syntax_Syntax.typ Prims.option  ->  (FStar_Syntax_Syntax.term * FStar_Syntax_Syntax.lcomp * FStar_TypeChecker_Env.guard_t) = (fun env head chead g_head args expected_topt -> (
-
+# 1001 "FStar.TypeChecker.Tc.fst"
 let r = (FStar_TypeChecker_Env.get_range env)
 in (
-
+# 1002 "FStar.TypeChecker.Tc.fst"
 let tf = (FStar_Syntax_Subst.compress chead.FStar_Syntax_Syntax.res_typ)
 in (match (tf.FStar_Syntax_Syntax.n) with
 | FStar_Syntax_Syntax.Tm_arrow (bs, c) when ((FStar_Syntax_Util.is_total_comp c) && ((FStar_List.length bs) = (FStar_List.length args))) -> begin
 (
-
+# 1005 "FStar.TypeChecker.Tc.fst"
 let res_t = (FStar_Syntax_Util.comp_result c)
 in (
-
-let _68_1579 = (FStar_List.fold_left2 (fun _68_1560 _68_1563 _68_1566 -> (match ((_68_1560, _68_1563, _68_1566)) with
+# 1006 "FStar.TypeChecker.Tc.fst"
+let _58_1522 = (FStar_List.fold_left2 (fun _58_1503 _58_1506 _58_1509 -> (match ((_58_1503, _58_1506, _58_1509)) with
 | ((seen, guard, ghost), (e, aq), (b, aq')) -> begin
 (
-
-let _68_1567 = if (aq <> aq') then begin
+# 1007 "FStar.TypeChecker.Tc.fst"
+let _58_1510 = if (aq <> aq') then begin
 (Prims.raise (FStar_Syntax_Syntax.Error (("Inconsistent implicit qualifiers", e.FStar_Syntax_Syntax.pos))))
 end else begin
 ()
 end
 in (
-
-let _68_1572 = (tc_check_tot_or_gtot_term env e b.FStar_Syntax_Syntax.sort)
-in (match (_68_1572) with
+# 1008 "FStar.TypeChecker.Tc.fst"
+let _58_1515 = (tc_check_tot_or_gtot_term env e b.FStar_Syntax_Syntax.sort)
+in (match (_58_1515) with
 | (e, c, g) -> begin
 (
-
+# 1009 "FStar.TypeChecker.Tc.fst"
 let short = (FStar_TypeChecker_Util.short_circuit head seen)
 in (
-
-let g = (let _157_577 = (FStar_TypeChecker_Rel.guard_of_guard_formula short)
-in (FStar_TypeChecker_Rel.imp_guard _157_577 g))
-in (
-
+# 1010 "FStar.TypeChecker.Tc.fst"
+let g = (let _137_577 = (FStar_TypeChecker_Rel.guard_of_guard_formula short)
+in (FStar_TypeChecker_Rel.imp_guard _137_577 g))
+in (
+# 1011 "FStar.TypeChecker.Tc.fst"
 let ghost = (ghost || ((not ((FStar_Syntax_Util.is_total_lcomp c))) && (not ((FStar_TypeChecker_Util.is_pure_effect env c.FStar_Syntax_Syntax.eff_name)))))
-in (let _157_581 = (let _157_579 = (let _157_578 = (FStar_Syntax_Syntax.as_arg e)
-in (_157_578)::[])
-in (FStar_List.append seen _157_579))
-in (let _157_580 = (FStar_TypeChecker_Rel.conj_guard guard g)
-in (_157_581, _157_580, ghost))))))
+in (let _137_581 = (let _137_579 = (let _137_578 = (FStar_Syntax_Syntax.as_arg e)
+in (_137_578)::[])
+in (FStar_List.append seen _137_579))
+in (let _137_580 = (FStar_TypeChecker_Rel.conj_guard guard g)
+in (_137_581, _137_580, ghost))))))
 end)))
 end)) ([], g_head, false) args bs)
-in (match (_68_1579) with
+in (match (_58_1522) with
 | (args, guard, ghost) -> begin
 (
-
+# 1015 "FStar.TypeChecker.Tc.fst"
 let e = (FStar_Syntax_Syntax.mk_Tm_app head args (Some (res_t.FStar_Syntax_Syntax.n)) r)
 in (
-
+# 1016 "FStar.TypeChecker.Tc.fst"
 let c = if ghost then begin
-(let _157_582 = (FStar_Syntax_Syntax.mk_GTotal res_t)
-in (FStar_All.pipe_right _157_582 FStar_Syntax_Util.lcomp_of_comp))
+(let _137_582 = (FStar_Syntax_Syntax.mk_GTotal res_t)
+in (FStar_All.pipe_right _137_582 FStar_Syntax_Util.lcomp_of_comp))
 end else begin
 (FStar_Syntax_Util.lcomp_of_comp c)
 end
 in (
-
-let _68_1584 = (FStar_TypeChecker_Util.strengthen_precondition None env e c guard)
-in (match (_68_1584) with
+# 1017 "FStar.TypeChecker.Tc.fst"
+let _58_1527 = (FStar_TypeChecker_Util.strengthen_precondition None env e c guard)
+in (match (_58_1527) with
 | (c, g) -> begin
 (e, c, g)
 end))))
 end)))
 end
-| _68_1586 -> begin
+| _58_1529 -> begin
 (check_application_args env head chead g_head args expected_topt)
 end))))
 and tc_eqn : FStar_Syntax_Syntax.bv  ->  FStar_TypeChecker_Env.env  ->  FStar_Syntax_Syntax.branch  ->  ((FStar_Syntax_Syntax.pat * FStar_Syntax_Syntax.term Prims.option * FStar_Syntax_Syntax.term) * FStar_Syntax_Syntax.term * FStar_Syntax_Syntax.lcomp * FStar_TypeChecker_Env.guard_t) = (fun scrutinee env branch -> (
-
-let _68_1593 = (FStar_Syntax_Subst.open_branch branch)
-in (match (_68_1593) with
+# 1037 "FStar.TypeChecker.Tc.fst"
+let _58_1536 = (FStar_Syntax_Subst.open_branch branch)
+in (match (_58_1536) with
 | (pattern, when_clause, branch_exp) -> begin
 (
-
-let _68_1598 = branch
-in (match (_68_1598) with
-| (cpat, _68_1596, cbr) -> begin
-(
-
+# 1038 "FStar.TypeChecker.Tc.fst"
+let _58_1541 = branch
+in (match (_58_1541) with
+| (cpat, _58_1539, cbr) -> begin
+(
+# 1041 "FStar.TypeChecker.Tc.fst"
 let tc_pat = (fun allow_implicits pat_t p0 -> (
-
-let _68_1606 = (FStar_TypeChecker_Util.pat_as_exps allow_implicits env p0)
-in (match (_68_1606) with
+# 1048 "FStar.TypeChecker.Tc.fst"
+let _58_1549 = (FStar_TypeChecker_Util.pat_as_exps allow_implicits env p0)
+in (match (_58_1549) with
 | (pat_bvs, exps, p) -> begin
 (
-
-let _68_1607 = if (FStar_TypeChecker_Env.debug env FStar_Options.High) then begin
-(let _157_594 = (FStar_Syntax_Print.pat_to_string p0)
-in (let _157_593 = (FStar_Syntax_Print.pat_to_string p)
-in (FStar_Util.print2 "Pattern %s elaborated to %s\n" _157_594 _157_593)))
-end else begin
-()
-end
-in (
-
+# 1049 "FStar.TypeChecker.Tc.fst"
+let _58_1550 = if (FStar_TypeChecker_Env.debug env FStar_Options.High) then begin
+(let _137_594 = (FStar_Syntax_Print.pat_to_string p0)
+in (let _137_593 = (FStar_Syntax_Print.pat_to_string p)
+in (FStar_Util.print2 "Pattern %s elaborated to %s\n" _137_594 _137_593)))
+end else begin
+()
+end
+in (
+# 1051 "FStar.TypeChecker.Tc.fst"
 let pat_env = (FStar_List.fold_left FStar_TypeChecker_Env.push_bv env pat_bvs)
 in (
-
-let _68_1613 = (FStar_TypeChecker_Env.clear_expected_typ pat_env)
-in (match (_68_1613) with
-| (env1, _68_1612) -> begin
-(
-
+# 1052 "FStar.TypeChecker.Tc.fst"
+let _58_1556 = (FStar_TypeChecker_Env.clear_expected_typ pat_env)
+in (match (_58_1556) with
+| (env1, _58_1555) -> begin
+(
+# 1053 "FStar.TypeChecker.Tc.fst"
 let env1 = (
-
-let _68_1614 = env1
-in {FStar_TypeChecker_Env.solver = _68_1614.FStar_TypeChecker_Env.solver; FStar_TypeChecker_Env.range = _68_1614.FStar_TypeChecker_Env.range; FStar_TypeChecker_Env.curmodule = _68_1614.FStar_TypeChecker_Env.curmodule; FStar_TypeChecker_Env.gamma = _68_1614.FStar_TypeChecker_Env.gamma; FStar_TypeChecker_Env.gamma_cache = _68_1614.FStar_TypeChecker_Env.gamma_cache; FStar_TypeChecker_Env.modules = _68_1614.FStar_TypeChecker_Env.modules; FStar_TypeChecker_Env.expected_typ = _68_1614.FStar_TypeChecker_Env.expected_typ; FStar_TypeChecker_Env.sigtab = _68_1614.FStar_TypeChecker_Env.sigtab; FStar_TypeChecker_Env.is_pattern = true; FStar_TypeChecker_Env.instantiate_imp = _68_1614.FStar_TypeChecker_Env.instantiate_imp; FStar_TypeChecker_Env.effects = _68_1614.FStar_TypeChecker_Env.effects; FStar_TypeChecker_Env.generalize = _68_1614.FStar_TypeChecker_Env.generalize; FStar_TypeChecker_Env.letrecs = _68_1614.FStar_TypeChecker_Env.letrecs; FStar_TypeChecker_Env.top_level = _68_1614.FStar_TypeChecker_Env.top_level; FStar_TypeChecker_Env.check_uvars = _68_1614.FStar_TypeChecker_Env.check_uvars; FStar_TypeChecker_Env.use_eq = _68_1614.FStar_TypeChecker_Env.use_eq; FStar_TypeChecker_Env.is_iface = _68_1614.FStar_TypeChecker_Env.is_iface; FStar_TypeChecker_Env.admit = _68_1614.FStar_TypeChecker_Env.admit; FStar_TypeChecker_Env.default_effects = _68_1614.FStar_TypeChecker_Env.default_effects; FStar_TypeChecker_Env.type_of = _68_1614.FStar_TypeChecker_Env.type_of; FStar_TypeChecker_Env.universe_of = _68_1614.FStar_TypeChecker_Env.universe_of; FStar_TypeChecker_Env.use_bv_sorts = _68_1614.FStar_TypeChecker_Env.use_bv_sorts})
-in (
-
+# 1053 "FStar.TypeChecker.Tc.fst"
+let _58_1557 = env1
+in {FStar_TypeChecker_Env.solver = _58_1557.FStar_TypeChecker_Env.solver; FStar_TypeChecker_Env.range = _58_1557.FStar_TypeChecker_Env.range; FStar_TypeChecker_Env.curmodule = _58_1557.FStar_TypeChecker_Env.curmodule; FStar_TypeChecker_Env.gamma = _58_1557.FStar_TypeChecker_Env.gamma; FStar_TypeChecker_Env.gamma_cache = _58_1557.FStar_TypeChecker_Env.gamma_cache; FStar_TypeChecker_Env.modules = _58_1557.FStar_TypeChecker_Env.modules; FStar_TypeChecker_Env.expected_typ = _58_1557.FStar_TypeChecker_Env.expected_typ; FStar_TypeChecker_Env.sigtab = _58_1557.FStar_TypeChecker_Env.sigtab; FStar_TypeChecker_Env.is_pattern = true; FStar_TypeChecker_Env.instantiate_imp = _58_1557.FStar_TypeChecker_Env.instantiate_imp; FStar_TypeChecker_Env.effects = _58_1557.FStar_TypeChecker_Env.effects; FStar_TypeChecker_Env.generalize = _58_1557.FStar_TypeChecker_Env.generalize; FStar_TypeChecker_Env.letrecs = _58_1557.FStar_TypeChecker_Env.letrecs; FStar_TypeChecker_Env.top_level = _58_1557.FStar_TypeChecker_Env.top_level; FStar_TypeChecker_Env.check_uvars = _58_1557.FStar_TypeChecker_Env.check_uvars; FStar_TypeChecker_Env.use_eq = _58_1557.FStar_TypeChecker_Env.use_eq; FStar_TypeChecker_Env.is_iface = _58_1557.FStar_TypeChecker_Env.is_iface; FStar_TypeChecker_Env.admit = _58_1557.FStar_TypeChecker_Env.admit; FStar_TypeChecker_Env.default_effects = _58_1557.FStar_TypeChecker_Env.default_effects; FStar_TypeChecker_Env.type_of = _58_1557.FStar_TypeChecker_Env.type_of; FStar_TypeChecker_Env.universe_of = _58_1557.FStar_TypeChecker_Env.universe_of; FStar_TypeChecker_Env.use_bv_sorts = _58_1557.FStar_TypeChecker_Env.use_bv_sorts})
+in (
+# 1054 "FStar.TypeChecker.Tc.fst"
 let expected_pat_t = (FStar_TypeChecker_Rel.unrefine env pat_t)
 in (
-
-let _68_1653 = (let _157_617 = (FStar_All.pipe_right exps (FStar_List.map (fun e -> (
-
-let _68_1619 = if (FStar_TypeChecker_Env.debug env FStar_Options.High) then begin
-(let _157_597 = (FStar_Syntax_Print.term_to_string e)
-in (let _157_596 = (FStar_Syntax_Print.term_to_string pat_t)
-in (FStar_Util.print2 "Checking pattern expression %s against expected type %s\n" _157_597 _157_596)))
-end else begin
-()
-end
-in (
-
-let _68_1624 = (tc_term env1 e)
-in (match (_68_1624) with
+# 1055 "FStar.TypeChecker.Tc.fst"
+let _58_1596 = (let _137_617 = (FStar_All.pipe_right exps (FStar_List.map (fun e -> (
+# 1056 "FStar.TypeChecker.Tc.fst"
+let _58_1562 = if (FStar_TypeChecker_Env.debug env FStar_Options.High) then begin
+(let _137_597 = (FStar_Syntax_Print.term_to_string e)
+in (let _137_596 = (FStar_Syntax_Print.term_to_string pat_t)
+in (FStar_Util.print2 "Checking pattern expression %s against expected type %s\n" _137_597 _137_596)))
+end else begin
+()
+end
+in (
+# 1059 "FStar.TypeChecker.Tc.fst"
+let _58_1567 = (tc_term env1 e)
+in (match (_58_1567) with
 | (e, lc, g) -> begin
 (
-
-let _68_1625 = if (FStar_TypeChecker_Env.debug env FStar_Options.High) then begin
-(let _157_599 = (FStar_TypeChecker_Normalize.term_to_string env e)
-in (let _157_598 = (FStar_TypeChecker_Normalize.term_to_string env lc.FStar_Syntax_Syntax.res_typ)
-in (FStar_Util.print2 "Pre-checked pattern expression %s at type %s\n" _157_599 _157_598)))
-end else begin
-()
-end
-in (
-
+# 1061 "FStar.TypeChecker.Tc.fst"
+let _58_1568 = if (FStar_TypeChecker_Env.debug env FStar_Options.High) then begin
+(let _137_599 = (FStar_TypeChecker_Normalize.term_to_string env e)
+in (let _137_598 = (FStar_TypeChecker_Normalize.term_to_string env lc.FStar_Syntax_Syntax.res_typ)
+in (FStar_Util.print2 "Pre-checked pattern expression %s at type %s\n" _137_599 _137_598)))
+end else begin
+()
+end
+in (
+# 1064 "FStar.TypeChecker.Tc.fst"
 let g' = (FStar_TypeChecker_Rel.teq env lc.FStar_Syntax_Syntax.res_typ expected_pat_t)
 in (
-
+# 1065 "FStar.TypeChecker.Tc.fst"
 let g = (FStar_TypeChecker_Rel.conj_guard g g')
 in (
-
-let _68_1631 = (let _157_600 = (FStar_TypeChecker_Rel.discharge_guard env (
-
-let _68_1629 = g
-in {FStar_TypeChecker_Env.guard_f = FStar_TypeChecker_Common.Trivial; FStar_TypeChecker_Env.deferred = _68_1629.FStar_TypeChecker_Env.deferred; FStar_TypeChecker_Env.univ_ineqs = _68_1629.FStar_TypeChecker_Env.univ_ineqs; FStar_TypeChecker_Env.implicits = _68_1629.FStar_TypeChecker_Env.implicits}))
-in (FStar_All.pipe_right _157_600 FStar_TypeChecker_Rel.resolve_implicits))
-in (
-
+# 1066 "FStar.TypeChecker.Tc.fst"
+let _58_1574 = (let _137_600 = (FStar_TypeChecker_Rel.discharge_guard env (
+# 1066 "FStar.TypeChecker.Tc.fst"
+let _58_1572 = g
+in {FStar_TypeChecker_Env.guard_f = FStar_TypeChecker_Common.Trivial; FStar_TypeChecker_Env.deferred = _58_1572.FStar_TypeChecker_Env.deferred; FStar_TypeChecker_Env.univ_ineqs = _58_1572.FStar_TypeChecker_Env.univ_ineqs; FStar_TypeChecker_Env.implicits = _58_1572.FStar_TypeChecker_Env.implicits}))
+in (FStar_All.pipe_right _137_600 FStar_TypeChecker_Rel.resolve_implicits))
+in (
+# 1067 "FStar.TypeChecker.Tc.fst"
 let e' = (FStar_TypeChecker_Normalize.normalize ((FStar_TypeChecker_Normalize.Beta)::[]) env e)
 in (
-
-let uvars_to_string = (fun uvs -> (let _157_605 = (let _157_604 = (FStar_All.pipe_right uvs FStar_Util.set_elements)
-in (FStar_All.pipe_right _157_604 (FStar_List.map (fun _68_1639 -> (match (_68_1639) with
-| (u, _68_1638) -> begin
+# 1068 "FStar.TypeChecker.Tc.fst"
+let uvars_to_string = (fun uvs -> (let _137_605 = (let _137_604 = (FStar_All.pipe_right uvs FStar_Util.set_elements)
+in (FStar_All.pipe_right _137_604 (FStar_List.map (fun _58_1582 -> (match (_58_1582) with
+| (u, _58_1581) -> begin
 (FStar_Syntax_Print.uvar_to_string u)
 end)))))
-in (FStar_All.pipe_right _157_605 (FStar_String.concat ", "))))
-in (
-
+in (FStar_All.pipe_right _137_605 (FStar_String.concat ", "))))
+in (
+# 1069 "FStar.TypeChecker.Tc.fst"
 let uvs1 = (FStar_Syntax_Free.uvars e')
 in (
-
+# 1070 "FStar.TypeChecker.Tc.fst"
 let uvs2 = (FStar_Syntax_Free.uvars expected_pat_t)
 in (
-
-let _68_1647 = if (let _157_606 = (FStar_Util.set_is_subset_of uvs1 uvs2)
-in (FStar_All.pipe_left Prims.op_Negation _157_606)) then begin
-(
-
-let unresolved = (let _157_607 = (FStar_Util.set_difference uvs1 uvs2)
-in (FStar_All.pipe_right _157_607 FStar_Util.set_elements))
-in (let _157_615 = (let _157_614 = (let _157_613 = (let _157_612 = (FStar_TypeChecker_Normalize.term_to_string env e')
-in (let _157_611 = (FStar_TypeChecker_Normalize.term_to_string env expected_pat_t)
-in (let _157_610 = (let _157_609 = (FStar_All.pipe_right unresolved (FStar_List.map (fun _68_1646 -> (match (_68_1646) with
-| (u, _68_1645) -> begin
+# 1071 "FStar.TypeChecker.Tc.fst"
+let _58_1590 = if (let _137_606 = (FStar_Util.set_is_subset_of uvs1 uvs2)
+in (FStar_All.pipe_left Prims.op_Negation _137_606)) then begin
+(
+# 1072 "FStar.TypeChecker.Tc.fst"
+let unresolved = (let _137_607 = (FStar_Util.set_difference uvs1 uvs2)
+in (FStar_All.pipe_right _137_607 FStar_Util.set_elements))
+in (let _137_615 = (let _137_614 = (let _137_613 = (let _137_612 = (FStar_TypeChecker_Normalize.term_to_string env e')
+in (let _137_611 = (FStar_TypeChecker_Normalize.term_to_string env expected_pat_t)
+in (let _137_610 = (let _137_609 = (FStar_All.pipe_right unresolved (FStar_List.map (fun _58_1589 -> (match (_58_1589) with
+| (u, _58_1588) -> begin
 (FStar_Syntax_Print.uvar_to_string u)
 end))))
-in (FStar_All.pipe_right _157_609 (FStar_String.concat ", ")))
-in (FStar_Util.format3 "Implicit pattern variables in %s could not be resolved against expected type %s;Variables {%s} were unresolved; please bind them explicitly" _157_612 _157_611 _157_610))))
-in (_157_613, p.FStar_Syntax_Syntax.p))
-in FStar_Syntax_Syntax.Error (_157_614))
-in (Prims.raise _157_615)))
-end else begin
-()
-end
-in (
-
-let _68_1649 = if (FStar_TypeChecker_Env.debug env FStar_Options.High) then begin
-(let _157_616 = (FStar_TypeChecker_Normalize.term_to_string env e)
-in (FStar_Util.print1 "Done checking pattern expression %s\n" _157_616))
+in (FStar_All.pipe_right _137_609 (FStar_String.concat ", ")))
+in (FStar_Util.format3 "Implicit pattern variables in %s could not be resolved against expected type %s;Variables {%s} were unresolved; please bind them explicitly" _137_612 _137_611 _137_610))))
+in (_137_613, p.FStar_Syntax_Syntax.p))
+in FStar_Syntax_Syntax.Error (_137_614))
+in (Prims.raise _137_615)))
+end else begin
+()
+end
+in (
+# 1079 "FStar.TypeChecker.Tc.fst"
+let _58_1592 = if (FStar_TypeChecker_Env.debug env FStar_Options.High) then begin
+(let _137_616 = (FStar_TypeChecker_Normalize.term_to_string env e)
+in (FStar_Util.print1 "Done checking pattern expression %s\n" _137_616))
 end else begin
 ()
 end
 in (e, e')))))))))))
 end))))))
-in (FStar_All.pipe_right _157_617 FStar_List.unzip))
-in (match (_68_1653) with
+in (FStar_All.pipe_right _137_617 FStar_List.unzip))
+in (match (_58_1596) with
 | (exps, norm_exps) -> begin
 (
-
+# 1084 "FStar.TypeChecker.Tc.fst"
 let p = (FStar_TypeChecker_Util.decorate_pattern env p exps)
 in (p, pat_bvs, pat_env, exps, norm_exps))
 end))))
 end))))
 end)))
 in (
-
+# 1088 "FStar.TypeChecker.Tc.fst"
 let pat_t = scrutinee.FStar_Syntax_Syntax.sort
 in (
-
+# 1089 "FStar.TypeChecker.Tc.fst"
 let scrutinee_tm = (FStar_Syntax_Syntax.bv_to_name scrutinee)
 in (
-
-let _68_1660 = (let _157_618 = (FStar_TypeChecker_Env.push_bv env scrutinee)
-in (FStar_All.pipe_right _157_618 FStar_TypeChecker_Env.clear_expected_typ))
-in (match (_68_1660) with
-| (scrutinee_env, _68_1659) -> begin
-(
-
-let _68_1666 = (tc_pat true pat_t pattern)
-in (match (_68_1666) with
+# 1090 "FStar.TypeChecker.Tc.fst"
+let _58_1603 = (let _137_618 = (FStar_TypeChecker_Env.push_bv env scrutinee)
+in (FStar_All.pipe_right _137_618 FStar_TypeChecker_Env.clear_expected_typ))
+in (match (_58_1603) with
+| (scrutinee_env, _58_1602) -> begin
+(
+# 1093 "FStar.TypeChecker.Tc.fst"
+let _58_1609 = (tc_pat true pat_t pattern)
+in (match (_58_1609) with
 | (pattern, pat_bvs, pat_env, disj_exps, norm_disj_exps) -> begin
 (
-
-let _68_1676 = (match (when_clause) with
+# 1096 "FStar.TypeChecker.Tc.fst"
+let _58_1619 = (match (when_clause) with
 | None -> begin
 (None, FStar_TypeChecker_Rel.trivial_guard)
 end
@@ -2639,251 +2624,251 @@
 (Prims.raise (FStar_Syntax_Syntax.Error (("When clauses are not yet supported in --verify mode; they will be some day", e.FStar_Syntax_Syntax.pos))))
 end else begin
 (
-
-let _68_1673 = (let _157_619 = (FStar_TypeChecker_Env.set_expected_typ pat_env FStar_TypeChecker_Common.t_bool)
-in (tc_term _157_619 e))
-in (match (_68_1673) with
+# 1103 "FStar.TypeChecker.Tc.fst"
+let _58_1616 = (let _137_619 = (FStar_TypeChecker_Env.set_expected_typ pat_env FStar_TypeChecker_Common.t_bool)
+in (tc_term _137_619 e))
+in (match (_58_1616) with
 | (e, c, g) -> begin
 (Some (e), g)
 end))
 end
 end)
-in (match (_68_1676) with
+in (match (_58_1619) with
 | (when_clause, g_when) -> begin
 (
-
-let _68_1680 = (tc_term pat_env branch_exp)
-in (match (_68_1680) with
+# 1107 "FStar.TypeChecker.Tc.fst"
+let _58_1623 = (tc_term pat_env branch_exp)
+in (match (_58_1623) with
 | (branch_exp, c, g_branch) -> begin
 (
-
+# 1111 "FStar.TypeChecker.Tc.fst"
 let when_condition = (match (when_clause) with
 | None -> begin
 None
 end
 | Some (w) -> begin
-(let _157_621 = (FStar_Syntax_Util.mk_eq FStar_Syntax_Util.t_bool FStar_Syntax_Util.t_bool w FStar_Syntax_Const.exp_true_bool)
-in (FStar_All.pipe_left (fun _157_620 -> Some (_157_620)) _157_621))
-end)
-in (
-
-let _68_1736 = (
-
+(let _137_621 = (FStar_Syntax_Util.mk_eq FStar_Syntax_Util.t_bool FStar_Syntax_Util.t_bool w FStar_Syntax_Const.exp_true_bool)
+in (FStar_All.pipe_left (fun _137_620 -> Some (_137_620)) _137_621))
+end)
+in (
+# 1118 "FStar.TypeChecker.Tc.fst"
+let _58_1679 = (
+# 1121 "FStar.TypeChecker.Tc.fst"
 let eqs = (FStar_All.pipe_right disj_exps (FStar_List.fold_left (fun fopt e -> (
-
+# 1122 "FStar.TypeChecker.Tc.fst"
 let e = (FStar_Syntax_Subst.compress e)
 in (match (e.FStar_Syntax_Syntax.n) with
 | (FStar_Syntax_Syntax.Tm_uvar (_)) | (FStar_Syntax_Syntax.Tm_constant (_)) | (FStar_Syntax_Syntax.Tm_fvar (_)) -> begin
 fopt
 end
-| _68_1698 -> begin
-(
-
+| _58_1641 -> begin
+(
+# 1128 "FStar.TypeChecker.Tc.fst"
 let clause = (FStar_Syntax_Util.mk_eq pat_t pat_t scrutinee_tm e)
 in (match (fopt) with
 | None -> begin
 Some (clause)
 end
 | Some (f) -> begin
-(let _157_625 = (FStar_Syntax_Util.mk_disj clause f)
-in (FStar_All.pipe_left (fun _157_624 -> Some (_157_624)) _157_625))
+(let _137_625 = (FStar_Syntax_Util.mk_disj clause f)
+in (FStar_All.pipe_left (fun _137_624 -> Some (_137_624)) _137_625))
 end))
 end))) None))
 in (
-
-let _68_1706 = (FStar_TypeChecker_Util.strengthen_precondition None env branch_exp c g_branch)
-in (match (_68_1706) with
+# 1133 "FStar.TypeChecker.Tc.fst"
+let _58_1649 = (FStar_TypeChecker_Util.strengthen_precondition None env branch_exp c g_branch)
+in (match (_58_1649) with
 | (c, g_branch) -> begin
 (
-
-let _68_1731 = (match ((eqs, when_condition)) with
+# 1137 "FStar.TypeChecker.Tc.fst"
+let _58_1674 = (match ((eqs, when_condition)) with
 | (None, None) -> begin
 (c, g_when)
 end
 | (Some (f), None) -> begin
 (
-
+# 1143 "FStar.TypeChecker.Tc.fst"
 let gf = FStar_TypeChecker_Common.NonTrivial (f)
 in (
-
+# 1144 "FStar.TypeChecker.Tc.fst"
 let g = (FStar_TypeChecker_Rel.guard_of_guard_formula gf)
-in (let _157_628 = (FStar_TypeChecker_Util.weaken_precondition env c gf)
-in (let _157_627 = (FStar_TypeChecker_Rel.imp_guard g g_when)
-in (_157_628, _157_627)))))
+in (let _137_628 = (FStar_TypeChecker_Util.weaken_precondition env c gf)
+in (let _137_627 = (FStar_TypeChecker_Rel.imp_guard g g_when)
+in (_137_628, _137_627)))))
 end
 | (Some (f), Some (w)) -> begin
 (
-
+# 1149 "FStar.TypeChecker.Tc.fst"
 let g_f = FStar_TypeChecker_Common.NonTrivial (f)
 in (
-
-let g_fw = (let _157_629 = (FStar_Syntax_Util.mk_conj f w)
-in FStar_TypeChecker_Common.NonTrivial (_157_629))
-in (let _157_632 = (FStar_TypeChecker_Util.weaken_precondition env c g_fw)
-in (let _157_631 = (let _157_630 = (FStar_TypeChecker_Rel.guard_of_guard_formula g_f)
-in (FStar_TypeChecker_Rel.imp_guard _157_630 g_when))
-in (_157_632, _157_631)))))
+# 1150 "FStar.TypeChecker.Tc.fst"
+let g_fw = (let _137_629 = (FStar_Syntax_Util.mk_conj f w)
+in FStar_TypeChecker_Common.NonTrivial (_137_629))
+in (let _137_632 = (FStar_TypeChecker_Util.weaken_precondition env c g_fw)
+in (let _137_631 = (let _137_630 = (FStar_TypeChecker_Rel.guard_of_guard_formula g_f)
+in (FStar_TypeChecker_Rel.imp_guard _137_630 g_when))
+in (_137_632, _137_631)))))
 end
 | (None, Some (w)) -> begin
 (
-
+# 1155 "FStar.TypeChecker.Tc.fst"
 let g_w = FStar_TypeChecker_Common.NonTrivial (w)
 in (
-
+# 1156 "FStar.TypeChecker.Tc.fst"
 let g = (FStar_TypeChecker_Rel.guard_of_guard_formula g_w)
-in (let _157_633 = (FStar_TypeChecker_Util.weaken_precondition env c g_w)
-in (_157_633, g_when))))
-end)
-in (match (_68_1731) with
+in (let _137_633 = (FStar_TypeChecker_Util.weaken_precondition env c g_w)
+in (_137_633, g_when))))
+end)
+in (match (_58_1674) with
 | (c_weak, g_when_weak) -> begin
 (
-
+# 1161 "FStar.TypeChecker.Tc.fst"
 let binders = (FStar_List.map FStar_Syntax_Syntax.mk_binder pat_bvs)
-in (let _157_635 = (FStar_TypeChecker_Util.close_comp env pat_bvs c_weak)
-in (let _157_634 = (FStar_TypeChecker_Rel.close_guard binders g_when_weak)
-in (_157_635, _157_634, g_branch))))
-end))
-end)))
-in (match (_68_1736) with
+in (let _137_635 = (FStar_TypeChecker_Util.close_comp env pat_bvs c_weak)
+in (let _137_634 = (FStar_TypeChecker_Rel.close_guard binders g_when_weak)
+in (_137_635, _137_634, g_branch))))
+end))
+end)))
+in (match (_58_1679) with
 | (c, g_when, g_branch) -> begin
 (
-
+# 1179 "FStar.TypeChecker.Tc.fst"
 let branch_guard = (
-
+# 1181 "FStar.TypeChecker.Tc.fst"
 let rec build_branch_guard = (fun scrutinee_tm pat_exp -> (
-
-let discriminate = (fun scrutinee_tm f -> if ((let _157_645 = (let _157_644 = (FStar_TypeChecker_Env.typ_of_datacon env f.FStar_Syntax_Syntax.v)
-in (FStar_TypeChecker_Env.datacons_of_typ env _157_644))
-in (FStar_List.length _157_645)) > 1) then begin
-(
-
-let disc = (let _157_646 = (FStar_Syntax_Util.mk_discriminator f.FStar_Syntax_Syntax.v)
-in (FStar_Syntax_Syntax.fvar _157_646 FStar_Syntax_Syntax.Delta_equational None))
-in (
-
-let disc = (let _157_648 = (let _157_647 = (FStar_Syntax_Syntax.as_arg scrutinee_tm)
-in (_157_647)::[])
-in (FStar_Syntax_Syntax.mk_Tm_app disc _157_648 None scrutinee_tm.FStar_Syntax_Syntax.pos))
-in (let _157_649 = (FStar_Syntax_Util.mk_eq FStar_Syntax_Util.t_bool FStar_Syntax_Util.t_bool disc FStar_Syntax_Const.exp_true_bool)
-in (_157_649)::[])))
+# 1182 "FStar.TypeChecker.Tc.fst"
+let discriminate = (fun scrutinee_tm f -> if ((let _137_645 = (let _137_644 = (FStar_TypeChecker_Env.typ_of_datacon env f.FStar_Syntax_Syntax.v)
+in (FStar_TypeChecker_Env.datacons_of_typ env _137_644))
+in (FStar_List.length _137_645)) > 1) then begin
+(
+# 1185 "FStar.TypeChecker.Tc.fst"
+let disc = (let _137_646 = (FStar_Syntax_Util.mk_discriminator f.FStar_Syntax_Syntax.v)
+in (FStar_Syntax_Syntax.fvar _137_646 FStar_Syntax_Syntax.Delta_equational None))
+in (
+# 1186 "FStar.TypeChecker.Tc.fst"
+let disc = (let _137_648 = (let _137_647 = (FStar_Syntax_Syntax.as_arg scrutinee_tm)
+in (_137_647)::[])
+in (FStar_Syntax_Syntax.mk_Tm_app disc _137_648 None scrutinee_tm.FStar_Syntax_Syntax.pos))
+in (let _137_649 = (FStar_Syntax_Util.mk_eq FStar_Syntax_Util.t_bool FStar_Syntax_Util.t_bool disc FStar_Syntax_Const.exp_true_bool)
+in (_137_649)::[])))
 end else begin
 []
 end)
 in (
-
-let fail = (fun _68_1746 -> (match (()) with
+# 1190 "FStar.TypeChecker.Tc.fst"
+let fail = (fun _58_1689 -> (match (()) with
 | () -> begin
-(let _157_655 = (let _157_654 = (FStar_Range.string_of_range pat_exp.FStar_Syntax_Syntax.pos)
-in (let _157_653 = (FStar_Syntax_Print.term_to_string pat_exp)
-in (let _157_652 = (FStar_Syntax_Print.tag_of_term pat_exp)
-in (FStar_Util.format3 "tc_eqn: Impossible (%s) %s (%s)" _157_654 _157_653 _157_652))))
-in (FStar_All.failwith _157_655))
-end))
-in (
-
+(let _137_655 = (let _137_654 = (FStar_Range.string_of_range pat_exp.FStar_Syntax_Syntax.pos)
+in (let _137_653 = (FStar_Syntax_Print.term_to_string pat_exp)
+in (let _137_652 = (FStar_Syntax_Print.tag_of_term pat_exp)
+in (FStar_Util.format3 "tc_eqn: Impossible (%s) %s (%s)" _137_654 _137_653 _137_652))))
+in (FStar_All.failwith _137_655))
+end))
+in (
+# 1196 "FStar.TypeChecker.Tc.fst"
 let rec head_constructor = (fun t -> (match (t.FStar_Syntax_Syntax.n) with
 | FStar_Syntax_Syntax.Tm_fvar (fv) -> begin
 fv.FStar_Syntax_Syntax.fv_name
 end
-| FStar_Syntax_Syntax.Tm_uinst (t, _68_1753) -> begin
+| FStar_Syntax_Syntax.Tm_uinst (t, _58_1696) -> begin
 (head_constructor t)
 end
-| _68_1757 -> begin
+| _58_1700 -> begin
 (fail ())
 end))
 in (
-
-let pat_exp = (let _157_658 = (FStar_Syntax_Subst.compress pat_exp)
-in (FStar_All.pipe_right _157_658 FStar_Syntax_Util.unmeta))
+# 1201 "FStar.TypeChecker.Tc.fst"
+let pat_exp = (let _137_658 = (FStar_Syntax_Subst.compress pat_exp)
+in (FStar_All.pipe_right _137_658 FStar_Syntax_Util.unmeta))
 in (match (pat_exp.FStar_Syntax_Syntax.n) with
 | (FStar_Syntax_Syntax.Tm_uvar (_)) | (FStar_Syntax_Syntax.Tm_app ({FStar_Syntax_Syntax.n = FStar_Syntax_Syntax.Tm_uvar (_); FStar_Syntax_Syntax.tk = _; FStar_Syntax_Syntax.pos = _; FStar_Syntax_Syntax.vars = _}, _)) | (FStar_Syntax_Syntax.Tm_name (_)) | (FStar_Syntax_Syntax.Tm_constant (FStar_Const.Const_unit)) -> begin
 []
 end
-| FStar_Syntax_Syntax.Tm_constant (_68_1782) -> begin
-(let _157_663 = (let _157_662 = (let _157_661 = (FStar_Syntax_Syntax.as_arg scrutinee_tm)
-in (let _157_660 = (let _157_659 = (FStar_Syntax_Syntax.as_arg pat_exp)
-in (_157_659)::[])
-in (_157_661)::_157_660))
-in (FStar_Syntax_Syntax.mk_Tm_app FStar_Syntax_Util.teq _157_662 None scrutinee_tm.FStar_Syntax_Syntax.pos))
-in (_157_663)::[])
+| FStar_Syntax_Syntax.Tm_constant (_58_1725) -> begin
+(let _137_663 = (let _137_662 = (let _137_661 = (FStar_Syntax_Syntax.as_arg scrutinee_tm)
+in (let _137_660 = (let _137_659 = (FStar_Syntax_Syntax.as_arg pat_exp)
+in (_137_659)::[])
+in (_137_661)::_137_660))
+in (FStar_Syntax_Syntax.mk_Tm_app FStar_Syntax_Util.teq _137_662 None scrutinee_tm.FStar_Syntax_Syntax.pos))
+in (_137_663)::[])
 end
 | (FStar_Syntax_Syntax.Tm_uinst (_)) | (FStar_Syntax_Syntax.Tm_fvar (_)) -> begin
 (
-
+# 1210 "FStar.TypeChecker.Tc.fst"
 let f = (head_constructor pat_exp)
 in if (not ((FStar_TypeChecker_Env.is_datacon env f.FStar_Syntax_Syntax.v))) then begin
 []
 end else begin
-(let _157_664 = (head_constructor pat_exp)
-in (discriminate scrutinee_tm _157_664))
+(let _137_664 = (head_constructor pat_exp)
+in (discriminate scrutinee_tm _137_664))
 end)
 end
 | FStar_Syntax_Syntax.Tm_app (head, args) -> begin
 (
-
+# 1215 "FStar.TypeChecker.Tc.fst"
 let f = (head_constructor head)
 in if (not ((FStar_TypeChecker_Env.is_datacon env f.FStar_Syntax_Syntax.v))) then begin
 []
 end else begin
 (
-
-let sub_term_guards = (let _157_671 = (FStar_All.pipe_right args (FStar_List.mapi (fun i _68_1800 -> (match (_68_1800) with
-| (ei, _68_1799) -> begin
-(
-
+# 1218 "FStar.TypeChecker.Tc.fst"
+let sub_term_guards = (let _137_671 = (FStar_All.pipe_right args (FStar_List.mapi (fun i _58_1743 -> (match (_58_1743) with
+| (ei, _58_1742) -> begin
+(
+# 1219 "FStar.TypeChecker.Tc.fst"
 let projector = (FStar_TypeChecker_Env.lookup_projector env f.FStar_Syntax_Syntax.v i)
 in (match ((FStar_TypeChecker_Env.try_lookup_lid env projector)) with
 | None -> begin
 []
 end
-| _68_1804 -> begin
-(
-
-let sub_term = (let _157_670 = (let _157_667 = (FStar_Ident.set_lid_range projector f.FStar_Syntax_Syntax.p)
-in (FStar_Syntax_Syntax.fvar _157_667 FStar_Syntax_Syntax.Delta_equational None))
-in (let _157_669 = (let _157_668 = (FStar_Syntax_Syntax.as_arg scrutinee_tm)
-in (_157_668)::[])
-in (FStar_Syntax_Syntax.mk_Tm_app _157_670 _157_669 None f.FStar_Syntax_Syntax.p)))
+| _58_1747 -> begin
+(
+# 1223 "FStar.TypeChecker.Tc.fst"
+let sub_term = (let _137_670 = (let _137_667 = (FStar_Ident.set_lid_range projector f.FStar_Syntax_Syntax.p)
+in (FStar_Syntax_Syntax.fvar _137_667 FStar_Syntax_Syntax.Delta_equational None))
+in (let _137_669 = (let _137_668 = (FStar_Syntax_Syntax.as_arg scrutinee_tm)
+in (_137_668)::[])
+in (FStar_Syntax_Syntax.mk_Tm_app _137_670 _137_669 None f.FStar_Syntax_Syntax.p)))
 in (build_branch_guard sub_term ei))
 end))
 end))))
-in (FStar_All.pipe_right _157_671 FStar_List.flatten))
-in (let _157_672 = (discriminate scrutinee_tm f)
-in (FStar_List.append _157_672 sub_term_guards)))
-end)
-end
-| _68_1808 -> begin
+in (FStar_All.pipe_right _137_671 FStar_List.flatten))
+in (let _137_672 = (discriminate scrutinee_tm f)
+in (FStar_List.append _137_672 sub_term_guards)))
+end)
+end
+| _58_1751 -> begin
 []
 end))))))
 in (
-
+# 1229 "FStar.TypeChecker.Tc.fst"
 let build_and_check_branch_guard = (fun scrutinee_tm pat -> if (not ((FStar_Options.should_verify env.FStar_TypeChecker_Env.curmodule.FStar_Ident.str))) then begin
 (FStar_TypeChecker_Util.fvar_const env FStar_Syntax_Const.true_lid)
 end else begin
 (
-
-let t = (let _157_677 = (build_branch_guard scrutinee_tm pat)
-in (FStar_All.pipe_left FStar_Syntax_Util.mk_conj_l _157_677))
-in (
-
-let _68_1816 = (FStar_Syntax_Util.type_u ())
-in (match (_68_1816) with
-| (k, _68_1815) -> begin
-(
-
-let _68_1822 = (tc_check_tot_or_gtot_term scrutinee_env t k)
-in (match (_68_1822) with
-| (t, _68_1819, _68_1821) -> begin
+# 1232 "FStar.TypeChecker.Tc.fst"
+let t = (let _137_677 = (build_branch_guard scrutinee_tm pat)
+in (FStar_All.pipe_left FStar_Syntax_Util.mk_conj_l _137_677))
+in (
+# 1233 "FStar.TypeChecker.Tc.fst"
+let _58_1759 = (FStar_Syntax_Util.type_u ())
+in (match (_58_1759) with
+| (k, _58_1758) -> begin
+(
+# 1234 "FStar.TypeChecker.Tc.fst"
+let _58_1765 = (tc_check_tot_or_gtot_term scrutinee_env t k)
+in (match (_58_1765) with
+| (t, _58_1762, _58_1764) -> begin
 t
 end))
 end)))
 end)
 in (
-
-let branch_guard = (let _157_678 = (FStar_All.pipe_right norm_disj_exps (FStar_List.map (build_and_check_branch_guard scrutinee_tm)))
-in (FStar_All.pipe_right _157_678 FStar_Syntax_Util.mk_disj_l))
-in (
-
+# 1238 "FStar.TypeChecker.Tc.fst"
+let branch_guard = (let _137_678 = (FStar_All.pipe_right norm_disj_exps (FStar_List.map (build_and_check_branch_guard scrutinee_tm)))
+in (FStar_All.pipe_right _137_678 FStar_Syntax_Util.mk_disj_l))
+in (
+# 1241 "FStar.TypeChecker.Tc.fst"
 let branch_guard = (match (when_condition) with
 | None -> begin
 branch_guard
@@ -2893,18 +2878,18 @@
 end)
 in branch_guard))))
 in (
-
+# 1247 "FStar.TypeChecker.Tc.fst"
 let guard = (FStar_TypeChecker_Rel.conj_guard g_when g_branch)
 in (
-
-let _68_1830 = if (FStar_TypeChecker_Env.debug env FStar_Options.High) then begin
-(let _157_679 = (FStar_TypeChecker_Rel.guard_to_string env guard)
-in (FStar_All.pipe_left (FStar_Util.print1 "Carrying guard from match: %s\n") _157_679))
-end else begin
-()
-end
-in (let _157_680 = (FStar_Syntax_Subst.close_branch (pattern, when_clause, branch_exp))
-in (_157_680, branch_guard, c, guard)))))
+# 1249 "FStar.TypeChecker.Tc.fst"
+let _58_1773 = if (FStar_TypeChecker_Env.debug env FStar_Options.High) then begin
+(let _137_679 = (FStar_TypeChecker_Rel.guard_to_string env guard)
+in (FStar_All.pipe_left (FStar_Util.print1 "Carrying guard from match: %s\n") _137_679))
+end else begin
+()
+end
+in (let _137_680 = (FStar_Syntax_Subst.close_branch (pattern, when_clause, branch_exp))
+in (_137_680, branch_guard, c, guard)))))
 end)))
 end))
 end))
@@ -2913,207 +2898,207 @@
 end))
 end)))
 and check_top_level_let : FStar_TypeChecker_Env.env  ->  FStar_Syntax_Syntax.term  ->  (FStar_Syntax_Syntax.term * FStar_Syntax_Syntax.lcomp * FStar_TypeChecker_Env.guard_t) = (fun env e -> (
-
+# 1263 "FStar.TypeChecker.Tc.fst"
 let env = (instantiate_both env)
 in (match (e.FStar_Syntax_Syntax.n) with
 | FStar_Syntax_Syntax.Tm_let ((false, lb::[]), e2) -> begin
 (
-
-let _68_1847 = (check_let_bound_def true env lb)
-in (match (_68_1847) with
+# 1266 "FStar.TypeChecker.Tc.fst"
+let _58_1790 = (check_let_bound_def true env lb)
+in (match (_58_1790) with
 | (e1, univ_vars, c1, g1, annotated) -> begin
 (
-
-let _68_1859 = if (annotated && (not (env.FStar_TypeChecker_Env.generalize))) then begin
+# 1268 "FStar.TypeChecker.Tc.fst"
+let _58_1802 = if (annotated && (not (env.FStar_TypeChecker_Env.generalize))) then begin
 (g1, e1, univ_vars, c1)
 end else begin
 (
-
-let g1 = (let _157_683 = (FStar_TypeChecker_Rel.solve_deferred_constraints env g1)
-in (FStar_All.pipe_right _157_683 FStar_TypeChecker_Rel.resolve_implicits))
-in (
-
-let _68_1854 = (let _157_687 = (let _157_686 = (let _157_685 = (let _157_684 = (c1.FStar_Syntax_Syntax.comp ())
-in (lb.FStar_Syntax_Syntax.lbname, e1, _157_684))
-in (_157_685)::[])
-in (FStar_TypeChecker_Util.generalize env _157_686))
-in (FStar_List.hd _157_687))
-in (match (_68_1854) with
-| (_68_1850, univs, e1, c1) -> begin
+# 1271 "FStar.TypeChecker.Tc.fst"
+let g1 = (let _137_683 = (FStar_TypeChecker_Rel.solve_deferred_constraints env g1)
+in (FStar_All.pipe_right _137_683 FStar_TypeChecker_Rel.resolve_implicits))
+in (
+# 1272 "FStar.TypeChecker.Tc.fst"
+let _58_1797 = (let _137_687 = (let _137_686 = (let _137_685 = (let _137_684 = (c1.FStar_Syntax_Syntax.comp ())
+in (lb.FStar_Syntax_Syntax.lbname, e1, _137_684))
+in (_137_685)::[])
+in (FStar_TypeChecker_Util.generalize env _137_686))
+in (FStar_List.hd _137_687))
+in (match (_58_1797) with
+| (_58_1793, univs, e1, c1) -> begin
 (g1, e1, univs, (FStar_Syntax_Util.lcomp_of_comp c1))
 end)))
 end
-in (match (_68_1859) with
+in (match (_58_1802) with
 | (g1, e1, univ_vars, c1) -> begin
 (
-
-let _68_1869 = if (FStar_Options.should_verify env.FStar_TypeChecker_Env.curmodule.FStar_Ident.str) then begin
-(
-
-let _68_1862 = (FStar_TypeChecker_Util.check_top_level env g1 c1)
-in (match (_68_1862) with
+# 1276 "FStar.TypeChecker.Tc.fst"
+let _58_1812 = if (FStar_Options.should_verify env.FStar_TypeChecker_Env.curmodule.FStar_Ident.str) then begin
+(
+# 1278 "FStar.TypeChecker.Tc.fst"
+let _58_1805 = (FStar_TypeChecker_Util.check_top_level env g1 c1)
+in (match (_58_1805) with
 | (ok, c1) -> begin
 if ok then begin
 (e2, c1)
 end else begin
 (
-
-let _68_1863 = if (FStar_ST.read FStar_Options.warn_top_level_effects) then begin
-(let _157_688 = (FStar_TypeChecker_Env.get_range env)
-in (FStar_TypeChecker_Errors.warn _157_688 FStar_TypeChecker_Errors.top_level_effect))
-end else begin
-()
-end
-in (let _157_689 = (FStar_Syntax_Syntax.mk (FStar_Syntax_Syntax.Tm_meta ((e2, FStar_Syntax_Syntax.Meta_desugared (FStar_Syntax_Syntax.Masked_effect)))) None e2.FStar_Syntax_Syntax.pos)
-in (_157_689, c1)))
-end
-end))
-end else begin
-(
-
-let _68_1865 = (FStar_TypeChecker_Rel.force_trivial_guard env g1)
-in (let _157_690 = (c1.FStar_Syntax_Syntax.comp ())
-in (e2, _157_690)))
-end
-in (match (_68_1869) with
+# 1281 "FStar.TypeChecker.Tc.fst"
+let _58_1806 = if (FStar_ST.read FStar_Options.warn_top_level_effects) then begin
+(let _137_688 = (FStar_TypeChecker_Env.get_range env)
+in (FStar_TypeChecker_Errors.warn _137_688 FStar_TypeChecker_Errors.top_level_effect))
+end else begin
+()
+end
+in (let _137_689 = (FStar_Syntax_Syntax.mk (FStar_Syntax_Syntax.Tm_meta ((e2, FStar_Syntax_Syntax.Meta_desugared (FStar_Syntax_Syntax.Masked_effect)))) None e2.FStar_Syntax_Syntax.pos)
+in (_137_689, c1)))
+end
+end))
+end else begin
+(
+# 1285 "FStar.TypeChecker.Tc.fst"
+let _58_1808 = (FStar_TypeChecker_Rel.force_trivial_guard env g1)
+in (let _137_690 = (c1.FStar_Syntax_Syntax.comp ())
+in (e2, _137_690)))
+end
+in (match (_58_1812) with
 | (e2, c1) -> begin
 (
-
-let cres = (let _157_691 = (FStar_Syntax_Util.ml_comp FStar_TypeChecker_Common.t_unit e.FStar_Syntax_Syntax.pos)
-in (FStar_All.pipe_left FStar_Syntax_Util.lcomp_of_comp _157_691))
-in (
-
-let _68_1871 = (FStar_ST.op_Colon_Equals e2.FStar_Syntax_Syntax.tk (Some (FStar_TypeChecker_Common.t_unit.FStar_Syntax_Syntax.n)))
-in (
-
+# 1290 "FStar.TypeChecker.Tc.fst"
+let cres = (let _137_691 = (FStar_Syntax_Util.ml_comp FStar_TypeChecker_Common.t_unit e.FStar_Syntax_Syntax.pos)
+in (FStar_All.pipe_left FStar_Syntax_Util.lcomp_of_comp _137_691))
+in (
+# 1291 "FStar.TypeChecker.Tc.fst"
+let _58_1814 = (FStar_ST.op_Colon_Equals e2.FStar_Syntax_Syntax.tk (Some (FStar_TypeChecker_Common.t_unit.FStar_Syntax_Syntax.n)))
+in (
+# 1293 "FStar.TypeChecker.Tc.fst"
 let lb = (FStar_Syntax_Util.close_univs_and_mk_letbinding None lb.FStar_Syntax_Syntax.lbname univ_vars (FStar_Syntax_Util.comp_result c1) (FStar_Syntax_Util.comp_effect_name c1) e1)
-in (let _157_692 = (FStar_Syntax_Syntax.mk (FStar_Syntax_Syntax.Tm_let (((false, (lb)::[]), e2))) (Some (FStar_TypeChecker_Common.t_unit.FStar_Syntax_Syntax.n)) e.FStar_Syntax_Syntax.pos)
-in (_157_692, cres, FStar_TypeChecker_Rel.trivial_guard)))))
-end))
-end))
-end))
-end
-| _68_1875 -> begin
+in (let _137_692 = (FStar_Syntax_Syntax.mk (FStar_Syntax_Syntax.Tm_let (((false, (lb)::[]), e2))) (Some (FStar_TypeChecker_Common.t_unit.FStar_Syntax_Syntax.n)) e.FStar_Syntax_Syntax.pos)
+in (_137_692, cres, FStar_TypeChecker_Rel.trivial_guard)))))
+end))
+end))
+end))
+end
+| _58_1818 -> begin
 (FStar_All.failwith "Impossible")
 end)))
 and check_inner_let : FStar_TypeChecker_Env.env  ->  FStar_Syntax_Syntax.term  ->  (FStar_Syntax_Syntax.term * FStar_Syntax_Syntax.lcomp * FStar_TypeChecker_Env.guard_t) = (fun env e -> (
-
+# 1310 "FStar.TypeChecker.Tc.fst"
 let env = (instantiate_both env)
 in (match (e.FStar_Syntax_Syntax.n) with
 | FStar_Syntax_Syntax.Tm_let ((false, lb::[]), e2) -> begin
 (
-
+# 1313 "FStar.TypeChecker.Tc.fst"
 let env = (
-
-let _68_1886 = env
-in {FStar_TypeChecker_Env.solver = _68_1886.FStar_TypeChecker_Env.solver; FStar_TypeChecker_Env.range = _68_1886.FStar_TypeChecker_Env.range; FStar_TypeChecker_Env.curmodule = _68_1886.FStar_TypeChecker_Env.curmodule; FStar_TypeChecker_Env.gamma = _68_1886.FStar_TypeChecker_Env.gamma; FStar_TypeChecker_Env.gamma_cache = _68_1886.FStar_TypeChecker_Env.gamma_cache; FStar_TypeChecker_Env.modules = _68_1886.FStar_TypeChecker_Env.modules; FStar_TypeChecker_Env.expected_typ = _68_1886.FStar_TypeChecker_Env.expected_typ; FStar_TypeChecker_Env.sigtab = _68_1886.FStar_TypeChecker_Env.sigtab; FStar_TypeChecker_Env.is_pattern = _68_1886.FStar_TypeChecker_Env.is_pattern; FStar_TypeChecker_Env.instantiate_imp = _68_1886.FStar_TypeChecker_Env.instantiate_imp; FStar_TypeChecker_Env.effects = _68_1886.FStar_TypeChecker_Env.effects; FStar_TypeChecker_Env.generalize = _68_1886.FStar_TypeChecker_Env.generalize; FStar_TypeChecker_Env.letrecs = _68_1886.FStar_TypeChecker_Env.letrecs; FStar_TypeChecker_Env.top_level = false; FStar_TypeChecker_Env.check_uvars = _68_1886.FStar_TypeChecker_Env.check_uvars; FStar_TypeChecker_Env.use_eq = _68_1886.FStar_TypeChecker_Env.use_eq; FStar_TypeChecker_Env.is_iface = _68_1886.FStar_TypeChecker_Env.is_iface; FStar_TypeChecker_Env.admit = _68_1886.FStar_TypeChecker_Env.admit; FStar_TypeChecker_Env.default_effects = _68_1886.FStar_TypeChecker_Env.default_effects; FStar_TypeChecker_Env.type_of = _68_1886.FStar_TypeChecker_Env.type_of; FStar_TypeChecker_Env.universe_of = _68_1886.FStar_TypeChecker_Env.universe_of; FStar_TypeChecker_Env.use_bv_sorts = _68_1886.FStar_TypeChecker_Env.use_bv_sorts})
-in (
-
-let _68_1895 = (let _157_696 = (let _157_695 = (FStar_TypeChecker_Env.clear_expected_typ env)
-in (FStar_All.pipe_right _157_695 Prims.fst))
-in (check_let_bound_def false _157_696 lb))
-in (match (_68_1895) with
-| (e1, _68_1891, c1, g1, annotated) -> begin
-(
-
+# 1313 "FStar.TypeChecker.Tc.fst"
+let _58_1829 = env
+in {FStar_TypeChecker_Env.solver = _58_1829.FStar_TypeChecker_Env.solver; FStar_TypeChecker_Env.range = _58_1829.FStar_TypeChecker_Env.range; FStar_TypeChecker_Env.curmodule = _58_1829.FStar_TypeChecker_Env.curmodule; FStar_TypeChecker_Env.gamma = _58_1829.FStar_TypeChecker_Env.gamma; FStar_TypeChecker_Env.gamma_cache = _58_1829.FStar_TypeChecker_Env.gamma_cache; FStar_TypeChecker_Env.modules = _58_1829.FStar_TypeChecker_Env.modules; FStar_TypeChecker_Env.expected_typ = _58_1829.FStar_TypeChecker_Env.expected_typ; FStar_TypeChecker_Env.sigtab = _58_1829.FStar_TypeChecker_Env.sigtab; FStar_TypeChecker_Env.is_pattern = _58_1829.FStar_TypeChecker_Env.is_pattern; FStar_TypeChecker_Env.instantiate_imp = _58_1829.FStar_TypeChecker_Env.instantiate_imp; FStar_TypeChecker_Env.effects = _58_1829.FStar_TypeChecker_Env.effects; FStar_TypeChecker_Env.generalize = _58_1829.FStar_TypeChecker_Env.generalize; FStar_TypeChecker_Env.letrecs = _58_1829.FStar_TypeChecker_Env.letrecs; FStar_TypeChecker_Env.top_level = false; FStar_TypeChecker_Env.check_uvars = _58_1829.FStar_TypeChecker_Env.check_uvars; FStar_TypeChecker_Env.use_eq = _58_1829.FStar_TypeChecker_Env.use_eq; FStar_TypeChecker_Env.is_iface = _58_1829.FStar_TypeChecker_Env.is_iface; FStar_TypeChecker_Env.admit = _58_1829.FStar_TypeChecker_Env.admit; FStar_TypeChecker_Env.default_effects = _58_1829.FStar_TypeChecker_Env.default_effects; FStar_TypeChecker_Env.type_of = _58_1829.FStar_TypeChecker_Env.type_of; FStar_TypeChecker_Env.universe_of = _58_1829.FStar_TypeChecker_Env.universe_of; FStar_TypeChecker_Env.use_bv_sorts = _58_1829.FStar_TypeChecker_Env.use_bv_sorts})
+in (
+# 1314 "FStar.TypeChecker.Tc.fst"
+let _58_1838 = (let _137_696 = (let _137_695 = (FStar_TypeChecker_Env.clear_expected_typ env)
+in (FStar_All.pipe_right _137_695 Prims.fst))
+in (check_let_bound_def false _137_696 lb))
+in (match (_58_1838) with
+| (e1, _58_1834, c1, g1, annotated) -> begin
+(
+# 1315 "FStar.TypeChecker.Tc.fst"
 let x = (
-
-let _68_1896 = (FStar_Util.left lb.FStar_Syntax_Syntax.lbname)
-in {FStar_Syntax_Syntax.ppname = _68_1896.FStar_Syntax_Syntax.ppname; FStar_Syntax_Syntax.index = _68_1896.FStar_Syntax_Syntax.index; FStar_Syntax_Syntax.sort = c1.FStar_Syntax_Syntax.res_typ})
-in (
-
+# 1315 "FStar.TypeChecker.Tc.fst"
+let _58_1839 = (FStar_Util.left lb.FStar_Syntax_Syntax.lbname)
+in {FStar_Syntax_Syntax.ppname = _58_1839.FStar_Syntax_Syntax.ppname; FStar_Syntax_Syntax.index = _58_1839.FStar_Syntax_Syntax.index; FStar_Syntax_Syntax.sort = c1.FStar_Syntax_Syntax.res_typ})
+in (
+# 1316 "FStar.TypeChecker.Tc.fst"
 let lb = (FStar_Syntax_Util.mk_letbinding (FStar_Util.Inl (x)) [] c1.FStar_Syntax_Syntax.res_typ c1.FStar_Syntax_Syntax.eff_name e1)
 in (
-
-let _68_1902 = (let _157_698 = (let _157_697 = (FStar_Syntax_Syntax.mk_binder x)
-in (_157_697)::[])
-in (FStar_Syntax_Subst.open_term _157_698 e2))
-in (match (_68_1902) with
+# 1317 "FStar.TypeChecker.Tc.fst"
+let _58_1845 = (let _137_698 = (let _137_697 = (FStar_Syntax_Syntax.mk_binder x)
+in (_137_697)::[])
+in (FStar_Syntax_Subst.open_term _137_698 e2))
+in (match (_58_1845) with
 | (xb, e2) -> begin
 (
-
+# 1318 "FStar.TypeChecker.Tc.fst"
 let xbinder = (FStar_List.hd xb)
 in (
-
+# 1319 "FStar.TypeChecker.Tc.fst"
 let x = (Prims.fst xbinder)
 in (
-
-let _68_1908 = (let _157_699 = (FStar_TypeChecker_Env.push_bv env x)
-in (tc_term _157_699 e2))
-in (match (_68_1908) with
+# 1320 "FStar.TypeChecker.Tc.fst"
+let _58_1851 = (let _137_699 = (FStar_TypeChecker_Env.push_bv env x)
+in (tc_term _137_699 e2))
+in (match (_58_1851) with
 | (e2, c2, g2) -> begin
 (
-
+# 1321 "FStar.TypeChecker.Tc.fst"
 let cres = (FStar_TypeChecker_Util.bind env (Some (e1)) c1 (Some (x), c2))
 in (
-
-let e = (let _157_702 = (let _157_701 = (let _157_700 = (FStar_Syntax_Subst.close xb e2)
-in ((false, (lb)::[]), _157_700))
-in FStar_Syntax_Syntax.Tm_let (_157_701))
-in (FStar_Syntax_Syntax.mk _157_702 (Some (cres.FStar_Syntax_Syntax.res_typ.FStar_Syntax_Syntax.n)) e.FStar_Syntax_Syntax.pos))
-in (
-
-let x_eq_e1 = (let _157_705 = (let _157_704 = (FStar_Syntax_Syntax.bv_to_name x)
-in (FStar_Syntax_Util.mk_eq c1.FStar_Syntax_Syntax.res_typ c1.FStar_Syntax_Syntax.res_typ _157_704 e1))
-in (FStar_All.pipe_left (fun _157_703 -> FStar_TypeChecker_Common.NonTrivial (_157_703)) _157_705))
-in (
-
-let g2 = (let _157_707 = (let _157_706 = (FStar_TypeChecker_Rel.guard_of_guard_formula x_eq_e1)
-in (FStar_TypeChecker_Rel.imp_guard _157_706 g2))
-in (FStar_TypeChecker_Rel.close_guard xb _157_707))
-in (
-
+# 1322 "FStar.TypeChecker.Tc.fst"
+let e = (let _137_702 = (let _137_701 = (let _137_700 = (FStar_Syntax_Subst.close xb e2)
+in ((false, (lb)::[]), _137_700))
+in FStar_Syntax_Syntax.Tm_let (_137_701))
+in (FStar_Syntax_Syntax.mk _137_702 (Some (cres.FStar_Syntax_Syntax.res_typ.FStar_Syntax_Syntax.n)) e.FStar_Syntax_Syntax.pos))
+in (
+# 1323 "FStar.TypeChecker.Tc.fst"
+let x_eq_e1 = (let _137_705 = (let _137_704 = (FStar_Syntax_Syntax.bv_to_name x)
+in (FStar_Syntax_Util.mk_eq c1.FStar_Syntax_Syntax.res_typ c1.FStar_Syntax_Syntax.res_typ _137_704 e1))
+in (FStar_All.pipe_left (fun _137_703 -> FStar_TypeChecker_Common.NonTrivial (_137_703)) _137_705))
+in (
+# 1324 "FStar.TypeChecker.Tc.fst"
+let g2 = (let _137_707 = (let _137_706 = (FStar_TypeChecker_Rel.guard_of_guard_formula x_eq_e1)
+in (FStar_TypeChecker_Rel.imp_guard _137_706 g2))
+in (FStar_TypeChecker_Rel.close_guard xb _137_707))
+in (
+# 1326 "FStar.TypeChecker.Tc.fst"
 let guard = (FStar_TypeChecker_Rel.conj_guard g1 g2)
 in if annotated then begin
 (e, cres, guard)
 end else begin
 (
-
-let _68_1914 = (check_no_escape None env ((x)::[]) cres.FStar_Syntax_Syntax.res_typ)
+# 1330 "FStar.TypeChecker.Tc.fst"
+let _58_1857 = (check_no_escape None env ((x)::[]) cres.FStar_Syntax_Syntax.res_typ)
 in (e, cres, guard))
 end)))))
 end))))
 end))))
 end)))
 end
-| _68_1917 -> begin
+| _58_1860 -> begin
 (FStar_All.failwith "Impossible")
 end)))
 and check_top_level_let_rec : FStar_TypeChecker_Env.env  ->  FStar_Syntax_Syntax.term  ->  (FStar_Syntax_Syntax.term * FStar_Syntax_Syntax.lcomp * FStar_TypeChecker_Env.guard_t) = (fun env top -> (
-
+# 1339 "FStar.TypeChecker.Tc.fst"
 let env = (instantiate_both env)
 in (match (top.FStar_Syntax_Syntax.n) with
 | FStar_Syntax_Syntax.Tm_let ((true, lbs), e2) -> begin
 (
-
-let _68_1929 = (FStar_Syntax_Subst.open_let_rec lbs e2)
-in (match (_68_1929) with
+# 1342 "FStar.TypeChecker.Tc.fst"
+let _58_1872 = (FStar_Syntax_Subst.open_let_rec lbs e2)
+in (match (_58_1872) with
 | (lbs, e2) -> begin
 (
-
-let _68_1932 = (FStar_TypeChecker_Env.clear_expected_typ env)
-in (match (_68_1932) with
+# 1344 "FStar.TypeChecker.Tc.fst"
+let _58_1875 = (FStar_TypeChecker_Env.clear_expected_typ env)
+in (match (_58_1875) with
 | (env0, topt) -> begin
 (
-
-let _68_1935 = (build_let_rec_env true env0 lbs)
-in (match (_68_1935) with
+# 1345 "FStar.TypeChecker.Tc.fst"
+let _58_1878 = (build_let_rec_env true env0 lbs)
+in (match (_58_1878) with
 | (lbs, rec_env) -> begin
 (
-
-let _68_1938 = (check_let_recs rec_env lbs)
-in (match (_68_1938) with
+# 1346 "FStar.TypeChecker.Tc.fst"
+let _58_1881 = (check_let_recs rec_env lbs)
+in (match (_58_1881) with
 | (lbs, g_lbs) -> begin
 (
-
-let g_lbs = (let _157_710 = (FStar_TypeChecker_Rel.solve_deferred_constraints env g_lbs)
-in (FStar_All.pipe_right _157_710 FStar_TypeChecker_Rel.resolve_implicits))
-in (
-
-let all_lb_names = (let _157_713 = (FStar_All.pipe_right lbs (FStar_List.map (fun lb -> (FStar_Util.right lb.FStar_Syntax_Syntax.lbname))))
-in (FStar_All.pipe_right _157_713 (fun _157_712 -> Some (_157_712))))
-in (
-
+# 1347 "FStar.TypeChecker.Tc.fst"
+let g_lbs = (let _137_710 = (FStar_TypeChecker_Rel.solve_deferred_constraints env g_lbs)
+in (FStar_All.pipe_right _137_710 FStar_TypeChecker_Rel.resolve_implicits))
+in (
+# 1349 "FStar.TypeChecker.Tc.fst"
+let all_lb_names = (let _137_713 = (FStar_All.pipe_right lbs (FStar_List.map (fun lb -> (FStar_Util.right lb.FStar_Syntax_Syntax.lbname))))
+in (FStar_All.pipe_right _137_713 (fun _137_712 -> Some (_137_712))))
+in (
+# 1351 "FStar.TypeChecker.Tc.fst"
 let lbs = if (not (env.FStar_TypeChecker_Env.generalize)) then begin
 (FStar_All.pipe_right lbs (FStar_List.map (fun lb -> if (lb.FStar_Syntax_Syntax.lbunivs = []) then begin
 lb
@@ -3122,123 +3107,123 @@
 end)))
 end else begin
 (
-
-let ecs = (let _157_717 = (FStar_All.pipe_right lbs (FStar_List.map (fun lb -> (let _157_716 = (FStar_Syntax_Syntax.mk_Total lb.FStar_Syntax_Syntax.lbtyp)
-in (lb.FStar_Syntax_Syntax.lbname, lb.FStar_Syntax_Syntax.lbdef, _157_716)))))
-in (FStar_TypeChecker_Util.generalize env _157_717))
-in (FStar_All.pipe_right ecs (FStar_List.map (fun _68_1949 -> (match (_68_1949) with
+# 1357 "FStar.TypeChecker.Tc.fst"
+let ecs = (let _137_717 = (FStar_All.pipe_right lbs (FStar_List.map (fun lb -> (let _137_716 = (FStar_Syntax_Syntax.mk_Total lb.FStar_Syntax_Syntax.lbtyp)
+in (lb.FStar_Syntax_Syntax.lbname, lb.FStar_Syntax_Syntax.lbdef, _137_716)))))
+in (FStar_TypeChecker_Util.generalize env _137_717))
+in (FStar_All.pipe_right ecs (FStar_List.map (fun _58_1892 -> (match (_58_1892) with
 | (x, uvs, e, c) -> begin
 (FStar_Syntax_Util.close_univs_and_mk_letbinding all_lb_names x uvs (FStar_Syntax_Util.comp_result c) (FStar_Syntax_Util.comp_effect_name c) e)
 end)))))
 end
 in (
-
-let cres = (let _157_719 = (FStar_Syntax_Syntax.mk_Total FStar_TypeChecker_Common.t_unit)
-in (FStar_All.pipe_left FStar_Syntax_Util.lcomp_of_comp _157_719))
-in (
-
-let _68_1952 = (FStar_ST.op_Colon_Equals e2.FStar_Syntax_Syntax.tk (Some (FStar_TypeChecker_Common.t_unit.FStar_Syntax_Syntax.n)))
-in (
-
-let _68_1956 = (FStar_Syntax_Subst.close_let_rec lbs e2)
-in (match (_68_1956) with
+# 1364 "FStar.TypeChecker.Tc.fst"
+let cres = (let _137_719 = (FStar_Syntax_Syntax.mk_Total FStar_TypeChecker_Common.t_unit)
+in (FStar_All.pipe_left FStar_Syntax_Util.lcomp_of_comp _137_719))
+in (
+# 1365 "FStar.TypeChecker.Tc.fst"
+let _58_1895 = (FStar_ST.op_Colon_Equals e2.FStar_Syntax_Syntax.tk (Some (FStar_TypeChecker_Common.t_unit.FStar_Syntax_Syntax.n)))
+in (
+# 1367 "FStar.TypeChecker.Tc.fst"
+let _58_1899 = (FStar_Syntax_Subst.close_let_rec lbs e2)
+in (match (_58_1899) with
 | (lbs, e2) -> begin
-(let _157_721 = (FStar_Syntax_Syntax.mk (FStar_Syntax_Syntax.Tm_let (((true, lbs), e2))) (Some (FStar_TypeChecker_Common.t_unit.FStar_Syntax_Syntax.n)) top.FStar_Syntax_Syntax.pos)
-in (let _157_720 = (FStar_TypeChecker_Rel.discharge_guard env g_lbs)
-in (_157_721, cres, _157_720)))
+(let _137_721 = (FStar_Syntax_Syntax.mk (FStar_Syntax_Syntax.Tm_let (((true, lbs), e2))) (Some (FStar_TypeChecker_Common.t_unit.FStar_Syntax_Syntax.n)) top.FStar_Syntax_Syntax.pos)
+in (let _137_720 = (FStar_TypeChecker_Rel.discharge_guard env g_lbs)
+in (_137_721, cres, _137_720)))
 end)))))))
 end))
 end))
 end))
 end))
 end
-| _68_1958 -> begin
+| _58_1901 -> begin
 (FStar_All.failwith "Impossible")
 end)))
 and check_inner_let_rec : FStar_TypeChecker_Env.env  ->  FStar_Syntax_Syntax.term  ->  (FStar_Syntax_Syntax.term * FStar_Syntax_Syntax.lcomp * FStar_TypeChecker_Env.guard_t) = (fun env top -> (
-
+# 1378 "FStar.TypeChecker.Tc.fst"
 let env = (instantiate_both env)
 in (match (top.FStar_Syntax_Syntax.n) with
 | FStar_Syntax_Syntax.Tm_let ((true, lbs), e2) -> begin
 (
-
-let _68_1970 = (FStar_Syntax_Subst.open_let_rec lbs e2)
-in (match (_68_1970) with
+# 1381 "FStar.TypeChecker.Tc.fst"
+let _58_1913 = (FStar_Syntax_Subst.open_let_rec lbs e2)
+in (match (_58_1913) with
 | (lbs, e2) -> begin
 (
-
-let _68_1973 = (FStar_TypeChecker_Env.clear_expected_typ env)
-in (match (_68_1973) with
+# 1383 "FStar.TypeChecker.Tc.fst"
+let _58_1916 = (FStar_TypeChecker_Env.clear_expected_typ env)
+in (match (_58_1916) with
 | (env0, topt) -> begin
 (
-
-let _68_1976 = (build_let_rec_env false env0 lbs)
-in (match (_68_1976) with
+# 1384 "FStar.TypeChecker.Tc.fst"
+let _58_1919 = (build_let_rec_env false env0 lbs)
+in (match (_58_1919) with
 | (lbs, rec_env) -> begin
 (
-
-let _68_1979 = (check_let_recs rec_env lbs)
-in (match (_68_1979) with
+# 1385 "FStar.TypeChecker.Tc.fst"
+let _58_1922 = (check_let_recs rec_env lbs)
+in (match (_58_1922) with
 | (lbs, g_lbs) -> begin
 (
-
-let _68_1991 = (FStar_All.pipe_right lbs (FStar_Util.fold_map (fun env lb -> (
-
+# 1387 "FStar.TypeChecker.Tc.fst"
+let _58_1934 = (FStar_All.pipe_right lbs (FStar_Util.fold_map (fun env lb -> (
+# 1388 "FStar.TypeChecker.Tc.fst"
 let x = (
-
-let _68_1982 = (FStar_Util.left lb.FStar_Syntax_Syntax.lbname)
-in {FStar_Syntax_Syntax.ppname = _68_1982.FStar_Syntax_Syntax.ppname; FStar_Syntax_Syntax.index = _68_1982.FStar_Syntax_Syntax.index; FStar_Syntax_Syntax.sort = lb.FStar_Syntax_Syntax.lbtyp})
-in (
-
+# 1388 "FStar.TypeChecker.Tc.fst"
+let _58_1925 = (FStar_Util.left lb.FStar_Syntax_Syntax.lbname)
+in {FStar_Syntax_Syntax.ppname = _58_1925.FStar_Syntax_Syntax.ppname; FStar_Syntax_Syntax.index = _58_1925.FStar_Syntax_Syntax.index; FStar_Syntax_Syntax.sort = lb.FStar_Syntax_Syntax.lbtyp})
+in (
+# 1389 "FStar.TypeChecker.Tc.fst"
 let lb = (
-
-let _68_1985 = lb
-in {FStar_Syntax_Syntax.lbname = FStar_Util.Inl (x); FStar_Syntax_Syntax.lbunivs = _68_1985.FStar_Syntax_Syntax.lbunivs; FStar_Syntax_Syntax.lbtyp = _68_1985.FStar_Syntax_Syntax.lbtyp; FStar_Syntax_Syntax.lbeff = _68_1985.FStar_Syntax_Syntax.lbeff; FStar_Syntax_Syntax.lbdef = _68_1985.FStar_Syntax_Syntax.lbdef})
-in (
-
+# 1389 "FStar.TypeChecker.Tc.fst"
+let _58_1928 = lb
+in {FStar_Syntax_Syntax.lbname = FStar_Util.Inl (x); FStar_Syntax_Syntax.lbunivs = _58_1928.FStar_Syntax_Syntax.lbunivs; FStar_Syntax_Syntax.lbtyp = _58_1928.FStar_Syntax_Syntax.lbtyp; FStar_Syntax_Syntax.lbeff = _58_1928.FStar_Syntax_Syntax.lbeff; FStar_Syntax_Syntax.lbdef = _58_1928.FStar_Syntax_Syntax.lbdef})
+in (
+# 1390 "FStar.TypeChecker.Tc.fst"
 let env = (FStar_TypeChecker_Env.push_let_binding env lb.FStar_Syntax_Syntax.lbname ([], lb.FStar_Syntax_Syntax.lbtyp))
 in (env, lb))))) env))
-in (match (_68_1991) with
+in (match (_58_1934) with
 | (env, lbs) -> begin
 (
-
+# 1393 "FStar.TypeChecker.Tc.fst"
 let bvs = (FStar_All.pipe_right lbs (FStar_List.map (fun lb -> (FStar_Util.left lb.FStar_Syntax_Syntax.lbname))))
 in (
-
-let _68_1997 = (tc_term env e2)
-in (match (_68_1997) with
+# 1395 "FStar.TypeChecker.Tc.fst"
+let _58_1940 = (tc_term env e2)
+in (match (_58_1940) with
 | (e2, cres, g2) -> begin
 (
-
+# 1396 "FStar.TypeChecker.Tc.fst"
 let guard = (FStar_TypeChecker_Rel.conj_guard g_lbs g2)
 in (
-
+# 1397 "FStar.TypeChecker.Tc.fst"
 let cres = (FStar_TypeChecker_Util.close_comp env bvs cres)
 in (
-
+# 1398 "FStar.TypeChecker.Tc.fst"
 let tres = (norm env cres.FStar_Syntax_Syntax.res_typ)
 in (
-
+# 1399 "FStar.TypeChecker.Tc.fst"
 let cres = (
-
-let _68_2001 = cres
-in {FStar_Syntax_Syntax.eff_name = _68_2001.FStar_Syntax_Syntax.eff_name; FStar_Syntax_Syntax.res_typ = tres; FStar_Syntax_Syntax.cflags = _68_2001.FStar_Syntax_Syntax.cflags; FStar_Syntax_Syntax.comp = _68_2001.FStar_Syntax_Syntax.comp})
-in (
-
-let _68_2006 = (FStar_Syntax_Subst.close_let_rec lbs e2)
-in (match (_68_2006) with
+# 1399 "FStar.TypeChecker.Tc.fst"
+let _58_1944 = cres
+in {FStar_Syntax_Syntax.eff_name = _58_1944.FStar_Syntax_Syntax.eff_name; FStar_Syntax_Syntax.res_typ = tres; FStar_Syntax_Syntax.cflags = _58_1944.FStar_Syntax_Syntax.cflags; FStar_Syntax_Syntax.comp = _58_1944.FStar_Syntax_Syntax.comp})
+in (
+# 1401 "FStar.TypeChecker.Tc.fst"
+let _58_1949 = (FStar_Syntax_Subst.close_let_rec lbs e2)
+in (match (_58_1949) with
 | (lbs, e2) -> begin
 (
-
+# 1402 "FStar.TypeChecker.Tc.fst"
 let e = (FStar_Syntax_Syntax.mk (FStar_Syntax_Syntax.Tm_let (((true, lbs), e2))) (Some (tres.FStar_Syntax_Syntax.n)) top.FStar_Syntax_Syntax.pos)
 in (match (topt) with
-| Some (_68_2009) -> begin
+| Some (_58_1952) -> begin
 (e, cres, guard)
 end
 | None -> begin
 (
-
-let _68_2012 = (check_no_escape None env bvs tres)
+# 1406 "FStar.TypeChecker.Tc.fst"
+let _58_1955 = (check_no_escape None env bvs tres)
 in (e, cres, guard))
 end))
 end))))))
@@ -3249,29 +3234,29 @@
 end))
 end))
 end
-| _68_2015 -> begin
+| _58_1958 -> begin
 (FStar_All.failwith "Impossible")
 end)))
 and build_let_rec_env : Prims.bool  ->  FStar_TypeChecker_Env.env  ->  FStar_Syntax_Syntax.letbinding Prims.list  ->  (FStar_Syntax_Syntax.letbinding Prims.list * FStar_TypeChecker_Env.env_t) = (fun top_level env lbs -> (
-
+# 1417 "FStar.TypeChecker.Tc.fst"
 let env0 = env
 in (
-
-let _68_2048 = (FStar_List.fold_left (fun _68_2022 lb -> (match (_68_2022) with
+# 1418 "FStar.TypeChecker.Tc.fst"
+let _58_1991 = (FStar_List.fold_left (fun _58_1965 lb -> (match (_58_1965) with
 | (lbs, env) -> begin
 (
-
-let _68_2027 = (FStar_TypeChecker_Util.extract_let_rec_annotation env lb)
-in (match (_68_2027) with
+# 1419 "FStar.TypeChecker.Tc.fst"
+let _58_1970 = (FStar_TypeChecker_Util.extract_let_rec_annotation env lb)
+in (match (_58_1970) with
 | (univ_vars, t, check_t) -> begin
 (
-
+# 1420 "FStar.TypeChecker.Tc.fst"
 let env = (FStar_TypeChecker_Env.push_univ_vars env univ_vars)
 in (
-
+# 1421 "FStar.TypeChecker.Tc.fst"
 let e = (FStar_Syntax_Util.unascribe lb.FStar_Syntax_Syntax.lbdef)
 in (
-
+# 1422 "FStar.TypeChecker.Tc.fst"
 let t = if (not (check_t)) then begin
 t
 end else begin
@@ -3279,891 +3264,891 @@
 t
 end else begin
 (
-
-let _68_2036 = (let _157_733 = (let _157_732 = (FStar_Syntax_Util.type_u ())
-in (FStar_All.pipe_left Prims.fst _157_732))
+# 1427 "FStar.TypeChecker.Tc.fst"
+let _58_1979 = (let _137_733 = (let _137_732 = (FStar_Syntax_Util.type_u ())
+in (FStar_All.pipe_left Prims.fst _137_732))
 in (tc_check_tot_or_gtot_term (
-
-let _68_2030 = env0
-in {FStar_TypeChecker_Env.solver = _68_2030.FStar_TypeChecker_Env.solver; FStar_TypeChecker_Env.range = _68_2030.FStar_TypeChecker_Env.range; FStar_TypeChecker_Env.curmodule = _68_2030.FStar_TypeChecker_Env.curmodule; FStar_TypeChecker_Env.gamma = _68_2030.FStar_TypeChecker_Env.gamma; FStar_TypeChecker_Env.gamma_cache = _68_2030.FStar_TypeChecker_Env.gamma_cache; FStar_TypeChecker_Env.modules = _68_2030.FStar_TypeChecker_Env.modules; FStar_TypeChecker_Env.expected_typ = _68_2030.FStar_TypeChecker_Env.expected_typ; FStar_TypeChecker_Env.sigtab = _68_2030.FStar_TypeChecker_Env.sigtab; FStar_TypeChecker_Env.is_pattern = _68_2030.FStar_TypeChecker_Env.is_pattern; FStar_TypeChecker_Env.instantiate_imp = _68_2030.FStar_TypeChecker_Env.instantiate_imp; FStar_TypeChecker_Env.effects = _68_2030.FStar_TypeChecker_Env.effects; FStar_TypeChecker_Env.generalize = _68_2030.FStar_TypeChecker_Env.generalize; FStar_TypeChecker_Env.letrecs = _68_2030.FStar_TypeChecker_Env.letrecs; FStar_TypeChecker_Env.top_level = _68_2030.FStar_TypeChecker_Env.top_level; FStar_TypeChecker_Env.check_uvars = true; FStar_TypeChecker_Env.use_eq = _68_2030.FStar_TypeChecker_Env.use_eq; FStar_TypeChecker_Env.is_iface = _68_2030.FStar_TypeChecker_Env.is_iface; FStar_TypeChecker_Env.admit = _68_2030.FStar_TypeChecker_Env.admit; FStar_TypeChecker_Env.default_effects = _68_2030.FStar_TypeChecker_Env.default_effects; FStar_TypeChecker_Env.type_of = _68_2030.FStar_TypeChecker_Env.type_of; FStar_TypeChecker_Env.universe_of = _68_2030.FStar_TypeChecker_Env.universe_of; FStar_TypeChecker_Env.use_bv_sorts = _68_2030.FStar_TypeChecker_Env.use_bv_sorts}) t _157_733))
-in (match (_68_2036) with
-| (t, _68_2034, g) -> begin
-(
-
-let _68_2037 = (FStar_TypeChecker_Rel.force_trivial_guard env0 g)
+# 1427 "FStar.TypeChecker.Tc.fst"
+let _58_1973 = env0
+in {FStar_TypeChecker_Env.solver = _58_1973.FStar_TypeChecker_Env.solver; FStar_TypeChecker_Env.range = _58_1973.FStar_TypeChecker_Env.range; FStar_TypeChecker_Env.curmodule = _58_1973.FStar_TypeChecker_Env.curmodule; FStar_TypeChecker_Env.gamma = _58_1973.FStar_TypeChecker_Env.gamma; FStar_TypeChecker_Env.gamma_cache = _58_1973.FStar_TypeChecker_Env.gamma_cache; FStar_TypeChecker_Env.modules = _58_1973.FStar_TypeChecker_Env.modules; FStar_TypeChecker_Env.expected_typ = _58_1973.FStar_TypeChecker_Env.expected_typ; FStar_TypeChecker_Env.sigtab = _58_1973.FStar_TypeChecker_Env.sigtab; FStar_TypeChecker_Env.is_pattern = _58_1973.FStar_TypeChecker_Env.is_pattern; FStar_TypeChecker_Env.instantiate_imp = _58_1973.FStar_TypeChecker_Env.instantiate_imp; FStar_TypeChecker_Env.effects = _58_1973.FStar_TypeChecker_Env.effects; FStar_TypeChecker_Env.generalize = _58_1973.FStar_TypeChecker_Env.generalize; FStar_TypeChecker_Env.letrecs = _58_1973.FStar_TypeChecker_Env.letrecs; FStar_TypeChecker_Env.top_level = _58_1973.FStar_TypeChecker_Env.top_level; FStar_TypeChecker_Env.check_uvars = true; FStar_TypeChecker_Env.use_eq = _58_1973.FStar_TypeChecker_Env.use_eq; FStar_TypeChecker_Env.is_iface = _58_1973.FStar_TypeChecker_Env.is_iface; FStar_TypeChecker_Env.admit = _58_1973.FStar_TypeChecker_Env.admit; FStar_TypeChecker_Env.default_effects = _58_1973.FStar_TypeChecker_Env.default_effects; FStar_TypeChecker_Env.type_of = _58_1973.FStar_TypeChecker_Env.type_of; FStar_TypeChecker_Env.universe_of = _58_1973.FStar_TypeChecker_Env.universe_of; FStar_TypeChecker_Env.use_bv_sorts = _58_1973.FStar_TypeChecker_Env.use_bv_sorts}) t _137_733))
+in (match (_58_1979) with
+| (t, _58_1977, g) -> begin
+(
+# 1428 "FStar.TypeChecker.Tc.fst"
+let _58_1980 = (FStar_TypeChecker_Rel.force_trivial_guard env0 g)
 in (norm env0 t))
 end))
 end
 end
 in (
-
+# 1430 "FStar.TypeChecker.Tc.fst"
 let env = if ((FStar_Syntax_Util.is_pure_or_ghost_function t) && (FStar_Options.should_verify env.FStar_TypeChecker_Env.curmodule.FStar_Ident.str)) then begin
 (
-
-let _68_2040 = env
-in {FStar_TypeChecker_Env.solver = _68_2040.FStar_TypeChecker_Env.solver; FStar_TypeChecker_Env.range = _68_2040.FStar_TypeChecker_Env.range; FStar_TypeChecker_Env.curmodule = _68_2040.FStar_TypeChecker_Env.curmodule; FStar_TypeChecker_Env.gamma = _68_2040.FStar_TypeChecker_Env.gamma; FStar_TypeChecker_Env.gamma_cache = _68_2040.FStar_TypeChecker_Env.gamma_cache; FStar_TypeChecker_Env.modules = _68_2040.FStar_TypeChecker_Env.modules; FStar_TypeChecker_Env.expected_typ = _68_2040.FStar_TypeChecker_Env.expected_typ; FStar_TypeChecker_Env.sigtab = _68_2040.FStar_TypeChecker_Env.sigtab; FStar_TypeChecker_Env.is_pattern = _68_2040.FStar_TypeChecker_Env.is_pattern; FStar_TypeChecker_Env.instantiate_imp = _68_2040.FStar_TypeChecker_Env.instantiate_imp; FStar_TypeChecker_Env.effects = _68_2040.FStar_TypeChecker_Env.effects; FStar_TypeChecker_Env.generalize = _68_2040.FStar_TypeChecker_Env.generalize; FStar_TypeChecker_Env.letrecs = ((lb.FStar_Syntax_Syntax.lbname, t))::env.FStar_TypeChecker_Env.letrecs; FStar_TypeChecker_Env.top_level = _68_2040.FStar_TypeChecker_Env.top_level; FStar_TypeChecker_Env.check_uvars = _68_2040.FStar_TypeChecker_Env.check_uvars; FStar_TypeChecker_Env.use_eq = _68_2040.FStar_TypeChecker_Env.use_eq; FStar_TypeChecker_Env.is_iface = _68_2040.FStar_TypeChecker_Env.is_iface; FStar_TypeChecker_Env.admit = _68_2040.FStar_TypeChecker_Env.admit; FStar_TypeChecker_Env.default_effects = _68_2040.FStar_TypeChecker_Env.default_effects; FStar_TypeChecker_Env.type_of = _68_2040.FStar_TypeChecker_Env.type_of; FStar_TypeChecker_Env.universe_of = _68_2040.FStar_TypeChecker_Env.universe_of; FStar_TypeChecker_Env.use_bv_sorts = _68_2040.FStar_TypeChecker_Env.use_bv_sorts})
+# 1432 "FStar.TypeChecker.Tc.fst"
+let _58_1983 = env
+in {FStar_TypeChecker_Env.solver = _58_1983.FStar_TypeChecker_Env.solver; FStar_TypeChecker_Env.range = _58_1983.FStar_TypeChecker_Env.range; FStar_TypeChecker_Env.curmodule = _58_1983.FStar_TypeChecker_Env.curmodule; FStar_TypeChecker_Env.gamma = _58_1983.FStar_TypeChecker_Env.gamma; FStar_TypeChecker_Env.gamma_cache = _58_1983.FStar_TypeChecker_Env.gamma_cache; FStar_TypeChecker_Env.modules = _58_1983.FStar_TypeChecker_Env.modules; FStar_TypeChecker_Env.expected_typ = _58_1983.FStar_TypeChecker_Env.expected_typ; FStar_TypeChecker_Env.sigtab = _58_1983.FStar_TypeChecker_Env.sigtab; FStar_TypeChecker_Env.is_pattern = _58_1983.FStar_TypeChecker_Env.is_pattern; FStar_TypeChecker_Env.instantiate_imp = _58_1983.FStar_TypeChecker_Env.instantiate_imp; FStar_TypeChecker_Env.effects = _58_1983.FStar_TypeChecker_Env.effects; FStar_TypeChecker_Env.generalize = _58_1983.FStar_TypeChecker_Env.generalize; FStar_TypeChecker_Env.letrecs = ((lb.FStar_Syntax_Syntax.lbname, t))::env.FStar_TypeChecker_Env.letrecs; FStar_TypeChecker_Env.top_level = _58_1983.FStar_TypeChecker_Env.top_level; FStar_TypeChecker_Env.check_uvars = _58_1983.FStar_TypeChecker_Env.check_uvars; FStar_TypeChecker_Env.use_eq = _58_1983.FStar_TypeChecker_Env.use_eq; FStar_TypeChecker_Env.is_iface = _58_1983.FStar_TypeChecker_Env.is_iface; FStar_TypeChecker_Env.admit = _58_1983.FStar_TypeChecker_Env.admit; FStar_TypeChecker_Env.default_effects = _58_1983.FStar_TypeChecker_Env.default_effects; FStar_TypeChecker_Env.type_of = _58_1983.FStar_TypeChecker_Env.type_of; FStar_TypeChecker_Env.universe_of = _58_1983.FStar_TypeChecker_Env.universe_of; FStar_TypeChecker_Env.use_bv_sorts = _58_1983.FStar_TypeChecker_Env.use_bv_sorts})
 end else begin
 (FStar_TypeChecker_Env.push_let_binding env lb.FStar_Syntax_Syntax.lbname ([], t))
 end
 in (
-
+# 1434 "FStar.TypeChecker.Tc.fst"
 let lb = (
-
-let _68_2043 = lb
-in {FStar_Syntax_Syntax.lbname = _68_2043.FStar_Syntax_Syntax.lbname; FStar_Syntax_Syntax.lbunivs = univ_vars; FStar_Syntax_Syntax.lbtyp = t; FStar_Syntax_Syntax.lbeff = _68_2043.FStar_Syntax_Syntax.lbeff; FStar_Syntax_Syntax.lbdef = e})
+# 1434 "FStar.TypeChecker.Tc.fst"
+let _58_1986 = lb
+in {FStar_Syntax_Syntax.lbname = _58_1986.FStar_Syntax_Syntax.lbname; FStar_Syntax_Syntax.lbunivs = univ_vars; FStar_Syntax_Syntax.lbtyp = t; FStar_Syntax_Syntax.lbeff = _58_1986.FStar_Syntax_Syntax.lbeff; FStar_Syntax_Syntax.lbdef = e})
 in ((lb)::lbs, env))))))
 end))
 end)) ([], env) lbs)
-in (match (_68_2048) with
+in (match (_58_1991) with
 | (lbs, env) -> begin
 ((FStar_List.rev lbs), env)
 end))))
 and check_let_recs : FStar_TypeChecker_Env.env_t  ->  FStar_Syntax_Syntax.letbinding Prims.list  ->  (FStar_Syntax_Syntax.letbinding Prims.list * FStar_TypeChecker_Env.guard_t) = (fun env lbs -> (
-
-let _68_2061 = (let _157_738 = (FStar_All.pipe_right lbs (FStar_List.map (fun lb -> (
-
-let _68_2055 = (let _157_737 = (FStar_TypeChecker_Env.set_expected_typ env lb.FStar_Syntax_Syntax.lbtyp)
-in (tc_tot_or_gtot_term _157_737 lb.FStar_Syntax_Syntax.lbdef))
-in (match (_68_2055) with
+# 1441 "FStar.TypeChecker.Tc.fst"
+let _58_2004 = (let _137_738 = (FStar_All.pipe_right lbs (FStar_List.map (fun lb -> (
+# 1442 "FStar.TypeChecker.Tc.fst"
+let _58_1998 = (let _137_737 = (FStar_TypeChecker_Env.set_expected_typ env lb.FStar_Syntax_Syntax.lbtyp)
+in (tc_tot_or_gtot_term _137_737 lb.FStar_Syntax_Syntax.lbdef))
+in (match (_58_1998) with
 | (e, c, g) -> begin
 (
-
-let _68_2056 = if (not ((FStar_Syntax_Util.is_total_lcomp c))) then begin
+# 1443 "FStar.TypeChecker.Tc.fst"
+let _58_1999 = if (not ((FStar_Syntax_Util.is_total_lcomp c))) then begin
 (Prims.raise (FStar_Syntax_Syntax.Error (("Expected let rec to be a Tot term; got effect GTot", e.FStar_Syntax_Syntax.pos))))
 end else begin
 ()
 end
 in (
-
+# 1445 "FStar.TypeChecker.Tc.fst"
 let lb = (FStar_Syntax_Util.mk_letbinding lb.FStar_Syntax_Syntax.lbname lb.FStar_Syntax_Syntax.lbunivs lb.FStar_Syntax_Syntax.lbtyp FStar_Syntax_Const.effect_Tot_lid e)
 in (lb, g)))
 end)))))
-in (FStar_All.pipe_right _157_738 FStar_List.unzip))
-in (match (_68_2061) with
+in (FStar_All.pipe_right _137_738 FStar_List.unzip))
+in (match (_58_2004) with
 | (lbs, gs) -> begin
 (
-
+# 1447 "FStar.TypeChecker.Tc.fst"
 let g_lbs = (FStar_List.fold_right FStar_TypeChecker_Rel.conj_guard gs FStar_TypeChecker_Rel.trivial_guard)
 in (lbs, g_lbs))
 end)))
 and check_let_bound_def : Prims.bool  ->  FStar_TypeChecker_Env.env  ->  FStar_Syntax_Syntax.letbinding  ->  (FStar_Syntax_Syntax.term * FStar_Syntax_Syntax.univ_names * FStar_Syntax_Syntax.lcomp * FStar_TypeChecker_Env.guard_t * Prims.bool) = (fun top_level env lb -> (
-
-let _68_2069 = (FStar_TypeChecker_Env.clear_expected_typ env)
-in (match (_68_2069) with
-| (env1, _68_2068) -> begin
-(
-
+# 1461 "FStar.TypeChecker.Tc.fst"
+let _58_2012 = (FStar_TypeChecker_Env.clear_expected_typ env)
+in (match (_58_2012) with
+| (env1, _58_2011) -> begin
+(
+# 1462 "FStar.TypeChecker.Tc.fst"
 let e1 = lb.FStar_Syntax_Syntax.lbdef
 in (
-
-let _68_2075 = (check_lbtyp top_level env lb)
-in (match (_68_2075) with
+# 1465 "FStar.TypeChecker.Tc.fst"
+let _58_2018 = (check_lbtyp top_level env lb)
+in (match (_58_2018) with
 | (topt, wf_annot, univ_vars, env1) -> begin
 (
-
-let _68_2076 = if ((not (top_level)) && (univ_vars <> [])) then begin
+# 1467 "FStar.TypeChecker.Tc.fst"
+let _58_2019 = if ((not (top_level)) && (univ_vars <> [])) then begin
 (Prims.raise (FStar_Syntax_Syntax.Error (("Inner let-bound definitions cannot be universe polymorphic", e1.FStar_Syntax_Syntax.pos))))
 end else begin
 ()
 end
 in (
-
-let _68_2083 = (tc_maybe_toplevel_term (
-
-let _68_2078 = env1
-in {FStar_TypeChecker_Env.solver = _68_2078.FStar_TypeChecker_Env.solver; FStar_TypeChecker_Env.range = _68_2078.FStar_TypeChecker_Env.range; FStar_TypeChecker_Env.curmodule = _68_2078.FStar_TypeChecker_Env.curmodule; FStar_TypeChecker_Env.gamma = _68_2078.FStar_TypeChecker_Env.gamma; FStar_TypeChecker_Env.gamma_cache = _68_2078.FStar_TypeChecker_Env.gamma_cache; FStar_TypeChecker_Env.modules = _68_2078.FStar_TypeChecker_Env.modules; FStar_TypeChecker_Env.expected_typ = _68_2078.FStar_TypeChecker_Env.expected_typ; FStar_TypeChecker_Env.sigtab = _68_2078.FStar_TypeChecker_Env.sigtab; FStar_TypeChecker_Env.is_pattern = _68_2078.FStar_TypeChecker_Env.is_pattern; FStar_TypeChecker_Env.instantiate_imp = _68_2078.FStar_TypeChecker_Env.instantiate_imp; FStar_TypeChecker_Env.effects = _68_2078.FStar_TypeChecker_Env.effects; FStar_TypeChecker_Env.generalize = _68_2078.FStar_TypeChecker_Env.generalize; FStar_TypeChecker_Env.letrecs = _68_2078.FStar_TypeChecker_Env.letrecs; FStar_TypeChecker_Env.top_level = top_level; FStar_TypeChecker_Env.check_uvars = _68_2078.FStar_TypeChecker_Env.check_uvars; FStar_TypeChecker_Env.use_eq = _68_2078.FStar_TypeChecker_Env.use_eq; FStar_TypeChecker_Env.is_iface = _68_2078.FStar_TypeChecker_Env.is_iface; FStar_TypeChecker_Env.admit = _68_2078.FStar_TypeChecker_Env.admit; FStar_TypeChecker_Env.default_effects = _68_2078.FStar_TypeChecker_Env.default_effects; FStar_TypeChecker_Env.type_of = _68_2078.FStar_TypeChecker_Env.type_of; FStar_TypeChecker_Env.universe_of = _68_2078.FStar_TypeChecker_Env.universe_of; FStar_TypeChecker_Env.use_bv_sorts = _68_2078.FStar_TypeChecker_Env.use_bv_sorts}) e1)
-in (match (_68_2083) with
+# 1471 "FStar.TypeChecker.Tc.fst"
+let _58_2026 = (tc_maybe_toplevel_term (
+# 1471 "FStar.TypeChecker.Tc.fst"
+let _58_2021 = env1
+in {FStar_TypeChecker_Env.solver = _58_2021.FStar_TypeChecker_Env.solver; FStar_TypeChecker_Env.range = _58_2021.FStar_TypeChecker_Env.range; FStar_TypeChecker_Env.curmodule = _58_2021.FStar_TypeChecker_Env.curmodule; FStar_TypeChecker_Env.gamma = _58_2021.FStar_TypeChecker_Env.gamma; FStar_TypeChecker_Env.gamma_cache = _58_2021.FStar_TypeChecker_Env.gamma_cache; FStar_TypeChecker_Env.modules = _58_2021.FStar_TypeChecker_Env.modules; FStar_TypeChecker_Env.expected_typ = _58_2021.FStar_TypeChecker_Env.expected_typ; FStar_TypeChecker_Env.sigtab = _58_2021.FStar_TypeChecker_Env.sigtab; FStar_TypeChecker_Env.is_pattern = _58_2021.FStar_TypeChecker_Env.is_pattern; FStar_TypeChecker_Env.instantiate_imp = _58_2021.FStar_TypeChecker_Env.instantiate_imp; FStar_TypeChecker_Env.effects = _58_2021.FStar_TypeChecker_Env.effects; FStar_TypeChecker_Env.generalize = _58_2021.FStar_TypeChecker_Env.generalize; FStar_TypeChecker_Env.letrecs = _58_2021.FStar_TypeChecker_Env.letrecs; FStar_TypeChecker_Env.top_level = top_level; FStar_TypeChecker_Env.check_uvars = _58_2021.FStar_TypeChecker_Env.check_uvars; FStar_TypeChecker_Env.use_eq = _58_2021.FStar_TypeChecker_Env.use_eq; FStar_TypeChecker_Env.is_iface = _58_2021.FStar_TypeChecker_Env.is_iface; FStar_TypeChecker_Env.admit = _58_2021.FStar_TypeChecker_Env.admit; FStar_TypeChecker_Env.default_effects = _58_2021.FStar_TypeChecker_Env.default_effects; FStar_TypeChecker_Env.type_of = _58_2021.FStar_TypeChecker_Env.type_of; FStar_TypeChecker_Env.universe_of = _58_2021.FStar_TypeChecker_Env.universe_of; FStar_TypeChecker_Env.use_bv_sorts = _58_2021.FStar_TypeChecker_Env.use_bv_sorts}) e1)
+in (match (_58_2026) with
 | (e1, c1, g1) -> begin
 (
-
-let _68_2087 = (let _157_745 = (FStar_TypeChecker_Env.set_range env1 e1.FStar_Syntax_Syntax.pos)
-in (FStar_TypeChecker_Util.strengthen_precondition (Some ((fun _68_2084 -> (match (()) with
+# 1474 "FStar.TypeChecker.Tc.fst"
+let _58_2030 = (let _137_745 = (FStar_TypeChecker_Env.set_range env1 e1.FStar_Syntax_Syntax.pos)
+in (FStar_TypeChecker_Util.strengthen_precondition (Some ((fun _58_2027 -> (match (()) with
 | () -> begin
 FStar_TypeChecker_Errors.ill_kinded_type
-end)))) _157_745 e1 c1 wf_annot))
-in (match (_68_2087) with
+end)))) _137_745 e1 c1 wf_annot))
+in (match (_58_2030) with
 | (c1, guard_f) -> begin
 (
-
+# 1477 "FStar.TypeChecker.Tc.fst"
 let g1 = (FStar_TypeChecker_Rel.conj_guard g1 guard_f)
 in (
-
-let _68_2089 = if (FStar_TypeChecker_Env.debug env FStar_Options.Extreme) then begin
-(let _157_746 = (FStar_TypeChecker_Rel.guard_to_string env g1)
-in (FStar_Util.print1 "checked top-level def, guard is %s\n" _157_746))
-end else begin
-()
-end
-in (let _157_747 = (FStar_Option.isSome topt)
-in (e1, univ_vars, c1, g1, _157_747))))
+# 1479 "FStar.TypeChecker.Tc.fst"
+let _58_2032 = if (FStar_TypeChecker_Env.debug env FStar_Options.Extreme) then begin
+(let _137_746 = (FStar_TypeChecker_Rel.guard_to_string env g1)
+in (FStar_Util.print1 "checked top-level def, guard is %s\n" _137_746))
+end else begin
+()
+end
+in (let _137_747 = (FStar_Option.isSome topt)
+in (e1, univ_vars, c1, g1, _137_747))))
 end))
 end)))
 end)))
 end)))
 and check_lbtyp : Prims.bool  ->  FStar_TypeChecker_Env.env  ->  FStar_Syntax_Syntax.letbinding  ->  (FStar_Syntax_Syntax.typ Prims.option * FStar_TypeChecker_Env.guard_t * FStar_Syntax_Syntax.univ_names * FStar_TypeChecker_Env.env) = (fun top_level env lb -> (
-
+# 1491 "FStar.TypeChecker.Tc.fst"
 let t = (FStar_Syntax_Subst.compress lb.FStar_Syntax_Syntax.lbtyp)
 in (match (t.FStar_Syntax_Syntax.n) with
 | FStar_Syntax_Syntax.Tm_unknown -> begin
 (
-
-let _68_2096 = if (lb.FStar_Syntax_Syntax.lbunivs <> []) then begin
+# 1494 "FStar.TypeChecker.Tc.fst"
+let _58_2039 = if (lb.FStar_Syntax_Syntax.lbunivs <> []) then begin
 (FStar_All.failwith "Impossible: non-empty universe variables but the type is unknown")
 end else begin
 ()
 end
 in (None, FStar_TypeChecker_Rel.trivial_guard, [], env))
 end
-| _68_2099 -> begin
-(
-
-let _68_2102 = (FStar_Syntax_Subst.open_univ_vars lb.FStar_Syntax_Syntax.lbunivs t)
-in (match (_68_2102) with
+| _58_2042 -> begin
+(
+# 1498 "FStar.TypeChecker.Tc.fst"
+let _58_2045 = (FStar_Syntax_Subst.open_univ_vars lb.FStar_Syntax_Syntax.lbunivs t)
+in (match (_58_2045) with
 | (univ_vars, t) -> begin
 (
-
+# 1499 "FStar.TypeChecker.Tc.fst"
 let env1 = (FStar_TypeChecker_Env.push_univ_vars env univ_vars)
 in if (top_level && (not (env.FStar_TypeChecker_Env.generalize))) then begin
-(let _157_751 = (FStar_TypeChecker_Env.set_expected_typ env1 t)
-in (Some (t), FStar_TypeChecker_Rel.trivial_guard, univ_vars, _157_751))
-end else begin
-(
-
-let _68_2107 = (FStar_Syntax_Util.type_u ())
-in (match (_68_2107) with
-| (k, _68_2106) -> begin
-(
-
-let _68_2112 = (tc_check_tot_or_gtot_term env1 t k)
-in (match (_68_2112) with
-| (t, _68_2110, g) -> begin
-(
-
-let _68_2113 = if (FStar_TypeChecker_Env.debug env FStar_Options.Medium) then begin
-(let _157_754 = (let _157_752 = (FStar_Syntax_Syntax.range_of_lbname lb.FStar_Syntax_Syntax.lbname)
-in (FStar_Range.string_of_range _157_752))
-in (let _157_753 = (FStar_Syntax_Print.term_to_string t)
-in (FStar_Util.print2 "(%s) Checked type annotation %s\n" _157_754 _157_753)))
-end else begin
-()
-end
-in (
-
+(let _137_751 = (FStar_TypeChecker_Env.set_expected_typ env1 t)
+in (Some (t), FStar_TypeChecker_Rel.trivial_guard, univ_vars, _137_751))
+end else begin
+(
+# 1506 "FStar.TypeChecker.Tc.fst"
+let _58_2050 = (FStar_Syntax_Util.type_u ())
+in (match (_58_2050) with
+| (k, _58_2049) -> begin
+(
+# 1507 "FStar.TypeChecker.Tc.fst"
+let _58_2055 = (tc_check_tot_or_gtot_term env1 t k)
+in (match (_58_2055) with
+| (t, _58_2053, g) -> begin
+(
+# 1508 "FStar.TypeChecker.Tc.fst"
+let _58_2056 = if (FStar_TypeChecker_Env.debug env FStar_Options.Medium) then begin
+(let _137_754 = (let _137_752 = (FStar_Syntax_Syntax.range_of_lbname lb.FStar_Syntax_Syntax.lbname)
+in (FStar_Range.string_of_range _137_752))
+in (let _137_753 = (FStar_Syntax_Print.term_to_string t)
+in (FStar_Util.print2 "(%s) Checked type annotation %s\n" _137_754 _137_753)))
+end else begin
+()
+end
+in (
+# 1512 "FStar.TypeChecker.Tc.fst"
 let t = (norm env1 t)
-in (let _157_755 = (FStar_TypeChecker_Env.set_expected_typ env1 t)
-in (Some (t), g, univ_vars, _157_755))))
-end))
-end))
-end)
-end))
-end)))
-and tc_binder : FStar_TypeChecker_Env.env  ->  (FStar_Syntax_Syntax.bv * FStar_Syntax_Syntax.arg_qualifier Prims.option)  ->  ((FStar_Syntax_Syntax.bv * FStar_Syntax_Syntax.arg_qualifier Prims.option) * FStar_TypeChecker_Env.env * FStar_TypeChecker_Env.guard_t * FStar_Syntax_Syntax.universe) = (fun env _68_2119 -> (match (_68_2119) with
+in (let _137_755 = (FStar_TypeChecker_Env.set_expected_typ env1 t)
+in (Some (t), g, univ_vars, _137_755))))
+end))
+end))
+end)
+end))
+end)))
+and tc_binder : FStar_TypeChecker_Env.env  ->  (FStar_Syntax_Syntax.bv * FStar_Syntax_Syntax.arg_qualifier Prims.option)  ->  ((FStar_Syntax_Syntax.bv * FStar_Syntax_Syntax.arg_qualifier Prims.option) * FStar_TypeChecker_Env.env * FStar_TypeChecker_Env.guard_t * FStar_Syntax_Syntax.universe) = (fun env _58_2062 -> (match (_58_2062) with
 | (x, imp) -> begin
 (
-
-let _68_2122 = (FStar_Syntax_Util.type_u ())
-in (match (_68_2122) with
+# 1517 "FStar.TypeChecker.Tc.fst"
+let _58_2065 = (FStar_Syntax_Util.type_u ())
+in (match (_58_2065) with
 | (tu, u) -> begin
 (
-
-let _68_2127 = (tc_check_tot_or_gtot_term env x.FStar_Syntax_Syntax.sort tu)
-in (match (_68_2127) with
-| (t, _68_2125, g) -> begin
-(
-
+# 1518 "FStar.TypeChecker.Tc.fst"
+let _58_2070 = (tc_check_tot_or_gtot_term env x.FStar_Syntax_Syntax.sort tu)
+in (match (_58_2070) with
+| (t, _58_2068, g) -> begin
+(
+# 1519 "FStar.TypeChecker.Tc.fst"
 let x = ((
-
-let _68_2128 = x
-in {FStar_Syntax_Syntax.ppname = _68_2128.FStar_Syntax_Syntax.ppname; FStar_Syntax_Syntax.index = _68_2128.FStar_Syntax_Syntax.index; FStar_Syntax_Syntax.sort = t}), imp)
-in (
-
-let _68_2131 = if (FStar_TypeChecker_Env.debug env FStar_Options.High) then begin
-(let _157_759 = (FStar_Syntax_Print.bv_to_string (Prims.fst x))
-in (let _157_758 = (FStar_Syntax_Print.term_to_string t)
-in (FStar_Util.print2 "Pushing binder %s at type %s\n" _157_759 _157_758)))
-end else begin
-()
-end
-in (let _157_760 = (maybe_push_binding env x)
-in (x, _157_760, g, u))))
+# 1519 "FStar.TypeChecker.Tc.fst"
+let _58_2071 = x
+in {FStar_Syntax_Syntax.ppname = _58_2071.FStar_Syntax_Syntax.ppname; FStar_Syntax_Syntax.index = _58_2071.FStar_Syntax_Syntax.index; FStar_Syntax_Syntax.sort = t}), imp)
+in (
+# 1520 "FStar.TypeChecker.Tc.fst"
+let _58_2074 = if (FStar_TypeChecker_Env.debug env FStar_Options.High) then begin
+(let _137_759 = (FStar_Syntax_Print.bv_to_string (Prims.fst x))
+in (let _137_758 = (FStar_Syntax_Print.term_to_string t)
+in (FStar_Util.print2 "Pushing binder %s at type %s\n" _137_759 _137_758)))
+end else begin
+()
+end
+in (let _137_760 = (maybe_push_binding env x)
+in (x, _137_760, g, u))))
 end))
 end))
 end))
 and tc_binders : FStar_TypeChecker_Env.env  ->  FStar_Syntax_Syntax.binders  ->  ((FStar_Syntax_Syntax.bv * FStar_Syntax_Syntax.arg_qualifier Prims.option) Prims.list * FStar_TypeChecker_Env.env * FStar_TypeChecker_Env.guard_t * FStar_Syntax_Syntax.universe Prims.list) = (fun env bs -> (
-
+# 1525 "FStar.TypeChecker.Tc.fst"
 let rec aux = (fun env bs -> (match (bs) with
 | [] -> begin
 ([], env, FStar_TypeChecker_Rel.trivial_guard, [])
 end
 | b::bs -> begin
 (
-
-let _68_2146 = (tc_binder env b)
-in (match (_68_2146) with
+# 1528 "FStar.TypeChecker.Tc.fst"
+let _58_2089 = (tc_binder env b)
+in (match (_58_2089) with
 | (b, env', g, u) -> begin
 (
-
-let _68_2151 = (aux env' bs)
-in (match (_68_2151) with
+# 1529 "FStar.TypeChecker.Tc.fst"
+let _58_2094 = (aux env' bs)
+in (match (_58_2094) with
 | (bs, env', g', us) -> begin
-(let _157_768 = (let _157_767 = (FStar_TypeChecker_Rel.close_guard ((b)::[]) g')
-in (FStar_TypeChecker_Rel.conj_guard g _157_767))
-in ((b)::bs, env', _157_768, (u)::us))
+(let _137_768 = (let _137_767 = (FStar_TypeChecker_Rel.close_guard ((b)::[]) g')
+in (FStar_TypeChecker_Rel.conj_guard g _137_767))
+in ((b)::bs, env', _137_768, (u)::us))
 end))
 end))
 end))
 in (aux env bs)))
 and tc_pats : FStar_TypeChecker_Env.env  ->  FStar_Syntax_Syntax.args Prims.list  ->  (FStar_Syntax_Syntax.args Prims.list * FStar_TypeChecker_Env.guard_t) = (fun env pats -> (
-
-let tc_args = (fun env args -> (FStar_List.fold_right (fun _68_2159 _68_2162 -> (match ((_68_2159, _68_2162)) with
+# 1534 "FStar.TypeChecker.Tc.fst"
+let tc_args = (fun env args -> (FStar_List.fold_right (fun _58_2102 _58_2105 -> (match ((_58_2102, _58_2105)) with
 | ((t, imp), (args, g)) -> begin
 (
-
-let _68_2167 = (tc_term env t)
-in (match (_68_2167) with
-| (t, _68_2165, g') -> begin
-(let _157_777 = (FStar_TypeChecker_Rel.conj_guard g g')
-in (((t, imp))::args, _157_777))
+# 1538 "FStar.TypeChecker.Tc.fst"
+let _58_2110 = (tc_term env t)
+in (match (_58_2110) with
+| (t, _58_2108, g') -> begin
+(let _137_777 = (FStar_TypeChecker_Rel.conj_guard g g')
+in (((t, imp))::args, _137_777))
 end))
 end)) args ([], FStar_TypeChecker_Rel.trivial_guard)))
-in (FStar_List.fold_right (fun p _68_2171 -> (match (_68_2171) with
+in (FStar_List.fold_right (fun p _58_2114 -> (match (_58_2114) with
 | (pats, g) -> begin
 (
-
-let _68_2174 = (tc_args env p)
-in (match (_68_2174) with
+# 1541 "FStar.TypeChecker.Tc.fst"
+let _58_2117 = (tc_args env p)
+in (match (_58_2117) with
 | (args, g') -> begin
-(let _157_780 = (FStar_TypeChecker_Rel.conj_guard g g')
-in ((args)::pats, _157_780))
+(let _137_780 = (FStar_TypeChecker_Rel.conj_guard g g')
+in ((args)::pats, _137_780))
 end))
 end)) pats ([], FStar_TypeChecker_Rel.trivial_guard))))
 and tc_tot_or_gtot_term : FStar_TypeChecker_Env.env  ->  FStar_Syntax_Syntax.term  ->  (FStar_Syntax_Syntax.term * FStar_Syntax_Syntax.lcomp * FStar_TypeChecker_Env.guard_t) = (fun env e -> (
-
-let _68_2180 = (tc_maybe_toplevel_term env e)
-in (match (_68_2180) with
+# 1546 "FStar.TypeChecker.Tc.fst"
+let _58_2123 = (tc_maybe_toplevel_term env e)
+in (match (_58_2123) with
 | (e, c, g) -> begin
 if (FStar_Syntax_Util.is_tot_or_gtot_lcomp c) then begin
 (e, c, g)
 end else begin
 (
-
+# 1549 "FStar.TypeChecker.Tc.fst"
 let g = (FStar_TypeChecker_Rel.solve_deferred_constraints env g)
 in (
-
+# 1550 "FStar.TypeChecker.Tc.fst"
 let c = (c.FStar_Syntax_Syntax.comp ())
 in (
-
-let _68_2183 = if (FStar_TypeChecker_Env.debug env FStar_Options.High) then begin
-(let _157_783 = (FStar_Syntax_Print.comp_to_string c)
-in (FStar_Util.print1 "About to normalize %s\n" _157_783))
-end else begin
-()
-end
-in (
-
+# 1551 "FStar.TypeChecker.Tc.fst"
+let _58_2126 = if (FStar_TypeChecker_Env.debug env FStar_Options.High) then begin
+(let _137_783 = (FStar_Syntax_Print.comp_to_string c)
+in (FStar_Util.print1 "About to normalize %s\n" _137_783))
+end else begin
+()
+end
+in (
+# 1552 "FStar.TypeChecker.Tc.fst"
 let c = (norm_c env c)
 in (
-
-let _68_2188 = if (FStar_TypeChecker_Util.is_pure_effect env (FStar_Syntax_Util.comp_effect_name c)) then begin
-(let _157_784 = (FStar_Syntax_Syntax.mk_Total (FStar_Syntax_Util.comp_result c))
-in (_157_784, false))
-end else begin
-(let _157_785 = (FStar_Syntax_Syntax.mk_GTotal (FStar_Syntax_Util.comp_result c))
-in (_157_785, true))
-end
-in (match (_68_2188) with
+# 1553 "FStar.TypeChecker.Tc.fst"
+let _58_2131 = if (FStar_TypeChecker_Util.is_pure_effect env (FStar_Syntax_Util.comp_effect_name c)) then begin
+(let _137_784 = (FStar_Syntax_Syntax.mk_Total (FStar_Syntax_Util.comp_result c))
+in (_137_784, false))
+end else begin
+(let _137_785 = (FStar_Syntax_Syntax.mk_GTotal (FStar_Syntax_Util.comp_result c))
+in (_137_785, true))
+end
+in (match (_58_2131) with
 | (target_comp, allow_ghost) -> begin
 (match ((FStar_TypeChecker_Rel.sub_comp env c target_comp)) with
 | Some (g') -> begin
-(let _157_786 = (FStar_TypeChecker_Rel.conj_guard g g')
-in (e, (FStar_Syntax_Util.lcomp_of_comp target_comp), _157_786))
-end
-| _68_2192 -> begin
+(let _137_786 = (FStar_TypeChecker_Rel.conj_guard g g')
+in (e, (FStar_Syntax_Util.lcomp_of_comp target_comp), _137_786))
+end
+| _58_2135 -> begin
 if allow_ghost then begin
-(let _157_789 = (let _157_788 = (let _157_787 = (FStar_TypeChecker_Errors.expected_ghost_expression e c)
-in (_157_787, e.FStar_Syntax_Syntax.pos))
-in FStar_Syntax_Syntax.Error (_157_788))
-in (Prims.raise _157_789))
-end else begin
-(let _157_792 = (let _157_791 = (let _157_790 = (FStar_TypeChecker_Errors.expected_pure_expression e c)
-in (_157_790, e.FStar_Syntax_Syntax.pos))
-in FStar_Syntax_Syntax.Error (_157_791))
-in (Prims.raise _157_792))
+(let _137_789 = (let _137_788 = (let _137_787 = (FStar_TypeChecker_Errors.expected_ghost_expression e c)
+in (_137_787, e.FStar_Syntax_Syntax.pos))
+in FStar_Syntax_Syntax.Error (_137_788))
+in (Prims.raise _137_789))
+end else begin
+(let _137_792 = (let _137_791 = (let _137_790 = (FStar_TypeChecker_Errors.expected_pure_expression e c)
+in (_137_790, e.FStar_Syntax_Syntax.pos))
+in FStar_Syntax_Syntax.Error (_137_791))
+in (Prims.raise _137_792))
 end
 end)
 end))))))
 end
 end)))
 and tc_check_tot_or_gtot_term : FStar_TypeChecker_Env.env  ->  FStar_Syntax_Syntax.term  ->  FStar_Syntax_Syntax.typ  ->  (FStar_Syntax_Syntax.term * FStar_Syntax_Syntax.lcomp * FStar_TypeChecker_Env.guard_t) = (fun env e t -> (
-
+# 1567 "FStar.TypeChecker.Tc.fst"
 let env = (FStar_TypeChecker_Env.set_expected_typ env t)
 in (tc_tot_or_gtot_term env e)))
 
+# 1571 "FStar.TypeChecker.Tc.fst"
+let tc_trivial_guard : FStar_TypeChecker_Env.env  ->  FStar_Syntax_Syntax.term  ->  (FStar_Syntax_Syntax.term * FStar_Syntax_Syntax.lcomp) = (fun env t -> (
+# 1572 "FStar.TypeChecker.Tc.fst"
+let _58_2145 = (tc_tot_or_gtot_term env t)
+in (match (_58_2145) with
+| (t, c, g) -> begin
+(
+# 1573 "FStar.TypeChecker.Tc.fst"
+let _58_2146 = (FStar_TypeChecker_Rel.force_trivial_guard env g)
+in (t, c))
+end)))
 
-let tc_trivial_guard : FStar_TypeChecker_Env.env  ->  FStar_Syntax_Syntax.term  ->  (FStar_Syntax_Syntax.term * FStar_Syntax_Syntax.lcomp) = (fun env t -> (
+# 1576 "FStar.TypeChecker.Tc.fst"
+let tc_check_trivial_guard : FStar_TypeChecker_Env.env  ->  FStar_Syntax_Syntax.term  ->  FStar_Syntax_Syntax.typ  ->  FStar_Syntax_Syntax.term = (fun env t k -> (
+# 1577 "FStar.TypeChecker.Tc.fst"
+let _58_2154 = (tc_check_tot_or_gtot_term env t k)
+in (match (_58_2154) with
+| (t, c, g) -> begin
+(
+# 1578 "FStar.TypeChecker.Tc.fst"
+let _58_2155 = (FStar_TypeChecker_Rel.force_trivial_guard env g)
+in t)
+end)))
 
-let _68_2202 = (tc_tot_or_gtot_term env t)
-in (match (_68_2202) with
-| (t, c, g) -> begin
-(
+# 1581 "FStar.TypeChecker.Tc.fst"
+let check_and_gen : FStar_TypeChecker_Env.env  ->  FStar_Syntax_Syntax.term  ->  FStar_Syntax_Syntax.typ  ->  FStar_Syntax_Syntax.tscheme = (fun env t k -> (let _137_812 = (tc_check_trivial_guard env t k)
+in (FStar_TypeChecker_Util.generalize_universes env _137_812)))
 
-let _68_2203 = (FStar_TypeChecker_Rel.force_trivial_guard env g)
-in (t, c))
-end)))
+# 1584 "FStar.TypeChecker.Tc.fst"
+let check_nogen = (fun env t k -> (
+# 1585 "FStar.TypeChecker.Tc.fst"
+let t = (tc_check_trivial_guard env t k)
+in (let _137_816 = (FStar_TypeChecker_Normalize.normalize ((FStar_TypeChecker_Normalize.Beta)::[]) env t)
+in ([], _137_816))))
 
+# 1588 "FStar.TypeChecker.Tc.fst"
+let tc_tparams : FStar_TypeChecker_Env.env  ->  FStar_Syntax_Syntax.binders  ->  (FStar_Syntax_Syntax.binders * FStar_TypeChecker_Env.env * FStar_Syntax_Syntax.universes) = (fun env tps -> (
+# 1589 "FStar.TypeChecker.Tc.fst"
+let _58_2170 = (tc_binders env tps)
+in (match (_58_2170) with
+| (tps, env, g, us) -> begin
+(
+# 1590 "FStar.TypeChecker.Tc.fst"
+let _58_2171 = (FStar_TypeChecker_Rel.force_trivial_guard env g)
+in (tps, env, us))
+end)))
 
-let tc_check_trivial_guard : FStar_TypeChecker_Env.env  ->  FStar_Syntax_Syntax.term  ->  FStar_Syntax_Syntax.typ  ->  FStar_Syntax_Syntax.term = (fun env t k -> (
-
-let _68_2211 = (tc_check_tot_or_gtot_term env t k)
-in (match (_68_2211) with
-| (t, c, g) -> begin
-(
-
-let _68_2212 = (FStar_TypeChecker_Rel.force_trivial_guard env g)
-in t)
-end)))
-
-
-let check_and_gen : FStar_TypeChecker_Env.env  ->  FStar_Syntax_Syntax.term  ->  FStar_Syntax_Syntax.typ  ->  FStar_Syntax_Syntax.tscheme = (fun env t k -> (let _157_812 = (tc_check_trivial_guard env t k)
-in (FStar_TypeChecker_Util.generalize_universes env _157_812)))
-
-
-let check_nogen = (fun env t k -> (
-
-let t = (tc_check_trivial_guard env t k)
-in (let _157_816 = (FStar_TypeChecker_Normalize.normalize ((FStar_TypeChecker_Normalize.Beta)::[]) env t)
-in ([], _157_816))))
-
-
-let tc_tparams : FStar_TypeChecker_Env.env  ->  FStar_Syntax_Syntax.binders  ->  (FStar_Syntax_Syntax.binders * FStar_TypeChecker_Env.env * FStar_Syntax_Syntax.universes) = (fun env tps -> (
-
-let _68_2227 = (tc_binders env tps)
-in (match (_68_2227) with
-| (tps, env, g, us) -> begin
-(
-
-let _68_2228 = (FStar_TypeChecker_Rel.force_trivial_guard env g)
-in (tps, env, us))
-end)))
-
-
+# 1593 "FStar.TypeChecker.Tc.fst"
 let monad_signature : FStar_TypeChecker_Env.env  ->  FStar_Ident.lident  ->  FStar_Syntax_Syntax.term  ->  (FStar_Syntax_Syntax.bv * FStar_Syntax_Syntax.term) = (fun env m s -> (
-
-let fail = (fun _68_2234 -> (match (()) with
+# 1594 "FStar.TypeChecker.Tc.fst"
+let fail = (fun _58_2177 -> (match (()) with
 | () -> begin
-(let _157_831 = (let _157_830 = (let _157_829 = (FStar_TypeChecker_Errors.unexpected_signature_for_monad env m s)
-in (_157_829, (FStar_Ident.range_of_lid m)))
-in FStar_Syntax_Syntax.Error (_157_830))
-in (Prims.raise _157_831))
-end))
-in (
-
+(let _137_831 = (let _137_830 = (let _137_829 = (FStar_TypeChecker_Errors.unexpected_signature_for_monad env m s)
+in (_137_829, (FStar_Ident.range_of_lid m)))
+in FStar_Syntax_Syntax.Error (_137_830))
+in (Prims.raise _137_831))
+end))
+in (
+# 1595 "FStar.TypeChecker.Tc.fst"
 let s = (FStar_Syntax_Subst.compress s)
 in (match (s.FStar_Syntax_Syntax.n) with
 | FStar_Syntax_Syntax.Tm_arrow (bs, c) -> begin
 (
-
+# 1598 "FStar.TypeChecker.Tc.fst"
 let bs = (FStar_Syntax_Subst.open_binders bs)
 in (match (bs) with
-| (a, _68_2251)::(wp, _68_2247)::(_wlp, _68_2243)::[] -> begin
+| (a, _58_2194)::(wp, _58_2190)::(_wlp, _58_2186)::[] -> begin
 (a, wp.FStar_Syntax_Syntax.sort)
 end
-| _68_2255 -> begin
+| _58_2198 -> begin
 (fail ())
 end))
 end
-| _68_2257 -> begin
+| _58_2200 -> begin
 (fail ())
 end))))
 
-
+# 1605 "FStar.TypeChecker.Tc.fst"
 let open_univ_vars : FStar_Syntax_Syntax.univ_names  ->  (FStar_Syntax_Syntax.bv * FStar_Syntax_Syntax.arg_qualifier Prims.option) Prims.list  ->  FStar_Syntax_Syntax.comp  ->  (FStar_Syntax_Syntax.univ_names * (FStar_Syntax_Syntax.bv * FStar_Syntax_Syntax.arg_qualifier Prims.option) Prims.list * FStar_Syntax_Syntax.comp) = (fun uvs binders c -> (match (binders) with
 | [] -> begin
 (
-
-let _68_2264 = (FStar_Syntax_Subst.open_univ_vars_comp uvs c)
-in (match (_68_2264) with
+# 1608 "FStar.TypeChecker.Tc.fst"
+let _58_2207 = (FStar_Syntax_Subst.open_univ_vars_comp uvs c)
+in (match (_58_2207) with
 | (uvs, c) -> begin
 (uvs, [], c)
 end))
 end
-| _68_2266 -> begin
-(
-
+| _58_2209 -> begin
+(
+# 1611 "FStar.TypeChecker.Tc.fst"
 let t' = (FStar_Syntax_Util.arrow binders c)
 in (
-
-let _68_2270 = (FStar_Syntax_Subst.open_univ_vars uvs t')
-in (match (_68_2270) with
+# 1612 "FStar.TypeChecker.Tc.fst"
+let _58_2213 = (FStar_Syntax_Subst.open_univ_vars uvs t')
+in (match (_58_2213) with
 | (uvs, t') -> begin
-(match ((let _157_838 = (FStar_Syntax_Subst.compress t')
-in _157_838.FStar_Syntax_Syntax.n)) with
+(match ((let _137_838 = (FStar_Syntax_Subst.compress t')
+in _137_838.FStar_Syntax_Syntax.n)) with
 | FStar_Syntax_Syntax.Tm_arrow (binders, c) -> begin
 (uvs, binders, c)
 end
-| _68_2276 -> begin
+| _58_2219 -> begin
 (FStar_All.failwith "Impossible")
 end)
 end)))
 end))
 
-
+# 1617 "FStar.TypeChecker.Tc.fst"
 let open_effect_signature : FStar_TypeChecker_Env.env  ->  FStar_Ident.lident  ->  FStar_Syntax_Syntax.term  ->  (FStar_Syntax_Syntax.bv * FStar_Syntax_Syntax.term) = (fun env mname signature -> (
-
-let fail = (fun t -> (let _157_849 = (let _157_848 = (let _157_847 = (FStar_TypeChecker_Errors.unexpected_signature_for_monad env mname t)
-in (_157_847, (FStar_Ident.range_of_lid mname)))
-in FStar_Syntax_Syntax.Error (_157_848))
-in (Prims.raise _157_849)))
-in (match ((let _157_850 = (FStar_Syntax_Subst.compress signature)
-in _157_850.FStar_Syntax_Syntax.n)) with
+# 1618 "FStar.TypeChecker.Tc.fst"
+let fail = (fun t -> (let _137_849 = (let _137_848 = (let _137_847 = (FStar_TypeChecker_Errors.unexpected_signature_for_monad env mname t)
+in (_137_847, (FStar_Ident.range_of_lid mname)))
+in FStar_Syntax_Syntax.Error (_137_848))
+in (Prims.raise _137_849)))
+in (match ((let _137_850 = (FStar_Syntax_Subst.compress signature)
+in _137_850.FStar_Syntax_Syntax.n)) with
 | FStar_Syntax_Syntax.Tm_arrow (bs, c) -> begin
 (
-
+# 1621 "FStar.TypeChecker.Tc.fst"
 let bs = (FStar_Syntax_Subst.open_binders bs)
 in (match (bs) with
-| (a, _68_2297)::(wp, _68_2293)::(_wlp, _68_2289)::[] -> begin
+| (a, _58_2240)::(wp, _58_2236)::(_wlp, _58_2232)::[] -> begin
 (a, wp.FStar_Syntax_Syntax.sort)
 end
-| _68_2301 -> begin
+| _58_2244 -> begin
 (fail signature)
 end))
 end
-| _68_2303 -> begin
+| _58_2246 -> begin
 (fail signature)
 end)))
 
-
+# 1628 "FStar.TypeChecker.Tc.fst"
 let open_effect_decl : FStar_TypeChecker_Env.env  ->  FStar_Syntax_Syntax.eff_decl  ->  (FStar_Syntax_Syntax.eff_decl * FStar_Syntax_Syntax.bv * FStar_Syntax_Syntax.term) = (fun env ed -> (
-
-let _68_2308 = (open_effect_signature env ed.FStar_Syntax_Syntax.mname ed.FStar_Syntax_Syntax.signature)
-in (match (_68_2308) with
+# 1629 "FStar.TypeChecker.Tc.fst"
+let _58_2251 = (open_effect_signature env ed.FStar_Syntax_Syntax.mname ed.FStar_Syntax_Syntax.signature)
+in (match (_58_2251) with
 | (a, wp) -> begin
 (
-
+# 1630 "FStar.TypeChecker.Tc.fst"
 let ed = (match (ed.FStar_Syntax_Syntax.binders) with
 | [] -> begin
 ed
 end
-| _68_2311 -> begin
-(
-
+| _58_2254 -> begin
+(
+# 1634 "FStar.TypeChecker.Tc.fst"
 let opening = (FStar_Syntax_Subst.opening_of_binders ed.FStar_Syntax_Syntax.binders)
 in (
-
+# 1635 "FStar.TypeChecker.Tc.fst"
 let op = (fun ts -> (
-
-let _68_2315 = ()
-in (
-
+# 1636 "FStar.TypeChecker.Tc.fst"
+let _58_2258 = ()
+in (
+# 1637 "FStar.TypeChecker.Tc.fst"
 let t0 = (Prims.snd ts)
 in (
-
+# 1638 "FStar.TypeChecker.Tc.fst"
 let t1 = (FStar_Syntax_Subst.subst opening (Prims.snd ts))
 in ([], t1)))))
 in (
+# 1640 "FStar.TypeChecker.Tc.fst"
+let _58_2262 = ed
+in (let _137_869 = (op ed.FStar_Syntax_Syntax.ret)
+in (let _137_868 = (op ed.FStar_Syntax_Syntax.bind_wp)
+in (let _137_867 = (op ed.FStar_Syntax_Syntax.bind_wlp)
+in (let _137_866 = (op ed.FStar_Syntax_Syntax.if_then_else)
+in (let _137_865 = (op ed.FStar_Syntax_Syntax.ite_wp)
+in (let _137_864 = (op ed.FStar_Syntax_Syntax.ite_wlp)
+in (let _137_863 = (op ed.FStar_Syntax_Syntax.wp_binop)
+in (let _137_862 = (op ed.FStar_Syntax_Syntax.wp_as_type)
+in (let _137_861 = (op ed.FStar_Syntax_Syntax.close_wp)
+in (let _137_860 = (op ed.FStar_Syntax_Syntax.assert_p)
+in (let _137_859 = (op ed.FStar_Syntax_Syntax.assume_p)
+in (let _137_858 = (op ed.FStar_Syntax_Syntax.null_wp)
+in (let _137_857 = (op ed.FStar_Syntax_Syntax.trivial)
+in {FStar_Syntax_Syntax.qualifiers = _58_2262.FStar_Syntax_Syntax.qualifiers; FStar_Syntax_Syntax.mname = _58_2262.FStar_Syntax_Syntax.mname; FStar_Syntax_Syntax.univs = _58_2262.FStar_Syntax_Syntax.univs; FStar_Syntax_Syntax.binders = _58_2262.FStar_Syntax_Syntax.binders; FStar_Syntax_Syntax.signature = _58_2262.FStar_Syntax_Syntax.signature; FStar_Syntax_Syntax.ret = _137_869; FStar_Syntax_Syntax.bind_wp = _137_868; FStar_Syntax_Syntax.bind_wlp = _137_867; FStar_Syntax_Syntax.if_then_else = _137_866; FStar_Syntax_Syntax.ite_wp = _137_865; FStar_Syntax_Syntax.ite_wlp = _137_864; FStar_Syntax_Syntax.wp_binop = _137_863; FStar_Syntax_Syntax.wp_as_type = _137_862; FStar_Syntax_Syntax.close_wp = _137_861; FStar_Syntax_Syntax.assert_p = _137_860; FStar_Syntax_Syntax.assume_p = _137_859; FStar_Syntax_Syntax.null_wp = _137_858; FStar_Syntax_Syntax.trivial = _137_857}))))))))))))))))
+end)
+in (ed, a, wp))
+end)))
 
-let _68_2319 = ed
-in (let _157_869 = (op ed.FStar_Syntax_Syntax.ret)
-in (let _157_868 = (op ed.FStar_Syntax_Syntax.bind_wp)
-in (let _157_867 = (op ed.FStar_Syntax_Syntax.bind_wlp)
-in (let _157_866 = (op ed.FStar_Syntax_Syntax.if_then_else)
-in (let _157_865 = (op ed.FStar_Syntax_Syntax.ite_wp)
-in (let _157_864 = (op ed.FStar_Syntax_Syntax.ite_wlp)
-in (let _157_863 = (op ed.FStar_Syntax_Syntax.wp_binop)
-in (let _157_862 = (op ed.FStar_Syntax_Syntax.wp_as_type)
-in (let _157_861 = (op ed.FStar_Syntax_Syntax.close_wp)
-in (let _157_860 = (op ed.FStar_Syntax_Syntax.assert_p)
-in (let _157_859 = (op ed.FStar_Syntax_Syntax.assume_p)
-in (let _157_858 = (op ed.FStar_Syntax_Syntax.null_wp)
-in (let _157_857 = (op ed.FStar_Syntax_Syntax.trivial)
-in {FStar_Syntax_Syntax.qualifiers = _68_2319.FStar_Syntax_Syntax.qualifiers; FStar_Syntax_Syntax.mname = _68_2319.FStar_Syntax_Syntax.mname; FStar_Syntax_Syntax.univs = _68_2319.FStar_Syntax_Syntax.univs; FStar_Syntax_Syntax.binders = _68_2319.FStar_Syntax_Syntax.binders; FStar_Syntax_Syntax.signature = _68_2319.FStar_Syntax_Syntax.signature; FStar_Syntax_Syntax.ret = _157_869; FStar_Syntax_Syntax.bind_wp = _157_868; FStar_Syntax_Syntax.bind_wlp = _157_867; FStar_Syntax_Syntax.if_then_else = _157_866; FStar_Syntax_Syntax.ite_wp = _157_865; FStar_Syntax_Syntax.ite_wlp = _157_864; FStar_Syntax_Syntax.wp_binop = _157_863; FStar_Syntax_Syntax.wp_as_type = _157_862; FStar_Syntax_Syntax.close_wp = _157_861; FStar_Syntax_Syntax.assert_p = _157_860; FStar_Syntax_Syntax.assume_p = _157_859; FStar_Syntax_Syntax.null_wp = _157_858; FStar_Syntax_Syntax.trivial = _157_857}))))))))))))))))
-end)
-in (ed, a, wp))
-end)))
-
-
+# 1656 "FStar.TypeChecker.Tc.fst"
 let tc_eff_decl : FStar_TypeChecker_Env.env  ->  FStar_Syntax_Syntax.eff_decl  ->  FStar_Syntax_Syntax.eff_decl = (fun env0 ed -> (
-
-let _68_2324 = ()
-in (
-
-let _68_2328 = (FStar_Syntax_Subst.open_term ed.FStar_Syntax_Syntax.binders ed.FStar_Syntax_Syntax.signature)
-in (match (_68_2328) with
+# 1657 "FStar.TypeChecker.Tc.fst"
+let _58_2267 = ()
+in (
+# 1658 "FStar.TypeChecker.Tc.fst"
+let _58_2271 = (FStar_Syntax_Subst.open_term ed.FStar_Syntax_Syntax.binders ed.FStar_Syntax_Syntax.signature)
+in (match (_58_2271) with
 | (binders_un, signature_un) -> begin
 (
-
-let _68_2333 = (tc_tparams env0 binders_un)
-in (match (_68_2333) with
-| (binders, env, _68_2332) -> begin
-(
-
-let _68_2337 = (tc_trivial_guard env signature_un)
-in (match (_68_2337) with
-| (signature, _68_2336) -> begin
-(
-
+# 1659 "FStar.TypeChecker.Tc.fst"
+let _58_2276 = (tc_tparams env0 binders_un)
+in (match (_58_2276) with
+| (binders, env, _58_2275) -> begin
+(
+# 1660 "FStar.TypeChecker.Tc.fst"
+let _58_2280 = (tc_trivial_guard env signature_un)
+in (match (_58_2280) with
+| (signature, _58_2279) -> begin
+(
+# 1661 "FStar.TypeChecker.Tc.fst"
 let ed = (
-
-let _68_2338 = ed
-in {FStar_Syntax_Syntax.qualifiers = _68_2338.FStar_Syntax_Syntax.qualifiers; FStar_Syntax_Syntax.mname = _68_2338.FStar_Syntax_Syntax.mname; FStar_Syntax_Syntax.univs = _68_2338.FStar_Syntax_Syntax.univs; FStar_Syntax_Syntax.binders = binders; FStar_Syntax_Syntax.signature = signature; FStar_Syntax_Syntax.ret = _68_2338.FStar_Syntax_Syntax.ret; FStar_Syntax_Syntax.bind_wp = _68_2338.FStar_Syntax_Syntax.bind_wp; FStar_Syntax_Syntax.bind_wlp = _68_2338.FStar_Syntax_Syntax.bind_wlp; FStar_Syntax_Syntax.if_then_else = _68_2338.FStar_Syntax_Syntax.if_then_else; FStar_Syntax_Syntax.ite_wp = _68_2338.FStar_Syntax_Syntax.ite_wp; FStar_Syntax_Syntax.ite_wlp = _68_2338.FStar_Syntax_Syntax.ite_wlp; FStar_Syntax_Syntax.wp_binop = _68_2338.FStar_Syntax_Syntax.wp_binop; FStar_Syntax_Syntax.wp_as_type = _68_2338.FStar_Syntax_Syntax.wp_as_type; FStar_Syntax_Syntax.close_wp = _68_2338.FStar_Syntax_Syntax.close_wp; FStar_Syntax_Syntax.assert_p = _68_2338.FStar_Syntax_Syntax.assert_p; FStar_Syntax_Syntax.assume_p = _68_2338.FStar_Syntax_Syntax.assume_p; FStar_Syntax_Syntax.null_wp = _68_2338.FStar_Syntax_Syntax.null_wp; FStar_Syntax_Syntax.trivial = _68_2338.FStar_Syntax_Syntax.trivial})
-in (
-
-let _68_2344 = (open_effect_decl env ed)
-in (match (_68_2344) with
+# 1661 "FStar.TypeChecker.Tc.fst"
+let _58_2281 = ed
+in {FStar_Syntax_Syntax.qualifiers = _58_2281.FStar_Syntax_Syntax.qualifiers; FStar_Syntax_Syntax.mname = _58_2281.FStar_Syntax_Syntax.mname; FStar_Syntax_Syntax.univs = _58_2281.FStar_Syntax_Syntax.univs; FStar_Syntax_Syntax.binders = binders; FStar_Syntax_Syntax.signature = signature; FStar_Syntax_Syntax.ret = _58_2281.FStar_Syntax_Syntax.ret; FStar_Syntax_Syntax.bind_wp = _58_2281.FStar_Syntax_Syntax.bind_wp; FStar_Syntax_Syntax.bind_wlp = _58_2281.FStar_Syntax_Syntax.bind_wlp; FStar_Syntax_Syntax.if_then_else = _58_2281.FStar_Syntax_Syntax.if_then_else; FStar_Syntax_Syntax.ite_wp = _58_2281.FStar_Syntax_Syntax.ite_wp; FStar_Syntax_Syntax.ite_wlp = _58_2281.FStar_Syntax_Syntax.ite_wlp; FStar_Syntax_Syntax.wp_binop = _58_2281.FStar_Syntax_Syntax.wp_binop; FStar_Syntax_Syntax.wp_as_type = _58_2281.FStar_Syntax_Syntax.wp_as_type; FStar_Syntax_Syntax.close_wp = _58_2281.FStar_Syntax_Syntax.close_wp; FStar_Syntax_Syntax.assert_p = _58_2281.FStar_Syntax_Syntax.assert_p; FStar_Syntax_Syntax.assume_p = _58_2281.FStar_Syntax_Syntax.assume_p; FStar_Syntax_Syntax.null_wp = _58_2281.FStar_Syntax_Syntax.null_wp; FStar_Syntax_Syntax.trivial = _58_2281.FStar_Syntax_Syntax.trivial})
+in (
+# 1664 "FStar.TypeChecker.Tc.fst"
+let _58_2287 = (open_effect_decl env ed)
+in (match (_58_2287) with
 | (ed, a, wp_a) -> begin
 (
-
-let get_effect_signature = (fun _68_2346 -> (match (()) with
+# 1665 "FStar.TypeChecker.Tc.fst"
+let get_effect_signature = (fun _58_2289 -> (match (()) with
 | () -> begin
 (
-
-let _68_2350 = (tc_trivial_guard env signature_un)
-in (match (_68_2350) with
-| (signature, _68_2349) -> begin
+# 1666 "FStar.TypeChecker.Tc.fst"
+let _58_2293 = (tc_trivial_guard env signature_un)
+in (match (_58_2293) with
+| (signature, _58_2292) -> begin
 (open_effect_signature env ed.FStar_Syntax_Syntax.mname signature)
 end))
 end))
 in (
-
-let env = (let _157_876 = (FStar_Syntax_Syntax.new_bv None ed.FStar_Syntax_Syntax.signature)
-in (FStar_TypeChecker_Env.push_bv env _157_876))
-in (
-
-let _68_2352 = if (FStar_All.pipe_left (FStar_TypeChecker_Env.debug env0) (FStar_Options.Other ("ED"))) then begin
-(let _157_879 = (FStar_Syntax_Print.lid_to_string ed.FStar_Syntax_Syntax.mname)
-in (let _157_878 = (FStar_Syntax_Print.binders_to_string " " ed.FStar_Syntax_Syntax.binders)
-in (let _157_877 = (FStar_Syntax_Print.term_to_string ed.FStar_Syntax_Syntax.signature)
-in (FStar_Util.print3 "Checked effect signature: %s %s : %s\n" _157_879 _157_878 _157_877))))
-end else begin
-()
-end
-in (
-
-let check_and_gen' = (fun env _68_2359 k -> (match (_68_2359) with
-| (_68_2357, t) -> begin
+# 1670 "FStar.TypeChecker.Tc.fst"
+let env = (let _137_876 = (FStar_Syntax_Syntax.new_bv None ed.FStar_Syntax_Syntax.signature)
+in (FStar_TypeChecker_Env.push_bv env _137_876))
+in (
+# 1672 "FStar.TypeChecker.Tc.fst"
+let _58_2295 = if (FStar_All.pipe_left (FStar_TypeChecker_Env.debug env0) (FStar_Options.Other ("ED"))) then begin
+(let _137_879 = (FStar_Syntax_Print.lid_to_string ed.FStar_Syntax_Syntax.mname)
+in (let _137_878 = (FStar_Syntax_Print.binders_to_string " " ed.FStar_Syntax_Syntax.binders)
+in (let _137_877 = (FStar_Syntax_Print.term_to_string ed.FStar_Syntax_Syntax.signature)
+in (FStar_Util.print3 "Checked effect signature: %s %s : %s\n" _137_879 _137_878 _137_877))))
+end else begin
+()
+end
+in (
+# 1678 "FStar.TypeChecker.Tc.fst"
+let check_and_gen' = (fun env _58_2302 k -> (match (_58_2302) with
+| (_58_2300, t) -> begin
 (check_and_gen env t k)
 end))
 in (
-
+# 1681 "FStar.TypeChecker.Tc.fst"
 let ret = (
-
-let expected_k = (let _157_891 = (let _157_889 = (FStar_Syntax_Syntax.mk_binder a)
-in (let _157_888 = (let _157_887 = (let _157_886 = (FStar_Syntax_Syntax.bv_to_name a)
-in (FStar_Syntax_Syntax.null_binder _157_886))
-in (_157_887)::[])
-in (_157_889)::_157_888))
-in (let _157_890 = (FStar_Syntax_Syntax.mk_GTotal wp_a)
-in (FStar_Syntax_Util.arrow _157_891 _157_890)))
+# 1682 "FStar.TypeChecker.Tc.fst"
+let expected_k = (let _137_891 = (let _137_889 = (FStar_Syntax_Syntax.mk_binder a)
+in (let _137_888 = (let _137_887 = (let _137_886 = (FStar_Syntax_Syntax.bv_to_name a)
+in (FStar_Syntax_Syntax.null_binder _137_886))
+in (_137_887)::[])
+in (_137_889)::_137_888))
+in (let _137_890 = (FStar_Syntax_Syntax.mk_GTotal wp_a)
+in (FStar_Syntax_Util.arrow _137_891 _137_890)))
 in (check_and_gen' env ed.FStar_Syntax_Syntax.ret expected_k))
 in (
-
+# 1685 "FStar.TypeChecker.Tc.fst"
 let bind_wp = (
-
+# 1686 "FStar.TypeChecker.Tc.fst"
 let wlp_a = wp_a
 in (
-
-let _68_2366 = (get_effect_signature ())
-in (match (_68_2366) with
+# 1687 "FStar.TypeChecker.Tc.fst"
+let _58_2309 = (get_effect_signature ())
+in (match (_58_2309) with
 | (b, wp_b) -> begin
 (
-
-let a_wp_b = (let _157_895 = (let _157_893 = (let _157_892 = (FStar_Syntax_Syntax.bv_to_name a)
-in (FStar_Syntax_Syntax.null_binder _157_892))
-in (_157_893)::[])
-in (let _157_894 = (FStar_Syntax_Syntax.mk_Total wp_b)
-in (FStar_Syntax_Util.arrow _157_895 _157_894)))
-in (
-
+# 1688 "FStar.TypeChecker.Tc.fst"
+let a_wp_b = (let _137_895 = (let _137_893 = (let _137_892 = (FStar_Syntax_Syntax.bv_to_name a)
+in (FStar_Syntax_Syntax.null_binder _137_892))
+in (_137_893)::[])
+in (let _137_894 = (FStar_Syntax_Syntax.mk_Total wp_b)
+in (FStar_Syntax_Util.arrow _137_895 _137_894)))
+in (
+# 1689 "FStar.TypeChecker.Tc.fst"
 let a_wlp_b = a_wp_b
 in (
-
-let expected_k = (let _157_908 = (let _157_906 = (FStar_Syntax_Syntax.mk_binder a)
-in (let _157_905 = (let _157_904 = (FStar_Syntax_Syntax.mk_binder b)
-in (let _157_903 = (let _157_902 = (FStar_Syntax_Syntax.null_binder wp_a)
-in (let _157_901 = (let _157_900 = (FStar_Syntax_Syntax.null_binder wlp_a)
-in (let _157_899 = (let _157_898 = (FStar_Syntax_Syntax.null_binder a_wp_b)
-in (let _157_897 = (let _157_896 = (FStar_Syntax_Syntax.null_binder a_wlp_b)
-in (_157_896)::[])
-in (_157_898)::_157_897))
-in (_157_900)::_157_899))
-in (_157_902)::_157_901))
-in (_157_904)::_157_903))
-in (_157_906)::_157_905))
-in (let _157_907 = (FStar_Syntax_Syntax.mk_Total wp_b)
-in (FStar_Syntax_Util.arrow _157_908 _157_907)))
+# 1690 "FStar.TypeChecker.Tc.fst"
+let expected_k = (let _137_908 = (let _137_906 = (FStar_Syntax_Syntax.mk_binder a)
+in (let _137_905 = (let _137_904 = (FStar_Syntax_Syntax.mk_binder b)
+in (let _137_903 = (let _137_902 = (FStar_Syntax_Syntax.null_binder wp_a)
+in (let _137_901 = (let _137_900 = (FStar_Syntax_Syntax.null_binder wlp_a)
+in (let _137_899 = (let _137_898 = (FStar_Syntax_Syntax.null_binder a_wp_b)
+in (let _137_897 = (let _137_896 = (FStar_Syntax_Syntax.null_binder a_wlp_b)
+in (_137_896)::[])
+in (_137_898)::_137_897))
+in (_137_900)::_137_899))
+in (_137_902)::_137_901))
+in (_137_904)::_137_903))
+in (_137_906)::_137_905))
+in (let _137_907 = (FStar_Syntax_Syntax.mk_Total wp_b)
+in (FStar_Syntax_Util.arrow _137_908 _137_907)))
 in (check_and_gen' env ed.FStar_Syntax_Syntax.bind_wp expected_k))))
 end)))
 in (
-
+# 1696 "FStar.TypeChecker.Tc.fst"
 let bind_wlp = (
-
+# 1697 "FStar.TypeChecker.Tc.fst"
 let wlp_a = wp_a
 in (
-
-let _68_2374 = (get_effect_signature ())
-in (match (_68_2374) with
+# 1698 "FStar.TypeChecker.Tc.fst"
+let _58_2317 = (get_effect_signature ())
+in (match (_58_2317) with
 | (b, wlp_b) -> begin
 (
-
-let a_wlp_b = (let _157_912 = (let _157_910 = (let _157_909 = (FStar_Syntax_Syntax.bv_to_name a)
-in (FStar_Syntax_Syntax.null_binder _157_909))
-in (_157_910)::[])
-in (let _157_911 = (FStar_Syntax_Syntax.mk_Total wlp_b)
-in (FStar_Syntax_Util.arrow _157_912 _157_911)))
-in (
-
-let expected_k = (let _157_921 = (let _157_919 = (FStar_Syntax_Syntax.mk_binder a)
-in (let _157_918 = (let _157_917 = (FStar_Syntax_Syntax.mk_binder b)
-in (let _157_916 = (let _157_915 = (FStar_Syntax_Syntax.null_binder wlp_a)
-in (let _157_914 = (let _157_913 = (FStar_Syntax_Syntax.null_binder a_wlp_b)
-in (_157_913)::[])
-in (_157_915)::_157_914))
-in (_157_917)::_157_916))
-in (_157_919)::_157_918))
-in (let _157_920 = (FStar_Syntax_Syntax.mk_Total wlp_b)
-in (FStar_Syntax_Util.arrow _157_921 _157_920)))
+# 1699 "FStar.TypeChecker.Tc.fst"
+let a_wlp_b = (let _137_912 = (let _137_910 = (let _137_909 = (FStar_Syntax_Syntax.bv_to_name a)
+in (FStar_Syntax_Syntax.null_binder _137_909))
+in (_137_910)::[])
+in (let _137_911 = (FStar_Syntax_Syntax.mk_Total wlp_b)
+in (FStar_Syntax_Util.arrow _137_912 _137_911)))
+in (
+# 1700 "FStar.TypeChecker.Tc.fst"
+let expected_k = (let _137_921 = (let _137_919 = (FStar_Syntax_Syntax.mk_binder a)
+in (let _137_918 = (let _137_917 = (FStar_Syntax_Syntax.mk_binder b)
+in (let _137_916 = (let _137_915 = (FStar_Syntax_Syntax.null_binder wlp_a)
+in (let _137_914 = (let _137_913 = (FStar_Syntax_Syntax.null_binder a_wlp_b)
+in (_137_913)::[])
+in (_137_915)::_137_914))
+in (_137_917)::_137_916))
+in (_137_919)::_137_918))
+in (let _137_920 = (FStar_Syntax_Syntax.mk_Total wlp_b)
+in (FStar_Syntax_Util.arrow _137_921 _137_920)))
 in (check_and_gen' env ed.FStar_Syntax_Syntax.bind_wlp expected_k)))
 end)))
 in (
-
+# 1706 "FStar.TypeChecker.Tc.fst"
 let if_then_else = (
-
-let p = (let _157_923 = (let _157_922 = (FStar_Syntax_Util.type_u ())
-in (FStar_All.pipe_right _157_922 Prims.fst))
-in (FStar_Syntax_Syntax.new_bv (Some ((FStar_Ident.range_of_lid ed.FStar_Syntax_Syntax.mname))) _157_923))
-in (
-
-let expected_k = (let _157_932 = (let _157_930 = (FStar_Syntax_Syntax.mk_binder a)
-in (let _157_929 = (let _157_928 = (FStar_Syntax_Syntax.mk_binder p)
-in (let _157_927 = (let _157_926 = (FStar_Syntax_Syntax.null_binder wp_a)
-in (let _157_925 = (let _157_924 = (FStar_Syntax_Syntax.null_binder wp_a)
-in (_157_924)::[])
-in (_157_926)::_157_925))
-in (_157_928)::_157_927))
-in (_157_930)::_157_929))
-in (let _157_931 = (FStar_Syntax_Syntax.mk_Total wp_a)
-in (FStar_Syntax_Util.arrow _157_932 _157_931)))
+# 1707 "FStar.TypeChecker.Tc.fst"
+let p = (let _137_923 = (let _137_922 = (FStar_Syntax_Util.type_u ())
+in (FStar_All.pipe_right _137_922 Prims.fst))
+in (FStar_Syntax_Syntax.new_bv (Some ((FStar_Ident.range_of_lid ed.FStar_Syntax_Syntax.mname))) _137_923))
+in (
+# 1708 "FStar.TypeChecker.Tc.fst"
+let expected_k = (let _137_932 = (let _137_930 = (FStar_Syntax_Syntax.mk_binder a)
+in (let _137_929 = (let _137_928 = (FStar_Syntax_Syntax.mk_binder p)
+in (let _137_927 = (let _137_926 = (FStar_Syntax_Syntax.null_binder wp_a)
+in (let _137_925 = (let _137_924 = (FStar_Syntax_Syntax.null_binder wp_a)
+in (_137_924)::[])
+in (_137_926)::_137_925))
+in (_137_928)::_137_927))
+in (_137_930)::_137_929))
+in (let _137_931 = (FStar_Syntax_Syntax.mk_Total wp_a)
+in (FStar_Syntax_Util.arrow _137_932 _137_931)))
 in (check_and_gen' env ed.FStar_Syntax_Syntax.if_then_else expected_k)))
 in (
-
+# 1714 "FStar.TypeChecker.Tc.fst"
 let ite_wp = (
-
+# 1715 "FStar.TypeChecker.Tc.fst"
 let wlp_a = wp_a
 in (
-
-let expected_k = (let _157_939 = (let _157_937 = (FStar_Syntax_Syntax.mk_binder a)
-in (let _157_936 = (let _157_935 = (FStar_Syntax_Syntax.null_binder wlp_a)
-in (let _157_934 = (let _157_933 = (FStar_Syntax_Syntax.null_binder wp_a)
-in (_157_933)::[])
-in (_157_935)::_157_934))
-in (_157_937)::_157_936))
-in (let _157_938 = (FStar_Syntax_Syntax.mk_Total wp_a)
-in (FStar_Syntax_Util.arrow _157_939 _157_938)))
+# 1716 "FStar.TypeChecker.Tc.fst"
+let expected_k = (let _137_939 = (let _137_937 = (FStar_Syntax_Syntax.mk_binder a)
+in (let _137_936 = (let _137_935 = (FStar_Syntax_Syntax.null_binder wlp_a)
+in (let _137_934 = (let _137_933 = (FStar_Syntax_Syntax.null_binder wp_a)
+in (_137_933)::[])
+in (_137_935)::_137_934))
+in (_137_937)::_137_936))
+in (let _137_938 = (FStar_Syntax_Syntax.mk_Total wp_a)
+in (FStar_Syntax_Util.arrow _137_939 _137_938)))
 in (check_and_gen' env ed.FStar_Syntax_Syntax.ite_wp expected_k)))
 in (
-
+# 1722 "FStar.TypeChecker.Tc.fst"
 let ite_wlp = (
-
+# 1723 "FStar.TypeChecker.Tc.fst"
 let wlp_a = wp_a
 in (
-
-let expected_k = (let _157_944 = (let _157_942 = (FStar_Syntax_Syntax.mk_binder a)
-in (let _157_941 = (let _157_940 = (FStar_Syntax_Syntax.null_binder wlp_a)
-in (_157_940)::[])
-in (_157_942)::_157_941))
-in (let _157_943 = (FStar_Syntax_Syntax.mk_Total wlp_a)
-in (FStar_Syntax_Util.arrow _157_944 _157_943)))
+# 1724 "FStar.TypeChecker.Tc.fst"
+let expected_k = (let _137_944 = (let _137_942 = (FStar_Syntax_Syntax.mk_binder a)
+in (let _137_941 = (let _137_940 = (FStar_Syntax_Syntax.null_binder wlp_a)
+in (_137_940)::[])
+in (_137_942)::_137_941))
+in (let _137_943 = (FStar_Syntax_Syntax.mk_Total wlp_a)
+in (FStar_Syntax_Util.arrow _137_944 _137_943)))
 in (check_and_gen' env ed.FStar_Syntax_Syntax.ite_wlp expected_k)))
 in (
-
+# 1729 "FStar.TypeChecker.Tc.fst"
 let wp_binop = (
-
+# 1730 "FStar.TypeChecker.Tc.fst"
 let bin_op = (
-
-let _68_2389 = (FStar_Syntax_Util.type_u ())
-in (match (_68_2389) with
+# 1731 "FStar.TypeChecker.Tc.fst"
+let _58_2332 = (FStar_Syntax_Util.type_u ())
+in (match (_58_2332) with
 | (t1, u1) -> begin
 (
-
-let _68_2392 = (FStar_Syntax_Util.type_u ())
-in (match (_68_2392) with
+# 1732 "FStar.TypeChecker.Tc.fst"
+let _58_2335 = (FStar_Syntax_Util.type_u ())
+in (match (_58_2335) with
 | (t2, u2) -> begin
 (
-
-let t = (let _157_945 = (FStar_TypeChecker_Env.get_range env)
-in (FStar_Syntax_Syntax.mk (FStar_Syntax_Syntax.Tm_type (FStar_Syntax_Syntax.U_max ((u1)::(u2)::[]))) None _157_945))
-in (let _157_950 = (let _157_948 = (FStar_Syntax_Syntax.null_binder t1)
-in (let _157_947 = (let _157_946 = (FStar_Syntax_Syntax.null_binder t2)
-in (_157_946)::[])
-in (_157_948)::_157_947))
-in (let _157_949 = (FStar_Syntax_Syntax.mk_Total t)
-in (FStar_Syntax_Util.arrow _157_950 _157_949))))
-end))
-end))
-in (
-
-let expected_k = (let _157_959 = (let _157_957 = (FStar_Syntax_Syntax.mk_binder a)
-in (let _157_956 = (let _157_955 = (FStar_Syntax_Syntax.null_binder wp_a)
-in (let _157_954 = (let _157_953 = (FStar_Syntax_Syntax.null_binder bin_op)
-in (let _157_952 = (let _157_951 = (FStar_Syntax_Syntax.null_binder wp_a)
-in (_157_951)::[])
-in (_157_953)::_157_952))
-in (_157_955)::_157_954))
-in (_157_957)::_157_956))
-in (let _157_958 = (FStar_Syntax_Syntax.mk_Total wp_a)
-in (FStar_Syntax_Util.arrow _157_959 _157_958)))
+# 1733 "FStar.TypeChecker.Tc.fst"
+let t = (let _137_945 = (FStar_TypeChecker_Env.get_range env)
+in (FStar_Syntax_Syntax.mk (FStar_Syntax_Syntax.Tm_type (FStar_Syntax_Syntax.U_max ((u1)::(u2)::[]))) None _137_945))
+in (let _137_950 = (let _137_948 = (FStar_Syntax_Syntax.null_binder t1)
+in (let _137_947 = (let _137_946 = (FStar_Syntax_Syntax.null_binder t2)
+in (_137_946)::[])
+in (_137_948)::_137_947))
+in (let _137_949 = (FStar_Syntax_Syntax.mk_Total t)
+in (FStar_Syntax_Util.arrow _137_950 _137_949))))
+end))
+end))
+in (
+# 1735 "FStar.TypeChecker.Tc.fst"
+let expected_k = (let _137_959 = (let _137_957 = (FStar_Syntax_Syntax.mk_binder a)
+in (let _137_956 = (let _137_955 = (FStar_Syntax_Syntax.null_binder wp_a)
+in (let _137_954 = (let _137_953 = (FStar_Syntax_Syntax.null_binder bin_op)
+in (let _137_952 = (let _137_951 = (FStar_Syntax_Syntax.null_binder wp_a)
+in (_137_951)::[])
+in (_137_953)::_137_952))
+in (_137_955)::_137_954))
+in (_137_957)::_137_956))
+in (let _137_958 = (FStar_Syntax_Syntax.mk_Total wp_a)
+in (FStar_Syntax_Util.arrow _137_959 _137_958)))
 in (check_and_gen' env ed.FStar_Syntax_Syntax.wp_binop expected_k)))
 in (
-
+# 1742 "FStar.TypeChecker.Tc.fst"
 let wp_as_type = (
-
-let _68_2400 = (FStar_Syntax_Util.type_u ())
-in (match (_68_2400) with
-| (t, _68_2399) -> begin
-(
-
-let expected_k = (let _157_964 = (let _157_962 = (FStar_Syntax_Syntax.mk_binder a)
-in (let _157_961 = (let _157_960 = (FStar_Syntax_Syntax.null_binder wp_a)
-in (_157_960)::[])
-in (_157_962)::_157_961))
-in (let _157_963 = (FStar_Syntax_Syntax.mk_Total t)
-in (FStar_Syntax_Util.arrow _157_964 _157_963)))
+# 1743 "FStar.TypeChecker.Tc.fst"
+let _58_2343 = (FStar_Syntax_Util.type_u ())
+in (match (_58_2343) with
+| (t, _58_2342) -> begin
+(
+# 1744 "FStar.TypeChecker.Tc.fst"
+let expected_k = (let _137_964 = (let _137_962 = (FStar_Syntax_Syntax.mk_binder a)
+in (let _137_961 = (let _137_960 = (FStar_Syntax_Syntax.null_binder wp_a)
+in (_137_960)::[])
+in (_137_962)::_137_961))
+in (let _137_963 = (FStar_Syntax_Syntax.mk_Total t)
+in (FStar_Syntax_Util.arrow _137_964 _137_963)))
 in (check_and_gen' env ed.FStar_Syntax_Syntax.wp_as_type expected_k))
 end))
 in (
-
+# 1749 "FStar.TypeChecker.Tc.fst"
 let close_wp = (
-
-let b = (let _157_966 = (let _157_965 = (FStar_Syntax_Util.type_u ())
-in (FStar_All.pipe_right _157_965 Prims.fst))
-in (FStar_Syntax_Syntax.new_bv (Some ((FStar_Ident.range_of_lid ed.FStar_Syntax_Syntax.mname))) _157_966))
-in (
-
-let b_wp_a = (let _157_970 = (let _157_968 = (let _157_967 = (FStar_Syntax_Syntax.bv_to_name b)
-in (FStar_Syntax_Syntax.null_binder _157_967))
-in (_157_968)::[])
-in (let _157_969 = (FStar_Syntax_Syntax.mk_Total wp_a)
-in (FStar_Syntax_Util.arrow _157_970 _157_969)))
-in (
-
-let expected_k = (let _157_977 = (let _157_975 = (FStar_Syntax_Syntax.mk_binder a)
-in (let _157_974 = (let _157_973 = (FStar_Syntax_Syntax.mk_binder b)
-in (let _157_972 = (let _157_971 = (FStar_Syntax_Syntax.null_binder b_wp_a)
-in (_157_971)::[])
-in (_157_973)::_157_972))
-in (_157_975)::_157_974))
-in (let _157_976 = (FStar_Syntax_Syntax.mk_Total wp_a)
-in (FStar_Syntax_Util.arrow _157_977 _157_976)))
+# 1750 "FStar.TypeChecker.Tc.fst"
+let b = (let _137_966 = (let _137_965 = (FStar_Syntax_Util.type_u ())
+in (FStar_All.pipe_right _137_965 Prims.fst))
+in (FStar_Syntax_Syntax.new_bv (Some ((FStar_Ident.range_of_lid ed.FStar_Syntax_Syntax.mname))) _137_966))
+in (
+# 1751 "FStar.TypeChecker.Tc.fst"
+let b_wp_a = (let _137_970 = (let _137_968 = (let _137_967 = (FStar_Syntax_Syntax.bv_to_name b)
+in (FStar_Syntax_Syntax.null_binder _137_967))
+in (_137_968)::[])
+in (let _137_969 = (FStar_Syntax_Syntax.mk_Total wp_a)
+in (FStar_Syntax_Util.arrow _137_970 _137_969)))
+in (
+# 1752 "FStar.TypeChecker.Tc.fst"
+let expected_k = (let _137_977 = (let _137_975 = (FStar_Syntax_Syntax.mk_binder a)
+in (let _137_974 = (let _137_973 = (FStar_Syntax_Syntax.mk_binder b)
+in (let _137_972 = (let _137_971 = (FStar_Syntax_Syntax.null_binder b_wp_a)
+in (_137_971)::[])
+in (_137_973)::_137_972))
+in (_137_975)::_137_974))
+in (let _137_976 = (FStar_Syntax_Syntax.mk_Total wp_a)
+in (FStar_Syntax_Util.arrow _137_977 _137_976)))
 in (check_and_gen' env ed.FStar_Syntax_Syntax.close_wp expected_k))))
 in (
-
+# 1756 "FStar.TypeChecker.Tc.fst"
 let assert_p = (
-
-let expected_k = (let _157_986 = (let _157_984 = (FStar_Syntax_Syntax.mk_binder a)
-in (let _157_983 = (let _157_982 = (let _157_979 = (let _157_978 = (FStar_Syntax_Util.type_u ())
-in (FStar_All.pipe_right _157_978 Prims.fst))
-in (FStar_Syntax_Syntax.null_binder _157_979))
-in (let _157_981 = (let _157_980 = (FStar_Syntax_Syntax.null_binder wp_a)
-in (_157_980)::[])
-in (_157_982)::_157_981))
-in (_157_984)::_157_983))
-in (let _157_985 = (FStar_Syntax_Syntax.mk_Total wp_a)
-in (FStar_Syntax_Util.arrow _157_986 _157_985)))
+# 1757 "FStar.TypeChecker.Tc.fst"
+let expected_k = (let _137_986 = (let _137_984 = (FStar_Syntax_Syntax.mk_binder a)
+in (let _137_983 = (let _137_982 = (let _137_979 = (let _137_978 = (FStar_Syntax_Util.type_u ())
+in (FStar_All.pipe_right _137_978 Prims.fst))
+in (FStar_Syntax_Syntax.null_binder _137_979))
+in (let _137_981 = (let _137_980 = (FStar_Syntax_Syntax.null_binder wp_a)
+in (_137_980)::[])
+in (_137_982)::_137_981))
+in (_137_984)::_137_983))
+in (let _137_985 = (FStar_Syntax_Syntax.mk_Total wp_a)
+in (FStar_Syntax_Util.arrow _137_986 _137_985)))
 in (check_and_gen' env ed.FStar_Syntax_Syntax.assert_p expected_k))
 in (
-
+# 1763 "FStar.TypeChecker.Tc.fst"
 let assume_p = (
-
-let expected_k = (let _157_995 = (let _157_993 = (FStar_Syntax_Syntax.mk_binder a)
-in (let _157_992 = (let _157_991 = (let _157_988 = (let _157_987 = (FStar_Syntax_Util.type_u ())
-in (FStar_All.pipe_right _157_987 Prims.fst))
-in (FStar_Syntax_Syntax.null_binder _157_988))
-in (let _157_990 = (let _157_989 = (FStar_Syntax_Syntax.null_binder wp_a)
-in (_157_989)::[])
-in (_157_991)::_157_990))
-in (_157_993)::_157_992))
-in (let _157_994 = (FStar_Syntax_Syntax.mk_Total wp_a)
-in (FStar_Syntax_Util.arrow _157_995 _157_994)))
+# 1764 "FStar.TypeChecker.Tc.fst"
+let expected_k = (let _137_995 = (let _137_993 = (FStar_Syntax_Syntax.mk_binder a)
+in (let _137_992 = (let _137_991 = (let _137_988 = (let _137_987 = (FStar_Syntax_Util.type_u ())
+in (FStar_All.pipe_right _137_987 Prims.fst))
+in (FStar_Syntax_Syntax.null_binder _137_988))
+in (let _137_990 = (let _137_989 = (FStar_Syntax_Syntax.null_binder wp_a)
+in (_137_989)::[])
+in (_137_991)::_137_990))
+in (_137_993)::_137_992))
+in (let _137_994 = (FStar_Syntax_Syntax.mk_Total wp_a)
+in (FStar_Syntax_Util.arrow _137_995 _137_994)))
 in (check_and_gen' env ed.FStar_Syntax_Syntax.assume_p expected_k))
 in (
-
+# 1770 "FStar.TypeChecker.Tc.fst"
 let null_wp = (
-
-let expected_k = (let _157_998 = (let _157_996 = (FStar_Syntax_Syntax.mk_binder a)
-in (_157_996)::[])
-in (let _157_997 = (FStar_Syntax_Syntax.mk_Total wp_a)
-in (FStar_Syntax_Util.arrow _157_998 _157_997)))
+# 1771 "FStar.TypeChecker.Tc.fst"
+let expected_k = (let _137_998 = (let _137_996 = (FStar_Syntax_Syntax.mk_binder a)
+in (_137_996)::[])
+in (let _137_997 = (FStar_Syntax_Syntax.mk_Total wp_a)
+in (FStar_Syntax_Util.arrow _137_998 _137_997)))
 in (check_and_gen' env ed.FStar_Syntax_Syntax.null_wp expected_k))
 in (
-
+# 1775 "FStar.TypeChecker.Tc.fst"
 let trivial_wp = (
-
-let _68_2416 = (FStar_Syntax_Util.type_u ())
-in (match (_68_2416) with
-| (t, _68_2415) -> begin
-(
-
-let expected_k = (let _157_1003 = (let _157_1001 = (FStar_Syntax_Syntax.mk_binder a)
-in (let _157_1000 = (let _157_999 = (FStar_Syntax_Syntax.null_binder wp_a)
-in (_157_999)::[])
-in (_157_1001)::_157_1000))
-in (let _157_1002 = (FStar_Syntax_Syntax.mk_GTotal t)
-in (FStar_Syntax_Util.arrow _157_1003 _157_1002)))
+# 1776 "FStar.TypeChecker.Tc.fst"
+let _58_2359 = (FStar_Syntax_Util.type_u ())
+in (match (_58_2359) with
+| (t, _58_2358) -> begin
+(
+# 1777 "FStar.TypeChecker.Tc.fst"
+let expected_k = (let _137_1003 = (let _137_1001 = (FStar_Syntax_Syntax.mk_binder a)
+in (let _137_1000 = (let _137_999 = (FStar_Syntax_Syntax.null_binder wp_a)
+in (_137_999)::[])
+in (_137_1001)::_137_1000))
+in (let _137_1002 = (FStar_Syntax_Syntax.mk_GTotal t)
+in (FStar_Syntax_Util.arrow _137_1003 _137_1002)))
 in (check_and_gen' env ed.FStar_Syntax_Syntax.trivial expected_k))
 end))
 in (
-
-let t = (let _157_1004 = (FStar_Syntax_Syntax.mk_Total ed.FStar_Syntax_Syntax.signature)
-in (FStar_Syntax_Util.arrow ed.FStar_Syntax_Syntax.binders _157_1004))
-in (
-
-let _68_2422 = (FStar_TypeChecker_Util.generalize_universes env0 t)
-in (match (_68_2422) with
+# 1783 "FStar.TypeChecker.Tc.fst"
+let t = (let _137_1004 = (FStar_Syntax_Syntax.mk_Total ed.FStar_Syntax_Syntax.signature)
+in (FStar_Syntax_Util.arrow ed.FStar_Syntax_Syntax.binders _137_1004))
+in (
+# 1784 "FStar.TypeChecker.Tc.fst"
+let _58_2365 = (FStar_TypeChecker_Util.generalize_universes env0 t)
+in (match (_58_2365) with
 | (univs, t) -> begin
 (
-
-let _68_2438 = (match ((let _157_1006 = (let _157_1005 = (FStar_Syntax_Subst.compress t)
-in _157_1005.FStar_Syntax_Syntax.n)
-in (binders, _157_1006))) with
-| ([], _68_2425) -> begin
+# 1785 "FStar.TypeChecker.Tc.fst"
+let _58_2381 = (match ((let _137_1006 = (let _137_1005 = (FStar_Syntax_Subst.compress t)
+in _137_1005.FStar_Syntax_Syntax.n)
+in (binders, _137_1006))) with
+| ([], _58_2368) -> begin
 ([], t)
 end
-| (_68_2428, FStar_Syntax_Syntax.Tm_arrow (binders, c)) -> begin
+| (_58_2371, FStar_Syntax_Syntax.Tm_arrow (binders, c)) -> begin
 (binders, (FStar_Syntax_Util.comp_result c))
 end
-| _68_2435 -> begin
+| _58_2378 -> begin
 (FStar_All.failwith "Impossible")
 end)
-in (match (_68_2438) with
+in (match (_58_2381) with
 | (binders, signature) -> begin
 (
-
-let close = (fun ts -> (let _157_1009 = (FStar_Syntax_Subst.close_tscheme binders ts)
-in (FStar_Syntax_Subst.close_univ_vars_tscheme univs _157_1009)))
-in (
-
+# 1789 "FStar.TypeChecker.Tc.fst"
+let close = (fun ts -> (let _137_1009 = (FStar_Syntax_Subst.close_tscheme binders ts)
+in (FStar_Syntax_Subst.close_univ_vars_tscheme univs _137_1009)))
+in (
+# 1790 "FStar.TypeChecker.Tc.fst"
 let ed = (
-
-let _68_2441 = ed
-in (let _157_1022 = (close ret)
-in (let _157_1021 = (close bind_wp)
-in (let _157_1020 = (close bind_wlp)
-in (let _157_1019 = (close if_then_else)
-in (let _157_1018 = (close ite_wp)
-in (let _157_1017 = (close ite_wlp)
-in (let _157_1016 = (close wp_binop)
-in (let _157_1015 = (close wp_as_type)
-in (let _157_1014 = (close close_wp)
-in (let _157_1013 = (close assert_p)
-in (let _157_1012 = (close assume_p)
-in (let _157_1011 = (close null_wp)
-in (let _157_1010 = (close trivial_wp)
-in {FStar_Syntax_Syntax.qualifiers = _68_2441.FStar_Syntax_Syntax.qualifiers; FStar_Syntax_Syntax.mname = _68_2441.FStar_Syntax_Syntax.mname; FStar_Syntax_Syntax.univs = univs; FStar_Syntax_Syntax.binders = binders; FStar_Syntax_Syntax.signature = signature; FStar_Syntax_Syntax.ret = _157_1022; FStar_Syntax_Syntax.bind_wp = _157_1021; FStar_Syntax_Syntax.bind_wlp = _157_1020; FStar_Syntax_Syntax.if_then_else = _157_1019; FStar_Syntax_Syntax.ite_wp = _157_1018; FStar_Syntax_Syntax.ite_wlp = _157_1017; FStar_Syntax_Syntax.wp_binop = _157_1016; FStar_Syntax_Syntax.wp_as_type = _157_1015; FStar_Syntax_Syntax.close_wp = _157_1014; FStar_Syntax_Syntax.assert_p = _157_1013; FStar_Syntax_Syntax.assume_p = _157_1012; FStar_Syntax_Syntax.null_wp = _157_1011; FStar_Syntax_Syntax.trivial = _157_1010}))))))))))))))
-in (
-
-let _68_2444 = if (FStar_TypeChecker_Env.debug env FStar_Options.Low) then begin
-(let _157_1023 = (FStar_Syntax_Print.eff_decl_to_string ed)
-in (FStar_Util.print_string _157_1023))
+# 1790 "FStar.TypeChecker.Tc.fst"
+let _58_2384 = ed
+in (let _137_1022 = (close ret)
+in (let _137_1021 = (close bind_wp)
+in (let _137_1020 = (close bind_wlp)
+in (let _137_1019 = (close if_then_else)
+in (let _137_1018 = (close ite_wp)
+in (let _137_1017 = (close ite_wlp)
+in (let _137_1016 = (close wp_binop)
+in (let _137_1015 = (close wp_as_type)
+in (let _137_1014 = (close close_wp)
+in (let _137_1013 = (close assert_p)
+in (let _137_1012 = (close assume_p)
+in (let _137_1011 = (close null_wp)
+in (let _137_1010 = (close trivial_wp)
+in {FStar_Syntax_Syntax.qualifiers = _58_2384.FStar_Syntax_Syntax.qualifiers; FStar_Syntax_Syntax.mname = _58_2384.FStar_Syntax_Syntax.mname; FStar_Syntax_Syntax.univs = univs; FStar_Syntax_Syntax.binders = binders; FStar_Syntax_Syntax.signature = signature; FStar_Syntax_Syntax.ret = _137_1022; FStar_Syntax_Syntax.bind_wp = _137_1021; FStar_Syntax_Syntax.bind_wlp = _137_1020; FStar_Syntax_Syntax.if_then_else = _137_1019; FStar_Syntax_Syntax.ite_wp = _137_1018; FStar_Syntax_Syntax.ite_wlp = _137_1017; FStar_Syntax_Syntax.wp_binop = _137_1016; FStar_Syntax_Syntax.wp_as_type = _137_1015; FStar_Syntax_Syntax.close_wp = _137_1014; FStar_Syntax_Syntax.assert_p = _137_1013; FStar_Syntax_Syntax.assume_p = _137_1012; FStar_Syntax_Syntax.null_wp = _137_1011; FStar_Syntax_Syntax.trivial = _137_1010}))))))))))))))
+in (
+# 1808 "FStar.TypeChecker.Tc.fst"
+let _58_2387 = if (FStar_TypeChecker_Env.debug env FStar_Options.Low) then begin
+(let _137_1023 = (FStar_Syntax_Print.eff_decl_to_string ed)
+in (FStar_Util.print_string _137_1023))
 end else begin
 ()
 end
@@ -4175,164 +4160,164 @@
 end))
 end))))
 
-
+# 1812 "FStar.TypeChecker.Tc.fst"
 let tc_lex_t = (fun env ses quals lids -> (
-
-let _68_2450 = ()
-in (
-
-let _68_2458 = ()
+# 1819 "FStar.TypeChecker.Tc.fst"
+let _58_2393 = ()
+in (
+# 1820 "FStar.TypeChecker.Tc.fst"
+let _58_2401 = ()
 in (match (ses) with
-| FStar_Syntax_Syntax.Sig_inductive_typ (lex_t, [], [], t, _68_2487, _68_2489, [], r)::FStar_Syntax_Syntax.Sig_datacon (lex_top, [], _t_top, _lex_t_top, 0, [], _68_2478, r1)::FStar_Syntax_Syntax.Sig_datacon (lex_cons, [], _t_cons, _lex_t_cons, 0, [], _68_2467, r2)::[] when (((FStar_Ident.lid_equals lex_t FStar_Syntax_Const.lex_t_lid) && (FStar_Ident.lid_equals lex_top FStar_Syntax_Const.lextop_lid)) && (FStar_Ident.lid_equals lex_cons FStar_Syntax_Const.lexcons_lid)) -> begin
-(
-
+| FStar_Syntax_Syntax.Sig_inductive_typ (lex_t, [], [], t, _58_2430, _58_2432, [], r)::FStar_Syntax_Syntax.Sig_datacon (lex_top, [], _t_top, _lex_t_top, 0, [], _58_2421, r1)::FStar_Syntax_Syntax.Sig_datacon (lex_cons, [], _t_cons, _lex_t_cons, 0, [], _58_2410, r2)::[] when (((FStar_Ident.lid_equals lex_t FStar_Syntax_Const.lex_t_lid) && (FStar_Ident.lid_equals lex_top FStar_Syntax_Const.lextop_lid)) && (FStar_Ident.lid_equals lex_cons FStar_Syntax_Const.lexcons_lid)) -> begin
+(
+# 1835 "FStar.TypeChecker.Tc.fst"
 let u = (FStar_Syntax_Syntax.new_univ_name (Some (r)))
 in (
-
+# 1836 "FStar.TypeChecker.Tc.fst"
 let t = (FStar_Syntax_Syntax.mk (FStar_Syntax_Syntax.Tm_type (FStar_Syntax_Syntax.U_name (u))) None r)
 in (
-
+# 1837 "FStar.TypeChecker.Tc.fst"
 let t = (FStar_Syntax_Subst.close_univ_vars ((u)::[]) t)
 in (
-
+# 1838 "FStar.TypeChecker.Tc.fst"
 let tc = FStar_Syntax_Syntax.Sig_inductive_typ ((lex_t, (u)::[], [], t, [], (FStar_Syntax_Const.lextop_lid)::(FStar_Syntax_Const.lexcons_lid)::[], [], r))
 in (
-
+# 1840 "FStar.TypeChecker.Tc.fst"
 let utop = (FStar_Syntax_Syntax.new_univ_name (Some (r1)))
 in (
-
-let lex_top_t = (let _157_1031 = (let _157_1030 = (let _157_1029 = (let _157_1028 = (FStar_Ident.set_lid_range FStar_Syntax_Const.lex_t_lid r1)
-in (FStar_Syntax_Syntax.fvar _157_1028 FStar_Syntax_Syntax.Delta_constant None))
-in (_157_1029, (FStar_Syntax_Syntax.U_name (utop))::[]))
-in FStar_Syntax_Syntax.Tm_uinst (_157_1030))
-in (FStar_Syntax_Syntax.mk _157_1031 None r1))
-in (
-
+# 1841 "FStar.TypeChecker.Tc.fst"
+let lex_top_t = (let _137_1031 = (let _137_1030 = (let _137_1029 = (let _137_1028 = (FStar_Ident.set_lid_range FStar_Syntax_Const.lex_t_lid r1)
+in (FStar_Syntax_Syntax.fvar _137_1028 FStar_Syntax_Syntax.Delta_constant None))
+in (_137_1029, (FStar_Syntax_Syntax.U_name (utop))::[]))
+in FStar_Syntax_Syntax.Tm_uinst (_137_1030))
+in (FStar_Syntax_Syntax.mk _137_1031 None r1))
+in (
+# 1842 "FStar.TypeChecker.Tc.fst"
 let lex_top_t = (FStar_Syntax_Subst.close_univ_vars ((utop)::[]) lex_top_t)
 in (
-
+# 1843 "FStar.TypeChecker.Tc.fst"
 let dc_lextop = FStar_Syntax_Syntax.Sig_datacon ((lex_top, (utop)::[], lex_top_t, FStar_Syntax_Const.lex_t_lid, 0, [], [], r1))
 in (
-
+# 1845 "FStar.TypeChecker.Tc.fst"
 let ucons1 = (FStar_Syntax_Syntax.new_univ_name (Some (r2)))
 in (
-
+# 1846 "FStar.TypeChecker.Tc.fst"
 let ucons2 = (FStar_Syntax_Syntax.new_univ_name (Some (r2)))
 in (
-
+# 1847 "FStar.TypeChecker.Tc.fst"
 let lex_cons_t = (
-
-let a = (let _157_1032 = (FStar_Syntax_Syntax.mk (FStar_Syntax_Syntax.Tm_type (FStar_Syntax_Syntax.U_name (ucons1))) None r2)
-in (FStar_Syntax_Syntax.new_bv (Some (r2)) _157_1032))
-in (
-
-let hd = (let _157_1033 = (FStar_Syntax_Syntax.bv_to_name a)
-in (FStar_Syntax_Syntax.new_bv (Some (r2)) _157_1033))
-in (
-
-let tl = (let _157_1038 = (let _157_1037 = (let _157_1036 = (let _157_1035 = (let _157_1034 = (FStar_Ident.set_lid_range FStar_Syntax_Const.lex_t_lid r2)
-in (FStar_Syntax_Syntax.fvar _157_1034 FStar_Syntax_Syntax.Delta_constant None))
-in (_157_1035, (FStar_Syntax_Syntax.U_name (ucons2))::[]))
-in FStar_Syntax_Syntax.Tm_uinst (_157_1036))
-in (FStar_Syntax_Syntax.mk _157_1037 None r2))
-in (FStar_Syntax_Syntax.new_bv (Some (r2)) _157_1038))
-in (
-
-let res = (let _157_1042 = (let _157_1041 = (let _157_1040 = (let _157_1039 = (FStar_Ident.set_lid_range FStar_Syntax_Const.lex_t_lid r2)
-in (FStar_Syntax_Syntax.fvar _157_1039 FStar_Syntax_Syntax.Delta_constant None))
-in (_157_1040, (FStar_Syntax_Syntax.U_max ((FStar_Syntax_Syntax.U_name (ucons1))::(FStar_Syntax_Syntax.U_name (ucons2))::[]))::[]))
-in FStar_Syntax_Syntax.Tm_uinst (_157_1041))
-in (FStar_Syntax_Syntax.mk _157_1042 None r2))
-in (let _157_1043 = (FStar_Syntax_Syntax.mk_Total res)
-in (FStar_Syntax_Util.arrow (((a, Some (FStar_Syntax_Syntax.imp_tag)))::((hd, None))::((tl, None))::[]) _157_1043))))))
-in (
-
+# 1848 "FStar.TypeChecker.Tc.fst"
+let a = (let _137_1032 = (FStar_Syntax_Syntax.mk (FStar_Syntax_Syntax.Tm_type (FStar_Syntax_Syntax.U_name (ucons1))) None r2)
+in (FStar_Syntax_Syntax.new_bv (Some (r2)) _137_1032))
+in (
+# 1849 "FStar.TypeChecker.Tc.fst"
+let hd = (let _137_1033 = (FStar_Syntax_Syntax.bv_to_name a)
+in (FStar_Syntax_Syntax.new_bv (Some (r2)) _137_1033))
+in (
+# 1850 "FStar.TypeChecker.Tc.fst"
+let tl = (let _137_1038 = (let _137_1037 = (let _137_1036 = (let _137_1035 = (let _137_1034 = (FStar_Ident.set_lid_range FStar_Syntax_Const.lex_t_lid r2)
+in (FStar_Syntax_Syntax.fvar _137_1034 FStar_Syntax_Syntax.Delta_constant None))
+in (_137_1035, (FStar_Syntax_Syntax.U_name (ucons2))::[]))
+in FStar_Syntax_Syntax.Tm_uinst (_137_1036))
+in (FStar_Syntax_Syntax.mk _137_1037 None r2))
+in (FStar_Syntax_Syntax.new_bv (Some (r2)) _137_1038))
+in (
+# 1851 "FStar.TypeChecker.Tc.fst"
+let res = (let _137_1042 = (let _137_1041 = (let _137_1040 = (let _137_1039 = (FStar_Ident.set_lid_range FStar_Syntax_Const.lex_t_lid r2)
+in (FStar_Syntax_Syntax.fvar _137_1039 FStar_Syntax_Syntax.Delta_constant None))
+in (_137_1040, (FStar_Syntax_Syntax.U_max ((FStar_Syntax_Syntax.U_name (ucons1))::(FStar_Syntax_Syntax.U_name (ucons2))::[]))::[]))
+in FStar_Syntax_Syntax.Tm_uinst (_137_1041))
+in (FStar_Syntax_Syntax.mk _137_1042 None r2))
+in (let _137_1043 = (FStar_Syntax_Syntax.mk_Total res)
+in (FStar_Syntax_Util.arrow (((a, Some (FStar_Syntax_Syntax.imp_tag)))::((hd, None))::((tl, None))::[]) _137_1043))))))
+in (
+# 1853 "FStar.TypeChecker.Tc.fst"
 let lex_cons_t = (FStar_Syntax_Subst.close_univ_vars ((ucons1)::(ucons2)::[]) lex_cons_t)
 in (
-
+# 1854 "FStar.TypeChecker.Tc.fst"
 let dc_lexcons = FStar_Syntax_Syntax.Sig_datacon ((lex_cons, (ucons1)::(ucons2)::[], lex_cons_t, FStar_Syntax_Const.lex_t_lid, 0, [], [], r2))
-in (let _157_1045 = (let _157_1044 = (FStar_TypeChecker_Env.get_range env)
-in ((tc)::(dc_lextop)::(dc_lexcons)::[], [], lids, _157_1044))
-in FStar_Syntax_Syntax.Sig_bundle (_157_1045)))))))))))))))
-end
-| _68_2513 -> begin
-(let _157_1047 = (let _157_1046 = (FStar_Syntax_Print.sigelt_to_string (FStar_Syntax_Syntax.Sig_bundle ((ses, [], lids, FStar_Range.dummyRange))))
-in (FStar_Util.format1 "Unexpected lex_t: %s\n" _157_1046))
-in (FStar_All.failwith _157_1047))
+in (let _137_1045 = (let _137_1044 = (FStar_TypeChecker_Env.get_range env)
+in ((tc)::(dc_lextop)::(dc_lexcons)::[], [], lids, _137_1044))
+in FStar_Syntax_Syntax.Sig_bundle (_137_1045)))))))))))))))
+end
+| _58_2456 -> begin
+(let _137_1047 = (let _137_1046 = (FStar_Syntax_Print.sigelt_to_string (FStar_Syntax_Syntax.Sig_bundle ((ses, [], lids, FStar_Range.dummyRange))))
+in (FStar_Util.format1 "Unexpected lex_t: %s\n" _137_1046))
+in (FStar_All.failwith _137_1047))
 end))))
 
-
+# 1860 "FStar.TypeChecker.Tc.fst"
 let tc_inductive : FStar_TypeChecker_Env.env  ->  FStar_Syntax_Syntax.sigelt Prims.list  ->  FStar_Syntax_Syntax.qualifier Prims.list  ->  FStar_Ident.lident Prims.list  ->  FStar_Syntax_Syntax.sigelt = (fun env ses quals lids -> (
-
-let warn_positivity = (fun l r -> (let _157_1061 = (let _157_1060 = (FStar_Syntax_Print.lid_to_string l)
-in (FStar_Util.format1 "Positivity check is not yet implemented (%s)" _157_1060))
-in (FStar_TypeChecker_Errors.diag r _157_1061)))
-in (
-
+# 1923 "FStar.TypeChecker.Tc.fst"
+let warn_positivity = (fun l r -> (let _137_1061 = (let _137_1060 = (FStar_Syntax_Print.lid_to_string l)
+in (FStar_Util.format1 "Positivity check is not yet implemented (%s)" _137_1060))
+in (FStar_TypeChecker_Errors.diag r _137_1061)))
+in (
+# 1925 "FStar.TypeChecker.Tc.fst"
 let env0 = env
 in (
-
+# 1928 "FStar.TypeChecker.Tc.fst"
 let tc_tycon = (fun env s -> (match (s) with
 | FStar_Syntax_Syntax.Sig_inductive_typ (tc, uvs, tps, k, mutuals, data, quals, r) -> begin
 (
-
-let _68_2535 = ()
-in (
-
-let _68_2537 = (warn_positivity tc r)
-in (
-
-let _68_2541 = (FStar_Syntax_Subst.open_term tps k)
-in (match (_68_2541) with
+# 1933 "FStar.TypeChecker.Tc.fst"
+let _58_2478 = ()
+in (
+# 1934 "FStar.TypeChecker.Tc.fst"
+let _58_2480 = (warn_positivity tc r)
+in (
+# 1935 "FStar.TypeChecker.Tc.fst"
+let _58_2484 = (FStar_Syntax_Subst.open_term tps k)
+in (match (_58_2484) with
 | (tps, k) -> begin
 (
-
-let _68_2545 = (tc_tparams env tps)
-in (match (_68_2545) with
+# 1936 "FStar.TypeChecker.Tc.fst"
+let _58_2488 = (tc_tparams env tps)
+in (match (_58_2488) with
 | (tps, env_tps, us) -> begin
 (
-
-let _68_2548 = (FStar_Syntax_Util.arrow_formals k)
-in (match (_68_2548) with
+# 1937 "FStar.TypeChecker.Tc.fst"
+let _58_2491 = (FStar_Syntax_Util.arrow_formals k)
+in (match (_58_2491) with
 | (indices, t) -> begin
 (
-
-let _68_2552 = (tc_tparams env_tps indices)
-in (match (_68_2552) with
+# 1938 "FStar.TypeChecker.Tc.fst"
+let _58_2495 = (tc_tparams env_tps indices)
+in (match (_58_2495) with
 | (indices, env', us') -> begin
 (
-
-let _68_2556 = (tc_trivial_guard env' t)
-in (match (_68_2556) with
-| (t, _68_2555) -> begin
-(
-
-let k = (let _157_1066 = (FStar_Syntax_Syntax.mk_Total t)
-in (FStar_Syntax_Util.arrow indices _157_1066))
-in (
-
-let _68_2560 = (FStar_Syntax_Util.type_u ())
-in (match (_68_2560) with
+# 1939 "FStar.TypeChecker.Tc.fst"
+let _58_2499 = (tc_trivial_guard env' t)
+in (match (_58_2499) with
+| (t, _58_2498) -> begin
+(
+# 1940 "FStar.TypeChecker.Tc.fst"
+let k = (let _137_1066 = (FStar_Syntax_Syntax.mk_Total t)
+in (FStar_Syntax_Util.arrow indices _137_1066))
+in (
+# 1941 "FStar.TypeChecker.Tc.fst"
+let _58_2503 = (FStar_Syntax_Util.type_u ())
+in (match (_58_2503) with
 | (t_type, u) -> begin
 (
-
-let _68_2561 = (let _157_1067 = (FStar_TypeChecker_Rel.teq env' t t_type)
-in (FStar_TypeChecker_Rel.force_trivial_guard env' _157_1067))
-in (
-
-let t_tc = (let _157_1068 = (FStar_Syntax_Syntax.mk_Total t)
-in (FStar_Syntax_Util.arrow (FStar_List.append tps indices) _157_1068))
-in (
-
+# 1942 "FStar.TypeChecker.Tc.fst"
+let _58_2504 = (let _137_1067 = (FStar_TypeChecker_Rel.teq env' t t_type)
+in (FStar_TypeChecker_Rel.force_trivial_guard env' _137_1067))
+in (
+# 1944 "FStar.TypeChecker.Tc.fst"
+let t_tc = (let _137_1068 = (FStar_Syntax_Syntax.mk_Total t)
+in (FStar_Syntax_Util.arrow (FStar_List.append tps indices) _137_1068))
+in (
+# 1945 "FStar.TypeChecker.Tc.fst"
 let tps = (FStar_Syntax_Subst.close_binders tps)
 in (
-
+# 1946 "FStar.TypeChecker.Tc.fst"
 let k = (FStar_Syntax_Subst.close tps k)
 in (
-
+# 1947 "FStar.TypeChecker.Tc.fst"
 let fv_tc = (FStar_Syntax_Syntax.lid_as_fv tc FStar_Syntax_Syntax.Delta_constant None)
-in (let _157_1069 = (FStar_TypeChecker_Env.push_let_binding env_tps (FStar_Util.Inr (fv_tc)) ([], t_tc))
-in (_157_1069, FStar_Syntax_Syntax.Sig_inductive_typ ((tc, [], tps, k, mutuals, data, quals, r)), u)))))))
+in (let _137_1069 = (FStar_TypeChecker_Env.push_let_binding env_tps (FStar_Util.Inr (fv_tc)) ([], t_tc))
+in (_137_1069, FStar_Syntax_Syntax.Sig_inductive_typ ((tc, [], tps, k, mutuals, data, quals, r)), u)))))))
 end)))
 end))
 end))
@@ -4340,38 +4325,38 @@
 end))
 end))))
 end
-| _68_2568 -> begin
+| _58_2511 -> begin
 (FStar_All.failwith "impossible")
 end))
 in (
-
-let positive_if_pure = (fun _68_2570 l -> ())
-in (
-
-let tc_data = (fun env tcs _68_6 -> (match (_68_6) with
+# 1954 "FStar.TypeChecker.Tc.fst"
+let positive_if_pure = (fun _58_2513 l -> ())
+in (
+# 1957 "FStar.TypeChecker.Tc.fst"
+let tc_data = (fun env tcs _58_6 -> (match (_58_6) with
 | FStar_Syntax_Syntax.Sig_datacon (c, _uvs, t, tc_lid, ntps, quals, _mutual_tcs, r) -> begin
 (
-
-let _68_2587 = ()
-in (
-
-let _68_2622 = (
-
-let tps_u_opt = (FStar_Util.find_map tcs (fun _68_2591 -> (match (_68_2591) with
+# 1959 "FStar.TypeChecker.Tc.fst"
+let _58_2530 = ()
+in (
+# 1961 "FStar.TypeChecker.Tc.fst"
+let _58_2565 = (
+# 1962 "FStar.TypeChecker.Tc.fst"
+let tps_u_opt = (FStar_Util.find_map tcs (fun _58_2534 -> (match (_58_2534) with
 | (se, u_tc) -> begin
-if (let _157_1082 = (let _157_1081 = (FStar_Syntax_Util.lid_of_sigelt se)
-in (FStar_Util.must _157_1081))
-in (FStar_Ident.lid_equals tc_lid _157_1082)) then begin
-(
-
+if (let _137_1082 = (let _137_1081 = (FStar_Syntax_Util.lid_of_sigelt se)
+in (FStar_Util.must _137_1081))
+in (FStar_Ident.lid_equals tc_lid _137_1082)) then begin
+(
+# 1964 "FStar.TypeChecker.Tc.fst"
 let tps = (match (se) with
-| FStar_Syntax_Syntax.Sig_inductive_typ (_68_2593, _68_2595, tps, _68_2598, _68_2600, _68_2602, _68_2604, _68_2606) -> begin
-(FStar_All.pipe_right tps (FStar_List.map (fun _68_2612 -> (match (_68_2612) with
-| (x, _68_2611) -> begin
+| FStar_Syntax_Syntax.Sig_inductive_typ (_58_2536, _58_2538, tps, _58_2541, _58_2543, _58_2545, _58_2547, _58_2549) -> begin
+(FStar_All.pipe_right tps (FStar_List.map (fun _58_2555 -> (match (_58_2555) with
+| (x, _58_2554) -> begin
 (x, Some (FStar_Syntax_Syntax.imp_tag))
 end))))
 end
-| _68_2614 -> begin
+| _58_2557 -> begin
 (FStar_All.failwith "Impossible")
 end)
 in Some ((tps, u_tc)))
@@ -4390,94 +4375,94 @@
 (Prims.raise (FStar_Syntax_Syntax.Error (("Unexpected data constructor", r))))
 end
 end))
-in (match (_68_2622) with
+in (match (_58_2565) with
 | (tps, u_tc) -> begin
 (
-
-let _68_2642 = (match ((let _157_1084 = (FStar_Syntax_Subst.compress t)
-in _157_1084.FStar_Syntax_Syntax.n)) with
+# 1977 "FStar.TypeChecker.Tc.fst"
+let _58_2585 = (match ((let _137_1084 = (FStar_Syntax_Subst.compress t)
+in _137_1084.FStar_Syntax_Syntax.n)) with
 | FStar_Syntax_Syntax.Tm_arrow (bs, res) -> begin
 (
-
-let _68_2630 = (FStar_Util.first_N ntps bs)
-in (match (_68_2630) with
-| (_68_2628, bs') -> begin
-(
-
+# 1982 "FStar.TypeChecker.Tc.fst"
+let _58_2573 = (FStar_Util.first_N ntps bs)
+in (match (_58_2573) with
+| (_58_2571, bs') -> begin
+(
+# 1983 "FStar.TypeChecker.Tc.fst"
 let t = (FStar_Syntax_Syntax.mk (FStar_Syntax_Syntax.Tm_arrow ((bs', res))) None t.FStar_Syntax_Syntax.pos)
 in (
-
-let subst = (FStar_All.pipe_right tps (FStar_List.mapi (fun i _68_2636 -> (match (_68_2636) with
-| (x, _68_2635) -> begin
+# 1984 "FStar.TypeChecker.Tc.fst"
+let subst = (FStar_All.pipe_right tps (FStar_List.mapi (fun i _58_2579 -> (match (_58_2579) with
+| (x, _58_2578) -> begin
 FStar_Syntax_Syntax.DB (((ntps - (1 + i)), x))
 end))))
-in (let _157_1087 = (FStar_Syntax_Subst.subst subst t)
-in (FStar_Syntax_Util.arrow_formals _157_1087))))
-end))
-end
-| _68_2639 -> begin
+in (let _137_1087 = (FStar_Syntax_Subst.subst subst t)
+in (FStar_Syntax_Util.arrow_formals _137_1087))))
+end))
+end
+| _58_2582 -> begin
 ([], t)
 end)
-in (match (_68_2642) with
+in (match (_58_2585) with
 | (arguments, result) -> begin
 (
-
-let _68_2643 = if (FStar_TypeChecker_Env.debug env FStar_Options.Low) then begin
-(let _157_1090 = (FStar_Syntax_Print.lid_to_string c)
-in (let _157_1089 = (FStar_Syntax_Print.binders_to_string "->" arguments)
-in (let _157_1088 = (FStar_Syntax_Print.term_to_string result)
-in (FStar_Util.print3 "Checking datacon  %s : %s -> %s \n" _157_1090 _157_1089 _157_1088))))
-end else begin
-()
-end
-in (
-
-let _68_2648 = (tc_tparams env arguments)
-in (match (_68_2648) with
+# 1988 "FStar.TypeChecker.Tc.fst"
+let _58_2586 = if (FStar_TypeChecker_Env.debug env FStar_Options.Low) then begin
+(let _137_1090 = (FStar_Syntax_Print.lid_to_string c)
+in (let _137_1089 = (FStar_Syntax_Print.binders_to_string "->" arguments)
+in (let _137_1088 = (FStar_Syntax_Print.term_to_string result)
+in (FStar_Util.print3 "Checking datacon  %s : %s -> %s \n" _137_1090 _137_1089 _137_1088))))
+end else begin
+()
+end
+in (
+# 1994 "FStar.TypeChecker.Tc.fst"
+let _58_2591 = (tc_tparams env arguments)
+in (match (_58_2591) with
 | (arguments, env', us) -> begin
 (
-
-let _68_2652 = (tc_trivial_guard env' result)
-in (match (_68_2652) with
-| (result, _68_2651) -> begin
-(
-
-let _68_2656 = (FStar_Syntax_Util.head_and_args result)
-in (match (_68_2656) with
-| (head, _68_2655) -> begin
-(
-
-let _68_2661 = (match ((let _157_1091 = (FStar_Syntax_Subst.compress head)
-in _157_1091.FStar_Syntax_Syntax.n)) with
+# 1995 "FStar.TypeChecker.Tc.fst"
+let _58_2595 = (tc_trivial_guard env' result)
+in (match (_58_2595) with
+| (result, _58_2594) -> begin
+(
+# 1996 "FStar.TypeChecker.Tc.fst"
+let _58_2599 = (FStar_Syntax_Util.head_and_args result)
+in (match (_58_2599) with
+| (head, _58_2598) -> begin
+(
+# 1997 "FStar.TypeChecker.Tc.fst"
+let _58_2604 = (match ((let _137_1091 = (FStar_Syntax_Subst.compress head)
+in _137_1091.FStar_Syntax_Syntax.n)) with
 | FStar_Syntax_Syntax.Tm_fvar (fv) when (FStar_Syntax_Syntax.fv_eq_lid fv tc_lid) -> begin
 ()
 end
-| _68_2660 -> begin
-(let _157_1095 = (let _157_1094 = (let _157_1093 = (let _157_1092 = (FStar_Syntax_Print.lid_to_string tc_lid)
-in (FStar_Util.format1 "Expected a constructor of type %s" _157_1092))
-in (_157_1093, r))
-in FStar_Syntax_Syntax.Error (_157_1094))
-in (Prims.raise _157_1095))
-end)
-in (
-
-let g = (FStar_List.fold_left2 (fun g _68_2667 u_x -> (match (_68_2667) with
-| (x, _68_2666) -> begin
-(
-
-let _68_2669 = ()
-in (let _157_1099 = (FStar_TypeChecker_Rel.universe_inequality u_x u_tc)
-in (FStar_TypeChecker_Rel.conj_guard g _157_1099)))
+| _58_2603 -> begin
+(let _137_1095 = (let _137_1094 = (let _137_1093 = (let _137_1092 = (FStar_Syntax_Print.lid_to_string tc_lid)
+in (FStar_Util.format1 "Expected a constructor of type %s" _137_1092))
+in (_137_1093, r))
+in FStar_Syntax_Syntax.Error (_137_1094))
+in (Prims.raise _137_1095))
+end)
+in (
+# 2000 "FStar.TypeChecker.Tc.fst"
+let g = (FStar_List.fold_left2 (fun g _58_2610 u_x -> (match (_58_2610) with
+| (x, _58_2609) -> begin
+(
+# 2001 "FStar.TypeChecker.Tc.fst"
+let _58_2612 = ()
+in (let _137_1099 = (FStar_TypeChecker_Rel.universe_inequality u_x u_tc)
+in (FStar_TypeChecker_Rel.conj_guard g _137_1099)))
 end)) FStar_TypeChecker_Rel.trivial_guard arguments us)
 in (
-
-let t = (let _157_1103 = (let _157_1101 = (FStar_All.pipe_right tps (FStar_List.map (fun _68_2675 -> (match (_68_2675) with
-| (x, _68_2674) -> begin
+# 2007 "FStar.TypeChecker.Tc.fst"
+let t = (let _137_1103 = (let _137_1101 = (FStar_All.pipe_right tps (FStar_List.map (fun _58_2618 -> (match (_58_2618) with
+| (x, _58_2617) -> begin
 (x, Some (FStar_Syntax_Syntax.Implicit (true)))
 end))))
-in (FStar_List.append _157_1101 arguments))
-in (let _157_1102 = (FStar_Syntax_Syntax.mk_Total result)
-in (FStar_Syntax_Util.arrow _157_1103 _157_1102)))
+in (FStar_List.append _137_1101 arguments))
+in (let _137_1102 = (FStar_Syntax_Syntax.mk_Total result)
+in (FStar_Syntax_Util.arrow _137_1103 _137_1102)))
 in (FStar_Syntax_Syntax.Sig_datacon ((c, [], t, tc_lid, ntps, quals, [], r)), g))))
 end))
 end))
@@ -4485,150 +4470,150 @@
 end))
 end)))
 end
-| _68_2678 -> begin
+| _58_2621 -> begin
 (FStar_All.failwith "impossible")
 end))
 in (
-
+# 2015 "FStar.TypeChecker.Tc.fst"
 let generalize_and_inst_within = (fun env g tcs datas -> (
-
-let _68_2684 = (FStar_TypeChecker_Rel.force_trivial_guard env g)
-in (
-
-let binders = (FStar_All.pipe_right tcs (FStar_List.map (fun _68_7 -> (match (_68_7) with
-| FStar_Syntax_Syntax.Sig_inductive_typ (_68_2688, _68_2690, tps, k, _68_2694, _68_2696, _68_2698, _68_2700) -> begin
-(let _157_1114 = (let _157_1113 = (FStar_Syntax_Syntax.mk_Total k)
-in (FStar_All.pipe_left (FStar_Syntax_Util.arrow tps) _157_1113))
-in (FStar_Syntax_Syntax.null_binder _157_1114))
-end
-| _68_2704 -> begin
+# 2016 "FStar.TypeChecker.Tc.fst"
+let _58_2627 = (FStar_TypeChecker_Rel.force_trivial_guard env g)
+in (
+# 2017 "FStar.TypeChecker.Tc.fst"
+let binders = (FStar_All.pipe_right tcs (FStar_List.map (fun _58_7 -> (match (_58_7) with
+| FStar_Syntax_Syntax.Sig_inductive_typ (_58_2631, _58_2633, tps, k, _58_2637, _58_2639, _58_2641, _58_2643) -> begin
+(let _137_1114 = (let _137_1113 = (FStar_Syntax_Syntax.mk_Total k)
+in (FStar_All.pipe_left (FStar_Syntax_Util.arrow tps) _137_1113))
+in (FStar_Syntax_Syntax.null_binder _137_1114))
+end
+| _58_2647 -> begin
 (FStar_All.failwith "Impossible")
 end))))
 in (
-
-let binders' = (FStar_All.pipe_right datas (FStar_List.map (fun _68_8 -> (match (_68_8) with
-| FStar_Syntax_Syntax.Sig_datacon (_68_2708, _68_2710, t, _68_2713, _68_2715, _68_2717, _68_2719, _68_2721) -> begin
+# 2020 "FStar.TypeChecker.Tc.fst"
+let binders' = (FStar_All.pipe_right datas (FStar_List.map (fun _58_8 -> (match (_58_8) with
+| FStar_Syntax_Syntax.Sig_datacon (_58_2651, _58_2653, t, _58_2656, _58_2658, _58_2660, _58_2662, _58_2664) -> begin
 (FStar_Syntax_Syntax.null_binder t)
 end
-| _68_2725 -> begin
+| _58_2668 -> begin
 (FStar_All.failwith "Impossible")
 end))))
 in (
-
-let t = (let _157_1116 = (FStar_Syntax_Syntax.mk_Total FStar_TypeChecker_Common.t_unit)
-in (FStar_Syntax_Util.arrow (FStar_List.append binders binders') _157_1116))
-in (
-
-let _68_2728 = if (FStar_TypeChecker_Env.debug env FStar_Options.Low) then begin
-(let _157_1117 = (FStar_TypeChecker_Normalize.term_to_string env t)
-in (FStar_Util.print1 "@@@@@@Trying to generalize universes in %s\n" _157_1117))
-end else begin
-()
-end
-in (
-
-let _68_2732 = (FStar_TypeChecker_Util.generalize_universes env t)
-in (match (_68_2732) with
+# 2023 "FStar.TypeChecker.Tc.fst"
+let t = (let _137_1116 = (FStar_Syntax_Syntax.mk_Total FStar_TypeChecker_Common.t_unit)
+in (FStar_Syntax_Util.arrow (FStar_List.append binders binders') _137_1116))
+in (
+# 2024 "FStar.TypeChecker.Tc.fst"
+let _58_2671 = if (FStar_TypeChecker_Env.debug env FStar_Options.Low) then begin
+(let _137_1117 = (FStar_TypeChecker_Normalize.term_to_string env t)
+in (FStar_Util.print1 "@@@@@@Trying to generalize universes in %s\n" _137_1117))
+end else begin
+()
+end
+in (
+# 2025 "FStar.TypeChecker.Tc.fst"
+let _58_2675 = (FStar_TypeChecker_Util.generalize_universes env t)
+in (match (_58_2675) with
 | (uvs, t) -> begin
 (
-
-let _68_2734 = if (FStar_TypeChecker_Env.debug env FStar_Options.Low) then begin
-(let _157_1121 = (let _157_1119 = (FStar_All.pipe_right uvs (FStar_List.map (fun u -> u.FStar_Ident.idText)))
-in (FStar_All.pipe_right _157_1119 (FStar_String.concat ", ")))
-in (let _157_1120 = (FStar_Syntax_Print.term_to_string t)
-in (FStar_Util.print2 "@@@@@@Generalized to (%s, %s)\n" _157_1121 _157_1120)))
-end else begin
-()
-end
-in (
-
-let _68_2738 = (FStar_Syntax_Subst.open_univ_vars uvs t)
-in (match (_68_2738) with
+# 2026 "FStar.TypeChecker.Tc.fst"
+let _58_2677 = if (FStar_TypeChecker_Env.debug env FStar_Options.Low) then begin
+(let _137_1121 = (let _137_1119 = (FStar_All.pipe_right uvs (FStar_List.map (fun u -> u.FStar_Ident.idText)))
+in (FStar_All.pipe_right _137_1119 (FStar_String.concat ", ")))
+in (let _137_1120 = (FStar_Syntax_Print.term_to_string t)
+in (FStar_Util.print2 "@@@@@@Generalized to (%s, %s)\n" _137_1121 _137_1120)))
+end else begin
+()
+end
+in (
+# 2029 "FStar.TypeChecker.Tc.fst"
+let _58_2681 = (FStar_Syntax_Subst.open_univ_vars uvs t)
+in (match (_58_2681) with
 | (uvs, t) -> begin
 (
-
-let _68_2742 = (FStar_Syntax_Util.arrow_formals t)
-in (match (_68_2742) with
-| (args, _68_2741) -> begin
-(
-
-let _68_2745 = (FStar_Util.first_N (FStar_List.length binders) args)
-in (match (_68_2745) with
+# 2030 "FStar.TypeChecker.Tc.fst"
+let _58_2685 = (FStar_Syntax_Util.arrow_formals t)
+in (match (_58_2685) with
+| (args, _58_2684) -> begin
+(
+# 2031 "FStar.TypeChecker.Tc.fst"
+let _58_2688 = (FStar_Util.first_N (FStar_List.length binders) args)
+in (match (_58_2688) with
 | (tc_types, data_types) -> begin
 (
-
-let tcs = (FStar_List.map2 (fun _68_2749 se -> (match (_68_2749) with
-| (x, _68_2748) -> begin
+# 2032 "FStar.TypeChecker.Tc.fst"
+let tcs = (FStar_List.map2 (fun _58_2692 se -> (match (_58_2692) with
+| (x, _58_2691) -> begin
 (match (se) with
-| FStar_Syntax_Syntax.Sig_inductive_typ (tc, _68_2753, tps, _68_2756, mutuals, datas, quals, r) -> begin
-(
-
+| FStar_Syntax_Syntax.Sig_inductive_typ (tc, _58_2696, tps, _58_2699, mutuals, datas, quals, r) -> begin
+(
+# 2034 "FStar.TypeChecker.Tc.fst"
 let ty = (FStar_Syntax_Subst.close_univ_vars uvs x.FStar_Syntax_Syntax.sort)
 in (
-
-let _68_2779 = (match ((let _157_1124 = (FStar_Syntax_Subst.compress ty)
-in _157_1124.FStar_Syntax_Syntax.n)) with
+# 2035 "FStar.TypeChecker.Tc.fst"
+let _58_2722 = (match ((let _137_1124 = (FStar_Syntax_Subst.compress ty)
+in _137_1124.FStar_Syntax_Syntax.n)) with
 | FStar_Syntax_Syntax.Tm_arrow (binders, c) -> begin
 (
-
-let _68_2770 = (FStar_Util.first_N (FStar_List.length tps) binders)
-in (match (_68_2770) with
+# 2037 "FStar.TypeChecker.Tc.fst"
+let _58_2713 = (FStar_Util.first_N (FStar_List.length tps) binders)
+in (match (_58_2713) with
 | (tps, rest) -> begin
 (
-
+# 2038 "FStar.TypeChecker.Tc.fst"
 let t = (match (rest) with
 | [] -> begin
 (FStar_Syntax_Util.comp_result c)
 end
-| _68_2773 -> begin
-(let _157_1125 = (FStar_ST.read x.FStar_Syntax_Syntax.sort.FStar_Syntax_Syntax.tk)
-in (FStar_Syntax_Syntax.mk (FStar_Syntax_Syntax.Tm_arrow ((rest, c))) _157_1125 x.FStar_Syntax_Syntax.sort.FStar_Syntax_Syntax.pos))
+| _58_2716 -> begin
+(let _137_1125 = (FStar_ST.read x.FStar_Syntax_Syntax.sort.FStar_Syntax_Syntax.tk)
+in (FStar_Syntax_Syntax.mk (FStar_Syntax_Syntax.Tm_arrow ((rest, c))) _137_1125 x.FStar_Syntax_Syntax.sort.FStar_Syntax_Syntax.pos))
 end)
 in (tps, t))
 end))
 end
-| _68_2776 -> begin
+| _58_2719 -> begin
 ([], ty)
 end)
-in (match (_68_2779) with
+in (match (_58_2722) with
 | (tps, t) -> begin
 FStar_Syntax_Syntax.Sig_inductive_typ ((tc, uvs, tps, t, mutuals, datas, quals, r))
 end)))
 end
-| _68_2781 -> begin
+| _58_2724 -> begin
 (FStar_All.failwith "Impossible")
 end)
 end)) tc_types tcs)
 in (
-
+# 2048 "FStar.TypeChecker.Tc.fst"
 let datas = (match (uvs) with
 | [] -> begin
 datas
 end
-| _68_2785 -> begin
-(
-
-let uvs_universes = (FStar_All.pipe_right uvs (FStar_List.map (fun _157_1126 -> FStar_Syntax_Syntax.U_name (_157_1126))))
-in (
-
-let tc_insts = (FStar_All.pipe_right tcs (FStar_List.map (fun _68_9 -> (match (_68_9) with
-| FStar_Syntax_Syntax.Sig_inductive_typ (tc, _68_2790, _68_2792, _68_2794, _68_2796, _68_2798, _68_2800, _68_2802) -> begin
+| _58_2728 -> begin
+(
+# 2051 "FStar.TypeChecker.Tc.fst"
+let uvs_universes = (FStar_All.pipe_right uvs (FStar_List.map (fun _137_1126 -> FStar_Syntax_Syntax.U_name (_137_1126))))
+in (
+# 2052 "FStar.TypeChecker.Tc.fst"
+let tc_insts = (FStar_All.pipe_right tcs (FStar_List.map (fun _58_9 -> (match (_58_9) with
+| FStar_Syntax_Syntax.Sig_inductive_typ (tc, _58_2733, _58_2735, _58_2737, _58_2739, _58_2741, _58_2743, _58_2745) -> begin
 (tc, uvs_universes)
 end
-| _68_2806 -> begin
+| _58_2749 -> begin
 (FStar_All.failwith "Impossible")
 end))))
-in (FStar_List.map2 (fun _68_2811 d -> (match (_68_2811) with
-| (t, _68_2810) -> begin
+in (FStar_List.map2 (fun _58_2754 d -> (match (_58_2754) with
+| (t, _58_2753) -> begin
 (match (d) with
-| FStar_Syntax_Syntax.Sig_datacon (l, _68_2815, _68_2817, tc, ntps, quals, mutuals, r) -> begin
-(
-
-let ty = (let _157_1130 = (FStar_Syntax_InstFV.instantiate tc_insts t.FStar_Syntax_Syntax.sort)
-in (FStar_All.pipe_right _157_1130 (FStar_Syntax_Subst.close_univ_vars uvs)))
+| FStar_Syntax_Syntax.Sig_datacon (l, _58_2758, _58_2760, tc, ntps, quals, mutuals, r) -> begin
+(
+# 2056 "FStar.TypeChecker.Tc.fst"
+let ty = (let _137_1130 = (FStar_Syntax_InstFV.instantiate tc_insts t.FStar_Syntax_Syntax.sort)
+in (FStar_All.pipe_right _137_1130 (FStar_Syntax_Subst.close_univ_vars uvs)))
 in FStar_Syntax_Syntax.Sig_datacon ((l, uvs, ty, tc, ntps, quals, mutuals, r)))
 end
-| _68_2827 -> begin
+| _58_2770 -> begin
 (FStar_All.failwith "Impossible")
 end)
 end)) data_types datas)))
@@ -4639,102 +4624,102 @@
 end)))
 end))))))))
 in (
-
-let _68_2837 = (FStar_All.pipe_right ses (FStar_List.partition (fun _68_10 -> (match (_68_10) with
-| FStar_Syntax_Syntax.Sig_inductive_typ (_68_2831) -> begin
+# 2062 "FStar.TypeChecker.Tc.fst"
+let _58_2780 = (FStar_All.pipe_right ses (FStar_List.partition (fun _58_10 -> (match (_58_10) with
+| FStar_Syntax_Syntax.Sig_inductive_typ (_58_2774) -> begin
 true
 end
-| _68_2834 -> begin
+| _58_2777 -> begin
 false
 end))))
-in (match (_68_2837) with
+in (match (_58_2780) with
 | (tys, datas) -> begin
 (
-
+# 2064 "FStar.TypeChecker.Tc.fst"
 let env0 = env
 in (
-
-let _68_2854 = (FStar_List.fold_right (fun tc _68_2843 -> (match (_68_2843) with
+# 2067 "FStar.TypeChecker.Tc.fst"
+let _58_2797 = (FStar_List.fold_right (fun tc _58_2786 -> (match (_58_2786) with
 | (env, all_tcs, g) -> begin
 (
-
-let _68_2847 = (tc_tycon env tc)
-in (match (_68_2847) with
+# 2068 "FStar.TypeChecker.Tc.fst"
+let _58_2790 = (tc_tycon env tc)
+in (match (_58_2790) with
 | (env, tc, tc_u) -> begin
 (
-
+# 2069 "FStar.TypeChecker.Tc.fst"
 let g' = (FStar_TypeChecker_Rel.universe_inequality FStar_Syntax_Syntax.U_zero tc_u)
 in (
-
-let _68_2849 = if (FStar_TypeChecker_Env.debug env FStar_Options.Low) then begin
-(let _157_1134 = (FStar_Syntax_Print.sigelt_to_string tc)
-in (FStar_Util.print1 "Checked inductive: %s\n" _157_1134))
-end else begin
-()
-end
-in (let _157_1135 = (FStar_TypeChecker_Rel.conj_guard g g')
-in (env, ((tc, tc_u))::all_tcs, _157_1135))))
+# 2070 "FStar.TypeChecker.Tc.fst"
+let _58_2792 = if (FStar_TypeChecker_Env.debug env FStar_Options.Low) then begin
+(let _137_1134 = (FStar_Syntax_Print.sigelt_to_string tc)
+in (FStar_Util.print1 "Checked inductive: %s\n" _137_1134))
+end else begin
+()
+end
+in (let _137_1135 = (FStar_TypeChecker_Rel.conj_guard g g')
+in (env, ((tc, tc_u))::all_tcs, _137_1135))))
 end))
 end)) tys (env, [], FStar_TypeChecker_Rel.trivial_guard))
-in (match (_68_2854) with
+in (match (_58_2797) with
 | (env, tcs, g) -> begin
 (
-
-let _68_2864 = (FStar_List.fold_right (fun se _68_2858 -> (match (_68_2858) with
+# 2077 "FStar.TypeChecker.Tc.fst"
+let _58_2807 = (FStar_List.fold_right (fun se _58_2801 -> (match (_58_2801) with
 | (datas, g) -> begin
 (
-
-let _68_2861 = (tc_data env tcs se)
-in (match (_68_2861) with
+# 2078 "FStar.TypeChecker.Tc.fst"
+let _58_2804 = (tc_data env tcs se)
+in (match (_58_2804) with
 | (data, g') -> begin
-(let _157_1138 = (FStar_TypeChecker_Rel.conj_guard g g')
-in ((data)::datas, _157_1138))
+(let _137_1138 = (FStar_TypeChecker_Rel.conj_guard g g')
+in ((data)::datas, _137_1138))
 end))
 end)) datas ([], g))
-in (match (_68_2864) with
+in (match (_58_2807) with
 | (datas, g) -> begin
 (
-
-let _68_2867 = (let _157_1139 = (FStar_List.map Prims.fst tcs)
-in (generalize_and_inst_within env0 g _157_1139 datas))
-in (match (_68_2867) with
+# 2083 "FStar.TypeChecker.Tc.fst"
+let _58_2810 = (let _137_1139 = (FStar_List.map Prims.fst tcs)
+in (generalize_and_inst_within env0 g _137_1139 datas))
+in (match (_58_2810) with
 | (tcs, datas) -> begin
-(let _157_1141 = (let _157_1140 = (FStar_TypeChecker_Env.get_range env0)
-in ((FStar_List.append tcs datas), quals, lids, _157_1140))
-in FStar_Syntax_Syntax.Sig_bundle (_157_1141))
+(let _137_1141 = (let _137_1140 = (FStar_TypeChecker_Env.get_range env0)
+in ((FStar_List.append tcs datas), quals, lids, _137_1140))
+in FStar_Syntax_Syntax.Sig_bundle (_137_1141))
 end))
 end))
 end)))
 end)))))))))
 
-
+# 2086 "FStar.TypeChecker.Tc.fst"
 let rec tc_decl : FStar_TypeChecker_Env.env  ->  FStar_Syntax_Syntax.sigelt  ->  (FStar_Syntax_Syntax.sigelt * FStar_TypeChecker_Env.env) = (fun env se -> (match (se) with
 | (FStar_Syntax_Syntax.Sig_inductive_typ (_)) | (FStar_Syntax_Syntax.Sig_datacon (_)) -> begin
 (FStar_All.failwith "Impossible bare data-constructor")
 end
 | FStar_Syntax_Syntax.Sig_bundle (ses, quals, lids, r) when (FStar_All.pipe_right lids (FStar_Util.for_some (FStar_Ident.lid_equals FStar_Syntax_Const.lex_t_lid))) -> begin
 (
-
+# 2099 "FStar.TypeChecker.Tc.fst"
 let env = (FStar_TypeChecker_Env.set_range env r)
 in (
-
+# 2100 "FStar.TypeChecker.Tc.fst"
 let se = (tc_lex_t env ses quals lids)
-in (let _157_1146 = (FStar_TypeChecker_Env.push_sigelt env se)
-in (se, _157_1146))))
+in (let _137_1146 = (FStar_TypeChecker_Env.push_sigelt env se)
+in (se, _137_1146))))
 end
 | FStar_Syntax_Syntax.Sig_bundle (ses, quals, lids, r) -> begin
 (
-
+# 2104 "FStar.TypeChecker.Tc.fst"
 let env = (FStar_TypeChecker_Env.set_range env r)
 in (
-
+# 2105 "FStar.TypeChecker.Tc.fst"
 let se = (tc_inductive env ses quals lids)
-in (let _157_1147 = (FStar_TypeChecker_Env.push_sigelt env se)
-in (se, _157_1147))))
+in (let _137_1147 = (FStar_TypeChecker_Env.push_sigelt env se)
+in (se, _137_1147))))
 end
 | FStar_Syntax_Syntax.Sig_pragma (p, r) -> begin
 (
-
+# 2109 "FStar.TypeChecker.Tc.fst"
 let set_options = (fun t s -> (match ((FStar_Options.set_options t s)) with
 | FStar_Getopt.GoOn -> begin
 ()
@@ -4748,18 +4733,18 @@
 in (match (p) with
 | FStar_Syntax_Syntax.SetOptions (o) -> begin
 (
-
-let _68_2905 = (set_options FStar_Options.Set o)
+# 2115 "FStar.TypeChecker.Tc.fst"
+let _58_2848 = (set_options FStar_Options.Set o)
 in (se, env))
 end
 | FStar_Syntax_Syntax.ResetOptions (sopt) -> begin
 (
-
-let _68_2909 = (let _157_1152 = (FStar_Options.restore_cmd_line_options ())
-in (FStar_All.pipe_right _157_1152 Prims.ignore))
-in (
-
-let _68_2914 = (match (sopt) with
+# 2118 "FStar.TypeChecker.Tc.fst"
+let _58_2852 = (let _137_1152 = (FStar_Options.restore_cmd_line_options ())
+in (FStar_All.pipe_right _137_1152 Prims.ignore))
+in (
+# 2119 "FStar.TypeChecker.Tc.fst"
+let _58_2857 = (match (sopt) with
 | None -> begin
 ()
 end
@@ -4767,65 +4752,65 @@
 (set_options FStar_Options.Reset s)
 end)
 in (
-
-let _68_2916 = (env.FStar_TypeChecker_Env.solver.FStar_TypeChecker_Env.refresh ())
+# 2122 "FStar.TypeChecker.Tc.fst"
+let _58_2859 = (env.FStar_TypeChecker_Env.solver.FStar_TypeChecker_Env.refresh ())
 in (se, env))))
 end))
 end
 | FStar_Syntax_Syntax.Sig_new_effect (ne, r) -> begin
 (
-
+# 2127 "FStar.TypeChecker.Tc.fst"
 let ne = (tc_eff_decl env ne)
 in (
-
+# 2128 "FStar.TypeChecker.Tc.fst"
 let se = FStar_Syntax_Syntax.Sig_new_effect ((ne, r))
 in (
-
+# 2129 "FStar.TypeChecker.Tc.fst"
 let env = (FStar_TypeChecker_Env.push_sigelt env se)
 in (se, env))))
 end
 | FStar_Syntax_Syntax.Sig_sub_effect (sub, r) -> begin
 (
-
-let _68_2931 = (let _157_1153 = (FStar_TypeChecker_Env.lookup_effect_lid env sub.FStar_Syntax_Syntax.source)
-in (monad_signature env sub.FStar_Syntax_Syntax.source _157_1153))
-in (match (_68_2931) with
+# 2133 "FStar.TypeChecker.Tc.fst"
+let _58_2874 = (let _137_1153 = (FStar_TypeChecker_Env.lookup_effect_lid env sub.FStar_Syntax_Syntax.source)
+in (monad_signature env sub.FStar_Syntax_Syntax.source _137_1153))
+in (match (_58_2874) with
 | (a, wp_a_src) -> begin
 (
-
-let _68_2934 = (let _157_1154 = (FStar_TypeChecker_Env.lookup_effect_lid env sub.FStar_Syntax_Syntax.target)
-in (monad_signature env sub.FStar_Syntax_Syntax.target _157_1154))
-in (match (_68_2934) with
+# 2134 "FStar.TypeChecker.Tc.fst"
+let _58_2877 = (let _137_1154 = (FStar_TypeChecker_Env.lookup_effect_lid env sub.FStar_Syntax_Syntax.target)
+in (monad_signature env sub.FStar_Syntax_Syntax.target _137_1154))
+in (match (_58_2877) with
 | (b, wp_b_tgt) -> begin
 (
-
-let wp_a_tgt = (let _157_1158 = (let _157_1157 = (let _157_1156 = (let _157_1155 = (FStar_Syntax_Syntax.bv_to_name a)
-in (b, _157_1155))
-in FStar_Syntax_Syntax.NT (_157_1156))
-in (_157_1157)::[])
-in (FStar_Syntax_Subst.subst _157_1158 wp_b_tgt))
-in (
-
-let expected_k = (let _157_1163 = (let _157_1161 = (FStar_Syntax_Syntax.mk_binder a)
-in (let _157_1160 = (let _157_1159 = (FStar_Syntax_Syntax.null_binder wp_a_src)
-in (_157_1159)::[])
-in (_157_1161)::_157_1160))
-in (let _157_1162 = (FStar_Syntax_Syntax.mk_Total wp_a_tgt)
-in (FStar_Syntax_Util.arrow _157_1163 _157_1162)))
-in (
-
+# 2135 "FStar.TypeChecker.Tc.fst"
+let wp_a_tgt = (let _137_1158 = (let _137_1157 = (let _137_1156 = (let _137_1155 = (FStar_Syntax_Syntax.bv_to_name a)
+in (b, _137_1155))
+in FStar_Syntax_Syntax.NT (_137_1156))
+in (_137_1157)::[])
+in (FStar_Syntax_Subst.subst _137_1158 wp_b_tgt))
+in (
+# 2136 "FStar.TypeChecker.Tc.fst"
+let expected_k = (let _137_1163 = (let _137_1161 = (FStar_Syntax_Syntax.mk_binder a)
+in (let _137_1160 = (let _137_1159 = (FStar_Syntax_Syntax.null_binder wp_a_src)
+in (_137_1159)::[])
+in (_137_1161)::_137_1160))
+in (let _137_1162 = (FStar_Syntax_Syntax.mk_Total wp_a_tgt)
+in (FStar_Syntax_Util.arrow _137_1163 _137_1162)))
+in (
+# 2137 "FStar.TypeChecker.Tc.fst"
 let lift = (check_and_gen env (Prims.snd sub.FStar_Syntax_Syntax.lift) expected_k)
 in (
-
+# 2138 "FStar.TypeChecker.Tc.fst"
 let sub = (
-
-let _68_2938 = sub
-in {FStar_Syntax_Syntax.source = _68_2938.FStar_Syntax_Syntax.source; FStar_Syntax_Syntax.target = _68_2938.FStar_Syntax_Syntax.target; FStar_Syntax_Syntax.lift = lift})
-in (
-
+# 2138 "FStar.TypeChecker.Tc.fst"
+let _58_2881 = sub
+in {FStar_Syntax_Syntax.source = _58_2881.FStar_Syntax_Syntax.source; FStar_Syntax_Syntax.target = _58_2881.FStar_Syntax_Syntax.target; FStar_Syntax_Syntax.lift = lift})
+in (
+# 2139 "FStar.TypeChecker.Tc.fst"
 let se = FStar_Syntax_Syntax.Sig_sub_effect ((sub, r))
 in (
-
+# 2140 "FStar.TypeChecker.Tc.fst"
 let env = (FStar_TypeChecker_Env.push_sigelt env se)
 in (se, env)))))))
 end))
@@ -4833,78 +4818,78 @@
 end
 | FStar_Syntax_Syntax.Sig_effect_abbrev (lid, uvs, tps, c, tags, r) -> begin
 (
-
-let _68_2951 = ()
-in (
-
+# 2144 "FStar.TypeChecker.Tc.fst"
+let _58_2894 = ()
+in (
+# 2145 "FStar.TypeChecker.Tc.fst"
 let env0 = env
 in (
-
+# 2146 "FStar.TypeChecker.Tc.fst"
 let env = (FStar_TypeChecker_Env.set_range env r)
 in (
-
-let _68_2957 = (FStar_Syntax_Subst.open_comp tps c)
-in (match (_68_2957) with
+# 2147 "FStar.TypeChecker.Tc.fst"
+let _58_2900 = (FStar_Syntax_Subst.open_comp tps c)
+in (match (_58_2900) with
 | (tps, c) -> begin
 (
-
-let _68_2961 = (tc_tparams env tps)
-in (match (_68_2961) with
+# 2148 "FStar.TypeChecker.Tc.fst"
+let _58_2904 = (tc_tparams env tps)
+in (match (_58_2904) with
 | (tps, env, us) -> begin
 (
-
-let _68_2965 = (tc_comp env c)
-in (match (_68_2965) with
+# 2149 "FStar.TypeChecker.Tc.fst"
+let _58_2908 = (tc_comp env c)
+in (match (_58_2908) with
 | (c, u, g) -> begin
 (
-
-let _68_2966 = (FStar_TypeChecker_Rel.force_trivial_guard env g)
-in (
-
-let tags = (FStar_All.pipe_right tags (FStar_List.map (fun _68_11 -> (match (_68_11) with
+# 2150 "FStar.TypeChecker.Tc.fst"
+let _58_2909 = (FStar_TypeChecker_Rel.force_trivial_guard env g)
+in (
+# 2151 "FStar.TypeChecker.Tc.fst"
+let tags = (FStar_All.pipe_right tags (FStar_List.map (fun _58_11 -> (match (_58_11) with
 | FStar_Syntax_Syntax.DefaultEffect (None) -> begin
 (
-
+# 2153 "FStar.TypeChecker.Tc.fst"
 let c' = (FStar_TypeChecker_Normalize.unfold_effect_abbrev env c)
-in (let _157_1166 = (FStar_All.pipe_right c'.FStar_Syntax_Syntax.effect_name (fun _157_1165 -> Some (_157_1165)))
-in FStar_Syntax_Syntax.DefaultEffect (_157_1166)))
+in (let _137_1166 = (FStar_All.pipe_right c'.FStar_Syntax_Syntax.effect_name (fun _137_1165 -> Some (_137_1165)))
+in FStar_Syntax_Syntax.DefaultEffect (_137_1166)))
 end
 | t -> begin
 t
 end))))
 in (
-
+# 2156 "FStar.TypeChecker.Tc.fst"
 let tps = (FStar_Syntax_Subst.close_binders tps)
 in (
-
+# 2157 "FStar.TypeChecker.Tc.fst"
 let c = (FStar_Syntax_Subst.close_comp tps c)
 in (
-
-let _68_2978 = (let _157_1167 = (FStar_Syntax_Syntax.mk (FStar_Syntax_Syntax.Tm_arrow ((tps, c))) None r)
-in (FStar_TypeChecker_Util.generalize_universes env0 _157_1167))
-in (match (_68_2978) with
+# 2158 "FStar.TypeChecker.Tc.fst"
+let _58_2921 = (let _137_1167 = (FStar_Syntax_Syntax.mk (FStar_Syntax_Syntax.Tm_arrow ((tps, c))) None r)
+in (FStar_TypeChecker_Util.generalize_universes env0 _137_1167))
+in (match (_58_2921) with
 | (uvs, t) -> begin
 (
-
-let _68_2997 = (match ((let _157_1169 = (let _157_1168 = (FStar_Syntax_Subst.compress t)
-in _157_1168.FStar_Syntax_Syntax.n)
-in (tps, _157_1169))) with
-| ([], FStar_Syntax_Syntax.Tm_arrow (_68_2981, c)) -> begin
+# 2159 "FStar.TypeChecker.Tc.fst"
+let _58_2940 = (match ((let _137_1169 = (let _137_1168 = (FStar_Syntax_Subst.compress t)
+in _137_1168.FStar_Syntax_Syntax.n)
+in (tps, _137_1169))) with
+| ([], FStar_Syntax_Syntax.Tm_arrow (_58_2924, c)) -> begin
 ([], c)
 end
-| (_68_2987, FStar_Syntax_Syntax.Tm_arrow (tps, c)) -> begin
+| (_58_2930, FStar_Syntax_Syntax.Tm_arrow (tps, c)) -> begin
 (tps, c)
 end
-| _68_2994 -> begin
+| _58_2937 -> begin
 (FStar_All.failwith "Impossible")
 end)
-in (match (_68_2997) with
+in (match (_58_2940) with
 | (tps, c) -> begin
 (
-
+# 2163 "FStar.TypeChecker.Tc.fst"
 let se = FStar_Syntax_Syntax.Sig_effect_abbrev ((lid, uvs, tps, c, tags, r))
 in (
-
+# 2164 "FStar.TypeChecker.Tc.fst"
 let env = (FStar_TypeChecker_Env.push_sigelt env0 se)
 in (se, env)))
 end))
@@ -4915,84 +4900,84 @@
 end
 | FStar_Syntax_Syntax.Sig_declare_typ (lid, uvs, t, quals, r) -> begin
 (
-
+# 2168 "FStar.TypeChecker.Tc.fst"
 let env = (FStar_TypeChecker_Env.set_range env r)
 in (
-
-let _68_3008 = ()
-in (
-
-let k = (let _157_1170 = (FStar_Syntax_Util.type_u ())
-in (Prims.fst _157_1170))
-in (
-
-let _68_3013 = (check_and_gen env t k)
-in (match (_68_3013) with
+# 2169 "FStar.TypeChecker.Tc.fst"
+let _58_2951 = ()
+in (
+# 2170 "FStar.TypeChecker.Tc.fst"
+let k = (let _137_1170 = (FStar_Syntax_Util.type_u ())
+in (Prims.fst _137_1170))
+in (
+# 2171 "FStar.TypeChecker.Tc.fst"
+let _58_2956 = (check_and_gen env t k)
+in (match (_58_2956) with
 | (uvs, t) -> begin
 (
-
+# 2172 "FStar.TypeChecker.Tc.fst"
 let se = FStar_Syntax_Syntax.Sig_declare_typ ((lid, uvs, t, quals, r))
 in (
-
+# 2173 "FStar.TypeChecker.Tc.fst"
 let env = (FStar_TypeChecker_Env.push_sigelt env se)
 in (se, env)))
 end)))))
 end
 | FStar_Syntax_Syntax.Sig_assume (lid, phi, quals, r) -> begin
 (
-
+# 2177 "FStar.TypeChecker.Tc.fst"
 let env = (FStar_TypeChecker_Env.set_range env r)
 in (
-
-let _68_3026 = (FStar_Syntax_Util.type_u ())
-in (match (_68_3026) with
-| (k, _68_3025) -> begin
-(
-
-let phi = (let _157_1171 = (tc_check_trivial_guard env phi k)
-in (FStar_All.pipe_right _157_1171 (norm env)))
-in (
-
-let _68_3028 = (FStar_TypeChecker_Util.check_uvars r phi)
-in (
-
+# 2178 "FStar.TypeChecker.Tc.fst"
+let _58_2969 = (FStar_Syntax_Util.type_u ())
+in (match (_58_2969) with
+| (k, _58_2968) -> begin
+(
+# 2179 "FStar.TypeChecker.Tc.fst"
+let phi = (let _137_1171 = (tc_check_trivial_guard env phi k)
+in (FStar_All.pipe_right _137_1171 (norm env)))
+in (
+# 2180 "FStar.TypeChecker.Tc.fst"
+let _58_2971 = (FStar_TypeChecker_Util.check_uvars r phi)
+in (
+# 2181 "FStar.TypeChecker.Tc.fst"
 let se = FStar_Syntax_Syntax.Sig_assume ((lid, phi, quals, r))
 in (
-
+# 2182 "FStar.TypeChecker.Tc.fst"
 let env = (FStar_TypeChecker_Env.push_sigelt env se)
 in (se, env)))))
 end)))
 end
 | FStar_Syntax_Syntax.Sig_main (e, r) -> begin
 (
-
+# 2186 "FStar.TypeChecker.Tc.fst"
 let env = (FStar_TypeChecker_Env.set_range env r)
 in (
-
+# 2187 "FStar.TypeChecker.Tc.fst"
 let env = (FStar_TypeChecker_Env.set_expected_typ env FStar_TypeChecker_Common.t_unit)
 in (
-
-let _68_3041 = (tc_term env e)
-in (match (_68_3041) with
+# 2188 "FStar.TypeChecker.Tc.fst"
+let _58_2984 = (tc_term env e)
+in (match (_58_2984) with
 | (e, c, g1) -> begin
 (
-
-let _68_3046 = (let _157_1175 = (let _157_1172 = (FStar_Syntax_Util.ml_comp FStar_TypeChecker_Common.t_unit r)
-in Some (_157_1172))
-in (let _157_1174 = (let _157_1173 = (c.FStar_Syntax_Syntax.comp ())
-in (e, _157_1173))
-in (check_expected_effect env _157_1175 _157_1174)))
-in (match (_68_3046) with
-| (e, _68_3044, g) -> begin
-(
-
-let _68_3047 = (let _157_1176 = (FStar_TypeChecker_Rel.conj_guard g1 g)
-in (FStar_TypeChecker_Rel.force_trivial_guard env _157_1176))
-in (
-
+# 2189 "FStar.TypeChecker.Tc.fst"
+let _58_2989 = (let _137_1175 = (let _137_1172 = (FStar_Syntax_Util.ml_comp FStar_TypeChecker_Common.t_unit r)
+in Some (_137_1172))
+in (let _137_1174 = (let _137_1173 = (c.FStar_Syntax_Syntax.comp ())
+in (e, _137_1173))
+in (check_expected_effect env _137_1175 _137_1174)))
+in (match (_58_2989) with
+| (e, _58_2987, g) -> begin
+(
+# 2190 "FStar.TypeChecker.Tc.fst"
+let _58_2990 = (let _137_1176 = (FStar_TypeChecker_Rel.conj_guard g1 g)
+in (FStar_TypeChecker_Rel.force_trivial_guard env _137_1176))
+in (
+# 2191 "FStar.TypeChecker.Tc.fst"
 let se = FStar_Syntax_Syntax.Sig_main ((e, r))
 in (
-
+# 2192 "FStar.TypeChecker.Tc.fst"
 let env = (FStar_TypeChecker_Env.push_sigelt env se)
 in (se, env))))
 end))
@@ -5000,10 +4985,10 @@
 end
 | FStar_Syntax_Syntax.Sig_let (lbs, r, lids, quals) -> begin
 (
-
+# 2196 "FStar.TypeChecker.Tc.fst"
 let env = (FStar_TypeChecker_Env.set_range env r)
 in (
-
+# 2197 "FStar.TypeChecker.Tc.fst"
 let check_quals_eq = (fun l qopt q -> (match (qopt) with
 | None -> begin
 Some (q)
@@ -5012,45 +4997,45 @@
 if (((FStar_List.length q) = (FStar_List.length q')) && (FStar_List.forall2 FStar_Syntax_Util.qualifier_equal q q')) then begin
 Some (q)
 end else begin
-(let _157_1188 = (let _157_1187 = (let _157_1186 = (let _157_1185 = (FStar_Syntax_Print.lid_to_string l)
-in (let _157_1184 = (FStar_Syntax_Print.quals_to_string q)
-in (let _157_1183 = (FStar_Syntax_Print.quals_to_string q')
-in (FStar_Util.format3 "Inconsistent qualifier annotations on %s; Expected {%s}, got {%s}" _157_1185 _157_1184 _157_1183))))
-in (_157_1186, r))
-in FStar_Syntax_Syntax.Error (_157_1187))
-in (Prims.raise _157_1188))
-end
-end))
-in (
-
-let _68_3091 = (FStar_All.pipe_right (Prims.snd lbs) (FStar_List.fold_left (fun _68_3068 lb -> (match (_68_3068) with
+(let _137_1188 = (let _137_1187 = (let _137_1186 = (let _137_1185 = (FStar_Syntax_Print.lid_to_string l)
+in (let _137_1184 = (FStar_Syntax_Print.quals_to_string q)
+in (let _137_1183 = (FStar_Syntax_Print.quals_to_string q')
+in (FStar_Util.format3 "Inconsistent qualifier annotations on %s; Expected {%s}, got {%s}" _137_1185 _137_1184 _137_1183))))
+in (_137_1186, r))
+in FStar_Syntax_Syntax.Error (_137_1187))
+in (Prims.raise _137_1188))
+end
+end))
+in (
+# 2211 "FStar.TypeChecker.Tc.fst"
+let _58_3034 = (FStar_All.pipe_right (Prims.snd lbs) (FStar_List.fold_left (fun _58_3011 lb -> (match (_58_3011) with
 | (gen, lbs, quals_opt) -> begin
 (
-
+# 2212 "FStar.TypeChecker.Tc.fst"
 let lbname = (FStar_Util.right lb.FStar_Syntax_Syntax.lbname)
 in (
-
-let _68_3087 = (match ((FStar_TypeChecker_Env.try_lookup_val_decl env lbname.FStar_Syntax_Syntax.fv_name.FStar_Syntax_Syntax.v)) with
+# 2213 "FStar.TypeChecker.Tc.fst"
+let _58_3030 = (match ((FStar_TypeChecker_Env.try_lookup_val_decl env lbname.FStar_Syntax_Syntax.fv_name.FStar_Syntax_Syntax.v)) with
 | None -> begin
 (gen, lb, quals_opt)
 end
 | Some ((uvs, tval), quals) -> begin
 (
-
+# 2217 "FStar.TypeChecker.Tc.fst"
 let quals_opt = (check_quals_eq lbname.FStar_Syntax_Syntax.fv_name.FStar_Syntax_Syntax.v quals_opt quals)
 in (
-
-let _68_3082 = (match (lb.FStar_Syntax_Syntax.lbtyp.FStar_Syntax_Syntax.n) with
+# 2218 "FStar.TypeChecker.Tc.fst"
+let _58_3025 = (match (lb.FStar_Syntax_Syntax.lbtyp.FStar_Syntax_Syntax.n) with
 | FStar_Syntax_Syntax.Tm_unknown -> begin
 ()
 end
-| _68_3081 -> begin
+| _58_3024 -> begin
 (FStar_TypeChecker_Errors.warn r "Annotation from val declaration overrides inline type annotation")
 end)
-in (let _157_1191 = (FStar_Syntax_Syntax.mk_lb (FStar_Util.Inr (lbname), uvs, FStar_Syntax_Const.effect_ALL_lid, tval, lb.FStar_Syntax_Syntax.lbdef))
-in (false, _157_1191, quals_opt))))
-end)
-in (match (_68_3087) with
+in (let _137_1191 = (FStar_Syntax_Syntax.mk_lb (FStar_Util.Inr (lbname), uvs, FStar_Syntax_Const.effect_ALL_lid, tval, lb.FStar_Syntax_Syntax.lbdef))
+in (false, _137_1191, quals_opt))))
+end)
+in (match (_58_3030) with
 | (gen, lb, quals_opt) -> begin
 (gen, (lb)::lbs, quals_opt)
 end)))
@@ -5059,20 +5044,20 @@
 end else begin
 Some (quals)
 end)))
-in (match (_68_3091) with
+in (match (_58_3034) with
 | (should_generalize, lbs', quals_opt) -> begin
 (
-
+# 2227 "FStar.TypeChecker.Tc.fst"
 let quals = (match (quals_opt) with
 | None -> begin
 (FStar_Syntax_Syntax.Unfoldable)::[]
 end
 | Some (q) -> begin
-if (FStar_All.pipe_right q (FStar_Util.for_some (fun _68_12 -> (match (_68_12) with
+if (FStar_All.pipe_right q (FStar_Util.for_some (fun _58_12 -> (match (_58_12) with
 | (FStar_Syntax_Syntax.Irreducible) | (FStar_Syntax_Syntax.Unfoldable) | (FStar_Syntax_Syntax.Inline) -> begin
 true
 end
-| _68_3100 -> begin
+| _58_3043 -> begin
 false
 end)))) then begin
 q
@@ -5081,121 +5066,121 @@
 end
 end)
 in (
-
+# 2234 "FStar.TypeChecker.Tc.fst"
 let lbs' = (FStar_List.rev lbs')
 in (
-
-let e = (let _157_1195 = (let _157_1194 = (let _157_1193 = (FStar_Syntax_Syntax.mk (FStar_Syntax_Syntax.Tm_constant (FStar_Const.Const_unit)) None r)
-in (((Prims.fst lbs), lbs'), _157_1193))
-in FStar_Syntax_Syntax.Tm_let (_157_1194))
-in (FStar_Syntax_Syntax.mk _157_1195 None r))
-in (
-
-let _68_3134 = (match ((tc_maybe_toplevel_term (
-
-let _68_3104 = env
-in {FStar_TypeChecker_Env.solver = _68_3104.FStar_TypeChecker_Env.solver; FStar_TypeChecker_Env.range = _68_3104.FStar_TypeChecker_Env.range; FStar_TypeChecker_Env.curmodule = _68_3104.FStar_TypeChecker_Env.curmodule; FStar_TypeChecker_Env.gamma = _68_3104.FStar_TypeChecker_Env.gamma; FStar_TypeChecker_Env.gamma_cache = _68_3104.FStar_TypeChecker_Env.gamma_cache; FStar_TypeChecker_Env.modules = _68_3104.FStar_TypeChecker_Env.modules; FStar_TypeChecker_Env.expected_typ = _68_3104.FStar_TypeChecker_Env.expected_typ; FStar_TypeChecker_Env.sigtab = _68_3104.FStar_TypeChecker_Env.sigtab; FStar_TypeChecker_Env.is_pattern = _68_3104.FStar_TypeChecker_Env.is_pattern; FStar_TypeChecker_Env.instantiate_imp = _68_3104.FStar_TypeChecker_Env.instantiate_imp; FStar_TypeChecker_Env.effects = _68_3104.FStar_TypeChecker_Env.effects; FStar_TypeChecker_Env.generalize = should_generalize; FStar_TypeChecker_Env.letrecs = _68_3104.FStar_TypeChecker_Env.letrecs; FStar_TypeChecker_Env.top_level = true; FStar_TypeChecker_Env.check_uvars = _68_3104.FStar_TypeChecker_Env.check_uvars; FStar_TypeChecker_Env.use_eq = _68_3104.FStar_TypeChecker_Env.use_eq; FStar_TypeChecker_Env.is_iface = _68_3104.FStar_TypeChecker_Env.is_iface; FStar_TypeChecker_Env.admit = _68_3104.FStar_TypeChecker_Env.admit; FStar_TypeChecker_Env.default_effects = _68_3104.FStar_TypeChecker_Env.default_effects; FStar_TypeChecker_Env.type_of = _68_3104.FStar_TypeChecker_Env.type_of; FStar_TypeChecker_Env.universe_of = _68_3104.FStar_TypeChecker_Env.universe_of; FStar_TypeChecker_Env.use_bv_sorts = _68_3104.FStar_TypeChecker_Env.use_bv_sorts}) e)) with
-| ({FStar_Syntax_Syntax.n = FStar_Syntax_Syntax.Tm_let (lbs, e); FStar_Syntax_Syntax.tk = _68_3111; FStar_Syntax_Syntax.pos = _68_3109; FStar_Syntax_Syntax.vars = _68_3107}, _68_3118, g) when (FStar_TypeChecker_Rel.is_trivial g) -> begin
-(
-
+# 2237 "FStar.TypeChecker.Tc.fst"
+let e = (let _137_1195 = (let _137_1194 = (let _137_1193 = (FStar_Syntax_Syntax.mk (FStar_Syntax_Syntax.Tm_constant (FStar_Const.Const_unit)) None r)
+in (((Prims.fst lbs), lbs'), _137_1193))
+in FStar_Syntax_Syntax.Tm_let (_137_1194))
+in (FStar_Syntax_Syntax.mk _137_1195 None r))
+in (
+# 2240 "FStar.TypeChecker.Tc.fst"
+let _58_3077 = (match ((tc_maybe_toplevel_term (
+# 2240 "FStar.TypeChecker.Tc.fst"
+let _58_3047 = env
+in {FStar_TypeChecker_Env.solver = _58_3047.FStar_TypeChecker_Env.solver; FStar_TypeChecker_Env.range = _58_3047.FStar_TypeChecker_Env.range; FStar_TypeChecker_Env.curmodule = _58_3047.FStar_TypeChecker_Env.curmodule; FStar_TypeChecker_Env.gamma = _58_3047.FStar_TypeChecker_Env.gamma; FStar_TypeChecker_Env.gamma_cache = _58_3047.FStar_TypeChecker_Env.gamma_cache; FStar_TypeChecker_Env.modules = _58_3047.FStar_TypeChecker_Env.modules; FStar_TypeChecker_Env.expected_typ = _58_3047.FStar_TypeChecker_Env.expected_typ; FStar_TypeChecker_Env.sigtab = _58_3047.FStar_TypeChecker_Env.sigtab; FStar_TypeChecker_Env.is_pattern = _58_3047.FStar_TypeChecker_Env.is_pattern; FStar_TypeChecker_Env.instantiate_imp = _58_3047.FStar_TypeChecker_Env.instantiate_imp; FStar_TypeChecker_Env.effects = _58_3047.FStar_TypeChecker_Env.effects; FStar_TypeChecker_Env.generalize = should_generalize; FStar_TypeChecker_Env.letrecs = _58_3047.FStar_TypeChecker_Env.letrecs; FStar_TypeChecker_Env.top_level = true; FStar_TypeChecker_Env.check_uvars = _58_3047.FStar_TypeChecker_Env.check_uvars; FStar_TypeChecker_Env.use_eq = _58_3047.FStar_TypeChecker_Env.use_eq; FStar_TypeChecker_Env.is_iface = _58_3047.FStar_TypeChecker_Env.is_iface; FStar_TypeChecker_Env.admit = _58_3047.FStar_TypeChecker_Env.admit; FStar_TypeChecker_Env.default_effects = _58_3047.FStar_TypeChecker_Env.default_effects; FStar_TypeChecker_Env.type_of = _58_3047.FStar_TypeChecker_Env.type_of; FStar_TypeChecker_Env.universe_of = _58_3047.FStar_TypeChecker_Env.universe_of; FStar_TypeChecker_Env.use_bv_sorts = _58_3047.FStar_TypeChecker_Env.use_bv_sorts}) e)) with
+| ({FStar_Syntax_Syntax.n = FStar_Syntax_Syntax.Tm_let (lbs, e); FStar_Syntax_Syntax.tk = _58_3054; FStar_Syntax_Syntax.pos = _58_3052; FStar_Syntax_Syntax.vars = _58_3050}, _58_3061, g) when (FStar_TypeChecker_Rel.is_trivial g) -> begin
+(
+# 2243 "FStar.TypeChecker.Tc.fst"
 let quals = (match (e.FStar_Syntax_Syntax.n) with
-| FStar_Syntax_Syntax.Tm_meta (_68_3122, FStar_Syntax_Syntax.Meta_desugared (FStar_Syntax_Syntax.Masked_effect)) -> begin
+| FStar_Syntax_Syntax.Tm_meta (_58_3065, FStar_Syntax_Syntax.Meta_desugared (FStar_Syntax_Syntax.Masked_effect)) -> begin
 (FStar_Syntax_Syntax.HasMaskedEffect)::quals
 end
-| _68_3128 -> begin
+| _58_3071 -> begin
 quals
 end)
 in (FStar_Syntax_Syntax.Sig_let ((lbs, r, lids, quals)), lbs))
 end
-| _68_3131 -> begin
+| _58_3074 -> begin
 (FStar_All.failwith "impossible")
 end)
-in (match (_68_3134) with
+in (match (_58_3077) with
 | (se, lbs) -> begin
 (
-
-let _68_3140 = if (log env) then begin
-(let _157_1203 = (let _157_1202 = (FStar_All.pipe_right (Prims.snd lbs) (FStar_List.map (fun lb -> (
-
-let should_log = (match ((let _157_1199 = (let _157_1198 = (let _157_1197 = (FStar_Util.right lb.FStar_Syntax_Syntax.lbname)
-in _157_1197.FStar_Syntax_Syntax.fv_name)
-in _157_1198.FStar_Syntax_Syntax.v)
-in (FStar_TypeChecker_Env.try_lookup_val_decl env _157_1199))) with
+# 2250 "FStar.TypeChecker.Tc.fst"
+let _58_3083 = if (log env) then begin
+(let _137_1203 = (let _137_1202 = (FStar_All.pipe_right (Prims.snd lbs) (FStar_List.map (fun lb -> (
+# 2252 "FStar.TypeChecker.Tc.fst"
+let should_log = (match ((let _137_1199 = (let _137_1198 = (let _137_1197 = (FStar_Util.right lb.FStar_Syntax_Syntax.lbname)
+in _137_1197.FStar_Syntax_Syntax.fv_name)
+in _137_1198.FStar_Syntax_Syntax.v)
+in (FStar_TypeChecker_Env.try_lookup_val_decl env _137_1199))) with
 | None -> begin
 true
 end
-| _68_3138 -> begin
+| _58_3081 -> begin
 false
 end)
 in if should_log then begin
-(let _157_1201 = (FStar_Syntax_Print.lbname_to_string lb.FStar_Syntax_Syntax.lbname)
-in (let _157_1200 = (FStar_Syntax_Print.term_to_string lb.FStar_Syntax_Syntax.lbtyp)
-in (FStar_Util.format2 "let %s : %s" _157_1201 _157_1200)))
+(let _137_1201 = (FStar_Syntax_Print.lbname_to_string lb.FStar_Syntax_Syntax.lbname)
+in (let _137_1200 = (FStar_Syntax_Print.term_to_string lb.FStar_Syntax_Syntax.lbtyp)
+in (FStar_Util.format2 "let %s : %s" _137_1201 _137_1200)))
 end else begin
 ""
 end))))
-in (FStar_All.pipe_right _157_1202 (FStar_String.concat "\n")))
-in (FStar_Util.print1 "%s\n" _157_1203))
-end else begin
-()
-end
-in (
-
+in (FStar_All.pipe_right _137_1202 (FStar_String.concat "\n")))
+in (FStar_Util.print1 "%s\n" _137_1203))
+end else begin
+()
+end
+in (
+# 2259 "FStar.TypeChecker.Tc.fst"
 let env = (FStar_TypeChecker_Env.push_sigelt env se)
 in (se, env)))
 end)))))
 end))))
 end))
 
-
+# 2263 "FStar.TypeChecker.Tc.fst"
 let for_export : FStar_Ident.lident Prims.list  ->  FStar_Syntax_Syntax.sigelt  ->  (FStar_Syntax_Syntax.sigelt Prims.list * FStar_Ident.lident Prims.list) = (fun hidden se -> (
-
-let is_abstract = (fun quals -> (FStar_All.pipe_right quals (FStar_Util.for_some (fun _68_13 -> (match (_68_13) with
+# 2287 "FStar.TypeChecker.Tc.fst"
+let is_abstract = (fun quals -> (FStar_All.pipe_right quals (FStar_Util.for_some (fun _58_13 -> (match (_58_13) with
 | FStar_Syntax_Syntax.Abstract -> begin
 true
 end
-| _68_3150 -> begin
+| _58_3093 -> begin
 false
 end)))))
 in (
-
+# 2288 "FStar.TypeChecker.Tc.fst"
 let is_hidden_proj_or_disc = (fun q -> (match (q) with
 | (FStar_Syntax_Syntax.Projector (l, _)) | (FStar_Syntax_Syntax.Discriminator (l)) -> begin
 (FStar_All.pipe_right hidden (FStar_Util.for_some (FStar_Ident.lid_equals l)))
 end
-| _68_3160 -> begin
+| _58_3103 -> begin
 false
 end))
 in (match (se) with
-| FStar_Syntax_Syntax.Sig_pragma (_68_3162) -> begin
+| FStar_Syntax_Syntax.Sig_pragma (_58_3105) -> begin
 ([], hidden)
 end
 | (FStar_Syntax_Syntax.Sig_inductive_typ (_)) | (FStar_Syntax_Syntax.Sig_datacon (_)) -> begin
 (FStar_All.failwith "Impossible")
 end
-| FStar_Syntax_Syntax.Sig_bundle (ses, quals, _68_3173, _68_3175) -> begin
+| FStar_Syntax_Syntax.Sig_bundle (ses, quals, _58_3116, _58_3118) -> begin
 if (is_abstract quals) then begin
-(FStar_List.fold_right (fun se _68_3181 -> (match (_68_3181) with
+(FStar_List.fold_right (fun se _58_3124 -> (match (_58_3124) with
 | (out, hidden) -> begin
 (match (se) with
-| FStar_Syntax_Syntax.Sig_inductive_typ (l, us, bs, t, _68_3187, _68_3189, quals, r) -> begin
-(
-
-let dec = (let _157_1219 = (let _157_1218 = (let _157_1217 = (let _157_1216 = (let _157_1215 = (FStar_Syntax_Syntax.mk_Total t)
-in (bs, _157_1215))
-in FStar_Syntax_Syntax.Tm_arrow (_157_1216))
-in (FStar_Syntax_Syntax.mk _157_1217 None r))
-in (l, us, _157_1218, (FStar_Syntax_Syntax.Assumption)::(FStar_Syntax_Syntax.New)::quals, r))
-in FStar_Syntax_Syntax.Sig_declare_typ (_157_1219))
+| FStar_Syntax_Syntax.Sig_inductive_typ (l, us, bs, t, _58_3130, _58_3132, quals, r) -> begin
+(
+# 2302 "FStar.TypeChecker.Tc.fst"
+let dec = (let _137_1219 = (let _137_1218 = (let _137_1217 = (let _137_1216 = (let _137_1215 = (FStar_Syntax_Syntax.mk_Total t)
+in (bs, _137_1215))
+in FStar_Syntax_Syntax.Tm_arrow (_137_1216))
+in (FStar_Syntax_Syntax.mk _137_1217 None r))
+in (l, us, _137_1218, (FStar_Syntax_Syntax.Assumption)::(FStar_Syntax_Syntax.New)::quals, r))
+in FStar_Syntax_Syntax.Sig_declare_typ (_137_1219))
 in ((dec)::out, hidden))
 end
-| FStar_Syntax_Syntax.Sig_datacon (l, us, t, _68_3199, _68_3201, _68_3203, _68_3205, r) -> begin
-(
-
+| FStar_Syntax_Syntax.Sig_datacon (l, us, t, _58_3142, _58_3144, _58_3146, _58_3148, r) -> begin
+(
+# 2305 "FStar.TypeChecker.Tc.fst"
 let dec = FStar_Syntax_Syntax.Sig_declare_typ ((l, us, t, (FStar_Syntax_Syntax.Assumption)::[], r))
 in ((dec)::out, (l)::hidden))
 end
-| _68_3211 -> begin
+| _58_3154 -> begin
 (out, hidden)
 end)
 end)) ses ([], hidden))
@@ -5203,7 +5188,7 @@
 ((se)::[], hidden)
 end
 end
-| FStar_Syntax_Syntax.Sig_assume (_68_3213, _68_3215, quals, _68_3218) -> begin
+| FStar_Syntax_Syntax.Sig_assume (_58_3156, _58_3158, quals, _58_3161) -> begin
 if (is_abstract quals) then begin
 ([], hidden)
 end else begin
@@ -5214,11 +5199,11 @@
 if (FStar_All.pipe_right quals (FStar_Util.for_some is_hidden_proj_or_disc)) then begin
 ((FStar_Syntax_Syntax.Sig_declare_typ ((l, us, t, (FStar_Syntax_Syntax.Assumption)::[], r)))::[], (l)::hidden)
 end else begin
-if (FStar_All.pipe_right quals (FStar_Util.for_some (fun _68_14 -> (match (_68_14) with
+if (FStar_All.pipe_right quals (FStar_Util.for_some (fun _58_14 -> (match (_58_14) with
 | (FStar_Syntax_Syntax.Assumption) | (FStar_Syntax_Syntax.Projector (_)) | (FStar_Syntax_Syntax.Discriminator (_)) -> begin
 true
 end
-| _68_3237 -> begin
+| _58_3180 -> begin
 false
 end)))) then begin
 ((se)::[], hidden)
@@ -5227,253 +5212,244 @@
 end
 end
 end
-| FStar_Syntax_Syntax.Sig_main (_68_3239) -> begin
+| FStar_Syntax_Syntax.Sig_main (_58_3182) -> begin
 ([], hidden)
 end
 | (FStar_Syntax_Syntax.Sig_new_effect (_)) | (FStar_Syntax_Syntax.Sig_sub_effect (_)) | (FStar_Syntax_Syntax.Sig_effect_abbrev (_)) -> begin
 ((se)::[], hidden)
 end
-| FStar_Syntax_Syntax.Sig_let ((false, lb::[]), _68_3255, _68_3257, quals) when (FStar_All.pipe_right quals (FStar_Util.for_some is_hidden_proj_or_disc)) -> begin
-(
-
+| FStar_Syntax_Syntax.Sig_let ((false, lb::[]), _58_3198, _58_3200, quals) when (FStar_All.pipe_right quals (FStar_Util.for_some is_hidden_proj_or_disc)) -> begin
+(
+# 2335 "FStar.TypeChecker.Tc.fst"
 let fv = (FStar_Util.right lb.FStar_Syntax_Syntax.lbname)
 in (
-
+# 2336 "FStar.TypeChecker.Tc.fst"
 let lid = fv.FStar_Syntax_Syntax.fv_name.FStar_Syntax_Syntax.v
 in if (FStar_All.pipe_right hidden (FStar_Util.for_some (FStar_Syntax_Syntax.fv_eq_lid fv))) then begin
 ([], hidden)
 end else begin
 (
-
+# 2339 "FStar.TypeChecker.Tc.fst"
 let dec = FStar_Syntax_Syntax.Sig_declare_typ ((fv.FStar_Syntax_Syntax.fv_name.FStar_Syntax_Syntax.v, lb.FStar_Syntax_Syntax.lbunivs, lb.FStar_Syntax_Syntax.lbtyp, (FStar_Syntax_Syntax.Assumption)::[], (FStar_Ident.range_of_lid lid)))
 in ((dec)::[], (lid)::hidden))
 end))
 end
 | FStar_Syntax_Syntax.Sig_let (lbs, r, l, quals) -> begin
 if (is_abstract quals) then begin
-(let _157_1226 = (FStar_All.pipe_right (Prims.snd lbs) (FStar_List.map (fun lb -> (let _157_1225 = (let _157_1224 = (let _157_1223 = (let _157_1222 = (FStar_Util.right lb.FStar_Syntax_Syntax.lbname)
-in _157_1222.FStar_Syntax_Syntax.fv_name)
-in _157_1223.FStar_Syntax_Syntax.v)
-in (_157_1224, lb.FStar_Syntax_Syntax.lbunivs, lb.FStar_Syntax_Syntax.lbtyp, (FStar_Syntax_Syntax.Assumption)::quals, r))
-in FStar_Syntax_Syntax.Sig_declare_typ (_157_1225)))))
-in (_157_1226, hidden))
+(let _137_1226 = (FStar_All.pipe_right (Prims.snd lbs) (FStar_List.map (fun lb -> (let _137_1225 = (let _137_1224 = (let _137_1223 = (let _137_1222 = (FStar_Util.right lb.FStar_Syntax_Syntax.lbname)
+in _137_1222.FStar_Syntax_Syntax.fv_name)
+in _137_1223.FStar_Syntax_Syntax.v)
+in (_137_1224, lb.FStar_Syntax_Syntax.lbunivs, lb.FStar_Syntax_Syntax.lbtyp, (FStar_Syntax_Syntax.Assumption)::quals, r))
+in FStar_Syntax_Syntax.Sig_declare_typ (_137_1225)))))
+in (_137_1226, hidden))
 end else begin
 ((se)::[], hidden)
 end
 end))))
 
-
+# 2348 "FStar.TypeChecker.Tc.fst"
 let tc_decls : FStar_TypeChecker_Env.env  ->  FStar_Syntax_Syntax.sigelt Prims.list  ->  (FStar_Syntax_Syntax.sigelt Prims.list * FStar_Syntax_Syntax.sigelt Prims.list * FStar_TypeChecker_Env.env) = (fun env ses -> (
-
-let _68_3296 = (FStar_All.pipe_right ses (FStar_List.fold_left (fun _68_3277 se -> (match (_68_3277) with
+# 2349 "FStar.TypeChecker.Tc.fst"
+let _58_3239 = (FStar_All.pipe_right ses (FStar_List.fold_left (fun _58_3220 se -> (match (_58_3220) with
 | (ses, exports, env, hidden) -> begin
 (
-
-let _68_3279 = if (FStar_TypeChecker_Env.debug env FStar_Options.Low) then begin
-(let _157_1233 = (FStar_Syntax_Print.sigelt_to_string se)
-in (FStar_Util.print1 ">>>>>>>>>>>>>>Checking top-level decl %s\n" _157_1233))
-end else begin
-()
-end
-in (
-
-let _68_3283 = (tc_decl env se)
-in (match (_68_3283) with
+# 2351 "FStar.TypeChecker.Tc.fst"
+let _58_3222 = if (FStar_TypeChecker_Env.debug env FStar_Options.Low) then begin
+(let _137_1233 = (FStar_Syntax_Print.sigelt_to_string se)
+in (FStar_Util.print1 ">>>>>>>>>>>>>>Checking top-level decl %s\n" _137_1233))
+end else begin
+()
+end
+in (
+# 2354 "FStar.TypeChecker.Tc.fst"
+let _58_3226 = (tc_decl env se)
+in (match (_58_3226) with
 | (se, env) -> begin
 (
-
-let _68_3284 = if ((FStar_ST.read FStar_Options.log_types) || (FStar_All.pipe_left (FStar_TypeChecker_Env.debug env) (FStar_Options.Other ("LogTypes")))) then begin
-(let _157_1234 = (FStar_Syntax_Print.sigelt_to_string se)
-in (FStar_Util.print1 "Checked: %s\n" _157_1234))
-end else begin
-()
-end
-in (
-
-let _68_3286 = (env.FStar_TypeChecker_Env.solver.FStar_TypeChecker_Env.encode_sig env se)
-in (
-
-let _68_3290 = (for_export hidden se)
-in (match (_68_3290) with
+# 2356 "FStar.TypeChecker.Tc.fst"
+let _58_3227 = if ((FStar_ST.read FStar_Options.log_types) || (FStar_All.pipe_left (FStar_TypeChecker_Env.debug env) (FStar_Options.Other ("LogTypes")))) then begin
+(let _137_1234 = (FStar_Syntax_Print.sigelt_to_string se)
+in (FStar_Util.print1 "Checked: %s\n" _137_1234))
+end else begin
+()
+end
+in (
+# 2359 "FStar.TypeChecker.Tc.fst"
+let _58_3229 = (env.FStar_TypeChecker_Env.solver.FStar_TypeChecker_Env.encode_sig env se)
+in (
+# 2361 "FStar.TypeChecker.Tc.fst"
+let _58_3233 = (for_export hidden se)
+in (match (_58_3233) with
 | (exported, hidden) -> begin
 ((se)::ses, (exported)::exports, env, hidden)
 end))))
 end)))
 end)) ([], [], env, [])))
-in (match (_68_3296) with
-| (ses, exports, env, _68_3295) -> begin
-(let _157_1235 = (FStar_All.pipe_right (FStar_List.rev exports) FStar_List.flatten)
-in ((FStar_List.rev ses), _157_1235, env))
+in (match (_58_3239) with
+| (ses, exports, env, _58_3238) -> begin
+(let _137_1235 = (FStar_All.pipe_right (FStar_List.rev exports) FStar_List.flatten)
+in ((FStar_List.rev ses), _137_1235, env))
 end)))
 
-
+# 2366 "FStar.TypeChecker.Tc.fst"
 let tc_partial_modul : FStar_TypeChecker_Env.env  ->  FStar_Syntax_Syntax.modul  ->  (FStar_Syntax_Syntax.modul * FStar_Syntax_Syntax.sigelt Prims.list * FStar_TypeChecker_Env.env) = (fun env modul -> (
-
+# 2367 "FStar.TypeChecker.Tc.fst"
 let name = (FStar_Util.format2 "%s %s" (if modul.FStar_Syntax_Syntax.is_interface then begin
 "interface"
 end else begin
 "module"
 end) modul.FStar_Syntax_Syntax.name.FStar_Ident.str)
 in (
-
+# 2368 "FStar.TypeChecker.Tc.fst"
 let msg = (Prims.strcat "Internals for " name)
 in (
-
+# 2369 "FStar.TypeChecker.Tc.fst"
 let env = (
-
-let _68_3301 = env
-in (let _157_1240 = (not ((FStar_Options.should_verify modul.FStar_Syntax_Syntax.name.FStar_Ident.str)))
-in {FStar_TypeChecker_Env.solver = _68_3301.FStar_TypeChecker_Env.solver; FStar_TypeChecker_Env.range = _68_3301.FStar_TypeChecker_Env.range; FStar_TypeChecker_Env.curmodule = _68_3301.FStar_TypeChecker_Env.curmodule; FStar_TypeChecker_Env.gamma = _68_3301.FStar_TypeChecker_Env.gamma; FStar_TypeChecker_Env.gamma_cache = _68_3301.FStar_TypeChecker_Env.gamma_cache; FStar_TypeChecker_Env.modules = _68_3301.FStar_TypeChecker_Env.modules; FStar_TypeChecker_Env.expected_typ = _68_3301.FStar_TypeChecker_Env.expected_typ; FStar_TypeChecker_Env.sigtab = _68_3301.FStar_TypeChecker_Env.sigtab; FStar_TypeChecker_Env.is_pattern = _68_3301.FStar_TypeChecker_Env.is_pattern; FStar_TypeChecker_Env.instantiate_imp = _68_3301.FStar_TypeChecker_Env.instantiate_imp; FStar_TypeChecker_Env.effects = _68_3301.FStar_TypeChecker_Env.effects; FStar_TypeChecker_Env.generalize = _68_3301.FStar_TypeChecker_Env.generalize; FStar_TypeChecker_Env.letrecs = _68_3301.FStar_TypeChecker_Env.letrecs; FStar_TypeChecker_Env.top_level = _68_3301.FStar_TypeChecker_Env.top_level; FStar_TypeChecker_Env.check_uvars = _68_3301.FStar_TypeChecker_Env.check_uvars; FStar_TypeChecker_Env.use_eq = _68_3301.FStar_TypeChecker_Env.use_eq; FStar_TypeChecker_Env.is_iface = modul.FStar_Syntax_Syntax.is_interface; FStar_TypeChecker_Env.admit = _157_1240; FStar_TypeChecker_Env.default_effects = _68_3301.FStar_TypeChecker_Env.default_effects; FStar_TypeChecker_Env.type_of = _68_3301.FStar_TypeChecker_Env.type_of; FStar_TypeChecker_Env.universe_of = _68_3301.FStar_TypeChecker_Env.universe_of; FStar_TypeChecker_Env.use_bv_sorts = _68_3301.FStar_TypeChecker_Env.use_bv_sorts}))
-in (
-
-let _68_3304 = if (not ((FStar_Ident.lid_equals modul.FStar_Syntax_Syntax.name FStar_Syntax_Const.prims_lid))) then begin
+# 2369 "FStar.TypeChecker.Tc.fst"
+let _58_3244 = env
+in (let _137_1240 = (not ((FStar_Options.should_verify modul.FStar_Syntax_Syntax.name.FStar_Ident.str)))
+in {FStar_TypeChecker_Env.solver = _58_3244.FStar_TypeChecker_Env.solver; FStar_TypeChecker_Env.range = _58_3244.FStar_TypeChecker_Env.range; FStar_TypeChecker_Env.curmodule = _58_3244.FStar_TypeChecker_Env.curmodule; FStar_TypeChecker_Env.gamma = _58_3244.FStar_TypeChecker_Env.gamma; FStar_TypeChecker_Env.gamma_cache = _58_3244.FStar_TypeChecker_Env.gamma_cache; FStar_TypeChecker_Env.modules = _58_3244.FStar_TypeChecker_Env.modules; FStar_TypeChecker_Env.expected_typ = _58_3244.FStar_TypeChecker_Env.expected_typ; FStar_TypeChecker_Env.sigtab = _58_3244.FStar_TypeChecker_Env.sigtab; FStar_TypeChecker_Env.is_pattern = _58_3244.FStar_TypeChecker_Env.is_pattern; FStar_TypeChecker_Env.instantiate_imp = _58_3244.FStar_TypeChecker_Env.instantiate_imp; FStar_TypeChecker_Env.effects = _58_3244.FStar_TypeChecker_Env.effects; FStar_TypeChecker_Env.generalize = _58_3244.FStar_TypeChecker_Env.generalize; FStar_TypeChecker_Env.letrecs = _58_3244.FStar_TypeChecker_Env.letrecs; FStar_TypeChecker_Env.top_level = _58_3244.FStar_TypeChecker_Env.top_level; FStar_TypeChecker_Env.check_uvars = _58_3244.FStar_TypeChecker_Env.check_uvars; FStar_TypeChecker_Env.use_eq = _58_3244.FStar_TypeChecker_Env.use_eq; FStar_TypeChecker_Env.is_iface = modul.FStar_Syntax_Syntax.is_interface; FStar_TypeChecker_Env.admit = _137_1240; FStar_TypeChecker_Env.default_effects = _58_3244.FStar_TypeChecker_Env.default_effects; FStar_TypeChecker_Env.type_of = _58_3244.FStar_TypeChecker_Env.type_of; FStar_TypeChecker_Env.universe_of = _58_3244.FStar_TypeChecker_Env.universe_of; FStar_TypeChecker_Env.use_bv_sorts = _58_3244.FStar_TypeChecker_Env.use_bv_sorts}))
+in (
+# 2370 "FStar.TypeChecker.Tc.fst"
+let _58_3247 = if (not ((FStar_Ident.lid_equals modul.FStar_Syntax_Syntax.name FStar_Syntax_Const.prims_lid))) then begin
 (env.FStar_TypeChecker_Env.solver.FStar_TypeChecker_Env.push msg)
 end else begin
 ()
 end
 in (
-
+# 2371 "FStar.TypeChecker.Tc.fst"
 let env = (FStar_TypeChecker_Env.set_current_module env modul.FStar_Syntax_Syntax.name)
 in (
-
-let _68_3310 = (tc_decls env modul.FStar_Syntax_Syntax.declarations)
-in (match (_68_3310) with
+# 2372 "FStar.TypeChecker.Tc.fst"
+let _58_3253 = (tc_decls env modul.FStar_Syntax_Syntax.declarations)
+in (match (_58_3253) with
 | (ses, exports, env) -> begin
 ((
-
-let _68_3311 = modul
-in {FStar_Syntax_Syntax.name = _68_3311.FStar_Syntax_Syntax.name; FStar_Syntax_Syntax.declarations = ses; FStar_Syntax_Syntax.exports = _68_3311.FStar_Syntax_Syntax.exports; FStar_Syntax_Syntax.is_interface = _68_3311.FStar_Syntax_Syntax.is_interface}), exports, env)
+# 2373 "FStar.TypeChecker.Tc.fst"
+let _58_3254 = modul
+in {FStar_Syntax_Syntax.name = _58_3254.FStar_Syntax_Syntax.name; FStar_Syntax_Syntax.declarations = ses; FStar_Syntax_Syntax.exports = _58_3254.FStar_Syntax_Syntax.exports; FStar_Syntax_Syntax.is_interface = _58_3254.FStar_Syntax_Syntax.is_interface}), exports, env)
 end))))))))
 
+# 2375 "FStar.TypeChecker.Tc.fst"
+let tc_more_partial_modul : FStar_TypeChecker_Env.env  ->  FStar_Syntax_Syntax.modul  ->  FStar_Syntax_Syntax.sigelt Prims.list  ->  (FStar_Syntax_Syntax.modul * FStar_Syntax_Syntax.sigelt Prims.list * FStar_TypeChecker_Env.env) = (fun env modul decls -> (
+# 2376 "FStar.TypeChecker.Tc.fst"
+let _58_3262 = (tc_decls env decls)
+in (match (_58_3262) with
+| (ses, exports, env) -> begin
+(
+# 2377 "FStar.TypeChecker.Tc.fst"
+let modul = (
+# 2377 "FStar.TypeChecker.Tc.fst"
+let _58_3263 = modul
+in {FStar_Syntax_Syntax.name = _58_3263.FStar_Syntax_Syntax.name; FStar_Syntax_Syntax.declarations = (FStar_List.append modul.FStar_Syntax_Syntax.declarations ses); FStar_Syntax_Syntax.exports = _58_3263.FStar_Syntax_Syntax.exports; FStar_Syntax_Syntax.is_interface = _58_3263.FStar_Syntax_Syntax.is_interface})
+in (modul, exports, env))
+end)))
 
-let tc_more_partial_modul : FStar_TypeChecker_Env.env  ->  FStar_Syntax_Syntax.modul  ->  FStar_Syntax_Syntax.sigelt Prims.list  ->  (FStar_Syntax_Syntax.modul * FStar_Syntax_Syntax.sigelt Prims.list * FStar_TypeChecker_Env.env) = (fun env modul decls -> (
-
-let _68_3319 = (tc_decls env decls)
-in (match (_68_3319) with
-| (ses, exports, env) -> begin
-(
-
+# 2380 "FStar.TypeChecker.Tc.fst"
+let finish_partial_modul : FStar_TypeChecker_Env.env  ->  FStar_Syntax_Syntax.modul  ->  FStar_Syntax_Syntax.sigelts  ->  (FStar_Syntax_Syntax.modul * FStar_TypeChecker_Env.env) = (fun env modul exports -> (
+# 2381 "FStar.TypeChecker.Tc.fst"
 let modul = (
-
-let _68_3320 = modul
-in {FStar_Syntax_Syntax.name = _68_3320.FStar_Syntax_Syntax.name; FStar_Syntax_Syntax.declarations = (FStar_List.append modul.FStar_Syntax_Syntax.declarations ses); FStar_Syntax_Syntax.exports = _68_3320.FStar_Syntax_Syntax.exports; FStar_Syntax_Syntax.is_interface = _68_3320.FStar_Syntax_Syntax.is_interface})
-in (modul, exports, env))
-end)))
-
-
-let finish_partial_modul : FStar_TypeChecker_Env.env  ->  FStar_Syntax_Syntax.modul  ->  FStar_Syntax_Syntax.sigelts  ->  (FStar_Syntax_Syntax.modul * FStar_TypeChecker_Env.env) = (fun env modul exports -> (
-
-let modul = (
-
-let _68_3326 = modul
-in {FStar_Syntax_Syntax.name = _68_3326.FStar_Syntax_Syntax.name; FStar_Syntax_Syntax.declarations = _68_3326.FStar_Syntax_Syntax.declarations; FStar_Syntax_Syntax.exports = exports; FStar_Syntax_Syntax.is_interface = modul.FStar_Syntax_Syntax.is_interface})
-in (
-
+# 2381 "FStar.TypeChecker.Tc.fst"
+let _58_3269 = modul
+in {FStar_Syntax_Syntax.name = _58_3269.FStar_Syntax_Syntax.name; FStar_Syntax_Syntax.declarations = _58_3269.FStar_Syntax_Syntax.declarations; FStar_Syntax_Syntax.exports = exports; FStar_Syntax_Syntax.is_interface = modul.FStar_Syntax_Syntax.is_interface})
+in (
+# 2382 "FStar.TypeChecker.Tc.fst"
 let env = (FStar_TypeChecker_Env.finish_module env modul)
 in (
-
-let _68_3336 = if (not ((FStar_Ident.lid_equals modul.FStar_Syntax_Syntax.name FStar_Syntax_Const.prims_lid))) then begin
-(
-
-let _68_3330 = (env.FStar_TypeChecker_Env.solver.FStar_TypeChecker_Env.pop (Prims.strcat "Ending modul " modul.FStar_Syntax_Syntax.name.FStar_Ident.str))
-in (
-
-let _68_3332 = (env.FStar_TypeChecker_Env.solver.FStar_TypeChecker_Env.encode_modul env modul)
-in (
-
-let _68_3334 = (env.FStar_TypeChecker_Env.solver.FStar_TypeChecker_Env.refresh ())
-in (let _157_1253 = (FStar_Options.restore_cmd_line_options ())
-in (FStar_All.pipe_right _157_1253 Prims.ignore)))))
+# 2383 "FStar.TypeChecker.Tc.fst"
+let _58_3279 = if (not ((FStar_Ident.lid_equals modul.FStar_Syntax_Syntax.name FStar_Syntax_Const.prims_lid))) then begin
+(
+# 2385 "FStar.TypeChecker.Tc.fst"
+let _58_3273 = (env.FStar_TypeChecker_Env.solver.FStar_TypeChecker_Env.pop (Prims.strcat "Ending modul " modul.FStar_Syntax_Syntax.name.FStar_Ident.str))
+in (
+# 2386 "FStar.TypeChecker.Tc.fst"
+let _58_3275 = (env.FStar_TypeChecker_Env.solver.FStar_TypeChecker_Env.encode_modul env modul)
+in (
+# 2387 "FStar.TypeChecker.Tc.fst"
+let _58_3277 = (env.FStar_TypeChecker_Env.solver.FStar_TypeChecker_Env.refresh ())
+in (let _137_1253 = (FStar_Options.restore_cmd_line_options ())
+in (FStar_All.pipe_right _137_1253 Prims.ignore)))))
 end else begin
 ()
 end
 in (modul, env)))))
 
-
+# 2392 "FStar.TypeChecker.Tc.fst"
 let tc_modul : FStar_TypeChecker_Env.env  ->  FStar_Syntax_Syntax.modul  ->  (FStar_Syntax_Syntax.modul * FStar_TypeChecker_Env.env) = (fun env modul -> (
-
-let _68_3343 = (tc_partial_modul env modul)
-in (match (_68_3343) with
+# 2393 "FStar.TypeChecker.Tc.fst"
+let _58_3286 = (tc_partial_modul env modul)
+in (match (_58_3286) with
 | (modul, non_private_decls, env) -> begin
 (finish_partial_modul env modul non_private_decls)
 end)))
 
-<<<<<<< HEAD
-
-let type_of : FStar_TypeChecker_Env.env  ->  FStar_Syntax_Syntax.term  ->  (FStar_Syntax_Syntax.typ * FStar_TypeChecker_Env.guard_t) = (fun env e -> (
-
-let _68_3346 = if (FStar_All.pipe_left (FStar_TypeChecker_Env.debug env) (FStar_Options.Other ("RelCheck"))) then begin
-(let _157_1262 = (FStar_Syntax_Print.term_to_string e)
-in (FStar_Util.print1 "Checking term %s\n" _157_1262))
-=======
 # 2396 "FStar.TypeChecker.Tc.fst"
 let type_of : FStar_TypeChecker_Env.env  ->  FStar_Syntax_Syntax.term  ->  (FStar_Syntax_Syntax.term * FStar_Syntax_Syntax.typ * FStar_TypeChecker_Env.guard_t) = (fun env e -> (
 # 2397 "FStar.TypeChecker.Tc.fst"
 let _58_3289 = if (FStar_All.pipe_left (FStar_TypeChecker_Env.debug env) (FStar_Options.Other ("RelCheck"))) then begin
 (let _137_1262 = (FStar_Syntax_Print.term_to_string e)
 in (FStar_Util.print1 "Checking term %s\n" _137_1262))
->>>>>>> 4813d57e
-end else begin
-()
-end
-in (
-
+end else begin
+()
+end
+in (
+# 2399 "FStar.TypeChecker.Tc.fst"
 let env = (
-
-let _68_3348 = env
-in {FStar_TypeChecker_Env.solver = _68_3348.FStar_TypeChecker_Env.solver; FStar_TypeChecker_Env.range = _68_3348.FStar_TypeChecker_Env.range; FStar_TypeChecker_Env.curmodule = _68_3348.FStar_TypeChecker_Env.curmodule; FStar_TypeChecker_Env.gamma = _68_3348.FStar_TypeChecker_Env.gamma; FStar_TypeChecker_Env.gamma_cache = _68_3348.FStar_TypeChecker_Env.gamma_cache; FStar_TypeChecker_Env.modules = _68_3348.FStar_TypeChecker_Env.modules; FStar_TypeChecker_Env.expected_typ = _68_3348.FStar_TypeChecker_Env.expected_typ; FStar_TypeChecker_Env.sigtab = _68_3348.FStar_TypeChecker_Env.sigtab; FStar_TypeChecker_Env.is_pattern = _68_3348.FStar_TypeChecker_Env.is_pattern; FStar_TypeChecker_Env.instantiate_imp = _68_3348.FStar_TypeChecker_Env.instantiate_imp; FStar_TypeChecker_Env.effects = _68_3348.FStar_TypeChecker_Env.effects; FStar_TypeChecker_Env.generalize = _68_3348.FStar_TypeChecker_Env.generalize; FStar_TypeChecker_Env.letrecs = _68_3348.FStar_TypeChecker_Env.letrecs; FStar_TypeChecker_Env.top_level = false; FStar_TypeChecker_Env.check_uvars = _68_3348.FStar_TypeChecker_Env.check_uvars; FStar_TypeChecker_Env.use_eq = _68_3348.FStar_TypeChecker_Env.use_eq; FStar_TypeChecker_Env.is_iface = _68_3348.FStar_TypeChecker_Env.is_iface; FStar_TypeChecker_Env.admit = _68_3348.FStar_TypeChecker_Env.admit; FStar_TypeChecker_Env.default_effects = _68_3348.FStar_TypeChecker_Env.default_effects; FStar_TypeChecker_Env.type_of = _68_3348.FStar_TypeChecker_Env.type_of; FStar_TypeChecker_Env.universe_of = _68_3348.FStar_TypeChecker_Env.universe_of; FStar_TypeChecker_Env.use_bv_sorts = _68_3348.FStar_TypeChecker_Env.use_bv_sorts})
-in (
-
-let _68_3364 = try
+# 2399 "FStar.TypeChecker.Tc.fst"
+let _58_3291 = env
+in {FStar_TypeChecker_Env.solver = _58_3291.FStar_TypeChecker_Env.solver; FStar_TypeChecker_Env.range = _58_3291.FStar_TypeChecker_Env.range; FStar_TypeChecker_Env.curmodule = _58_3291.FStar_TypeChecker_Env.curmodule; FStar_TypeChecker_Env.gamma = _58_3291.FStar_TypeChecker_Env.gamma; FStar_TypeChecker_Env.gamma_cache = _58_3291.FStar_TypeChecker_Env.gamma_cache; FStar_TypeChecker_Env.modules = _58_3291.FStar_TypeChecker_Env.modules; FStar_TypeChecker_Env.expected_typ = _58_3291.FStar_TypeChecker_Env.expected_typ; FStar_TypeChecker_Env.sigtab = _58_3291.FStar_TypeChecker_Env.sigtab; FStar_TypeChecker_Env.is_pattern = _58_3291.FStar_TypeChecker_Env.is_pattern; FStar_TypeChecker_Env.instantiate_imp = _58_3291.FStar_TypeChecker_Env.instantiate_imp; FStar_TypeChecker_Env.effects = _58_3291.FStar_TypeChecker_Env.effects; FStar_TypeChecker_Env.generalize = _58_3291.FStar_TypeChecker_Env.generalize; FStar_TypeChecker_Env.letrecs = _58_3291.FStar_TypeChecker_Env.letrecs; FStar_TypeChecker_Env.top_level = false; FStar_TypeChecker_Env.check_uvars = _58_3291.FStar_TypeChecker_Env.check_uvars; FStar_TypeChecker_Env.use_eq = _58_3291.FStar_TypeChecker_Env.use_eq; FStar_TypeChecker_Env.is_iface = _58_3291.FStar_TypeChecker_Env.is_iface; FStar_TypeChecker_Env.admit = _58_3291.FStar_TypeChecker_Env.admit; FStar_TypeChecker_Env.default_effects = _58_3291.FStar_TypeChecker_Env.default_effects; FStar_TypeChecker_Env.type_of = _58_3291.FStar_TypeChecker_Env.type_of; FStar_TypeChecker_Env.universe_of = _58_3291.FStar_TypeChecker_Env.universe_of; FStar_TypeChecker_Env.use_bv_sorts = _58_3291.FStar_TypeChecker_Env.use_bv_sorts})
+in (
+# 2400 "FStar.TypeChecker.Tc.fst"
+let _58_3307 = try
 (match (()) with
 | () -> begin
 (tc_tot_or_gtot_term env e)
 end)
 with
-| FStar_Syntax_Syntax.Error (msg, _68_3356) -> begin
-(let _157_1267 = (let _157_1266 = (let _157_1265 = (FStar_TypeChecker_Env.get_range env)
-in ((Prims.strcat "Implicit argument: " msg), _157_1265))
-in FStar_Syntax_Syntax.Error (_157_1266))
-in (Prims.raise _157_1267))
-end
-in (match (_68_3364) with
+| FStar_Syntax_Syntax.Error (msg, _58_3299) -> begin
+(let _137_1267 = (let _137_1266 = (let _137_1265 = (FStar_TypeChecker_Env.get_range env)
+in ((Prims.strcat "Implicit argument: " msg), _137_1265))
+in FStar_Syntax_Syntax.Error (_137_1266))
+in (Prims.raise _137_1267))
+end
+in (match (_58_3307) with
 | (t, c, g) -> begin
 if (FStar_Syntax_Util.is_total_lcomp c) then begin
 (t, c.FStar_Syntax_Syntax.res_typ, g)
 end else begin
-(let _157_1272 = (let _157_1271 = (let _157_1270 = (let _157_1268 = (FStar_Syntax_Print.term_to_string e)
-in (FStar_Util.format1 "Implicit argument: Expected a total term; got a ghost term: %s" _157_1268))
-in (let _157_1269 = (FStar_TypeChecker_Env.get_range env)
-in (_157_1270, _157_1269)))
-in FStar_Syntax_Syntax.Error (_157_1271))
-in (Prims.raise _157_1272))
+(let _137_1272 = (let _137_1271 = (let _137_1270 = (let _137_1268 = (FStar_Syntax_Print.term_to_string e)
+in (FStar_Util.format1 "Implicit argument: Expected a total term; got a ghost term: %s" _137_1268))
+in (let _137_1269 = (FStar_TypeChecker_Env.get_range env)
+in (_137_1270, _137_1269)))
+in FStar_Syntax_Syntax.Error (_137_1271))
+in (Prims.raise _137_1272))
 end
 end)))))
 
-
+# 2407 "FStar.TypeChecker.Tc.fst"
 let check_module : FStar_TypeChecker_Env.env  ->  FStar_Syntax_Syntax.modul  ->  (FStar_Syntax_Syntax.modul * FStar_TypeChecker_Env.env) = (fun env m -> (
-
-let _68_3367 = if ((let _157_1277 = (FStar_ST.read FStar_Options.debug)
-in (FStar_List.length _157_1277)) <> 0) then begin
-(let _157_1278 = (FStar_Syntax_Print.lid_to_string m.FStar_Syntax_Syntax.name)
+# 2408 "FStar.TypeChecker.Tc.fst"
+let _58_3310 = if ((let _137_1277 = (FStar_ST.read FStar_Options.debug)
+in (FStar_List.length _137_1277)) <> 0) then begin
+(let _137_1278 = (FStar_Syntax_Print.lid_to_string m.FStar_Syntax_Syntax.name)
 in (FStar_Util.print2 "Checking %s: %s\n" (if m.FStar_Syntax_Syntax.is_interface then begin
 "i\'face"
 end else begin
 "module"
-end) _157_1278))
-end else begin
-()
-end
-in (
-
-let _68_3371 = (tc_modul env m)
-in (match (_68_3371) with
+end) _137_1278))
+end else begin
+()
+end
+in (
+# 2410 "FStar.TypeChecker.Tc.fst"
+let _58_3314 = (tc_modul env m)
+in (match (_58_3314) with
 | (m, env) -> begin
 (
-
-let _68_3372 = if (FStar_Options.should_dump m.FStar_Syntax_Syntax.name.FStar_Ident.str) then begin
-(let _157_1279 = (FStar_Syntax_Print.modul_to_string m)
-in (FStar_Util.print1 "%s\n" _157_1279))
+# 2411 "FStar.TypeChecker.Tc.fst"
+let _58_3315 = if (FStar_Options.should_dump m.FStar_Syntax_Syntax.name.FStar_Ident.str) then begin
+(let _137_1279 = (FStar_Syntax_Print.modul_to_string m)
+in (FStar_Util.print1 "%s\n" _137_1279))
 end else begin
 ()
 end
