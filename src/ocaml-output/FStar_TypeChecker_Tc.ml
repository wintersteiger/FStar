
open Prims
# 40 "FStar.TypeChecker.Tc.fst"
type effect_cost =
| ForFree
| NotForFree

# 42 "FStar.TypeChecker.Tc.fst"
let is_ForFree = (fun _discr_ -> (match (_discr_) with
| ForFree (_) -> begin
true
end
| _ -> begin
false
end))

# 42 "FStar.TypeChecker.Tc.fst"
let is_NotForFree = (fun _discr_ -> (match (_discr_) with
| NotForFree (_) -> begin
true
end
| _ -> begin
false
end))

# 42 "FStar.TypeChecker.Tc.fst"
let log : FStar_TypeChecker_Env.env  ->  Prims.bool = (fun env -> ((FStar_ST.read FStar_Options.log_types) && (not ((let _146_5 = (FStar_TypeChecker_Env.current_module env)
in (FStar_Ident.lid_equals FStar_Syntax_Const.prims_lid _146_5))))))

# 44 "FStar.TypeChecker.Tc.fst"
let rng : FStar_TypeChecker_Env.env  ->  FStar_Range.range = (fun env -> (FStar_TypeChecker_Env.get_range env))

# 45 "FStar.TypeChecker.Tc.fst"
let instantiate_both : FStar_TypeChecker_Env.env  ->  FStar_TypeChecker_Env.env = (fun env -> (
# 46 "FStar.TypeChecker.Tc.fst"
let _57_17 = env
in {FStar_TypeChecker_Env.solver = _57_17.FStar_TypeChecker_Env.solver; FStar_TypeChecker_Env.range = _57_17.FStar_TypeChecker_Env.range; FStar_TypeChecker_Env.curmodule = _57_17.FStar_TypeChecker_Env.curmodule; FStar_TypeChecker_Env.gamma = _57_17.FStar_TypeChecker_Env.gamma; FStar_TypeChecker_Env.gamma_cache = _57_17.FStar_TypeChecker_Env.gamma_cache; FStar_TypeChecker_Env.modules = _57_17.FStar_TypeChecker_Env.modules; FStar_TypeChecker_Env.expected_typ = _57_17.FStar_TypeChecker_Env.expected_typ; FStar_TypeChecker_Env.sigtab = _57_17.FStar_TypeChecker_Env.sigtab; FStar_TypeChecker_Env.is_pattern = _57_17.FStar_TypeChecker_Env.is_pattern; FStar_TypeChecker_Env.instantiate_imp = true; FStar_TypeChecker_Env.effects = _57_17.FStar_TypeChecker_Env.effects; FStar_TypeChecker_Env.generalize = _57_17.FStar_TypeChecker_Env.generalize; FStar_TypeChecker_Env.letrecs = _57_17.FStar_TypeChecker_Env.letrecs; FStar_TypeChecker_Env.top_level = _57_17.FStar_TypeChecker_Env.top_level; FStar_TypeChecker_Env.check_uvars = _57_17.FStar_TypeChecker_Env.check_uvars; FStar_TypeChecker_Env.use_eq = _57_17.FStar_TypeChecker_Env.use_eq; FStar_TypeChecker_Env.is_iface = _57_17.FStar_TypeChecker_Env.is_iface; FStar_TypeChecker_Env.admit = _57_17.FStar_TypeChecker_Env.admit; FStar_TypeChecker_Env.type_of = _57_17.FStar_TypeChecker_Env.type_of; FStar_TypeChecker_Env.universe_of = _57_17.FStar_TypeChecker_Env.universe_of; FStar_TypeChecker_Env.use_bv_sorts = _57_17.FStar_TypeChecker_Env.use_bv_sorts}))

# 46 "FStar.TypeChecker.Tc.fst"
let no_inst : FStar_TypeChecker_Env.env  ->  FStar_TypeChecker_Env.env = (fun env -> (
# 47 "FStar.TypeChecker.Tc.fst"
let _57_20 = env
in {FStar_TypeChecker_Env.solver = _57_20.FStar_TypeChecker_Env.solver; FStar_TypeChecker_Env.range = _57_20.FStar_TypeChecker_Env.range; FStar_TypeChecker_Env.curmodule = _57_20.FStar_TypeChecker_Env.curmodule; FStar_TypeChecker_Env.gamma = _57_20.FStar_TypeChecker_Env.gamma; FStar_TypeChecker_Env.gamma_cache = _57_20.FStar_TypeChecker_Env.gamma_cache; FStar_TypeChecker_Env.modules = _57_20.FStar_TypeChecker_Env.modules; FStar_TypeChecker_Env.expected_typ = _57_20.FStar_TypeChecker_Env.expected_typ; FStar_TypeChecker_Env.sigtab = _57_20.FStar_TypeChecker_Env.sigtab; FStar_TypeChecker_Env.is_pattern = _57_20.FStar_TypeChecker_Env.is_pattern; FStar_TypeChecker_Env.instantiate_imp = false; FStar_TypeChecker_Env.effects = _57_20.FStar_TypeChecker_Env.effects; FStar_TypeChecker_Env.generalize = _57_20.FStar_TypeChecker_Env.generalize; FStar_TypeChecker_Env.letrecs = _57_20.FStar_TypeChecker_Env.letrecs; FStar_TypeChecker_Env.top_level = _57_20.FStar_TypeChecker_Env.top_level; FStar_TypeChecker_Env.check_uvars = _57_20.FStar_TypeChecker_Env.check_uvars; FStar_TypeChecker_Env.use_eq = _57_20.FStar_TypeChecker_Env.use_eq; FStar_TypeChecker_Env.is_iface = _57_20.FStar_TypeChecker_Env.is_iface; FStar_TypeChecker_Env.admit = _57_20.FStar_TypeChecker_Env.admit; FStar_TypeChecker_Env.type_of = _57_20.FStar_TypeChecker_Env.type_of; FStar_TypeChecker_Env.universe_of = _57_20.FStar_TypeChecker_Env.universe_of; FStar_TypeChecker_Env.use_bv_sorts = _57_20.FStar_TypeChecker_Env.use_bv_sorts}))

# 47 "FStar.TypeChecker.Tc.fst"
let mk_lex_list : (FStar_Syntax_Syntax.term', FStar_Syntax_Syntax.term') FStar_Syntax_Syntax.syntax Prims.list  ->  (FStar_Syntax_Syntax.term', FStar_Syntax_Syntax.term') FStar_Syntax_Syntax.syntax = (fun vs -> (FStar_List.fold_right (fun v tl -> (
# 50 "FStar.TypeChecker.Tc.fst"
let r = if (tl.FStar_Syntax_Syntax.pos = FStar_Range.dummyRange) then begin
v.FStar_Syntax_Syntax.pos
end else begin
(FStar_Range.union_ranges v.FStar_Syntax_Syntax.pos tl.FStar_Syntax_Syntax.pos)
end
in (let _146_19 = (let _146_18 = (FStar_Syntax_Syntax.as_arg v)
in (let _146_17 = (let _146_16 = (FStar_Syntax_Syntax.as_arg tl)
in (_146_16)::[])
in (_146_18)::_146_17))
in (FStar_Syntax_Syntax.mk_Tm_app FStar_Syntax_Util.lex_pair _146_19 (Some (FStar_Syntax_Util.lex_t.FStar_Syntax_Syntax.n)) r)))) vs FStar_Syntax_Util.lex_top))

# 52 "FStar.TypeChecker.Tc.fst"
let is_eq : FStar_Syntax_Syntax.arg_qualifier Prims.option  ->  Prims.bool = (fun _57_1 -> (match (_57_1) with
| Some (FStar_Syntax_Syntax.Equality) -> begin
true
end
| _57_30 -> begin
false
end))

# 55 "FStar.TypeChecker.Tc.fst"
let steps : FStar_TypeChecker_Env.env  ->  FStar_TypeChecker_Normalize.step Prims.list = (fun env -> if (FStar_Options.should_verify env.FStar_TypeChecker_Env.curmodule.FStar_Ident.str) then begin
(FStar_TypeChecker_Normalize.Beta)::(FStar_TypeChecker_Normalize.Inline)::(FStar_TypeChecker_Normalize.SNComp)::[]
end else begin
(FStar_TypeChecker_Normalize.Beta)::(FStar_TypeChecker_Normalize.Inline)::[]
end)

# 59 "FStar.TypeChecker.Tc.fst"
let unfold_whnf : FStar_TypeChecker_Env.env  ->  FStar_Syntax_Syntax.term  ->  FStar_Syntax_Syntax.term = (fun env t -> (FStar_TypeChecker_Normalize.normalize ((FStar_TypeChecker_Normalize.WHNF)::(FStar_TypeChecker_Normalize.UnfoldUntil (FStar_Syntax_Syntax.Delta_constant))::(FStar_TypeChecker_Normalize.Beta)::[]) env t))

# 60 "FStar.TypeChecker.Tc.fst"
let norm : FStar_TypeChecker_Env.env  ->  FStar_Syntax_Syntax.term  ->  FStar_Syntax_Syntax.term = (fun env t -> (let _146_32 = (steps env)
in (FStar_TypeChecker_Normalize.normalize _146_32 env t)))

# 61 "FStar.TypeChecker.Tc.fst"
let norm_c : FStar_TypeChecker_Env.env  ->  FStar_Syntax_Syntax.comp  ->  FStar_Syntax_Syntax.comp = (fun env c -> (let _146_37 = (steps env)
in (FStar_TypeChecker_Normalize.normalize_comp _146_37 env c)))

# 62 "FStar.TypeChecker.Tc.fst"
let check_no_escape : FStar_Syntax_Syntax.term Prims.option  ->  FStar_TypeChecker_Env.env  ->  FStar_Syntax_Syntax.bv Prims.list  ->  FStar_Syntax_Syntax.term  ->  Prims.unit = (fun head_opt env fvs kt -> (
# 64 "FStar.TypeChecker.Tc.fst"
let rec aux = (fun try_norm t -> (match (fvs) with
| [] -> begin
()
end
| _57_47 -> begin
(
# 67 "FStar.TypeChecker.Tc.fst"
let fvs' = (let _146_50 = if try_norm then begin
(norm env t)
end else begin
t
end
in (FStar_Syntax_Free.names _146_50))
in (match ((FStar_List.tryFind (fun x -> (FStar_Util.set_mem x fvs')) fvs)) with
| None -> begin
()
end
| Some (x) -> begin
if (not (try_norm)) then begin
(aux true t)
end else begin
(
# 73 "FStar.TypeChecker.Tc.fst"
let fail = (fun _57_54 -> (match (()) with
| () -> begin
(
# 74 "FStar.TypeChecker.Tc.fst"
let msg = (match (head_opt) with
| None -> begin
(let _146_54 = (FStar_Syntax_Print.bv_to_string x)
in (FStar_Util.format1 "Bound variables \'%s\' escapes; add a type annotation" _146_54))
end
| Some (head) -> begin
(let _146_56 = (FStar_Syntax_Print.bv_to_string x)
in (let _146_55 = (FStar_TypeChecker_Normalize.term_to_string env head)
in (FStar_Util.format2 "Bound variables \'%s\' in the type of \'%s\' escape because of impure applications; add explicit let-bindings" _146_56 _146_55)))
end)
in (let _146_59 = (let _146_58 = (let _146_57 = (FStar_TypeChecker_Env.get_range env)
in (msg, _146_57))
in FStar_Syntax_Syntax.Error (_146_58))
in (Prims.raise _146_59)))
end))
in (
# 79 "FStar.TypeChecker.Tc.fst"
let s = (let _146_61 = (let _146_60 = (FStar_Syntax_Util.type_u ())
in (FStar_All.pipe_left Prims.fst _146_60))
in (FStar_TypeChecker_Util.new_uvar env _146_61))
in (match ((FStar_TypeChecker_Rel.try_teq env t s)) with
| Some (g) -> begin
(FStar_TypeChecker_Rel.force_trivial_guard env g)
end
| _57_63 -> begin
(fail ())
end)))
end
end))
end))
in (aux false kt)))

# 84 "FStar.TypeChecker.Tc.fst"
let maybe_push_binding : FStar_TypeChecker_Env.env  ->  FStar_Syntax_Syntax.binder  ->  FStar_TypeChecker_Env.env = (fun env b -> if (FStar_Syntax_Syntax.is_null_binder b) then begin
env
end else begin
(
# 88 "FStar.TypeChecker.Tc.fst"
let _57_66 = if (FStar_TypeChecker_Env.debug env FStar_Options.High) then begin
(let _146_67 = (FStar_Syntax_Print.bv_to_string (Prims.fst b))
in (let _146_66 = (FStar_Syntax_Print.term_to_string (Prims.fst b).FStar_Syntax_Syntax.sort)
in (FStar_Util.print2 "Pushing binder %s at type %s\n" _146_67 _146_66)))
end else begin
()
end
in (FStar_TypeChecker_Env.push_bv env (Prims.fst b)))
end)

# 90 "FStar.TypeChecker.Tc.fst"
let maybe_make_subst = (fun _57_2 -> (match (_57_2) with
| FStar_Util.Inr (Some (x), e) -> begin
(FStar_Syntax_Syntax.NT ((x, e)))::[]
end
| _57_75 -> begin
[]
end))

# 94 "FStar.TypeChecker.Tc.fst"
let maybe_extend_subst : FStar_Syntax_Syntax.subst_t  ->  FStar_Syntax_Syntax.binder  ->  FStar_Syntax_Syntax.term  ->  FStar_Syntax_Syntax.subst_t = (fun s b v -> if (FStar_Syntax_Syntax.is_null_binder b) then begin
s
end else begin
(FStar_Syntax_Syntax.NT (((Prims.fst b), v)))::s
end)

# 98 "FStar.TypeChecker.Tc.fst"
let set_lcomp_result : FStar_Syntax_Syntax.lcomp  ->  FStar_Syntax_Syntax.typ  ->  FStar_Syntax_Syntax.lcomp = (fun lc t -> (
# 101 "FStar.TypeChecker.Tc.fst"
let _57_81 = lc
in {FStar_Syntax_Syntax.eff_name = _57_81.FStar_Syntax_Syntax.eff_name; FStar_Syntax_Syntax.res_typ = t; FStar_Syntax_Syntax.cflags = _57_81.FStar_Syntax_Syntax.cflags; FStar_Syntax_Syntax.comp = (fun _57_83 -> (match (()) with
| () -> begin
(let _146_80 = (lc.FStar_Syntax_Syntax.comp ())
in (FStar_Syntax_Util.set_result_typ _146_80 t))
end))}))

# 101 "FStar.TypeChecker.Tc.fst"
let value_check_expected_typ : FStar_TypeChecker_Env.env  ->  FStar_Syntax_Syntax.term  ->  (FStar_Syntax_Syntax.term, FStar_Syntax_Syntax.lcomp) FStar_Util.either  ->  FStar_TypeChecker_Env.guard_t  ->  (FStar_Syntax_Syntax.term * FStar_Syntax_Syntax.lcomp * FStar_TypeChecker_Env.guard_t) = (fun env e tlc guard -> (
# 104 "FStar.TypeChecker.Tc.fst"
let lc = (match (tlc) with
| FStar_Util.Inl (t) -> begin
(let _146_89 = if (not ((FStar_Syntax_Util.is_pure_or_ghost_function t))) then begin
(FStar_Syntax_Syntax.mk_Total t)
end else begin
(FStar_TypeChecker_Util.return_value env t e)
end
in (FStar_Syntax_Util.lcomp_of_comp _146_89))
end
| FStar_Util.Inr (lc) -> begin
lc
end)
in (
# 109 "FStar.TypeChecker.Tc.fst"
let t = lc.FStar_Syntax_Syntax.res_typ
in (
# 110 "FStar.TypeChecker.Tc.fst"
let _57_115 = (match ((FStar_TypeChecker_Env.expected_typ env)) with
| None -> begin
(e, lc, guard)
end
| Some (t') -> begin
(
# 113 "FStar.TypeChecker.Tc.fst"
let _57_97 = if (FStar_TypeChecker_Env.debug env FStar_Options.High) then begin
(let _146_91 = (FStar_Syntax_Print.term_to_string t)
in (let _146_90 = (FStar_Syntax_Print.term_to_string t')
in (FStar_Util.print2 "Computed return type %s; expected type %s\n" _146_91 _146_90)))
end else begin
()
end
in (
# 115 "FStar.TypeChecker.Tc.fst"
let _57_101 = (FStar_TypeChecker_Util.maybe_coerce_bool_to_type env e lc t')
in (match (_57_101) with
| (e, lc) -> begin
(
# 116 "FStar.TypeChecker.Tc.fst"
let t = lc.FStar_Syntax_Syntax.res_typ
in (
# 117 "FStar.TypeChecker.Tc.fst"
let _57_105 = (FStar_TypeChecker_Util.check_and_ascribe env e t t')
in (match (_57_105) with
| (e, g) -> begin
(
# 118 "FStar.TypeChecker.Tc.fst"
let _57_106 = if (FStar_TypeChecker_Env.debug env FStar_Options.High) then begin
(let _146_93 = (FStar_Syntax_Print.term_to_string t)
in (let _146_92 = (FStar_TypeChecker_Rel.guard_to_string env g)
in (FStar_Util.print2 "check_and_ascribe: type is %s\n\tguard is %s\n" _146_93 _146_92)))
end else begin
()
end
in (
# 120 "FStar.TypeChecker.Tc.fst"
let g = (FStar_TypeChecker_Rel.conj_guard g guard)
in (
# 121 "FStar.TypeChecker.Tc.fst"
let _57_111 = (let _146_99 = (FStar_All.pipe_left (fun _146_98 -> Some (_146_98)) (FStar_TypeChecker_Errors.subtyping_failed env t t'))
in (FStar_TypeChecker_Util.strengthen_precondition _146_99 env e lc g))
in (match (_57_111) with
| (lc, g) -> begin
(e, (set_lcomp_result lc t'), g)
end))))
end)))
end)))
end)
in (match (_57_115) with
| (e, lc, g) -> begin
(
# 123 "FStar.TypeChecker.Tc.fst"
let _57_116 = if (FStar_TypeChecker_Env.debug env FStar_Options.Low) then begin
(let _146_100 = (FStar_Syntax_Print.lcomp_to_string lc)
in (FStar_Util.print1 "Return comp type is %s\n" _146_100))
end else begin
()
end
in (e, lc, g))
end)))))

# 125 "FStar.TypeChecker.Tc.fst"
let comp_check_expected_typ : FStar_TypeChecker_Env.env  ->  FStar_Syntax_Syntax.term  ->  FStar_Syntax_Syntax.lcomp  ->  (FStar_Syntax_Syntax.term * FStar_Syntax_Syntax.lcomp * FStar_TypeChecker_Env.guard_t) = (fun env e lc -> (match ((FStar_TypeChecker_Env.expected_typ env)) with
| None -> begin
(e, lc, FStar_TypeChecker_Rel.trivial_guard)
end
| Some (t) -> begin
(
# 131 "FStar.TypeChecker.Tc.fst"
let _57_126 = (FStar_TypeChecker_Util.maybe_coerce_bool_to_type env e lc t)
in (match (_57_126) with
| (e, lc) -> begin
(FStar_TypeChecker_Util.weaken_result_typ env e lc t)
end))
end))

# 132 "FStar.TypeChecker.Tc.fst"
let check_expected_effect : FStar_TypeChecker_Env.env  ->  FStar_Syntax_Syntax.comp Prims.option  ->  ((FStar_Syntax_Syntax.term', FStar_Syntax_Syntax.term') FStar_Syntax_Syntax.syntax * (FStar_Syntax_Syntax.comp', Prims.unit) FStar_Syntax_Syntax.syntax)  ->  (FStar_Syntax_Syntax.term * FStar_Syntax_Syntax.comp * FStar_TypeChecker_Env.guard_t) = (fun env copt _57_131 -> (match (_57_131) with
| (e, c) -> begin
(
# 135 "FStar.TypeChecker.Tc.fst"
let expected_c_opt = (match (copt) with
| Some (_57_133) -> begin
copt
end
| None -> begin
if ((FStar_ST.read FStar_Options.ml_ish) && (FStar_Ident.lid_equals FStar_Syntax_Const.effect_ALL_lid (FStar_Syntax_Util.comp_effect_name c))) then begin
(let _146_113 = (FStar_Syntax_Util.ml_comp (FStar_Syntax_Util.comp_result c) e.FStar_Syntax_Syntax.pos)
in Some (_146_113))
end else begin
if (FStar_Syntax_Util.is_tot_or_gtot_comp c) then begin
None
end else begin
if (FStar_Syntax_Util.is_pure_comp c) then begin
(let _146_114 = (FStar_Syntax_Syntax.mk_Total (FStar_Syntax_Util.comp_result c))
in Some (_146_114))
end else begin
if (FStar_Syntax_Util.is_pure_or_ghost_comp c) then begin
(let _146_115 = (FStar_Syntax_Syntax.mk_GTotal (FStar_Syntax_Util.comp_result c))
in Some (_146_115))
end else begin
None
end
end
end
end
end)
in (match (expected_c_opt) with
| None -> begin
(let _146_116 = (norm_c env c)
in (e, _146_116, FStar_TypeChecker_Rel.trivial_guard))
end
| Some (expected_c) -> begin
(
# 151 "FStar.TypeChecker.Tc.fst"
let _57_140 = if (FStar_TypeChecker_Env.debug env FStar_Options.Low) then begin
(let _146_119 = (FStar_Syntax_Print.term_to_string e)
in (let _146_118 = (FStar_Syntax_Print.comp_to_string c)
in (let _146_117 = (FStar_Syntax_Print.comp_to_string expected_c)
in (FStar_Util.print3 "\n\n(%s) About to check\n\t%s\nagainst expected effect\n\t%s\n" _146_119 _146_118 _146_117))))
end else begin
()
end
in (
# 154 "FStar.TypeChecker.Tc.fst"
let c = (norm_c env c)
in (
# 155 "FStar.TypeChecker.Tc.fst"
let _57_143 = if (FStar_TypeChecker_Env.debug env FStar_Options.Low) then begin
(let _146_122 = (FStar_Syntax_Print.term_to_string e)
in (let _146_121 = (FStar_Syntax_Print.comp_to_string c)
in (let _146_120 = (FStar_Syntax_Print.comp_to_string expected_c)
in (FStar_Util.print3 "\n\nAfter normalization (%s) About to check\n\t%s\nagainst expected effect\n\t%s\n" _146_122 _146_121 _146_120))))
end else begin
()
end
in (
# 160 "FStar.TypeChecker.Tc.fst"
let _57_149 = (FStar_TypeChecker_Util.check_comp env e c expected_c)
in (match (_57_149) with
| (e, _57_147, g) -> begin
(
# 161 "FStar.TypeChecker.Tc.fst"
let g = (let _146_123 = (FStar_TypeChecker_Env.get_range env)
in (FStar_TypeChecker_Util.label_guard _146_123 "could not prove post-condition" g))
in (
# 162 "FStar.TypeChecker.Tc.fst"
let _57_151 = if (FStar_TypeChecker_Env.debug env FStar_Options.Low) then begin
(let _146_125 = (FStar_Range.string_of_range e.FStar_Syntax_Syntax.pos)
in (let _146_124 = (FStar_TypeChecker_Rel.guard_to_string env g)
in (FStar_Util.print2 "(%s) DONE check_expected_effect; guard is: %s\n" _146_125 _146_124)))
end else begin
()
end
in (e, expected_c, g)))
end)))))
end))
end))

# 163 "FStar.TypeChecker.Tc.fst"
let no_logical_guard = (fun env _57_157 -> (match (_57_157) with
| (te, kt, f) -> begin
(match ((FStar_TypeChecker_Rel.guard_form f)) with
| FStar_TypeChecker_Common.Trivial -> begin
(te, kt, f)
end
| FStar_TypeChecker_Common.NonTrivial (f) -> begin
(let _146_131 = (let _146_130 = (let _146_129 = (FStar_TypeChecker_Errors.unexpected_non_trivial_precondition_on_term env f)
in (let _146_128 = (FStar_TypeChecker_Env.get_range env)
in (_146_129, _146_128)))
in FStar_Syntax_Syntax.Error (_146_130))
in (Prims.raise _146_131))
end)
end))

# 168 "FStar.TypeChecker.Tc.fst"
let print_expected_ty : FStar_TypeChecker_Env.env  ->  Prims.unit = (fun env -> (match ((FStar_TypeChecker_Env.expected_typ env)) with
| None -> begin
(FStar_Util.print_string "Expected type is None")
end
| Some (t) -> begin
(let _146_134 = (FStar_Syntax_Print.term_to_string t)
in (FStar_Util.print1 "Expected type is %s" _146_134))
end))

# 172 "FStar.TypeChecker.Tc.fst"
let check_smt_pat = (fun env t bs c -> if (FStar_Syntax_Util.is_smt_lemma t) then begin
(match (c.FStar_Syntax_Syntax.n) with
| FStar_Syntax_Syntax.Comp ({FStar_Syntax_Syntax.effect_name = _57_181; FStar_Syntax_Syntax.result_typ = _57_179; FStar_Syntax_Syntax.effect_args = _pre::_post::(pats, _57_173)::[]; FStar_Syntax_Syntax.flags = _57_170}) -> begin
(
# 181 "FStar.TypeChecker.Tc.fst"
let pat_vars = (FStar_Syntax_Free.names pats)
in (match ((FStar_All.pipe_right bs (FStar_Util.find_opt (fun _57_188 -> (match (_57_188) with
| (b, _57_187) -> begin
(not ((FStar_Util.set_mem b pat_vars)))
end))))) with
| None -> begin
()
end
| Some (x, _57_192) -> begin
(let _146_141 = (let _146_140 = (FStar_Syntax_Print.bv_to_string x)
in (FStar_Util.format1 "Pattern misses at least one bound variables: %s" _146_140))
in (FStar_TypeChecker_Errors.warn t.FStar_Syntax_Syntax.pos _146_141))
end))
end
| _57_196 -> begin
(FStar_All.failwith "Impossible")
end)
end else begin
()
end)

# 186 "FStar.TypeChecker.Tc.fst"
let guard_letrecs : FStar_TypeChecker_Env.env  ->  FStar_Syntax_Syntax.binders  ->  FStar_Syntax_Syntax.comp  ->  (FStar_Syntax_Syntax.lbname * FStar_Syntax_Syntax.typ) Prims.list = (fun env actuals expected_c -> (match (env.FStar_TypeChecker_Env.letrecs) with
| [] -> begin
[]
end
| letrecs -> begin
(
# 196 "FStar.TypeChecker.Tc.fst"
let r = (FStar_TypeChecker_Env.get_range env)
in (
# 197 "FStar.TypeChecker.Tc.fst"
let env = (
# 197 "FStar.TypeChecker.Tc.fst"
let _57_203 = env
in {FStar_TypeChecker_Env.solver = _57_203.FStar_TypeChecker_Env.solver; FStar_TypeChecker_Env.range = _57_203.FStar_TypeChecker_Env.range; FStar_TypeChecker_Env.curmodule = _57_203.FStar_TypeChecker_Env.curmodule; FStar_TypeChecker_Env.gamma = _57_203.FStar_TypeChecker_Env.gamma; FStar_TypeChecker_Env.gamma_cache = _57_203.FStar_TypeChecker_Env.gamma_cache; FStar_TypeChecker_Env.modules = _57_203.FStar_TypeChecker_Env.modules; FStar_TypeChecker_Env.expected_typ = _57_203.FStar_TypeChecker_Env.expected_typ; FStar_TypeChecker_Env.sigtab = _57_203.FStar_TypeChecker_Env.sigtab; FStar_TypeChecker_Env.is_pattern = _57_203.FStar_TypeChecker_Env.is_pattern; FStar_TypeChecker_Env.instantiate_imp = _57_203.FStar_TypeChecker_Env.instantiate_imp; FStar_TypeChecker_Env.effects = _57_203.FStar_TypeChecker_Env.effects; FStar_TypeChecker_Env.generalize = _57_203.FStar_TypeChecker_Env.generalize; FStar_TypeChecker_Env.letrecs = []; FStar_TypeChecker_Env.top_level = _57_203.FStar_TypeChecker_Env.top_level; FStar_TypeChecker_Env.check_uvars = _57_203.FStar_TypeChecker_Env.check_uvars; FStar_TypeChecker_Env.use_eq = _57_203.FStar_TypeChecker_Env.use_eq; FStar_TypeChecker_Env.is_iface = _57_203.FStar_TypeChecker_Env.is_iface; FStar_TypeChecker_Env.admit = _57_203.FStar_TypeChecker_Env.admit; FStar_TypeChecker_Env.type_of = _57_203.FStar_TypeChecker_Env.type_of; FStar_TypeChecker_Env.universe_of = _57_203.FStar_TypeChecker_Env.universe_of; FStar_TypeChecker_Env.use_bv_sorts = _57_203.FStar_TypeChecker_Env.use_bv_sorts})
in (
# 198 "FStar.TypeChecker.Tc.fst"
let precedes = (FStar_TypeChecker_Util.fvar_const env FStar_Syntax_Const.precedes_lid)
in (
# 200 "FStar.TypeChecker.Tc.fst"
let decreases_clause = (fun bs c -> (
# 202 "FStar.TypeChecker.Tc.fst"
let filter_types_and_functions = (fun bs -> (FStar_All.pipe_right bs (FStar_List.collect (fun _57_215 -> (match (_57_215) with
| (b, _57_214) -> begin
(
# 204 "FStar.TypeChecker.Tc.fst"
let t = (let _146_155 = (FStar_Syntax_Util.unrefine b.FStar_Syntax_Syntax.sort)
in (unfold_whnf env _146_155))
in (match (t.FStar_Syntax_Syntax.n) with
| (FStar_Syntax_Syntax.Tm_type (_)) | (FStar_Syntax_Syntax.Tm_arrow (_)) -> begin
[]
end
| _57_224 -> begin
(let _146_156 = (FStar_Syntax_Syntax.bv_to_name b)
in (_146_156)::[])
end))
end)))))
in (
# 209 "FStar.TypeChecker.Tc.fst"
let as_lex_list = (fun dec -> (
# 210 "FStar.TypeChecker.Tc.fst"
let _57_230 = (FStar_Syntax_Util.head_and_args dec)
in (match (_57_230) with
| (head, _57_229) -> begin
(match (head.FStar_Syntax_Syntax.n) with
| FStar_Syntax_Syntax.Tm_fvar (fv) when (FStar_Syntax_Syntax.fv_eq_lid fv FStar_Syntax_Const.lexcons_lid) -> begin
dec
end
| _57_234 -> begin
(mk_lex_list ((dec)::[]))
end)
end)))
in (
# 214 "FStar.TypeChecker.Tc.fst"
let ct = (FStar_Syntax_Util.comp_to_comp_typ c)
in (match ((FStar_All.pipe_right ct.FStar_Syntax_Syntax.flags (FStar_List.tryFind (fun _57_3 -> (match (_57_3) with
| FStar_Syntax_Syntax.DECREASES (_57_238) -> begin
true
end
| _57_241 -> begin
false
end))))) with
| Some (FStar_Syntax_Syntax.DECREASES (dec)) -> begin
(as_lex_list dec)
end
| _57_246 -> begin
(
# 218 "FStar.TypeChecker.Tc.fst"
let xs = (FStar_All.pipe_right bs filter_types_and_functions)
in (match (xs) with
| x::[] -> begin
x
end
| _57_251 -> begin
(mk_lex_list xs)
end))
end)))))
in (
# 223 "FStar.TypeChecker.Tc.fst"
let previous_dec = (decreases_clause actuals expected_c)
in (
# 224 "FStar.TypeChecker.Tc.fst"
let guard_one_letrec = (fun _57_256 -> (match (_57_256) with
| (l, t) -> begin
(match ((let _146_162 = (FStar_Syntax_Subst.compress t)
in _146_162.FStar_Syntax_Syntax.n)) with
| FStar_Syntax_Syntax.Tm_arrow (formals, c) -> begin
(
# 228 "FStar.TypeChecker.Tc.fst"
let formals = (FStar_All.pipe_right formals (FStar_List.map (fun _57_263 -> (match (_57_263) with
| (x, imp) -> begin
if (FStar_Syntax_Syntax.is_null_bv x) then begin
(let _146_166 = (let _146_165 = (let _146_164 = (FStar_Syntax_Syntax.range_of_bv x)
in Some (_146_164))
in (FStar_Syntax_Syntax.new_bv _146_165 x.FStar_Syntax_Syntax.sort))
in (_146_166, imp))
end else begin
(x, imp)
end
end))))
in (
# 229 "FStar.TypeChecker.Tc.fst"
let _57_267 = (FStar_Syntax_Subst.open_comp formals c)
in (match (_57_267) with
| (formals, c) -> begin
(
# 230 "FStar.TypeChecker.Tc.fst"
let dec = (decreases_clause formals c)
in (
# 231 "FStar.TypeChecker.Tc.fst"
let precedes = (let _146_170 = (let _146_169 = (FStar_Syntax_Syntax.as_arg dec)
in (let _146_168 = (let _146_167 = (FStar_Syntax_Syntax.as_arg previous_dec)
in (_146_167)::[])
in (_146_169)::_146_168))
in (FStar_Syntax_Syntax.mk_Tm_app precedes _146_170 None r))
in (
# 232 "FStar.TypeChecker.Tc.fst"
let _57_274 = (FStar_Util.prefix formals)
in (match (_57_274) with
| (bs, (last, imp)) -> begin
(
# 233 "FStar.TypeChecker.Tc.fst"
let last = (
# 233 "FStar.TypeChecker.Tc.fst"
let _57_275 = last
in (let _146_171 = (FStar_Syntax_Util.refine last precedes)
in {FStar_Syntax_Syntax.ppname = _57_275.FStar_Syntax_Syntax.ppname; FStar_Syntax_Syntax.index = _57_275.FStar_Syntax_Syntax.index; FStar_Syntax_Syntax.sort = _146_171}))
in (
# 234 "FStar.TypeChecker.Tc.fst"
let refined_formals = (FStar_List.append bs (((last, imp))::[]))
in (
# 235 "FStar.TypeChecker.Tc.fst"
let t' = (FStar_Syntax_Util.arrow refined_formals c)
in (
# 236 "FStar.TypeChecker.Tc.fst"
let _57_280 = if (FStar_TypeChecker_Env.debug env FStar_Options.Low) then begin
(let _146_174 = (FStar_Syntax_Print.lbname_to_string l)
in (let _146_173 = (FStar_Syntax_Print.term_to_string t)
in (let _146_172 = (FStar_Syntax_Print.term_to_string t')
in (FStar_Util.print3 "Refined let rec %s\n\tfrom type %s\n\tto type %s\n" _146_174 _146_173 _146_172))))
end else begin
()
end
in (l, t')))))
end))))
end)))
end
| _57_283 -> begin
(FStar_All.failwith "Impossible: Annotated type of \'let rec\' is not an arrow")
end)
end))
in (FStar_All.pipe_right letrecs (FStar_List.map guard_one_letrec))))))))
end))

# 243 "FStar.TypeChecker.Tc.fst"
let rec tc_term : FStar_TypeChecker_Env.env  ->  FStar_Syntax_Syntax.term  ->  (FStar_Syntax_Syntax.term * FStar_Syntax_Syntax.lcomp * FStar_TypeChecker_Env.guard_t) = (fun env e -> (tc_maybe_toplevel_term (
# 248 "FStar.TypeChecker.Tc.fst"
let _57_286 = env
in {FStar_TypeChecker_Env.solver = _57_286.FStar_TypeChecker_Env.solver; FStar_TypeChecker_Env.range = _57_286.FStar_TypeChecker_Env.range; FStar_TypeChecker_Env.curmodule = _57_286.FStar_TypeChecker_Env.curmodule; FStar_TypeChecker_Env.gamma = _57_286.FStar_TypeChecker_Env.gamma; FStar_TypeChecker_Env.gamma_cache = _57_286.FStar_TypeChecker_Env.gamma_cache; FStar_TypeChecker_Env.modules = _57_286.FStar_TypeChecker_Env.modules; FStar_TypeChecker_Env.expected_typ = _57_286.FStar_TypeChecker_Env.expected_typ; FStar_TypeChecker_Env.sigtab = _57_286.FStar_TypeChecker_Env.sigtab; FStar_TypeChecker_Env.is_pattern = _57_286.FStar_TypeChecker_Env.is_pattern; FStar_TypeChecker_Env.instantiate_imp = _57_286.FStar_TypeChecker_Env.instantiate_imp; FStar_TypeChecker_Env.effects = _57_286.FStar_TypeChecker_Env.effects; FStar_TypeChecker_Env.generalize = _57_286.FStar_TypeChecker_Env.generalize; FStar_TypeChecker_Env.letrecs = _57_286.FStar_TypeChecker_Env.letrecs; FStar_TypeChecker_Env.top_level = false; FStar_TypeChecker_Env.check_uvars = _57_286.FStar_TypeChecker_Env.check_uvars; FStar_TypeChecker_Env.use_eq = _57_286.FStar_TypeChecker_Env.use_eq; FStar_TypeChecker_Env.is_iface = _57_286.FStar_TypeChecker_Env.is_iface; FStar_TypeChecker_Env.admit = _57_286.FStar_TypeChecker_Env.admit; FStar_TypeChecker_Env.type_of = _57_286.FStar_TypeChecker_Env.type_of; FStar_TypeChecker_Env.universe_of = _57_286.FStar_TypeChecker_Env.universe_of; FStar_TypeChecker_Env.use_bv_sorts = _57_286.FStar_TypeChecker_Env.use_bv_sorts}) e))
and tc_maybe_toplevel_term : FStar_TypeChecker_Env.env  ->  FStar_Syntax_Syntax.term  ->  (FStar_Syntax_Syntax.term * FStar_Syntax_Syntax.lcomp * FStar_TypeChecker_Env.guard_t) = (fun env e -> (
# 253 "FStar.TypeChecker.Tc.fst"
let env = if (e.FStar_Syntax_Syntax.pos = FStar_Range.dummyRange) then begin
env
end else begin
(FStar_TypeChecker_Env.set_range env e.FStar_Syntax_Syntax.pos)
end
in (
# 254 "FStar.TypeChecker.Tc.fst"
let _57_291 = if (FStar_TypeChecker_Env.debug env FStar_Options.Low) then begin
(let _146_243 = (let _146_241 = (FStar_TypeChecker_Env.get_range env)
in (FStar_All.pipe_left FStar_Range.string_of_range _146_241))
in (let _146_242 = (FStar_Syntax_Print.tag_of_term e)
in (FStar_Util.print2 "%s (%s)\n" _146_243 _146_242)))
end else begin
()
end
in (
# 255 "FStar.TypeChecker.Tc.fst"
let top = e
in (match (e.FStar_Syntax_Syntax.n) with
| FStar_Syntax_Syntax.Tm_delayed (_57_295) -> begin
(let _146_247 = (FStar_Syntax_Subst.compress e)
in (tc_term env _146_247))
end
| (FStar_Syntax_Syntax.Tm_uinst (_)) | (FStar_Syntax_Syntax.Tm_uvar (_)) | (FStar_Syntax_Syntax.Tm_bvar (_)) | (FStar_Syntax_Syntax.Tm_name (_)) | (FStar_Syntax_Syntax.Tm_fvar (_)) | (FStar_Syntax_Syntax.Tm_constant (_)) | (FStar_Syntax_Syntax.Tm_abs (_)) | (FStar_Syntax_Syntax.Tm_arrow (_)) | (FStar_Syntax_Syntax.Tm_refine (_)) | (FStar_Syntax_Syntax.Tm_type (_)) | (FStar_Syntax_Syntax.Tm_unknown) -> begin
(tc_value env e)
end
| FStar_Syntax_Syntax.Tm_meta (e, FStar_Syntax_Syntax.Meta_desugared (FStar_Syntax_Syntax.Meta_smt_pat)) -> begin
(
# 272 "FStar.TypeChecker.Tc.fst"
let _57_336 = (tc_tot_or_gtot_term env e)
in (match (_57_336) with
| (e, c, g) -> begin
(
# 273 "FStar.TypeChecker.Tc.fst"
let g = (
# 273 "FStar.TypeChecker.Tc.fst"
let _57_337 = g
in {FStar_TypeChecker_Env.guard_f = FStar_TypeChecker_Common.Trivial; FStar_TypeChecker_Env.deferred = _57_337.FStar_TypeChecker_Env.deferred; FStar_TypeChecker_Env.univ_ineqs = _57_337.FStar_TypeChecker_Env.univ_ineqs; FStar_TypeChecker_Env.implicits = _57_337.FStar_TypeChecker_Env.implicits})
in (e, c, g))
end))
end
| FStar_Syntax_Syntax.Tm_meta (e, FStar_Syntax_Syntax.Meta_pattern (pats)) -> begin
(
# 277 "FStar.TypeChecker.Tc.fst"
let _57_347 = (FStar_Syntax_Util.type_u ())
in (match (_57_347) with
| (t, u) -> begin
(
# 278 "FStar.TypeChecker.Tc.fst"
let _57_351 = (tc_check_tot_or_gtot_term env e t)
in (match (_57_351) with
| (e, c, g) -> begin
(
# 279 "FStar.TypeChecker.Tc.fst"
let _57_358 = (
# 280 "FStar.TypeChecker.Tc.fst"
let _57_355 = (FStar_TypeChecker_Env.clear_expected_typ env)
in (match (_57_355) with
| (env, _57_354) -> begin
(tc_pats env pats)
end))
in (match (_57_358) with
| (pats, g') -> begin
(
# 282 "FStar.TypeChecker.Tc.fst"
let g' = (
# 282 "FStar.TypeChecker.Tc.fst"
let _57_359 = g'
in {FStar_TypeChecker_Env.guard_f = FStar_TypeChecker_Common.Trivial; FStar_TypeChecker_Env.deferred = _57_359.FStar_TypeChecker_Env.deferred; FStar_TypeChecker_Env.univ_ineqs = _57_359.FStar_TypeChecker_Env.univ_ineqs; FStar_TypeChecker_Env.implicits = _57_359.FStar_TypeChecker_Env.implicits})
in (let _146_249 = (FStar_Syntax_Syntax.mk (FStar_Syntax_Syntax.Tm_meta ((e, FStar_Syntax_Syntax.Meta_pattern (pats)))) (Some (t.FStar_Syntax_Syntax.n)) top.FStar_Syntax_Syntax.pos)
in (let _146_248 = (FStar_TypeChecker_Rel.conj_guard g g')
in (_146_249, c, _146_248))))
end))
end))
end))
end
| FStar_Syntax_Syntax.Tm_meta (e, FStar_Syntax_Syntax.Meta_desugared (FStar_Syntax_Syntax.Sequence)) -> begin
(match ((let _146_250 = (FStar_Syntax_Subst.compress e)
in _146_250.FStar_Syntax_Syntax.n)) with
| FStar_Syntax_Syntax.Tm_let ((_57_368, {FStar_Syntax_Syntax.lbname = x; FStar_Syntax_Syntax.lbunivs = _57_375; FStar_Syntax_Syntax.lbtyp = _57_373; FStar_Syntax_Syntax.lbeff = _57_371; FStar_Syntax_Syntax.lbdef = e1}::[]), e2) -> begin
(
# 290 "FStar.TypeChecker.Tc.fst"
let _57_386 = (let _146_251 = (FStar_TypeChecker_Env.set_expected_typ env FStar_TypeChecker_Common.t_unit)
in (tc_term _146_251 e1))
in (match (_57_386) with
| (e1, c1, g1) -> begin
(
# 291 "FStar.TypeChecker.Tc.fst"
let _57_390 = (tc_term env e2)
in (match (_57_390) with
| (e2, c2, g2) -> begin
(
# 292 "FStar.TypeChecker.Tc.fst"
let c = (FStar_TypeChecker_Util.bind env (Some (e1)) c1 (None, c2))
in (
# 293 "FStar.TypeChecker.Tc.fst"
let e = (let _146_256 = (let _146_255 = (let _146_254 = (let _146_253 = (let _146_252 = (FStar_Syntax_Syntax.mk_lb (x, [], c1.FStar_Syntax_Syntax.eff_name, FStar_TypeChecker_Common.t_unit, e1))
in (_146_252)::[])
in (false, _146_253))
in (_146_254, e2))
in FStar_Syntax_Syntax.Tm_let (_146_255))
in (FStar_Syntax_Syntax.mk _146_256 (Some (c.FStar_Syntax_Syntax.res_typ.FStar_Syntax_Syntax.n)) e.FStar_Syntax_Syntax.pos))
in (
# 294 "FStar.TypeChecker.Tc.fst"
let e = (FStar_Syntax_Syntax.mk (FStar_Syntax_Syntax.Tm_meta ((e, FStar_Syntax_Syntax.Meta_desugared (FStar_Syntax_Syntax.Sequence)))) (Some (c.FStar_Syntax_Syntax.res_typ.FStar_Syntax_Syntax.n)) top.FStar_Syntax_Syntax.pos)
in (let _146_257 = (FStar_TypeChecker_Rel.conj_guard g1 g2)
in (e, c, _146_257)))))
end))
end))
end
| _57_395 -> begin
(
# 297 "FStar.TypeChecker.Tc.fst"
let _57_399 = (tc_term env e)
in (match (_57_399) with
| (e, c, g) -> begin
(
# 298 "FStar.TypeChecker.Tc.fst"
let e = (FStar_Syntax_Syntax.mk (FStar_Syntax_Syntax.Tm_meta ((e, FStar_Syntax_Syntax.Meta_desugared (FStar_Syntax_Syntax.Sequence)))) (Some (c.FStar_Syntax_Syntax.res_typ.FStar_Syntax_Syntax.n)) top.FStar_Syntax_Syntax.pos)
in (e, c, g))
end))
end)
end
| FStar_Syntax_Syntax.Tm_meta (e, m) -> begin
(
# 303 "FStar.TypeChecker.Tc.fst"
let _57_408 = (tc_term env e)
in (match (_57_408) with
| (e, c, g) -> begin
(
# 304 "FStar.TypeChecker.Tc.fst"
let e = (FStar_Syntax_Syntax.mk (FStar_Syntax_Syntax.Tm_meta ((e, m))) (Some (c.FStar_Syntax_Syntax.res_typ.FStar_Syntax_Syntax.n)) top.FStar_Syntax_Syntax.pos)
in (e, c, g))
end))
end
| FStar_Syntax_Syntax.Tm_ascribed (e, FStar_Util.Inr (expected_c), _57_414) -> begin
(
# 308 "FStar.TypeChecker.Tc.fst"
let _57_421 = (tc_comp env expected_c)
in (match (_57_421) with
| (expected_c, _57_419, g) -> begin
(
# 309 "FStar.TypeChecker.Tc.fst"
let _57_425 = (tc_term env e)
in (match (_57_425) with
| (e, c', g') -> begin
(
# 310 "FStar.TypeChecker.Tc.fst"
let _57_429 = (let _146_259 = (let _146_258 = (c'.FStar_Syntax_Syntax.comp ())
in (e, _146_258))
in (check_expected_effect env (Some (expected_c)) _146_259))
in (match (_57_429) with
| (e, expected_c, g'') -> begin
(
# 311 "FStar.TypeChecker.Tc.fst"
let t_res = (FStar_Syntax_Util.comp_result expected_c)
in (let _146_262 = (FStar_Syntax_Syntax.mk (FStar_Syntax_Syntax.Tm_ascribed ((e, FStar_Util.Inl (t_res), Some ((FStar_Syntax_Util.comp_effect_name expected_c))))) (Some (t_res.FStar_Syntax_Syntax.n)) top.FStar_Syntax_Syntax.pos)
in (let _146_261 = (let _146_260 = (FStar_TypeChecker_Rel.conj_guard g' g'')
in (FStar_TypeChecker_Rel.conj_guard g _146_260))
in (_146_262, (FStar_Syntax_Util.lcomp_of_comp expected_c), _146_261))))
end))
end))
end))
end
| FStar_Syntax_Syntax.Tm_ascribed (e, FStar_Util.Inl (t), _57_435) -> begin
(
# 317 "FStar.TypeChecker.Tc.fst"
let _57_440 = (FStar_Syntax_Util.type_u ())
in (match (_57_440) with
| (k, u) -> begin
(
# 318 "FStar.TypeChecker.Tc.fst"
let _57_445 = (tc_check_tot_or_gtot_term env t k)
in (match (_57_445) with
| (t, _57_443, f) -> begin
(
# 319 "FStar.TypeChecker.Tc.fst"
let _57_449 = (let _146_263 = (FStar_TypeChecker_Env.set_expected_typ env t)
in (tc_term _146_263 e))
in (match (_57_449) with
| (e, c, g) -> begin
(
# 320 "FStar.TypeChecker.Tc.fst"
let _57_453 = (let _146_267 = (FStar_TypeChecker_Env.set_range env t.FStar_Syntax_Syntax.pos)
in (FStar_TypeChecker_Util.strengthen_precondition (Some ((fun _57_450 -> (match (()) with
| () -> begin
FStar_TypeChecker_Errors.ill_kinded_type
end)))) _146_267 e c f))
in (match (_57_453) with
| (c, f) -> begin
(
# 321 "FStar.TypeChecker.Tc.fst"
let _57_457 = (let _146_268 = (FStar_Syntax_Syntax.mk (FStar_Syntax_Syntax.Tm_ascribed ((e, FStar_Util.Inl (t), Some (c.FStar_Syntax_Syntax.eff_name)))) (Some (t.FStar_Syntax_Syntax.n)) top.FStar_Syntax_Syntax.pos)
in (comp_check_expected_typ env _146_268 c))
in (match (_57_457) with
| (e, c, f2) -> begin
(let _146_270 = (let _146_269 = (FStar_TypeChecker_Rel.conj_guard g f2)
in (FStar_TypeChecker_Rel.conj_guard f _146_269))
in (e, c, _146_270))
end))
end))
end))
end))
end))
end
| FStar_Syntax_Syntax.Tm_app (head, args) -> begin
(
# 325 "FStar.TypeChecker.Tc.fst"
let env0 = env
in (
# 326 "FStar.TypeChecker.Tc.fst"
let env = (let _146_272 = (let _146_271 = (FStar_TypeChecker_Env.clear_expected_typ env)
in (FStar_All.pipe_right _146_271 Prims.fst))
in (FStar_All.pipe_right _146_272 instantiate_both))
in (
# 327 "FStar.TypeChecker.Tc.fst"
let _57_464 = if (FStar_TypeChecker_Env.debug env FStar_Options.High) then begin
(let _146_274 = (FStar_Range.string_of_range top.FStar_Syntax_Syntax.pos)
in (let _146_273 = (FStar_Syntax_Print.term_to_string top)
in (FStar_Util.print2 "(%s) Checking app %s\n" _146_274 _146_273)))
end else begin
()
end
in (
# 331 "FStar.TypeChecker.Tc.fst"
let _57_469 = (tc_term (no_inst env) head)
in (match (_57_469) with
| (head, chead, g_head) -> begin
(
# 332 "FStar.TypeChecker.Tc.fst"
let _57_473 = if (FStar_TypeChecker_Util.short_circuit_head head) then begin
(let _146_275 = (FStar_TypeChecker_Env.expected_typ env0)
in (check_short_circuit_args env head chead g_head args _146_275))
end else begin
(let _146_276 = (FStar_TypeChecker_Env.expected_typ env0)
in (check_application_args env head chead g_head args _146_276))
end
in (match (_57_473) with
| (e, c, g) -> begin
(
# 335 "FStar.TypeChecker.Tc.fst"
let _57_474 = if (FStar_TypeChecker_Env.debug env FStar_Options.Extreme) then begin
(let _146_277 = (FStar_TypeChecker_Rel.print_pending_implicits g)
in (FStar_Util.print1 "Introduced {%s} implicits in application\n" _146_277))
end else begin
()
end
in (
# 337 "FStar.TypeChecker.Tc.fst"
let c = if (((FStar_Options.should_verify env.FStar_TypeChecker_Env.curmodule.FStar_Ident.str) && (not ((FStar_Syntax_Util.is_lcomp_partial_return c)))) && (FStar_Syntax_Util.is_pure_or_ghost_lcomp c)) then begin
(FStar_TypeChecker_Util.maybe_assume_result_eq_pure_term env e c)
end else begin
c
end
in (
# 342 "FStar.TypeChecker.Tc.fst"
let _57_480 = (comp_check_expected_typ env0 e c)
in (match (_57_480) with
| (e, c, g') -> begin
(
# 343 "FStar.TypeChecker.Tc.fst"
let gimp = (match ((let _146_278 = (FStar_Syntax_Subst.compress head)
in _146_278.FStar_Syntax_Syntax.n)) with
| FStar_Syntax_Syntax.Tm_uvar (u, _57_483) -> begin
(
# 346 "FStar.TypeChecker.Tc.fst"
let imp = ("head of application is a uvar", env0, u, e, c.FStar_Syntax_Syntax.res_typ, head.FStar_Syntax_Syntax.pos)
in (
# 347 "FStar.TypeChecker.Tc.fst"
let _57_487 = FStar_TypeChecker_Rel.trivial_guard
in {FStar_TypeChecker_Env.guard_f = _57_487.FStar_TypeChecker_Env.guard_f; FStar_TypeChecker_Env.deferred = _57_487.FStar_TypeChecker_Env.deferred; FStar_TypeChecker_Env.univ_ineqs = _57_487.FStar_TypeChecker_Env.univ_ineqs; FStar_TypeChecker_Env.implicits = (imp)::[]}))
end
| _57_490 -> begin
FStar_TypeChecker_Rel.trivial_guard
end)
in (
# 349 "FStar.TypeChecker.Tc.fst"
let gres = (let _146_279 = (FStar_TypeChecker_Rel.conj_guard g' gimp)
in (FStar_TypeChecker_Rel.conj_guard g _146_279))
in (
# 350 "FStar.TypeChecker.Tc.fst"
let _57_493 = if (FStar_TypeChecker_Env.debug env FStar_Options.Extreme) then begin
(let _146_280 = (FStar_TypeChecker_Rel.guard_to_string env gres)
in (FStar_Util.print1 "Guard from application node is %s\n" _146_280))
end else begin
()
end
in (e, c, gres))))
end))))
end))
end)))))
end
| FStar_Syntax_Syntax.Tm_match (e1, eqns) -> begin
(
# 355 "FStar.TypeChecker.Tc.fst"
let _57_501 = (FStar_TypeChecker_Env.clear_expected_typ env)
in (match (_57_501) with
| (env1, topt) -> begin
(
# 356 "FStar.TypeChecker.Tc.fst"
let env1 = (instantiate_both env1)
in (
# 357 "FStar.TypeChecker.Tc.fst"
let _57_506 = (tc_term env1 e1)
in (match (_57_506) with
| (e1, c1, g1) -> begin
(
# 358 "FStar.TypeChecker.Tc.fst"
let _57_517 = (match (topt) with
| Some (t) -> begin
(env, t)
end
| None -> begin
(
# 361 "FStar.TypeChecker.Tc.fst"
let _57_513 = (FStar_Syntax_Util.type_u ())
in (match (_57_513) with
| (k, _57_512) -> begin
(
# 362 "FStar.TypeChecker.Tc.fst"
let res_t = (FStar_TypeChecker_Util.new_uvar env k)
in (let _146_281 = (FStar_TypeChecker_Env.set_expected_typ env res_t)
in (_146_281, res_t)))
end))
end)
in (match (_57_517) with
| (env_branches, res_t) -> begin
(
# 365 "FStar.TypeChecker.Tc.fst"
let guard_x = (FStar_Syntax_Syntax.gen_bv "scrutinee" (Some (e1.FStar_Syntax_Syntax.pos)) c1.FStar_Syntax_Syntax.res_typ)
in (
# 366 "FStar.TypeChecker.Tc.fst"
let t_eqns = (FStar_All.pipe_right eqns (FStar_List.map (tc_eqn guard_x env_branches)))
in (
# 367 "FStar.TypeChecker.Tc.fst"
let _57_534 = (
# 368 "FStar.TypeChecker.Tc.fst"
let _57_531 = (FStar_List.fold_right (fun _57_525 _57_528 -> (match ((_57_525, _57_528)) with
| ((_57_521, f, c, g), (caccum, gaccum)) -> begin
(let _146_284 = (FStar_TypeChecker_Rel.conj_guard g gaccum)
in (((f, c))::caccum, _146_284))
end)) t_eqns ([], FStar_TypeChecker_Rel.trivial_guard))
in (match (_57_531) with
| (cases, g) -> begin
(let _146_285 = (FStar_TypeChecker_Util.bind_cases env res_t cases)
in (_146_285, g))
end))
in (match (_57_534) with
| (c_branches, g_branches) -> begin
(
# 372 "FStar.TypeChecker.Tc.fst"
let cres = (FStar_TypeChecker_Util.bind env (Some (e1)) c1 (Some (guard_x), c_branches))
in (
# 373 "FStar.TypeChecker.Tc.fst"
let e = (let _146_289 = (let _146_288 = (let _146_287 = (FStar_List.map (fun _57_543 -> (match (_57_543) with
| (f, _57_538, _57_540, _57_542) -> begin
f
end)) t_eqns)
in (e1, _146_287))
in FStar_Syntax_Syntax.Tm_match (_146_288))
in (FStar_Syntax_Syntax.mk _146_289 (Some (cres.FStar_Syntax_Syntax.res_typ.FStar_Syntax_Syntax.n)) top.FStar_Syntax_Syntax.pos))
in (
# 375 "FStar.TypeChecker.Tc.fst"
let e = (FStar_Syntax_Syntax.mk (FStar_Syntax_Syntax.Tm_ascribed ((e, FStar_Util.Inl (cres.FStar_Syntax_Syntax.res_typ), Some (cres.FStar_Syntax_Syntax.eff_name)))) None e.FStar_Syntax_Syntax.pos)
in (
# 376 "FStar.TypeChecker.Tc.fst"
let _57_546 = if (FStar_TypeChecker_Env.debug env FStar_Options.Extreme) then begin
(let _146_292 = (FStar_Range.string_of_range top.FStar_Syntax_Syntax.pos)
in (let _146_291 = (let _146_290 = (cres.FStar_Syntax_Syntax.comp ())
in (FStar_All.pipe_left FStar_Syntax_Print.comp_to_string _146_290))
in (FStar_Util.print2 "(%s) comp type = %s\n" _146_292 _146_291)))
end else begin
()
end
in (let _146_293 = (FStar_TypeChecker_Rel.conj_guard g1 g_branches)
in (e, cres, _146_293))))))
end))))
end))
end)))
end))
end
| FStar_Syntax_Syntax.Tm_let ((false, {FStar_Syntax_Syntax.lbname = FStar_Util.Inr (_57_558); FStar_Syntax_Syntax.lbunivs = _57_556; FStar_Syntax_Syntax.lbtyp = _57_554; FStar_Syntax_Syntax.lbeff = _57_552; FStar_Syntax_Syntax.lbdef = _57_550}::[]), _57_564) -> begin
(
# 383 "FStar.TypeChecker.Tc.fst"
let _57_567 = if (FStar_TypeChecker_Env.debug env FStar_Options.Low) then begin
(let _146_294 = (FStar_Syntax_Print.term_to_string top)
in (FStar_Util.print1 "%s\n" _146_294))
end else begin
()
end
in (check_top_level_let env top))
end
| FStar_Syntax_Syntax.Tm_let ((false, _57_571), _57_574) -> begin
(check_inner_let env top)
end
| FStar_Syntax_Syntax.Tm_let ((true, {FStar_Syntax_Syntax.lbname = FStar_Util.Inr (_57_589); FStar_Syntax_Syntax.lbunivs = _57_587; FStar_Syntax_Syntax.lbtyp = _57_585; FStar_Syntax_Syntax.lbeff = _57_583; FStar_Syntax_Syntax.lbdef = _57_581}::_57_579), _57_595) -> begin
(
# 390 "FStar.TypeChecker.Tc.fst"
let _57_598 = if (FStar_TypeChecker_Env.debug env FStar_Options.Low) then begin
(let _146_295 = (FStar_Syntax_Print.term_to_string top)
in (FStar_Util.print1 "%s\n" _146_295))
end else begin
()
end
in (check_top_level_let_rec env top))
end
| FStar_Syntax_Syntax.Tm_let ((true, _57_602), _57_605) -> begin
(check_inner_let_rec env top)
end)))))
and tc_value : FStar_TypeChecker_Env.env  ->  FStar_Syntax_Syntax.term  ->  (FStar_Syntax_Syntax.term * FStar_Syntax_Syntax.lcomp * FStar_TypeChecker_Env.guard_t) = (fun env e -> (
# 403 "FStar.TypeChecker.Tc.fst"
let check_instantiated_fvar = (fun env v dc e t -> (
# 404 "FStar.TypeChecker.Tc.fst"
let _57_619 = (FStar_TypeChecker_Util.maybe_instantiate env e t)
in (match (_57_619) with
| (e, t, implicits) -> begin
(
# 406 "FStar.TypeChecker.Tc.fst"
let tc = if (FStar_Options.should_verify env.FStar_TypeChecker_Env.curmodule.FStar_Ident.str) then begin
FStar_Util.Inl (t)
end else begin
(let _146_309 = (let _146_308 = (FStar_Syntax_Syntax.mk_Total t)
in (FStar_All.pipe_left FStar_Syntax_Util.lcomp_of_comp _146_308))
in FStar_Util.Inr (_146_309))
end
in (
# 407 "FStar.TypeChecker.Tc.fst"
let is_data_ctor = (fun _57_4 -> (match (_57_4) with
| (Some (FStar_Syntax_Syntax.Data_ctor)) | (Some (FStar_Syntax_Syntax.Record_ctor (_))) -> begin
true
end
| _57_629 -> begin
false
end))
in if ((is_data_ctor dc) && (not ((FStar_TypeChecker_Env.is_datacon env v.FStar_Syntax_Syntax.v)))) then begin
(let _146_315 = (let _146_314 = (let _146_313 = (FStar_Util.format1 "Expected a data constructor; got %s" v.FStar_Syntax_Syntax.v.FStar_Ident.str)
in (let _146_312 = (FStar_TypeChecker_Env.get_range env)
in (_146_313, _146_312)))
in FStar_Syntax_Syntax.Error (_146_314))
in (Prims.raise _146_315))
end else begin
(value_check_expected_typ env e tc implicits)
end))
end)))
in (
# 417 "FStar.TypeChecker.Tc.fst"
let env = (FStar_TypeChecker_Env.set_range env e.FStar_Syntax_Syntax.pos)
in (
# 418 "FStar.TypeChecker.Tc.fst"
let top = (FStar_Syntax_Subst.compress e)
in (match (top.FStar_Syntax_Syntax.n) with
| FStar_Syntax_Syntax.Tm_bvar (x) -> begin
(FStar_All.failwith "Impossible: Violation of locally nameless convention")
end
| FStar_Syntax_Syntax.Tm_uvar (u, t1) -> begin
(
# 424 "FStar.TypeChecker.Tc.fst"
let g = (match ((let _146_316 = (FStar_Syntax_Subst.compress t1)
in _146_316.FStar_Syntax_Syntax.n)) with
| FStar_Syntax_Syntax.Tm_arrow (_57_640) -> begin
FStar_TypeChecker_Rel.trivial_guard
end
| _57_643 -> begin
(
# 426 "FStar.TypeChecker.Tc.fst"
let imp = ("uvar in term", env, u, top, t1, top.FStar_Syntax_Syntax.pos)
in (
# 427 "FStar.TypeChecker.Tc.fst"
let _57_645 = FStar_TypeChecker_Rel.trivial_guard
in {FStar_TypeChecker_Env.guard_f = _57_645.FStar_TypeChecker_Env.guard_f; FStar_TypeChecker_Env.deferred = _57_645.FStar_TypeChecker_Env.deferred; FStar_TypeChecker_Env.univ_ineqs = _57_645.FStar_TypeChecker_Env.univ_ineqs; FStar_TypeChecker_Env.implicits = (imp)::[]}))
end)
in (value_check_expected_typ env e (FStar_Util.Inl (t1)) g))
end
| FStar_Syntax_Syntax.Tm_unknown -> begin
(
# 432 "FStar.TypeChecker.Tc.fst"
let _57_651 = (FStar_Syntax_Util.type_u ())
in (match (_57_651) with
| (k, u) -> begin
(
# 433 "FStar.TypeChecker.Tc.fst"
let t = (FStar_TypeChecker_Util.new_uvar env k)
in (
# 434 "FStar.TypeChecker.Tc.fst"
let e = (FStar_TypeChecker_Util.new_uvar env t)
in (value_check_expected_typ env e (FStar_Util.Inl (t)) FStar_TypeChecker_Rel.trivial_guard)))
end))
end
| FStar_Syntax_Syntax.Tm_name (x) -> begin
(
# 438 "FStar.TypeChecker.Tc.fst"
let t = if env.FStar_TypeChecker_Env.use_bv_sorts then begin
x.FStar_Syntax_Syntax.sort
end else begin
(FStar_TypeChecker_Env.lookup_bv env x)
end
in (
# 439 "FStar.TypeChecker.Tc.fst"
let e = (FStar_Syntax_Syntax.bv_to_name (
# 439 "FStar.TypeChecker.Tc.fst"
let _57_657 = x
in {FStar_Syntax_Syntax.ppname = _57_657.FStar_Syntax_Syntax.ppname; FStar_Syntax_Syntax.index = _57_657.FStar_Syntax_Syntax.index; FStar_Syntax_Syntax.sort = t}))
in (
# 440 "FStar.TypeChecker.Tc.fst"
let _57_663 = (FStar_TypeChecker_Util.maybe_instantiate env e t)
in (match (_57_663) with
| (e, t, implicits) -> begin
(
# 441 "FStar.TypeChecker.Tc.fst"
let tc = if (FStar_Options.should_verify env.FStar_TypeChecker_Env.curmodule.FStar_Ident.str) then begin
FStar_Util.Inl (t)
end else begin
(let _146_318 = (let _146_317 = (FStar_Syntax_Syntax.mk_Total t)
in (FStar_All.pipe_left FStar_Syntax_Util.lcomp_of_comp _146_317))
in FStar_Util.Inr (_146_318))
end
in (value_check_expected_typ env e tc implicits))
end))))
end
| FStar_Syntax_Syntax.Tm_uinst ({FStar_Syntax_Syntax.n = FStar_Syntax_Syntax.Tm_fvar (fv); FStar_Syntax_Syntax.tk = _57_670; FStar_Syntax_Syntax.pos = _57_668; FStar_Syntax_Syntax.vars = _57_666}, us) -> begin
(
# 445 "FStar.TypeChecker.Tc.fst"
let us = (FStar_List.map (tc_universe env) us)
in (
# 446 "FStar.TypeChecker.Tc.fst"
let _57_680 = (FStar_TypeChecker_Env.lookup_lid env fv.FStar_Syntax_Syntax.fv_name.FStar_Syntax_Syntax.v)
in (match (_57_680) with
| (us', t) -> begin
(
# 447 "FStar.TypeChecker.Tc.fst"
let _57_687 = if ((FStar_List.length us) <> (FStar_List.length us')) then begin
(let _146_321 = (let _146_320 = (let _146_319 = (FStar_TypeChecker_Env.get_range env)
in ("Unexpected number of universe instantiations", _146_319))
in FStar_Syntax_Syntax.Error (_146_320))
in (Prims.raise _146_321))
end else begin
(FStar_List.iter2 (fun u' u -> (match (u') with
| FStar_Syntax_Syntax.U_unif (u'') -> begin
(FStar_Unionfind.change u'' (Some (u)))
end
| _57_686 -> begin
(FStar_All.failwith "Impossible")
end)) us' us)
end
in (
# 452 "FStar.TypeChecker.Tc.fst"
let fv' = (
# 452 "FStar.TypeChecker.Tc.fst"
let _57_689 = fv
in {FStar_Syntax_Syntax.fv_name = (
# 452 "FStar.TypeChecker.Tc.fst"
let _57_691 = fv.FStar_Syntax_Syntax.fv_name
in {FStar_Syntax_Syntax.v = _57_691.FStar_Syntax_Syntax.v; FStar_Syntax_Syntax.ty = t; FStar_Syntax_Syntax.p = _57_691.FStar_Syntax_Syntax.p}); FStar_Syntax_Syntax.fv_delta = _57_689.FStar_Syntax_Syntax.fv_delta; FStar_Syntax_Syntax.fv_qual = _57_689.FStar_Syntax_Syntax.fv_qual})
in (
# 453 "FStar.TypeChecker.Tc.fst"
let e = (let _146_324 = (FStar_Syntax_Syntax.mk (FStar_Syntax_Syntax.Tm_fvar (fv')) (Some (t.FStar_Syntax_Syntax.n)) e.FStar_Syntax_Syntax.pos)
in (FStar_Syntax_Syntax.mk_Tm_uinst _146_324 us))
in (check_instantiated_fvar env fv'.FStar_Syntax_Syntax.fv_name fv'.FStar_Syntax_Syntax.fv_qual e t))))
end)))
end
| FStar_Syntax_Syntax.Tm_fvar (fv) -> begin
(
# 457 "FStar.TypeChecker.Tc.fst"
let _57_699 = (FStar_TypeChecker_Env.lookup_lid env fv.FStar_Syntax_Syntax.fv_name.FStar_Syntax_Syntax.v)
in (match (_57_699) with
| (us, t) -> begin
(
# 458 "FStar.TypeChecker.Tc.fst"
let fv' = (
# 458 "FStar.TypeChecker.Tc.fst"
let _57_700 = fv
in {FStar_Syntax_Syntax.fv_name = (
# 458 "FStar.TypeChecker.Tc.fst"
let _57_702 = fv.FStar_Syntax_Syntax.fv_name
in {FStar_Syntax_Syntax.v = _57_702.FStar_Syntax_Syntax.v; FStar_Syntax_Syntax.ty = t; FStar_Syntax_Syntax.p = _57_702.FStar_Syntax_Syntax.p}); FStar_Syntax_Syntax.fv_delta = _57_700.FStar_Syntax_Syntax.fv_delta; FStar_Syntax_Syntax.fv_qual = _57_700.FStar_Syntax_Syntax.fv_qual})
in (
# 459 "FStar.TypeChecker.Tc.fst"
let e = (let _146_325 = (FStar_Syntax_Syntax.mk (FStar_Syntax_Syntax.Tm_fvar (fv')) (Some (t.FStar_Syntax_Syntax.n)) e.FStar_Syntax_Syntax.pos)
in (FStar_Syntax_Syntax.mk_Tm_uinst _146_325 us))
in (check_instantiated_fvar env fv'.FStar_Syntax_Syntax.fv_name fv'.FStar_Syntax_Syntax.fv_qual e t)))
end))
end
| FStar_Syntax_Syntax.Tm_constant (c) -> begin
(
# 463 "FStar.TypeChecker.Tc.fst"
let t = (tc_constant env top.FStar_Syntax_Syntax.pos c)
in (
# 464 "FStar.TypeChecker.Tc.fst"
let e = (FStar_Syntax_Syntax.mk (FStar_Syntax_Syntax.Tm_constant (c)) (Some (t.FStar_Syntax_Syntax.n)) e.FStar_Syntax_Syntax.pos)
in (value_check_expected_typ env e (FStar_Util.Inl (t)) FStar_TypeChecker_Rel.trivial_guard)))
end
| FStar_Syntax_Syntax.Tm_arrow (bs, c) -> begin
(
# 468 "FStar.TypeChecker.Tc.fst"
let _57_716 = (FStar_Syntax_Subst.open_comp bs c)
in (match (_57_716) with
| (bs, c) -> begin
(
# 469 "FStar.TypeChecker.Tc.fst"
let env0 = env
in (
# 470 "FStar.TypeChecker.Tc.fst"
let _57_721 = (FStar_TypeChecker_Env.clear_expected_typ env)
in (match (_57_721) with
| (env, _57_720) -> begin
(
# 471 "FStar.TypeChecker.Tc.fst"
let _57_726 = (tc_binders env bs)
in (match (_57_726) with
| (bs, env, g, us) -> begin
(
# 472 "FStar.TypeChecker.Tc.fst"
let _57_730 = (tc_comp env c)
in (match (_57_730) with
| (c, uc, f) -> begin
(
# 473 "FStar.TypeChecker.Tc.fst"
let e = (
# 473 "FStar.TypeChecker.Tc.fst"
let _57_731 = (FStar_Syntax_Util.arrow bs c)
in {FStar_Syntax_Syntax.n = _57_731.FStar_Syntax_Syntax.n; FStar_Syntax_Syntax.tk = _57_731.FStar_Syntax_Syntax.tk; FStar_Syntax_Syntax.pos = top.FStar_Syntax_Syntax.pos; FStar_Syntax_Syntax.vars = _57_731.FStar_Syntax_Syntax.vars})
in (
# 474 "FStar.TypeChecker.Tc.fst"
let _57_734 = (check_smt_pat env e bs c)
in (
# 475 "FStar.TypeChecker.Tc.fst"
let u = FStar_Syntax_Syntax.U_max ((uc)::us)
in (
# 476 "FStar.TypeChecker.Tc.fst"
let t = (FStar_Syntax_Syntax.mk (FStar_Syntax_Syntax.Tm_type (u)) None top.FStar_Syntax_Syntax.pos)
in (
# 477 "FStar.TypeChecker.Tc.fst"
let g = (let _146_326 = (FStar_TypeChecker_Rel.close_guard bs f)
in (FStar_TypeChecker_Rel.conj_guard g _146_326))
in (value_check_expected_typ env0 e (FStar_Util.Inl (t)) g))))))
end))
end))
end)))
end))
end
| FStar_Syntax_Syntax.Tm_type (u) -> begin
(
# 481 "FStar.TypeChecker.Tc.fst"
let u = (tc_universe env u)
in (
# 482 "FStar.TypeChecker.Tc.fst"
let t = (FStar_Syntax_Syntax.mk (FStar_Syntax_Syntax.Tm_type (FStar_Syntax_Syntax.U_succ (u))) None top.FStar_Syntax_Syntax.pos)
in (
# 483 "FStar.TypeChecker.Tc.fst"
let e = (FStar_Syntax_Syntax.mk (FStar_Syntax_Syntax.Tm_type (u)) (Some (t.FStar_Syntax_Syntax.n)) top.FStar_Syntax_Syntax.pos)
in (value_check_expected_typ env e (FStar_Util.Inl (t)) FStar_TypeChecker_Rel.trivial_guard))))
end
| FStar_Syntax_Syntax.Tm_refine (x, phi) -> begin
(
# 487 "FStar.TypeChecker.Tc.fst"
let _57_750 = (let _146_328 = (let _146_327 = (FStar_Syntax_Syntax.mk_binder x)
in (_146_327)::[])
in (FStar_Syntax_Subst.open_term _146_328 phi))
in (match (_57_750) with
| (x, phi) -> begin
(
# 488 "FStar.TypeChecker.Tc.fst"
let env0 = env
in (
# 489 "FStar.TypeChecker.Tc.fst"
let _57_755 = (FStar_TypeChecker_Env.clear_expected_typ env)
in (match (_57_755) with
| (env, _57_754) -> begin
(
# 490 "FStar.TypeChecker.Tc.fst"
let _57_760 = (let _146_329 = (FStar_List.hd x)
in (tc_binder env _146_329))
in (match (_57_760) with
| (x, env, f1, u) -> begin
(
# 491 "FStar.TypeChecker.Tc.fst"
let _57_761 = if (FStar_TypeChecker_Env.debug env FStar_Options.High) then begin
(let _146_332 = (FStar_Range.string_of_range top.FStar_Syntax_Syntax.pos)
in (let _146_331 = (FStar_Syntax_Print.term_to_string phi)
in (let _146_330 = (FStar_Syntax_Print.bv_to_string (Prims.fst x))
in (FStar_Util.print3 "(%s) Checking refinement formula %s; binder is %s\n" _146_332 _146_331 _146_330))))
end else begin
()
end
in (
# 494 "FStar.TypeChecker.Tc.fst"
let _57_766 = (FStar_Syntax_Util.type_u ())
in (match (_57_766) with
| (t_phi, _57_765) -> begin
(
# 495 "FStar.TypeChecker.Tc.fst"
let _57_771 = (tc_check_tot_or_gtot_term env phi t_phi)
in (match (_57_771) with
| (phi, _57_769, f2) -> begin
(
# 496 "FStar.TypeChecker.Tc.fst"
let e = (
# 496 "FStar.TypeChecker.Tc.fst"
let _57_772 = (FStar_Syntax_Util.refine (Prims.fst x) phi)
in {FStar_Syntax_Syntax.n = _57_772.FStar_Syntax_Syntax.n; FStar_Syntax_Syntax.tk = _57_772.FStar_Syntax_Syntax.tk; FStar_Syntax_Syntax.pos = top.FStar_Syntax_Syntax.pos; FStar_Syntax_Syntax.vars = _57_772.FStar_Syntax_Syntax.vars})
in (
# 497 "FStar.TypeChecker.Tc.fst"
let t = (FStar_Syntax_Syntax.mk (FStar_Syntax_Syntax.Tm_type (u)) None top.FStar_Syntax_Syntax.pos)
in (
# 498 "FStar.TypeChecker.Tc.fst"
let g = (let _146_333 = (FStar_TypeChecker_Rel.close_guard ((x)::[]) f2)
in (FStar_TypeChecker_Rel.conj_guard f1 _146_333))
in (value_check_expected_typ env0 e (FStar_Util.Inl (t)) g))))
end))
end)))
end))
end)))
end))
end
| FStar_Syntax_Syntax.Tm_abs (bs, body, _57_780) -> begin
(
# 502 "FStar.TypeChecker.Tc.fst"
let bs = (FStar_TypeChecker_Util.maybe_add_implicit_binders env bs)
in (
# 503 "FStar.TypeChecker.Tc.fst"
let _57_786 = if (FStar_TypeChecker_Env.debug env FStar_Options.Low) then begin
(let _146_334 = (FStar_Syntax_Print.term_to_string (
# 504 "FStar.TypeChecker.Tc.fst"
let _57_784 = top
in {FStar_Syntax_Syntax.n = FStar_Syntax_Syntax.Tm_abs ((bs, body, None)); FStar_Syntax_Syntax.tk = _57_784.FStar_Syntax_Syntax.tk; FStar_Syntax_Syntax.pos = _57_784.FStar_Syntax_Syntax.pos; FStar_Syntax_Syntax.vars = _57_784.FStar_Syntax_Syntax.vars}))
in (FStar_Util.print1 "Abstraction is: %s\n" _146_334))
end else begin
()
end
in (
# 505 "FStar.TypeChecker.Tc.fst"
let _57_790 = (FStar_Syntax_Subst.open_term bs body)
in (match (_57_790) with
| (bs, body) -> begin
(tc_abs env top bs body)
end))))
end
| _57_792 -> begin
(let _146_336 = (let _146_335 = (FStar_Syntax_Print.term_to_string top)
in (FStar_Util.format1 "Unexpected value: %s" _146_335))
in (FStar_All.failwith _146_336))
end)))))
and tc_constant : FStar_TypeChecker_Env.env  ->  FStar_Range.range  ->  FStar_Const.sconst  ->  FStar_Syntax_Syntax.typ = (fun env r c -> (match (c) with
| FStar_Const.Const_unit -> begin
FStar_TypeChecker_Common.t_unit
end
| FStar_Const.Const_bool (_57_798) -> begin
FStar_TypeChecker_Common.t_bool
end
| FStar_Const.Const_int (_57_801, None) -> begin
FStar_TypeChecker_Common.t_int
end
| FStar_Const.Const_int (_57_806, Some (FStar_Const.Unsigned, FStar_Const.Int8)) -> begin
FStar_TypeChecker_Common.t_uint8
end
| FStar_Const.Const_int (_57_814, Some (FStar_Const.Signed, FStar_Const.Int8)) -> begin
FStar_TypeChecker_Common.t_int8
end
| FStar_Const.Const_int (_57_822, Some (FStar_Const.Unsigned, FStar_Const.Int16)) -> begin
FStar_TypeChecker_Common.t_uint16
end
| FStar_Const.Const_int (_57_830, Some (FStar_Const.Signed, FStar_Const.Int16)) -> begin
FStar_TypeChecker_Common.t_int16
end
| FStar_Const.Const_int (_57_838, Some (FStar_Const.Unsigned, FStar_Const.Int32)) -> begin
FStar_TypeChecker_Common.t_uint32
end
| FStar_Const.Const_int (_57_846, Some (FStar_Const.Signed, FStar_Const.Int32)) -> begin
FStar_TypeChecker_Common.t_int32
end
| FStar_Const.Const_int (_57_854, Some (FStar_Const.Unsigned, FStar_Const.Int64)) -> begin
FStar_TypeChecker_Common.t_uint64
end
| FStar_Const.Const_int (_57_862, Some (FStar_Const.Signed, FStar_Const.Int64)) -> begin
FStar_TypeChecker_Common.t_int64
end
| FStar_Const.Const_string (_57_870) -> begin
FStar_TypeChecker_Common.t_string
end
| FStar_Const.Const_float (_57_873) -> begin
FStar_TypeChecker_Common.t_float
end
| FStar_Const.Const_char (_57_876) -> begin
FStar_TypeChecker_Common.t_char
end
| FStar_Const.Const_effect -> begin
FStar_Syntax_Util.ktype0
end
| FStar_Const.Const_range (_57_880) -> begin
(
# 529 "FStar.TypeChecker.Tc.fst"
let fail = (fun _57_883 -> (match (()) with
| () -> begin
(Prims.raise (FStar_Syntax_Syntax.Error (("Range constant cannot be checked in this context; expected an instance of \'range_of\'", r))))
end))
in (match ((FStar_TypeChecker_Env.expected_typ env)) with
| None -> begin
(fail ())
end
| Some (t) -> begin
if (let _146_342 = (FStar_Syntax_Util.destruct t FStar_Syntax_Const.range_of_lid)
in (FStar_Option.isSome _146_342)) then begin
t
end else begin
(fail ())
end
end))
end
| _57_888 -> begin
(Prims.raise (FStar_Syntax_Syntax.Error (("Unsupported constant", r))))
end))
and tc_comp : FStar_TypeChecker_Env.env  ->  FStar_Syntax_Syntax.comp  ->  (FStar_Syntax_Syntax.comp * FStar_Syntax_Syntax.universe * FStar_TypeChecker_Env.guard_t) = (fun env c -> (match (c.FStar_Syntax_Syntax.n) with
| FStar_Syntax_Syntax.Total (t) -> begin
(
# 550 "FStar.TypeChecker.Tc.fst"
let _57_895 = (FStar_Syntax_Util.type_u ())
in (match (_57_895) with
| (k, u) -> begin
(
# 551 "FStar.TypeChecker.Tc.fst"
let _57_900 = (tc_check_tot_or_gtot_term env t k)
in (match (_57_900) with
| (t, _57_898, g) -> begin
(let _146_345 = (FStar_Syntax_Syntax.mk_Total t)
in (_146_345, u, g))
end))
end))
end
| FStar_Syntax_Syntax.GTotal (t) -> begin
(
# 555 "FStar.TypeChecker.Tc.fst"
let _57_905 = (FStar_Syntax_Util.type_u ())
in (match (_57_905) with
| (k, u) -> begin
(
# 556 "FStar.TypeChecker.Tc.fst"
let _57_910 = (tc_check_tot_or_gtot_term env t k)
in (match (_57_910) with
| (t, _57_908, g) -> begin
(let _146_346 = (FStar_Syntax_Syntax.mk_GTotal t)
in (_146_346, u, g))
end))
end))
end
| FStar_Syntax_Syntax.Comp (c) -> begin
(
# 560 "FStar.TypeChecker.Tc.fst"
let head = (FStar_Syntax_Syntax.fvar c.FStar_Syntax_Syntax.effect_name FStar_Syntax_Syntax.Delta_constant None)
in (
# 561 "FStar.TypeChecker.Tc.fst"
let tc = (let _146_348 = (let _146_347 = (FStar_Syntax_Syntax.as_arg c.FStar_Syntax_Syntax.result_typ)
in (_146_347)::c.FStar_Syntax_Syntax.effect_args)
in (FStar_Syntax_Syntax.mk_Tm_app head _146_348 None c.FStar_Syntax_Syntax.result_typ.FStar_Syntax_Syntax.pos))
in (
# 562 "FStar.TypeChecker.Tc.fst"
let _57_919 = (tc_check_tot_or_gtot_term env tc FStar_Syntax_Syntax.teff)
in (match (_57_919) with
| (tc, _57_917, f) -> begin
(
# 563 "FStar.TypeChecker.Tc.fst"
let _57_923 = (FStar_Syntax_Util.head_and_args tc)
in (match (_57_923) with
| (_57_921, args) -> begin
(
# 564 "FStar.TypeChecker.Tc.fst"
let _57_926 = (let _146_350 = (FStar_List.hd args)
in (let _146_349 = (FStar_List.tl args)
in (_146_350, _146_349)))
in (match (_57_926) with
| (res, args) -> begin
(
# 565 "FStar.TypeChecker.Tc.fst"
let _57_942 = (let _146_352 = (FStar_All.pipe_right c.FStar_Syntax_Syntax.flags (FStar_List.map (fun _57_5 -> (match (_57_5) with
| FStar_Syntax_Syntax.DECREASES (e) -> begin
(
# 567 "FStar.TypeChecker.Tc.fst"
let _57_933 = (FStar_TypeChecker_Env.clear_expected_typ env)
in (match (_57_933) with
| (env, _57_932) -> begin
(
# 568 "FStar.TypeChecker.Tc.fst"
let _57_938 = (tc_tot_or_gtot_term env e)
in (match (_57_938) with
| (e, _57_936, g) -> begin
(FStar_Syntax_Syntax.DECREASES (e), g)
end))
end))
end
| f -> begin
(f, FStar_TypeChecker_Rel.trivial_guard)
end))))
in (FStar_All.pipe_right _146_352 FStar_List.unzip))
in (match (_57_942) with
| (flags, guards) -> begin
(
# 571 "FStar.TypeChecker.Tc.fst"
let u = (match ((FStar_ST.read (Prims.fst res).FStar_Syntax_Syntax.tk)) with
| Some (FStar_Syntax_Syntax.Tm_type (u)) -> begin
u
end
| _57_947 -> begin
(FStar_All.failwith "Impossible")
end)
in (let _146_354 = (FStar_Syntax_Syntax.mk_Comp (
# 574 "FStar.TypeChecker.Tc.fst"
let _57_949 = c
in {FStar_Syntax_Syntax.effect_name = _57_949.FStar_Syntax_Syntax.effect_name; FStar_Syntax_Syntax.result_typ = (Prims.fst res); FStar_Syntax_Syntax.effect_args = args; FStar_Syntax_Syntax.flags = _57_949.FStar_Syntax_Syntax.flags}))
in (let _146_353 = (FStar_List.fold_left FStar_TypeChecker_Rel.conj_guard f guards)
in (_146_354, u, _146_353))))
end))
end))
end))
end))))
end))
and tc_universe : FStar_TypeChecker_Env.env  ->  FStar_Syntax_Syntax.universe  ->  FStar_Syntax_Syntax.universe = (fun env u -> (
# 581 "FStar.TypeChecker.Tc.fst"
let rec aux = (fun u -> (
# 582 "FStar.TypeChecker.Tc.fst"
let u = (FStar_Syntax_Subst.compress_univ u)
in (match (u) with
| FStar_Syntax_Syntax.U_bvar (_57_957) -> begin
(FStar_All.failwith "Impossible: locally nameless")
end
| FStar_Syntax_Syntax.U_unknown -> begin
(FStar_All.failwith "Unknown universe")
end
| (FStar_Syntax_Syntax.U_unif (_)) | (FStar_Syntax_Syntax.U_zero) -> begin
u
end
| FStar_Syntax_Syntax.U_succ (u) -> begin
(let _146_359 = (aux u)
in FStar_Syntax_Syntax.U_succ (_146_359))
end
| FStar_Syntax_Syntax.U_max (us) -> begin
(let _146_360 = (FStar_List.map aux us)
in FStar_Syntax_Syntax.U_max (_146_360))
end
| FStar_Syntax_Syntax.U_name (x) -> begin
if (env.FStar_TypeChecker_Env.use_bv_sorts || (FStar_TypeChecker_Env.lookup_univ env x)) then begin
u
end else begin
(let _146_364 = (let _146_363 = (let _146_362 = (FStar_Util.format1 "Universe variable \'%s\' not found" x.FStar_Ident.idText)
in (let _146_361 = (FStar_TypeChecker_Env.get_range env)
in (_146_362, _146_361)))
in FStar_Syntax_Syntax.Error (_146_363))
in (Prims.raise _146_364))
end
end)))
in (match (u) with
| FStar_Syntax_Syntax.U_unknown -> begin
(let _146_365 = (FStar_Syntax_Util.type_u ())
in (FStar_All.pipe_right _146_365 Prims.snd))
end
| _57_972 -> begin
(aux u)
end)))
and tc_abs : FStar_TypeChecker_Env.env  ->  FStar_Syntax_Syntax.term  ->  FStar_Syntax_Syntax.binders  ->  FStar_Syntax_Syntax.term  ->  (FStar_Syntax_Syntax.term * FStar_Syntax_Syntax.lcomp * FStar_TypeChecker_Env.guard_t) = (fun env top bs body -> (
# 604 "FStar.TypeChecker.Tc.fst"
let fail = (fun msg t -> (let _146_374 = (let _146_373 = (let _146_372 = (FStar_TypeChecker_Errors.expected_a_term_of_type_t_got_a_function env msg t top)
in (_146_372, top.FStar_Syntax_Syntax.pos))
in FStar_Syntax_Syntax.Error (_146_373))
in (Prims.raise _146_374)))
in (
# 613 "FStar.TypeChecker.Tc.fst"
let check_binders = (fun env bs bs_expected -> (
# 618 "FStar.TypeChecker.Tc.fst"
let rec aux = (fun _57_990 bs bs_expected -> (match (_57_990) with
| (env, out, g, subst) -> begin
(match ((bs, bs_expected)) with
| ([], []) -> begin
(env, (FStar_List.rev out), None, g, subst)
end
| ((hd, imp)::bs, (hd_expected, imp')::bs_expected) -> begin
(
# 622 "FStar.TypeChecker.Tc.fst"
let _57_1021 = (match ((imp, imp')) with
| ((None, Some (FStar_Syntax_Syntax.Implicit (_)))) | ((Some (FStar_Syntax_Syntax.Implicit (_)), None)) -> begin
(let _146_391 = (let _146_390 = (let _146_389 = (let _146_387 = (FStar_Syntax_Print.bv_to_string hd)
in (FStar_Util.format1 "Inconsistent implicit argument annotation on argument %s" _146_387))
in (let _146_388 = (FStar_Syntax_Syntax.range_of_bv hd)
in (_146_389, _146_388)))
in FStar_Syntax_Syntax.Error (_146_390))
in (Prims.raise _146_391))
end
| _57_1020 -> begin
()
end)
in (
# 629 "FStar.TypeChecker.Tc.fst"
let expected_t = (FStar_Syntax_Subst.subst subst hd_expected.FStar_Syntax_Syntax.sort)
in (
# 630 "FStar.TypeChecker.Tc.fst"
let _57_1038 = (match ((let _146_392 = (FStar_Syntax_Util.unmeta hd.FStar_Syntax_Syntax.sort)
in _146_392.FStar_Syntax_Syntax.n)) with
| FStar_Syntax_Syntax.Tm_unknown -> begin
(expected_t, g)
end
| _57_1026 -> begin
(
# 633 "FStar.TypeChecker.Tc.fst"
let _57_1027 = if (FStar_TypeChecker_Env.debug env FStar_Options.High) then begin
(let _146_393 = (FStar_Syntax_Print.bv_to_string hd)
in (FStar_Util.print1 "Checking binder %s\n" _146_393))
end else begin
()
end
in (
# 634 "FStar.TypeChecker.Tc.fst"
let _57_1033 = (tc_tot_or_gtot_term env hd.FStar_Syntax_Syntax.sort)
in (match (_57_1033) with
| (t, _57_1031, g1) -> begin
(
# 635 "FStar.TypeChecker.Tc.fst"
let g2 = (let _146_395 = (FStar_TypeChecker_Env.get_range env)
in (let _146_394 = (FStar_TypeChecker_Rel.teq env t expected_t)
in (FStar_TypeChecker_Util.label_guard _146_395 "Type annotation on parameter incompatible with the expected type" _146_394)))
in (
# 639 "FStar.TypeChecker.Tc.fst"
let g = (let _146_396 = (FStar_TypeChecker_Rel.conj_guard g1 g2)
in (FStar_TypeChecker_Rel.conj_guard g _146_396))
in (t, g)))
end)))
end)
in (match (_57_1038) with
| (t, g) -> begin
(
# 641 "FStar.TypeChecker.Tc.fst"
let hd = (
# 641 "FStar.TypeChecker.Tc.fst"
let _57_1039 = hd
in {FStar_Syntax_Syntax.ppname = _57_1039.FStar_Syntax_Syntax.ppname; FStar_Syntax_Syntax.index = _57_1039.FStar_Syntax_Syntax.index; FStar_Syntax_Syntax.sort = t})
in (
# 642 "FStar.TypeChecker.Tc.fst"
let b = (hd, imp)
in (
# 643 "FStar.TypeChecker.Tc.fst"
let b_expected = (hd_expected, imp')
in (
# 644 "FStar.TypeChecker.Tc.fst"
let env = (maybe_push_binding env b)
in (
# 645 "FStar.TypeChecker.Tc.fst"
let subst = (let _146_397 = (FStar_Syntax_Syntax.bv_to_name hd)
in (maybe_extend_subst subst b_expected _146_397))
in (aux (env, (b)::out, g, subst) bs bs_expected))))))
end))))
end
| (rest, []) -> begin
(env, (FStar_List.rev out), Some (FStar_Util.Inl (rest)), g, subst)
end
| ([], rest) -> begin
(env, (FStar_List.rev out), Some (FStar_Util.Inr (rest)), g, subst)
end)
end))
in (aux (env, [], FStar_TypeChecker_Rel.trivial_guard, []) bs bs_expected)))
in (
# 655 "FStar.TypeChecker.Tc.fst"
let rec expected_function_typ = (fun env t0 body -> (match (t0) with
| None -> begin
(
# 666 "FStar.TypeChecker.Tc.fst"
let _57_1060 = (match (env.FStar_TypeChecker_Env.letrecs) with
| [] -> begin
()
end
| _57_1059 -> begin
(FStar_All.failwith "Impossible: Can\'t have a let rec annotation but no expected type")
end)
in (
# 669 "FStar.TypeChecker.Tc.fst"
let _57_1067 = (tc_binders env bs)
in (match (_57_1067) with
| (bs, envbody, g, _57_1066) -> begin
(
# 670 "FStar.TypeChecker.Tc.fst"
let _57_1085 = (match ((let _146_404 = (FStar_Syntax_Subst.compress body)
in _146_404.FStar_Syntax_Syntax.n)) with
| FStar_Syntax_Syntax.Tm_ascribed (e, FStar_Util.Inr (c), _57_1072) -> begin
(
# 672 "FStar.TypeChecker.Tc.fst"
let _57_1079 = (tc_comp envbody c)
in (match (_57_1079) with
| (c, _57_1077, g') -> begin
(let _146_405 = (FStar_TypeChecker_Rel.conj_guard g g')
in (Some (c), body, _146_405))
end))
end
| _57_1081 -> begin
(None, body, g)
end)
in (match (_57_1085) with
| (copt, body, g) -> begin
(None, bs, [], copt, envbody, body, g)
end))
end)))
end
| Some (t) -> begin
(
# 678 "FStar.TypeChecker.Tc.fst"
let t = (FStar_Syntax_Subst.compress t)
in (
# 679 "FStar.TypeChecker.Tc.fst"
let rec as_function_typ = (fun norm t -> (match ((let _146_410 = (FStar_Syntax_Subst.compress t)
in _146_410.FStar_Syntax_Syntax.n)) with
| (FStar_Syntax_Syntax.Tm_uvar (_)) | (FStar_Syntax_Syntax.Tm_app ({FStar_Syntax_Syntax.n = FStar_Syntax_Syntax.Tm_uvar (_); FStar_Syntax_Syntax.tk = _; FStar_Syntax_Syntax.pos = _; FStar_Syntax_Syntax.vars = _}, _)) -> begin
(
# 683 "FStar.TypeChecker.Tc.fst"
let _57_1112 = (match (env.FStar_TypeChecker_Env.letrecs) with
| [] -> begin
()
end
| _57_1111 -> begin
(FStar_All.failwith "Impossible")
end)
in (
# 684 "FStar.TypeChecker.Tc.fst"
let _57_1119 = (tc_binders env bs)
in (match (_57_1119) with
| (bs, envbody, g, _57_1118) -> begin
(
# 685 "FStar.TypeChecker.Tc.fst"
let _57_1123 = (FStar_TypeChecker_Env.clear_expected_typ envbody)
in (match (_57_1123) with
| (envbody, _57_1122) -> begin
(Some ((t, true)), bs, [], None, envbody, body, g)
end))
end)))
end
| FStar_Syntax_Syntax.Tm_refine (b, _57_1126) -> begin
(
# 691 "FStar.TypeChecker.Tc.fst"
let _57_1137 = (as_function_typ norm b.FStar_Syntax_Syntax.sort)
in (match (_57_1137) with
| (_57_1130, bs, bs', copt, env, body, g) -> begin
(Some ((t, false)), bs, bs', copt, env, body, g)
end))
end
| FStar_Syntax_Syntax.Tm_arrow (bs_expected, c_expected) -> begin
(
# 695 "FStar.TypeChecker.Tc.fst"
let _57_1144 = (FStar_Syntax_Subst.open_comp bs_expected c_expected)
in (match (_57_1144) with
| (bs_expected, c_expected) -> begin
(
# 702 "FStar.TypeChecker.Tc.fst"
let check_actuals_against_formals = (fun env bs bs_expected -> (
# 703 "FStar.TypeChecker.Tc.fst"
let rec handle_more = (fun _57_1155 c_expected -> (match (_57_1155) with
| (env, bs, more, guard, subst) -> begin
(match (more) with
| None -> begin
(let _146_421 = (FStar_Syntax_Subst.subst_comp subst c_expected)
in (env, bs, guard, _146_421))
end
| Some (FStar_Util.Inr (more_bs_expected)) -> begin
(
# 708 "FStar.TypeChecker.Tc.fst"
let c = (let _146_422 = (FStar_Syntax_Util.arrow more_bs_expected c_expected)
in (FStar_Syntax_Syntax.mk_Total _146_422))
in (let _146_423 = (FStar_Syntax_Subst.subst_comp subst c)
in (env, bs, guard, _146_423)))
end
| Some (FStar_Util.Inl (more_bs)) -> begin
(
# 712 "FStar.TypeChecker.Tc.fst"
let c = (FStar_Syntax_Subst.subst_comp subst c_expected)
in if (FStar_Syntax_Util.is_total_comp c) then begin
(
# 715 "FStar.TypeChecker.Tc.fst"
let t = (unfold_whnf env (FStar_Syntax_Util.comp_result c))
in (match (t.FStar_Syntax_Syntax.n) with
| FStar_Syntax_Syntax.Tm_arrow (bs_expected, c_expected) -> begin
(
# 718 "FStar.TypeChecker.Tc.fst"
let _57_1176 = (check_binders env more_bs bs_expected)
in (match (_57_1176) with
| (env, bs', more, guard', subst) -> begin
(let _146_425 = (let _146_424 = (FStar_TypeChecker_Rel.conj_guard guard guard')
in (env, (FStar_List.append bs bs'), more, _146_424, subst))
in (handle_more _146_425 c_expected))
end))
end
| _57_1178 -> begin
(let _146_427 = (let _146_426 = (FStar_Syntax_Print.term_to_string t)
in (FStar_Util.format1 "More arguments than annotated type (%s)" _146_426))
in (fail _146_427 t))
end))
end else begin
(fail "Function definition takes more arguments than expected from its annotated type" t)
end)
end)
end))
in (let _146_428 = (check_binders env bs bs_expected)
in (handle_more _146_428 c_expected))))
in (
# 725 "FStar.TypeChecker.Tc.fst"
let mk_letrec_env = (fun envbody bs c -> (
# 726 "FStar.TypeChecker.Tc.fst"
let letrecs = (guard_letrecs envbody bs c)
in (
# 727 "FStar.TypeChecker.Tc.fst"
let envbody = (
# 727 "FStar.TypeChecker.Tc.fst"
let _57_1184 = envbody
in {FStar_TypeChecker_Env.solver = _57_1184.FStar_TypeChecker_Env.solver; FStar_TypeChecker_Env.range = _57_1184.FStar_TypeChecker_Env.range; FStar_TypeChecker_Env.curmodule = _57_1184.FStar_TypeChecker_Env.curmodule; FStar_TypeChecker_Env.gamma = _57_1184.FStar_TypeChecker_Env.gamma; FStar_TypeChecker_Env.gamma_cache = _57_1184.FStar_TypeChecker_Env.gamma_cache; FStar_TypeChecker_Env.modules = _57_1184.FStar_TypeChecker_Env.modules; FStar_TypeChecker_Env.expected_typ = _57_1184.FStar_TypeChecker_Env.expected_typ; FStar_TypeChecker_Env.sigtab = _57_1184.FStar_TypeChecker_Env.sigtab; FStar_TypeChecker_Env.is_pattern = _57_1184.FStar_TypeChecker_Env.is_pattern; FStar_TypeChecker_Env.instantiate_imp = _57_1184.FStar_TypeChecker_Env.instantiate_imp; FStar_TypeChecker_Env.effects = _57_1184.FStar_TypeChecker_Env.effects; FStar_TypeChecker_Env.generalize = _57_1184.FStar_TypeChecker_Env.generalize; FStar_TypeChecker_Env.letrecs = []; FStar_TypeChecker_Env.top_level = _57_1184.FStar_TypeChecker_Env.top_level; FStar_TypeChecker_Env.check_uvars = _57_1184.FStar_TypeChecker_Env.check_uvars; FStar_TypeChecker_Env.use_eq = _57_1184.FStar_TypeChecker_Env.use_eq; FStar_TypeChecker_Env.is_iface = _57_1184.FStar_TypeChecker_Env.is_iface; FStar_TypeChecker_Env.admit = _57_1184.FStar_TypeChecker_Env.admit; FStar_TypeChecker_Env.type_of = _57_1184.FStar_TypeChecker_Env.type_of; FStar_TypeChecker_Env.universe_of = _57_1184.FStar_TypeChecker_Env.universe_of; FStar_TypeChecker_Env.use_bv_sorts = _57_1184.FStar_TypeChecker_Env.use_bv_sorts})
in (FStar_All.pipe_right letrecs (FStar_List.fold_left (fun _57_1189 _57_1192 -> (match ((_57_1189, _57_1192)) with
| ((env, letrec_binders), (l, t)) -> begin
(
# 731 "FStar.TypeChecker.Tc.fst"
let _57_1198 = (let _146_438 = (let _146_437 = (FStar_TypeChecker_Env.clear_expected_typ env)
in (FStar_All.pipe_right _146_437 Prims.fst))
in (tc_term _146_438 t))
in (match (_57_1198) with
| (t, _57_1195, _57_1197) -> begin
(
# 732 "FStar.TypeChecker.Tc.fst"
let env = (FStar_TypeChecker_Env.push_let_binding env l ([], t))
in (
# 733 "FStar.TypeChecker.Tc.fst"
let lb = (match (l) with
| FStar_Util.Inl (x) -> begin
(let _146_439 = (FStar_Syntax_Syntax.mk_binder (
# 734 "FStar.TypeChecker.Tc.fst"
let _57_1202 = x
in {FStar_Syntax_Syntax.ppname = _57_1202.FStar_Syntax_Syntax.ppname; FStar_Syntax_Syntax.index = _57_1202.FStar_Syntax_Syntax.index; FStar_Syntax_Syntax.sort = t}))
in (_146_439)::letrec_binders)
end
| _57_1205 -> begin
letrec_binders
end)
in (env, lb)))
end))
end)) (envbody, []))))))
in (
# 739 "FStar.TypeChecker.Tc.fst"
let _57_1211 = (check_actuals_against_formals env bs bs_expected)
in (match (_57_1211) with
| (envbody, bs, g, c) -> begin
(
# 740 "FStar.TypeChecker.Tc.fst"
let _57_1214 = if (FStar_Options.should_verify env.FStar_TypeChecker_Env.curmodule.FStar_Ident.str) then begin
(mk_letrec_env envbody bs c)
end else begin
(envbody, [])
end
in (match (_57_1214) with
| (envbody, letrecs) -> begin
(
# 741 "FStar.TypeChecker.Tc.fst"
let envbody = (FStar_TypeChecker_Env.set_expected_typ envbody (FStar_Syntax_Util.comp_result c))
in (Some ((t, false)), bs, letrecs, Some (c), envbody, body, g))
end))
end))))
end))
end
| _57_1217 -> begin
if (not (norm)) then begin
(let _146_440 = (unfold_whnf env t)
in (as_function_typ true _146_440))
end else begin
(
# 749 "FStar.TypeChecker.Tc.fst"
let _57_1227 = (expected_function_typ env None body)
in (match (_57_1227) with
| (_57_1219, bs, _57_1222, c_opt, envbody, body, g) -> begin
(Some ((t, false)), bs, [], c_opt, envbody, body, g)
end))
end
end))
in (as_function_typ false t)))
end))
in (
# 753 "FStar.TypeChecker.Tc.fst"
let use_eq = env.FStar_TypeChecker_Env.use_eq
in (
# 754 "FStar.TypeChecker.Tc.fst"
let _57_1231 = (FStar_TypeChecker_Env.clear_expected_typ env)
in (match (_57_1231) with
| (env, topt) -> begin
(
# 756 "FStar.TypeChecker.Tc.fst"
let _57_1235 = if (FStar_TypeChecker_Env.debug env FStar_Options.High) then begin
(let _146_441 = (match (topt) with
| None -> begin
"None"
end
| Some (t) -> begin
(FStar_Syntax_Print.term_to_string t)
end)
in (FStar_Util.print2 "!!!!!!!!!!!!!!!Expected type is %s, top_level=%s\n" _146_441 (if env.FStar_TypeChecker_Env.top_level then begin
"true"
end else begin
"false"
end)))
end else begin
()
end
in (
# 761 "FStar.TypeChecker.Tc.fst"
let _57_1244 = (expected_function_typ env topt body)
in (match (_57_1244) with
| (tfun_opt, bs, letrec_binders, c_opt, envbody, body, g) -> begin
(
# 762 "FStar.TypeChecker.Tc.fst"
let _57_1250 = (tc_term (
# 762 "FStar.TypeChecker.Tc.fst"
let _57_1245 = envbody
in {FStar_TypeChecker_Env.solver = _57_1245.FStar_TypeChecker_Env.solver; FStar_TypeChecker_Env.range = _57_1245.FStar_TypeChecker_Env.range; FStar_TypeChecker_Env.curmodule = _57_1245.FStar_TypeChecker_Env.curmodule; FStar_TypeChecker_Env.gamma = _57_1245.FStar_TypeChecker_Env.gamma; FStar_TypeChecker_Env.gamma_cache = _57_1245.FStar_TypeChecker_Env.gamma_cache; FStar_TypeChecker_Env.modules = _57_1245.FStar_TypeChecker_Env.modules; FStar_TypeChecker_Env.expected_typ = _57_1245.FStar_TypeChecker_Env.expected_typ; FStar_TypeChecker_Env.sigtab = _57_1245.FStar_TypeChecker_Env.sigtab; FStar_TypeChecker_Env.is_pattern = _57_1245.FStar_TypeChecker_Env.is_pattern; FStar_TypeChecker_Env.instantiate_imp = _57_1245.FStar_TypeChecker_Env.instantiate_imp; FStar_TypeChecker_Env.effects = _57_1245.FStar_TypeChecker_Env.effects; FStar_TypeChecker_Env.generalize = _57_1245.FStar_TypeChecker_Env.generalize; FStar_TypeChecker_Env.letrecs = _57_1245.FStar_TypeChecker_Env.letrecs; FStar_TypeChecker_Env.top_level = false; FStar_TypeChecker_Env.check_uvars = _57_1245.FStar_TypeChecker_Env.check_uvars; FStar_TypeChecker_Env.use_eq = use_eq; FStar_TypeChecker_Env.is_iface = _57_1245.FStar_TypeChecker_Env.is_iface; FStar_TypeChecker_Env.admit = _57_1245.FStar_TypeChecker_Env.admit; FStar_TypeChecker_Env.type_of = _57_1245.FStar_TypeChecker_Env.type_of; FStar_TypeChecker_Env.universe_of = _57_1245.FStar_TypeChecker_Env.universe_of; FStar_TypeChecker_Env.use_bv_sorts = _57_1245.FStar_TypeChecker_Env.use_bv_sorts}) body)
in (match (_57_1250) with
| (body, cbody, guard_body) -> begin
(
# 764 "FStar.TypeChecker.Tc.fst"
let guard_body = (FStar_TypeChecker_Rel.solve_deferred_constraints envbody guard_body)
in (
# 767 "FStar.TypeChecker.Tc.fst"
let _57_1252 = if (FStar_All.pipe_left (FStar_TypeChecker_Env.debug env) (FStar_Options.Other ("Implicits"))) then begin
(let _146_444 = (FStar_All.pipe_left FStar_Util.string_of_int (FStar_List.length guard_body.FStar_TypeChecker_Env.implicits))
in (let _146_443 = (let _146_442 = (cbody.FStar_Syntax_Syntax.comp ())
in (FStar_All.pipe_left FStar_Syntax_Print.comp_to_string _146_442))
in (FStar_Util.print2 "Introduced %s implicits in body of abstraction\nAfter solving constraints, cbody is %s\n" _146_444 _146_443)))
end else begin
()
end
in (
# 772 "FStar.TypeChecker.Tc.fst"
let _57_1259 = (let _146_446 = (let _146_445 = (cbody.FStar_Syntax_Syntax.comp ())
in (body, _146_445))
in (check_expected_effect (
# 772 "FStar.TypeChecker.Tc.fst"
let _57_1254 = envbody
in {FStar_TypeChecker_Env.solver = _57_1254.FStar_TypeChecker_Env.solver; FStar_TypeChecker_Env.range = _57_1254.FStar_TypeChecker_Env.range; FStar_TypeChecker_Env.curmodule = _57_1254.FStar_TypeChecker_Env.curmodule; FStar_TypeChecker_Env.gamma = _57_1254.FStar_TypeChecker_Env.gamma; FStar_TypeChecker_Env.gamma_cache = _57_1254.FStar_TypeChecker_Env.gamma_cache; FStar_TypeChecker_Env.modules = _57_1254.FStar_TypeChecker_Env.modules; FStar_TypeChecker_Env.expected_typ = _57_1254.FStar_TypeChecker_Env.expected_typ; FStar_TypeChecker_Env.sigtab = _57_1254.FStar_TypeChecker_Env.sigtab; FStar_TypeChecker_Env.is_pattern = _57_1254.FStar_TypeChecker_Env.is_pattern; FStar_TypeChecker_Env.instantiate_imp = _57_1254.FStar_TypeChecker_Env.instantiate_imp; FStar_TypeChecker_Env.effects = _57_1254.FStar_TypeChecker_Env.effects; FStar_TypeChecker_Env.generalize = _57_1254.FStar_TypeChecker_Env.generalize; FStar_TypeChecker_Env.letrecs = _57_1254.FStar_TypeChecker_Env.letrecs; FStar_TypeChecker_Env.top_level = _57_1254.FStar_TypeChecker_Env.top_level; FStar_TypeChecker_Env.check_uvars = _57_1254.FStar_TypeChecker_Env.check_uvars; FStar_TypeChecker_Env.use_eq = use_eq; FStar_TypeChecker_Env.is_iface = _57_1254.FStar_TypeChecker_Env.is_iface; FStar_TypeChecker_Env.admit = _57_1254.FStar_TypeChecker_Env.admit; FStar_TypeChecker_Env.type_of = _57_1254.FStar_TypeChecker_Env.type_of; FStar_TypeChecker_Env.universe_of = _57_1254.FStar_TypeChecker_Env.universe_of; FStar_TypeChecker_Env.use_bv_sorts = _57_1254.FStar_TypeChecker_Env.use_bv_sorts}) c_opt _146_446))
in (match (_57_1259) with
| (body, cbody, guard) -> begin
(
# 773 "FStar.TypeChecker.Tc.fst"
let guard = (FStar_TypeChecker_Rel.conj_guard guard_body guard)
in (
# 774 "FStar.TypeChecker.Tc.fst"
let guard = if (env.FStar_TypeChecker_Env.top_level || (not ((FStar_Options.should_verify env.FStar_TypeChecker_Env.curmodule.FStar_Ident.str)))) then begin
(let _146_447 = (FStar_TypeChecker_Rel.conj_guard g guard)
in (FStar_TypeChecker_Rel.discharge_guard envbody _146_447))
end else begin
(
# 776 "FStar.TypeChecker.Tc.fst"
let guard = (FStar_TypeChecker_Rel.close_guard (FStar_List.append bs letrec_binders) guard)
in (FStar_TypeChecker_Rel.conj_guard g guard))
end
in (
# 779 "FStar.TypeChecker.Tc.fst"
let tfun_computed = (FStar_Syntax_Util.arrow bs cbody)
in (
# 780 "FStar.TypeChecker.Tc.fst"
let e = (let _146_450 = (let _146_449 = (FStar_All.pipe_right (FStar_Syntax_Util.lcomp_of_comp cbody) (fun _146_448 -> FStar_Util.Inl (_146_448)))
in Some (_146_449))
in (FStar_Syntax_Util.abs bs body _146_450))
in (
# 781 "FStar.TypeChecker.Tc.fst"
let _57_1282 = (match (tfun_opt) with
| Some (t, use_teq) -> begin
(
# 783 "FStar.TypeChecker.Tc.fst"
let t = (FStar_Syntax_Subst.compress t)
in (match (t.FStar_Syntax_Syntax.n) with
| FStar_Syntax_Syntax.Tm_arrow (_57_1271) -> begin
(e, t, guard)
end
| _57_1274 -> begin
(
# 790 "FStar.TypeChecker.Tc.fst"
let _57_1277 = if use_teq then begin
(let _146_451 = (FStar_TypeChecker_Rel.teq env t tfun_computed)
in (e, _146_451))
end else begin
(FStar_TypeChecker_Util.check_and_ascribe env e tfun_computed t)
end
in (match (_57_1277) with
| (e, guard') -> begin
(let _146_452 = (FStar_TypeChecker_Rel.conj_guard guard guard')
in (e, t, _146_452))
end))
end))
end
| None -> begin
(e, tfun_computed, guard)
end)
in (match (_57_1282) with
| (e, tfun, guard) -> begin
(
# 799 "FStar.TypeChecker.Tc.fst"
let c = if env.FStar_TypeChecker_Env.top_level then begin
(FStar_Syntax_Syntax.mk_Total tfun)
end else begin
(FStar_TypeChecker_Util.return_value env tfun e)
end
in (
# 800 "FStar.TypeChecker.Tc.fst"
let _57_1286 = (FStar_TypeChecker_Util.strengthen_precondition None env e (FStar_Syntax_Util.lcomp_of_comp c) guard)
in (match (_57_1286) with
| (c, g) -> begin
(e, c, g)
end)))
end))))))
end))))
end))
end)))
end)))))))
and check_application_args : FStar_TypeChecker_Env.env  ->  FStar_Syntax_Syntax.term  ->  FStar_Syntax_Syntax.lcomp  ->  FStar_TypeChecker_Env.guard_t  ->  FStar_Syntax_Syntax.args  ->  FStar_Syntax_Syntax.typ Prims.option  ->  (FStar_Syntax_Syntax.term * FStar_Syntax_Syntax.lcomp * FStar_TypeChecker_Env.guard_t) = (fun env head chead ghead args expected_topt -> (
# 808 "FStar.TypeChecker.Tc.fst"
let n_args = (FStar_List.length args)
in (
# 809 "FStar.TypeChecker.Tc.fst"
let r = (FStar_TypeChecker_Env.get_range env)
in (
# 810 "FStar.TypeChecker.Tc.fst"
let thead = chead.FStar_Syntax_Syntax.res_typ
in (
# 811 "FStar.TypeChecker.Tc.fst"
let _57_1296 = if (FStar_TypeChecker_Env.debug env FStar_Options.High) then begin
(let _146_461 = (FStar_Range.string_of_range head.FStar_Syntax_Syntax.pos)
in (let _146_460 = (FStar_Syntax_Print.term_to_string thead)
in (FStar_Util.print2 "(%s) Type of head is %s\n" _146_461 _146_460)))
end else begin
()
end
in (
# 812 "FStar.TypeChecker.Tc.fst"
let rec check_function_app = (fun norm tf -> (match ((let _146_466 = (FStar_Syntax_Util.unrefine tf)
in _146_466.FStar_Syntax_Syntax.n)) with
| (FStar_Syntax_Syntax.Tm_uvar (_)) | (FStar_Syntax_Syntax.Tm_app ({FStar_Syntax_Syntax.n = FStar_Syntax_Syntax.Tm_uvar (_); FStar_Syntax_Syntax.tk = _; FStar_Syntax_Syntax.pos = _; FStar_Syntax_Syntax.vars = _}, _)) -> begin
(
# 816 "FStar.TypeChecker.Tc.fst"
let rec tc_args = (fun env args -> (match (args) with
| [] -> begin
([], [], FStar_TypeChecker_Rel.trivial_guard)
end
| (e, imp)::tl -> begin
(
# 819 "FStar.TypeChecker.Tc.fst"
let _57_1330 = (tc_term env e)
in (match (_57_1330) with
| (e, c, g_e) -> begin
(
# 820 "FStar.TypeChecker.Tc.fst"
let _57_1334 = (tc_args env tl)
in (match (_57_1334) with
| (args, comps, g_rest) -> begin
(let _146_471 = (FStar_TypeChecker_Rel.conj_guard g_e g_rest)
in (((e, imp))::args, (c)::comps, _146_471))
end))
end))
end))
in (
# 828 "FStar.TypeChecker.Tc.fst"
let _57_1338 = (tc_args env args)
in (match (_57_1338) with
| (args, comps, g_args) -> begin
(
# 829 "FStar.TypeChecker.Tc.fst"
let bs = (let _146_473 = (FStar_All.pipe_right comps (FStar_List.map (fun c -> (c.FStar_Syntax_Syntax.res_typ, None))))
in (FStar_Syntax_Util.null_binders_of_tks _146_473))
in (
# 830 "FStar.TypeChecker.Tc.fst"
let ml_or_tot = (match ((FStar_TypeChecker_Env.try_lookup_effect_lid env FStar_Syntax_Const.effect_ML_lid)) with
| None -> begin
(fun t r -> (FStar_Syntax_Syntax.mk_Total t))
end
| _57_1345 -> begin
FStar_Syntax_Util.ml_comp
end)
in (
# 833 "FStar.TypeChecker.Tc.fst"
let ml_or_tot = (match (expected_topt) with
| None -> begin
ml_or_tot
end
| Some (t) -> begin
(match ((let _146_488 = (FStar_Syntax_Subst.compress t)
in _146_488.FStar_Syntax_Syntax.n)) with
| FStar_Syntax_Syntax.Tm_type (_57_1351) -> begin
(fun t r -> (FStar_Syntax_Syntax.mk_GTotal t))
end
| _57_1356 -> begin
ml_or_tot
end)
end)
in (
# 840 "FStar.TypeChecker.Tc.fst"
let cres = (let _146_493 = (let _146_492 = (let _146_491 = (FStar_Syntax_Util.type_u ())
in (FStar_All.pipe_right _146_491 Prims.fst))
in (FStar_TypeChecker_Util.new_uvar env _146_492))
in (ml_or_tot _146_493 r))
in (
# 841 "FStar.TypeChecker.Tc.fst"
let bs_cres = (FStar_Syntax_Util.arrow bs cres)
in (
# 842 "FStar.TypeChecker.Tc.fst"
let _57_1360 = if (FStar_All.pipe_left (FStar_TypeChecker_Env.debug env) FStar_Options.Extreme) then begin
(let _146_496 = (FStar_Syntax_Print.term_to_string head)
in (let _146_495 = (FStar_Syntax_Print.term_to_string tf)
in (let _146_494 = (FStar_Syntax_Print.term_to_string bs_cres)
in (FStar_Util.print3 "Forcing the type of %s from %s to %s\n" _146_496 _146_495 _146_494))))
end else begin
()
end
in (
# 847 "FStar.TypeChecker.Tc.fst"
let _57_1362 = (let _146_497 = (FStar_TypeChecker_Rel.teq env tf bs_cres)
in (FStar_All.pipe_left (FStar_TypeChecker_Rel.force_trivial_guard env) _146_497))
in (
# 848 "FStar.TypeChecker.Tc.fst"
let comp = (let _146_500 = (FStar_All.pipe_left FStar_Syntax_Util.lcomp_of_comp cres)
in (FStar_List.fold_right (fun c out -> (FStar_TypeChecker_Util.bind env None c (None, out))) ((chead)::comps) _146_500))
in (let _146_502 = (FStar_Syntax_Syntax.mk_Tm_app head args (Some (comp.FStar_Syntax_Syntax.res_typ.FStar_Syntax_Syntax.n)) r)
in (let _146_501 = (FStar_TypeChecker_Rel.conj_guard ghead g_args)
in (_146_502, comp, _146_501)))))))))))
end)))
end
| FStar_Syntax_Syntax.Tm_arrow (bs, c) -> begin
(
# 852 "FStar.TypeChecker.Tc.fst"
let _57_1373 = (FStar_Syntax_Subst.open_comp bs c)
in (match (_57_1373) with
| (bs, c) -> begin
(
# 854 "FStar.TypeChecker.Tc.fst"
let rec tc_args = (fun _57_1381 bs cres args -> (match (_57_1381) with
| (subst, outargs, arg_rets, comps, g, fvs) -> begin
(match ((bs, args)) with
| ((x, Some (FStar_Syntax_Syntax.Implicit (_57_1388)))::rest, (_57_1396, None)::_57_1394) -> begin
(
# 865 "FStar.TypeChecker.Tc.fst"
let t = (FStar_Syntax_Subst.subst subst x.FStar_Syntax_Syntax.sort)
in (
# 866 "FStar.TypeChecker.Tc.fst"
let _57_1402 = (check_no_escape (Some (head)) env fvs t)
in (
# 867 "FStar.TypeChecker.Tc.fst"
let _57_1408 = (FStar_TypeChecker_Util.new_implicit_var "Instantiating implicit argument in application" head.FStar_Syntax_Syntax.pos env t)
in (match (_57_1408) with
| (varg, _57_1406, implicits) -> begin
(
# 868 "FStar.TypeChecker.Tc.fst"
let subst = (FStar_Syntax_Syntax.NT ((x, varg)))::subst
in (
# 869 "FStar.TypeChecker.Tc.fst"
let arg = (let _146_511 = (FStar_Syntax_Syntax.as_implicit true)
in (varg, _146_511))
in (let _146_513 = (let _146_512 = (FStar_TypeChecker_Rel.conj_guard implicits g)
in (subst, (arg)::outargs, (arg)::arg_rets, comps, _146_512, fvs))
in (tc_args _146_513 rest cres args))))
end))))
end
| ((x, aqual)::rest, (e, aq)::rest') -> begin
(
# 873 "FStar.TypeChecker.Tc.fst"
let _57_1440 = (match ((aqual, aq)) with
| ((Some (FStar_Syntax_Syntax.Implicit (_)), Some (FStar_Syntax_Syntax.Implicit (_)))) | ((None, None)) | ((Some (FStar_Syntax_Syntax.Equality), None)) -> begin
()
end
| _57_1439 -> begin
(Prims.raise (FStar_Syntax_Syntax.Error (("Inconsistent implicit qualifier", e.FStar_Syntax_Syntax.pos))))
end)
in (
# 878 "FStar.TypeChecker.Tc.fst"
let targ = (FStar_Syntax_Subst.subst subst x.FStar_Syntax_Syntax.sort)
in (
# 879 "FStar.TypeChecker.Tc.fst"
let x = (
# 879 "FStar.TypeChecker.Tc.fst"
let _57_1443 = x
in {FStar_Syntax_Syntax.ppname = _57_1443.FStar_Syntax_Syntax.ppname; FStar_Syntax_Syntax.index = _57_1443.FStar_Syntax_Syntax.index; FStar_Syntax_Syntax.sort = targ})
in (
# 880 "FStar.TypeChecker.Tc.fst"
let _57_1446 = if (FStar_TypeChecker_Env.debug env FStar_Options.Extreme) then begin
(let _146_514 = (FStar_Syntax_Print.term_to_string targ)
in (FStar_Util.print1 "\tType of arg (after subst) = %s\n" _146_514))
end else begin
()
end
in (
# 881 "FStar.TypeChecker.Tc.fst"
let _57_1448 = (check_no_escape (Some (head)) env fvs targ)
in (
# 882 "FStar.TypeChecker.Tc.fst"
let env = (FStar_TypeChecker_Env.set_expected_typ env targ)
in (
# 883 "FStar.TypeChecker.Tc.fst"
let env = (
# 883 "FStar.TypeChecker.Tc.fst"
let _57_1451 = env
in {FStar_TypeChecker_Env.solver = _57_1451.FStar_TypeChecker_Env.solver; FStar_TypeChecker_Env.range = _57_1451.FStar_TypeChecker_Env.range; FStar_TypeChecker_Env.curmodule = _57_1451.FStar_TypeChecker_Env.curmodule; FStar_TypeChecker_Env.gamma = _57_1451.FStar_TypeChecker_Env.gamma; FStar_TypeChecker_Env.gamma_cache = _57_1451.FStar_TypeChecker_Env.gamma_cache; FStar_TypeChecker_Env.modules = _57_1451.FStar_TypeChecker_Env.modules; FStar_TypeChecker_Env.expected_typ = _57_1451.FStar_TypeChecker_Env.expected_typ; FStar_TypeChecker_Env.sigtab = _57_1451.FStar_TypeChecker_Env.sigtab; FStar_TypeChecker_Env.is_pattern = _57_1451.FStar_TypeChecker_Env.is_pattern; FStar_TypeChecker_Env.instantiate_imp = _57_1451.FStar_TypeChecker_Env.instantiate_imp; FStar_TypeChecker_Env.effects = _57_1451.FStar_TypeChecker_Env.effects; FStar_TypeChecker_Env.generalize = _57_1451.FStar_TypeChecker_Env.generalize; FStar_TypeChecker_Env.letrecs = _57_1451.FStar_TypeChecker_Env.letrecs; FStar_TypeChecker_Env.top_level = _57_1451.FStar_TypeChecker_Env.top_level; FStar_TypeChecker_Env.check_uvars = _57_1451.FStar_TypeChecker_Env.check_uvars; FStar_TypeChecker_Env.use_eq = (is_eq aqual); FStar_TypeChecker_Env.is_iface = _57_1451.FStar_TypeChecker_Env.is_iface; FStar_TypeChecker_Env.admit = _57_1451.FStar_TypeChecker_Env.admit; FStar_TypeChecker_Env.type_of = _57_1451.FStar_TypeChecker_Env.type_of; FStar_TypeChecker_Env.universe_of = _57_1451.FStar_TypeChecker_Env.universe_of; FStar_TypeChecker_Env.use_bv_sorts = _57_1451.FStar_TypeChecker_Env.use_bv_sorts})
in (
# 884 "FStar.TypeChecker.Tc.fst"
let _57_1454 = if (FStar_TypeChecker_Env.debug env FStar_Options.High) then begin
(let _146_517 = (FStar_Syntax_Print.tag_of_term e)
in (let _146_516 = (FStar_Syntax_Print.term_to_string e)
in (let _146_515 = (FStar_Syntax_Print.term_to_string targ)
in (FStar_Util.print3 "Checking arg (%s) %s at type %s\n" _146_517 _146_516 _146_515))))
end else begin
()
end
in (
# 885 "FStar.TypeChecker.Tc.fst"
let _57_1459 = (tc_term env e)
in (match (_57_1459) with
| (e, c, g_e) -> begin
(
# 886 "FStar.TypeChecker.Tc.fst"
let g = (FStar_TypeChecker_Rel.conj_guard g g_e)
in (
# 888 "FStar.TypeChecker.Tc.fst"
let arg = (e, aq)
in if (FStar_Syntax_Util.is_tot_or_gtot_lcomp c) then begin
(
# 890 "FStar.TypeChecker.Tc.fst"
let subst = (let _146_518 = (FStar_List.hd bs)
in (maybe_extend_subst subst _146_518 e))
in (tc_args (subst, (arg)::outargs, (arg)::arg_rets, comps, g, fvs) rest cres rest'))
end else begin
if (FStar_TypeChecker_Util.is_pure_or_ghost_effect env c.FStar_Syntax_Syntax.eff_name) then begin
(
# 893 "FStar.TypeChecker.Tc.fst"
let subst = (let _146_519 = (FStar_List.hd bs)
in (maybe_extend_subst subst _146_519 e))
in (
# 894 "FStar.TypeChecker.Tc.fst"
let _57_1466 = (((Some (x), c))::comps, g)
in (match (_57_1466) with
| (comps, guard) -> begin
(tc_args (subst, (arg)::outargs, (arg)::arg_rets, comps, guard, fvs) rest cres rest')
end)))
end else begin
if (let _146_520 = (FStar_List.hd bs)
in (FStar_Syntax_Syntax.is_null_binder _146_520)) then begin
(
# 898 "FStar.TypeChecker.Tc.fst"
let newx = (FStar_Syntax_Syntax.new_bv (Some (e.FStar_Syntax_Syntax.pos)) c.FStar_Syntax_Syntax.res_typ)
in (
# 899 "FStar.TypeChecker.Tc.fst"
let arg' = (let _146_521 = (FStar_Syntax_Syntax.bv_to_name newx)
in (FStar_All.pipe_left FStar_Syntax_Syntax.as_arg _146_521))
in (tc_args (subst, (arg)::outargs, (arg')::arg_rets, ((Some (newx), c))::comps, g, fvs) rest cres rest')))
end else begin
(let _146_525 = (let _146_524 = (let _146_523 = (let _146_522 = (FStar_Syntax_Syntax.bv_to_name x)
in (FStar_Syntax_Syntax.as_arg _146_522))
in (_146_523)::arg_rets)
in (subst, (arg)::outargs, _146_524, ((Some (x), c))::comps, g, (x)::fvs))
in (tc_args _146_525 rest cres rest'))
end
end
end))
end))))))))))
end
| (_57_1470, []) -> begin
(
# 908 "FStar.TypeChecker.Tc.fst"
let _57_1473 = (check_no_escape (Some (head)) env fvs cres.FStar_Syntax_Syntax.res_typ)
in (
# 909 "FStar.TypeChecker.Tc.fst"
let _57_1491 = (match (bs) with
| [] -> begin
(
# 912 "FStar.TypeChecker.Tc.fst"
let cres = (FStar_TypeChecker_Util.subst_lcomp subst cres)
in (
# 918 "FStar.TypeChecker.Tc.fst"
let g = (FStar_TypeChecker_Rel.conj_guard ghead g)
in (
# 920 "FStar.TypeChecker.Tc.fst"
let refine_with_equality = ((FStar_Syntax_Util.is_pure_or_ghost_lcomp cres) && (FStar_All.pipe_right comps (FStar_Util.for_some (fun _57_1481 -> (match (_57_1481) with
| (_57_1479, c) -> begin
(not ((FStar_Syntax_Util.is_pure_or_ghost_lcomp c)))
end)))))
in (
# 927 "FStar.TypeChecker.Tc.fst"
let cres = if refine_with_equality then begin
(let _146_527 = (FStar_Syntax_Syntax.mk_Tm_app head (FStar_List.rev arg_rets) (Some (cres.FStar_Syntax_Syntax.res_typ.FStar_Syntax_Syntax.n)) r)
in (FStar_TypeChecker_Util.maybe_assume_result_eq_pure_term env _146_527 cres))
end else begin
(
# 933 "FStar.TypeChecker.Tc.fst"
let _57_1483 = if (FStar_TypeChecker_Env.debug env FStar_Options.Low) then begin
(let _146_530 = (FStar_Syntax_Print.term_to_string head)
in (let _146_529 = (FStar_Syntax_Print.lcomp_to_string cres)
in (let _146_528 = (FStar_TypeChecker_Rel.guard_to_string env g)
in (FStar_Util.print3 "Not refining result: f=%s; cres=%s; guard=%s\n" _146_530 _146_529 _146_528))))
end else begin
()
end
in cres)
end
in (cres, g)))))
end
| _57_1487 -> begin
(
# 942 "FStar.TypeChecker.Tc.fst"
let g = (let _146_531 = (FStar_TypeChecker_Rel.conj_guard ghead g)
in (FStar_All.pipe_right _146_531 (FStar_TypeChecker_Rel.solve_deferred_constraints env)))
in (let _146_536 = (let _146_535 = (let _146_534 = (let _146_533 = (let _146_532 = (cres.FStar_Syntax_Syntax.comp ())
in (FStar_Syntax_Util.arrow bs _146_532))
in (FStar_All.pipe_left (FStar_Syntax_Subst.subst subst) _146_533))
in (FStar_Syntax_Syntax.mk_Total _146_534))
in (FStar_All.pipe_left FStar_Syntax_Util.lcomp_of_comp _146_535))
in (_146_536, g)))
end)
in (match (_57_1491) with
| (cres, g) -> begin
(
# 945 "FStar.TypeChecker.Tc.fst"
let _57_1492 = if (FStar_TypeChecker_Env.debug env FStar_Options.Low) then begin
(let _146_537 = (FStar_Syntax_Print.lcomp_to_string cres)
in (FStar_Util.print1 "\t Type of result cres is %s\n" _146_537))
end else begin
()
end
in (
# 946 "FStar.TypeChecker.Tc.fst"
let comp = (FStar_List.fold_left (fun out c -> (FStar_TypeChecker_Util.bind env None (Prims.snd c) ((Prims.fst c), out))) cres comps)
in (
# 947 "FStar.TypeChecker.Tc.fst"
let comp = (FStar_TypeChecker_Util.bind env None chead (None, comp))
in (
# 948 "FStar.TypeChecker.Tc.fst"
let app = (FStar_Syntax_Syntax.mk_Tm_app head (FStar_List.rev outargs) (Some (comp.FStar_Syntax_Syntax.res_typ.FStar_Syntax_Syntax.n)) r)
in (
# 949 "FStar.TypeChecker.Tc.fst"
let comp = (FStar_TypeChecker_Util.record_application_site env app comp)
in (
# 950 "FStar.TypeChecker.Tc.fst"
let _57_1502 = (FStar_TypeChecker_Util.strengthen_precondition None env app comp g)
in (match (_57_1502) with
| (comp, g) -> begin
(app, comp, g)
end)))))))
end)))
end
| ([], arg::_57_1505) -> begin
(
# 955 "FStar.TypeChecker.Tc.fst"
let rec aux = (fun norm tres -> (
# 956 "FStar.TypeChecker.Tc.fst"
let tres = (let _146_545 = (FStar_Syntax_Subst.compress tres)
in (FStar_All.pipe_right _146_545 FStar_Syntax_Util.unrefine))
in (match (tres.FStar_Syntax_Syntax.n) with
| FStar_Syntax_Syntax.Tm_arrow (bs, cres') -> begin
(
# 959 "FStar.TypeChecker.Tc.fst"
let _57_1517 = if (FStar_TypeChecker_Env.debug env FStar_Options.Low) then begin
(let _146_546 = (FStar_Range.string_of_range tres.FStar_Syntax_Syntax.pos)
in (FStar_Util.print1 "%s: Warning: Potentially redundant explicit currying of a function type \n" _146_546))
end else begin
()
end
in (tc_args (subst, outargs, arg_rets, ((None, cres))::comps, g, fvs) bs (FStar_Syntax_Util.lcomp_of_comp cres') args))
end
| _57_1520 when (not (norm)) -> begin
(let _146_547 = (unfold_whnf env tres)
in (aux true _146_547))
end
| _57_1522 -> begin
(let _146_553 = (let _146_552 = (let _146_551 = (let _146_549 = (FStar_TypeChecker_Normalize.term_to_string env tf)
in (let _146_548 = (FStar_Util.string_of_int n_args)
in (FStar_Util.format2 "Too many arguments to function of type %s; got %s arguments" _146_549 _146_548)))
in (let _146_550 = (FStar_Syntax_Syntax.argpos arg)
in (_146_551, _146_550)))
in FStar_Syntax_Syntax.Error (_146_552))
in (Prims.raise _146_553))
end)))
in (aux false cres.FStar_Syntax_Syntax.res_typ))
end)
end))
in (tc_args ([], [], [], [], FStar_TypeChecker_Rel.trivial_guard, []) bs (FStar_Syntax_Util.lcomp_of_comp c) args))
end))
end
| _57_1524 -> begin
if (not (norm)) then begin
(let _146_554 = (unfold_whnf env tf)
in (check_function_app true _146_554))
end else begin
(let _146_557 = (let _146_556 = (let _146_555 = (FStar_TypeChecker_Errors.expected_function_typ env tf)
in (_146_555, head.FStar_Syntax_Syntax.pos))
in FStar_Syntax_Syntax.Error (_146_556))
in (Prims.raise _146_557))
end
end))
in (let _146_559 = (let _146_558 = (FStar_Syntax_Util.unrefine thead)
in (FStar_TypeChecker_Normalize.normalize ((FStar_TypeChecker_Normalize.Beta)::(FStar_TypeChecker_Normalize.WHNF)::[]) env _146_558))
in (check_function_app false _146_559))))))))
and check_short_circuit_args : FStar_TypeChecker_Env.env  ->  FStar_Syntax_Syntax.term  ->  FStar_Syntax_Syntax.lcomp  ->  FStar_TypeChecker_Env.guard_t  ->  FStar_Syntax_Syntax.args  ->  FStar_Syntax_Syntax.typ Prims.option  ->  (FStar_Syntax_Syntax.term * FStar_Syntax_Syntax.lcomp * FStar_TypeChecker_Env.guard_t) = (fun env head chead g_head args expected_topt -> (
# 985 "FStar.TypeChecker.Tc.fst"
let r = (FStar_TypeChecker_Env.get_range env)
in (
# 986 "FStar.TypeChecker.Tc.fst"
let tf = (FStar_Syntax_Subst.compress chead.FStar_Syntax_Syntax.res_typ)
in (match (tf.FStar_Syntax_Syntax.n) with
| FStar_Syntax_Syntax.Tm_arrow (bs, c) when ((FStar_Syntax_Util.is_total_comp c) && ((FStar_List.length bs) = (FStar_List.length args))) -> begin
(
# 989 "FStar.TypeChecker.Tc.fst"
let res_t = (FStar_Syntax_Util.comp_result c)
in (
# 990 "FStar.TypeChecker.Tc.fst"
let _57_1560 = (FStar_List.fold_left2 (fun _57_1541 _57_1544 _57_1547 -> (match ((_57_1541, _57_1544, _57_1547)) with
| ((seen, guard, ghost), (e, aq), (b, aq')) -> begin
(
# 991 "FStar.TypeChecker.Tc.fst"
let _57_1548 = if (aq <> aq') then begin
(Prims.raise (FStar_Syntax_Syntax.Error (("Inconsistent implicit qualifiers", e.FStar_Syntax_Syntax.pos))))
end else begin
()
end
in (
# 992 "FStar.TypeChecker.Tc.fst"
let _57_1553 = (tc_check_tot_or_gtot_term env e b.FStar_Syntax_Syntax.sort)
in (match (_57_1553) with
| (e, c, g) -> begin
(
# 993 "FStar.TypeChecker.Tc.fst"
let short = (FStar_TypeChecker_Util.short_circuit head seen)
in (
# 994 "FStar.TypeChecker.Tc.fst"
let g = (let _146_569 = (FStar_TypeChecker_Rel.guard_of_guard_formula short)
in (FStar_TypeChecker_Rel.imp_guard _146_569 g))
in (
# 995 "FStar.TypeChecker.Tc.fst"
let ghost = (ghost || ((not ((FStar_Syntax_Util.is_total_lcomp c))) && (not ((FStar_TypeChecker_Util.is_pure_effect env c.FStar_Syntax_Syntax.eff_name)))))
in (let _146_573 = (let _146_571 = (let _146_570 = (FStar_Syntax_Syntax.as_arg e)
in (_146_570)::[])
in (FStar_List.append seen _146_571))
in (let _146_572 = (FStar_TypeChecker_Rel.conj_guard guard g)
in (_146_573, _146_572, ghost))))))
end)))
end)) ([], g_head, false) args bs)
in (match (_57_1560) with
| (args, guard, ghost) -> begin
(
# 999 "FStar.TypeChecker.Tc.fst"
let e = (FStar_Syntax_Syntax.mk_Tm_app head args (Some (res_t.FStar_Syntax_Syntax.n)) r)
in (
# 1000 "FStar.TypeChecker.Tc.fst"
let c = if ghost then begin
(let _146_574 = (FStar_Syntax_Syntax.mk_GTotal res_t)
in (FStar_All.pipe_right _146_574 FStar_Syntax_Util.lcomp_of_comp))
end else begin
(FStar_Syntax_Util.lcomp_of_comp c)
end
in (
# 1001 "FStar.TypeChecker.Tc.fst"
let _57_1565 = (FStar_TypeChecker_Util.strengthen_precondition None env e c guard)
in (match (_57_1565) with
| (c, g) -> begin
(e, c, g)
end))))
end)))
end
| _57_1567 -> begin
(check_application_args env head chead g_head args expected_topt)
end))))
and tc_eqn : FStar_Syntax_Syntax.bv  ->  FStar_TypeChecker_Env.env  ->  FStar_Syntax_Syntax.branch  ->  ((FStar_Syntax_Syntax.pat * FStar_Syntax_Syntax.term Prims.option * FStar_Syntax_Syntax.term) * FStar_Syntax_Syntax.term * FStar_Syntax_Syntax.lcomp * FStar_TypeChecker_Env.guard_t) = (fun scrutinee env branch -> (
# 1021 "FStar.TypeChecker.Tc.fst"
let _57_1574 = (FStar_Syntax_Subst.open_branch branch)
in (match (_57_1574) with
| (pattern, when_clause, branch_exp) -> begin
(
# 1022 "FStar.TypeChecker.Tc.fst"
let _57_1579 = branch
in (match (_57_1579) with
| (cpat, _57_1577, cbr) -> begin
(
# 1025 "FStar.TypeChecker.Tc.fst"
let tc_pat = (fun allow_implicits pat_t p0 -> (
# 1032 "FStar.TypeChecker.Tc.fst"
let _57_1587 = (FStar_TypeChecker_Util.pat_as_exps allow_implicits env p0)
in (match (_57_1587) with
| (pat_bvs, exps, p) -> begin
(
# 1033 "FStar.TypeChecker.Tc.fst"
let _57_1588 = if (FStar_TypeChecker_Env.debug env FStar_Options.High) then begin
(let _146_586 = (FStar_Syntax_Print.pat_to_string p0)
in (let _146_585 = (FStar_Syntax_Print.pat_to_string p)
in (FStar_Util.print2 "Pattern %s elaborated to %s\n" _146_586 _146_585)))
end else begin
()
end
in (
# 1035 "FStar.TypeChecker.Tc.fst"
let pat_env = (FStar_List.fold_left FStar_TypeChecker_Env.push_bv env pat_bvs)
in (
# 1036 "FStar.TypeChecker.Tc.fst"
let _57_1594 = (FStar_TypeChecker_Env.clear_expected_typ pat_env)
in (match (_57_1594) with
| (env1, _57_1593) -> begin
(
# 1037 "FStar.TypeChecker.Tc.fst"
let env1 = (
# 1037 "FStar.TypeChecker.Tc.fst"
let _57_1595 = env1
in {FStar_TypeChecker_Env.solver = _57_1595.FStar_TypeChecker_Env.solver; FStar_TypeChecker_Env.range = _57_1595.FStar_TypeChecker_Env.range; FStar_TypeChecker_Env.curmodule = _57_1595.FStar_TypeChecker_Env.curmodule; FStar_TypeChecker_Env.gamma = _57_1595.FStar_TypeChecker_Env.gamma; FStar_TypeChecker_Env.gamma_cache = _57_1595.FStar_TypeChecker_Env.gamma_cache; FStar_TypeChecker_Env.modules = _57_1595.FStar_TypeChecker_Env.modules; FStar_TypeChecker_Env.expected_typ = _57_1595.FStar_TypeChecker_Env.expected_typ; FStar_TypeChecker_Env.sigtab = _57_1595.FStar_TypeChecker_Env.sigtab; FStar_TypeChecker_Env.is_pattern = true; FStar_TypeChecker_Env.instantiate_imp = _57_1595.FStar_TypeChecker_Env.instantiate_imp; FStar_TypeChecker_Env.effects = _57_1595.FStar_TypeChecker_Env.effects; FStar_TypeChecker_Env.generalize = _57_1595.FStar_TypeChecker_Env.generalize; FStar_TypeChecker_Env.letrecs = _57_1595.FStar_TypeChecker_Env.letrecs; FStar_TypeChecker_Env.top_level = _57_1595.FStar_TypeChecker_Env.top_level; FStar_TypeChecker_Env.check_uvars = _57_1595.FStar_TypeChecker_Env.check_uvars; FStar_TypeChecker_Env.use_eq = _57_1595.FStar_TypeChecker_Env.use_eq; FStar_TypeChecker_Env.is_iface = _57_1595.FStar_TypeChecker_Env.is_iface; FStar_TypeChecker_Env.admit = _57_1595.FStar_TypeChecker_Env.admit; FStar_TypeChecker_Env.type_of = _57_1595.FStar_TypeChecker_Env.type_of; FStar_TypeChecker_Env.universe_of = _57_1595.FStar_TypeChecker_Env.universe_of; FStar_TypeChecker_Env.use_bv_sorts = _57_1595.FStar_TypeChecker_Env.use_bv_sorts})
in (
# 1038 "FStar.TypeChecker.Tc.fst"
let expected_pat_t = (FStar_TypeChecker_Rel.unrefine env pat_t)
in (
# 1039 "FStar.TypeChecker.Tc.fst"
let _57_1634 = (let _146_609 = (FStar_All.pipe_right exps (FStar_List.map (fun e -> (
# 1040 "FStar.TypeChecker.Tc.fst"
let _57_1600 = if (FStar_TypeChecker_Env.debug env FStar_Options.High) then begin
(let _146_589 = (FStar_Syntax_Print.term_to_string e)
in (let _146_588 = (FStar_Syntax_Print.term_to_string pat_t)
in (FStar_Util.print2 "Checking pattern expression %s against expected type %s\n" _146_589 _146_588)))
end else begin
()
end
in (
# 1043 "FStar.TypeChecker.Tc.fst"
let _57_1605 = (tc_term env1 e)
in (match (_57_1605) with
| (e, lc, g) -> begin
(
# 1045 "FStar.TypeChecker.Tc.fst"
let _57_1606 = if (FStar_TypeChecker_Env.debug env FStar_Options.High) then begin
(let _146_591 = (FStar_TypeChecker_Normalize.term_to_string env e)
in (let _146_590 = (FStar_TypeChecker_Normalize.term_to_string env lc.FStar_Syntax_Syntax.res_typ)
in (FStar_Util.print2 "Pre-checked pattern expression %s at type %s\n" _146_591 _146_590)))
end else begin
()
end
in (
# 1048 "FStar.TypeChecker.Tc.fst"
let g' = (FStar_TypeChecker_Rel.teq env lc.FStar_Syntax_Syntax.res_typ expected_pat_t)
in (
# 1049 "FStar.TypeChecker.Tc.fst"
let g = (FStar_TypeChecker_Rel.conj_guard g g')
in (
# 1050 "FStar.TypeChecker.Tc.fst"
let _57_1612 = (let _146_592 = (FStar_TypeChecker_Rel.discharge_guard env (
# 1050 "FStar.TypeChecker.Tc.fst"
let _57_1610 = g
in {FStar_TypeChecker_Env.guard_f = FStar_TypeChecker_Common.Trivial; FStar_TypeChecker_Env.deferred = _57_1610.FStar_TypeChecker_Env.deferred; FStar_TypeChecker_Env.univ_ineqs = _57_1610.FStar_TypeChecker_Env.univ_ineqs; FStar_TypeChecker_Env.implicits = _57_1610.FStar_TypeChecker_Env.implicits}))
in (FStar_All.pipe_right _146_592 FStar_TypeChecker_Rel.resolve_implicits))
in (
# 1051 "FStar.TypeChecker.Tc.fst"
let e' = (FStar_TypeChecker_Normalize.normalize ((FStar_TypeChecker_Normalize.Beta)::[]) env e)
in (
# 1052 "FStar.TypeChecker.Tc.fst"
let uvars_to_string = (fun uvs -> (let _146_597 = (let _146_596 = (FStar_All.pipe_right uvs FStar_Util.set_elements)
in (FStar_All.pipe_right _146_596 (FStar_List.map (fun _57_1620 -> (match (_57_1620) with
| (u, _57_1619) -> begin
(FStar_Syntax_Print.uvar_to_string u)
end)))))
in (FStar_All.pipe_right _146_597 (FStar_String.concat ", "))))
in (
# 1053 "FStar.TypeChecker.Tc.fst"
let uvs1 = (FStar_Syntax_Free.uvars e')
in (
# 1054 "FStar.TypeChecker.Tc.fst"
let uvs2 = (FStar_Syntax_Free.uvars expected_pat_t)
in (
# 1055 "FStar.TypeChecker.Tc.fst"
let _57_1628 = if (let _146_598 = (FStar_Util.set_is_subset_of uvs1 uvs2)
in (FStar_All.pipe_left Prims.op_Negation _146_598)) then begin
(
# 1056 "FStar.TypeChecker.Tc.fst"
let unresolved = (let _146_599 = (FStar_Util.set_difference uvs1 uvs2)
in (FStar_All.pipe_right _146_599 FStar_Util.set_elements))
in (let _146_607 = (let _146_606 = (let _146_605 = (let _146_604 = (FStar_TypeChecker_Normalize.term_to_string env e')
in (let _146_603 = (FStar_TypeChecker_Normalize.term_to_string env expected_pat_t)
in (let _146_602 = (let _146_601 = (FStar_All.pipe_right unresolved (FStar_List.map (fun _57_1627 -> (match (_57_1627) with
| (u, _57_1626) -> begin
(FStar_Syntax_Print.uvar_to_string u)
end))))
in (FStar_All.pipe_right _146_601 (FStar_String.concat ", ")))
in (FStar_Util.format3 "Implicit pattern variables in %s could not be resolved against expected type %s;Variables {%s} were unresolved; please bind them explicitly" _146_604 _146_603 _146_602))))
in (_146_605, p.FStar_Syntax_Syntax.p))
in FStar_Syntax_Syntax.Error (_146_606))
in (Prims.raise _146_607)))
end else begin
()
end
in (
# 1063 "FStar.TypeChecker.Tc.fst"
let _57_1630 = if (FStar_TypeChecker_Env.debug env FStar_Options.High) then begin
(let _146_608 = (FStar_TypeChecker_Normalize.term_to_string env e)
in (FStar_Util.print1 "Done checking pattern expression %s\n" _146_608))
end else begin
()
end
in (e, e')))))))))))
end))))))
in (FStar_All.pipe_right _146_609 FStar_List.unzip))
in (match (_57_1634) with
| (exps, norm_exps) -> begin
(
# 1068 "FStar.TypeChecker.Tc.fst"
let p = (FStar_TypeChecker_Util.decorate_pattern env p exps)
in (p, pat_bvs, pat_env, exps, norm_exps))
end))))
end))))
end)))
in (
# 1072 "FStar.TypeChecker.Tc.fst"
let pat_t = scrutinee.FStar_Syntax_Syntax.sort
in (
# 1073 "FStar.TypeChecker.Tc.fst"
let scrutinee_tm = (FStar_Syntax_Syntax.bv_to_name scrutinee)
in (
# 1074 "FStar.TypeChecker.Tc.fst"
let _57_1641 = (let _146_610 = (FStar_TypeChecker_Env.push_bv env scrutinee)
in (FStar_All.pipe_right _146_610 FStar_TypeChecker_Env.clear_expected_typ))
in (match (_57_1641) with
| (scrutinee_env, _57_1640) -> begin
(
# 1077 "FStar.TypeChecker.Tc.fst"
let _57_1647 = (tc_pat true pat_t pattern)
in (match (_57_1647) with
| (pattern, pat_bvs, pat_env, disj_exps, norm_disj_exps) -> begin
(
# 1080 "FStar.TypeChecker.Tc.fst"
let _57_1657 = (match (when_clause) with
| None -> begin
(None, FStar_TypeChecker_Rel.trivial_guard)
end
| Some (e) -> begin
if (FStar_Options.should_verify env.FStar_TypeChecker_Env.curmodule.FStar_Ident.str) then begin
(Prims.raise (FStar_Syntax_Syntax.Error (("When clauses are not yet supported in --verify mode; they will be some day", e.FStar_Syntax_Syntax.pos))))
end else begin
(
# 1087 "FStar.TypeChecker.Tc.fst"
let _57_1654 = (let _146_611 = (FStar_TypeChecker_Env.set_expected_typ pat_env FStar_TypeChecker_Common.t_bool)
in (tc_term _146_611 e))
in (match (_57_1654) with
| (e, c, g) -> begin
(Some (e), g)
end))
end
end)
in (match (_57_1657) with
| (when_clause, g_when) -> begin
(
# 1091 "FStar.TypeChecker.Tc.fst"
let _57_1661 = (tc_term pat_env branch_exp)
in (match (_57_1661) with
| (branch_exp, c, g_branch) -> begin
(
# 1095 "FStar.TypeChecker.Tc.fst"
let when_condition = (match (when_clause) with
| None -> begin
None
end
| Some (w) -> begin
(let _146_613 = (FStar_Syntax_Util.mk_eq FStar_Syntax_Util.t_bool FStar_Syntax_Util.t_bool w FStar_Syntax_Const.exp_true_bool)
in (FStar_All.pipe_left (fun _146_612 -> Some (_146_612)) _146_613))
end)
in (
# 1102 "FStar.TypeChecker.Tc.fst"
let _57_1717 = (
# 1105 "FStar.TypeChecker.Tc.fst"
let eqs = (FStar_All.pipe_right disj_exps (FStar_List.fold_left (fun fopt e -> (
# 1106 "FStar.TypeChecker.Tc.fst"
let e = (FStar_Syntax_Subst.compress e)
in (match (e.FStar_Syntax_Syntax.n) with
| (FStar_Syntax_Syntax.Tm_uvar (_)) | (FStar_Syntax_Syntax.Tm_constant (_)) | (FStar_Syntax_Syntax.Tm_fvar (_)) -> begin
fopt
end
| _57_1679 -> begin
(
# 1112 "FStar.TypeChecker.Tc.fst"
let clause = (FStar_Syntax_Util.mk_eq pat_t pat_t scrutinee_tm e)
in (match (fopt) with
| None -> begin
Some (clause)
end
| Some (f) -> begin
(let _146_617 = (FStar_Syntax_Util.mk_disj clause f)
in (FStar_All.pipe_left (fun _146_616 -> Some (_146_616)) _146_617))
end))
end))) None))
in (
# 1117 "FStar.TypeChecker.Tc.fst"
let _57_1687 = (FStar_TypeChecker_Util.strengthen_precondition None env branch_exp c g_branch)
in (match (_57_1687) with
| (c, g_branch) -> begin
(
# 1121 "FStar.TypeChecker.Tc.fst"
let _57_1712 = (match ((eqs, when_condition)) with
| (None, None) -> begin
(c, g_when)
end
| (Some (f), None) -> begin
(
# 1127 "FStar.TypeChecker.Tc.fst"
let gf = FStar_TypeChecker_Common.NonTrivial (f)
in (
# 1128 "FStar.TypeChecker.Tc.fst"
let g = (FStar_TypeChecker_Rel.guard_of_guard_formula gf)
in (let _146_620 = (FStar_TypeChecker_Util.weaken_precondition env c gf)
in (let _146_619 = (FStar_TypeChecker_Rel.imp_guard g g_when)
in (_146_620, _146_619)))))
end
| (Some (f), Some (w)) -> begin
(
# 1133 "FStar.TypeChecker.Tc.fst"
let g_f = FStar_TypeChecker_Common.NonTrivial (f)
in (
# 1134 "FStar.TypeChecker.Tc.fst"
let g_fw = (let _146_621 = (FStar_Syntax_Util.mk_conj f w)
in FStar_TypeChecker_Common.NonTrivial (_146_621))
in (let _146_624 = (FStar_TypeChecker_Util.weaken_precondition env c g_fw)
in (let _146_623 = (let _146_622 = (FStar_TypeChecker_Rel.guard_of_guard_formula g_f)
in (FStar_TypeChecker_Rel.imp_guard _146_622 g_when))
in (_146_624, _146_623)))))
end
| (None, Some (w)) -> begin
(
# 1139 "FStar.TypeChecker.Tc.fst"
let g_w = FStar_TypeChecker_Common.NonTrivial (w)
in (
# 1140 "FStar.TypeChecker.Tc.fst"
let g = (FStar_TypeChecker_Rel.guard_of_guard_formula g_w)
in (let _146_625 = (FStar_TypeChecker_Util.weaken_precondition env c g_w)
in (_146_625, g_when))))
end)
in (match (_57_1712) with
| (c_weak, g_when_weak) -> begin
(
# 1145 "FStar.TypeChecker.Tc.fst"
let binders = (FStar_List.map FStar_Syntax_Syntax.mk_binder pat_bvs)
in (let _146_627 = (FStar_TypeChecker_Util.close_comp env pat_bvs c_weak)
in (let _146_626 = (FStar_TypeChecker_Rel.close_guard binders g_when_weak)
in (_146_627, _146_626, g_branch))))
end))
end)))
in (match (_57_1717) with
| (c, g_when, g_branch) -> begin
(
# 1163 "FStar.TypeChecker.Tc.fst"
let branch_guard = (
# 1165 "FStar.TypeChecker.Tc.fst"
let rec build_branch_guard = (fun scrutinee_tm pat_exp -> (
# 1166 "FStar.TypeChecker.Tc.fst"
let discriminate = (fun scrutinee_tm f -> if ((let _146_637 = (let _146_636 = (FStar_TypeChecker_Env.typ_of_datacon env f.FStar_Syntax_Syntax.v)
in (FStar_TypeChecker_Env.datacons_of_typ env _146_636))
in (FStar_List.length _146_637)) > 1) then begin
(
# 1169 "FStar.TypeChecker.Tc.fst"
let disc = (let _146_638 = (FStar_Syntax_Util.mk_discriminator f.FStar_Syntax_Syntax.v)
in (FStar_Syntax_Syntax.fvar _146_638 FStar_Syntax_Syntax.Delta_equational None))
in (
# 1170 "FStar.TypeChecker.Tc.fst"
let disc = (let _146_640 = (let _146_639 = (FStar_Syntax_Syntax.as_arg scrutinee_tm)
in (_146_639)::[])
in (FStar_Syntax_Syntax.mk_Tm_app disc _146_640 None scrutinee_tm.FStar_Syntax_Syntax.pos))
in (let _146_641 = (FStar_Syntax_Util.mk_eq FStar_Syntax_Util.t_bool FStar_Syntax_Util.t_bool disc FStar_Syntax_Const.exp_true_bool)
in (_146_641)::[])))
end else begin
[]
end)
in (
# 1174 "FStar.TypeChecker.Tc.fst"
let fail = (fun _57_1727 -> (match (()) with
| () -> begin
(let _146_647 = (let _146_646 = (FStar_Range.string_of_range pat_exp.FStar_Syntax_Syntax.pos)
in (let _146_645 = (FStar_Syntax_Print.term_to_string pat_exp)
in (let _146_644 = (FStar_Syntax_Print.tag_of_term pat_exp)
in (FStar_Util.format3 "tc_eqn: Impossible (%s) %s (%s)" _146_646 _146_645 _146_644))))
in (FStar_All.failwith _146_647))
end))
in (
# 1180 "FStar.TypeChecker.Tc.fst"
let rec head_constructor = (fun t -> (match (t.FStar_Syntax_Syntax.n) with
| FStar_Syntax_Syntax.Tm_fvar (fv) -> begin
fv.FStar_Syntax_Syntax.fv_name
end
| FStar_Syntax_Syntax.Tm_uinst (t, _57_1734) -> begin
(head_constructor t)
end
| _57_1738 -> begin
(fail ())
end))
in (
# 1185 "FStar.TypeChecker.Tc.fst"
let pat_exp = (let _146_650 = (FStar_Syntax_Subst.compress pat_exp)
in (FStar_All.pipe_right _146_650 FStar_Syntax_Util.unmeta))
in (match (pat_exp.FStar_Syntax_Syntax.n) with
| (FStar_Syntax_Syntax.Tm_uvar (_)) | (FStar_Syntax_Syntax.Tm_app ({FStar_Syntax_Syntax.n = FStar_Syntax_Syntax.Tm_uvar (_); FStar_Syntax_Syntax.tk = _; FStar_Syntax_Syntax.pos = _; FStar_Syntax_Syntax.vars = _}, _)) | (FStar_Syntax_Syntax.Tm_name (_)) | (FStar_Syntax_Syntax.Tm_constant (FStar_Const.Const_unit)) -> begin
[]
end
| FStar_Syntax_Syntax.Tm_constant (_57_1763) -> begin
(let _146_655 = (let _146_654 = (let _146_653 = (FStar_Syntax_Syntax.as_arg scrutinee_tm)
in (let _146_652 = (let _146_651 = (FStar_Syntax_Syntax.as_arg pat_exp)
in (_146_651)::[])
in (_146_653)::_146_652))
in (FStar_Syntax_Syntax.mk_Tm_app FStar_Syntax_Util.teq _146_654 None scrutinee_tm.FStar_Syntax_Syntax.pos))
in (_146_655)::[])
end
| (FStar_Syntax_Syntax.Tm_uinst (_)) | (FStar_Syntax_Syntax.Tm_fvar (_)) -> begin
(
# 1194 "FStar.TypeChecker.Tc.fst"
let f = (head_constructor pat_exp)
in if (not ((FStar_TypeChecker_Env.is_datacon env f.FStar_Syntax_Syntax.v))) then begin
[]
end else begin
(let _146_656 = (head_constructor pat_exp)
in (discriminate scrutinee_tm _146_656))
end)
end
| FStar_Syntax_Syntax.Tm_app (head, args) -> begin
(
# 1199 "FStar.TypeChecker.Tc.fst"
let f = (head_constructor head)
in if (not ((FStar_TypeChecker_Env.is_datacon env f.FStar_Syntax_Syntax.v))) then begin
[]
end else begin
(
# 1202 "FStar.TypeChecker.Tc.fst"
let sub_term_guards = (let _146_663 = (FStar_All.pipe_right args (FStar_List.mapi (fun i _57_1781 -> (match (_57_1781) with
| (ei, _57_1780) -> begin
(
# 1203 "FStar.TypeChecker.Tc.fst"
let projector = (FStar_TypeChecker_Env.lookup_projector env f.FStar_Syntax_Syntax.v i)
in (match ((FStar_TypeChecker_Env.try_lookup_lid env projector)) with
| None -> begin
[]
end
| _57_1785 -> begin
(
# 1207 "FStar.TypeChecker.Tc.fst"
let sub_term = (let _146_662 = (let _146_659 = (FStar_Ident.set_lid_range projector f.FStar_Syntax_Syntax.p)
in (FStar_Syntax_Syntax.fvar _146_659 FStar_Syntax_Syntax.Delta_equational None))
in (let _146_661 = (let _146_660 = (FStar_Syntax_Syntax.as_arg scrutinee_tm)
in (_146_660)::[])
in (FStar_Syntax_Syntax.mk_Tm_app _146_662 _146_661 None f.FStar_Syntax_Syntax.p)))
in (build_branch_guard sub_term ei))
end))
end))))
in (FStar_All.pipe_right _146_663 FStar_List.flatten))
in (let _146_664 = (discriminate scrutinee_tm f)
in (FStar_List.append _146_664 sub_term_guards)))
end)
end
| _57_1789 -> begin
[]
end))))))
in (
# 1213 "FStar.TypeChecker.Tc.fst"
let build_and_check_branch_guard = (fun scrutinee_tm pat -> if (not ((FStar_Options.should_verify env.FStar_TypeChecker_Env.curmodule.FStar_Ident.str))) then begin
(FStar_TypeChecker_Util.fvar_const env FStar_Syntax_Const.true_lid)
end else begin
(
# 1216 "FStar.TypeChecker.Tc.fst"
let t = (let _146_669 = (build_branch_guard scrutinee_tm pat)
in (FStar_All.pipe_left FStar_Syntax_Util.mk_conj_l _146_669))
in (
# 1217 "FStar.TypeChecker.Tc.fst"
let _57_1797 = (FStar_Syntax_Util.type_u ())
in (match (_57_1797) with
| (k, _57_1796) -> begin
(
# 1218 "FStar.TypeChecker.Tc.fst"
let _57_1803 = (tc_check_tot_or_gtot_term scrutinee_env t k)
in (match (_57_1803) with
| (t, _57_1800, _57_1802) -> begin
t
end))
end)))
end)
in (
# 1222 "FStar.TypeChecker.Tc.fst"
let branch_guard = (let _146_670 = (FStar_All.pipe_right norm_disj_exps (FStar_List.map (build_and_check_branch_guard scrutinee_tm)))
in (FStar_All.pipe_right _146_670 FStar_Syntax_Util.mk_disj_l))
in (
# 1225 "FStar.TypeChecker.Tc.fst"
let branch_guard = (match (when_condition) with
| None -> begin
branch_guard
end
| Some (w) -> begin
(FStar_Syntax_Util.mk_conj branch_guard w)
end)
in branch_guard))))
in (
# 1231 "FStar.TypeChecker.Tc.fst"
let guard = (FStar_TypeChecker_Rel.conj_guard g_when g_branch)
in (
# 1233 "FStar.TypeChecker.Tc.fst"
let _57_1811 = if (FStar_TypeChecker_Env.debug env FStar_Options.High) then begin
(let _146_671 = (FStar_TypeChecker_Rel.guard_to_string env guard)
in (FStar_All.pipe_left (FStar_Util.print1 "Carrying guard from match: %s\n") _146_671))
end else begin
()
end
in (let _146_672 = (FStar_Syntax_Subst.close_branch (pattern, when_clause, branch_exp))
in (_146_672, branch_guard, c, guard)))))
end)))
end))
end))
end))
end)))))
end))
end)))
and check_top_level_let : FStar_TypeChecker_Env.env  ->  FStar_Syntax_Syntax.term  ->  (FStar_Syntax_Syntax.term * FStar_Syntax_Syntax.lcomp * FStar_TypeChecker_Env.guard_t) = (fun env e -> (
# 1247 "FStar.TypeChecker.Tc.fst"
let env = (instantiate_both env)
in (match (e.FStar_Syntax_Syntax.n) with
| FStar_Syntax_Syntax.Tm_let ((false, lb::[]), e2) -> begin
(
# 1250 "FStar.TypeChecker.Tc.fst"
let _57_1828 = (check_let_bound_def true env lb)
in (match (_57_1828) with
| (e1, univ_vars, c1, g1, annotated) -> begin
(
# 1252 "FStar.TypeChecker.Tc.fst"
let _57_1840 = if (annotated && (not (env.FStar_TypeChecker_Env.generalize))) then begin
(g1, e1, univ_vars, c1)
end else begin
(
# 1255 "FStar.TypeChecker.Tc.fst"
let g1 = (let _146_675 = (FStar_TypeChecker_Rel.solve_deferred_constraints env g1)
in (FStar_All.pipe_right _146_675 FStar_TypeChecker_Rel.resolve_implicits))
in (
# 1256 "FStar.TypeChecker.Tc.fst"
let _57_1835 = (let _146_679 = (let _146_678 = (let _146_677 = (let _146_676 = (c1.FStar_Syntax_Syntax.comp ())
in (lb.FStar_Syntax_Syntax.lbname, e1, _146_676))
in (_146_677)::[])
in (FStar_TypeChecker_Util.generalize env _146_678))
in (FStar_List.hd _146_679))
in (match (_57_1835) with
| (_57_1831, univs, e1, c1) -> begin
(g1, e1, univs, (FStar_Syntax_Util.lcomp_of_comp c1))
end)))
end
in (match (_57_1840) with
| (g1, e1, univ_vars, c1) -> begin
(
# 1260 "FStar.TypeChecker.Tc.fst"
let _57_1850 = if (FStar_Options.should_verify env.FStar_TypeChecker_Env.curmodule.FStar_Ident.str) then begin
(
# 1262 "FStar.TypeChecker.Tc.fst"
let _57_1843 = (FStar_TypeChecker_Util.check_top_level env g1 c1)
in (match (_57_1843) with
| (ok, c1) -> begin
if ok then begin
(e2, c1)
end else begin
(
# 1265 "FStar.TypeChecker.Tc.fst"
let _57_1844 = if (FStar_ST.read FStar_Options.warn_top_level_effects) then begin
(let _146_680 = (FStar_TypeChecker_Env.get_range env)
in (FStar_TypeChecker_Errors.warn _146_680 FStar_TypeChecker_Errors.top_level_effect))
end else begin
()
end
in (let _146_681 = (FStar_Syntax_Syntax.mk (FStar_Syntax_Syntax.Tm_meta ((e2, FStar_Syntax_Syntax.Meta_desugared (FStar_Syntax_Syntax.Masked_effect)))) None e2.FStar_Syntax_Syntax.pos)
in (_146_681, c1)))
end
end))
end else begin
(
# 1269 "FStar.TypeChecker.Tc.fst"
let _57_1846 = (FStar_TypeChecker_Rel.force_trivial_guard env g1)
in (let _146_682 = (c1.FStar_Syntax_Syntax.comp ())
in (e2, _146_682)))
end
in (match (_57_1850) with
| (e2, c1) -> begin
(
# 1274 "FStar.TypeChecker.Tc.fst"
let cres = (let _146_683 = (FStar_Syntax_Util.ml_comp FStar_TypeChecker_Common.t_unit e.FStar_Syntax_Syntax.pos)
in (FStar_All.pipe_left FStar_Syntax_Util.lcomp_of_comp _146_683))
in (
# 1275 "FStar.TypeChecker.Tc.fst"
let _57_1852 = (FStar_ST.op_Colon_Equals e2.FStar_Syntax_Syntax.tk (Some (FStar_TypeChecker_Common.t_unit.FStar_Syntax_Syntax.n)))
in (
# 1277 "FStar.TypeChecker.Tc.fst"
let lb = (FStar_Syntax_Util.close_univs_and_mk_letbinding None lb.FStar_Syntax_Syntax.lbname univ_vars (FStar_Syntax_Util.comp_result c1) (FStar_Syntax_Util.comp_effect_name c1) e1)
in (let _146_684 = (FStar_Syntax_Syntax.mk (FStar_Syntax_Syntax.Tm_let (((false, (lb)::[]), e2))) (Some (FStar_TypeChecker_Common.t_unit.FStar_Syntax_Syntax.n)) e.FStar_Syntax_Syntax.pos)
in (_146_684, cres, FStar_TypeChecker_Rel.trivial_guard)))))
end))
end))
end))
end
| _57_1856 -> begin
(FStar_All.failwith "Impossible")
end)))
and check_inner_let : FStar_TypeChecker_Env.env  ->  FStar_Syntax_Syntax.term  ->  (FStar_Syntax_Syntax.term * FStar_Syntax_Syntax.lcomp * FStar_TypeChecker_Env.guard_t) = (fun env e -> (
# 1294 "FStar.TypeChecker.Tc.fst"
let env = (instantiate_both env)
in (match (e.FStar_Syntax_Syntax.n) with
| FStar_Syntax_Syntax.Tm_let ((false, lb::[]), e2) -> begin
(
# 1297 "FStar.TypeChecker.Tc.fst"
let env = (
# 1297 "FStar.TypeChecker.Tc.fst"
let _57_1867 = env
in {FStar_TypeChecker_Env.solver = _57_1867.FStar_TypeChecker_Env.solver; FStar_TypeChecker_Env.range = _57_1867.FStar_TypeChecker_Env.range; FStar_TypeChecker_Env.curmodule = _57_1867.FStar_TypeChecker_Env.curmodule; FStar_TypeChecker_Env.gamma = _57_1867.FStar_TypeChecker_Env.gamma; FStar_TypeChecker_Env.gamma_cache = _57_1867.FStar_TypeChecker_Env.gamma_cache; FStar_TypeChecker_Env.modules = _57_1867.FStar_TypeChecker_Env.modules; FStar_TypeChecker_Env.expected_typ = _57_1867.FStar_TypeChecker_Env.expected_typ; FStar_TypeChecker_Env.sigtab = _57_1867.FStar_TypeChecker_Env.sigtab; FStar_TypeChecker_Env.is_pattern = _57_1867.FStar_TypeChecker_Env.is_pattern; FStar_TypeChecker_Env.instantiate_imp = _57_1867.FStar_TypeChecker_Env.instantiate_imp; FStar_TypeChecker_Env.effects = _57_1867.FStar_TypeChecker_Env.effects; FStar_TypeChecker_Env.generalize = _57_1867.FStar_TypeChecker_Env.generalize; FStar_TypeChecker_Env.letrecs = _57_1867.FStar_TypeChecker_Env.letrecs; FStar_TypeChecker_Env.top_level = false; FStar_TypeChecker_Env.check_uvars = _57_1867.FStar_TypeChecker_Env.check_uvars; FStar_TypeChecker_Env.use_eq = _57_1867.FStar_TypeChecker_Env.use_eq; FStar_TypeChecker_Env.is_iface = _57_1867.FStar_TypeChecker_Env.is_iface; FStar_TypeChecker_Env.admit = _57_1867.FStar_TypeChecker_Env.admit; FStar_TypeChecker_Env.type_of = _57_1867.FStar_TypeChecker_Env.type_of; FStar_TypeChecker_Env.universe_of = _57_1867.FStar_TypeChecker_Env.universe_of; FStar_TypeChecker_Env.use_bv_sorts = _57_1867.FStar_TypeChecker_Env.use_bv_sorts})
in (
# 1298 "FStar.TypeChecker.Tc.fst"
let _57_1876 = (let _146_688 = (let _146_687 = (FStar_TypeChecker_Env.clear_expected_typ env)
in (FStar_All.pipe_right _146_687 Prims.fst))
in (check_let_bound_def false _146_688 lb))
in (match (_57_1876) with
| (e1, _57_1872, c1, g1, annotated) -> begin
(
# 1299 "FStar.TypeChecker.Tc.fst"
let x = (
# 1299 "FStar.TypeChecker.Tc.fst"
let _57_1877 = (FStar_Util.left lb.FStar_Syntax_Syntax.lbname)
in {FStar_Syntax_Syntax.ppname = _57_1877.FStar_Syntax_Syntax.ppname; FStar_Syntax_Syntax.index = _57_1877.FStar_Syntax_Syntax.index; FStar_Syntax_Syntax.sort = c1.FStar_Syntax_Syntax.res_typ})
in (
# 1300 "FStar.TypeChecker.Tc.fst"
let lb = (FStar_Syntax_Util.mk_letbinding (FStar_Util.Inl (x)) [] c1.FStar_Syntax_Syntax.res_typ c1.FStar_Syntax_Syntax.eff_name e1)
in (
# 1301 "FStar.TypeChecker.Tc.fst"
let _57_1883 = (let _146_690 = (let _146_689 = (FStar_Syntax_Syntax.mk_binder x)
in (_146_689)::[])
in (FStar_Syntax_Subst.open_term _146_690 e2))
in (match (_57_1883) with
| (xb, e2) -> begin
(
# 1302 "FStar.TypeChecker.Tc.fst"
let xbinder = (FStar_List.hd xb)
in (
# 1303 "FStar.TypeChecker.Tc.fst"
let x = (Prims.fst xbinder)
in (
# 1304 "FStar.TypeChecker.Tc.fst"
let _57_1889 = (let _146_691 = (FStar_TypeChecker_Env.push_bv env x)
in (tc_term _146_691 e2))
in (match (_57_1889) with
| (e2, c2, g2) -> begin
(
# 1305 "FStar.TypeChecker.Tc.fst"
let cres = (FStar_TypeChecker_Util.bind env (Some (e1)) c1 (Some (x), c2))
in (
# 1306 "FStar.TypeChecker.Tc.fst"
let e = (let _146_694 = (let _146_693 = (let _146_692 = (FStar_Syntax_Subst.close xb e2)
in ((false, (lb)::[]), _146_692))
in FStar_Syntax_Syntax.Tm_let (_146_693))
in (FStar_Syntax_Syntax.mk _146_694 (Some (cres.FStar_Syntax_Syntax.res_typ.FStar_Syntax_Syntax.n)) e.FStar_Syntax_Syntax.pos))
in (
# 1307 "FStar.TypeChecker.Tc.fst"
let x_eq_e1 = (let _146_697 = (let _146_696 = (FStar_Syntax_Syntax.bv_to_name x)
in (FStar_Syntax_Util.mk_eq c1.FStar_Syntax_Syntax.res_typ c1.FStar_Syntax_Syntax.res_typ _146_696 e1))
in (FStar_All.pipe_left (fun _146_695 -> FStar_TypeChecker_Common.NonTrivial (_146_695)) _146_697))
in (
# 1308 "FStar.TypeChecker.Tc.fst"
let g2 = (let _146_699 = (let _146_698 = (FStar_TypeChecker_Rel.guard_of_guard_formula x_eq_e1)
in (FStar_TypeChecker_Rel.imp_guard _146_698 g2))
in (FStar_TypeChecker_Rel.close_guard xb _146_699))
in (
# 1310 "FStar.TypeChecker.Tc.fst"
let guard = (FStar_TypeChecker_Rel.conj_guard g1 g2)
in if annotated then begin
(e, cres, guard)
end else begin
(
# 1314 "FStar.TypeChecker.Tc.fst"
let _57_1895 = (check_no_escape None env ((x)::[]) cres.FStar_Syntax_Syntax.res_typ)
in (e, cres, guard))
end)))))
end))))
end))))
end)))
end
| _57_1898 -> begin
(FStar_All.failwith "Impossible")
end)))
and check_top_level_let_rec : FStar_TypeChecker_Env.env  ->  FStar_Syntax_Syntax.term  ->  (FStar_Syntax_Syntax.term * FStar_Syntax_Syntax.lcomp * FStar_TypeChecker_Env.guard_t) = (fun env top -> (
# 1323 "FStar.TypeChecker.Tc.fst"
let env = (instantiate_both env)
in (match (top.FStar_Syntax_Syntax.n) with
| FStar_Syntax_Syntax.Tm_let ((true, lbs), e2) -> begin
(
# 1326 "FStar.TypeChecker.Tc.fst"
let _57_1910 = (FStar_Syntax_Subst.open_let_rec lbs e2)
in (match (_57_1910) with
| (lbs, e2) -> begin
(
# 1328 "FStar.TypeChecker.Tc.fst"
let _57_1913 = (FStar_TypeChecker_Env.clear_expected_typ env)
in (match (_57_1913) with
| (env0, topt) -> begin
(
# 1329 "FStar.TypeChecker.Tc.fst"
let _57_1916 = (build_let_rec_env true env0 lbs)
in (match (_57_1916) with
| (lbs, rec_env) -> begin
(
# 1330 "FStar.TypeChecker.Tc.fst"
let _57_1919 = (check_let_recs rec_env lbs)
in (match (_57_1919) with
| (lbs, g_lbs) -> begin
(
# 1331 "FStar.TypeChecker.Tc.fst"
let g_lbs = (let _146_702 = (FStar_TypeChecker_Rel.solve_deferred_constraints env g_lbs)
in (FStar_All.pipe_right _146_702 FStar_TypeChecker_Rel.resolve_implicits))
in (
# 1333 "FStar.TypeChecker.Tc.fst"
let all_lb_names = (let _146_705 = (FStar_All.pipe_right lbs (FStar_List.map (fun lb -> (FStar_Util.right lb.FStar_Syntax_Syntax.lbname))))
in (FStar_All.pipe_right _146_705 (fun _146_704 -> Some (_146_704))))
in (
# 1335 "FStar.TypeChecker.Tc.fst"
let lbs = if (not (env.FStar_TypeChecker_Env.generalize)) then begin
(FStar_All.pipe_right lbs (FStar_List.map (fun lb -> if (lb.FStar_Syntax_Syntax.lbunivs = []) then begin
lb
end else begin
(FStar_Syntax_Util.close_univs_and_mk_letbinding all_lb_names lb.FStar_Syntax_Syntax.lbname lb.FStar_Syntax_Syntax.lbunivs lb.FStar_Syntax_Syntax.lbtyp lb.FStar_Syntax_Syntax.lbeff lb.FStar_Syntax_Syntax.lbdef)
end)))
end else begin
(
# 1341 "FStar.TypeChecker.Tc.fst"
let ecs = (let _146_709 = (FStar_All.pipe_right lbs (FStar_List.map (fun lb -> (let _146_708 = (FStar_Syntax_Syntax.mk_Total lb.FStar_Syntax_Syntax.lbtyp)
in (lb.FStar_Syntax_Syntax.lbname, lb.FStar_Syntax_Syntax.lbdef, _146_708)))))
in (FStar_TypeChecker_Util.generalize env _146_709))
in (FStar_All.pipe_right ecs (FStar_List.map (fun _57_1930 -> (match (_57_1930) with
| (x, uvs, e, c) -> begin
(FStar_Syntax_Util.close_univs_and_mk_letbinding all_lb_names x uvs (FStar_Syntax_Util.comp_result c) (FStar_Syntax_Util.comp_effect_name c) e)
end)))))
end
in (
# 1348 "FStar.TypeChecker.Tc.fst"
let cres = (let _146_711 = (FStar_Syntax_Syntax.mk_Total FStar_TypeChecker_Common.t_unit)
in (FStar_All.pipe_left FStar_Syntax_Util.lcomp_of_comp _146_711))
in (
# 1349 "FStar.TypeChecker.Tc.fst"
let _57_1933 = (FStar_ST.op_Colon_Equals e2.FStar_Syntax_Syntax.tk (Some (FStar_TypeChecker_Common.t_unit.FStar_Syntax_Syntax.n)))
in (
# 1351 "FStar.TypeChecker.Tc.fst"
let _57_1937 = (FStar_Syntax_Subst.close_let_rec lbs e2)
in (match (_57_1937) with
| (lbs, e2) -> begin
(let _146_713 = (FStar_Syntax_Syntax.mk (FStar_Syntax_Syntax.Tm_let (((true, lbs), e2))) (Some (FStar_TypeChecker_Common.t_unit.FStar_Syntax_Syntax.n)) top.FStar_Syntax_Syntax.pos)
in (let _146_712 = (FStar_TypeChecker_Rel.discharge_guard env g_lbs)
in (_146_713, cres, _146_712)))
end)))))))
end))
end))
end))
end))
end
| _57_1939 -> begin
(FStar_All.failwith "Impossible")
end)))
and check_inner_let_rec : FStar_TypeChecker_Env.env  ->  FStar_Syntax_Syntax.term  ->  (FStar_Syntax_Syntax.term * FStar_Syntax_Syntax.lcomp * FStar_TypeChecker_Env.guard_t) = (fun env top -> (
# 1362 "FStar.TypeChecker.Tc.fst"
let env = (instantiate_both env)
in (match (top.FStar_Syntax_Syntax.n) with
| FStar_Syntax_Syntax.Tm_let ((true, lbs), e2) -> begin
(
# 1365 "FStar.TypeChecker.Tc.fst"
let _57_1951 = (FStar_Syntax_Subst.open_let_rec lbs e2)
in (match (_57_1951) with
| (lbs, e2) -> begin
(
# 1367 "FStar.TypeChecker.Tc.fst"
let _57_1954 = (FStar_TypeChecker_Env.clear_expected_typ env)
in (match (_57_1954) with
| (env0, topt) -> begin
(
# 1368 "FStar.TypeChecker.Tc.fst"
let _57_1957 = (build_let_rec_env false env0 lbs)
in (match (_57_1957) with
| (lbs, rec_env) -> begin
(
# 1369 "FStar.TypeChecker.Tc.fst"
let _57_1960 = (check_let_recs rec_env lbs)
in (match (_57_1960) with
| (lbs, g_lbs) -> begin
(
# 1371 "FStar.TypeChecker.Tc.fst"
let _57_1972 = (FStar_All.pipe_right lbs (FStar_Util.fold_map (fun env lb -> (
# 1372 "FStar.TypeChecker.Tc.fst"
let x = (
# 1372 "FStar.TypeChecker.Tc.fst"
let _57_1963 = (FStar_Util.left lb.FStar_Syntax_Syntax.lbname)
in {FStar_Syntax_Syntax.ppname = _57_1963.FStar_Syntax_Syntax.ppname; FStar_Syntax_Syntax.index = _57_1963.FStar_Syntax_Syntax.index; FStar_Syntax_Syntax.sort = lb.FStar_Syntax_Syntax.lbtyp})
in (
# 1373 "FStar.TypeChecker.Tc.fst"
let lb = (
# 1373 "FStar.TypeChecker.Tc.fst"
let _57_1966 = lb
in {FStar_Syntax_Syntax.lbname = FStar_Util.Inl (x); FStar_Syntax_Syntax.lbunivs = _57_1966.FStar_Syntax_Syntax.lbunivs; FStar_Syntax_Syntax.lbtyp = _57_1966.FStar_Syntax_Syntax.lbtyp; FStar_Syntax_Syntax.lbeff = _57_1966.FStar_Syntax_Syntax.lbeff; FStar_Syntax_Syntax.lbdef = _57_1966.FStar_Syntax_Syntax.lbdef})
in (
# 1374 "FStar.TypeChecker.Tc.fst"
let env = (FStar_TypeChecker_Env.push_let_binding env lb.FStar_Syntax_Syntax.lbname ([], lb.FStar_Syntax_Syntax.lbtyp))
in (env, lb))))) env))
in (match (_57_1972) with
| (env, lbs) -> begin
(
# 1377 "FStar.TypeChecker.Tc.fst"
let bvs = (FStar_All.pipe_right lbs (FStar_List.map (fun lb -> (FStar_Util.left lb.FStar_Syntax_Syntax.lbname))))
in (
# 1379 "FStar.TypeChecker.Tc.fst"
let _57_1978 = (tc_term env e2)
in (match (_57_1978) with
| (e2, cres, g2) -> begin
(
# 1380 "FStar.TypeChecker.Tc.fst"
let guard = (FStar_TypeChecker_Rel.conj_guard g_lbs g2)
in (
# 1381 "FStar.TypeChecker.Tc.fst"
let cres = (FStar_TypeChecker_Util.close_comp env bvs cres)
in (
# 1382 "FStar.TypeChecker.Tc.fst"
let tres = (norm env cres.FStar_Syntax_Syntax.res_typ)
in (
# 1383 "FStar.TypeChecker.Tc.fst"
let cres = (
# 1383 "FStar.TypeChecker.Tc.fst"
let _57_1982 = cres
in {FStar_Syntax_Syntax.eff_name = _57_1982.FStar_Syntax_Syntax.eff_name; FStar_Syntax_Syntax.res_typ = tres; FStar_Syntax_Syntax.cflags = _57_1982.FStar_Syntax_Syntax.cflags; FStar_Syntax_Syntax.comp = _57_1982.FStar_Syntax_Syntax.comp})
in (
# 1385 "FStar.TypeChecker.Tc.fst"
let _57_1987 = (FStar_Syntax_Subst.close_let_rec lbs e2)
in (match (_57_1987) with
| (lbs, e2) -> begin
(
# 1386 "FStar.TypeChecker.Tc.fst"
let e = (FStar_Syntax_Syntax.mk (FStar_Syntax_Syntax.Tm_let (((true, lbs), e2))) (Some (tres.FStar_Syntax_Syntax.n)) top.FStar_Syntax_Syntax.pos)
in (match (topt) with
| Some (_57_1990) -> begin
(e, cres, guard)
end
| None -> begin
(
# 1390 "FStar.TypeChecker.Tc.fst"
let _57_1993 = (check_no_escape None env bvs tres)
in (e, cres, guard))
end))
end))))))
end)))
end))
end))
end))
end))
end))
end
| _57_1996 -> begin
(FStar_All.failwith "Impossible")
end)))
and build_let_rec_env : Prims.bool  ->  FStar_TypeChecker_Env.env  ->  FStar_Syntax_Syntax.letbinding Prims.list  ->  (FStar_Syntax_Syntax.letbinding Prims.list * FStar_TypeChecker_Env.env_t) = (fun top_level env lbs -> (
# 1401 "FStar.TypeChecker.Tc.fst"
let env0 = env
in (
# 1402 "FStar.TypeChecker.Tc.fst"
let _57_2029 = (FStar_List.fold_left (fun _57_2003 lb -> (match (_57_2003) with
| (lbs, env) -> begin
(
# 1403 "FStar.TypeChecker.Tc.fst"
let _57_2008 = (FStar_TypeChecker_Util.extract_let_rec_annotation env lb)
in (match (_57_2008) with
| (univ_vars, t, check_t) -> begin
(
# 1404 "FStar.TypeChecker.Tc.fst"
let env = (FStar_TypeChecker_Env.push_univ_vars env univ_vars)
in (
# 1405 "FStar.TypeChecker.Tc.fst"
let e = (FStar_Syntax_Util.unascribe lb.FStar_Syntax_Syntax.lbdef)
in (
# 1406 "FStar.TypeChecker.Tc.fst"
let t = if (not (check_t)) then begin
t
end else begin
if (top_level && (not (env.FStar_TypeChecker_Env.generalize))) then begin
t
end else begin
(
# 1411 "FStar.TypeChecker.Tc.fst"
let _57_2017 = (let _146_725 = (let _146_724 = (FStar_Syntax_Util.type_u ())
in (FStar_All.pipe_left Prims.fst _146_724))
in (tc_check_tot_or_gtot_term (
# 1411 "FStar.TypeChecker.Tc.fst"
let _57_2011 = env0
in {FStar_TypeChecker_Env.solver = _57_2011.FStar_TypeChecker_Env.solver; FStar_TypeChecker_Env.range = _57_2011.FStar_TypeChecker_Env.range; FStar_TypeChecker_Env.curmodule = _57_2011.FStar_TypeChecker_Env.curmodule; FStar_TypeChecker_Env.gamma = _57_2011.FStar_TypeChecker_Env.gamma; FStar_TypeChecker_Env.gamma_cache = _57_2011.FStar_TypeChecker_Env.gamma_cache; FStar_TypeChecker_Env.modules = _57_2011.FStar_TypeChecker_Env.modules; FStar_TypeChecker_Env.expected_typ = _57_2011.FStar_TypeChecker_Env.expected_typ; FStar_TypeChecker_Env.sigtab = _57_2011.FStar_TypeChecker_Env.sigtab; FStar_TypeChecker_Env.is_pattern = _57_2011.FStar_TypeChecker_Env.is_pattern; FStar_TypeChecker_Env.instantiate_imp = _57_2011.FStar_TypeChecker_Env.instantiate_imp; FStar_TypeChecker_Env.effects = _57_2011.FStar_TypeChecker_Env.effects; FStar_TypeChecker_Env.generalize = _57_2011.FStar_TypeChecker_Env.generalize; FStar_TypeChecker_Env.letrecs = _57_2011.FStar_TypeChecker_Env.letrecs; FStar_TypeChecker_Env.top_level = _57_2011.FStar_TypeChecker_Env.top_level; FStar_TypeChecker_Env.check_uvars = true; FStar_TypeChecker_Env.use_eq = _57_2011.FStar_TypeChecker_Env.use_eq; FStar_TypeChecker_Env.is_iface = _57_2011.FStar_TypeChecker_Env.is_iface; FStar_TypeChecker_Env.admit = _57_2011.FStar_TypeChecker_Env.admit; FStar_TypeChecker_Env.type_of = _57_2011.FStar_TypeChecker_Env.type_of; FStar_TypeChecker_Env.universe_of = _57_2011.FStar_TypeChecker_Env.universe_of; FStar_TypeChecker_Env.use_bv_sorts = _57_2011.FStar_TypeChecker_Env.use_bv_sorts}) t _146_725))
in (match (_57_2017) with
| (t, _57_2015, g) -> begin
(
# 1412 "FStar.TypeChecker.Tc.fst"
let _57_2018 = (FStar_TypeChecker_Rel.force_trivial_guard env0 g)
in (norm env0 t))
end))
end
end
in (
# 1414 "FStar.TypeChecker.Tc.fst"
let env = if ((FStar_Syntax_Util.is_pure_or_ghost_function t) && (FStar_Options.should_verify env.FStar_TypeChecker_Env.curmodule.FStar_Ident.str)) then begin
(
# 1416 "FStar.TypeChecker.Tc.fst"
let _57_2021 = env
in {FStar_TypeChecker_Env.solver = _57_2021.FStar_TypeChecker_Env.solver; FStar_TypeChecker_Env.range = _57_2021.FStar_TypeChecker_Env.range; FStar_TypeChecker_Env.curmodule = _57_2021.FStar_TypeChecker_Env.curmodule; FStar_TypeChecker_Env.gamma = _57_2021.FStar_TypeChecker_Env.gamma; FStar_TypeChecker_Env.gamma_cache = _57_2021.FStar_TypeChecker_Env.gamma_cache; FStar_TypeChecker_Env.modules = _57_2021.FStar_TypeChecker_Env.modules; FStar_TypeChecker_Env.expected_typ = _57_2021.FStar_TypeChecker_Env.expected_typ; FStar_TypeChecker_Env.sigtab = _57_2021.FStar_TypeChecker_Env.sigtab; FStar_TypeChecker_Env.is_pattern = _57_2021.FStar_TypeChecker_Env.is_pattern; FStar_TypeChecker_Env.instantiate_imp = _57_2021.FStar_TypeChecker_Env.instantiate_imp; FStar_TypeChecker_Env.effects = _57_2021.FStar_TypeChecker_Env.effects; FStar_TypeChecker_Env.generalize = _57_2021.FStar_TypeChecker_Env.generalize; FStar_TypeChecker_Env.letrecs = ((lb.FStar_Syntax_Syntax.lbname, t))::env.FStar_TypeChecker_Env.letrecs; FStar_TypeChecker_Env.top_level = _57_2021.FStar_TypeChecker_Env.top_level; FStar_TypeChecker_Env.check_uvars = _57_2021.FStar_TypeChecker_Env.check_uvars; FStar_TypeChecker_Env.use_eq = _57_2021.FStar_TypeChecker_Env.use_eq; FStar_TypeChecker_Env.is_iface = _57_2021.FStar_TypeChecker_Env.is_iface; FStar_TypeChecker_Env.admit = _57_2021.FStar_TypeChecker_Env.admit; FStar_TypeChecker_Env.type_of = _57_2021.FStar_TypeChecker_Env.type_of; FStar_TypeChecker_Env.universe_of = _57_2021.FStar_TypeChecker_Env.universe_of; FStar_TypeChecker_Env.use_bv_sorts = _57_2021.FStar_TypeChecker_Env.use_bv_sorts})
end else begin
(FStar_TypeChecker_Env.push_let_binding env lb.FStar_Syntax_Syntax.lbname ([], t))
end
in (
# 1418 "FStar.TypeChecker.Tc.fst"
let lb = (
# 1418 "FStar.TypeChecker.Tc.fst"
let _57_2024 = lb
in {FStar_Syntax_Syntax.lbname = _57_2024.FStar_Syntax_Syntax.lbname; FStar_Syntax_Syntax.lbunivs = univ_vars; FStar_Syntax_Syntax.lbtyp = t; FStar_Syntax_Syntax.lbeff = _57_2024.FStar_Syntax_Syntax.lbeff; FStar_Syntax_Syntax.lbdef = e})
in ((lb)::lbs, env))))))
end))
end)) ([], env) lbs)
in (match (_57_2029) with
| (lbs, env) -> begin
((FStar_List.rev lbs), env)
end))))
and check_let_recs : FStar_TypeChecker_Env.env_t  ->  FStar_Syntax_Syntax.letbinding Prims.list  ->  (FStar_Syntax_Syntax.letbinding Prims.list * FStar_TypeChecker_Env.guard_t) = (fun env lbs -> (
# 1425 "FStar.TypeChecker.Tc.fst"
let _57_2042 = (let _146_730 = (FStar_All.pipe_right lbs (FStar_List.map (fun lb -> (
# 1426 "FStar.TypeChecker.Tc.fst"
let _57_2036 = (let _146_729 = (FStar_TypeChecker_Env.set_expected_typ env lb.FStar_Syntax_Syntax.lbtyp)
in (tc_tot_or_gtot_term _146_729 lb.FStar_Syntax_Syntax.lbdef))
in (match (_57_2036) with
| (e, c, g) -> begin
(
# 1427 "FStar.TypeChecker.Tc.fst"
let _57_2037 = if (not ((FStar_Syntax_Util.is_total_lcomp c))) then begin
(Prims.raise (FStar_Syntax_Syntax.Error (("Expected let rec to be a Tot term; got effect GTot", e.FStar_Syntax_Syntax.pos))))
end else begin
()
end
in (
# 1429 "FStar.TypeChecker.Tc.fst"
let lb = (FStar_Syntax_Util.mk_letbinding lb.FStar_Syntax_Syntax.lbname lb.FStar_Syntax_Syntax.lbunivs lb.FStar_Syntax_Syntax.lbtyp FStar_Syntax_Const.effect_Tot_lid e)
in (lb, g)))
end)))))
in (FStar_All.pipe_right _146_730 FStar_List.unzip))
in (match (_57_2042) with
| (lbs, gs) -> begin
(
# 1431 "FStar.TypeChecker.Tc.fst"
let g_lbs = (FStar_List.fold_right FStar_TypeChecker_Rel.conj_guard gs FStar_TypeChecker_Rel.trivial_guard)
in (lbs, g_lbs))
end)))
and check_let_bound_def : Prims.bool  ->  FStar_TypeChecker_Env.env  ->  FStar_Syntax_Syntax.letbinding  ->  (FStar_Syntax_Syntax.term * FStar_Syntax_Syntax.univ_names * FStar_Syntax_Syntax.lcomp * FStar_TypeChecker_Env.guard_t * Prims.bool) = (fun top_level env lb -> (
# 1445 "FStar.TypeChecker.Tc.fst"
let _57_2050 = (FStar_TypeChecker_Env.clear_expected_typ env)
in (match (_57_2050) with
| (env1, _57_2049) -> begin
(
# 1446 "FStar.TypeChecker.Tc.fst"
let e1 = lb.FStar_Syntax_Syntax.lbdef
in (
# 1449 "FStar.TypeChecker.Tc.fst"
let _57_2056 = (check_lbtyp top_level env lb)
in (match (_57_2056) with
| (topt, wf_annot, univ_vars, env1) -> begin
(
# 1451 "FStar.TypeChecker.Tc.fst"
let _57_2057 = if ((not (top_level)) && (univ_vars <> [])) then begin
(Prims.raise (FStar_Syntax_Syntax.Error (("Inner let-bound definitions cannot be universe polymorphic", e1.FStar_Syntax_Syntax.pos))))
end else begin
()
end
in (
# 1455 "FStar.TypeChecker.Tc.fst"
let _57_2064 = (tc_maybe_toplevel_term (
# 1455 "FStar.TypeChecker.Tc.fst"
let _57_2059 = env1
in {FStar_TypeChecker_Env.solver = _57_2059.FStar_TypeChecker_Env.solver; FStar_TypeChecker_Env.range = _57_2059.FStar_TypeChecker_Env.range; FStar_TypeChecker_Env.curmodule = _57_2059.FStar_TypeChecker_Env.curmodule; FStar_TypeChecker_Env.gamma = _57_2059.FStar_TypeChecker_Env.gamma; FStar_TypeChecker_Env.gamma_cache = _57_2059.FStar_TypeChecker_Env.gamma_cache; FStar_TypeChecker_Env.modules = _57_2059.FStar_TypeChecker_Env.modules; FStar_TypeChecker_Env.expected_typ = _57_2059.FStar_TypeChecker_Env.expected_typ; FStar_TypeChecker_Env.sigtab = _57_2059.FStar_TypeChecker_Env.sigtab; FStar_TypeChecker_Env.is_pattern = _57_2059.FStar_TypeChecker_Env.is_pattern; FStar_TypeChecker_Env.instantiate_imp = _57_2059.FStar_TypeChecker_Env.instantiate_imp; FStar_TypeChecker_Env.effects = _57_2059.FStar_TypeChecker_Env.effects; FStar_TypeChecker_Env.generalize = _57_2059.FStar_TypeChecker_Env.generalize; FStar_TypeChecker_Env.letrecs = _57_2059.FStar_TypeChecker_Env.letrecs; FStar_TypeChecker_Env.top_level = top_level; FStar_TypeChecker_Env.check_uvars = _57_2059.FStar_TypeChecker_Env.check_uvars; FStar_TypeChecker_Env.use_eq = _57_2059.FStar_TypeChecker_Env.use_eq; FStar_TypeChecker_Env.is_iface = _57_2059.FStar_TypeChecker_Env.is_iface; FStar_TypeChecker_Env.admit = _57_2059.FStar_TypeChecker_Env.admit; FStar_TypeChecker_Env.type_of = _57_2059.FStar_TypeChecker_Env.type_of; FStar_TypeChecker_Env.universe_of = _57_2059.FStar_TypeChecker_Env.universe_of; FStar_TypeChecker_Env.use_bv_sorts = _57_2059.FStar_TypeChecker_Env.use_bv_sorts}) e1)
in (match (_57_2064) with
| (e1, c1, g1) -> begin
(
# 1458 "FStar.TypeChecker.Tc.fst"
let _57_2068 = (let _146_737 = (FStar_TypeChecker_Env.set_range env1 e1.FStar_Syntax_Syntax.pos)
in (FStar_TypeChecker_Util.strengthen_precondition (Some ((fun _57_2065 -> (match (()) with
| () -> begin
FStar_TypeChecker_Errors.ill_kinded_type
end)))) _146_737 e1 c1 wf_annot))
in (match (_57_2068) with
| (c1, guard_f) -> begin
(
# 1461 "FStar.TypeChecker.Tc.fst"
let g1 = (FStar_TypeChecker_Rel.conj_guard g1 guard_f)
in (
# 1463 "FStar.TypeChecker.Tc.fst"
let _57_2070 = if (FStar_TypeChecker_Env.debug env FStar_Options.Extreme) then begin
(let _146_738 = (FStar_TypeChecker_Rel.guard_to_string env g1)
in (FStar_Util.print1 "checked top-level def, guard is %s\n" _146_738))
end else begin
()
end
in (let _146_739 = (FStar_Option.isSome topt)
in (e1, univ_vars, c1, g1, _146_739))))
end))
end)))
end)))
end)))
and check_lbtyp : Prims.bool  ->  FStar_TypeChecker_Env.env  ->  FStar_Syntax_Syntax.letbinding  ->  (FStar_Syntax_Syntax.typ Prims.option * FStar_TypeChecker_Env.guard_t * FStar_Syntax_Syntax.univ_names * FStar_TypeChecker_Env.env) = (fun top_level env lb -> (
# 1475 "FStar.TypeChecker.Tc.fst"
let t = (FStar_Syntax_Subst.compress lb.FStar_Syntax_Syntax.lbtyp)
in (match (t.FStar_Syntax_Syntax.n) with
| FStar_Syntax_Syntax.Tm_unknown -> begin
(
# 1478 "FStar.TypeChecker.Tc.fst"
let _57_2077 = if (lb.FStar_Syntax_Syntax.lbunivs <> []) then begin
(FStar_All.failwith "Impossible: non-empty universe variables but the type is unknown")
end else begin
()
end
in (None, FStar_TypeChecker_Rel.trivial_guard, [], env))
end
| _57_2080 -> begin
(
# 1482 "FStar.TypeChecker.Tc.fst"
let _57_2083 = (FStar_Syntax_Subst.open_univ_vars lb.FStar_Syntax_Syntax.lbunivs t)
in (match (_57_2083) with
| (univ_vars, t) -> begin
(
# 1483 "FStar.TypeChecker.Tc.fst"
let env1 = (FStar_TypeChecker_Env.push_univ_vars env univ_vars)
in if (top_level && (not (env.FStar_TypeChecker_Env.generalize))) then begin
(let _146_743 = (FStar_TypeChecker_Env.set_expected_typ env1 t)
in (Some (t), FStar_TypeChecker_Rel.trivial_guard, univ_vars, _146_743))
end else begin
(
# 1490 "FStar.TypeChecker.Tc.fst"
let _57_2088 = (FStar_Syntax_Util.type_u ())
in (match (_57_2088) with
| (k, _57_2087) -> begin
(
# 1491 "FStar.TypeChecker.Tc.fst"
let _57_2093 = (tc_check_tot_or_gtot_term env1 t k)
in (match (_57_2093) with
| (t, _57_2091, g) -> begin
(
# 1492 "FStar.TypeChecker.Tc.fst"
let _57_2094 = if (FStar_TypeChecker_Env.debug env FStar_Options.Medium) then begin
(let _146_746 = (let _146_744 = (FStar_Syntax_Syntax.range_of_lbname lb.FStar_Syntax_Syntax.lbname)
in (FStar_Range.string_of_range _146_744))
in (let _146_745 = (FStar_Syntax_Print.term_to_string t)
in (FStar_Util.print2 "(%s) Checked type annotation %s\n" _146_746 _146_745)))
end else begin
()
end
in (
# 1496 "FStar.TypeChecker.Tc.fst"
let t = (norm env1 t)
in (let _146_747 = (FStar_TypeChecker_Env.set_expected_typ env1 t)
in (Some (t), g, univ_vars, _146_747))))
end))
end))
end)
end))
end)))
and tc_binder : FStar_TypeChecker_Env.env  ->  (FStar_Syntax_Syntax.bv * FStar_Syntax_Syntax.arg_qualifier Prims.option)  ->  ((FStar_Syntax_Syntax.bv * FStar_Syntax_Syntax.arg_qualifier Prims.option) * FStar_TypeChecker_Env.env * FStar_TypeChecker_Env.guard_t * FStar_Syntax_Syntax.universe) = (fun env _57_2100 -> (match (_57_2100) with
| (x, imp) -> begin
(
# 1501 "FStar.TypeChecker.Tc.fst"
let _57_2103 = (FStar_Syntax_Util.type_u ())
in (match (_57_2103) with
| (tu, u) -> begin
(
# 1502 "FStar.TypeChecker.Tc.fst"
let _57_2108 = (tc_check_tot_or_gtot_term env x.FStar_Syntax_Syntax.sort tu)
in (match (_57_2108) with
| (t, _57_2106, g) -> begin
(
# 1503 "FStar.TypeChecker.Tc.fst"
let x = ((
# 1503 "FStar.TypeChecker.Tc.fst"
let _57_2109 = x
in {FStar_Syntax_Syntax.ppname = _57_2109.FStar_Syntax_Syntax.ppname; FStar_Syntax_Syntax.index = _57_2109.FStar_Syntax_Syntax.index; FStar_Syntax_Syntax.sort = t}), imp)
in (
# 1504 "FStar.TypeChecker.Tc.fst"
let _57_2112 = if (FStar_TypeChecker_Env.debug env FStar_Options.High) then begin
(let _146_751 = (FStar_Syntax_Print.bv_to_string (Prims.fst x))
in (let _146_750 = (FStar_Syntax_Print.term_to_string t)
in (FStar_Util.print2 "Pushing binder %s at type %s\n" _146_751 _146_750)))
end else begin
()
end
in (let _146_752 = (maybe_push_binding env x)
in (x, _146_752, g, u))))
end))
end))
end))
and tc_binders : FStar_TypeChecker_Env.env  ->  FStar_Syntax_Syntax.binders  ->  ((FStar_Syntax_Syntax.bv * FStar_Syntax_Syntax.arg_qualifier Prims.option) Prims.list * FStar_TypeChecker_Env.env * FStar_TypeChecker_Env.guard_t * FStar_Syntax_Syntax.universe Prims.list) = (fun env bs -> (
# 1509 "FStar.TypeChecker.Tc.fst"
let rec aux = (fun env bs -> (match (bs) with
| [] -> begin
([], env, FStar_TypeChecker_Rel.trivial_guard, [])
end
| b::bs -> begin
(
# 1512 "FStar.TypeChecker.Tc.fst"
let _57_2127 = (tc_binder env b)
in (match (_57_2127) with
| (b, env', g, u) -> begin
(
# 1513 "FStar.TypeChecker.Tc.fst"
let _57_2132 = (aux env' bs)
in (match (_57_2132) with
| (bs, env', g', us) -> begin
(let _146_760 = (let _146_759 = (FStar_TypeChecker_Rel.close_guard ((b)::[]) g')
in (FStar_TypeChecker_Rel.conj_guard g _146_759))
in ((b)::bs, env', _146_760, (u)::us))
end))
end))
end))
in (aux env bs)))
and tc_pats : FStar_TypeChecker_Env.env  ->  FStar_Syntax_Syntax.args Prims.list  ->  (FStar_Syntax_Syntax.args Prims.list * FStar_TypeChecker_Env.guard_t) = (fun env pats -> (
# 1518 "FStar.TypeChecker.Tc.fst"
let tc_args = (fun env args -> (FStar_List.fold_right (fun _57_2140 _57_2143 -> (match ((_57_2140, _57_2143)) with
| ((t, imp), (args, g)) -> begin
(
# 1522 "FStar.TypeChecker.Tc.fst"
let _57_2148 = (tc_term env t)
in (match (_57_2148) with
| (t, _57_2146, g') -> begin
(let _146_769 = (FStar_TypeChecker_Rel.conj_guard g g')
in (((t, imp))::args, _146_769))
end))
end)) args ([], FStar_TypeChecker_Rel.trivial_guard)))
in (FStar_List.fold_right (fun p _57_2152 -> (match (_57_2152) with
| (pats, g) -> begin
(
# 1525 "FStar.TypeChecker.Tc.fst"
let _57_2155 = (tc_args env p)
in (match (_57_2155) with
| (args, g') -> begin
(let _146_772 = (FStar_TypeChecker_Rel.conj_guard g g')
in ((args)::pats, _146_772))
end))
end)) pats ([], FStar_TypeChecker_Rel.trivial_guard))))
and tc_tot_or_gtot_term : FStar_TypeChecker_Env.env  ->  FStar_Syntax_Syntax.term  ->  (FStar_Syntax_Syntax.term * FStar_Syntax_Syntax.lcomp * FStar_TypeChecker_Env.guard_t) = (fun env e -> (
# 1530 "FStar.TypeChecker.Tc.fst"
let _57_2161 = (tc_maybe_toplevel_term env e)
in (match (_57_2161) with
| (e, c, g) -> begin
if (FStar_Syntax_Util.is_tot_or_gtot_lcomp c) then begin
(e, c, g)
end else begin
(
# 1533 "FStar.TypeChecker.Tc.fst"
let g = (FStar_TypeChecker_Rel.solve_deferred_constraints env g)
in (
# 1534 "FStar.TypeChecker.Tc.fst"
let c = (c.FStar_Syntax_Syntax.comp ())
in (
# 1535 "FStar.TypeChecker.Tc.fst"
let _57_2164 = if (FStar_TypeChecker_Env.debug env FStar_Options.High) then begin
(let _146_775 = (FStar_Syntax_Print.comp_to_string c)
in (FStar_Util.print1 "About to normalize %s\n" _146_775))
end else begin
()
end
in (
# 1536 "FStar.TypeChecker.Tc.fst"
let c = (norm_c env c)
in (
# 1537 "FStar.TypeChecker.Tc.fst"
let _57_2169 = if (FStar_TypeChecker_Util.is_pure_effect env (FStar_Syntax_Util.comp_effect_name c)) then begin
(let _146_776 = (FStar_Syntax_Syntax.mk_Total (FStar_Syntax_Util.comp_result c))
in (_146_776, false))
end else begin
(let _146_777 = (FStar_Syntax_Syntax.mk_GTotal (FStar_Syntax_Util.comp_result c))
in (_146_777, true))
end
in (match (_57_2169) with
| (target_comp, allow_ghost) -> begin
(match ((FStar_TypeChecker_Rel.sub_comp env c target_comp)) with
| Some (g') -> begin
(let _146_778 = (FStar_TypeChecker_Rel.conj_guard g g')
in (e, (FStar_Syntax_Util.lcomp_of_comp target_comp), _146_778))
end
| _57_2173 -> begin
if allow_ghost then begin
(let _146_781 = (let _146_780 = (let _146_779 = (FStar_TypeChecker_Errors.expected_ghost_expression e c)
in (_146_779, e.FStar_Syntax_Syntax.pos))
in FStar_Syntax_Syntax.Error (_146_780))
in (Prims.raise _146_781))
end else begin
(let _146_784 = (let _146_783 = (let _146_782 = (FStar_TypeChecker_Errors.expected_pure_expression e c)
in (_146_782, e.FStar_Syntax_Syntax.pos))
in FStar_Syntax_Syntax.Error (_146_783))
in (Prims.raise _146_784))
end
end)
end))))))
end
end)))
and tc_check_tot_or_gtot_term : FStar_TypeChecker_Env.env  ->  FStar_Syntax_Syntax.term  ->  FStar_Syntax_Syntax.typ  ->  (FStar_Syntax_Syntax.term * FStar_Syntax_Syntax.lcomp * FStar_TypeChecker_Env.guard_t) = (fun env e t -> (
# 1551 "FStar.TypeChecker.Tc.fst"
let env = (FStar_TypeChecker_Env.set_expected_typ env t)
in (tc_tot_or_gtot_term env e)))

<<<<<<< HEAD
# 1569 "FStar.TypeChecker.Tc.fst"
=======
# 1555 "FStar.TypeChecker.Tc.fst"
>>>>>>> f21b2be1
let tc_trivial_guard : FStar_TypeChecker_Env.env  ->  FStar_Syntax_Syntax.term  ->  (FStar_Syntax_Syntax.term * FStar_Syntax_Syntax.lcomp) = (fun env t -> (
# 1556 "FStar.TypeChecker.Tc.fst"
let _57_2183 = (tc_tot_or_gtot_term env t)
in (match (_57_2183) with
| (t, c, g) -> begin
(
# 1557 "FStar.TypeChecker.Tc.fst"
let _57_2184 = (FStar_TypeChecker_Rel.force_trivial_guard env g)
in (t, c))
end)))

<<<<<<< HEAD
# 1575 "FStar.TypeChecker.Tc.fst"
=======
# 1560 "FStar.TypeChecker.Tc.fst"
>>>>>>> f21b2be1
let tc_check_trivial_guard : FStar_TypeChecker_Env.env  ->  FStar_Syntax_Syntax.term  ->  FStar_Syntax_Syntax.typ  ->  FStar_Syntax_Syntax.term = (fun env t k -> (
# 1561 "FStar.TypeChecker.Tc.fst"
let _57_2192 = (tc_check_tot_or_gtot_term env t k)
in (match (_57_2192) with
| (t, c, g) -> begin
(
# 1562 "FStar.TypeChecker.Tc.fst"
let _57_2193 = (FStar_TypeChecker_Rel.force_trivial_guard env g)
in t)
end)))

<<<<<<< HEAD
# 1580 "FStar.TypeChecker.Tc.fst"
let check_and_gen : FStar_TypeChecker_Env.env  ->  FStar_Syntax_Syntax.term  ->  FStar_Syntax_Syntax.typ  ->  FStar_Syntax_Syntax.tscheme = (fun env t k -> (let _146_820 = (tc_check_trivial_guard env t k)
in (FStar_TypeChecker_Util.generalize_universes env _146_820)))

# 1585 "FStar.TypeChecker.Tc.fst"
=======
# 1565 "FStar.TypeChecker.Tc.fst"
let check_and_gen : FStar_TypeChecker_Env.env  ->  FStar_Syntax_Syntax.term  ->  FStar_Syntax_Syntax.typ  ->  FStar_Syntax_Syntax.tscheme = (fun env t k -> (let _146_804 = (tc_check_trivial_guard env t k)
in (FStar_TypeChecker_Util.generalize_universes env _146_804)))

# 1570 "FStar.TypeChecker.Tc.fst"
>>>>>>> f21b2be1
let check_nogen = (fun env t k -> (
# 1571 "FStar.TypeChecker.Tc.fst"
let t = (tc_check_trivial_guard env t k)
in (let _146_808 = (FStar_TypeChecker_Normalize.normalize ((FStar_TypeChecker_Normalize.Beta)::[]) env t)
in ([], _146_808))))

<<<<<<< HEAD
# 1589 "FStar.TypeChecker.Tc.fst"
=======
# 1574 "FStar.TypeChecker.Tc.fst"
>>>>>>> f21b2be1
let tc_tparams : FStar_TypeChecker_Env.env  ->  FStar_Syntax_Syntax.binders  ->  (FStar_Syntax_Syntax.binders * FStar_TypeChecker_Env.env * FStar_Syntax_Syntax.universes) = (fun env tps -> (
# 1575 "FStar.TypeChecker.Tc.fst"
let _57_2208 = (tc_binders env tps)
in (match (_57_2208) with
| (tps, env, g, us) -> begin
(
# 1576 "FStar.TypeChecker.Tc.fst"
let _57_2209 = (FStar_TypeChecker_Rel.force_trivial_guard env g)
in (tps, env, us))
end)))

<<<<<<< HEAD
# 1594 "FStar.TypeChecker.Tc.fst"
=======
# 1579 "FStar.TypeChecker.Tc.fst"
>>>>>>> f21b2be1
let monad_signature : FStar_TypeChecker_Env.env  ->  FStar_Ident.lident  ->  FStar_Syntax_Syntax.term  ->  (FStar_Syntax_Syntax.bv * FStar_Syntax_Syntax.term) = (fun env m s -> (
# 1580 "FStar.TypeChecker.Tc.fst"
let fail = (fun _57_2215 -> (match (()) with
| () -> begin
(let _146_823 = (let _146_822 = (let _146_821 = (FStar_TypeChecker_Errors.unexpected_signature_for_monad env m s)
in (_146_821, (FStar_Ident.range_of_lid m)))
in FStar_Syntax_Syntax.Error (_146_822))
in (Prims.raise _146_823))
end))
in (
# 1581 "FStar.TypeChecker.Tc.fst"
let s = (FStar_Syntax_Subst.compress s)
in (match (s.FStar_Syntax_Syntax.n) with
| FStar_Syntax_Syntax.Tm_arrow (bs, c) -> begin
(
# 1584 "FStar.TypeChecker.Tc.fst"
let bs = (FStar_Syntax_Subst.open_binders bs)
in (match (bs) with
| (a, _57_2232)::(wp, _57_2228)::(_wlp, _57_2224)::[] -> begin
(a, wp.FStar_Syntax_Syntax.sort)
end
| _57_2236 -> begin
(fail ())
end))
end
| _57_2238 -> begin
(fail ())
end))))

<<<<<<< HEAD
# 1606 "FStar.TypeChecker.Tc.fst"
=======
# 1591 "FStar.TypeChecker.Tc.fst"
>>>>>>> f21b2be1
let open_univ_vars : FStar_Syntax_Syntax.univ_names  ->  (FStar_Syntax_Syntax.bv * FStar_Syntax_Syntax.arg_qualifier Prims.option) Prims.list  ->  FStar_Syntax_Syntax.comp  ->  (FStar_Syntax_Syntax.univ_names * (FStar_Syntax_Syntax.bv * FStar_Syntax_Syntax.arg_qualifier Prims.option) Prims.list * FStar_Syntax_Syntax.comp) = (fun uvs binders c -> (match (binders) with
| [] -> begin
(
# 1594 "FStar.TypeChecker.Tc.fst"
let _57_2245 = (FStar_Syntax_Subst.open_univ_vars_comp uvs c)
in (match (_57_2245) with
| (uvs, c) -> begin
(uvs, [], c)
end))
end
| _57_2247 -> begin
(
# 1597 "FStar.TypeChecker.Tc.fst"
let t' = (FStar_Syntax_Util.arrow binders c)
in (
# 1598 "FStar.TypeChecker.Tc.fst"
let _57_2251 = (FStar_Syntax_Subst.open_univ_vars uvs t')
in (match (_57_2251) with
| (uvs, t') -> begin
(match ((let _146_830 = (FStar_Syntax_Subst.compress t')
in _146_830.FStar_Syntax_Syntax.n)) with
| FStar_Syntax_Syntax.Tm_arrow (binders, c) -> begin
(uvs, binders, c)
end
| _57_2257 -> begin
(FStar_All.failwith "Impossible")
end)
end)))
end))

<<<<<<< HEAD
# 1618 "FStar.TypeChecker.Tc.fst"
=======
# 1603 "FStar.TypeChecker.Tc.fst"
>>>>>>> f21b2be1
let open_effect_signature : FStar_TypeChecker_Env.env  ->  FStar_Ident.lident  ->  FStar_Syntax_Syntax.term  ->  (FStar_Syntax_Syntax.bv * FStar_Syntax_Syntax.term) = (fun env mname signature -> (
# 1604 "FStar.TypeChecker.Tc.fst"
let fail = (fun t -> (let _146_841 = (let _146_840 = (let _146_839 = (FStar_TypeChecker_Errors.unexpected_signature_for_monad env mname t)
in (_146_839, (FStar_Ident.range_of_lid mname)))
in FStar_Syntax_Syntax.Error (_146_840))
in (Prims.raise _146_841)))
in (match ((let _146_842 = (FStar_Syntax_Subst.compress signature)
in _146_842.FStar_Syntax_Syntax.n)) with
| FStar_Syntax_Syntax.Tm_arrow (bs, c) -> begin
(
# 1607 "FStar.TypeChecker.Tc.fst"
let bs = (FStar_Syntax_Subst.open_binders bs)
in (match (bs) with
| (a, _57_2278)::(wp, _57_2274)::(_wlp, _57_2270)::[] -> begin
(a, wp.FStar_Syntax_Syntax.sort)
end
| _57_2282 -> begin
(fail signature)
end))
end
| _57_2284 -> begin
(fail signature)
end)))

<<<<<<< HEAD
# 1629 "FStar.TypeChecker.Tc.fst"
=======
# 1614 "FStar.TypeChecker.Tc.fst"
>>>>>>> f21b2be1
let open_effect_decl : FStar_TypeChecker_Env.env  ->  FStar_Syntax_Syntax.eff_decl  ->  (FStar_Syntax_Syntax.eff_decl * FStar_Syntax_Syntax.bv * FStar_Syntax_Syntax.term) = (fun env ed -> (
# 1615 "FStar.TypeChecker.Tc.fst"
let _57_2289 = (open_effect_signature env ed.FStar_Syntax_Syntax.mname ed.FStar_Syntax_Syntax.signature)
in (match (_57_2289) with
| (a, wp) -> begin
(
# 1616 "FStar.TypeChecker.Tc.fst"
let ed = (match (ed.FStar_Syntax_Syntax.binders) with
| [] -> begin
ed
end
| _57_2292 -> begin
(
# 1620 "FStar.TypeChecker.Tc.fst"
let opening = (FStar_Syntax_Subst.opening_of_binders ed.FStar_Syntax_Syntax.binders)
in (
# 1621 "FStar.TypeChecker.Tc.fst"
let op = (fun ts -> (
# 1622 "FStar.TypeChecker.Tc.fst"
let _57_2296 = ()
in (
# 1623 "FStar.TypeChecker.Tc.fst"
let t0 = (Prims.snd ts)
in (
# 1624 "FStar.TypeChecker.Tc.fst"
let t1 = (FStar_Syntax_Subst.subst opening (Prims.snd ts))
in ([], t1)))))
in (
# 1626 "FStar.TypeChecker.Tc.fst"
let _57_2300 = ed
in (let _146_861 = (op ed.FStar_Syntax_Syntax.ret)
in (let _146_860 = (op ed.FStar_Syntax_Syntax.bind_wp)
in (let _146_859 = (op ed.FStar_Syntax_Syntax.bind_wlp)
in (let _146_858 = (op ed.FStar_Syntax_Syntax.if_then_else)
in (let _146_857 = (op ed.FStar_Syntax_Syntax.ite_wp)
in (let _146_856 = (op ed.FStar_Syntax_Syntax.ite_wlp)
in (let _146_855 = (op ed.FStar_Syntax_Syntax.wp_binop)
in (let _146_854 = (op ed.FStar_Syntax_Syntax.wp_as_type)
in (let _146_853 = (op ed.FStar_Syntax_Syntax.close_wp)
in (let _146_852 = (op ed.FStar_Syntax_Syntax.assert_p)
in (let _146_851 = (op ed.FStar_Syntax_Syntax.assume_p)
in (let _146_850 = (op ed.FStar_Syntax_Syntax.null_wp)
in (let _146_849 = (op ed.FStar_Syntax_Syntax.trivial)
in {FStar_Syntax_Syntax.qualifiers = _57_2300.FStar_Syntax_Syntax.qualifiers; FStar_Syntax_Syntax.mname = _57_2300.FStar_Syntax_Syntax.mname; FStar_Syntax_Syntax.univs = _57_2300.FStar_Syntax_Syntax.univs; FStar_Syntax_Syntax.binders = _57_2300.FStar_Syntax_Syntax.binders; FStar_Syntax_Syntax.signature = _57_2300.FStar_Syntax_Syntax.signature; FStar_Syntax_Syntax.ret = _146_861; FStar_Syntax_Syntax.bind_wp = _146_860; FStar_Syntax_Syntax.bind_wlp = _146_859; FStar_Syntax_Syntax.if_then_else = _146_858; FStar_Syntax_Syntax.ite_wp = _146_857; FStar_Syntax_Syntax.ite_wlp = _146_856; FStar_Syntax_Syntax.wp_binop = _146_855; FStar_Syntax_Syntax.wp_as_type = _146_854; FStar_Syntax_Syntax.close_wp = _146_853; FStar_Syntax_Syntax.assert_p = _146_852; FStar_Syntax_Syntax.assume_p = _146_851; FStar_Syntax_Syntax.null_wp = _146_850; FStar_Syntax_Syntax.trivial = _146_849}))))))))))))))))
end)
in (ed, a, wp))
end)))

<<<<<<< HEAD
# 1657 "FStar.TypeChecker.Tc.fst"
let gen_wps_for_free = (fun env binders a wp_a -> (
# 1664 "FStar.TypeChecker.Tc.fst"
let normalize = (FStar_TypeChecker_Normalize.normalize ((FStar_TypeChecker_Normalize.Beta)::(FStar_TypeChecker_Normalize.Inline)::(FStar_TypeChecker_Normalize.UnfoldUntil (FStar_Syntax_Syntax.Delta_constant))::[]) env)
in (
# 1666 "FStar.TypeChecker.Tc.fst"
let d = (fun s -> (FStar_Util.print1 "\\x1b[01;36m%s\\x1b[00m\n" s))
=======
# 1642 "FStar.TypeChecker.Tc.fst"
let gen_wps_for_free : FStar_TypeChecker_Env.env  ->  FStar_Syntax_Syntax.binder Prims.list  ->  FStar_Syntax_Syntax.bv  ->  FStar_Syntax_Syntax.term  ->  FStar_Syntax_Syntax.eff_decl  ->  FStar_Syntax_Syntax.eff_decl = (fun env binders a wp_a ed -> (
# 1647 "FStar.TypeChecker.Tc.fst"
let normalize = (FStar_TypeChecker_Normalize.normalize ((FStar_TypeChecker_Normalize.Beta)::(FStar_TypeChecker_Normalize.Inline)::(FStar_TypeChecker_Normalize.UnfoldUntil (FStar_Syntax_Syntax.Delta_constant))::[]) env)
in (
# 1649 "FStar.TypeChecker.Tc.fst"
let d = (fun s -> (FStar_Util.print1 "[01;36m%s[00m\n" s))
>>>>>>> f21b2be1
in (
# 1650 "FStar.TypeChecker.Tc.fst"
let normalize_and_make_binders_explicit = (fun tm -> (
# 1651 "FStar.TypeChecker.Tc.fst"
let tm = (normalize tm)
in (
# 1652 "FStar.TypeChecker.Tc.fst"
let rec visit_term = (fun tm -> (
# 1653 "FStar.TypeChecker.Tc.fst"
let n = (match ((let _146_883 = (FStar_Syntax_Subst.compress tm)
in _146_883.FStar_Syntax_Syntax.n)) with
| FStar_Syntax_Syntax.Tm_arrow (binders, comp) -> begin
(
# 1655 "FStar.TypeChecker.Tc.fst"
let comp = (visit_comp comp)
in (
# 1656 "FStar.TypeChecker.Tc.fst"
let binders = (FStar_List.map visit_binder binders)
in FStar_Syntax_Syntax.Tm_arrow ((binders, comp))))
end
| FStar_Syntax_Syntax.Tm_abs (binders, term, comp) -> begin
(
# 1659 "FStar.TypeChecker.Tc.fst"
let comp = (visit_maybe_lcomp comp)
in (
# 1660 "FStar.TypeChecker.Tc.fst"
let term = (visit_term term)
in (
# 1661 "FStar.TypeChecker.Tc.fst"
let binders = (FStar_List.map visit_binder binders)
in FStar_Syntax_Syntax.Tm_abs ((binders, term, comp)))))
end
| _57_2335 -> begin
tm.FStar_Syntax_Syntax.n
end)
in (
# 1666 "FStar.TypeChecker.Tc.fst"
let _57_2337 = tm
in {FStar_Syntax_Syntax.n = n; FStar_Syntax_Syntax.tk = _57_2337.FStar_Syntax_Syntax.tk; FStar_Syntax_Syntax.pos = _57_2337.FStar_Syntax_Syntax.pos; FStar_Syntax_Syntax.vars = _57_2337.FStar_Syntax_Syntax.vars})))
and visit_binder = (fun _57_2341 -> (match (_57_2341) with
| (bv, a) -> begin
(let _146_887 = (
# 1668 "FStar.TypeChecker.Tc.fst"
let _57_2342 = bv
in (let _146_885 = (visit_term bv.FStar_Syntax_Syntax.sort)
in {FStar_Syntax_Syntax.ppname = _57_2342.FStar_Syntax_Syntax.ppname; FStar_Syntax_Syntax.index = _57_2342.FStar_Syntax_Syntax.index; FStar_Syntax_Syntax.sort = _146_885}))
in (let _146_886 = (FStar_Syntax_Syntax.as_implicit false)
in (_146_887, _146_886)))
end))
and visit_maybe_lcomp = (fun lcomp -> (match (lcomp) with
| Some (FStar_Util.Inl (lcomp)) -> begin
(let _146_892 = (let _146_891 = (let _146_890 = (let _146_889 = (lcomp.FStar_Syntax_Syntax.comp ())
in (visit_comp _146_889))
in (FStar_Syntax_Util.lcomp_of_comp _146_890))
in FStar_Util.Inl (_146_891))
in Some (_146_892))
end
| comp -> begin
comp
end))
and visit_comp = (fun comp -> (
# 1676 "FStar.TypeChecker.Tc.fst"
let n = (match (comp.FStar_Syntax_Syntax.n) with
| FStar_Syntax_Syntax.Total (tm) -> begin
(let _146_894 = (visit_term tm)
in FStar_Syntax_Syntax.Total (_146_894))
end
| FStar_Syntax_Syntax.GTotal (tm) -> begin
(let _146_895 = (visit_term tm)
in FStar_Syntax_Syntax.GTotal (_146_895))
end
| comp -> begin
comp
end)
in (
# 1684 "FStar.TypeChecker.Tc.fst"
let _57_2356 = comp
in {FStar_Syntax_Syntax.n = n; FStar_Syntax_Syntax.tk = _57_2356.FStar_Syntax_Syntax.tk; FStar_Syntax_Syntax.pos = _57_2356.FStar_Syntax_Syntax.pos; FStar_Syntax_Syntax.vars = _57_2356.FStar_Syntax_Syntax.vars})))
and visit_args = (fun args -> (FStar_List.map (fun _57_2361 -> (match (_57_2361) with
| (tm, q) -> begin
(let _146_898 = (visit_term tm)
in (_146_898, q))
end)) args))
in (visit_term tm))))
in (
# 1692 "FStar.TypeChecker.Tc.fst"
let check = (fun str t -> if (FStar_TypeChecker_Env.debug env (FStar_Options.Other ("ED"))) then begin
(
# 1694 "FStar.TypeChecker.Tc.fst"
let _57_2365 = (let _146_903 = (FStar_Syntax_Print.term_to_string t)
in (FStar_Util.print2 "Generated term for %s: %s\n" str _146_903))
in (
# 1695 "FStar.TypeChecker.Tc.fst"
let t = (normalize t)
in (
# 1696 "FStar.TypeChecker.Tc.fst"
let t = (FStar_Syntax_Subst.compress t)
in (
# 1697 "FStar.TypeChecker.Tc.fst"
let _57_2380 = (tc_term env t)
in (match (_57_2380) with
| (e, {FStar_Syntax_Syntax.eff_name = _57_2376; FStar_Syntax_Syntax.res_typ = res_typ; FStar_Syntax_Syntax.cflags = _57_2373; FStar_Syntax_Syntax.comp = _57_2371}, _57_2379) -> begin
(
# 1698 "FStar.TypeChecker.Tc.fst"
let _57_2381 = (let _146_906 = (let _146_905 = (normalize res_typ)
in (FStar_Syntax_Print.term_to_string _146_905))
in (FStar_Util.print2 "Inferred type for %s: %s\n" str _146_906))
in (let _146_908 = (let _146_907 = (normalize e)
in (FStar_Syntax_Print.term_to_string _146_907))
in (FStar_Util.print2 "Elaborated term for %s: %s\n" str _146_908)))
end)))))
end else begin
()
end)
in (
# 1714 "FStar.TypeChecker.Tc.fst"
let _57_2406 = (
# 1715 "FStar.TypeChecker.Tc.fst"
let i = (FStar_ST.alloc 0)
in (match ((let _146_921 = (normalize wp_a)
in _146_921.FStar_Syntax_Syntax.n)) with
| FStar_Syntax_Syntax.Tm_arrow (wp_binders, comp) -> begin
((fun t -> (FStar_Syntax_Util.arrow wp_binders (
# 1718 "FStar.TypeChecker.Tc.fst"
let _57_2389 = comp
in {FStar_Syntax_Syntax.n = FStar_Syntax_Syntax.Total (t); FStar_Syntax_Syntax.tk = _57_2389.FStar_Syntax_Syntax.tk; FStar_Syntax_Syntax.pos = _57_2389.FStar_Syntax_Syntax.pos; FStar_Syntax_Syntax.vars = _57_2389.FStar_Syntax_Syntax.vars}))), (fun t -> (FStar_Syntax_Util.arrow wp_binders (
# 1719 "FStar.TypeChecker.Tc.fst"
let _57_2392 = comp
in {FStar_Syntax_Syntax.n = FStar_Syntax_Syntax.GTotal (t); FStar_Syntax_Syntax.tk = _57_2392.FStar_Syntax_Syntax.tk; FStar_Syntax_Syntax.pos = _57_2392.FStar_Syntax_Syntax.pos; FStar_Syntax_Syntax.vars = _57_2392.FStar_Syntax_Syntax.vars}))), (fun _57_2394 -> (match (()) with
| () -> begin
(FStar_List.map (fun _57_2398 -> (match (_57_2398) with
| (bv, _57_2397) -> begin
(
# 1726 "FStar.TypeChecker.Tc.fst"
let _57_2399 = (let _146_932 = ((FStar_ST.read i) + 1)
in (FStar_ST.op_Colon_Equals i _146_932))
in (let _146_935 = (let _146_934 = (let _146_933 = (FStar_ST.read i)
in (FStar_Util.string_of_int _146_933))
in (Prims.strcat "g" _146_934))
in (FStar_Syntax_Syntax.gen_bv _146_935 None bv.FStar_Syntax_Syntax.sort)))
end)) wp_binders)
end)))
end
| _57_2402 -> begin
(FStar_All.failwith "wp_a doesn\'t have the right shape")
end))
in (match (_57_2406) with
| (mk_ctx, mk_gctx, mk_gamma) -> begin
(
# 1734 "FStar.TypeChecker.Tc.fst"
let binders_of_list = (FStar_List.map (fun _57_2409 -> (match (_57_2409) with
| (t, b) -> begin
(let _146_947 = (FStar_Syntax_Syntax.as_implicit b)
in (t, _146_947))
end)))
in (
# 1736 "FStar.TypeChecker.Tc.fst"
let implicit_binders_of_list = (FStar_List.map (fun t -> (let _146_950 = (FStar_Syntax_Syntax.as_implicit true)
in (t, _146_950))))
in (
# 1738 "FStar.TypeChecker.Tc.fst"
let args_of_bv = (FStar_List.map (fun bv -> (let _146_953 = (FStar_Syntax_Syntax.bv_to_name bv)
in (FStar_Syntax_Syntax.as_arg _146_953))))
in (
# 1743 "FStar.TypeChecker.Tc.fst"
let c_pure = (
# 1744 "FStar.TypeChecker.Tc.fst"
let t = (FStar_Syntax_Syntax.gen_bv "t" None FStar_Syntax_Util.ktype)
in (
# 1745 "FStar.TypeChecker.Tc.fst"
let x = (let _146_954 = (FStar_Syntax_Syntax.bv_to_name t)
in (FStar_Syntax_Syntax.gen_bv "x" None _146_954))
in (
# 1746 "FStar.TypeChecker.Tc.fst"
let ret = (let _146_959 = (let _146_958 = (let _146_957 = (let _146_956 = (let _146_955 = (FStar_Syntax_Syntax.bv_to_name t)
in (mk_ctx _146_955))
in (FStar_Syntax_Syntax.mk_Total _146_956))
in (FStar_Syntax_Util.lcomp_of_comp _146_957))
in FStar_Util.Inl (_146_958))
in Some (_146_959))
in (
# 1747 "FStar.TypeChecker.Tc.fst"
let gamma = (mk_gamma ())
in (
# 1748 "FStar.TypeChecker.Tc.fst"
let body = (let _146_961 = (implicit_binders_of_list gamma)
in (let _146_960 = (FStar_Syntax_Syntax.bv_to_name x)
in (FStar_Syntax_Util.abs _146_961 _146_960 ret)))
in (let _146_962 = (binders_of_list (((t, true))::((x, false))::[]))
in (FStar_Syntax_Util.abs _146_962 body ret)))))))
in (
# 1751 "FStar.TypeChecker.Tc.fst"
let _57_2421 = (let _146_966 = (let _146_965 = (let _146_964 = (let _146_963 = (FStar_Syntax_Syntax.mk_binder a)
in (_146_963)::[])
in (FStar_List.append binders _146_964))
in (FStar_Syntax_Util.abs _146_965 c_pure None))
in (check "pure" _146_966))
in (
# 1758 "FStar.TypeChecker.Tc.fst"
let c_app = (
# 1759 "FStar.TypeChecker.Tc.fst"
let t1 = (FStar_Syntax_Syntax.gen_bv "t1" None FStar_Syntax_Util.ktype)
in (
# 1760 "FStar.TypeChecker.Tc.fst"
let t2 = (FStar_Syntax_Syntax.gen_bv "t2" None FStar_Syntax_Util.ktype)
in (
# 1761 "FStar.TypeChecker.Tc.fst"
let l = (let _146_974 = (let _146_973 = (let _146_972 = (let _146_969 = (let _146_968 = (let _146_967 = (FStar_Syntax_Syntax.bv_to_name t1)
in (FStar_Syntax_Syntax.new_bv None _146_967))
in (FStar_Syntax_Syntax.mk_binder _146_968))
in (_146_969)::[])
in (let _146_971 = (let _146_970 = (FStar_Syntax_Syntax.bv_to_name t2)
in (FStar_Syntax_Syntax.mk_GTotal _146_970))
in (FStar_Syntax_Util.arrow _146_972 _146_971)))
in (mk_gctx _146_973))
in (FStar_Syntax_Syntax.gen_bv "l" None _146_974))
in (
# 1764 "FStar.TypeChecker.Tc.fst"
let r = (let _146_976 = (let _146_975 = (FStar_Syntax_Syntax.bv_to_name t1)
in (mk_gctx _146_975))
in (FStar_Syntax_Syntax.gen_bv "r" None _146_976))
in (
# 1765 "FStar.TypeChecker.Tc.fst"
let ret = (let _146_981 = (let _146_980 = (let _146_979 = (let _146_978 = (let _146_977 = (FStar_Syntax_Syntax.bv_to_name t2)
in (mk_gctx _146_977))
in (FStar_Syntax_Syntax.mk_Total _146_978))
in (FStar_Syntax_Util.lcomp_of_comp _146_979))
in FStar_Util.Inl (_146_980))
in Some (_146_981))
in (
# 1766 "FStar.TypeChecker.Tc.fst"
let outer_body = (
# 1767 "FStar.TypeChecker.Tc.fst"
let gamma = (mk_gamma ())
in (
# 1768 "FStar.TypeChecker.Tc.fst"
let gamma_as_args = (args_of_bv gamma)
in (
# 1769 "FStar.TypeChecker.Tc.fst"
let inner_body = (let _146_987 = (FStar_Syntax_Syntax.bv_to_name l)
in (let _146_986 = (let _146_985 = (let _146_984 = (let _146_983 = (let _146_982 = (FStar_Syntax_Syntax.bv_to_name r)
in (FStar_Syntax_Util.mk_app _146_982 gamma_as_args))
in (FStar_Syntax_Syntax.as_arg _146_983))
in (_146_984)::[])
in (FStar_List.append gamma_as_args _146_985))
in (FStar_Syntax_Util.mk_app _146_987 _146_986)))
in (let _146_988 = (implicit_binders_of_list gamma)
in (FStar_Syntax_Util.abs _146_988 inner_body ret)))))
in (let _146_989 = (binders_of_list (((t1, true))::((t2, true))::((l, false))::((r, false))::[]))
in (FStar_Syntax_Util.abs _146_989 outer_body ret))))))))
in (
# 1778 "FStar.TypeChecker.Tc.fst"
let _57_2433 = (let _146_993 = (let _146_992 = (let _146_991 = (let _146_990 = (FStar_Syntax_Syntax.mk_binder a)
in (_146_990)::[])
in (FStar_List.append binders _146_991))
in (FStar_Syntax_Util.abs _146_992 c_app None))
in (check "app" _146_993))
in (
# 1787 "FStar.TypeChecker.Tc.fst"
let unknown = (FStar_Syntax_Syntax.mk FStar_Syntax_Syntax.Tm_unknown None FStar_Range.dummyRange)
in (
# 1788 "FStar.TypeChecker.Tc.fst"
let c_lift1 = (
# 1789 "FStar.TypeChecker.Tc.fst"
let t1 = (FStar_Syntax_Syntax.gen_bv "t1" None FStar_Syntax_Util.ktype)
in (
# 1790 "FStar.TypeChecker.Tc.fst"
let t2 = (FStar_Syntax_Syntax.gen_bv "t2" None FStar_Syntax_Util.ktype)
in (
# 1791 "FStar.TypeChecker.Tc.fst"
let t_f = (let _146_998 = (let _146_995 = (let _146_994 = (FStar_Syntax_Syntax.bv_to_name t1)
in (FStar_Syntax_Syntax.null_binder _146_994))
in (_146_995)::[])
in (let _146_997 = (let _146_996 = (FStar_Syntax_Syntax.bv_to_name t2)
in (FStar_Syntax_Syntax.mk_GTotal _146_996))
in (FStar_Syntax_Util.arrow _146_998 _146_997)))
in (
# 1792 "FStar.TypeChecker.Tc.fst"
let f = (FStar_Syntax_Syntax.gen_bv "f" None t_f)
in (
# 1793 "FStar.TypeChecker.Tc.fst"
let a1 = (let _146_1000 = (let _146_999 = (FStar_Syntax_Syntax.bv_to_name t1)
in (mk_gctx _146_999))
in (FStar_Syntax_Syntax.gen_bv "a1" None _146_1000))
in (
# 1794 "FStar.TypeChecker.Tc.fst"
let ret = (let _146_1005 = (let _146_1004 = (let _146_1003 = (let _146_1002 = (let _146_1001 = (FStar_Syntax_Syntax.bv_to_name t2)
in (mk_gctx _146_1001))
in (FStar_Syntax_Syntax.mk_Total _146_1002))
in (FStar_Syntax_Util.lcomp_of_comp _146_1003))
in FStar_Util.Inl (_146_1004))
in Some (_146_1005))
in (let _146_1018 = (binders_of_list (((t1, true))::((t2, true))::((f, false))::((a1, false))::[]))
in (let _146_1017 = (let _146_1016 = (let _146_1015 = (let _146_1014 = (let _146_1013 = (let _146_1012 = (let _146_1009 = (let _146_1008 = (let _146_1007 = (let _146_1006 = (FStar_Syntax_Syntax.bv_to_name f)
in (_146_1006)::[])
in (unknown)::_146_1007)
in (FStar_List.map FStar_Syntax_Syntax.as_arg _146_1008))
in (FStar_Syntax_Util.mk_app c_pure _146_1009))
in (let _146_1011 = (let _146_1010 = (FStar_Syntax_Syntax.bv_to_name a1)
in (_146_1010)::[])
in (_146_1012)::_146_1011))
in (unknown)::_146_1013)
in (unknown)::_146_1014)
in (FStar_List.map FStar_Syntax_Syntax.as_arg _146_1015))
in (FStar_Syntax_Util.mk_app c_app _146_1016))
in (FStar_Syntax_Util.abs _146_1018 _146_1017 ret)))))))))
in (
# 1802 "FStar.TypeChecker.Tc.fst"
let _57_2443 = (let _146_1022 = (let _146_1021 = (let _146_1020 = (let _146_1019 = (FStar_Syntax_Syntax.mk_binder a)
in (_146_1019)::[])
in (FStar_List.append binders _146_1020))
in (FStar_Syntax_Util.abs _146_1021 c_lift1 None))
in (check "lift1" _146_1022))
in (
# 1813 "FStar.TypeChecker.Tc.fst"
let c_lift2 = (
# 1814 "FStar.TypeChecker.Tc.fst"
let t1 = (FStar_Syntax_Syntax.gen_bv "t1" None FStar_Syntax_Util.ktype)
in (
# 1815 "FStar.TypeChecker.Tc.fst"
let t2 = (FStar_Syntax_Syntax.gen_bv "t2" None FStar_Syntax_Util.ktype)
in (
# 1816 "FStar.TypeChecker.Tc.fst"
let t3 = (FStar_Syntax_Syntax.gen_bv "t3" None FStar_Syntax_Util.ktype)
in (
# 1817 "FStar.TypeChecker.Tc.fst"
let t_f = (let _146_1030 = (let _146_1027 = (let _146_1023 = (FStar_Syntax_Syntax.bv_to_name t1)
in (FStar_Syntax_Syntax.null_binder _146_1023))
in (let _146_1026 = (let _146_1025 = (let _146_1024 = (FStar_Syntax_Syntax.bv_to_name t2)
in (FStar_Syntax_Syntax.null_binder _146_1024))
in (_146_1025)::[])
in (_146_1027)::_146_1026))
in (let _146_1029 = (let _146_1028 = (FStar_Syntax_Syntax.bv_to_name t3)
in (FStar_Syntax_Syntax.mk_GTotal _146_1028))
in (FStar_Syntax_Util.arrow _146_1030 _146_1029)))
in (
# 1821 "FStar.TypeChecker.Tc.fst"
let f = (FStar_Syntax_Syntax.gen_bv "f" None t_f)
in (
# 1822 "FStar.TypeChecker.Tc.fst"
let a1 = (let _146_1032 = (let _146_1031 = (FStar_Syntax_Syntax.bv_to_name t1)
in (mk_gctx _146_1031))
in (FStar_Syntax_Syntax.gen_bv "a1" None _146_1032))
in (
# 1823 "FStar.TypeChecker.Tc.fst"
let a2 = (let _146_1034 = (let _146_1033 = (FStar_Syntax_Syntax.bv_to_name t2)
in (mk_gctx _146_1033))
in (FStar_Syntax_Syntax.gen_bv "a2" None _146_1034))
in (
# 1824 "FStar.TypeChecker.Tc.fst"
let ret = (let _146_1039 = (let _146_1038 = (let _146_1037 = (let _146_1036 = (let _146_1035 = (FStar_Syntax_Syntax.bv_to_name t3)
in (mk_gctx _146_1035))
in (FStar_Syntax_Syntax.mk_Total _146_1036))
in (FStar_Syntax_Util.lcomp_of_comp _146_1037))
in FStar_Util.Inl (_146_1038))
in Some (_146_1039))
in (let _146_1059 = (binders_of_list (((t1, true))::((t2, true))::((t3, true))::((f, false))::((a1, false))::((a2, false))::[]))
in (let _146_1058 = (let _146_1057 = (let _146_1056 = (let _146_1055 = (let _146_1054 = (let _146_1053 = (let _146_1050 = (let _146_1049 = (let _146_1048 = (let _146_1047 = (let _146_1046 = (let _146_1043 = (let _146_1042 = (let _146_1041 = (let _146_1040 = (FStar_Syntax_Syntax.bv_to_name f)
in (_146_1040)::[])
in (unknown)::_146_1041)
in (FStar_List.map FStar_Syntax_Syntax.as_arg _146_1042))
in (FStar_Syntax_Util.mk_app c_pure _146_1043))
in (let _146_1045 = (let _146_1044 = (FStar_Syntax_Syntax.bv_to_name a1)
in (_146_1044)::[])
in (_146_1046)::_146_1045))
in (unknown)::_146_1047)
in (unknown)::_146_1048)
in (FStar_List.map FStar_Syntax_Syntax.as_arg _146_1049))
in (FStar_Syntax_Util.mk_app c_app _146_1050))
in (let _146_1052 = (let _146_1051 = (FStar_Syntax_Syntax.bv_to_name a2)
in (_146_1051)::[])
in (_146_1053)::_146_1052))
in (unknown)::_146_1054)
in (unknown)::_146_1055)
in (FStar_List.map FStar_Syntax_Syntax.as_arg _146_1056))
in (FStar_Syntax_Util.mk_app c_app _146_1057))
in (FStar_Syntax_Util.abs _146_1059 _146_1058 ret)))))))))))
in (
# 1835 "FStar.TypeChecker.Tc.fst"
let _57_2454 = (let _146_1063 = (let _146_1062 = (let _146_1061 = (let _146_1060 = (FStar_Syntax_Syntax.mk_binder a)
in (_146_1060)::[])
in (FStar_List.append binders _146_1061))
in (FStar_Syntax_Util.abs _146_1062 c_lift2 None))
in (check "lift2" _146_1063))
in (
# 1841 "FStar.TypeChecker.Tc.fst"
let c_push = (
# 1842 "FStar.TypeChecker.Tc.fst"
let t1 = (FStar_Syntax_Syntax.gen_bv "t1" None FStar_Syntax_Util.ktype)
in (
# 1843 "FStar.TypeChecker.Tc.fst"
let t2 = (FStar_Syntax_Syntax.gen_bv "t2" None FStar_Syntax_Util.ktype)
in (
# 1844 "FStar.TypeChecker.Tc.fst"
let t_f = (let _146_1069 = (let _146_1065 = (let _146_1064 = (FStar_Syntax_Syntax.bv_to_name t1)
in (FStar_Syntax_Syntax.null_binder _146_1064))
in (_146_1065)::[])
in (let _146_1068 = (let _146_1067 = (let _146_1066 = (FStar_Syntax_Syntax.bv_to_name t2)
in (mk_gctx _146_1066))
in (FStar_Syntax_Syntax.mk_Total _146_1067))
in (FStar_Syntax_Util.arrow _146_1069 _146_1068)))
in (
# 1848 "FStar.TypeChecker.Tc.fst"
let f = (FStar_Syntax_Syntax.gen_bv "f" None t_f)
in (
# 1849 "FStar.TypeChecker.Tc.fst"
let ret = (let _146_1079 = (let _146_1078 = (let _146_1077 = (let _146_1076 = (let _146_1075 = (let _146_1074 = (let _146_1071 = (let _146_1070 = (FStar_Syntax_Syntax.bv_to_name t1)
in (FStar_Syntax_Syntax.null_binder _146_1070))
in (_146_1071)::[])
in (let _146_1073 = (let _146_1072 = (FStar_Syntax_Syntax.bv_to_name t2)
in (FStar_Syntax_Syntax.mk_GTotal _146_1072))
in (FStar_Syntax_Util.arrow _146_1074 _146_1073)))
in (mk_ctx _146_1075))
in (FStar_Syntax_Syntax.mk_Total _146_1076))
in (FStar_Syntax_Util.lcomp_of_comp _146_1077))
in FStar_Util.Inl (_146_1078))
in Some (_146_1079))
in (
# 1852 "FStar.TypeChecker.Tc.fst"
let e1 = (let _146_1080 = (FStar_Syntax_Syntax.bv_to_name t1)
in (FStar_Syntax_Syntax.gen_bv "e1" None _146_1080))
in (
# 1853 "FStar.TypeChecker.Tc.fst"
let gamma = (mk_gamma ())
in (
# 1854 "FStar.TypeChecker.Tc.fst"
let body = (let _146_1090 = (let _146_1083 = (FStar_Syntax_Syntax.binders_of_list gamma)
in (let _146_1082 = (let _146_1081 = (FStar_Syntax_Syntax.mk_binder e1)
in (_146_1081)::[])
in (FStar_List.append _146_1083 _146_1082)))
in (let _146_1089 = (let _146_1088 = (FStar_Syntax_Syntax.bv_to_name f)
in (let _146_1087 = (let _146_1086 = (let _146_1084 = (FStar_Syntax_Syntax.bv_to_name e1)
in (FStar_Syntax_Syntax.as_arg _146_1084))
in (let _146_1085 = (args_of_bv gamma)
in (_146_1086)::_146_1085))
in (FStar_Syntax_Util.mk_app _146_1088 _146_1087)))
in (FStar_Syntax_Util.abs _146_1090 _146_1089 ret)))
in (let _146_1091 = (binders_of_list (((t1, true))::((t2, true))::((f, false))::[]))
in (FStar_Syntax_Util.abs _146_1091 body ret))))))))))
in (
# 1859 "FStar.TypeChecker.Tc.fst"
let _57_2465 = (let _146_1095 = (let _146_1094 = (let _146_1093 = (let _146_1092 = (FStar_Syntax_Syntax.mk_binder a)
in (_146_1092)::[])
in (FStar_List.append binders _146_1093))
in (FStar_Syntax_Util.abs _146_1094 c_push None))
in (check "push" _146_1095))
in (
# 1861 "FStar.TypeChecker.Tc.fst"
let ret_tot_wp_a = (let _146_1098 = (let _146_1097 = (let _146_1096 = (FStar_Syntax_Syntax.mk_Total wp_a)
in (FStar_Syntax_Util.lcomp_of_comp _146_1096))
in FStar_Util.Inl (_146_1097))
in Some (_146_1098))
in (
# 1867 "FStar.TypeChecker.Tc.fst"
let wp_if_then_else = (
# 1868 "FStar.TypeChecker.Tc.fst"
let c = (FStar_Syntax_Syntax.gen_bv "c" None FStar_Syntax_Util.ktype)
in (let _146_1109 = (FStar_Syntax_Syntax.binders_of_list ((a)::(c)::[]))
in (let _146_1108 = (
# 1873 "FStar.TypeChecker.Tc.fst"
let l_ite = (FStar_Syntax_Syntax.fvar FStar_Syntax_Const.ite_lid (FStar_Syntax_Syntax.Delta_unfoldable (2)) None)
in (let _146_1107 = (let _146_1106 = (let _146_1105 = (let _146_1104 = (let _146_1103 = (let _146_1102 = (let _146_1101 = (let _146_1100 = (let _146_1099 = (FStar_Syntax_Syntax.bv_to_name c)
in (FStar_Syntax_Syntax.as_arg _146_1099))
in (_146_1100)::[])
in (FStar_Syntax_Util.mk_app l_ite _146_1101))
in (_146_1102)::[])
in (unknown)::_146_1103)
in (unknown)::_146_1104)
in (unknown)::_146_1105)
in (FStar_List.map FStar_Syntax_Syntax.as_arg _146_1106))
in (FStar_Syntax_Util.mk_app c_lift2 _146_1107)))
in (FStar_Syntax_Util.abs _146_1109 _146_1108 ret_tot_wp_a))))
in (
# 1881 "FStar.TypeChecker.Tc.fst"
let wp_if_then_else = (normalize_and_make_binders_explicit wp_if_then_else)
in (
# 1882 "FStar.TypeChecker.Tc.fst"
let _57_2472 = (let _146_1110 = (FStar_Syntax_Util.abs binders wp_if_then_else None)
in (check "wp_if_then_else" _146_1110))
in (
# 1888 "FStar.TypeChecker.Tc.fst"
let wp_binop = (
# 1889 "FStar.TypeChecker.Tc.fst"
let l = (FStar_Syntax_Syntax.gen_bv "l" None wp_a)
in (
# 1890 "FStar.TypeChecker.Tc.fst"
let op = (let _146_1116 = (let _146_1115 = (let _146_1113 = (FStar_Syntax_Syntax.null_binder FStar_Syntax_Util.ktype0)
in (let _146_1112 = (let _146_1111 = (FStar_Syntax_Syntax.null_binder FStar_Syntax_Util.ktype0)
in (_146_1111)::[])
in (_146_1113)::_146_1112))
in (let _146_1114 = (FStar_Syntax_Syntax.mk_GTotal FStar_Syntax_Util.ktype0)
in (FStar_Syntax_Util.arrow _146_1115 _146_1114)))
in (FStar_Syntax_Syntax.gen_bv "op" None _146_1116))
in (
# 1893 "FStar.TypeChecker.Tc.fst"
let r = (FStar_Syntax_Syntax.gen_bv "r" None wp_a)
in (let _146_1128 = (FStar_Syntax_Syntax.binders_of_list ((a)::(l)::(op)::(r)::[]))
in (let _146_1127 = (let _146_1126 = (let _146_1125 = (let _146_1124 = (let _146_1123 = (let _146_1122 = (let _146_1121 = (FStar_Syntax_Syntax.bv_to_name op)
in (let _146_1120 = (let _146_1119 = (FStar_Syntax_Syntax.bv_to_name l)
in (let _146_1118 = (let _146_1117 = (FStar_Syntax_Syntax.bv_to_name r)
in (_146_1117)::[])
in (_146_1119)::_146_1118))
in (_146_1121)::_146_1120))
in (unknown)::_146_1122)
in (unknown)::_146_1123)
in (unknown)::_146_1124)
in (FStar_List.map FStar_Syntax_Syntax.as_arg _146_1125))
in (FStar_Syntax_Util.mk_app c_lift2 _146_1126))
in (FStar_Syntax_Util.abs _146_1128 _146_1127 ret_tot_wp_a))))))
in (
# 1901 "FStar.TypeChecker.Tc.fst"
let wp_binop = (normalize_and_make_binders_explicit wp_binop)
in (
# 1902 "FStar.TypeChecker.Tc.fst"
let _57_2479 = (let _146_1129 = (FStar_Syntax_Util.abs binders wp_binop None)
in (check "wp_binop" _146_1129))
in (
# 1907 "FStar.TypeChecker.Tc.fst"
let wp_assert = (
# 1908 "FStar.TypeChecker.Tc.fst"
let q = (FStar_Syntax_Syntax.gen_bv "q" None FStar_Syntax_Util.ktype0)
in (
# 1909 "FStar.TypeChecker.Tc.fst"
let wp = (FStar_Syntax_Syntax.gen_bv "wp" None wp_a)
in (
# 1910 "FStar.TypeChecker.Tc.fst"
let l_and = (FStar_Syntax_Syntax.fvar FStar_Syntax_Const.and_lid (FStar_Syntax_Syntax.Delta_unfoldable (1)) None)
in (
# 1911 "FStar.TypeChecker.Tc.fst"
let body = (let _146_1143 = (let _146_1142 = (let _146_1141 = (let _146_1140 = (let _146_1139 = (let _146_1136 = (let _146_1135 = (let _146_1134 = (let _146_1133 = (let _146_1132 = (let _146_1131 = (let _146_1130 = (FStar_Syntax_Syntax.bv_to_name q)
in (FStar_Syntax_Syntax.as_arg _146_1130))
in (_146_1131)::[])
in (FStar_Syntax_Util.mk_app l_and _146_1132))
in (_146_1133)::[])
in (unknown)::_146_1134)
in (FStar_List.map FStar_Syntax_Syntax.as_arg _146_1135))
in (FStar_Syntax_Util.mk_app c_pure _146_1136))
in (let _146_1138 = (let _146_1137 = (FStar_Syntax_Syntax.bv_to_name wp)
in (_146_1137)::[])
in (_146_1139)::_146_1138))
in (unknown)::_146_1140)
in (unknown)::_146_1141)
in (FStar_List.map FStar_Syntax_Syntax.as_arg _146_1142))
in (FStar_Syntax_Util.mk_app c_app _146_1143))
in (let _146_1144 = (FStar_Syntax_Syntax.binders_of_list ((a)::(q)::(wp)::[]))
in (FStar_Syntax_Util.abs _146_1144 body ret_tot_wp_a))))))
in (
# 1921 "FStar.TypeChecker.Tc.fst"
let wp_assert = (normalize_and_make_binders_explicit wp_assert)
in (
# 1922 "FStar.TypeChecker.Tc.fst"
let _57_2487 = (let _146_1145 = (FStar_Syntax_Util.abs binders wp_assert None)
in (check "wp_assert" _146_1145))
in (
# 1927 "FStar.TypeChecker.Tc.fst"
let wp_assume = (
# 1928 "FStar.TypeChecker.Tc.fst"
let q = (FStar_Syntax_Syntax.gen_bv "q" None FStar_Syntax_Util.ktype0)
in (
# 1929 "FStar.TypeChecker.Tc.fst"
let wp = (FStar_Syntax_Syntax.gen_bv "wp" None wp_a)
in (
# 1930 "FStar.TypeChecker.Tc.fst"
let l_imp = (FStar_Syntax_Syntax.fvar FStar_Syntax_Const.imp_lid (FStar_Syntax_Syntax.Delta_unfoldable (1)) None)
in (
# 1931 "FStar.TypeChecker.Tc.fst"
let body = (let _146_1159 = (let _146_1158 = (let _146_1157 = (let _146_1156 = (let _146_1155 = (let _146_1152 = (let _146_1151 = (let _146_1150 = (let _146_1149 = (let _146_1148 = (let _146_1147 = (let _146_1146 = (FStar_Syntax_Syntax.bv_to_name q)
in (FStar_Syntax_Syntax.as_arg _146_1146))
in (_146_1147)::[])
in (FStar_Syntax_Util.mk_app l_imp _146_1148))
in (_146_1149)::[])
in (unknown)::_146_1150)
in (FStar_List.map FStar_Syntax_Syntax.as_arg _146_1151))
in (FStar_Syntax_Util.mk_app c_pure _146_1152))
in (let _146_1154 = (let _146_1153 = (FStar_Syntax_Syntax.bv_to_name wp)
in (_146_1153)::[])
in (_146_1155)::_146_1154))
in (unknown)::_146_1156)
in (unknown)::_146_1157)
in (FStar_List.map FStar_Syntax_Syntax.as_arg _146_1158))
in (FStar_Syntax_Util.mk_app c_app _146_1159))
in (let _146_1160 = (FStar_Syntax_Syntax.binders_of_list ((a)::(q)::(wp)::[]))
in (FStar_Syntax_Util.abs _146_1160 body ret_tot_wp_a))))))
in (
# 1941 "FStar.TypeChecker.Tc.fst"
let wp_assume = (normalize_and_make_binders_explicit wp_assume)
in (
# 1942 "FStar.TypeChecker.Tc.fst"
let _57_2495 = (let _146_1161 = (FStar_Syntax_Util.abs binders wp_assume None)
in (check "wp_assume" _146_1161))
in (
# 1944 "FStar.TypeChecker.Tc.fst"
let tforall = (let _146_1164 = (FStar_Syntax_Syntax.mk_Tm_uinst FStar_Syntax_Util.tforall ((FStar_Syntax_Syntax.U_unknown)::[]))
in (let _146_1163 = (let _146_1162 = (FStar_Syntax_Syntax.as_arg unknown)
in (_146_1162)::[])
in (FStar_Syntax_Util.mk_app _146_1164 _146_1163)))
in (
# 1950 "FStar.TypeChecker.Tc.fst"
let wp_close = (
# 1951 "FStar.TypeChecker.Tc.fst"
let b = (FStar_Syntax_Syntax.gen_bv "b" None FStar_Syntax_Util.ktype)
in (
# 1952 "FStar.TypeChecker.Tc.fst"
let t_f = (let _146_1168 = (let _146_1166 = (let _146_1165 = (FStar_Syntax_Syntax.bv_to_name b)
in (FStar_Syntax_Syntax.null_binder _146_1165))
in (_146_1166)::[])
in (let _146_1167 = (FStar_Syntax_Syntax.mk_Total wp_a)
in (FStar_Syntax_Util.arrow _146_1168 _146_1167)))
in (
# 1953 "FStar.TypeChecker.Tc.fst"
let f = (FStar_Syntax_Syntax.gen_bv "f" None t_f)
in (
# 1954 "FStar.TypeChecker.Tc.fst"
let body = (let _146_1181 = (let _146_1180 = (let _146_1179 = (let _146_1178 = (let _146_1177 = (let _146_1169 = (FStar_List.map FStar_Syntax_Syntax.as_arg ((unknown)::(tforall)::[]))
in (FStar_Syntax_Util.mk_app c_pure _146_1169))
in (let _146_1176 = (let _146_1175 = (let _146_1174 = (let _146_1173 = (let _146_1172 = (let _146_1171 = (let _146_1170 = (FStar_Syntax_Syntax.bv_to_name f)
in (_146_1170)::[])
in (unknown)::_146_1171)
in (unknown)::_146_1172)
in (FStar_List.map FStar_Syntax_Syntax.as_arg _146_1173))
in (FStar_Syntax_Util.mk_app c_push _146_1174))
in (_146_1175)::[])
in (_146_1177)::_146_1176))
in (unknown)::_146_1178)
in (unknown)::_146_1179)
in (FStar_List.map FStar_Syntax_Syntax.as_arg _146_1180))
in (FStar_Syntax_Util.mk_app c_app _146_1181))
in (let _146_1182 = (FStar_Syntax_Syntax.binders_of_list ((a)::(b)::(f)::[]))
in (FStar_Syntax_Util.abs _146_1182 body ret_tot_wp_a))))))
in (
# 1966 "FStar.TypeChecker.Tc.fst"
let wp_close = (normalize_and_make_binders_explicit wp_close)
in (
# 1967 "FStar.TypeChecker.Tc.fst"
let _57_2504 = (let _146_1183 = (FStar_Syntax_Util.abs binders wp_close None)
in (check "wp_close" _146_1183))
in (
# 1969 "FStar.TypeChecker.Tc.fst"
let ret_tot_type0 = (let _146_1186 = (let _146_1185 = (let _146_1184 = (FStar_Syntax_Syntax.mk_Total FStar_Syntax_Util.ktype0)
in (FStar_All.pipe_left FStar_Syntax_Util.lcomp_of_comp _146_1184))
in FStar_Util.Inl (_146_1185))
in Some (_146_1186))
in (
# 1970 "FStar.TypeChecker.Tc.fst"
let mk_forall = (fun x body -> (
# 1971 "FStar.TypeChecker.Tc.fst"
let tforall = (let _146_1193 = (FStar_Syntax_Syntax.mk_Tm_uinst FStar_Syntax_Util.tforall ((FStar_Syntax_Syntax.U_unknown)::[]))
in (let _146_1192 = (let _146_1191 = (FStar_Syntax_Syntax.as_arg x.FStar_Syntax_Syntax.sort)
in (_146_1191)::[])
in (FStar_Syntax_Util.mk_app _146_1193 _146_1192)))
in (let _146_1200 = (let _146_1199 = (let _146_1198 = (let _146_1197 = (let _146_1196 = (let _146_1195 = (let _146_1194 = (FStar_Syntax_Syntax.mk_binder x)
in (_146_1194)::[])
in (FStar_Syntax_Util.abs _146_1195 body ret_tot_type0))
in (FStar_Syntax_Syntax.as_arg _146_1196))
in (_146_1197)::[])
in (tforall, _146_1198))
in FStar_Syntax_Syntax.Tm_app (_146_1199))
in (FStar_Syntax_Syntax.mk _146_1200 None FStar_Range.dummyRange))))
in (
# 1982 "FStar.TypeChecker.Tc.fst"
let rec mk_leq = (fun t x y -> (match ((let _146_1208 = (let _146_1207 = (FStar_Syntax_Subst.compress t)
in (normalize _146_1207))
in _146_1208.FStar_Syntax_Syntax.n)) with
| FStar_Syntax_Syntax.Tm_type (_57_2516) -> begin
(
# 1985 "FStar.TypeChecker.Tc.fst"
let _57_2518 = (let _146_1210 = (FStar_Syntax_Print.term_to_string x)
in (let _146_1209 = (FStar_Syntax_Print.term_to_string y)
in (FStar_Util.print2 "type0, x=%s, y=%s\n" _146_1210 _146_1209)))
in (FStar_Syntax_Util.mk_imp x y))
end
| (FStar_Syntax_Syntax.Tm_arrow (binder::[], {FStar_Syntax_Syntax.n = FStar_Syntax_Syntax.GTotal (b); FStar_Syntax_Syntax.tk = _; FStar_Syntax_Syntax.pos = _; FStar_Syntax_Syntax.vars = _})) | (FStar_Syntax_Syntax.Tm_arrow (binder::[], {FStar_Syntax_Syntax.n = FStar_Syntax_Syntax.Total (b); FStar_Syntax_Syntax.tk = _; FStar_Syntax_Syntax.pos = _; FStar_Syntax_Syntax.vars = _})) when (FStar_Syntax_Syntax.is_null_binder binder) -> begin
(
# 1989 "FStar.TypeChecker.Tc.fst"
let a = (Prims.fst binder).FStar_Syntax_Syntax.sort
in (
# 1990 "FStar.TypeChecker.Tc.fst"
let _57_2545 = (let _146_1212 = (FStar_Syntax_Print.term_to_string a)
in (let _146_1211 = (FStar_Syntax_Print.term_to_string b)
in (FStar_Util.print2 "arrow, a=%s, b=%s\n" _146_1212 _146_1211)))
in (
# 1991 "FStar.TypeChecker.Tc.fst"
let a1 = (FStar_Syntax_Syntax.gen_bv "a1" None a)
in (
# 1992 "FStar.TypeChecker.Tc.fst"
let a2 = (FStar_Syntax_Syntax.gen_bv "a2" None a)
in (
# 1993 "FStar.TypeChecker.Tc.fst"
let body = (let _146_1224 = (let _146_1214 = (FStar_Syntax_Syntax.bv_to_name a1)
in (let _146_1213 = (FStar_Syntax_Syntax.bv_to_name a2)
in (mk_leq a _146_1214 _146_1213)))
in (let _146_1223 = (let _146_1222 = (let _146_1217 = (let _146_1216 = (let _146_1215 = (FStar_Syntax_Syntax.bv_to_name a1)
in (FStar_Syntax_Syntax.as_arg _146_1215))
in (_146_1216)::[])
in (FStar_Syntax_Util.mk_app x _146_1217))
in (let _146_1221 = (let _146_1220 = (let _146_1219 = (let _146_1218 = (FStar_Syntax_Syntax.bv_to_name a2)
in (FStar_Syntax_Syntax.as_arg _146_1218))
in (_146_1219)::[])
in (FStar_Syntax_Util.mk_app y _146_1220))
in (mk_leq b _146_1222 _146_1221)))
in (FStar_Syntax_Util.mk_imp _146_1224 _146_1223)))
in (let _146_1225 = (mk_forall a2 body)
in (mk_forall a1 _146_1225)))))))
end
| FStar_Syntax_Syntax.Tm_arrow (binder::binders, comp) -> begin
(
# 2001 "FStar.TypeChecker.Tc.fst"
let t = (
# 2001 "FStar.TypeChecker.Tc.fst"
let _57_2556 = t
in (let _146_1229 = (let _146_1228 = (let _146_1227 = (let _146_1226 = (FStar_Syntax_Util.arrow binders comp)
in (FStar_Syntax_Syntax.mk_Total _146_1226))
in ((binder)::[], _146_1227))
in FStar_Syntax_Syntax.Tm_arrow (_146_1228))
in {FStar_Syntax_Syntax.n = _146_1229; FStar_Syntax_Syntax.tk = _57_2556.FStar_Syntax_Syntax.tk; FStar_Syntax_Syntax.pos = _57_2556.FStar_Syntax_Syntax.pos; FStar_Syntax_Syntax.vars = _57_2556.FStar_Syntax_Syntax.vars}))
in (mk_leq t x y))
end
| FStar_Syntax_Syntax.Tm_arrow (_57_2560) -> begin
(FStar_All.failwith "unhandled arrow")
end
| _57_2563 -> begin
(
# 2007 "FStar.TypeChecker.Tc.fst"
let _57_2564 = (let _146_1231 = (FStar_Syntax_Print.term_to_string x)
in (let _146_1230 = (FStar_Syntax_Print.term_to_string y)
in (FStar_Util.print2 "base, x=%s, y=%s\n" _146_1231 _146_1230)))
in (FStar_Syntax_Util.mk_eq t t x y))
end))
in (
# 2010 "FStar.TypeChecker.Tc.fst"
let stronger = (
# 2011 "FStar.TypeChecker.Tc.fst"
let wp1 = (FStar_Syntax_Syntax.gen_bv "wp1" None wp_a)
in (
# 2012 "FStar.TypeChecker.Tc.fst"
let wp2 = (FStar_Syntax_Syntax.gen_bv "wp2" None wp_a)
in (
# 2013 "FStar.TypeChecker.Tc.fst"
let body = (let _146_1233 = (FStar_Syntax_Syntax.bv_to_name wp1)
in (let _146_1232 = (FStar_Syntax_Syntax.bv_to_name wp2)
in (mk_leq wp_a _146_1233 _146_1232)))
in (let _146_1234 = (FStar_Syntax_Syntax.binders_of_list ((wp1)::(wp2)::[]))
in (FStar_Syntax_Util.abs _146_1234 body ret_tot_type0)))))
in (
# 2016 "FStar.TypeChecker.Tc.fst"
let _57_2570 = (let _146_1238 = (let _146_1237 = (let _146_1236 = (let _146_1235 = (FStar_Syntax_Syntax.mk_binder a)
in (_146_1235)::[])
in (FStar_List.append binders _146_1236))
in (FStar_Syntax_Util.abs _146_1237 stronger None))
in (check "stronger" _146_1238))
in (
# 2018 "FStar.TypeChecker.Tc.fst"
let null_wp = (Prims.snd ed.FStar_Syntax_Syntax.null_wp)
in (
# 2022 "FStar.TypeChecker.Tc.fst"
let wp_trivial = (
# 2023 "FStar.TypeChecker.Tc.fst"
let wp = (FStar_Syntax_Syntax.gen_bv "wp" None wp_a)
in (
# 2024 "FStar.TypeChecker.Tc.fst"
let body = (let _146_1246 = (let _146_1245 = (let _146_1244 = (let _146_1241 = (let _146_1240 = (let _146_1239 = (FStar_Syntax_Syntax.bv_to_name a)
in (FStar_Syntax_Syntax.as_arg _146_1239))
in (_146_1240)::[])
in (FStar_Syntax_Util.mk_app null_wp _146_1241))
in (let _146_1243 = (let _146_1242 = (FStar_Syntax_Syntax.bv_to_name wp)
in (_146_1242)::[])
in (_146_1244)::_146_1243))
in (FStar_List.map FStar_Syntax_Syntax.as_arg _146_1245))
in (FStar_Syntax_Util.mk_app stronger _146_1246))
in (let _146_1247 = (FStar_Syntax_Syntax.binders_of_list ((a)::(wp)::[]))
in (FStar_Syntax_Util.abs _146_1247 body ret_tot_type0))))
in (
# 2030 "FStar.TypeChecker.Tc.fst"
let wp_trivial = (normalize_and_make_binders_explicit wp_trivial)
in (
# 2031 "FStar.TypeChecker.Tc.fst"
let _57_2577 = (let _146_1248 = (FStar_Syntax_Util.abs binders wp_trivial None)
in (check "wp_trivial" _146_1248))
in (
# 2033 "FStar.TypeChecker.Tc.fst"
let _57_2579 = ed
in {FStar_Syntax_Syntax.qualifiers = _57_2579.FStar_Syntax_Syntax.qualifiers; FStar_Syntax_Syntax.mname = _57_2579.FStar_Syntax_Syntax.mname; FStar_Syntax_Syntax.univs = _57_2579.FStar_Syntax_Syntax.univs; FStar_Syntax_Syntax.binders = _57_2579.FStar_Syntax_Syntax.binders; FStar_Syntax_Syntax.signature = _57_2579.FStar_Syntax_Syntax.signature; FStar_Syntax_Syntax.ret = _57_2579.FStar_Syntax_Syntax.ret; FStar_Syntax_Syntax.bind_wp = _57_2579.FStar_Syntax_Syntax.bind_wp; FStar_Syntax_Syntax.bind_wlp = _57_2579.FStar_Syntax_Syntax.bind_wlp; FStar_Syntax_Syntax.if_then_else = ([], wp_if_then_else); FStar_Syntax_Syntax.ite_wp = _57_2579.FStar_Syntax_Syntax.ite_wp; FStar_Syntax_Syntax.ite_wlp = _57_2579.FStar_Syntax_Syntax.ite_wlp; FStar_Syntax_Syntax.wp_binop = ([], wp_binop); FStar_Syntax_Syntax.wp_as_type = _57_2579.FStar_Syntax_Syntax.wp_as_type; FStar_Syntax_Syntax.close_wp = ([], wp_close); FStar_Syntax_Syntax.assert_p = ([], wp_assert); FStar_Syntax_Syntax.assume_p = ([], wp_assume); FStar_Syntax_Syntax.null_wp = _57_2579.FStar_Syntax_Syntax.null_wp; FStar_Syntax_Syntax.trivial = ([], wp_trivial)})))))))))))))))))))))))))))))))))))))))))
end)))))))

<<<<<<< HEAD
# 1996 "FStar.TypeChecker.Tc.fst"
=======
# 2043 "FStar.TypeChecker.Tc.fst"
>>>>>>> f21b2be1
let tc_eff_decl : FStar_TypeChecker_Env.env  ->  FStar_Syntax_Syntax.eff_decl  ->  effect_cost  ->  FStar_Syntax_Syntax.eff_decl = (fun env0 ed is_for_free -> (
# 2044 "FStar.TypeChecker.Tc.fst"
let _57_2584 = ()
in (
# 2045 "FStar.TypeChecker.Tc.fst"
let _57_2588 = (FStar_Syntax_Subst.open_term ed.FStar_Syntax_Syntax.binders ed.FStar_Syntax_Syntax.signature)
in (match (_57_2588) with
| (binders_un, signature_un) -> begin
(
# 2046 "FStar.TypeChecker.Tc.fst"
let _57_2593 = (tc_tparams env0 binders_un)
in (match (_57_2593) with
| (binders, env, _57_2592) -> begin
(
# 2047 "FStar.TypeChecker.Tc.fst"
let _57_2597 = (tc_trivial_guard env signature_un)
in (match (_57_2597) with
| (signature, _57_2596) -> begin
(
# 2048 "FStar.TypeChecker.Tc.fst"
let ed = (
# 2048 "FStar.TypeChecker.Tc.fst"
let _57_2598 = ed
in {FStar_Syntax_Syntax.qualifiers = _57_2598.FStar_Syntax_Syntax.qualifiers; FStar_Syntax_Syntax.mname = _57_2598.FStar_Syntax_Syntax.mname; FStar_Syntax_Syntax.univs = _57_2598.FStar_Syntax_Syntax.univs; FStar_Syntax_Syntax.binders = binders; FStar_Syntax_Syntax.signature = signature; FStar_Syntax_Syntax.ret = _57_2598.FStar_Syntax_Syntax.ret; FStar_Syntax_Syntax.bind_wp = _57_2598.FStar_Syntax_Syntax.bind_wp; FStar_Syntax_Syntax.bind_wlp = _57_2598.FStar_Syntax_Syntax.bind_wlp; FStar_Syntax_Syntax.if_then_else = _57_2598.FStar_Syntax_Syntax.if_then_else; FStar_Syntax_Syntax.ite_wp = _57_2598.FStar_Syntax_Syntax.ite_wp; FStar_Syntax_Syntax.ite_wlp = _57_2598.FStar_Syntax_Syntax.ite_wlp; FStar_Syntax_Syntax.wp_binop = _57_2598.FStar_Syntax_Syntax.wp_binop; FStar_Syntax_Syntax.wp_as_type = _57_2598.FStar_Syntax_Syntax.wp_as_type; FStar_Syntax_Syntax.close_wp = _57_2598.FStar_Syntax_Syntax.close_wp; FStar_Syntax_Syntax.assert_p = _57_2598.FStar_Syntax_Syntax.assert_p; FStar_Syntax_Syntax.assume_p = _57_2598.FStar_Syntax_Syntax.assume_p; FStar_Syntax_Syntax.null_wp = _57_2598.FStar_Syntax_Syntax.null_wp; FStar_Syntax_Syntax.trivial = _57_2598.FStar_Syntax_Syntax.trivial})
in (
# 2051 "FStar.TypeChecker.Tc.fst"
let _57_2604 = (open_effect_decl env ed)
in (match (_57_2604) with
| (ed, a, wp_a) -> begin
(
# 2052 "FStar.TypeChecker.Tc.fst"
let get_effect_signature = (fun _57_2606 -> (match (()) with
| () -> begin
(
# 2053 "FStar.TypeChecker.Tc.fst"
let _57_2610 = (tc_trivial_guard env signature_un)
in (match (_57_2610) with
| (signature, _57_2609) -> begin
(open_effect_signature env ed.FStar_Syntax_Syntax.mname signature)
end))
end))
in (
# 2057 "FStar.TypeChecker.Tc.fst"
let env = (let _146_1257 = (FStar_Syntax_Syntax.new_bv None ed.FStar_Syntax_Syntax.signature)
in (FStar_TypeChecker_Env.push_bv env _146_1257))
in (
# 2059 "FStar.TypeChecker.Tc.fst"
let _57_2612 = if (FStar_All.pipe_left (FStar_TypeChecker_Env.debug env0) (FStar_Options.Other ("ED"))) then begin
(let _146_1260 = (FStar_Syntax_Print.lid_to_string ed.FStar_Syntax_Syntax.mname)
in (let _146_1259 = (FStar_Syntax_Print.binders_to_string " " ed.FStar_Syntax_Syntax.binders)
in (let _146_1258 = (FStar_Syntax_Print.term_to_string ed.FStar_Syntax_Syntax.signature)
in (FStar_Util.print3 "Checking effect signature: %s %s : %s\n" _146_1260 _146_1259 _146_1258))))
end else begin
()
end
in (
# 2065 "FStar.TypeChecker.Tc.fst"
let check_and_gen' = (fun env _57_2619 k -> (match (_57_2619) with
| (_57_2617, t) -> begin
(check_and_gen env t k)
end))
in (
# 2069 "FStar.TypeChecker.Tc.fst"
let ed = (match (is_for_free) with
| NotForFree -> begin
ed
end
| ForFree -> begin
(gen_wps_for_free env binders a wp_a ed)
end)
in (
# 2074 "FStar.TypeChecker.Tc.fst"
let ret = (
# 2075 "FStar.TypeChecker.Tc.fst"
let expected_k = (let _146_1272 = (let _146_1270 = (FStar_Syntax_Syntax.mk_binder a)
in (let _146_1269 = (let _146_1268 = (let _146_1267 = (FStar_Syntax_Syntax.bv_to_name a)
in (FStar_Syntax_Syntax.null_binder _146_1267))
in (_146_1268)::[])
in (_146_1270)::_146_1269))
in (let _146_1271 = (FStar_Syntax_Syntax.mk_GTotal wp_a)
in (FStar_Syntax_Util.arrow _146_1272 _146_1271)))
in (check_and_gen' env ed.FStar_Syntax_Syntax.ret expected_k))
in (
# 2078 "FStar.TypeChecker.Tc.fst"
let bind_wp = (
# 2079 "FStar.TypeChecker.Tc.fst"
let wlp_a = wp_a
in (
# 2080 "FStar.TypeChecker.Tc.fst"
let _57_2629 = (get_effect_signature ())
in (match (_57_2629) with
| (b, wp_b) -> begin
(
# 2081 "FStar.TypeChecker.Tc.fst"
let a_wp_b = (let _146_1276 = (let _146_1274 = (let _146_1273 = (FStar_Syntax_Syntax.bv_to_name a)
in (FStar_Syntax_Syntax.null_binder _146_1273))
in (_146_1274)::[])
in (let _146_1275 = (FStar_Syntax_Syntax.mk_Total wp_b)
in (FStar_Syntax_Util.arrow _146_1276 _146_1275)))
in (
# 2082 "FStar.TypeChecker.Tc.fst"
let a_wlp_b = a_wp_b
in (
# 2083 "FStar.TypeChecker.Tc.fst"
let expected_k = (let _146_1289 = (let _146_1287 = (FStar_Syntax_Syntax.mk_binder a)
in (let _146_1286 = (let _146_1285 = (FStar_Syntax_Syntax.mk_binder b)
in (let _146_1284 = (let _146_1283 = (FStar_Syntax_Syntax.null_binder wp_a)
in (let _146_1282 = (let _146_1281 = (FStar_Syntax_Syntax.null_binder wlp_a)
in (let _146_1280 = (let _146_1279 = (FStar_Syntax_Syntax.null_binder a_wp_b)
in (let _146_1278 = (let _146_1277 = (FStar_Syntax_Syntax.null_binder a_wlp_b)
in (_146_1277)::[])
in (_146_1279)::_146_1278))
in (_146_1281)::_146_1280))
in (_146_1283)::_146_1282))
in (_146_1285)::_146_1284))
in (_146_1287)::_146_1286))
in (let _146_1288 = (FStar_Syntax_Syntax.mk_Total wp_b)
in (FStar_Syntax_Util.arrow _146_1289 _146_1288)))
in (check_and_gen' env ed.FStar_Syntax_Syntax.bind_wp expected_k))))
end)))
in (
# 2089 "FStar.TypeChecker.Tc.fst"
let bind_wlp = (
# 2090 "FStar.TypeChecker.Tc.fst"
let wlp_a = wp_a
in (
# 2091 "FStar.TypeChecker.Tc.fst"
let _57_2637 = (get_effect_signature ())
in (match (_57_2637) with
| (b, wlp_b) -> begin
(
# 2092 "FStar.TypeChecker.Tc.fst"
let a_wlp_b = (let _146_1293 = (let _146_1291 = (let _146_1290 = (FStar_Syntax_Syntax.bv_to_name a)
in (FStar_Syntax_Syntax.null_binder _146_1290))
in (_146_1291)::[])
in (let _146_1292 = (FStar_Syntax_Syntax.mk_Total wlp_b)
in (FStar_Syntax_Util.arrow _146_1293 _146_1292)))
in (
# 2093 "FStar.TypeChecker.Tc.fst"
let expected_k = (let _146_1302 = (let _146_1300 = (FStar_Syntax_Syntax.mk_binder a)
in (let _146_1299 = (let _146_1298 = (FStar_Syntax_Syntax.mk_binder b)
in (let _146_1297 = (let _146_1296 = (FStar_Syntax_Syntax.null_binder wlp_a)
in (let _146_1295 = (let _146_1294 = (FStar_Syntax_Syntax.null_binder a_wlp_b)
in (_146_1294)::[])
in (_146_1296)::_146_1295))
in (_146_1298)::_146_1297))
in (_146_1300)::_146_1299))
in (let _146_1301 = (FStar_Syntax_Syntax.mk_Total wlp_b)
in (FStar_Syntax_Util.arrow _146_1302 _146_1301)))
in (check_and_gen' env ed.FStar_Syntax_Syntax.bind_wlp expected_k)))
end)))
in (
# 2099 "FStar.TypeChecker.Tc.fst"
let if_then_else = (
# 2100 "FStar.TypeChecker.Tc.fst"
let p = (let _146_1304 = (let _146_1303 = (FStar_Syntax_Util.type_u ())
in (FStar_All.pipe_right _146_1303 Prims.fst))
in (FStar_Syntax_Syntax.new_bv (Some ((FStar_Ident.range_of_lid ed.FStar_Syntax_Syntax.mname))) _146_1304))
in (
# 2101 "FStar.TypeChecker.Tc.fst"
let expected_k = (let _146_1313 = (let _146_1311 = (FStar_Syntax_Syntax.mk_binder a)
in (let _146_1310 = (let _146_1309 = (FStar_Syntax_Syntax.mk_binder p)
in (let _146_1308 = (let _146_1307 = (FStar_Syntax_Syntax.null_binder wp_a)
in (let _146_1306 = (let _146_1305 = (FStar_Syntax_Syntax.null_binder wp_a)
in (_146_1305)::[])
in (_146_1307)::_146_1306))
in (_146_1309)::_146_1308))
in (_146_1311)::_146_1310))
in (let _146_1312 = (FStar_Syntax_Syntax.mk_Total wp_a)
in (FStar_Syntax_Util.arrow _146_1313 _146_1312)))
in (check_and_gen' env ed.FStar_Syntax_Syntax.if_then_else expected_k)))
in (
# 2107 "FStar.TypeChecker.Tc.fst"
let ite_wp = (
# 2108 "FStar.TypeChecker.Tc.fst"
let wlp_a = wp_a
in (
# 2109 "FStar.TypeChecker.Tc.fst"
let expected_k = (let _146_1320 = (let _146_1318 = (FStar_Syntax_Syntax.mk_binder a)
in (let _146_1317 = (let _146_1316 = (FStar_Syntax_Syntax.null_binder wlp_a)
in (let _146_1315 = (let _146_1314 = (FStar_Syntax_Syntax.null_binder wp_a)
in (_146_1314)::[])
in (_146_1316)::_146_1315))
in (_146_1318)::_146_1317))
in (let _146_1319 = (FStar_Syntax_Syntax.mk_Total wp_a)
in (FStar_Syntax_Util.arrow _146_1320 _146_1319)))
in (check_and_gen' env ed.FStar_Syntax_Syntax.ite_wp expected_k)))
in (
# 2115 "FStar.TypeChecker.Tc.fst"
let ite_wlp = (
# 2116 "FStar.TypeChecker.Tc.fst"
let wlp_a = wp_a
in (
# 2117 "FStar.TypeChecker.Tc.fst"
let expected_k = (let _146_1325 = (let _146_1323 = (FStar_Syntax_Syntax.mk_binder a)
in (let _146_1322 = (let _146_1321 = (FStar_Syntax_Syntax.null_binder wlp_a)
in (_146_1321)::[])
in (_146_1323)::_146_1322))
in (let _146_1324 = (FStar_Syntax_Syntax.mk_Total wlp_a)
in (FStar_Syntax_Util.arrow _146_1325 _146_1324)))
in (check_and_gen' env ed.FStar_Syntax_Syntax.ite_wlp expected_k)))
in (
# 2122 "FStar.TypeChecker.Tc.fst"
let wp_binop = (
# 2123 "FStar.TypeChecker.Tc.fst"
let bin_op = (
# 2124 "FStar.TypeChecker.Tc.fst"
let _57_2652 = (FStar_Syntax_Util.type_u ())
in (match (_57_2652) with
| (t1, u1) -> begin
(
# 2125 "FStar.TypeChecker.Tc.fst"
let _57_2655 = (FStar_Syntax_Util.type_u ())
in (match (_57_2655) with
| (t2, u2) -> begin
(
# 2126 "FStar.TypeChecker.Tc.fst"
let t = (let _146_1326 = (FStar_TypeChecker_Env.get_range env)
in (FStar_Syntax_Syntax.mk (FStar_Syntax_Syntax.Tm_type (FStar_Syntax_Syntax.U_max ((u1)::(u2)::[]))) None _146_1326))
in (let _146_1331 = (let _146_1329 = (FStar_Syntax_Syntax.null_binder t1)
in (let _146_1328 = (let _146_1327 = (FStar_Syntax_Syntax.null_binder t2)
in (_146_1327)::[])
in (_146_1329)::_146_1328))
in (let _146_1330 = (FStar_Syntax_Syntax.mk_GTotal t)
in (FStar_Syntax_Util.arrow _146_1331 _146_1330))))
end))
end))
in (
# 2128 "FStar.TypeChecker.Tc.fst"
let expected_k = (let _146_1340 = (let _146_1338 = (FStar_Syntax_Syntax.mk_binder a)
in (let _146_1337 = (let _146_1336 = (FStar_Syntax_Syntax.null_binder wp_a)
in (let _146_1335 = (let _146_1334 = (FStar_Syntax_Syntax.null_binder bin_op)
in (let _146_1333 = (let _146_1332 = (FStar_Syntax_Syntax.null_binder wp_a)
in (_146_1332)::[])
in (_146_1334)::_146_1333))
in (_146_1336)::_146_1335))
in (_146_1338)::_146_1337))
in (let _146_1339 = (FStar_Syntax_Syntax.mk_Total wp_a)
in (FStar_Syntax_Util.arrow _146_1340 _146_1339)))
in (check_and_gen' env ed.FStar_Syntax_Syntax.wp_binop expected_k)))
in (
# 2135 "FStar.TypeChecker.Tc.fst"
let wp_as_type = (
# 2136 "FStar.TypeChecker.Tc.fst"
let _57_2663 = (FStar_Syntax_Util.type_u ())
in (match (_57_2663) with
| (t, _57_2662) -> begin
(
# 2137 "FStar.TypeChecker.Tc.fst"
let expected_k = (let _146_1345 = (let _146_1343 = (FStar_Syntax_Syntax.mk_binder a)
in (let _146_1342 = (let _146_1341 = (FStar_Syntax_Syntax.null_binder wp_a)
in (_146_1341)::[])
in (_146_1343)::_146_1342))
in (let _146_1344 = (FStar_Syntax_Syntax.mk_Total t)
in (FStar_Syntax_Util.arrow _146_1345 _146_1344)))
in (check_and_gen' env ed.FStar_Syntax_Syntax.wp_as_type expected_k))
end))
in (
# 2142 "FStar.TypeChecker.Tc.fst"
let close_wp = (
# 2143 "FStar.TypeChecker.Tc.fst"
let b = (let _146_1347 = (let _146_1346 = (FStar_Syntax_Util.type_u ())
in (FStar_All.pipe_right _146_1346 Prims.fst))
in (FStar_Syntax_Syntax.new_bv (Some ((FStar_Ident.range_of_lid ed.FStar_Syntax_Syntax.mname))) _146_1347))
in (
# 2144 "FStar.TypeChecker.Tc.fst"
let b_wp_a = (let _146_1351 = (let _146_1349 = (let _146_1348 = (FStar_Syntax_Syntax.bv_to_name b)
in (FStar_Syntax_Syntax.null_binder _146_1348))
in (_146_1349)::[])
in (let _146_1350 = (FStar_Syntax_Syntax.mk_Total wp_a)
in (FStar_Syntax_Util.arrow _146_1351 _146_1350)))
in (
# 2145 "FStar.TypeChecker.Tc.fst"
let expected_k = (let _146_1358 = (let _146_1356 = (FStar_Syntax_Syntax.mk_binder a)
in (let _146_1355 = (let _146_1354 = (FStar_Syntax_Syntax.mk_binder b)
in (let _146_1353 = (let _146_1352 = (FStar_Syntax_Syntax.null_binder b_wp_a)
in (_146_1352)::[])
in (_146_1354)::_146_1353))
in (_146_1356)::_146_1355))
in (let _146_1357 = (FStar_Syntax_Syntax.mk_Total wp_a)
in (FStar_Syntax_Util.arrow _146_1358 _146_1357)))
in (check_and_gen' env ed.FStar_Syntax_Syntax.close_wp expected_k))))
in (
# 2149 "FStar.TypeChecker.Tc.fst"
let assert_p = (
# 2150 "FStar.TypeChecker.Tc.fst"
let expected_k = (let _146_1367 = (let _146_1365 = (FStar_Syntax_Syntax.mk_binder a)
in (let _146_1364 = (let _146_1363 = (let _146_1360 = (let _146_1359 = (FStar_Syntax_Util.type_u ())
in (FStar_All.pipe_right _146_1359 Prims.fst))
in (FStar_Syntax_Syntax.null_binder _146_1360))
in (let _146_1362 = (let _146_1361 = (FStar_Syntax_Syntax.null_binder wp_a)
in (_146_1361)::[])
in (_146_1363)::_146_1362))
in (_146_1365)::_146_1364))
in (let _146_1366 = (FStar_Syntax_Syntax.mk_Total wp_a)
in (FStar_Syntax_Util.arrow _146_1367 _146_1366)))
in (check_and_gen' env ed.FStar_Syntax_Syntax.assert_p expected_k))
in (
# 2156 "FStar.TypeChecker.Tc.fst"
let assume_p = (
# 2157 "FStar.TypeChecker.Tc.fst"
let expected_k = (let _146_1376 = (let _146_1374 = (FStar_Syntax_Syntax.mk_binder a)
in (let _146_1373 = (let _146_1372 = (let _146_1369 = (let _146_1368 = (FStar_Syntax_Util.type_u ())
in (FStar_All.pipe_right _146_1368 Prims.fst))
in (FStar_Syntax_Syntax.null_binder _146_1369))
in (let _146_1371 = (let _146_1370 = (FStar_Syntax_Syntax.null_binder wp_a)
in (_146_1370)::[])
in (_146_1372)::_146_1371))
in (_146_1374)::_146_1373))
in (let _146_1375 = (FStar_Syntax_Syntax.mk_Total wp_a)
in (FStar_Syntax_Util.arrow _146_1376 _146_1375)))
in (check_and_gen' env ed.FStar_Syntax_Syntax.assume_p expected_k))
in (
# 2163 "FStar.TypeChecker.Tc.fst"
let null_wp = (
# 2164 "FStar.TypeChecker.Tc.fst"
let expected_k = (let _146_1379 = (let _146_1377 = (FStar_Syntax_Syntax.mk_binder a)
in (_146_1377)::[])
in (let _146_1378 = (FStar_Syntax_Syntax.mk_Total wp_a)
in (FStar_Syntax_Util.arrow _146_1379 _146_1378)))
in (check_and_gen' env ed.FStar_Syntax_Syntax.null_wp expected_k))
in (
# 2168 "FStar.TypeChecker.Tc.fst"
let trivial_wp = (
# 2169 "FStar.TypeChecker.Tc.fst"
let _57_2679 = (FStar_Syntax_Util.type_u ())
in (match (_57_2679) with
| (t, _57_2678) -> begin
(
# 2170 "FStar.TypeChecker.Tc.fst"
let expected_k = (let _146_1384 = (let _146_1382 = (FStar_Syntax_Syntax.mk_binder a)
in (let _146_1381 = (let _146_1380 = (FStar_Syntax_Syntax.null_binder wp_a)
in (_146_1380)::[])
in (_146_1382)::_146_1381))
in (let _146_1383 = (FStar_Syntax_Syntax.mk_GTotal t)
in (FStar_Syntax_Util.arrow _146_1384 _146_1383)))
in (check_and_gen' env ed.FStar_Syntax_Syntax.trivial expected_k))
end))
in (
# 2176 "FStar.TypeChecker.Tc.fst"
let t = (let _146_1385 = (FStar_Syntax_Syntax.mk_Total ed.FStar_Syntax_Syntax.signature)
in (FStar_Syntax_Util.arrow ed.FStar_Syntax_Syntax.binders _146_1385))
in (
# 2177 "FStar.TypeChecker.Tc.fst"
let _57_2685 = (FStar_TypeChecker_Util.generalize_universes env0 t)
in (match (_57_2685) with
| (univs, t) -> begin
(
# 2178 "FStar.TypeChecker.Tc.fst"
let _57_2701 = (match ((let _146_1387 = (let _146_1386 = (FStar_Syntax_Subst.compress t)
in _146_1386.FStar_Syntax_Syntax.n)
in (binders, _146_1387))) with
| ([], _57_2688) -> begin
([], t)
end
| (_57_2691, FStar_Syntax_Syntax.Tm_arrow (binders, c)) -> begin
(binders, (FStar_Syntax_Util.comp_result c))
end
| _57_2698 -> begin
(FStar_All.failwith "Impossible")
end)
in (match (_57_2701) with
| (binders, signature) -> begin
(
# 2182 "FStar.TypeChecker.Tc.fst"
let close = (fun n ts -> (
# 2183 "FStar.TypeChecker.Tc.fst"
let ts = (let _146_1392 = (FStar_Syntax_Subst.close_tscheme binders ts)
in (FStar_Syntax_Subst.close_univ_vars_tscheme univs _146_1392))
in (
# 2184 "FStar.TypeChecker.Tc.fst"
let _57_2706 = ()
in ts)))
in (
# 2186 "FStar.TypeChecker.Tc.fst"
let ed = (
# 2186 "FStar.TypeChecker.Tc.fst"
let _57_2708 = ed
in (let _146_1405 = (close 0 ret)
in (let _146_1404 = (close 1 bind_wp)
in (let _146_1403 = (close 1 bind_wlp)
in (let _146_1402 = (close 0 if_then_else)
in (let _146_1401 = (close 0 ite_wp)
in (let _146_1400 = (close 0 ite_wlp)
in (let _146_1399 = (close 0 wp_binop)
in (let _146_1398 = (close 0 wp_as_type)
in (let _146_1397 = (close 1 close_wp)
in (let _146_1396 = (close 0 assert_p)
in (let _146_1395 = (close 0 assume_p)
in (let _146_1394 = (close 0 null_wp)
in (let _146_1393 = (close 0 trivial_wp)
in {FStar_Syntax_Syntax.qualifiers = _57_2708.FStar_Syntax_Syntax.qualifiers; FStar_Syntax_Syntax.mname = _57_2708.FStar_Syntax_Syntax.mname; FStar_Syntax_Syntax.univs = univs; FStar_Syntax_Syntax.binders = binders; FStar_Syntax_Syntax.signature = signature; FStar_Syntax_Syntax.ret = _146_1405; FStar_Syntax_Syntax.bind_wp = _146_1404; FStar_Syntax_Syntax.bind_wlp = _146_1403; FStar_Syntax_Syntax.if_then_else = _146_1402; FStar_Syntax_Syntax.ite_wp = _146_1401; FStar_Syntax_Syntax.ite_wlp = _146_1400; FStar_Syntax_Syntax.wp_binop = _146_1399; FStar_Syntax_Syntax.wp_as_type = _146_1398; FStar_Syntax_Syntax.close_wp = _146_1397; FStar_Syntax_Syntax.assert_p = _146_1396; FStar_Syntax_Syntax.assume_p = _146_1395; FStar_Syntax_Syntax.null_wp = _146_1394; FStar_Syntax_Syntax.trivial = _146_1393}))))))))))))))
in (
# 2204 "FStar.TypeChecker.Tc.fst"
let _57_2711 = if (FStar_TypeChecker_Env.debug env FStar_Options.Low) then begin
(let _146_1406 = (FStar_Syntax_Print.eff_decl_to_string ed)
in (FStar_Util.print_string _146_1406))
end else begin
()
end
in ed)))
end))
end)))))))))))))))))))))
end)))
end))
end))
end))))

<<<<<<< HEAD
# 2177 "FStar.TypeChecker.Tc.fst"
=======
# 2208 "FStar.TypeChecker.Tc.fst"
>>>>>>> f21b2be1
let tc_lex_t = (fun env ses quals lids -> (
# 2215 "FStar.TypeChecker.Tc.fst"
let _57_2717 = ()
in (
# 2216 "FStar.TypeChecker.Tc.fst"
let _57_2725 = ()
in (match (ses) with
| FStar_Syntax_Syntax.Sig_inductive_typ (lex_t, [], [], t, _57_2754, _57_2756, [], r)::FStar_Syntax_Syntax.Sig_datacon (lex_top, [], _t_top, _lex_t_top, 0, [], _57_2745, r1)::FStar_Syntax_Syntax.Sig_datacon (lex_cons, [], _t_cons, _lex_t_cons, 0, [], _57_2734, r2)::[] when (((FStar_Ident.lid_equals lex_t FStar_Syntax_Const.lex_t_lid) && (FStar_Ident.lid_equals lex_top FStar_Syntax_Const.lextop_lid)) && (FStar_Ident.lid_equals lex_cons FStar_Syntax_Const.lexcons_lid)) -> begin
(
# 2231 "FStar.TypeChecker.Tc.fst"
let u = (FStar_Syntax_Syntax.new_univ_name (Some (r)))
in (
# 2232 "FStar.TypeChecker.Tc.fst"
let t = (FStar_Syntax_Syntax.mk (FStar_Syntax_Syntax.Tm_type (FStar_Syntax_Syntax.U_name (u))) None r)
in (
# 2233 "FStar.TypeChecker.Tc.fst"
let t = (FStar_Syntax_Subst.close_univ_vars ((u)::[]) t)
in (
# 2234 "FStar.TypeChecker.Tc.fst"
let tc = FStar_Syntax_Syntax.Sig_inductive_typ ((lex_t, (u)::[], [], t, [], (FStar_Syntax_Const.lextop_lid)::(FStar_Syntax_Const.lexcons_lid)::[], [], r))
in (
# 2236 "FStar.TypeChecker.Tc.fst"
let utop = (FStar_Syntax_Syntax.new_univ_name (Some (r1)))
in (
# 2237 "FStar.TypeChecker.Tc.fst"
let lex_top_t = (let _146_1414 = (let _146_1413 = (let _146_1412 = (let _146_1411 = (FStar_Ident.set_lid_range FStar_Syntax_Const.lex_t_lid r1)
in (FStar_Syntax_Syntax.fvar _146_1411 FStar_Syntax_Syntax.Delta_constant None))
in (_146_1412, (FStar_Syntax_Syntax.U_name (utop))::[]))
in FStar_Syntax_Syntax.Tm_uinst (_146_1413))
in (FStar_Syntax_Syntax.mk _146_1414 None r1))
in (
# 2238 "FStar.TypeChecker.Tc.fst"
let lex_top_t = (FStar_Syntax_Subst.close_univ_vars ((utop)::[]) lex_top_t)
in (
# 2239 "FStar.TypeChecker.Tc.fst"
let dc_lextop = FStar_Syntax_Syntax.Sig_datacon ((lex_top, (utop)::[], lex_top_t, FStar_Syntax_Const.lex_t_lid, 0, [], [], r1))
in (
# 2241 "FStar.TypeChecker.Tc.fst"
let ucons1 = (FStar_Syntax_Syntax.new_univ_name (Some (r2)))
in (
# 2242 "FStar.TypeChecker.Tc.fst"
let ucons2 = (FStar_Syntax_Syntax.new_univ_name (Some (r2)))
in (
# 2243 "FStar.TypeChecker.Tc.fst"
let lex_cons_t = (
# 2244 "FStar.TypeChecker.Tc.fst"
let a = (let _146_1415 = (FStar_Syntax_Syntax.mk (FStar_Syntax_Syntax.Tm_type (FStar_Syntax_Syntax.U_name (ucons1))) None r2)
in (FStar_Syntax_Syntax.new_bv (Some (r2)) _146_1415))
in (
# 2245 "FStar.TypeChecker.Tc.fst"
let hd = (let _146_1416 = (FStar_Syntax_Syntax.bv_to_name a)
in (FStar_Syntax_Syntax.new_bv (Some (r2)) _146_1416))
in (
# 2246 "FStar.TypeChecker.Tc.fst"
let tl = (let _146_1421 = (let _146_1420 = (let _146_1419 = (let _146_1418 = (let _146_1417 = (FStar_Ident.set_lid_range FStar_Syntax_Const.lex_t_lid r2)
in (FStar_Syntax_Syntax.fvar _146_1417 FStar_Syntax_Syntax.Delta_constant None))
in (_146_1418, (FStar_Syntax_Syntax.U_name (ucons2))::[]))
in FStar_Syntax_Syntax.Tm_uinst (_146_1419))
in (FStar_Syntax_Syntax.mk _146_1420 None r2))
in (FStar_Syntax_Syntax.new_bv (Some (r2)) _146_1421))
in (
# 2247 "FStar.TypeChecker.Tc.fst"
let res = (let _146_1425 = (let _146_1424 = (let _146_1423 = (let _146_1422 = (FStar_Ident.set_lid_range FStar_Syntax_Const.lex_t_lid r2)
in (FStar_Syntax_Syntax.fvar _146_1422 FStar_Syntax_Syntax.Delta_constant None))
in (_146_1423, (FStar_Syntax_Syntax.U_max ((FStar_Syntax_Syntax.U_name (ucons1))::(FStar_Syntax_Syntax.U_name (ucons2))::[]))::[]))
in FStar_Syntax_Syntax.Tm_uinst (_146_1424))
in (FStar_Syntax_Syntax.mk _146_1425 None r2))
in (let _146_1426 = (FStar_Syntax_Syntax.mk_Total res)
in (FStar_Syntax_Util.arrow (((a, Some (FStar_Syntax_Syntax.imp_tag)))::((hd, None))::((tl, None))::[]) _146_1426))))))
in (
# 2249 "FStar.TypeChecker.Tc.fst"
let lex_cons_t = (FStar_Syntax_Subst.close_univ_vars ((ucons1)::(ucons2)::[]) lex_cons_t)
in (
# 2250 "FStar.TypeChecker.Tc.fst"
let dc_lexcons = FStar_Syntax_Syntax.Sig_datacon ((lex_cons, (ucons1)::(ucons2)::[], lex_cons_t, FStar_Syntax_Const.lex_t_lid, 0, [], [], r2))
in (let _146_1428 = (let _146_1427 = (FStar_TypeChecker_Env.get_range env)
in ((tc)::(dc_lextop)::(dc_lexcons)::[], [], lids, _146_1427))
in FStar_Syntax_Syntax.Sig_bundle (_146_1428)))))))))))))))
end
| _57_2780 -> begin
(let _146_1430 = (let _146_1429 = (FStar_Syntax_Print.sigelt_to_string (FStar_Syntax_Syntax.Sig_bundle ((ses, [], lids, FStar_Range.dummyRange))))
in (FStar_Util.format1 "Unexpected lex_t: %s\n" _146_1429))
in (FStar_All.failwith _146_1430))
end))))

<<<<<<< HEAD
# 2225 "FStar.TypeChecker.Tc.fst"
=======
# 2256 "FStar.TypeChecker.Tc.fst"
>>>>>>> f21b2be1
let tc_inductive : FStar_TypeChecker_Env.env  ->  FStar_Syntax_Syntax.sigelt Prims.list  ->  FStar_Syntax_Syntax.qualifier Prims.list  ->  FStar_Ident.lident Prims.list  ->  FStar_Syntax_Syntax.sigelt = (fun env ses quals lids -> (
# 2319 "FStar.TypeChecker.Tc.fst"
let warn_positivity = (fun l r -> (let _146_1444 = (let _146_1443 = (FStar_Syntax_Print.lid_to_string l)
in (FStar_Util.format1 "Positivity check is not yet implemented (%s)" _146_1443))
in (FStar_TypeChecker_Errors.diag r _146_1444)))
in (
# 2321 "FStar.TypeChecker.Tc.fst"
let env0 = env
in (
# 2324 "FStar.TypeChecker.Tc.fst"
let tc_tycon = (fun env s -> (match (s) with
| FStar_Syntax_Syntax.Sig_inductive_typ (tc, uvs, tps, k, mutuals, data, quals, r) -> begin
(
# 2329 "FStar.TypeChecker.Tc.fst"
let _57_2802 = ()
in (
# 2330 "FStar.TypeChecker.Tc.fst"
let _57_2804 = (warn_positivity tc r)
in (
# 2331 "FStar.TypeChecker.Tc.fst"
let _57_2808 = (FStar_Syntax_Subst.open_term tps k)
in (match (_57_2808) with
| (tps, k) -> begin
(
# 2332 "FStar.TypeChecker.Tc.fst"
let _57_2812 = (tc_tparams env tps)
in (match (_57_2812) with
| (tps, env_tps, us) -> begin
(
# 2333 "FStar.TypeChecker.Tc.fst"
let _57_2815 = (FStar_Syntax_Util.arrow_formals k)
in (match (_57_2815) with
| (indices, t) -> begin
(
# 2334 "FStar.TypeChecker.Tc.fst"
let _57_2819 = (tc_tparams env_tps indices)
in (match (_57_2819) with
| (indices, env', us') -> begin
(
# 2335 "FStar.TypeChecker.Tc.fst"
let _57_2823 = (tc_trivial_guard env' t)
in (match (_57_2823) with
| (t, _57_2822) -> begin
(
# 2336 "FStar.TypeChecker.Tc.fst"
let k = (let _146_1449 = (FStar_Syntax_Syntax.mk_Total t)
in (FStar_Syntax_Util.arrow indices _146_1449))
in (
# 2337 "FStar.TypeChecker.Tc.fst"
let _57_2827 = (FStar_Syntax_Util.type_u ())
in (match (_57_2827) with
| (t_type, u) -> begin
(
# 2338 "FStar.TypeChecker.Tc.fst"
let _57_2828 = (let _146_1450 = (FStar_TypeChecker_Rel.teq env' t t_type)
in (FStar_TypeChecker_Rel.force_trivial_guard env' _146_1450))
in (
# 2340 "FStar.TypeChecker.Tc.fst"
let t_tc = (let _146_1451 = (FStar_Syntax_Syntax.mk_Total t)
in (FStar_Syntax_Util.arrow (FStar_List.append tps indices) _146_1451))
in (
# 2341 "FStar.TypeChecker.Tc.fst"
let tps = (FStar_Syntax_Subst.close_binders tps)
in (
# 2342 "FStar.TypeChecker.Tc.fst"
let k = (FStar_Syntax_Subst.close tps k)
in (
# 2343 "FStar.TypeChecker.Tc.fst"
let fv_tc = (FStar_Syntax_Syntax.lid_as_fv tc FStar_Syntax_Syntax.Delta_constant None)
in (let _146_1452 = (FStar_TypeChecker_Env.push_let_binding env_tps (FStar_Util.Inr (fv_tc)) ([], t_tc))
in (_146_1452, FStar_Syntax_Syntax.Sig_inductive_typ ((tc, [], tps, k, mutuals, data, quals, r)), u)))))))
end)))
end))
end))
end))
end))
end))))
end
| _57_2835 -> begin
(FStar_All.failwith "impossible")
end))
in (
# 2350 "FStar.TypeChecker.Tc.fst"
let positive_if_pure = (fun _57_2837 l -> ())
in (
# 2353 "FStar.TypeChecker.Tc.fst"
let tc_data = (fun env tcs _57_6 -> (match (_57_6) with
| FStar_Syntax_Syntax.Sig_datacon (c, _uvs, t, tc_lid, ntps, quals, _mutual_tcs, r) -> begin
(
# 2355 "FStar.TypeChecker.Tc.fst"
let _57_2854 = ()
in (
# 2357 "FStar.TypeChecker.Tc.fst"
let _57_2889 = (
# 2358 "FStar.TypeChecker.Tc.fst"
let tps_u_opt = (FStar_Util.find_map tcs (fun _57_2858 -> (match (_57_2858) with
| (se, u_tc) -> begin
if (let _146_1465 = (let _146_1464 = (FStar_Syntax_Util.lid_of_sigelt se)
in (FStar_Util.must _146_1464))
in (FStar_Ident.lid_equals tc_lid _146_1465)) then begin
(
# 2360 "FStar.TypeChecker.Tc.fst"
let tps = (match (se) with
| FStar_Syntax_Syntax.Sig_inductive_typ (_57_2860, _57_2862, tps, _57_2865, _57_2867, _57_2869, _57_2871, _57_2873) -> begin
(FStar_All.pipe_right tps (FStar_List.map (fun _57_2879 -> (match (_57_2879) with
| (x, _57_2878) -> begin
(x, Some (FStar_Syntax_Syntax.imp_tag))
end))))
end
| _57_2881 -> begin
(FStar_All.failwith "Impossible")
end)
in Some ((tps, u_tc)))
end else begin
None
end
end)))
in (match (tps_u_opt) with
| Some (x) -> begin
x
end
| None -> begin
if (FStar_Ident.lid_equals tc_lid FStar_Syntax_Const.exn_lid) then begin
([], FStar_Syntax_Syntax.U_zero)
end else begin
(Prims.raise (FStar_Syntax_Syntax.Error (("Unexpected data constructor", r))))
end
end))
in (match (_57_2889) with
| (tps, u_tc) -> begin
(
# 2373 "FStar.TypeChecker.Tc.fst"
let _57_2909 = (match ((let _146_1467 = (FStar_Syntax_Subst.compress t)
in _146_1467.FStar_Syntax_Syntax.n)) with
| FStar_Syntax_Syntax.Tm_arrow (bs, res) -> begin
(
# 2378 "FStar.TypeChecker.Tc.fst"
let _57_2897 = (FStar_Util.first_N ntps bs)
in (match (_57_2897) with
| (_57_2895, bs') -> begin
(
# 2379 "FStar.TypeChecker.Tc.fst"
let t = (FStar_Syntax_Syntax.mk (FStar_Syntax_Syntax.Tm_arrow ((bs', res))) None t.FStar_Syntax_Syntax.pos)
in (
# 2380 "FStar.TypeChecker.Tc.fst"
let subst = (FStar_All.pipe_right tps (FStar_List.mapi (fun i _57_2903 -> (match (_57_2903) with
| (x, _57_2902) -> begin
FStar_Syntax_Syntax.DB (((ntps - (1 + i)), x))
end))))
in (let _146_1470 = (FStar_Syntax_Subst.subst subst t)
in (FStar_Syntax_Util.arrow_formals _146_1470))))
end))
end
| _57_2906 -> begin
([], t)
end)
in (match (_57_2909) with
| (arguments, result) -> begin
(
# 2384 "FStar.TypeChecker.Tc.fst"
let _57_2910 = if (FStar_TypeChecker_Env.debug env FStar_Options.Low) then begin
(let _146_1473 = (FStar_Syntax_Print.lid_to_string c)
in (let _146_1472 = (FStar_Syntax_Print.binders_to_string "->" arguments)
in (let _146_1471 = (FStar_Syntax_Print.term_to_string result)
in (FStar_Util.print3 "Checking datacon  %s : %s -> %s \n" _146_1473 _146_1472 _146_1471))))
end else begin
()
end
in (
# 2390 "FStar.TypeChecker.Tc.fst"
let _57_2915 = (tc_tparams env arguments)
in (match (_57_2915) with
| (arguments, env', us) -> begin
(
# 2391 "FStar.TypeChecker.Tc.fst"
let _57_2919 = (tc_trivial_guard env' result)
in (match (_57_2919) with
| (result, _57_2918) -> begin
(
# 2392 "FStar.TypeChecker.Tc.fst"
let _57_2923 = (FStar_Syntax_Util.head_and_args result)
in (match (_57_2923) with
| (head, _57_2922) -> begin
(
# 2393 "FStar.TypeChecker.Tc.fst"
let _57_2928 = (match ((let _146_1474 = (FStar_Syntax_Subst.compress head)
in _146_1474.FStar_Syntax_Syntax.n)) with
| FStar_Syntax_Syntax.Tm_fvar (fv) when (FStar_Syntax_Syntax.fv_eq_lid fv tc_lid) -> begin
()
end
| _57_2927 -> begin
(let _146_1478 = (let _146_1477 = (let _146_1476 = (let _146_1475 = (FStar_Syntax_Print.lid_to_string tc_lid)
in (FStar_Util.format1 "Expected a constructor of type %s" _146_1475))
in (_146_1476, r))
in FStar_Syntax_Syntax.Error (_146_1477))
in (Prims.raise _146_1478))
end)
in (
# 2396 "FStar.TypeChecker.Tc.fst"
let g = (FStar_List.fold_left2 (fun g _57_2934 u_x -> (match (_57_2934) with
| (x, _57_2933) -> begin
(
# 2397 "FStar.TypeChecker.Tc.fst"
let _57_2936 = ()
in (let _146_1482 = (FStar_TypeChecker_Rel.universe_inequality u_x u_tc)
in (FStar_TypeChecker_Rel.conj_guard g _146_1482)))
end)) FStar_TypeChecker_Rel.trivial_guard arguments us)
in (
# 2403 "FStar.TypeChecker.Tc.fst"
let t = (let _146_1486 = (let _146_1484 = (FStar_All.pipe_right tps (FStar_List.map (fun _57_2942 -> (match (_57_2942) with
| (x, _57_2941) -> begin
(x, Some (FStar_Syntax_Syntax.Implicit (true)))
end))))
in (FStar_List.append _146_1484 arguments))
in (let _146_1485 = (FStar_Syntax_Syntax.mk_Total result)
in (FStar_Syntax_Util.arrow _146_1486 _146_1485)))
in (FStar_Syntax_Syntax.Sig_datacon ((c, [], t, tc_lid, ntps, quals, [], r)), g))))
end))
end))
end)))
end))
end)))
end
| _57_2945 -> begin
(FStar_All.failwith "impossible")
end))
in (
# 2411 "FStar.TypeChecker.Tc.fst"
let generalize_and_inst_within = (fun env g tcs datas -> (
# 2412 "FStar.TypeChecker.Tc.fst"
let _57_2951 = (FStar_TypeChecker_Rel.force_trivial_guard env g)
in (
# 2413 "FStar.TypeChecker.Tc.fst"
let binders = (FStar_All.pipe_right tcs (FStar_List.map (fun _57_7 -> (match (_57_7) with
| FStar_Syntax_Syntax.Sig_inductive_typ (_57_2955, _57_2957, tps, k, _57_2961, _57_2963, _57_2965, _57_2967) -> begin
(let _146_1497 = (let _146_1496 = (FStar_Syntax_Syntax.mk_Total k)
in (FStar_All.pipe_left (FStar_Syntax_Util.arrow tps) _146_1496))
in (FStar_Syntax_Syntax.null_binder _146_1497))
end
| _57_2971 -> begin
(FStar_All.failwith "Impossible")
end))))
in (
# 2416 "FStar.TypeChecker.Tc.fst"
let binders' = (FStar_All.pipe_right datas (FStar_List.map (fun _57_8 -> (match (_57_8) with
| FStar_Syntax_Syntax.Sig_datacon (_57_2975, _57_2977, t, _57_2980, _57_2982, _57_2984, _57_2986, _57_2988) -> begin
(FStar_Syntax_Syntax.null_binder t)
end
| _57_2992 -> begin
(FStar_All.failwith "Impossible")
end))))
in (
# 2419 "FStar.TypeChecker.Tc.fst"
let t = (let _146_1499 = (FStar_Syntax_Syntax.mk_Total FStar_TypeChecker_Common.t_unit)
in (FStar_Syntax_Util.arrow (FStar_List.append binders binders') _146_1499))
in (
# 2420 "FStar.TypeChecker.Tc.fst"
let _57_2995 = if (FStar_TypeChecker_Env.debug env FStar_Options.Low) then begin
(let _146_1500 = (FStar_TypeChecker_Normalize.term_to_string env t)
in (FStar_Util.print1 "@@@@@@Trying to generalize universes in %s\n" _146_1500))
end else begin
()
end
in (
# 2421 "FStar.TypeChecker.Tc.fst"
let _57_2999 = (FStar_TypeChecker_Util.generalize_universes env t)
in (match (_57_2999) with
| (uvs, t) -> begin
(
# 2422 "FStar.TypeChecker.Tc.fst"
let _57_3001 = if (FStar_TypeChecker_Env.debug env FStar_Options.Low) then begin
(let _146_1504 = (let _146_1502 = (FStar_All.pipe_right uvs (FStar_List.map (fun u -> u.FStar_Ident.idText)))
in (FStar_All.pipe_right _146_1502 (FStar_String.concat ", ")))
in (let _146_1503 = (FStar_Syntax_Print.term_to_string t)
in (FStar_Util.print2 "@@@@@@Generalized to (%s, %s)\n" _146_1504 _146_1503)))
end else begin
()
end
in (
# 2425 "FStar.TypeChecker.Tc.fst"
let _57_3005 = (FStar_Syntax_Subst.open_univ_vars uvs t)
in (match (_57_3005) with
| (uvs, t) -> begin
(
# 2426 "FStar.TypeChecker.Tc.fst"
let _57_3009 = (FStar_Syntax_Util.arrow_formals t)
in (match (_57_3009) with
| (args, _57_3008) -> begin
(
# 2427 "FStar.TypeChecker.Tc.fst"
let _57_3012 = (FStar_Util.first_N (FStar_List.length binders) args)
in (match (_57_3012) with
| (tc_types, data_types) -> begin
(
# 2428 "FStar.TypeChecker.Tc.fst"
let tcs = (FStar_List.map2 (fun _57_3016 se -> (match (_57_3016) with
| (x, _57_3015) -> begin
(match (se) with
| FStar_Syntax_Syntax.Sig_inductive_typ (tc, _57_3020, tps, _57_3023, mutuals, datas, quals, r) -> begin
(
# 2430 "FStar.TypeChecker.Tc.fst"
let ty = (FStar_Syntax_Subst.close_univ_vars uvs x.FStar_Syntax_Syntax.sort)
in (
# 2431 "FStar.TypeChecker.Tc.fst"
let _57_3046 = (match ((let _146_1507 = (FStar_Syntax_Subst.compress ty)
in _146_1507.FStar_Syntax_Syntax.n)) with
| FStar_Syntax_Syntax.Tm_arrow (binders, c) -> begin
(
# 2433 "FStar.TypeChecker.Tc.fst"
let _57_3037 = (FStar_Util.first_N (FStar_List.length tps) binders)
in (match (_57_3037) with
| (tps, rest) -> begin
(
# 2434 "FStar.TypeChecker.Tc.fst"
let t = (match (rest) with
| [] -> begin
(FStar_Syntax_Util.comp_result c)
end
| _57_3040 -> begin
(let _146_1508 = (FStar_ST.read x.FStar_Syntax_Syntax.sort.FStar_Syntax_Syntax.tk)
in (FStar_Syntax_Syntax.mk (FStar_Syntax_Syntax.Tm_arrow ((rest, c))) _146_1508 x.FStar_Syntax_Syntax.sort.FStar_Syntax_Syntax.pos))
end)
in (tps, t))
end))
end
| _57_3043 -> begin
([], ty)
end)
in (match (_57_3046) with
| (tps, t) -> begin
FStar_Syntax_Syntax.Sig_inductive_typ ((tc, uvs, tps, t, mutuals, datas, quals, r))
end)))
end
| _57_3048 -> begin
(FStar_All.failwith "Impossible")
end)
end)) tc_types tcs)
in (
# 2444 "FStar.TypeChecker.Tc.fst"
let datas = (match (uvs) with
| [] -> begin
datas
end
| _57_3052 -> begin
(
# 2447 "FStar.TypeChecker.Tc.fst"
let uvs_universes = (FStar_All.pipe_right uvs (FStar_List.map (fun _146_1509 -> FStar_Syntax_Syntax.U_name (_146_1509))))
in (
# 2448 "FStar.TypeChecker.Tc.fst"
let tc_insts = (FStar_All.pipe_right tcs (FStar_List.map (fun _57_9 -> (match (_57_9) with
| FStar_Syntax_Syntax.Sig_inductive_typ (tc, _57_3057, _57_3059, _57_3061, _57_3063, _57_3065, _57_3067, _57_3069) -> begin
(tc, uvs_universes)
end
| _57_3073 -> begin
(FStar_All.failwith "Impossible")
end))))
in (FStar_List.map2 (fun _57_3078 d -> (match (_57_3078) with
| (t, _57_3077) -> begin
(match (d) with
| FStar_Syntax_Syntax.Sig_datacon (l, _57_3082, _57_3084, tc, ntps, quals, mutuals, r) -> begin
(
# 2452 "FStar.TypeChecker.Tc.fst"
let ty = (let _146_1513 = (FStar_Syntax_InstFV.instantiate tc_insts t.FStar_Syntax_Syntax.sort)
in (FStar_All.pipe_right _146_1513 (FStar_Syntax_Subst.close_univ_vars uvs)))
in FStar_Syntax_Syntax.Sig_datacon ((l, uvs, ty, tc, ntps, quals, mutuals, r)))
end
| _57_3094 -> begin
(FStar_All.failwith "Impossible")
end)
end)) data_types datas)))
end)
in (tcs, datas)))
end))
end))
end)))
end))))))))
in (
# 2458 "FStar.TypeChecker.Tc.fst"
let _57_3104 = (FStar_All.pipe_right ses (FStar_List.partition (fun _57_10 -> (match (_57_10) with
| FStar_Syntax_Syntax.Sig_inductive_typ (_57_3098) -> begin
true
end
| _57_3101 -> begin
false
end))))
in (match (_57_3104) with
| (tys, datas) -> begin
(
# 2460 "FStar.TypeChecker.Tc.fst"
let env0 = env
in (
# 2463 "FStar.TypeChecker.Tc.fst"
let _57_3121 = (FStar_List.fold_right (fun tc _57_3110 -> (match (_57_3110) with
| (env, all_tcs, g) -> begin
(
# 2464 "FStar.TypeChecker.Tc.fst"
let _57_3114 = (tc_tycon env tc)
in (match (_57_3114) with
| (env, tc, tc_u) -> begin
(
# 2465 "FStar.TypeChecker.Tc.fst"
let g' = (FStar_TypeChecker_Rel.universe_inequality FStar_Syntax_Syntax.U_zero tc_u)
in (
# 2466 "FStar.TypeChecker.Tc.fst"
let _57_3116 = if (FStar_TypeChecker_Env.debug env FStar_Options.Low) then begin
(let _146_1517 = (FStar_Syntax_Print.sigelt_to_string tc)
in (FStar_Util.print1 "Checked inductive: %s\n" _146_1517))
end else begin
()
end
in (let _146_1518 = (FStar_TypeChecker_Rel.conj_guard g g')
in (env, ((tc, tc_u))::all_tcs, _146_1518))))
end))
end)) tys (env, [], FStar_TypeChecker_Rel.trivial_guard))
in (match (_57_3121) with
| (env, tcs, g) -> begin
(
# 2473 "FStar.TypeChecker.Tc.fst"
let _57_3131 = (FStar_List.fold_right (fun se _57_3125 -> (match (_57_3125) with
| (datas, g) -> begin
(
# 2474 "FStar.TypeChecker.Tc.fst"
let _57_3128 = (tc_data env tcs se)
in (match (_57_3128) with
| (data, g') -> begin
(let _146_1521 = (FStar_TypeChecker_Rel.conj_guard g g')
in ((data)::datas, _146_1521))
end))
end)) datas ([], g))
in (match (_57_3131) with
| (datas, g) -> begin
(
# 2479 "FStar.TypeChecker.Tc.fst"
let _57_3134 = (let _146_1522 = (FStar_List.map Prims.fst tcs)
in (generalize_and_inst_within env0 g _146_1522 datas))
in (match (_57_3134) with
| (tcs, datas) -> begin
(let _146_1524 = (let _146_1523 = (FStar_TypeChecker_Env.get_range env0)
in ((FStar_List.append tcs datas), quals, lids, _146_1523))
in FStar_Syntax_Syntax.Sig_bundle (_146_1524))
end))
end))
end)))
end)))))))))

<<<<<<< HEAD
# 2451 "FStar.TypeChecker.Tc.fst"
=======
# 2482 "FStar.TypeChecker.Tc.fst"
>>>>>>> f21b2be1
let rec tc_decl : FStar_TypeChecker_Env.env  ->  FStar_Syntax_Syntax.sigelt  ->  (FStar_Syntax_Syntax.sigelt * FStar_TypeChecker_Env.env) = (fun env se -> (match (se) with
| (FStar_Syntax_Syntax.Sig_inductive_typ (_)) | (FStar_Syntax_Syntax.Sig_datacon (_)) -> begin
(FStar_All.failwith "Impossible bare data-constructor")
end
| FStar_Syntax_Syntax.Sig_bundle (ses, quals, lids, r) when (FStar_All.pipe_right lids (FStar_Util.for_some (FStar_Ident.lid_equals FStar_Syntax_Const.lex_t_lid))) -> begin
(
# 2495 "FStar.TypeChecker.Tc.fst"
let env = (FStar_TypeChecker_Env.set_range env r)
in (
# 2496 "FStar.TypeChecker.Tc.fst"
let se = (tc_lex_t env ses quals lids)
in (let _146_1529 = (FStar_TypeChecker_Env.push_sigelt env se)
in (se, _146_1529))))
end
| FStar_Syntax_Syntax.Sig_bundle (ses, quals, lids, r) -> begin
(
# 2500 "FStar.TypeChecker.Tc.fst"
let env = (FStar_TypeChecker_Env.set_range env r)
in (
# 2501 "FStar.TypeChecker.Tc.fst"
let se = (tc_inductive env ses quals lids)
in (let _146_1530 = (FStar_TypeChecker_Env.push_sigelt env se)
in (se, _146_1530))))
end
| FStar_Syntax_Syntax.Sig_pragma (p, r) -> begin
(
# 2505 "FStar.TypeChecker.Tc.fst"
let set_options = (fun t s -> (match ((FStar_Options.set_options t s)) with
| FStar_Getopt.GoOn -> begin
()
end
| FStar_Getopt.Help -> begin
(Prims.raise (FStar_Syntax_Syntax.Error (("Failed to process pragma: use \'fstar --help\' to see which options are available", r))))
end
| FStar_Getopt.Die (s) -> begin
(Prims.raise (FStar_Syntax_Syntax.Error (((Prims.strcat "Failed to process pragma: " s), r))))
end))
in (match (p) with
| FStar_Syntax_Syntax.SetOptions (o) -> begin
(
# 2511 "FStar.TypeChecker.Tc.fst"
let _57_3172 = (set_options FStar_Options.Set o)
in (se, env))
end
| FStar_Syntax_Syntax.ResetOptions (sopt) -> begin
(
# 2514 "FStar.TypeChecker.Tc.fst"
let _57_3176 = (let _146_1535 = (FStar_Options.restore_cmd_line_options ())
in (FStar_All.pipe_right _146_1535 Prims.ignore))
in (
# 2515 "FStar.TypeChecker.Tc.fst"
let _57_3181 = (match (sopt) with
| None -> begin
()
end
| Some (s) -> begin
(set_options FStar_Options.Reset s)
end)
in (
# 2518 "FStar.TypeChecker.Tc.fst"
let _57_3183 = (env.FStar_TypeChecker_Env.solver.FStar_TypeChecker_Env.refresh ())
in (se, env))))
end))
end
| FStar_Syntax_Syntax.Sig_new_effect_for_free (ne, r) -> begin
(
# 2523 "FStar.TypeChecker.Tc.fst"
let ne = (tc_eff_decl env ne ForFree)
in (
# 2525 "FStar.TypeChecker.Tc.fst"
let se = FStar_Syntax_Syntax.Sig_new_effect ((ne, r))
in (
# 2526 "FStar.TypeChecker.Tc.fst"
let env = (FStar_TypeChecker_Env.push_sigelt env se)
in (se, env))))
end
| FStar_Syntax_Syntax.Sig_new_effect (ne, r) -> begin
(
# 2530 "FStar.TypeChecker.Tc.fst"
let ne = (tc_eff_decl env ne NotForFree)
in (
# 2531 "FStar.TypeChecker.Tc.fst"
let se = FStar_Syntax_Syntax.Sig_new_effect ((ne, r))
in (
# 2532 "FStar.TypeChecker.Tc.fst"
let env = (FStar_TypeChecker_Env.push_sigelt env se)
in (se, env))))
end
| FStar_Syntax_Syntax.Sig_sub_effect (sub, r) -> begin
(
# 2536 "FStar.TypeChecker.Tc.fst"
let _57_3205 = (let _146_1536 = (FStar_TypeChecker_Env.lookup_effect_lid env sub.FStar_Syntax_Syntax.source)
in (monad_signature env sub.FStar_Syntax_Syntax.source _146_1536))
in (match (_57_3205) with
| (a, wp_a_src) -> begin
(
# 2537 "FStar.TypeChecker.Tc.fst"
let _57_3208 = (let _146_1537 = (FStar_TypeChecker_Env.lookup_effect_lid env sub.FStar_Syntax_Syntax.target)
in (monad_signature env sub.FStar_Syntax_Syntax.target _146_1537))
in (match (_57_3208) with
| (b, wp_b_tgt) -> begin
(
# 2538 "FStar.TypeChecker.Tc.fst"
let wp_a_tgt = (let _146_1541 = (let _146_1540 = (let _146_1539 = (let _146_1538 = (FStar_Syntax_Syntax.bv_to_name a)
in (b, _146_1538))
in FStar_Syntax_Syntax.NT (_146_1539))
in (_146_1540)::[])
in (FStar_Syntax_Subst.subst _146_1541 wp_b_tgt))
in (
# 2539 "FStar.TypeChecker.Tc.fst"
let expected_k = (let _146_1546 = (let _146_1544 = (FStar_Syntax_Syntax.mk_binder a)
in (let _146_1543 = (let _146_1542 = (FStar_Syntax_Syntax.null_binder wp_a_src)
in (_146_1542)::[])
in (_146_1544)::_146_1543))
in (let _146_1545 = (FStar_Syntax_Syntax.mk_Total wp_a_tgt)
in (FStar_Syntax_Util.arrow _146_1546 _146_1545)))
in (
# 2540 "FStar.TypeChecker.Tc.fst"
let lift = (check_and_gen env (Prims.snd sub.FStar_Syntax_Syntax.lift) expected_k)
in (
# 2541 "FStar.TypeChecker.Tc.fst"
let sub = (
# 2541 "FStar.TypeChecker.Tc.fst"
let _57_3212 = sub
in {FStar_Syntax_Syntax.source = _57_3212.FStar_Syntax_Syntax.source; FStar_Syntax_Syntax.target = _57_3212.FStar_Syntax_Syntax.target; FStar_Syntax_Syntax.lift = lift})
in (
# 2542 "FStar.TypeChecker.Tc.fst"
let se = FStar_Syntax_Syntax.Sig_sub_effect ((sub, r))
in (
# 2543 "FStar.TypeChecker.Tc.fst"
let env = (FStar_TypeChecker_Env.push_sigelt env se)
in (se, env)))))))
end))
end))
end
| FStar_Syntax_Syntax.Sig_effect_abbrev (lid, uvs, tps, c, tags, r) -> begin
(
# 2547 "FStar.TypeChecker.Tc.fst"
let _57_3225 = ()
in (
# 2548 "FStar.TypeChecker.Tc.fst"
let env0 = env
in (
# 2549 "FStar.TypeChecker.Tc.fst"
let env = (FStar_TypeChecker_Env.set_range env r)
in (
# 2550 "FStar.TypeChecker.Tc.fst"
let _57_3231 = (FStar_Syntax_Subst.open_comp tps c)
in (match (_57_3231) with
| (tps, c) -> begin
(
# 2551 "FStar.TypeChecker.Tc.fst"
let _57_3235 = (tc_tparams env tps)
in (match (_57_3235) with
| (tps, env, us) -> begin
(
# 2552 "FStar.TypeChecker.Tc.fst"
let _57_3239 = (tc_comp env c)
in (match (_57_3239) with
| (c, u, g) -> begin
(
# 2553 "FStar.TypeChecker.Tc.fst"
let _57_3240 = (FStar_TypeChecker_Rel.force_trivial_guard env g)
in (
# 2554 "FStar.TypeChecker.Tc.fst"
let tps = (FStar_Syntax_Subst.close_binders tps)
in (
# 2555 "FStar.TypeChecker.Tc.fst"
let c = (FStar_Syntax_Subst.close_comp tps c)
in (
# 2556 "FStar.TypeChecker.Tc.fst"
let _57_3246 = (let _146_1547 = (FStar_Syntax_Syntax.mk (FStar_Syntax_Syntax.Tm_arrow ((tps, c))) None r)
in (FStar_TypeChecker_Util.generalize_universes env0 _146_1547))
in (match (_57_3246) with
| (uvs, t) -> begin
(
# 2557 "FStar.TypeChecker.Tc.fst"
let _57_3265 = (match ((let _146_1549 = (let _146_1548 = (FStar_Syntax_Subst.compress t)
in _146_1548.FStar_Syntax_Syntax.n)
in (tps, _146_1549))) with
| ([], FStar_Syntax_Syntax.Tm_arrow (_57_3249, c)) -> begin
([], c)
end
| (_57_3255, FStar_Syntax_Syntax.Tm_arrow (tps, c)) -> begin
(tps, c)
end
| _57_3262 -> begin
(FStar_All.failwith "Impossible")
end)
in (match (_57_3265) with
| (tps, c) -> begin
(
# 2561 "FStar.TypeChecker.Tc.fst"
let se = FStar_Syntax_Syntax.Sig_effect_abbrev ((lid, uvs, tps, c, tags, r))
in (
# 2562 "FStar.TypeChecker.Tc.fst"
let env = (FStar_TypeChecker_Env.push_sigelt env0 se)
in (se, env)))
end))
end)))))
end))
end))
end)))))
end
| FStar_Syntax_Syntax.Sig_declare_typ (lid, uvs, t, quals, r) -> begin
(
# 2566 "FStar.TypeChecker.Tc.fst"
let env = (FStar_TypeChecker_Env.set_range env r)
in (
# 2567 "FStar.TypeChecker.Tc.fst"
let _57_3276 = ()
in (
# 2568 "FStar.TypeChecker.Tc.fst"
let _57_3280 = (let _146_1551 = (let _146_1550 = (FStar_Syntax_Util.type_u ())
in (Prims.fst _146_1550))
in (check_and_gen env t _146_1551))
in (match (_57_3280) with
| (uvs, t) -> begin
(
# 2569 "FStar.TypeChecker.Tc.fst"
let se = FStar_Syntax_Syntax.Sig_declare_typ ((lid, uvs, t, quals, r))
in (
# 2570 "FStar.TypeChecker.Tc.fst"
let env = (FStar_TypeChecker_Env.push_sigelt env se)
in (se, env)))
end))))
end
| FStar_Syntax_Syntax.Sig_assume (lid, phi, quals, r) -> begin
(
# 2574 "FStar.TypeChecker.Tc.fst"
let env = (FStar_TypeChecker_Env.set_range env r)
in (
# 2575 "FStar.TypeChecker.Tc.fst"
let _57_3293 = (FStar_Syntax_Util.type_u ())
in (match (_57_3293) with
| (k, _57_3292) -> begin
(
# 2576 "FStar.TypeChecker.Tc.fst"
let phi = (let _146_1552 = (tc_check_trivial_guard env phi k)
in (FStar_All.pipe_right _146_1552 (norm env)))
in (
# 2577 "FStar.TypeChecker.Tc.fst"
let _57_3295 = (FStar_TypeChecker_Util.check_uvars r phi)
in (
# 2578 "FStar.TypeChecker.Tc.fst"
let se = FStar_Syntax_Syntax.Sig_assume ((lid, phi, quals, r))
in (
# 2579 "FStar.TypeChecker.Tc.fst"
let env = (FStar_TypeChecker_Env.push_sigelt env se)
in (se, env)))))
end)))
end
| FStar_Syntax_Syntax.Sig_main (e, r) -> begin
(
# 2583 "FStar.TypeChecker.Tc.fst"
let env = (FStar_TypeChecker_Env.set_range env r)
in (
# 2584 "FStar.TypeChecker.Tc.fst"
let env = (FStar_TypeChecker_Env.set_expected_typ env FStar_TypeChecker_Common.t_unit)
in (
# 2585 "FStar.TypeChecker.Tc.fst"
let _57_3308 = (tc_term env e)
in (match (_57_3308) with
| (e, c, g1) -> begin
(
# 2586 "FStar.TypeChecker.Tc.fst"
let _57_3313 = (let _146_1556 = (let _146_1553 = (FStar_Syntax_Util.ml_comp FStar_TypeChecker_Common.t_unit r)
in Some (_146_1553))
in (let _146_1555 = (let _146_1554 = (c.FStar_Syntax_Syntax.comp ())
in (e, _146_1554))
in (check_expected_effect env _146_1556 _146_1555)))
in (match (_57_3313) with
| (e, _57_3311, g) -> begin
(
# 2587 "FStar.TypeChecker.Tc.fst"
let _57_3314 = (let _146_1557 = (FStar_TypeChecker_Rel.conj_guard g1 g)
in (FStar_TypeChecker_Rel.force_trivial_guard env _146_1557))
in (
# 2588 "FStar.TypeChecker.Tc.fst"
let se = FStar_Syntax_Syntax.Sig_main ((e, r))
in (
# 2589 "FStar.TypeChecker.Tc.fst"
let env = (FStar_TypeChecker_Env.push_sigelt env se)
in (se, env))))
end))
end))))
end
| FStar_Syntax_Syntax.Sig_let (lbs, r, lids, quals) -> begin
(
# 2593 "FStar.TypeChecker.Tc.fst"
let env = (FStar_TypeChecker_Env.set_range env r)
in (
# 2594 "FStar.TypeChecker.Tc.fst"
let check_quals_eq = (fun l qopt q -> (match (qopt) with
| None -> begin
Some (q)
end
| Some (q') -> begin
if (((FStar_List.length q) = (FStar_List.length q')) && (FStar_List.forall2 FStar_Syntax_Util.qualifier_equal q q')) then begin
Some (q)
end else begin
(let _146_1569 = (let _146_1568 = (let _146_1567 = (let _146_1566 = (FStar_Syntax_Print.lid_to_string l)
in (let _146_1565 = (FStar_Syntax_Print.quals_to_string q)
in (let _146_1564 = (FStar_Syntax_Print.quals_to_string q')
in (FStar_Util.format3 "Inconsistent qualifier annotations on %s; Expected {%s}, got {%s}" _146_1566 _146_1565 _146_1564))))
in (_146_1567, r))
in FStar_Syntax_Syntax.Error (_146_1568))
in (Prims.raise _146_1569))
end
end))
in (
# 2608 "FStar.TypeChecker.Tc.fst"
let _57_3358 = (FStar_All.pipe_right (Prims.snd lbs) (FStar_List.fold_left (fun _57_3335 lb -> (match (_57_3335) with
| (gen, lbs, quals_opt) -> begin
(
# 2609 "FStar.TypeChecker.Tc.fst"
let lbname = (FStar_Util.right lb.FStar_Syntax_Syntax.lbname)
in (
# 2610 "FStar.TypeChecker.Tc.fst"
let _57_3354 = (match ((FStar_TypeChecker_Env.try_lookup_val_decl env lbname.FStar_Syntax_Syntax.fv_name.FStar_Syntax_Syntax.v)) with
| None -> begin
(gen, lb, quals_opt)
end
| Some ((uvs, tval), quals) -> begin
(
# 2614 "FStar.TypeChecker.Tc.fst"
let quals_opt = (check_quals_eq lbname.FStar_Syntax_Syntax.fv_name.FStar_Syntax_Syntax.v quals_opt quals)
in (
# 2615 "FStar.TypeChecker.Tc.fst"
let _57_3349 = (match (lb.FStar_Syntax_Syntax.lbtyp.FStar_Syntax_Syntax.n) with
| FStar_Syntax_Syntax.Tm_unknown -> begin
()
end
| _57_3348 -> begin
(FStar_TypeChecker_Errors.warn r "Annotation from val declaration overrides inline type annotation")
end)
in (let _146_1572 = (FStar_Syntax_Syntax.mk_lb (FStar_Util.Inr (lbname), uvs, FStar_Syntax_Const.effect_ALL_lid, tval, lb.FStar_Syntax_Syntax.lbdef))
in (false, _146_1572, quals_opt))))
end)
in (match (_57_3354) with
| (gen, lb, quals_opt) -> begin
(gen, (lb)::lbs, quals_opt)
end)))
end)) (true, [], if (quals = []) then begin
None
end else begin
Some (quals)
end)))
in (match (_57_3358) with
| (should_generalize, lbs', quals_opt) -> begin
(
# 2624 "FStar.TypeChecker.Tc.fst"
let quals = (match (quals_opt) with
| None -> begin
(FStar_Syntax_Syntax.Unfoldable)::[]
end
| Some (q) -> begin
if (FStar_All.pipe_right q (FStar_Util.for_some (fun _57_11 -> (match (_57_11) with
| (FStar_Syntax_Syntax.Irreducible) | (FStar_Syntax_Syntax.Unfoldable) | (FStar_Syntax_Syntax.Inline) -> begin
true
end
| _57_3367 -> begin
false
end)))) then begin
q
end else begin
(FStar_Syntax_Syntax.Unfoldable)::q
end
end)
in (
# 2631 "FStar.TypeChecker.Tc.fst"
let lbs' = (FStar_List.rev lbs')
in (
# 2634 "FStar.TypeChecker.Tc.fst"
let e = (let _146_1576 = (let _146_1575 = (let _146_1574 = (FStar_Syntax_Syntax.mk (FStar_Syntax_Syntax.Tm_constant (FStar_Const.Const_unit)) None r)
in (((Prims.fst lbs), lbs'), _146_1574))
in FStar_Syntax_Syntax.Tm_let (_146_1575))
in (FStar_Syntax_Syntax.mk _146_1576 None r))
in (
# 2637 "FStar.TypeChecker.Tc.fst"
let _57_3401 = (match ((tc_maybe_toplevel_term (
# 2637 "FStar.TypeChecker.Tc.fst"
let _57_3371 = env
in {FStar_TypeChecker_Env.solver = _57_3371.FStar_TypeChecker_Env.solver; FStar_TypeChecker_Env.range = _57_3371.FStar_TypeChecker_Env.range; FStar_TypeChecker_Env.curmodule = _57_3371.FStar_TypeChecker_Env.curmodule; FStar_TypeChecker_Env.gamma = _57_3371.FStar_TypeChecker_Env.gamma; FStar_TypeChecker_Env.gamma_cache = _57_3371.FStar_TypeChecker_Env.gamma_cache; FStar_TypeChecker_Env.modules = _57_3371.FStar_TypeChecker_Env.modules; FStar_TypeChecker_Env.expected_typ = _57_3371.FStar_TypeChecker_Env.expected_typ; FStar_TypeChecker_Env.sigtab = _57_3371.FStar_TypeChecker_Env.sigtab; FStar_TypeChecker_Env.is_pattern = _57_3371.FStar_TypeChecker_Env.is_pattern; FStar_TypeChecker_Env.instantiate_imp = _57_3371.FStar_TypeChecker_Env.instantiate_imp; FStar_TypeChecker_Env.effects = _57_3371.FStar_TypeChecker_Env.effects; FStar_TypeChecker_Env.generalize = should_generalize; FStar_TypeChecker_Env.letrecs = _57_3371.FStar_TypeChecker_Env.letrecs; FStar_TypeChecker_Env.top_level = true; FStar_TypeChecker_Env.check_uvars = _57_3371.FStar_TypeChecker_Env.check_uvars; FStar_TypeChecker_Env.use_eq = _57_3371.FStar_TypeChecker_Env.use_eq; FStar_TypeChecker_Env.is_iface = _57_3371.FStar_TypeChecker_Env.is_iface; FStar_TypeChecker_Env.admit = _57_3371.FStar_TypeChecker_Env.admit; FStar_TypeChecker_Env.type_of = _57_3371.FStar_TypeChecker_Env.type_of; FStar_TypeChecker_Env.universe_of = _57_3371.FStar_TypeChecker_Env.universe_of; FStar_TypeChecker_Env.use_bv_sorts = _57_3371.FStar_TypeChecker_Env.use_bv_sorts}) e)) with
| ({FStar_Syntax_Syntax.n = FStar_Syntax_Syntax.Tm_let (lbs, e); FStar_Syntax_Syntax.tk = _57_3378; FStar_Syntax_Syntax.pos = _57_3376; FStar_Syntax_Syntax.vars = _57_3374}, _57_3385, g) when (FStar_TypeChecker_Rel.is_trivial g) -> begin
(
# 2640 "FStar.TypeChecker.Tc.fst"
let quals = (match (e.FStar_Syntax_Syntax.n) with
| FStar_Syntax_Syntax.Tm_meta (_57_3389, FStar_Syntax_Syntax.Meta_desugared (FStar_Syntax_Syntax.Masked_effect)) -> begin
(FStar_Syntax_Syntax.HasMaskedEffect)::quals
end
| _57_3395 -> begin
quals
end)
in (FStar_Syntax_Syntax.Sig_let ((lbs, r, lids, quals)), lbs))
end
| _57_3398 -> begin
(FStar_All.failwith "impossible")
end)
in (match (_57_3401) with
| (se, lbs) -> begin
(
# 2647 "FStar.TypeChecker.Tc.fst"
let _57_3407 = if (log env) then begin
(let _146_1584 = (let _146_1583 = (FStar_All.pipe_right (Prims.snd lbs) (FStar_List.map (fun lb -> (
# 2649 "FStar.TypeChecker.Tc.fst"
let should_log = (match ((let _146_1580 = (let _146_1579 = (let _146_1578 = (FStar_Util.right lb.FStar_Syntax_Syntax.lbname)
in _146_1578.FStar_Syntax_Syntax.fv_name)
in _146_1579.FStar_Syntax_Syntax.v)
in (FStar_TypeChecker_Env.try_lookup_val_decl env _146_1580))) with
| None -> begin
true
end
| _57_3405 -> begin
false
end)
in if should_log then begin
(let _146_1582 = (FStar_Syntax_Print.lbname_to_string lb.FStar_Syntax_Syntax.lbname)
in (let _146_1581 = (FStar_Syntax_Print.term_to_string lb.FStar_Syntax_Syntax.lbtyp)
in (FStar_Util.format2 "let %s : %s" _146_1582 _146_1581)))
end else begin
""
end))))
in (FStar_All.pipe_right _146_1583 (FStar_String.concat "\n")))
in (FStar_Util.print1 "%s\n" _146_1584))
end else begin
()
end
in (
# 2656 "FStar.TypeChecker.Tc.fst"
let env = (FStar_TypeChecker_Env.push_sigelt env se)
in (se, env)))
end)))))
end))))
end))

<<<<<<< HEAD
# 2628 "FStar.TypeChecker.Tc.fst"
=======
# 2660 "FStar.TypeChecker.Tc.fst"
>>>>>>> f21b2be1
let for_export : FStar_Ident.lident Prims.list  ->  FStar_Syntax_Syntax.sigelt  ->  (FStar_Syntax_Syntax.sigelt Prims.list * FStar_Ident.lident Prims.list) = (fun hidden se -> (
# 2684 "FStar.TypeChecker.Tc.fst"
let is_abstract = (fun quals -> (FStar_All.pipe_right quals (FStar_Util.for_some (fun _57_12 -> (match (_57_12) with
| FStar_Syntax_Syntax.Abstract -> begin
true
end
| _57_3417 -> begin
false
end)))))
in (
# 2685 "FStar.TypeChecker.Tc.fst"
let is_hidden_proj_or_disc = (fun q -> (match (q) with
| (FStar_Syntax_Syntax.Projector (l, _)) | (FStar_Syntax_Syntax.Discriminator (l)) -> begin
(FStar_All.pipe_right hidden (FStar_Util.for_some (FStar_Ident.lid_equals l)))
end
| _57_3427 -> begin
false
end))
in (match (se) with
| FStar_Syntax_Syntax.Sig_pragma (_57_3429) -> begin
([], hidden)
end
| (FStar_Syntax_Syntax.Sig_inductive_typ (_)) | (FStar_Syntax_Syntax.Sig_datacon (_)) -> begin
(FStar_All.failwith "Impossible")
end
| FStar_Syntax_Syntax.Sig_bundle (ses, quals, _57_3440, _57_3442) -> begin
if (is_abstract quals) then begin
(FStar_List.fold_right (fun se _57_3448 -> (match (_57_3448) with
| (out, hidden) -> begin
(match (se) with
| FStar_Syntax_Syntax.Sig_inductive_typ (l, us, bs, t, _57_3454, _57_3456, quals, r) -> begin
(
# 2699 "FStar.TypeChecker.Tc.fst"
let dec = (let _146_1600 = (let _146_1599 = (let _146_1598 = (let _146_1597 = (let _146_1596 = (FStar_Syntax_Syntax.mk_Total t)
in (bs, _146_1596))
in FStar_Syntax_Syntax.Tm_arrow (_146_1597))
in (FStar_Syntax_Syntax.mk _146_1598 None r))
in (l, us, _146_1599, (FStar_Syntax_Syntax.Assumption)::(FStar_Syntax_Syntax.New)::quals, r))
in FStar_Syntax_Syntax.Sig_declare_typ (_146_1600))
in ((dec)::out, hidden))
end
| FStar_Syntax_Syntax.Sig_datacon (l, us, t, _57_3466, _57_3468, _57_3470, _57_3472, r) -> begin
(
# 2702 "FStar.TypeChecker.Tc.fst"
let dec = FStar_Syntax_Syntax.Sig_declare_typ ((l, us, t, (FStar_Syntax_Syntax.Assumption)::[], r))
in ((dec)::out, (l)::hidden))
end
| _57_3478 -> begin
(out, hidden)
end)
end)) ses ([], hidden))
end else begin
((se)::[], hidden)
end
end
| FStar_Syntax_Syntax.Sig_assume (_57_3480, _57_3482, quals, _57_3485) -> begin
if (is_abstract quals) then begin
([], hidden)
end else begin
((se)::[], hidden)
end
end
| FStar_Syntax_Syntax.Sig_declare_typ (l, us, t, quals, r) -> begin
if (FStar_All.pipe_right quals (FStar_Util.for_some is_hidden_proj_or_disc)) then begin
((FStar_Syntax_Syntax.Sig_declare_typ ((l, us, t, (FStar_Syntax_Syntax.Assumption)::[], r)))::[], (l)::hidden)
end else begin
if (FStar_All.pipe_right quals (FStar_Util.for_some (fun _57_13 -> (match (_57_13) with
| (FStar_Syntax_Syntax.Assumption) | (FStar_Syntax_Syntax.Projector (_)) | (FStar_Syntax_Syntax.Discriminator (_)) -> begin
true
end
| _57_3504 -> begin
false
end)))) then begin
((se)::[], hidden)
end else begin
([], hidden)
end
end
end
| FStar_Syntax_Syntax.Sig_main (_57_3506) -> begin
([], hidden)
end
| (FStar_Syntax_Syntax.Sig_new_effect (_)) | (FStar_Syntax_Syntax.Sig_new_effect_for_free (_)) | (FStar_Syntax_Syntax.Sig_sub_effect (_)) | (FStar_Syntax_Syntax.Sig_effect_abbrev (_)) -> begin
((se)::[], hidden)
end
| FStar_Syntax_Syntax.Sig_let ((false, lb::[]), _57_3525, _57_3527, quals) when (FStar_All.pipe_right quals (FStar_Util.for_some is_hidden_proj_or_disc)) -> begin
(
# 2733 "FStar.TypeChecker.Tc.fst"
let fv = (FStar_Util.right lb.FStar_Syntax_Syntax.lbname)
in (
# 2734 "FStar.TypeChecker.Tc.fst"
let lid = fv.FStar_Syntax_Syntax.fv_name.FStar_Syntax_Syntax.v
in if (FStar_All.pipe_right hidden (FStar_Util.for_some (FStar_Syntax_Syntax.fv_eq_lid fv))) then begin
([], hidden)
end else begin
(
# 2737 "FStar.TypeChecker.Tc.fst"
let dec = FStar_Syntax_Syntax.Sig_declare_typ ((fv.FStar_Syntax_Syntax.fv_name.FStar_Syntax_Syntax.v, lb.FStar_Syntax_Syntax.lbunivs, lb.FStar_Syntax_Syntax.lbtyp, (FStar_Syntax_Syntax.Assumption)::[], (FStar_Ident.range_of_lid lid)))
in ((dec)::[], (lid)::hidden))
end))
end
| FStar_Syntax_Syntax.Sig_let (lbs, r, l, quals) -> begin
if (is_abstract quals) then begin
(let _146_1607 = (FStar_All.pipe_right (Prims.snd lbs) (FStar_List.map (fun lb -> (let _146_1606 = (let _146_1605 = (let _146_1604 = (let _146_1603 = (FStar_Util.right lb.FStar_Syntax_Syntax.lbname)
in _146_1603.FStar_Syntax_Syntax.fv_name)
in _146_1604.FStar_Syntax_Syntax.v)
in (_146_1605, lb.FStar_Syntax_Syntax.lbunivs, lb.FStar_Syntax_Syntax.lbtyp, (FStar_Syntax_Syntax.Assumption)::quals, r))
in FStar_Syntax_Syntax.Sig_declare_typ (_146_1606)))))
in (_146_1607, hidden))
end else begin
((se)::[], hidden)
end
end))))

<<<<<<< HEAD
# 2715 "FStar.TypeChecker.Tc.fst"
=======
# 2746 "FStar.TypeChecker.Tc.fst"
>>>>>>> f21b2be1
let tc_decls : FStar_TypeChecker_Env.env  ->  FStar_Syntax_Syntax.sigelt Prims.list  ->  (FStar_Syntax_Syntax.sigelt Prims.list * FStar_Syntax_Syntax.sigelt Prims.list * FStar_TypeChecker_Env.env) = (fun env ses -> (
# 2747 "FStar.TypeChecker.Tc.fst"
let _57_3566 = (FStar_All.pipe_right ses (FStar_List.fold_left (fun _57_3547 se -> (match (_57_3547) with
| (ses, exports, env, hidden) -> begin
(
# 2749 "FStar.TypeChecker.Tc.fst"
let _57_3549 = if (FStar_TypeChecker_Env.debug env FStar_Options.Low) then begin
(let _146_1614 = (FStar_Syntax_Print.sigelt_to_string se)
in (FStar_Util.print1 ">>>>>>>>>>>>>>Checking top-level decl %s\n" _146_1614))
end else begin
()
end
in (
# 2752 "FStar.TypeChecker.Tc.fst"
let _57_3553 = (tc_decl env se)
in (match (_57_3553) with
| (se, env) -> begin
(
# 2754 "FStar.TypeChecker.Tc.fst"
let _57_3554 = if ((FStar_ST.read FStar_Options.log_types) || (FStar_All.pipe_left (FStar_TypeChecker_Env.debug env) (FStar_Options.Other ("LogTypes")))) then begin
(let _146_1615 = (FStar_Syntax_Print.sigelt_to_string se)
in (FStar_Util.print1 "Checked: %s\n" _146_1615))
end else begin
()
end
in (
# 2757 "FStar.TypeChecker.Tc.fst"
let _57_3556 = (env.FStar_TypeChecker_Env.solver.FStar_TypeChecker_Env.encode_sig env se)
in (
# 2759 "FStar.TypeChecker.Tc.fst"
let _57_3560 = (for_export hidden se)
in (match (_57_3560) with
| (exported, hidden) -> begin
((se)::ses, (exported)::exports, env, hidden)
end))))
end)))
end)) ([], [], env, [])))
in (match (_57_3566) with
| (ses, exports, env, _57_3565) -> begin
(let _146_1616 = (FStar_All.pipe_right (FStar_List.rev exports) FStar_List.flatten)
in ((FStar_List.rev ses), _146_1616, env))
end)))

<<<<<<< HEAD
# 2733 "FStar.TypeChecker.Tc.fst"
=======
# 2764 "FStar.TypeChecker.Tc.fst"
>>>>>>> f21b2be1
let tc_partial_modul : FStar_TypeChecker_Env.env  ->  FStar_Syntax_Syntax.modul  ->  (FStar_Syntax_Syntax.modul * FStar_Syntax_Syntax.sigelt Prims.list * FStar_TypeChecker_Env.env) = (fun env modul -> (
# 2765 "FStar.TypeChecker.Tc.fst"
let name = (FStar_Util.format2 "%s %s" (if modul.FStar_Syntax_Syntax.is_interface then begin
"interface"
end else begin
"module"
end) modul.FStar_Syntax_Syntax.name.FStar_Ident.str)
in (
# 2766 "FStar.TypeChecker.Tc.fst"
let msg = (Prims.strcat "Internals for " name)
in (
# 2767 "FStar.TypeChecker.Tc.fst"
let env = (
# 2767 "FStar.TypeChecker.Tc.fst"
let _57_3571 = env
in (let _146_1621 = (not ((FStar_Options.should_verify modul.FStar_Syntax_Syntax.name.FStar_Ident.str)))
in {FStar_TypeChecker_Env.solver = _57_3571.FStar_TypeChecker_Env.solver; FStar_TypeChecker_Env.range = _57_3571.FStar_TypeChecker_Env.range; FStar_TypeChecker_Env.curmodule = _57_3571.FStar_TypeChecker_Env.curmodule; FStar_TypeChecker_Env.gamma = _57_3571.FStar_TypeChecker_Env.gamma; FStar_TypeChecker_Env.gamma_cache = _57_3571.FStar_TypeChecker_Env.gamma_cache; FStar_TypeChecker_Env.modules = _57_3571.FStar_TypeChecker_Env.modules; FStar_TypeChecker_Env.expected_typ = _57_3571.FStar_TypeChecker_Env.expected_typ; FStar_TypeChecker_Env.sigtab = _57_3571.FStar_TypeChecker_Env.sigtab; FStar_TypeChecker_Env.is_pattern = _57_3571.FStar_TypeChecker_Env.is_pattern; FStar_TypeChecker_Env.instantiate_imp = _57_3571.FStar_TypeChecker_Env.instantiate_imp; FStar_TypeChecker_Env.effects = _57_3571.FStar_TypeChecker_Env.effects; FStar_TypeChecker_Env.generalize = _57_3571.FStar_TypeChecker_Env.generalize; FStar_TypeChecker_Env.letrecs = _57_3571.FStar_TypeChecker_Env.letrecs; FStar_TypeChecker_Env.top_level = _57_3571.FStar_TypeChecker_Env.top_level; FStar_TypeChecker_Env.check_uvars = _57_3571.FStar_TypeChecker_Env.check_uvars; FStar_TypeChecker_Env.use_eq = _57_3571.FStar_TypeChecker_Env.use_eq; FStar_TypeChecker_Env.is_iface = modul.FStar_Syntax_Syntax.is_interface; FStar_TypeChecker_Env.admit = _146_1621; FStar_TypeChecker_Env.type_of = _57_3571.FStar_TypeChecker_Env.type_of; FStar_TypeChecker_Env.universe_of = _57_3571.FStar_TypeChecker_Env.universe_of; FStar_TypeChecker_Env.use_bv_sorts = _57_3571.FStar_TypeChecker_Env.use_bv_sorts}))
in (
# 2768 "FStar.TypeChecker.Tc.fst"
let _57_3574 = if (not ((FStar_Ident.lid_equals modul.FStar_Syntax_Syntax.name FStar_Syntax_Const.prims_lid))) then begin
(env.FStar_TypeChecker_Env.solver.FStar_TypeChecker_Env.push msg)
end else begin
()
end
in (
# 2769 "FStar.TypeChecker.Tc.fst"
let env = (FStar_TypeChecker_Env.set_current_module env modul.FStar_Syntax_Syntax.name)
in (
# 2770 "FStar.TypeChecker.Tc.fst"
let _57_3580 = (tc_decls env modul.FStar_Syntax_Syntax.declarations)
in (match (_57_3580) with
| (ses, exports, env) -> begin
((
# 2771 "FStar.TypeChecker.Tc.fst"
let _57_3581 = modul
in {FStar_Syntax_Syntax.name = _57_3581.FStar_Syntax_Syntax.name; FStar_Syntax_Syntax.declarations = ses; FStar_Syntax_Syntax.exports = _57_3581.FStar_Syntax_Syntax.exports; FStar_Syntax_Syntax.is_interface = _57_3581.FStar_Syntax_Syntax.is_interface}), exports, env)
end))))))))

<<<<<<< HEAD
# 2742 "FStar.TypeChecker.Tc.fst"
=======
# 2773 "FStar.TypeChecker.Tc.fst"
>>>>>>> f21b2be1
let tc_more_partial_modul : FStar_TypeChecker_Env.env  ->  FStar_Syntax_Syntax.modul  ->  FStar_Syntax_Syntax.sigelt Prims.list  ->  (FStar_Syntax_Syntax.modul * FStar_Syntax_Syntax.sigelt Prims.list * FStar_TypeChecker_Env.env) = (fun env modul decls -> (
# 2774 "FStar.TypeChecker.Tc.fst"
let _57_3589 = (tc_decls env decls)
in (match (_57_3589) with
| (ses, exports, env) -> begin
(
# 2775 "FStar.TypeChecker.Tc.fst"
let modul = (
# 2775 "FStar.TypeChecker.Tc.fst"
let _57_3590 = modul
in {FStar_Syntax_Syntax.name = _57_3590.FStar_Syntax_Syntax.name; FStar_Syntax_Syntax.declarations = (FStar_List.append modul.FStar_Syntax_Syntax.declarations ses); FStar_Syntax_Syntax.exports = _57_3590.FStar_Syntax_Syntax.exports; FStar_Syntax_Syntax.is_interface = _57_3590.FStar_Syntax_Syntax.is_interface})
in (modul, exports, env))
end)))

<<<<<<< HEAD
# 2747 "FStar.TypeChecker.Tc.fst"
=======
# 2778 "FStar.TypeChecker.Tc.fst"
>>>>>>> f21b2be1
let finish_partial_modul : FStar_TypeChecker_Env.env  ->  FStar_Syntax_Syntax.modul  ->  FStar_Syntax_Syntax.sigelts  ->  (FStar_Syntax_Syntax.modul * FStar_TypeChecker_Env.env) = (fun env modul exports -> (
# 2779 "FStar.TypeChecker.Tc.fst"
let modul = (
# 2779 "FStar.TypeChecker.Tc.fst"
let _57_3596 = modul
in {FStar_Syntax_Syntax.name = _57_3596.FStar_Syntax_Syntax.name; FStar_Syntax_Syntax.declarations = _57_3596.FStar_Syntax_Syntax.declarations; FStar_Syntax_Syntax.exports = exports; FStar_Syntax_Syntax.is_interface = modul.FStar_Syntax_Syntax.is_interface})
in (
# 2780 "FStar.TypeChecker.Tc.fst"
let env = (FStar_TypeChecker_Env.finish_module env modul)
in (
# 2781 "FStar.TypeChecker.Tc.fst"
let _57_3606 = if (not ((FStar_Ident.lid_equals modul.FStar_Syntax_Syntax.name FStar_Syntax_Const.prims_lid))) then begin
(
# 2783 "FStar.TypeChecker.Tc.fst"
let _57_3600 = (env.FStar_TypeChecker_Env.solver.FStar_TypeChecker_Env.pop (Prims.strcat "Ending modul " modul.FStar_Syntax_Syntax.name.FStar_Ident.str))
in (
# 2784 "FStar.TypeChecker.Tc.fst"
let _57_3602 = (env.FStar_TypeChecker_Env.solver.FStar_TypeChecker_Env.encode_modul env modul)
in (
# 2785 "FStar.TypeChecker.Tc.fst"
let _57_3604 = (env.FStar_TypeChecker_Env.solver.FStar_TypeChecker_Env.refresh ())
in (let _146_1634 = (FStar_Options.restore_cmd_line_options ())
in (FStar_All.pipe_right _146_1634 Prims.ignore)))))
end else begin
()
end
in (modul, env)))))

<<<<<<< HEAD
# 2759 "FStar.TypeChecker.Tc.fst"
=======
# 2790 "FStar.TypeChecker.Tc.fst"
>>>>>>> f21b2be1
let tc_modul : FStar_TypeChecker_Env.env  ->  FStar_Syntax_Syntax.modul  ->  (FStar_Syntax_Syntax.modul * FStar_TypeChecker_Env.env) = (fun env modul -> (
# 2791 "FStar.TypeChecker.Tc.fst"
let _57_3613 = (tc_partial_modul env modul)
in (match (_57_3613) with
| (modul, non_private_decls, env) -> begin
(finish_partial_modul env modul non_private_decls)
end)))

<<<<<<< HEAD
# 2763 "FStar.TypeChecker.Tc.fst"
=======
# 2794 "FStar.TypeChecker.Tc.fst"
>>>>>>> f21b2be1
let type_of : FStar_TypeChecker_Env.env  ->  FStar_Syntax_Syntax.term  ->  (FStar_Syntax_Syntax.term * FStar_Syntax_Syntax.typ * FStar_TypeChecker_Env.guard_t) = (fun env e -> (
# 2795 "FStar.TypeChecker.Tc.fst"
let _57_3616 = if (FStar_All.pipe_left (FStar_TypeChecker_Env.debug env) (FStar_Options.Other ("RelCheck"))) then begin
(let _146_1643 = (FStar_Syntax_Print.term_to_string e)
in (FStar_Util.print1 "Checking term %s\n" _146_1643))
end else begin
()
end
in (
# 2797 "FStar.TypeChecker.Tc.fst"
let env = (
# 2797 "FStar.TypeChecker.Tc.fst"
let _57_3618 = env
in {FStar_TypeChecker_Env.solver = _57_3618.FStar_TypeChecker_Env.solver; FStar_TypeChecker_Env.range = _57_3618.FStar_TypeChecker_Env.range; FStar_TypeChecker_Env.curmodule = _57_3618.FStar_TypeChecker_Env.curmodule; FStar_TypeChecker_Env.gamma = _57_3618.FStar_TypeChecker_Env.gamma; FStar_TypeChecker_Env.gamma_cache = _57_3618.FStar_TypeChecker_Env.gamma_cache; FStar_TypeChecker_Env.modules = _57_3618.FStar_TypeChecker_Env.modules; FStar_TypeChecker_Env.expected_typ = _57_3618.FStar_TypeChecker_Env.expected_typ; FStar_TypeChecker_Env.sigtab = _57_3618.FStar_TypeChecker_Env.sigtab; FStar_TypeChecker_Env.is_pattern = _57_3618.FStar_TypeChecker_Env.is_pattern; FStar_TypeChecker_Env.instantiate_imp = _57_3618.FStar_TypeChecker_Env.instantiate_imp; FStar_TypeChecker_Env.effects = _57_3618.FStar_TypeChecker_Env.effects; FStar_TypeChecker_Env.generalize = _57_3618.FStar_TypeChecker_Env.generalize; FStar_TypeChecker_Env.letrecs = _57_3618.FStar_TypeChecker_Env.letrecs; FStar_TypeChecker_Env.top_level = false; FStar_TypeChecker_Env.check_uvars = _57_3618.FStar_TypeChecker_Env.check_uvars; FStar_TypeChecker_Env.use_eq = _57_3618.FStar_TypeChecker_Env.use_eq; FStar_TypeChecker_Env.is_iface = _57_3618.FStar_TypeChecker_Env.is_iface; FStar_TypeChecker_Env.admit = _57_3618.FStar_TypeChecker_Env.admit; FStar_TypeChecker_Env.type_of = _57_3618.FStar_TypeChecker_Env.type_of; FStar_TypeChecker_Env.universe_of = _57_3618.FStar_TypeChecker_Env.universe_of; FStar_TypeChecker_Env.use_bv_sorts = _57_3618.FStar_TypeChecker_Env.use_bv_sorts})
in (
# 2798 "FStar.TypeChecker.Tc.fst"
let _57_3634 = try
(match (()) with
| () -> begin
(tc_tot_or_gtot_term env e)
end)
with
| FStar_Syntax_Syntax.Error (msg, _57_3626) -> begin
(let _146_1648 = (let _146_1647 = (let _146_1646 = (FStar_TypeChecker_Env.get_range env)
in ((Prims.strcat "Implicit argument: " msg), _146_1646))
in FStar_Syntax_Syntax.Error (_146_1647))
in (Prims.raise _146_1648))
end
in (match (_57_3634) with
| (t, c, g) -> begin
if (FStar_Syntax_Util.is_total_lcomp c) then begin
(t, c.FStar_Syntax_Syntax.res_typ, g)
end else begin
(let _146_1653 = (let _146_1652 = (let _146_1651 = (let _146_1649 = (FStar_Syntax_Print.term_to_string e)
in (FStar_Util.format1 "Implicit argument: Expected a total term; got a ghost term: %s" _146_1649))
in (let _146_1650 = (FStar_TypeChecker_Env.get_range env)
in (_146_1651, _146_1650)))
in FStar_Syntax_Syntax.Error (_146_1652))
in (Prims.raise _146_1653))
end
end)))))

<<<<<<< HEAD
# 2774 "FStar.TypeChecker.Tc.fst"
=======
# 2805 "FStar.TypeChecker.Tc.fst"
>>>>>>> f21b2be1
let check_module : FStar_TypeChecker_Env.env  ->  FStar_Syntax_Syntax.modul  ->  (FStar_Syntax_Syntax.modul * FStar_TypeChecker_Env.env) = (fun env m -> (
# 2806 "FStar.TypeChecker.Tc.fst"
let _57_3637 = if ((let _146_1658 = (FStar_ST.read FStar_Options.debug)
in (FStar_List.length _146_1658)) <> 0) then begin
(let _146_1659 = (FStar_Syntax_Print.lid_to_string m.FStar_Syntax_Syntax.name)
in (FStar_Util.print2 "Checking %s: %s\n" (if m.FStar_Syntax_Syntax.is_interface then begin
"i\'face"
end else begin
"module"
end) _146_1659))
end else begin
()
end
in (
# 2808 "FStar.TypeChecker.Tc.fst"
let _57_3641 = (tc_modul env m)
in (match (_57_3641) with
| (m, env) -> begin
(
# 2809 "FStar.TypeChecker.Tc.fst"
let _57_3642 = if (FStar_Options.should_dump m.FStar_Syntax_Syntax.name.FStar_Ident.str) then begin
(let _146_1660 = (FStar_Syntax_Print.modul_to_string m)
in (FStar_Util.print1 "%s\n" _146_1660))
end else begin
()
end
in (m, env))
end))))



<|MERGE_RESOLUTION|>--- conflicted
+++ resolved
@@ -3567,11 +3567,7 @@
 let env = (FStar_TypeChecker_Env.set_expected_typ env t)
 in (tc_tot_or_gtot_term env e)))
 
-<<<<<<< HEAD
-# 1569 "FStar.TypeChecker.Tc.fst"
-=======
 # 1555 "FStar.TypeChecker.Tc.fst"
->>>>>>> f21b2be1
 let tc_trivial_guard : FStar_TypeChecker_Env.env  ->  FStar_Syntax_Syntax.term  ->  (FStar_Syntax_Syntax.term * FStar_Syntax_Syntax.lcomp) = (fun env t -> (
 # 1556 "FStar.TypeChecker.Tc.fst"
 let _57_2183 = (tc_tot_or_gtot_term env t)
@@ -3583,11 +3579,7 @@
 in (t, c))
 end)))
 
-<<<<<<< HEAD
-# 1575 "FStar.TypeChecker.Tc.fst"
-=======
 # 1560 "FStar.TypeChecker.Tc.fst"
->>>>>>> f21b2be1
 let tc_check_trivial_guard : FStar_TypeChecker_Env.env  ->  FStar_Syntax_Syntax.term  ->  FStar_Syntax_Syntax.typ  ->  FStar_Syntax_Syntax.term = (fun env t k -> (
 # 1561 "FStar.TypeChecker.Tc.fst"
 let _57_2192 = (tc_check_tot_or_gtot_term env t k)
@@ -3599,30 +3591,18 @@
 in t)
 end)))
 
-<<<<<<< HEAD
-# 1580 "FStar.TypeChecker.Tc.fst"
-let check_and_gen : FStar_TypeChecker_Env.env  ->  FStar_Syntax_Syntax.term  ->  FStar_Syntax_Syntax.typ  ->  FStar_Syntax_Syntax.tscheme = (fun env t k -> (let _146_820 = (tc_check_trivial_guard env t k)
-in (FStar_TypeChecker_Util.generalize_universes env _146_820)))
-
-# 1585 "FStar.TypeChecker.Tc.fst"
-=======
 # 1565 "FStar.TypeChecker.Tc.fst"
 let check_and_gen : FStar_TypeChecker_Env.env  ->  FStar_Syntax_Syntax.term  ->  FStar_Syntax_Syntax.typ  ->  FStar_Syntax_Syntax.tscheme = (fun env t k -> (let _146_804 = (tc_check_trivial_guard env t k)
 in (FStar_TypeChecker_Util.generalize_universes env _146_804)))
 
 # 1570 "FStar.TypeChecker.Tc.fst"
->>>>>>> f21b2be1
 let check_nogen = (fun env t k -> (
 # 1571 "FStar.TypeChecker.Tc.fst"
 let t = (tc_check_trivial_guard env t k)
 in (let _146_808 = (FStar_TypeChecker_Normalize.normalize ((FStar_TypeChecker_Normalize.Beta)::[]) env t)
 in ([], _146_808))))
 
-<<<<<<< HEAD
-# 1589 "FStar.TypeChecker.Tc.fst"
-=======
 # 1574 "FStar.TypeChecker.Tc.fst"
->>>>>>> f21b2be1
 let tc_tparams : FStar_TypeChecker_Env.env  ->  FStar_Syntax_Syntax.binders  ->  (FStar_Syntax_Syntax.binders * FStar_TypeChecker_Env.env * FStar_Syntax_Syntax.universes) = (fun env tps -> (
 # 1575 "FStar.TypeChecker.Tc.fst"
 let _57_2208 = (tc_binders env tps)
@@ -3634,11 +3614,7 @@
 in (tps, env, us))
 end)))
 
-<<<<<<< HEAD
-# 1594 "FStar.TypeChecker.Tc.fst"
-=======
 # 1579 "FStar.TypeChecker.Tc.fst"
->>>>>>> f21b2be1
 let monad_signature : FStar_TypeChecker_Env.env  ->  FStar_Ident.lident  ->  FStar_Syntax_Syntax.term  ->  (FStar_Syntax_Syntax.bv * FStar_Syntax_Syntax.term) = (fun env m s -> (
 # 1580 "FStar.TypeChecker.Tc.fst"
 let fail = (fun _57_2215 -> (match (()) with
@@ -3668,11 +3644,7 @@
 (fail ())
 end))))
 
-<<<<<<< HEAD
-# 1606 "FStar.TypeChecker.Tc.fst"
-=======
 # 1591 "FStar.TypeChecker.Tc.fst"
->>>>>>> f21b2be1
 let open_univ_vars : FStar_Syntax_Syntax.univ_names  ->  (FStar_Syntax_Syntax.bv * FStar_Syntax_Syntax.arg_qualifier Prims.option) Prims.list  ->  FStar_Syntax_Syntax.comp  ->  (FStar_Syntax_Syntax.univ_names * (FStar_Syntax_Syntax.bv * FStar_Syntax_Syntax.arg_qualifier Prims.option) Prims.list * FStar_Syntax_Syntax.comp) = (fun uvs binders c -> (match (binders) with
 | [] -> begin
 (
@@ -3703,11 +3675,7 @@
 end)))
 end))
 
-<<<<<<< HEAD
-# 1618 "FStar.TypeChecker.Tc.fst"
-=======
 # 1603 "FStar.TypeChecker.Tc.fst"
->>>>>>> f21b2be1
 let open_effect_signature : FStar_TypeChecker_Env.env  ->  FStar_Ident.lident  ->  FStar_Syntax_Syntax.term  ->  (FStar_Syntax_Syntax.bv * FStar_Syntax_Syntax.term) = (fun env mname signature -> (
 # 1604 "FStar.TypeChecker.Tc.fst"
 let fail = (fun t -> (let _146_841 = (let _146_840 = (let _146_839 = (FStar_TypeChecker_Errors.unexpected_signature_for_monad env mname t)
@@ -3732,11 +3700,7 @@
 (fail signature)
 end)))
 
-<<<<<<< HEAD
-# 1629 "FStar.TypeChecker.Tc.fst"
-=======
 # 1614 "FStar.TypeChecker.Tc.fst"
->>>>>>> f21b2be1
 let open_effect_decl : FStar_TypeChecker_Env.env  ->  FStar_Syntax_Syntax.eff_decl  ->  (FStar_Syntax_Syntax.eff_decl * FStar_Syntax_Syntax.bv * FStar_Syntax_Syntax.term) = (fun env ed -> (
 # 1615 "FStar.TypeChecker.Tc.fst"
 let _57_2289 = (open_effect_signature env ed.FStar_Syntax_Syntax.mname ed.FStar_Syntax_Syntax.signature)
@@ -3785,15 +3749,6 @@
 in (ed, a, wp))
 end)))
 
-<<<<<<< HEAD
-# 1657 "FStar.TypeChecker.Tc.fst"
-let gen_wps_for_free = (fun env binders a wp_a -> (
-# 1664 "FStar.TypeChecker.Tc.fst"
-let normalize = (FStar_TypeChecker_Normalize.normalize ((FStar_TypeChecker_Normalize.Beta)::(FStar_TypeChecker_Normalize.Inline)::(FStar_TypeChecker_Normalize.UnfoldUntil (FStar_Syntax_Syntax.Delta_constant))::[]) env)
-in (
-# 1666 "FStar.TypeChecker.Tc.fst"
-let d = (fun s -> (FStar_Util.print1 "\\x1b[01;36m%s\\x1b[00m\n" s))
-=======
 # 1642 "FStar.TypeChecker.Tc.fst"
 let gen_wps_for_free : FStar_TypeChecker_Env.env  ->  FStar_Syntax_Syntax.binder Prims.list  ->  FStar_Syntax_Syntax.bv  ->  FStar_Syntax_Syntax.term  ->  FStar_Syntax_Syntax.eff_decl  ->  FStar_Syntax_Syntax.eff_decl = (fun env binders a wp_a ed -> (
 # 1647 "FStar.TypeChecker.Tc.fst"
@@ -3801,7 +3756,6 @@
 in (
 # 1649 "FStar.TypeChecker.Tc.fst"
 let d = (fun s -> (FStar_Util.print1 "[01;36m%s[00m\n" s))
->>>>>>> f21b2be1
 in (
 # 1650 "FStar.TypeChecker.Tc.fst"
 let normalize_and_make_binders_explicit = (fun tm -> (
@@ -4586,11 +4540,7 @@
 in {FStar_Syntax_Syntax.qualifiers = _57_2579.FStar_Syntax_Syntax.qualifiers; FStar_Syntax_Syntax.mname = _57_2579.FStar_Syntax_Syntax.mname; FStar_Syntax_Syntax.univs = _57_2579.FStar_Syntax_Syntax.univs; FStar_Syntax_Syntax.binders = _57_2579.FStar_Syntax_Syntax.binders; FStar_Syntax_Syntax.signature = _57_2579.FStar_Syntax_Syntax.signature; FStar_Syntax_Syntax.ret = _57_2579.FStar_Syntax_Syntax.ret; FStar_Syntax_Syntax.bind_wp = _57_2579.FStar_Syntax_Syntax.bind_wp; FStar_Syntax_Syntax.bind_wlp = _57_2579.FStar_Syntax_Syntax.bind_wlp; FStar_Syntax_Syntax.if_then_else = ([], wp_if_then_else); FStar_Syntax_Syntax.ite_wp = _57_2579.FStar_Syntax_Syntax.ite_wp; FStar_Syntax_Syntax.ite_wlp = _57_2579.FStar_Syntax_Syntax.ite_wlp; FStar_Syntax_Syntax.wp_binop = ([], wp_binop); FStar_Syntax_Syntax.wp_as_type = _57_2579.FStar_Syntax_Syntax.wp_as_type; FStar_Syntax_Syntax.close_wp = ([], wp_close); FStar_Syntax_Syntax.assert_p = ([], wp_assert); FStar_Syntax_Syntax.assume_p = ([], wp_assume); FStar_Syntax_Syntax.null_wp = _57_2579.FStar_Syntax_Syntax.null_wp; FStar_Syntax_Syntax.trivial = ([], wp_trivial)})))))))))))))))))))))))))))))))))))))))))
 end)))))))
 
-<<<<<<< HEAD
-# 1996 "FStar.TypeChecker.Tc.fst"
-=======
 # 2043 "FStar.TypeChecker.Tc.fst"
->>>>>>> f21b2be1
 let tc_eff_decl : FStar_TypeChecker_Env.env  ->  FStar_Syntax_Syntax.eff_decl  ->  effect_cost  ->  FStar_Syntax_Syntax.eff_decl = (fun env0 ed is_for_free -> (
 # 2044 "FStar.TypeChecker.Tc.fst"
 let _57_2584 = ()
@@ -4999,11 +4949,7 @@
 end))
 end))))
 
-<<<<<<< HEAD
-# 2177 "FStar.TypeChecker.Tc.fst"
-=======
 # 2208 "FStar.TypeChecker.Tc.fst"
->>>>>>> f21b2be1
 let tc_lex_t = (fun env ses quals lids -> (
 # 2215 "FStar.TypeChecker.Tc.fst"
 let _57_2717 = ()
@@ -5089,11 +5035,7 @@
 in (FStar_All.failwith _146_1430))
 end))))
 
-<<<<<<< HEAD
-# 2225 "FStar.TypeChecker.Tc.fst"
-=======
 # 2256 "FStar.TypeChecker.Tc.fst"
->>>>>>> f21b2be1
 let tc_inductive : FStar_TypeChecker_Env.env  ->  FStar_Syntax_Syntax.sigelt Prims.list  ->  FStar_Syntax_Syntax.qualifier Prims.list  ->  FStar_Ident.lident Prims.list  ->  FStar_Syntax_Syntax.sigelt = (fun env ses quals lids -> (
 # 2319 "FStar.TypeChecker.Tc.fst"
 let warn_positivity = (fun l r -> (let _146_1444 = (let _146_1443 = (FStar_Syntax_Print.lid_to_string l)
@@ -5539,11 +5481,7 @@
 end)))
 end)))))))))
 
-<<<<<<< HEAD
-# 2451 "FStar.TypeChecker.Tc.fst"
-=======
 # 2482 "FStar.TypeChecker.Tc.fst"
->>>>>>> f21b2be1
 let rec tc_decl : FStar_TypeChecker_Env.env  ->  FStar_Syntax_Syntax.sigelt  ->  (FStar_Syntax_Syntax.sigelt * FStar_TypeChecker_Env.env) = (fun env se -> (match (se) with
 | (FStar_Syntax_Syntax.Sig_inductive_typ (_)) | (FStar_Syntax_Syntax.Sig_datacon (_)) -> begin
 (FStar_All.failwith "Impossible bare data-constructor")
@@ -5980,11 +5918,7 @@
 end))))
 end))
 
-<<<<<<< HEAD
-# 2628 "FStar.TypeChecker.Tc.fst"
-=======
 # 2660 "FStar.TypeChecker.Tc.fst"
->>>>>>> f21b2be1
 let for_export : FStar_Ident.lident Prims.list  ->  FStar_Syntax_Syntax.sigelt  ->  (FStar_Syntax_Syntax.sigelt Prims.list * FStar_Ident.lident Prims.list) = (fun hidden se -> (
 # 2684 "FStar.TypeChecker.Tc.fst"
 let is_abstract = (fun quals -> (FStar_All.pipe_right quals (FStar_Util.for_some (fun _57_12 -> (match (_57_12) with
@@ -6099,11 +6033,7 @@
 end
 end))))
 
-<<<<<<< HEAD
-# 2715 "FStar.TypeChecker.Tc.fst"
-=======
 # 2746 "FStar.TypeChecker.Tc.fst"
->>>>>>> f21b2be1
 let tc_decls : FStar_TypeChecker_Env.env  ->  FStar_Syntax_Syntax.sigelt Prims.list  ->  (FStar_Syntax_Syntax.sigelt Prims.list * FStar_Syntax_Syntax.sigelt Prims.list * FStar_TypeChecker_Env.env) = (fun env ses -> (
 # 2747 "FStar.TypeChecker.Tc.fst"
 let _57_3566 = (FStar_All.pipe_right ses (FStar_List.fold_left (fun _57_3547 se -> (match (_57_3547) with
@@ -6147,11 +6077,7 @@
 in ((FStar_List.rev ses), _146_1616, env))
 end)))
 
-<<<<<<< HEAD
-# 2733 "FStar.TypeChecker.Tc.fst"
-=======
 # 2764 "FStar.TypeChecker.Tc.fst"
->>>>>>> f21b2be1
 let tc_partial_modul : FStar_TypeChecker_Env.env  ->  FStar_Syntax_Syntax.modul  ->  (FStar_Syntax_Syntax.modul * FStar_Syntax_Syntax.sigelt Prims.list * FStar_TypeChecker_Env.env) = (fun env modul -> (
 # 2765 "FStar.TypeChecker.Tc.fst"
 let name = (FStar_Util.format2 "%s %s" (if modul.FStar_Syntax_Syntax.is_interface then begin
@@ -6190,11 +6116,7 @@
 in {FStar_Syntax_Syntax.name = _57_3581.FStar_Syntax_Syntax.name; FStar_Syntax_Syntax.declarations = ses; FStar_Syntax_Syntax.exports = _57_3581.FStar_Syntax_Syntax.exports; FStar_Syntax_Syntax.is_interface = _57_3581.FStar_Syntax_Syntax.is_interface}), exports, env)
 end))))))))
 
-<<<<<<< HEAD
-# 2742 "FStar.TypeChecker.Tc.fst"
-=======
 # 2773 "FStar.TypeChecker.Tc.fst"
->>>>>>> f21b2be1
 let tc_more_partial_modul : FStar_TypeChecker_Env.env  ->  FStar_Syntax_Syntax.modul  ->  FStar_Syntax_Syntax.sigelt Prims.list  ->  (FStar_Syntax_Syntax.modul * FStar_Syntax_Syntax.sigelt Prims.list * FStar_TypeChecker_Env.env) = (fun env modul decls -> (
 # 2774 "FStar.TypeChecker.Tc.fst"
 let _57_3589 = (tc_decls env decls)
@@ -6209,11 +6131,7 @@
 in (modul, exports, env))
 end)))
 
-<<<<<<< HEAD
-# 2747 "FStar.TypeChecker.Tc.fst"
-=======
 # 2778 "FStar.TypeChecker.Tc.fst"
->>>>>>> f21b2be1
 let finish_partial_modul : FStar_TypeChecker_Env.env  ->  FStar_Syntax_Syntax.modul  ->  FStar_Syntax_Syntax.sigelts  ->  (FStar_Syntax_Syntax.modul * FStar_TypeChecker_Env.env) = (fun env modul exports -> (
 # 2779 "FStar.TypeChecker.Tc.fst"
 let modul = (
@@ -6242,11 +6160,7 @@
 end
 in (modul, env)))))
 
-<<<<<<< HEAD
-# 2759 "FStar.TypeChecker.Tc.fst"
-=======
 # 2790 "FStar.TypeChecker.Tc.fst"
->>>>>>> f21b2be1
 let tc_modul : FStar_TypeChecker_Env.env  ->  FStar_Syntax_Syntax.modul  ->  (FStar_Syntax_Syntax.modul * FStar_TypeChecker_Env.env) = (fun env modul -> (
 # 2791 "FStar.TypeChecker.Tc.fst"
 let _57_3613 = (tc_partial_modul env modul)
@@ -6255,11 +6169,7 @@
 (finish_partial_modul env modul non_private_decls)
 end)))
 
-<<<<<<< HEAD
-# 2763 "FStar.TypeChecker.Tc.fst"
-=======
 # 2794 "FStar.TypeChecker.Tc.fst"
->>>>>>> f21b2be1
 let type_of : FStar_TypeChecker_Env.env  ->  FStar_Syntax_Syntax.term  ->  (FStar_Syntax_Syntax.term * FStar_Syntax_Syntax.typ * FStar_TypeChecker_Env.guard_t) = (fun env e -> (
 # 2795 "FStar.TypeChecker.Tc.fst"
 let _57_3616 = if (FStar_All.pipe_left (FStar_TypeChecker_Env.debug env) (FStar_Options.Other ("RelCheck"))) then begin
@@ -6302,11 +6212,7 @@
 end
 end)))))
 
-<<<<<<< HEAD
-# 2774 "FStar.TypeChecker.Tc.fst"
-=======
 # 2805 "FStar.TypeChecker.Tc.fst"
->>>>>>> f21b2be1
 let check_module : FStar_TypeChecker_Env.env  ->  FStar_Syntax_Syntax.modul  ->  (FStar_Syntax_Syntax.modul * FStar_TypeChecker_Env.env) = (fun env m -> (
 # 2806 "FStar.TypeChecker.Tc.fst"
 let _57_3637 = if ((let _146_1658 = (FStar_ST.read FStar_Options.debug)
