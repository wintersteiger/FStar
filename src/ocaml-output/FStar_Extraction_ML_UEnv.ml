--- conflicted
+++ resolved
@@ -16,552 +16,6 @@
 let __proj__Fv__item___0 : binding -> (FStar_Syntax_Syntax.fv * ty_or_exp_b)
   = fun projectee  -> match projectee with | Fv _0 -> _0 
 type env =
-<<<<<<< HEAD
-{tcenv : FStar_TypeChecker_Env.env; gamma : binding Prims.list; tydefs : (FStar_Extraction_ML_Syntax.mlsymbol Prims.list * FStar_Extraction_ML_Syntax.mltydecl) Prims.list; currentModule : FStar_Extraction_ML_Syntax.mlpath}
-
-
-let debug : env  ->  (Prims.unit  ->  Prims.unit)  ->  Prims.unit = (fun g f -> (
-
-let c = (FStar_Extraction_ML_Syntax.string_of_mlpath g.currentModule)
-in (
-
-let uu____113 = (FStar_Options.debug_at_level c (FStar_Options.Other ("Extraction")))
-in (match (uu____113) with
-| true -> begin
-(f ())
-end
-| uu____114 -> begin
-()
-end))))
-
-
-let mkFvvar : FStar_Ident.lident  ->  FStar_Syntax_Syntax.typ  ->  FStar_Syntax_Syntax.fv = (fun l t -> (FStar_Syntax_Syntax.lid_as_fv l FStar_Syntax_Syntax.Delta_constant None))
-
-
-let erasedContent : FStar_Extraction_ML_Syntax.mlty = FStar_Extraction_ML_Syntax.ml_unit_ty
-
-
-let erasableTypeNoDelta : FStar_Extraction_ML_Syntax.mlty  ->  Prims.bool = (fun t -> (match ((t = FStar_Extraction_ML_Syntax.ml_unit_ty)) with
-| true -> begin
-true
-end
-| uu____124 -> begin
-(match (t) with
-| FStar_Extraction_ML_Syntax.MLTY_Named (uu____125, (("FStar")::("Ghost")::[], "erased")) -> begin
-true
-end
-| uu____132 -> begin
-false
-end)
-end))
-
-
-let unknownType : FStar_Extraction_ML_Syntax.mlty = FStar_Extraction_ML_Syntax.MLTY_Top
-
-
-let prependTick = (fun uu____143 -> (match (uu____143) with
-| (x, n) -> begin
-(match ((FStar_Util.starts_with x "\'")) with
-| true -> begin
-((x), (n))
-end
-| uu____150 -> begin
-(((Prims.strcat "\'A" x)), (n))
-end)
-end))
-
-
-let removeTick = (fun uu____161 -> (match (uu____161) with
-| (x, n) -> begin
-(match ((FStar_Util.starts_with x "\'")) with
-| true -> begin
-(
-
-let uu____168 = (FStar_Util.substring_from x (Prims.parse_int "1"))
-in ((uu____168), (n)))
-end
-| uu____169 -> begin
-((x), (n))
-end)
-end))
-
-
-let convRange : FStar_Range.range  ->  Prims.int = (fun r -> (Prims.parse_int "0"))
-
-
-let convIdent : FStar_Ident.ident  ->  FStar_Extraction_ML_Syntax.mlident = (fun id -> ((id.FStar_Ident.idText), ((Prims.parse_int "0"))))
-
-
-let bv_as_ml_tyvar : FStar_Syntax_Syntax.bv  ->  (Prims.string * Prims.int) = (fun x -> (
-
-let uu____181 = (FStar_Extraction_ML_Syntax.bv_as_mlident x)
-in (prependTick uu____181)))
-
-
-let bv_as_ml_termvar : FStar_Syntax_Syntax.bv  ->  (Prims.string * Prims.int) = (fun x -> (
-
-let uu____189 = (FStar_Extraction_ML_Syntax.bv_as_mlident x)
-in (removeTick uu____189)))
-
-
-let rec lookup_ty_local : binding Prims.list  ->  FStar_Syntax_Syntax.bv  ->  FStar_Extraction_ML_Syntax.mlty = (fun gamma b -> (match (gamma) with
-| (Bv (b', FStar_Util.Inl (mli, mlt)))::tl -> begin
-(match ((FStar_Syntax_Syntax.bv_eq b b')) with
-| true -> begin
-mlt
-end
-| uu____217 -> begin
-(lookup_ty_local tl b)
-end)
-end
-| (Bv (b', FStar_Util.Inr (uu____219)))::tl -> begin
-(match ((FStar_Syntax_Syntax.bv_eq b b')) with
-| true -> begin
-(failwith (Prims.strcat "Type/Expr clash: " b.FStar_Syntax_Syntax.ppname.FStar_Ident.idText))
-end
-| uu____237 -> begin
-(lookup_ty_local tl b)
-end)
-end
-| (uu____238)::tl -> begin
-(lookup_ty_local tl b)
-end
-| [] -> begin
-(failwith (Prims.strcat "extraction: unbound type var " b.FStar_Syntax_Syntax.ppname.FStar_Ident.idText))
-end))
-
-
-let tyscheme_of_td = (fun uu____258 -> (match (uu____258) with
-| (uu____265, uu____266, uu____267, vars, body_opt) -> begin
-(match (body_opt) with
-| Some (FStar_Extraction_ML_Syntax.MLTD_Abbrev (t)) -> begin
-Some (((vars), (t)))
-end
-| uu____277 -> begin
-None
-end)
-end))
-
-
-let lookup_ty_const : env  ->  FStar_Extraction_ML_Syntax.mlpath  ->  FStar_Extraction_ML_Syntax.mltyscheme Prims.option = (fun env uu____285 -> (match (uu____285) with
-| (module_name, ty_name) -> begin
-(FStar_Util.find_map env.tydefs (fun uu____295 -> (match (uu____295) with
-| (m, tds) -> begin
-(match ((module_name = m)) with
-| true -> begin
-(FStar_Util.find_map tds (fun td -> (
-
-let uu____307 = td
-in (match (uu____307) with
-| (uu____309, n, uu____311, uu____312, uu____313) -> begin
-(match ((n = ty_name)) with
-| true -> begin
-(tyscheme_of_td td)
-end
-| uu____320 -> begin
-None
-end)
-end))))
-end
-| uu____321 -> begin
-None
-end)
-end)))
-end))
-
-
-let module_name_of_fv : FStar_Syntax_Syntax.fv  ->  Prims.string Prims.list = (fun fv -> (FStar_All.pipe_right fv.FStar_Syntax_Syntax.fv_name.FStar_Syntax_Syntax.v.FStar_Ident.ns (FStar_List.map (fun i -> i.FStar_Ident.idText))))
-
-
-let maybe_mangle_type_projector : env  ->  FStar_Syntax_Syntax.fv  ->  FStar_Extraction_ML_Syntax.mlpath Prims.option = (fun env fv -> (
-
-let mname = (module_name_of_fv fv)
-in (
-
-let ty_name = fv.FStar_Syntax_Syntax.fv_name.FStar_Syntax_Syntax.v.FStar_Ident.ident.FStar_Ident.idText
-in (FStar_Util.find_map env.tydefs (fun uu____354 -> (match (uu____354) with
-| (m, tds) -> begin
-(FStar_Util.find_map tds (fun uu____369 -> (match (uu____369) with
-| (uu____374, n, mangle_opt, uu____377, uu____378) -> begin
-(match ((m = mname)) with
-| true -> begin
-(match ((n = ty_name)) with
-| true -> begin
-(match (mangle_opt) with
-| None -> begin
-Some (((m), (n)))
-end
-| Some (mangled) -> begin
-(
-
-let modul = m
-in Some (((modul), (mangled))))
-end)
-end
-| uu____407 -> begin
-None
-end)
-end
-| uu____411 -> begin
-None
-end)
-end)))
-end))))))
-
-
-let lookup_tyvar : env  ->  FStar_Syntax_Syntax.bv  ->  FStar_Extraction_ML_Syntax.mlty = (fun g bt -> (lookup_ty_local g.gamma bt))
-
-
-let lookup_fv_by_lid : env  ->  FStar_Ident.lident  ->  ty_or_exp_b = (fun g lid -> (
-
-let x = (FStar_Util.find_map g.gamma (fun uu___100_429 -> (match (uu___100_429) with
-| Fv (fv', x) when (FStar_Syntax_Syntax.fv_eq_lid fv' lid) -> begin
-Some (x)
-end
-| uu____433 -> begin
-None
-end)))
-in (match (x) with
-| None -> begin
-(
-
-let uu____434 = (FStar_Util.format1 "free Variable %s not found\n" lid.FStar_Ident.nsstr)
-in (failwith uu____434))
-end
-| Some (y) -> begin
-y
-end)))
-
-
-let lookup_fv : env  ->  FStar_Syntax_Syntax.fv  ->  ty_or_exp_b = (fun g fv -> (
-
-let x = (FStar_Util.find_map g.gamma (fun uu___101_444 -> (match (uu___101_444) with
-| Fv (fv', t) when (FStar_Syntax_Syntax.fv_eq fv fv') -> begin
-Some (t)
-end
-| uu____448 -> begin
-None
-end)))
-in (match (x) with
-| None -> begin
-(
-
-let uu____449 = (
-
-let uu____450 = (FStar_Range.string_of_range fv.FStar_Syntax_Syntax.fv_name.FStar_Syntax_Syntax.p)
-in (
-
-let uu____455 = (FStar_Syntax_Print.lid_to_string fv.FStar_Syntax_Syntax.fv_name.FStar_Syntax_Syntax.v)
-in (FStar_Util.format2 "(%s) free Variable %s not found\n" uu____450 uu____455)))
-in (failwith uu____449))
-end
-| Some (y) -> begin
-y
-end)))
-
-
-let lookup_bv : env  ->  FStar_Syntax_Syntax.bv  ->  ty_or_exp_b = (fun g bv -> (
-
-let x = (FStar_Util.find_map g.gamma (fun uu___102_469 -> (match (uu___102_469) with
-| Bv (bv', r) when (FStar_Syntax_Syntax.bv_eq bv bv') -> begin
-Some (r)
-end
-| uu____473 -> begin
-None
-end)))
-in (match (x) with
-| None -> begin
-(
-
-let uu____474 = (
-
-let uu____475 = (FStar_Range.string_of_range bv.FStar_Syntax_Syntax.ppname.FStar_Ident.idRange)
-in (
-
-let uu____476 = (FStar_Syntax_Print.bv_to_string bv)
-in (FStar_Util.format2 "(%s) bound Variable %s not found\n" uu____475 uu____476)))
-in (failwith uu____474))
-end
-| Some (y) -> begin
-y
-end)))
-
-
-let lookup : env  ->  (FStar_Syntax_Syntax.bv, FStar_Syntax_Syntax.fv) FStar_Util.either  ->  (ty_or_exp_b * FStar_Syntax_Syntax.fv_qual Prims.option) = (fun g x -> (match (x) with
-| FStar_Util.Inl (x) -> begin
-(
-
-let uu____498 = (lookup_bv g x)
-in ((uu____498), (None)))
-end
-| FStar_Util.Inr (x) -> begin
-(
-
-let uu____501 = (lookup_fv g x)
-in ((uu____501), (x.FStar_Syntax_Syntax.fv_qual)))
-end))
-
-
-let lookup_term : env  ->  FStar_Syntax_Syntax.term  ->  (ty_or_exp_b * FStar_Syntax_Syntax.fv_qual Prims.option) = (fun g t -> (match (t.FStar_Syntax_Syntax.n) with
-| FStar_Syntax_Syntax.Tm_name (x) -> begin
-(lookup g (FStar_Util.Inl (x)))
-end
-| FStar_Syntax_Syntax.Tm_fvar (x) -> begin
-(lookup g (FStar_Util.Inr (x)))
-end
-| uu____517 -> begin
-(failwith "Impossible: lookup_term for a non-name")
-end))
-
-
-let extend_ty : env  ->  FStar_Syntax_Syntax.bv  ->  FStar_Extraction_ML_Syntax.mlty Prims.option  ->  env = (fun g a mapped_to -> (
-
-let ml_a = (bv_as_ml_tyvar a)
-in (
-
-let mapped_to = (match (mapped_to) with
-| None -> begin
-FStar_Extraction_ML_Syntax.MLTY_Var (ml_a)
-end
-| Some (t) -> begin
-t
-end)
-in (
-
-let gamma = (Bv (((a), (FStar_Util.Inl (((ml_a), (mapped_to)))))))::g.gamma
-in (
-
-let tcenv = (FStar_TypeChecker_Env.push_bv g.tcenv a)
-in (
-
-let uu___103_558 = g
-in {tcenv = tcenv; gamma = gamma; tydefs = uu___103_558.tydefs; currentModule = uu___103_558.currentModule}))))))
-
-
-let extend_bv : env  ->  FStar_Syntax_Syntax.bv  ->  FStar_Extraction_ML_Syntax.mltyscheme  ->  Prims.bool  ->  Prims.bool  ->  Prims.bool  ->  env = (fun g x t_x add_unit is_rec mk_unit -> (
-
-let ml_ty = (match (t_x) with
-| ([], t) -> begin
-t
-end
-| uu____580 -> begin
-FStar_Extraction_ML_Syntax.MLTY_Top
-end)
-in (
-
-let mlx = (
-
-let uu____582 = (FStar_Extraction_ML_Syntax.bv_as_mlident x)
-in FStar_Extraction_ML_Syntax.MLE_Var (uu____582))
-in (
-
-let mlx = (match (mk_unit) with
-| true -> begin
-FStar_Extraction_ML_Syntax.ml_unit
-end
-| uu____584 -> begin
-(match (add_unit) with
-| true -> begin
-(FStar_All.pipe_left (FStar_Extraction_ML_Syntax.with_ty FStar_Extraction_ML_Syntax.MLTY_Top) (FStar_Extraction_ML_Syntax.MLE_App ((((FStar_Extraction_ML_Syntax.with_ty FStar_Extraction_ML_Syntax.MLTY_Top mlx)), ((FStar_Extraction_ML_Syntax.ml_unit)::[])))))
-end
-| uu____586 -> begin
-(FStar_Extraction_ML_Syntax.with_ty ml_ty mlx)
-end)
-end)
-in (
-
-let gamma = (Bv (((x), (FStar_Util.Inr (((mlx), (t_x), (is_rec)))))))::g.gamma
-in (
-
-let tcenv = (
-
-let uu____602 = (FStar_Syntax_Syntax.binders_of_list ((x)::[]))
-in (FStar_TypeChecker_Env.push_binders g.tcenv uu____602))
-in (
-
-let uu___104_603 = g
-in {tcenv = tcenv; gamma = gamma; tydefs = uu___104_603.tydefs; currentModule = uu___104_603.currentModule})))))))
-
-
-let rec mltyFvars : FStar_Extraction_ML_Syntax.mlty  ->  FStar_Extraction_ML_Syntax.mlident Prims.list = (fun t -> (match (t) with
-| FStar_Extraction_ML_Syntax.MLTY_Var (x) -> begin
-(x)::[]
-end
-| FStar_Extraction_ML_Syntax.MLTY_Fun (t1, f, t2) -> begin
-(
-
-let uu____614 = (mltyFvars t1)
-in (
-
-let uu____616 = (mltyFvars t2)
-in (FStar_List.append uu____614 uu____616)))
-end
-| FStar_Extraction_ML_Syntax.MLTY_Named (args, path) -> begin
-(FStar_List.collect mltyFvars args)
-end
-| FStar_Extraction_ML_Syntax.MLTY_Tuple (ts) -> begin
-(FStar_List.collect mltyFvars ts)
-end
-| FStar_Extraction_ML_Syntax.MLTY_Top -> begin
-[]
-end))
-
-
-let rec subsetMlidents : FStar_Extraction_ML_Syntax.mlident Prims.list  ->  FStar_Extraction_ML_Syntax.mlident Prims.list  ->  Prims.bool = (fun la lb -> (match (la) with
-| (h)::tla -> begin
-((FStar_List.contains h lb) && (subsetMlidents tla lb))
-end
-| [] -> begin
-true
-end))
-
-
-let tySchemeIsClosed : FStar_Extraction_ML_Syntax.mltyscheme  ->  Prims.bool = (fun tys -> (
-
-let uu____640 = (mltyFvars (Prims.snd tys))
-in (subsetMlidents uu____640 (Prims.fst tys))))
-
-
-let extend_fv' : env  ->  FStar_Syntax_Syntax.fv  ->  FStar_Extraction_ML_Syntax.mlpath  ->  FStar_Extraction_ML_Syntax.mltyscheme  ->  Prims.bool  ->  Prims.bool  ->  env = (fun g x y t_x add_unit is_rec -> (
-
-let uu____660 = (tySchemeIsClosed t_x)
-in (match (uu____660) with
-| true -> begin
-(
-
-let ml_ty = (match (t_x) with
-| ([], t) -> begin
-t
-end
-| uu____664 -> begin
-FStar_Extraction_ML_Syntax.MLTY_Top
-end)
-in (
-
-let mly = FStar_Extraction_ML_Syntax.MLE_Name ((
-
-let uu____666 = y
-in (match (uu____666) with
-| (ns, i) -> begin
-((ns), ((FStar_Extraction_ML_Syntax.avoid_keyword i)))
-end)))
-in (
-
-let mly = (match (add_unit) with
-| true -> begin
-(FStar_All.pipe_left (FStar_Extraction_ML_Syntax.with_ty FStar_Extraction_ML_Syntax.MLTY_Top) (FStar_Extraction_ML_Syntax.MLE_App ((((FStar_Extraction_ML_Syntax.with_ty FStar_Extraction_ML_Syntax.MLTY_Top mly)), ((FStar_Extraction_ML_Syntax.ml_unit)::[])))))
-end
-| uu____674 -> begin
-(FStar_Extraction_ML_Syntax.with_ty ml_ty mly)
-end)
-in (
-
-let gamma = (Fv (((x), (FStar_Util.Inr (((mly), (t_x), (is_rec)))))))::g.gamma
-in (
-
-let uu___105_689 = g
-in {tcenv = uu___105_689.tcenv; gamma = gamma; tydefs = uu___105_689.tydefs; currentModule = uu___105_689.currentModule})))))
-end
-| uu____690 -> begin
-(failwith "freevars found")
-end)))
-
-
-let extend_fv : env  ->  FStar_Syntax_Syntax.fv  ->  FStar_Extraction_ML_Syntax.mltyscheme  ->  Prims.bool  ->  Prims.bool  ->  env = (fun g x t_x add_unit is_rec -> (
-
-let mlp = (FStar_Extraction_ML_Syntax.mlpath_of_lident x.FStar_Syntax_Syntax.fv_name.FStar_Syntax_Syntax.v)
-in (extend_fv' g x mlp t_x add_unit is_rec)))
-
-
-let extend_lb : env  ->  FStar_Syntax_Syntax.lbname  ->  FStar_Syntax_Syntax.typ  ->  FStar_Extraction_ML_Syntax.mltyscheme  ->  Prims.bool  ->  Prims.bool  ->  (env * FStar_Extraction_ML_Syntax.mlident) = (fun g l t t_x add_unit is_rec -> (match (l) with
-| FStar_Util.Inl (x) -> begin
-(
-
-let uu____736 = (extend_bv g x t_x add_unit is_rec false)
-in (
-
-let uu____737 = (bv_as_ml_termvar x)
-in ((uu____736), (uu____737))))
-end
-| FStar_Util.Inr (f) -> begin
-(
-
-let uu____743 = (FStar_Extraction_ML_Syntax.mlpath_of_lident f.FStar_Syntax_Syntax.fv_name.FStar_Syntax_Syntax.v)
-in (match (uu____743) with
-| (p, y) -> begin
-(
-
-let uu____754 = (extend_fv' g f ((p), (y)) t_x add_unit is_rec)
-in ((uu____754), ((((FStar_Extraction_ML_Syntax.avoid_keyword y)), ((Prims.parse_int "0"))))))
-end))
-end))
-
-
-let extend_tydef : env  ->  FStar_Syntax_Syntax.fv  ->  FStar_Extraction_ML_Syntax.mltydecl  ->  env = (fun g fv td -> (
-
-let m = (module_name_of_fv fv)
-in (
-
-let uu___106_769 = g
-in {tcenv = uu___106_769.tcenv; gamma = uu___106_769.gamma; tydefs = (((m), (td)))::g.tydefs; currentModule = uu___106_769.currentModule})))
-
-
-let emptyMlPath : (FStar_Extraction_ML_Syntax.mlsymbol Prims.list * Prims.string) = (([]), (""))
-
-
-let mkContext : FStar_TypeChecker_Env.env  ->  env = (fun e -> (
-
-let env = {tcenv = e; gamma = []; tydefs = []; currentModule = emptyMlPath}
-in (
-
-let a = (("\'a"), ((~- ((Prims.parse_int "1")))))
-in (
-
-let failwith_ty = (((a)::[]), (FStar_Extraction_ML_Syntax.MLTY_Fun (((FStar_Extraction_ML_Syntax.MLTY_Named ((([]), (((("Prims")::[]), ("string")))))), (FStar_Extraction_ML_Syntax.E_IMPURE), (FStar_Extraction_ML_Syntax.MLTY_Var (a))))))
-in (
-
-let uu____806 = (
-
-let uu____809 = (
-
-let uu____810 = (FStar_Syntax_Syntax.lid_as_fv FStar_Syntax_Const.failwith_lid FStar_Syntax_Syntax.Delta_constant None)
-in FStar_Util.Inr (uu____810))
-in (extend_lb env uu____809 FStar_Syntax_Syntax.tun failwith_ty false false))
-in (FStar_All.pipe_right uu____806 Prims.fst))))))
-
-
-let monad_op_name : FStar_Syntax_Syntax.eff_decl  ->  Prims.string  ->  (FStar_Extraction_ML_Syntax.mlpath * FStar_Ident.lident) = (fun ed nm -> (
-
-let uu____821 = ((ed.FStar_Syntax_Syntax.mname.FStar_Ident.ns), (ed.FStar_Syntax_Syntax.mname.FStar_Ident.ident))
-in (match (uu____821) with
-| (module_name, eff_name) -> begin
-(
-
-let mangled_name = (Prims.strcat FStar_Ident.reserved_prefix (Prims.strcat eff_name.FStar_Ident.idText (Prims.strcat "_" nm)))
-in (
-
-let mangled_lid = (FStar_Ident.lid_of_ids (FStar_List.append module_name (((FStar_Ident.id_of_text mangled_name))::[])))
-in (
-
-let ml_name = (FStar_Extraction_ML_Syntax.mlpath_of_lident mangled_lid)
-in (
-
-let lid = (FStar_All.pipe_right (FStar_List.append (FStar_Ident.ids_of_lid ed.FStar_Syntax_Syntax.mname) (((FStar_Ident.id_of_text nm))::[])) FStar_Ident.lid_of_ids)
-in ((ml_name), (lid))))))
-end)))
-
-
-let action_name : FStar_Syntax_Syntax.eff_decl  ->  FStar_Syntax_Syntax.action  ->  (FStar_Extraction_ML_Syntax.mlpath * FStar_Ident.lident) = (fun ed a -> (monad_op_name ed a.FStar_Syntax_Syntax.action_name.FStar_Ident.ident.FStar_Ident.idText))
-
-
-let bind_name : FStar_Syntax_Syntax.eff_decl  ->  (FStar_Extraction_ML_Syntax.mlpath * FStar_Ident.lident) = (fun ed -> (monad_op_name ed "bind"))
-
-
-let return_name : FStar_Syntax_Syntax.eff_decl  ->  (FStar_Extraction_ML_Syntax.mlpath * FStar_Ident.lident) = (fun ed -> (monad_op_name ed "return"))
-
-
-
-=======
   {
   tcenv: FStar_TypeChecker_Env.env ;
   gamma: binding Prims.list ;
@@ -1100,5 +554,4 @@
 let return_name :
   FStar_Syntax_Syntax.eff_decl ->
     (FStar_Extraction_ML_Syntax.mlpath * FStar_Ident.lident)
-  = fun ed  -> monad_op_name ed "return" 
->>>>>>> cb49b421
+  = fun ed  -> monad_op_name ed "return" 