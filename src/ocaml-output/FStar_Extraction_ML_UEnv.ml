--- conflicted
+++ resolved
@@ -48,16 +48,12 @@
   | Bv of (FStar_Syntax_Syntax.bv * ty_or_exp_b) 
   | Fv of (FStar_Syntax_Syntax.fv * exp_binding) 
 let (uu___is_Bv : binding -> Prims.bool) =
-  fun projectee  ->
-    match projectee with | Bv _0 -> true | uu____61277 -> false
-  
+  fun projectee  -> match projectee with | Bv _0 -> true | uu____141 -> false 
 let (__proj__Bv__item___0 :
   binding -> (FStar_Syntax_Syntax.bv * ty_or_exp_b)) =
   fun projectee  -> match projectee with | Bv _0 -> _0 
 let (uu___is_Fv : binding -> Prims.bool) =
-  fun projectee  ->
-    match projectee with | Fv _0 -> true | uu____61313 -> false
-  
+  fun projectee  -> match projectee with | Fv _0 -> true | uu____177 -> false 
 let (__proj__Fv__item___0 :
   binding -> (FStar_Syntax_Syntax.fv * exp_binding)) =
   fun projectee  -> match projectee with | Fv _0 -> _0 
@@ -147,9 +143,9 @@
   fun g  ->
     fun f  ->
       let c = FStar_Extraction_ML_Syntax.string_of_mlpath g.currentModule  in
-      let uu____61617 =
+      let uu____481 =
         FStar_Options.debug_at_level c (FStar_Options.Other "Extraction")  in
-      if uu____61617 then f () else ()
+      if uu____481 then f () else ()
   
 let (mkFvvar :
   FStar_Ident.lident -> FStar_Syntax_Syntax.typ -> FStar_Syntax_Syntax.fv) =
@@ -167,12 +163,12 @@
     else
       (match t with
        | FStar_Extraction_ML_Syntax.MLTY_Named
-           (uu____61648,("FStar"::"Ghost"::[],"erased")) -> true
+           (uu____512,("FStar"::"Ghost"::[],"erased")) -> true
        | FStar_Extraction_ML_Syntax.MLTY_Named
-           (uu____61664,("FStar"::"Tactics"::"Effect"::[],"tactic")) ->
-           let uu____61681 = FStar_Options.codegen ()  in
-           uu____61681 <> (FStar_Pervasives_Native.Some FStar_Options.Plugin)
-       | uu____61686 -> false)
+           (uu____528,("FStar"::"Tactics"::"Effect"::[],"tactic")) ->
+           let uu____545 = FStar_Options.codegen ()  in
+           uu____545 <> (FStar_Pervasives_Native.Some FStar_Options.Plugin)
+       | uu____550 -> false)
   
 let (unknownType : FStar_Extraction_ML_Syntax.mlty) =
   FStar_Extraction_ML_Syntax.MLTY_Top 
@@ -190,13 +186,13 @@
   fun id1  -> id1.FStar_Ident.idText 
 let (bv_as_ml_tyvar : FStar_Syntax_Syntax.bv -> Prims.string) =
   fun x  ->
-    let uu____61743 = FStar_Extraction_ML_Syntax.bv_as_mlident x  in
-    prependTick uu____61743
+    let uu____607 = FStar_Extraction_ML_Syntax.bv_as_mlident x  in
+    prependTick uu____607
   
 let (bv_as_ml_termvar : FStar_Syntax_Syntax.bv -> Prims.string) =
   fun x  ->
-    let uu____61752 = FStar_Extraction_ML_Syntax.bv_as_mlident x  in
-    removeTick uu____61752
+    let uu____616 = FStar_Extraction_ML_Syntax.bv_as_mlident x  in
+    removeTick uu____616
   
 let rec (lookup_ty_local :
   binding Prims.list ->
@@ -209,34 +205,34 @@
           if FStar_Syntax_Syntax.bv_eq b b'
           then ty_b.ty_b_ty
           else lookup_ty_local tl1 b
-      | (Bv (b',FStar_Util.Inr uu____61778))::tl1 ->
+      | (Bv (b',FStar_Util.Inr uu____642))::tl1 ->
           if FStar_Syntax_Syntax.bv_eq b b'
           then
             failwith
               (Prims.op_Hat "Type/Expr clash: "
                  (b.FStar_Syntax_Syntax.ppname).FStar_Ident.idText)
           else lookup_ty_local tl1 b
-      | uu____61786::tl1 -> lookup_ty_local tl1 b
+      | uu____650::tl1 -> lookup_ty_local tl1 b
       | [] ->
           failwith
             (Prims.op_Hat "extraction: unbound type var "
                (b.FStar_Syntax_Syntax.ppname).FStar_Ident.idText)
   
 let tyscheme_of_td :
-  'Auu____61802 'Auu____61803 'Auu____61804 'Auu____61805 .
-    ('Auu____61802 * 'Auu____61803 * 'Auu____61804 *
-      FStar_Extraction_ML_Syntax.mlidents * 'Auu____61805 *
+  'Auu____666 'Auu____667 'Auu____668 'Auu____669 .
+    ('Auu____666 * 'Auu____667 * 'Auu____668 *
+      FStar_Extraction_ML_Syntax.mlidents * 'Auu____669 *
       FStar_Extraction_ML_Syntax.mltybody FStar_Pervasives_Native.option) ->
       FStar_Extraction_ML_Syntax.mltyscheme FStar_Pervasives_Native.option
   =
-  fun uu____61826  ->
-    match uu____61826 with
-    | (uu____61841,uu____61842,uu____61843,vars,uu____61845,body_opt) ->
+  fun uu____690  ->
+    match uu____690 with
+    | (uu____705,uu____706,uu____707,vars,uu____709,body_opt) ->
         (match body_opt with
          | FStar_Pervasives_Native.Some
              (FStar_Extraction_ML_Syntax.MLTD_Abbrev t) ->
              FStar_Pervasives_Native.Some (vars, t)
-         | uu____61856 -> FStar_Pervasives_Native.None)
+         | uu____720 -> FStar_Pervasives_Native.None)
   
 let (lookup_ty_const :
   uenv ->
@@ -244,8 +240,8 @@
       FStar_Extraction_ML_Syntax.mltyscheme FStar_Pervasives_Native.option)
   =
   fun env  ->
-    fun uu____61871  ->
-      match uu____61871 with
+    fun uu____735  ->
+      match uu____735 with
       | (module_name,ty_name) ->
           FStar_Util.find_map env.tydefs
             (fun tydef  ->
@@ -293,24 +289,19 @@
     fun lid  ->
       let x =
         FStar_Util.find_map g.env_bindings
-<<<<<<< HEAD
-          (fun uu___526_62036  ->
-             match uu___526_62036 with
-=======
           (fun uu___43_900  ->
              match uu___43_900 with
->>>>>>> fd51a1b6
              | Fv (fv',x) when FStar_Syntax_Syntax.fv_eq_lid fv' lid ->
                  FStar_Pervasives_Native.Some x
-             | uu____62041 -> FStar_Pervasives_Native.None)
+             | uu____905 -> FStar_Pervasives_Native.None)
          in
       match x with
       | FStar_Pervasives_Native.None  ->
-          let uu____62042 =
+          let uu____906 =
             FStar_Util.format1 "free Variable %s not found\n"
               lid.FStar_Ident.nsstr
              in
-          failwith uu____62042
+          failwith uu____906
       | FStar_Pervasives_Native.Some y -> FStar_Util.Inr y
   
 let (try_lookup_fv :
@@ -320,36 +311,31 @@
   fun g  ->
     fun fv  ->
       FStar_Util.find_map g.env_bindings
-<<<<<<< HEAD
-        (fun uu___527_62064  ->
-           match uu___527_62064 with
-=======
         (fun uu___44_928  ->
            match uu___44_928 with
->>>>>>> fd51a1b6
            | Fv (fv',t) when FStar_Syntax_Syntax.fv_eq fv fv' ->
                FStar_Pervasives_Native.Some t
-           | uu____62069 -> FStar_Pervasives_Native.None)
+           | uu____933 -> FStar_Pervasives_Native.None)
   
 let (lookup_fv : uenv -> FStar_Syntax_Syntax.fv -> exp_binding) =
   fun g  ->
     fun fv  ->
-      let uu____62081 = try_lookup_fv g fv  in
-      match uu____62081 with
+      let uu____945 = try_lookup_fv g fv  in
+      match uu____945 with
       | FStar_Pervasives_Native.None  ->
-          let uu____62084 =
-            let uu____62086 =
+          let uu____948 =
+            let uu____950 =
               FStar_Range.string_of_range
                 (fv.FStar_Syntax_Syntax.fv_name).FStar_Syntax_Syntax.p
                in
-            let uu____62088 =
+            let uu____952 =
               FStar_Syntax_Print.lid_to_string
                 (fv.FStar_Syntax_Syntax.fv_name).FStar_Syntax_Syntax.v
                in
-            FStar_Util.format2 "(%s) free Variable %s not found\n"
-              uu____62086 uu____62088
+            FStar_Util.format2 "(%s) free Variable %s not found\n" uu____950
+              uu____952
              in
-          failwith uu____62084
+          failwith uu____948
       | FStar_Pervasives_Native.Some y -> y
   
 let (lookup_bv : uenv -> FStar_Syntax_Syntax.bv -> ty_or_exp_b) =
@@ -357,29 +343,24 @@
     fun bv  ->
       let x =
         FStar_Util.find_map g.env_bindings
-<<<<<<< HEAD
-          (fun uu___528_62109  ->
-             match uu___528_62109 with
-=======
           (fun uu___45_973  ->
              match uu___45_973 with
->>>>>>> fd51a1b6
              | Bv (bv',r) when FStar_Syntax_Syntax.bv_eq bv bv' ->
                  FStar_Pervasives_Native.Some r
-             | uu____62114 -> FStar_Pervasives_Native.None)
+             | uu____978 -> FStar_Pervasives_Native.None)
          in
       match x with
       | FStar_Pervasives_Native.None  ->
-          let uu____62115 =
-            let uu____62117 =
+          let uu____979 =
+            let uu____981 =
               FStar_Range.string_of_range
                 (bv.FStar_Syntax_Syntax.ppname).FStar_Ident.idRange
                in
-            let uu____62119 = FStar_Syntax_Print.bv_to_string bv  in
-            FStar_Util.format2 "(%s) bound Variable %s not found\n"
-              uu____62117 uu____62119
+            let uu____983 = FStar_Syntax_Print.bv_to_string bv  in
+            FStar_Util.format2 "(%s) bound Variable %s not found\n" uu____981
+              uu____983
              in
-          failwith uu____62115
+          failwith uu____979
       | FStar_Pervasives_Native.Some y -> y
   
 let (lookup :
@@ -392,13 +373,12 @@
     fun x  ->
       match x with
       | FStar_Util.Inl x1 ->
-          let uu____62155 = lookup_bv g x1  in
-          (uu____62155, FStar_Pervasives_Native.None)
+          let uu____1019 = lookup_bv g x1  in
+          (uu____1019, FStar_Pervasives_Native.None)
       | FStar_Util.Inr x1 ->
-          let uu____62159 =
-            let uu____62160 = lookup_fv g x1  in FStar_Util.Inr uu____62160
-             in
-          (uu____62159, (x1.FStar_Syntax_Syntax.fv_qual))
+          let uu____1023 =
+            let uu____1024 = lookup_fv g x1  in FStar_Util.Inr uu____1024  in
+          (uu____1023, (x1.FStar_Syntax_Syntax.fv_qual))
   
 let (lookup_term :
   uenv ->
@@ -411,7 +391,7 @@
       match t.FStar_Syntax_Syntax.n with
       | FStar_Syntax_Syntax.Tm_name x -> lookup g (FStar_Util.Inl x)
       | FStar_Syntax_Syntax.Tm_fvar x -> lookup g (FStar_Util.Inr x)
-      | uu____62188 -> failwith "Impossible: lookup_term for a non-name"
+      | uu____1052 -> failwith "Impossible: lookup_term for a non-name"
   
 let (extend_ty :
   uenv ->
@@ -432,15 +412,6 @@
              (a, (FStar_Util.Inl { ty_b_name = ml_a; ty_b_ty = mapped_to1 })))
           :: (g.env_bindings)  in
         let tcenv = FStar_TypeChecker_Env.push_bv g.env_tcenv a  in
-<<<<<<< HEAD
-        let uu___726_62224 = g  in
-        {
-          env_tcenv = tcenv;
-          env_bindings = gamma;
-          tydefs = (uu___726_62224.tydefs);
-          type_names = (uu___726_62224.type_names);
-          currentModule = (uu___726_62224.currentModule)
-=======
         let uu___47_1088 = g  in
         {
           env_tcenv = tcenv;
@@ -448,7 +419,6 @@
           tydefs = (uu___47_1088.tydefs);
           type_names = (uu___47_1088.type_names);
           currentModule = (uu___47_1088.currentModule)
->>>>>>> fd51a1b6
         }
   
 let (sanitize : Prims.string -> Prims.string) =
@@ -460,15 +430,15 @@
       FStar_List.fold_right
         (fun c  ->
            fun cs1  ->
-             let uu____62269 =
-               let uu____62273 = valid c  in
-               if uu____62273 then [c] else [95; 95]  in
-             FStar_List.append uu____62269 cs1) cs []
+             let uu____1133 =
+               let uu____1137 = valid c  in
+               if uu____1137 then [c] else [95; 95]  in
+             FStar_List.append uu____1133 cs1) cs []
        in
     let cs'1 =
       match cs' with
       | c::cs1 when (FStar_Util.is_digit c) || (c = 39) -> 95 :: c :: cs1
-      | uu____62309 -> cs  in
+      | uu____1173 -> cs  in
     FStar_String.string_of_list cs'1
   
 let (find_uniq : binding Prims.list -> Prims.string -> Prims.string) =
@@ -482,18 +452,12 @@
         let target_mlident = Prims.op_Hat mlident1 suffix  in
         let has_collision =
           FStar_List.existsb
-<<<<<<< HEAD
-            (fun uu___529_62363  ->
-               match uu___529_62363 with
-               | Bv (uu____62365,FStar_Util.Inl ty_b) ->
-=======
             (fun uu___46_1227  ->
                match uu___46_1227 with
                | Bv (uu____1229,FStar_Util.Inl ty_b) ->
->>>>>>> fd51a1b6
                    target_mlident = ty_b.ty_b_name
-               | Fv (uu____62368,exp_b) -> target_mlident = exp_b.exp_b_name
-               | Bv (uu____62371,FStar_Util.Inr exp_b) ->
+               | Fv (uu____1232,exp_b) -> target_mlident = exp_b.exp_b_name
+               | Bv (uu____1235,FStar_Util.Inr exp_b) ->
                    target_mlident = exp_b.exp_b_name) gamma
            in
         if has_collision
@@ -520,11 +484,11 @@
               let ml_ty =
                 match t_x with
                 | ([],t) -> t
-                | uu____62436 -> FStar_Extraction_ML_Syntax.MLTY_Top  in
+                | uu____1300 -> FStar_Extraction_ML_Syntax.MLTY_Top  in
               let mlident =
-                let uu____62439 = FStar_Extraction_ML_Syntax.bv_as_mlident x
+                let uu____1303 = FStar_Extraction_ML_Syntax.bv_as_mlident x
                    in
-                find_uniq g.env_bindings uu____62439  in
+                find_uniq g.env_bindings uu____1303  in
               let mlx = FStar_Extraction_ML_Syntax.MLE_Var mlident  in
               let mlx1 =
                 if mk_unit
@@ -555,18 +519,6 @@
               let gamma = (Bv (x, (FStar_Util.Inr exp_binding))) ::
                 (g.env_bindings)  in
               let tcenv =
-<<<<<<< HEAD
-                let uu____62460 = FStar_Syntax_Syntax.binders_of_list [x]  in
-                FStar_TypeChecker_Env.push_binders g.env_tcenv uu____62460
-                 in
-              ((let uu___787_62463 = g  in
-                {
-                  env_tcenv = tcenv;
-                  env_bindings = gamma;
-                  tydefs = (uu___787_62463.tydefs);
-                  type_names = (uu___787_62463.type_names);
-                  currentModule = (uu___787_62463.currentModule)
-=======
                 let uu____1324 = FStar_Syntax_Syntax.binders_of_list [x]  in
                 FStar_TypeChecker_Env.push_binders g.env_tcenv uu____1324  in
               ((let uu___48_1327 = g  in
@@ -576,7 +528,6 @@
                   tydefs = (uu___48_1327.tydefs);
                   type_names = (uu___48_1327.type_names);
                   currentModule = (uu___48_1327.currentModule)
->>>>>>> fd51a1b6
                 }), mlident, exp_binding)
   
 let rec (mltyFvars :
@@ -587,9 +538,9 @@
     match t with
     | FStar_Extraction_ML_Syntax.MLTY_Var x -> [x]
     | FStar_Extraction_ML_Syntax.MLTY_Fun (t1,f,t2) ->
-        let uu____62483 = mltyFvars t1  in
-        let uu____62487 = mltyFvars t2  in
-        FStar_List.append uu____62483 uu____62487
+        let uu____1347 = mltyFvars t1  in
+        let uu____1351 = mltyFvars t2  in
+        FStar_List.append uu____1347 uu____1351
     | FStar_Extraction_ML_Syntax.MLTY_Named (args,path) ->
         FStar_List.collect mltyFvars args
     | FStar_Extraction_ML_Syntax.MLTY_Tuple ts ->
@@ -610,8 +561,8 @@
 let (tySchemeIsClosed : FStar_Extraction_ML_Syntax.mltyscheme -> Prims.bool)
   =
   fun tys  ->
-    let uu____62548 = mltyFvars (FStar_Pervasives_Native.snd tys)  in
-    subsetMlidents uu____62548 (FStar_Pervasives_Native.fst tys)
+    let uu____1412 = mltyFvars (FStar_Pervasives_Native.snd tys)  in
+    subsetMlidents uu____1412 (FStar_Pervasives_Native.fst tys)
   
 let (extend_fv' :
   uenv ->
@@ -628,22 +579,22 @@
         fun t_x  ->
           fun add_unit  ->
             fun is_rec  ->
-              let uu____62601 = tySchemeIsClosed t_x  in
-              if uu____62601
+              let uu____1465 = tySchemeIsClosed t_x  in
+              if uu____1465
               then
                 let ml_ty =
                   match t_x with
                   | ([],t) -> t
-                  | uu____62614 -> FStar_Extraction_ML_Syntax.MLTY_Top  in
-                let uu____62615 =
-                  let uu____62621 = y  in
-                  match uu____62621 with
+                  | uu____1478 -> FStar_Extraction_ML_Syntax.MLTY_Top  in
+                let uu____1479 =
+                  let uu____1485 = y  in
+                  match uu____1485 with
                   | (ns,i) ->
                       let mlsymbol =
                         FStar_Extraction_ML_Syntax.avoid_keyword i  in
                       ((ns, mlsymbol), mlsymbol)
                    in
-                match uu____62615 with
+                match uu____1479 with
                 | (mlpath,mlsymbol) ->
                     let mly = FStar_Extraction_ML_Syntax.MLE_Name mlpath  in
                     let mly1 =
@@ -669,15 +620,6 @@
                         exp_b_inst_ok = is_rec
                       }  in
                     let gamma = (Fv (x, exp_binding)) :: (g.env_bindings)  in
-<<<<<<< HEAD
-                    ((let uu___838_62672 = g  in
-                      {
-                        env_tcenv = (uu___838_62672.env_tcenv);
-                        env_bindings = gamma;
-                        tydefs = (uu___838_62672.tydefs);
-                        type_names = (uu___838_62672.type_names);
-                        currentModule = (uu___838_62672.currentModule)
-=======
                     ((let uu___49_1536 = g  in
                       {
                         env_tcenv = (uu___49_1536.env_tcenv);
@@ -685,7 +627,6 @@
                         tydefs = (uu___49_1536.tydefs);
                         type_names = (uu___49_1536.type_names);
                         currentModule = (uu___49_1536.currentModule)
->>>>>>> fd51a1b6
                       }), mlsymbol, exp_binding)
               else failwith "freevars found"
   
@@ -726,11 +667,11 @@
               match l with
               | FStar_Util.Inl x -> extend_bv g x t_x add_unit is_rec false
               | FStar_Util.Inr f ->
-                  let uu____62780 =
+                  let uu____1644 =
                     FStar_Extraction_ML_Syntax.mlpath_of_lident
                       (f.FStar_Syntax_Syntax.fv_name).FStar_Syntax_Syntax.v
                      in
-                  (match uu____62780 with
+                  (match uu____1644 with
                    | (p,y) -> extend_fv' g f (p, y) t_x add_unit is_rec)
   
 let (extend_tydef :
@@ -742,29 +683,20 @@
     fun fv  ->
       fun td  ->
         let m = module_name_of_fv fv  in
-        let uu____62830 = td  in
-        match uu____62830 with
+        let uu____1694 = td  in
+        match uu____1694 with
         | (_assumed,name,mangled,vars,metadata,body_opt) ->
             let tydef =
-              let uu____62856 =
-                let uu____62857 = tyscheme_of_td td  in
-                FStar_Option.get uu____62857  in
+              let uu____1720 =
+                let uu____1721 = tyscheme_of_td td  in
+                FStar_Option.get uu____1721  in
               {
                 tydef_fv = fv;
                 tydef_mlmodule_name = m;
                 tydef_name = name;
                 tydef_mangled_name = mangled;
-                tydef_def = uu____62856
+                tydef_def = uu____1720
               }  in
-<<<<<<< HEAD
-            ((let uu___871_62866 = g  in
-              {
-                env_tcenv = (uu___871_62866.env_tcenv);
-                env_bindings = (uu___871_62866.env_bindings);
-                tydefs = (tydef :: (g.tydefs));
-                type_names = (fv :: (g.type_names));
-                currentModule = (uu___871_62866.currentModule)
-=======
             ((let uu___50_1730 = g  in
               {
                 env_tcenv = (uu___50_1730.env_tcenv);
@@ -772,21 +704,11 @@
                 tydefs = (tydef :: (g.tydefs));
                 type_names = (fv :: (g.type_names));
                 currentModule = (uu___50_1730.currentModule)
->>>>>>> fd51a1b6
               }), tydef)
   
 let (extend_type_name : uenv -> FStar_Syntax_Syntax.fv -> uenv) =
   fun g  ->
     fun fv  ->
-<<<<<<< HEAD
-      let uu___875_62878 = g  in
-      {
-        env_tcenv = (uu___875_62878.env_tcenv);
-        env_bindings = (uu___875_62878.env_bindings);
-        tydefs = (uu___875_62878.tydefs);
-        type_names = (fv :: (g.type_names));
-        currentModule = (uu___875_62878.currentModule)
-=======
       let uu___51_1742 = g  in
       {
         env_tcenv = (uu___51_1742.env_tcenv);
@@ -794,7 +716,6 @@
         tydefs = (uu___51_1742.tydefs);
         type_names = (fv :: (g.type_names));
         currentModule = (uu___51_1742.currentModule)
->>>>>>> fd51a1b6
       }
   
 let (is_type_name : uenv -> FStar_Syntax_Syntax.fv -> Prims.bool) =
@@ -831,17 +752,17 @@
              FStar_Extraction_ML_Syntax.E_IMPURE,
              (FStar_Extraction_ML_Syntax.MLTY_Var a))))
        in
-    let uu____62945 =
-      let uu____62953 =
-        let uu____62954 =
+    let uu____1809 =
+      let uu____1817 =
+        let uu____1818 =
           FStar_Syntax_Syntax.lid_as_fv FStar_Parser_Const.failwith_lid
             FStar_Syntax_Syntax.delta_constant FStar_Pervasives_Native.None
            in
-        FStar_Util.Inr uu____62954  in
-      extend_lb env uu____62953 FStar_Syntax_Syntax.tun failwith_ty false
+        FStar_Util.Inr uu____1818  in
+      extend_lb env uu____1817 FStar_Syntax_Syntax.tun failwith_ty false
         false
        in
-    match uu____62945 with | (g,uu____62958,uu____62959) -> g
+    match uu____1809 with | (g,uu____1822,uu____1823) -> g
   
 let (monad_op_name :
   FStar_Syntax_Syntax.eff_decl ->
@@ -850,12 +771,12 @@
   fun ed  ->
     fun nm  ->
       let lid =
-        let uu____62980 = FStar_Ident.id_of_text nm  in
+        let uu____1844 = FStar_Ident.id_of_text nm  in
         FStar_Syntax_Util.mk_field_projector_name_from_ident
-          ed.FStar_Syntax_Syntax.mname uu____62980
+          ed.FStar_Syntax_Syntax.mname uu____1844
          in
-      let uu____62981 = FStar_Extraction_ML_Syntax.mlpath_of_lident lid  in
-      (uu____62981, lid)
+      let uu____1845 = FStar_Extraction_ML_Syntax.mlpath_of_lident lid  in
+      (uu____1845, lid)
   
 let (action_name :
   FStar_Syntax_Syntax.eff_decl ->
@@ -869,11 +790,11 @@
          in
       let module_name = (ed.FStar_Syntax_Syntax.mname).FStar_Ident.ns  in
       let lid =
-        let uu____63003 =
-          let uu____63006 =
-            let uu____63009 = FStar_Ident.id_of_text nm  in [uu____63009]  in
-          FStar_List.append module_name uu____63006  in
-        FStar_Ident.lid_of_ids uu____63003  in
-      let uu____63010 = FStar_Extraction_ML_Syntax.mlpath_of_lident lid  in
-      (uu____63010, lid)
+        let uu____1867 =
+          let uu____1870 =
+            let uu____1873 = FStar_Ident.id_of_text nm  in [uu____1873]  in
+          FStar_List.append module_name uu____1870  in
+        FStar_Ident.lid_of_ids uu____1867  in
+      let uu____1874 = FStar_Extraction_ML_Syntax.mlpath_of_lident lid  in
+      (uu____1874, lid)
   