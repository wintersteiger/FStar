--- conflicted
+++ resolved
@@ -110,13 +110,8 @@
       FStar_Extraction_ML_Syntax.mlty FStar_Pervasives_Native.option
   =
   fun g  ->
-<<<<<<< HEAD
-    fun uu___116_236  ->
-      match uu___116_236 with
-=======
-    fun uu___119_236  ->
-      match uu___119_236 with
->>>>>>> 487f07d0
+    fun uu___118_236  ->
+      match uu___118_236 with
       | FStar_Extraction_ML_Syntax.MLTY_Named (args,n1) ->
           let uu____245 = FStar_Extraction_ML_UEnv.lookup_ty_const g n1 in
           (match uu____245 with
@@ -154,13 +149,8 @@
          ,FStar_Extraction_ML_Syntax.E_IMPURE ) -> true
       | uu____276 -> false
 let eff_to_string: FStar_Extraction_ML_Syntax.e_tag -> Prims.string =
-<<<<<<< HEAD
-  fun uu___117_284  ->
-    match uu___117_284 with
-=======
-  fun uu___120_284  ->
-    match uu___120_284 with
->>>>>>> 487f07d0
+  fun uu___119_284  ->
+    match uu___119_284 with
     | FStar_Extraction_ML_Syntax.E_PURE  -> "Pure"
     | FStar_Extraction_ML_Syntax.E_GHOST  -> "Ghost"
     | FStar_Extraction_ML_Syntax.E_IMPURE  -> "Impure"
@@ -394,13 +384,8 @@
     (('Auu____826,'Auu____825) FStar_Util.either,'Auu____824)
       FStar_Pervasives_Native.tuple2 Prims.list -> Prims.bool
   =
-<<<<<<< HEAD
-  fun uu___118_840  ->
-    match uu___118_840 with
-=======
-  fun uu___121_840  ->
-    match uu___121_840 with
->>>>>>> 487f07d0
+  fun uu___120_840  ->
+    match uu___120_840 with
     | (FStar_Util.Inl uu____851,uu____852)::uu____853 -> true
     | uu____876 -> false
 let is_xtuple:
@@ -436,13 +421,8 @@
     | uu____937 -> e
 let record_field_path:
   FStar_Ident.lident Prims.list -> Prims.string Prims.list =
-<<<<<<< HEAD
-  fun uu___119_945  ->
-    match uu___119_945 with
-=======
-  fun uu___122_945  ->
-    match uu___122_945 with
->>>>>>> 487f07d0
+  fun uu___121_945  ->
+    match uu___121_945 with
     | f::uu____951 ->
         let uu____954 = FStar_Util.prefix f.FStar_Ident.ns in
         (match uu____954 with
