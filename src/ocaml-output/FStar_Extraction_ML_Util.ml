
open Prims
<<<<<<< HEAD
let pruneNones l =
  FStar_List.fold_right
    (fun x  -> fun ll  -> match x with | Some xs -> xs :: ll | None  -> ll) l
    []
let mlconst_of_const:
  FStar_Const.sconst -> FStar_Extraction_ML_Syntax.mlconstant =
  fun sctt  ->
    match sctt with
    | FStar_Const.Const_range _|FStar_Const.Const_effect  ->
        failwith "Unsupported constant"
    | FStar_Const.Const_unit  -> FStar_Extraction_ML_Syntax.MLC_Unit
    | FStar_Const.Const_char c -> FStar_Extraction_ML_Syntax.MLC_Char c
    | FStar_Const.Const_int (s,i) ->
        FStar_Extraction_ML_Syntax.MLC_Int (s, i)
    | FStar_Const.Const_bool b -> FStar_Extraction_ML_Syntax.MLC_Bool b
    | FStar_Const.Const_float d -> FStar_Extraction_ML_Syntax.MLC_Float d
    | FStar_Const.Const_bytearray (bytes,uu____40) ->
        FStar_Extraction_ML_Syntax.MLC_Bytes bytes
    | FStar_Const.Const_string (bytes,uu____44) ->
        FStar_Extraction_ML_Syntax.MLC_String
          (FStar_Util.string_of_unicode bytes)
    | FStar_Const.Const_reify |FStar_Const.Const_reflect _ ->
        failwith "Unhandled constant: reify/reflect"
let mlconst_of_const':
  FStar_Range.range ->
    FStar_Const.sconst -> FStar_Extraction_ML_Syntax.mlconstant
  =
  fun p  ->
    fun c  ->
      try mlconst_of_const c
      with
      | uu____56 ->
          let uu____57 =
            let uu____58 = FStar_Range.string_of_range p in
            let uu____59 = FStar_Syntax_Print.const_to_string c in
            FStar_Util.format2 "(%s) Failed to translate constant %s "
              uu____58 uu____59 in
          failwith uu____57
let rec subst_aux:
  (FStar_Extraction_ML_Syntax.mlident* FStar_Extraction_ML_Syntax.mlty)
    Prims.list ->
    FStar_Extraction_ML_Syntax.mlty -> FStar_Extraction_ML_Syntax.mlty
  =
  fun subst1  ->
    fun t  ->
      match t with
      | FStar_Extraction_ML_Syntax.MLTY_Var x ->
          let uu____73 =
            FStar_Util.find_opt
              (fun uu____79  -> match uu____79 with | (y,uu____83) -> y = x)
              subst1 in
          (match uu____73 with | Some ts -> Prims.snd ts | None  -> t)
      | FStar_Extraction_ML_Syntax.MLTY_Fun (t1,f,t2) ->
          let uu____94 =
            let uu____98 = subst_aux subst1 t1 in
            let uu____99 = subst_aux subst1 t2 in (uu____98, f, uu____99) in
          FStar_Extraction_ML_Syntax.MLTY_Fun uu____94
      | FStar_Extraction_ML_Syntax.MLTY_Named (args,path) ->
          let uu____104 =
            let uu____108 = FStar_List.map (subst_aux subst1) args in
            (uu____108, path) in
          FStar_Extraction_ML_Syntax.MLTY_Named uu____104
      | FStar_Extraction_ML_Syntax.MLTY_Tuple ts ->
          let uu____113 = FStar_List.map (subst_aux subst1) ts in
          FStar_Extraction_ML_Syntax.MLTY_Tuple uu____113
      | FStar_Extraction_ML_Syntax.MLTY_Top  ->
          FStar_Extraction_ML_Syntax.MLTY_Top
let subst:
  FStar_Extraction_ML_Syntax.mltyscheme ->
    FStar_Extraction_ML_Syntax.mlty Prims.list ->
      FStar_Extraction_ML_Syntax.mlty
  =
  fun uu____120  ->
    fun args  ->
      match uu____120 with
      | (formals,t) ->
          if (FStar_List.length formals) <> (FStar_List.length args)
          then
            failwith
              "Substitution must be fully applied (see GitHub issue #490)"
          else
            (let uu____130 = FStar_List.zip formals args in
             subst_aux uu____130 t)
let udelta_unfold:
  FStar_Extraction_ML_UEnv.env ->
    FStar_Extraction_ML_Syntax.mlty ->
      FStar_Extraction_ML_Syntax.mlty Prims.option
  =
  fun g  ->
    fun uu___110_140  ->
      match uu___110_140 with
      | FStar_Extraction_ML_Syntax.MLTY_Named (args,n1) ->
          let uu____146 = FStar_Extraction_ML_UEnv.lookup_ty_const g n1 in
          (match uu____146 with
           | Some ts -> let uu____150 = subst ts args in Some uu____150
           | uu____151 -> None)
      | uu____153 -> None
let eff_leq:
  FStar_Extraction_ML_Syntax.e_tag ->
    FStar_Extraction_ML_Syntax.e_tag -> Prims.bool
  =
  fun f  ->
    fun f'  ->
      match (f, f') with
      | (FStar_Extraction_ML_Syntax.E_PURE ,uu____160) -> true
      | (FStar_Extraction_ML_Syntax.E_GHOST
         ,FStar_Extraction_ML_Syntax.E_GHOST ) -> true
      | (FStar_Extraction_ML_Syntax.E_IMPURE
         ,FStar_Extraction_ML_Syntax.E_IMPURE ) -> true
      | uu____161 -> false
let eff_to_string: FStar_Extraction_ML_Syntax.e_tag -> Prims.string =
  fun uu___111_166  ->
    match uu___111_166 with
    | FStar_Extraction_ML_Syntax.E_PURE  -> "Pure"
    | FStar_Extraction_ML_Syntax.E_GHOST  -> "Ghost"
    | FStar_Extraction_ML_Syntax.E_IMPURE  -> "Impure"
let join:
  FStar_Range.range ->
    FStar_Extraction_ML_Syntax.e_tag ->
      FStar_Extraction_ML_Syntax.e_tag -> FStar_Extraction_ML_Syntax.e_tag
  =
  fun r  ->
    fun f  ->
      fun f'  ->
        match (f, f') with
        | (FStar_Extraction_ML_Syntax.E_IMPURE
           ,FStar_Extraction_ML_Syntax.E_PURE )
          |(FStar_Extraction_ML_Syntax.E_PURE
            ,FStar_Extraction_ML_Syntax.E_IMPURE )
           |(FStar_Extraction_ML_Syntax.E_IMPURE
             ,FStar_Extraction_ML_Syntax.E_IMPURE )
            -> FStar_Extraction_ML_Syntax.E_IMPURE
        | (FStar_Extraction_ML_Syntax.E_GHOST
           ,FStar_Extraction_ML_Syntax.E_GHOST ) ->
            FStar_Extraction_ML_Syntax.E_GHOST
        | (FStar_Extraction_ML_Syntax.E_PURE
           ,FStar_Extraction_ML_Syntax.E_GHOST ) ->
            FStar_Extraction_ML_Syntax.E_GHOST
        | (FStar_Extraction_ML_Syntax.E_GHOST
           ,FStar_Extraction_ML_Syntax.E_PURE ) ->
            FStar_Extraction_ML_Syntax.E_GHOST
        | (FStar_Extraction_ML_Syntax.E_PURE
           ,FStar_Extraction_ML_Syntax.E_PURE ) ->
            FStar_Extraction_ML_Syntax.E_PURE
        | uu____176 ->
            let uu____179 =
              let uu____180 = FStar_Range.string_of_range r in
              FStar_Util.format3
                "Impossible (%s): Inconsistent effects %s and %s" uu____180
                (eff_to_string f) (eff_to_string f') in
            failwith uu____179
let join_l:
  FStar_Range.range ->
    FStar_Extraction_ML_Syntax.e_tag Prims.list ->
      FStar_Extraction_ML_Syntax.e_tag
  =
  fun r  ->
    fun fs  ->
      FStar_List.fold_left (join r) FStar_Extraction_ML_Syntax.E_PURE fs
let mk_ty_fun uu____200 =
  FStar_List.fold_right
    (fun uu____203  ->
       fun t  ->
         match uu____203 with
         | (uu____207,t0) ->
             FStar_Extraction_ML_Syntax.MLTY_Fun
               (t0, FStar_Extraction_ML_Syntax.E_PURE, t))
type unfold_t =
  FStar_Extraction_ML_Syntax.mlty ->
    FStar_Extraction_ML_Syntax.mlty Prims.option
let rec type_leq_c:
  unfold_t ->
    FStar_Extraction_ML_Syntax.mlexpr Prims.option ->
      FStar_Extraction_ML_Syntax.mlty ->
        FStar_Extraction_ML_Syntax.mlty ->
          (Prims.bool* FStar_Extraction_ML_Syntax.mlexpr Prims.option)
  =
  fun unfold_ty  ->
    fun e  ->
      fun t  ->
        fun t'  ->
          match (t, t') with
          | (FStar_Extraction_ML_Syntax.MLTY_Var
             x,FStar_Extraction_ML_Syntax.MLTY_Var y) ->
              if (Prims.fst x) = (Prims.fst y)
              then (true, e)
              else (false, None)
          | (FStar_Extraction_ML_Syntax.MLTY_Fun
             (t1,f,t2),FStar_Extraction_ML_Syntax.MLTY_Fun (t1',f',t2')) ->
              let mk_fun xs body =
                match xs with
                | [] -> body
                | uu____275 ->
                    let e1 =
                      match body.FStar_Extraction_ML_Syntax.expr with
                      | FStar_Extraction_ML_Syntax.MLE_Fun (ys,body1) ->
                          FStar_Extraction_ML_Syntax.MLE_Fun
                            ((FStar_List.append xs ys), body1)
                      | uu____293 ->
                          FStar_Extraction_ML_Syntax.MLE_Fun (xs, body) in
                    let uu____297 =
                      (mk_ty_fun ()) xs body.FStar_Extraction_ML_Syntax.mlty in
                    FStar_Extraction_ML_Syntax.with_ty uu____297 e1 in
              (match e with
               | Some
                   {
                     FStar_Extraction_ML_Syntax.expr =
                       FStar_Extraction_ML_Syntax.MLE_Fun (x::xs,body);
                     FStar_Extraction_ML_Syntax.mlty = uu____304;
                     FStar_Extraction_ML_Syntax.loc = uu____305;_}
                   ->
                   let uu____316 =
                     (type_leq unfold_ty t1' t1) && (eff_leq f f') in
                   if uu____316
                   then
                     (if
                        (f = FStar_Extraction_ML_Syntax.E_PURE) &&
                          (f' = FStar_Extraction_ML_Syntax.E_GHOST)
                      then
                        let uu____326 = type_leq unfold_ty t2 t2' in
                        (if uu____326
                         then
                           let body1 =
                             let uu____334 =
                               type_leq unfold_ty t2
                                 FStar_Extraction_ML_Syntax.ml_unit_ty in
                             if uu____334
                             then FStar_Extraction_ML_Syntax.ml_unit
                             else
                               FStar_All.pipe_left
                                 (FStar_Extraction_ML_Syntax.with_ty t2')
                                 (FStar_Extraction_ML_Syntax.MLE_Coerce
                                    (FStar_Extraction_ML_Syntax.ml_unit,
                                      FStar_Extraction_ML_Syntax.ml_unit_ty,
                                      t2')) in
                           let uu____339 =
                             let uu____341 =
                               let uu____342 =
                                 let uu____345 =
                                   (mk_ty_fun ()) [x]
                                     body1.FStar_Extraction_ML_Syntax.mlty in
                                 FStar_Extraction_ML_Syntax.with_ty uu____345 in
                               FStar_All.pipe_left uu____342
                                 (FStar_Extraction_ML_Syntax.MLE_Fun
                                    ([x], body1)) in
                             Some uu____341 in
                           (true, uu____339)
                         else (false, None))
                      else
                        (let uu____361 =
                           let uu____365 =
                             let uu____367 = mk_fun xs body in
                             FStar_All.pipe_left (fun _0_29  -> Some _0_29)
                               uu____367 in
                           type_leq_c unfold_ty uu____365 t2 t2' in
                         match uu____361 with
                         | (ok,body1) ->
                             let res =
                               match body1 with
                               | Some body2 ->
                                   let uu____383 = mk_fun [x] body2 in
                                   Some uu____383
                               | uu____388 -> None in
                             (ok, res)))
                   else (false, None)
               | uu____393 ->
                   let uu____395 =
                     ((type_leq unfold_ty t1' t1) && (eff_leq f f')) &&
                       (type_leq unfold_ty t2 t2') in
                   if uu____395 then (true, e) else (false, None))
          | (FStar_Extraction_ML_Syntax.MLTY_Named
             (args,path),FStar_Extraction_ML_Syntax.MLTY_Named (args',path'))
              ->
              if path = path'
              then
                let uu____419 =
                  FStar_List.forall2 (type_leq unfold_ty) args args' in
                (if uu____419 then (true, e) else (false, None))
              else
                (let uu____430 = unfold_ty t in
                 match uu____430 with
                 | Some t1 -> type_leq_c unfold_ty e t1 t'
                 | None  ->
                     let uu____440 = unfold_ty t' in
                     (match uu____440 with
                      | None  -> (false, None)
                      | Some t'1 -> type_leq_c unfold_ty e t t'1))
          | (FStar_Extraction_ML_Syntax.MLTY_Tuple
             ts,FStar_Extraction_ML_Syntax.MLTY_Tuple ts') ->
              let uu____455 = FStar_List.forall2 (type_leq unfold_ty) ts ts' in
              if uu____455 then (true, e) else (false, None)
          | (FStar_Extraction_ML_Syntax.MLTY_Top
             ,FStar_Extraction_ML_Syntax.MLTY_Top ) -> (true, e)
          | (FStar_Extraction_ML_Syntax.MLTY_Named uu____466,uu____467) ->
              let uu____471 = unfold_ty t in
              (match uu____471 with
               | Some t1 -> type_leq_c unfold_ty e t1 t'
               | uu____481 -> (false, None))
          | (uu____484,FStar_Extraction_ML_Syntax.MLTY_Named uu____485) ->
              let uu____489 = unfold_ty t' in
              (match uu____489 with
               | Some t'1 -> type_leq_c unfold_ty e t t'1
               | uu____499 -> (false, None))
          | uu____502 -> (false, None)
and type_leq:
  unfold_t ->
    FStar_Extraction_ML_Syntax.mlty ->
      FStar_Extraction_ML_Syntax.mlty -> Prims.bool
  =
  fun g  ->
    fun t1  ->
      fun t2  ->
        let uu____510 = type_leq_c g None t1 t2 in
        FStar_All.pipe_right uu____510 Prims.fst
let is_type_abstraction uu___112_536 =
  match uu___112_536 with
  | (FStar_Util.Inl uu____542,uu____543)::uu____544 -> true
  | uu____556 -> false
let is_xtuple:
  (Prims.string Prims.list* Prims.string) -> Prims.int Prims.option =
  fun uu____568  ->
    match uu____568 with
    | (ns,n1) ->
        if ns = ["Prims"]
        then
          (match n1 with
           | "Mktuple2" -> Some (Prims.parse_int "2")
           | "Mktuple3" -> Some (Prims.parse_int "3")
           | "Mktuple4" -> Some (Prims.parse_int "4")
           | "Mktuple5" -> Some (Prims.parse_int "5")
           | "Mktuple6" -> Some (Prims.parse_int "6")
           | "Mktuple7" -> Some (Prims.parse_int "7")
           | "Mktuple8" -> Some (Prims.parse_int "8")
           | uu____580 -> None)
        else None
let resugar_exp:
  FStar_Extraction_ML_Syntax.mlexpr -> FStar_Extraction_ML_Syntax.mlexpr =
  fun e  ->
    match e.FStar_Extraction_ML_Syntax.expr with
    | FStar_Extraction_ML_Syntax.MLE_CTor (mlp,args) ->
        (match is_xtuple mlp with
         | Some n1 ->
             FStar_All.pipe_left
               (FStar_Extraction_ML_Syntax.with_ty
                  e.FStar_Extraction_ML_Syntax.mlty)
               (FStar_Extraction_ML_Syntax.MLE_Tuple args)
         | uu____590 -> e)
    | uu____592 -> e
let record_field_path:
  FStar_Ident.lident Prims.list -> Prims.string Prims.list =
  fun uu___113_597  ->
    match uu___113_597 with
    | f::uu____601 ->
        let uu____603 = FStar_Util.prefix f.FStar_Ident.ns in
        (match uu____603 with
         | (ns,uu____609) ->
             FStar_All.pipe_right ns
               (FStar_List.map (fun id  -> id.FStar_Ident.idText)))
    | uu____615 -> failwith "impos"
let record_fields fs vs =
  FStar_List.map2
    (fun f  -> fun e  -> (((f.FStar_Ident.ident).FStar_Ident.idText), e)) fs
    vs
let is_xtuple_ty:
  (Prims.string Prims.list* Prims.string) -> Prims.int Prims.option =
  fun uu____647  ->
    match uu____647 with
    | (ns,n1) ->
        if ns = ["Prims"]
        then
          (match n1 with
           | "tuple2" -> Some (Prims.parse_int "2")
           | "tuple3" -> Some (Prims.parse_int "3")
           | "tuple4" -> Some (Prims.parse_int "4")
           | "tuple5" -> Some (Prims.parse_int "5")
           | "tuple6" -> Some (Prims.parse_int "6")
           | "tuple7" -> Some (Prims.parse_int "7")
           | "tuple8" -> Some (Prims.parse_int "8")
           | uu____659 -> None)
        else None
let resugar_mlty:
  FStar_Extraction_ML_Syntax.mlty -> FStar_Extraction_ML_Syntax.mlty =
  fun t  ->
    match t with
    | FStar_Extraction_ML_Syntax.MLTY_Named (args,mlp) ->
        (match is_xtuple_ty mlp with
         | Some n1 -> FStar_Extraction_ML_Syntax.MLTY_Tuple args
         | uu____669 -> t)
    | uu____671 -> t
let codegen_fsharp: Prims.unit -> Prims.bool =
  fun uu____674  ->
    let uu____675 =
      let uu____676 = FStar_Options.codegen () in FStar_Option.get uu____676 in
    uu____675 = "FSharp"
let flatten_ns: Prims.string Prims.list -> Prims.string =
  fun ns  ->
    let uu____683 = codegen_fsharp () in
    if uu____683
    then FStar_String.concat "." ns
    else FStar_String.concat "_" ns
let flatten_mlpath: (Prims.string Prims.list* Prims.string) -> Prims.string =
  fun uu____690  ->
    match uu____690 with
    | (ns,n1) ->
        let uu____698 = codegen_fsharp () in
        if uu____698
        then FStar_String.concat "." (FStar_List.append ns [n1])
        else FStar_String.concat "_" (FStar_List.append ns [n1])
let mlpath_of_lid:
  FStar_Ident.lident -> (Prims.string Prims.list* Prims.string) =
  fun l  ->
    let uu____706 =
      FStar_All.pipe_right l.FStar_Ident.ns
        (FStar_List.map (fun i  -> i.FStar_Ident.idText)) in
    (uu____706, ((l.FStar_Ident.ident).FStar_Ident.idText))
let rec erasableType:
  unfold_t -> FStar_Extraction_ML_Syntax.mlty -> Prims.bool =
  fun unfold_ty  ->
    fun t  ->
      if FStar_Extraction_ML_UEnv.erasableTypeNoDelta t
      then true
      else
        (let uu____722 = unfold_ty t in
         match uu____722 with
         | Some t1 -> erasableType unfold_ty t1
         | None  -> false)
let rec eraseTypeDeep:
  unfold_t ->
    FStar_Extraction_ML_Syntax.mlty -> FStar_Extraction_ML_Syntax.mlty
  =
  fun unfold_ty  ->
    fun t  ->
      match t with
      | FStar_Extraction_ML_Syntax.MLTY_Fun (tyd,etag,tycd) ->
          if etag = FStar_Extraction_ML_Syntax.E_PURE
          then
            let uu____741 =
              let uu____745 = eraseTypeDeep unfold_ty tyd in
              let uu____749 = eraseTypeDeep unfold_ty tycd in
              (uu____745, etag, uu____749) in
            FStar_Extraction_ML_Syntax.MLTY_Fun uu____741
          else t
      | FStar_Extraction_ML_Syntax.MLTY_Named (lty,mlp) ->
          let uu____758 = erasableType unfold_ty t in
          if uu____758
          then FStar_Extraction_ML_UEnv.erasedContent
          else
            (let uu____763 =
               let uu____767 = FStar_List.map (eraseTypeDeep unfold_ty) lty in
               (uu____767, mlp) in
             FStar_Extraction_ML_Syntax.MLTY_Named uu____763)
      | FStar_Extraction_ML_Syntax.MLTY_Tuple lty ->
          let uu____775 = FStar_List.map (eraseTypeDeep unfold_ty) lty in
          FStar_Extraction_ML_Syntax.MLTY_Tuple uu____775
      | uu____780 -> t
let prims_op_equality: FStar_Extraction_ML_Syntax.mlexpr =
  FStar_All.pipe_left
    (FStar_Extraction_ML_Syntax.with_ty FStar_Extraction_ML_Syntax.MLTY_Top)
    (FStar_Extraction_ML_Syntax.MLE_Name (["Prims"], "op_Equality"))
let prims_op_amp_amp: FStar_Extraction_ML_Syntax.mlexpr =
  let uu____782 =
    let uu____785 =
      (mk_ty_fun ())
        [(("x", (Prims.parse_int "0")),
           FStar_Extraction_ML_Syntax.ml_bool_ty);
        (("y", (Prims.parse_int "0")), FStar_Extraction_ML_Syntax.ml_bool_ty)]
        FStar_Extraction_ML_Syntax.ml_bool_ty in
    FStar_Extraction_ML_Syntax.with_ty uu____785 in
  FStar_All.pipe_left uu____782
    (FStar_Extraction_ML_Syntax.MLE_Name (["Prims"], "op_AmpAmp"))
let conjoin:
  FStar_Extraction_ML_Syntax.mlexpr ->
    FStar_Extraction_ML_Syntax.mlexpr -> FStar_Extraction_ML_Syntax.mlexpr
  =
  fun e1  ->
    fun e2  ->
      FStar_All.pipe_left
        (FStar_Extraction_ML_Syntax.with_ty
           FStar_Extraction_ML_Syntax.ml_bool_ty)
        (FStar_Extraction_ML_Syntax.MLE_App (prims_op_amp_amp, [e1; e2]))
let conjoin_opt:
  FStar_Extraction_ML_Syntax.mlexpr Prims.option ->
    FStar_Extraction_ML_Syntax.mlexpr Prims.option ->
      FStar_Extraction_ML_Syntax.mlexpr Prims.option
  =
  fun e1  ->
    fun e2  ->
      match (e1, e2) with
      | (None ,None ) -> None
      | (Some x,None )|(None ,Some x) -> Some x
      | (Some x,Some y) -> let uu____837 = conjoin x y in Some uu____837
let mlloc_of_range: FStar_Range.range -> (Prims.int* Prims.string) =
  fun r  ->
    let pos = FStar_Range.start_of_range r in
    let line = FStar_Range.line_of_pos pos in
    let uu____845 = FStar_Range.file_of_range r in (line, uu____845)
let rec argTypes:
  FStar_Extraction_ML_Syntax.mlty ->
    FStar_Extraction_ML_Syntax.mlty Prims.list
  =
  fun t  ->
    match t with
    | FStar_Extraction_ML_Syntax.MLTY_Fun (a,uu____853,b) ->
        let uu____855 = argTypes b in a :: uu____855
    | uu____857 -> []
let rec uncurry_mlty_fun:
  FStar_Extraction_ML_Syntax.mlty ->
    (FStar_Extraction_ML_Syntax.mlty Prims.list*
      FStar_Extraction_ML_Syntax.mlty)
  =
  fun t  ->
    match t with
    | FStar_Extraction_ML_Syntax.MLTY_Fun (a,uu____868,b) ->
        let uu____870 = uncurry_mlty_fun b in
        (match uu____870 with | (args,res) -> ((a :: args), res))
    | uu____882 -> ([], t)
=======

let pruneNones = (fun l -> (FStar_List.fold_right (fun x ll -> (match (x) with
| Some (xs) -> begin
(xs)::ll
end
| None -> begin
ll
end)) l []))


let mlconst_of_const : FStar_Const.sconst  ->  FStar_Extraction_ML_Syntax.mlconstant = (fun sctt -> (match (sctt) with
| (FStar_Const.Const_range (_)) | (FStar_Const.Const_effect) -> begin
(failwith "Unsupported constant")
end
| FStar_Const.Const_unit -> begin
FStar_Extraction_ML_Syntax.MLC_Unit
end
| FStar_Const.Const_char (c) -> begin
FStar_Extraction_ML_Syntax.MLC_Char (c)
end
| FStar_Const.Const_int (s, i) -> begin
FStar_Extraction_ML_Syntax.MLC_Int (((s), (i)))
end
| FStar_Const.Const_bool (b) -> begin
FStar_Extraction_ML_Syntax.MLC_Bool (b)
end
| FStar_Const.Const_float (d) -> begin
FStar_Extraction_ML_Syntax.MLC_Float (d)
end
| FStar_Const.Const_bytearray (bytes, uu____40) -> begin
FStar_Extraction_ML_Syntax.MLC_Bytes (bytes)
end
| FStar_Const.Const_string (bytes, uu____44) -> begin
FStar_Extraction_ML_Syntax.MLC_String ((FStar_Util.string_of_unicode bytes))
end
| (FStar_Const.Const_reify) | (FStar_Const.Const_reflect (_)) -> begin
(failwith "Unhandled constant: reify/reflect")
end))


let mlconst_of_const' : FStar_Range.range  ->  FStar_Const.sconst  ->  FStar_Extraction_ML_Syntax.mlconstant = (fun p c -> try
(match (()) with
| () -> begin
(mlconst_of_const c)
end)
with
| uu____56 -> begin
(

let uu____57 = (

let uu____58 = (FStar_Range.string_of_range p)
in (

let uu____59 = (FStar_Syntax_Print.const_to_string c)
in (FStar_Util.format2 "(%s) Failed to translate constant %s " uu____58 uu____59)))
in (failwith uu____57))
end)


let rec subst_aux : (FStar_Extraction_ML_Syntax.mlident * FStar_Extraction_ML_Syntax.mlty) Prims.list  ->  FStar_Extraction_ML_Syntax.mlty  ->  FStar_Extraction_ML_Syntax.mlty = (fun subst1 t -> (match (t) with
| FStar_Extraction_ML_Syntax.MLTY_Var (x) -> begin
(

let uu____73 = (FStar_Util.find_opt (fun uu____79 -> (match (uu____79) with
| (y, uu____83) -> begin
(y = x)
end)) subst1)
in (match (uu____73) with
| Some (ts) -> begin
(Prims.snd ts)
end
| None -> begin
t
end))
end
| FStar_Extraction_ML_Syntax.MLTY_Fun (t1, f, t2) -> begin
(

let uu____94 = (

let uu____98 = (subst_aux subst1 t1)
in (

let uu____99 = (subst_aux subst1 t2)
in ((uu____98), (f), (uu____99))))
in FStar_Extraction_ML_Syntax.MLTY_Fun (uu____94))
end
| FStar_Extraction_ML_Syntax.MLTY_Named (args, path) -> begin
(

let uu____104 = (

let uu____108 = (FStar_List.map (subst_aux subst1) args)
in ((uu____108), (path)))
in FStar_Extraction_ML_Syntax.MLTY_Named (uu____104))
end
| FStar_Extraction_ML_Syntax.MLTY_Tuple (ts) -> begin
(

let uu____113 = (FStar_List.map (subst_aux subst1) ts)
in FStar_Extraction_ML_Syntax.MLTY_Tuple (uu____113))
end
| FStar_Extraction_ML_Syntax.MLTY_Top -> begin
FStar_Extraction_ML_Syntax.MLTY_Top
end))


let subst : FStar_Extraction_ML_Syntax.mltyscheme  ->  FStar_Extraction_ML_Syntax.mlty Prims.list  ->  FStar_Extraction_ML_Syntax.mlty = (fun uu____120 args -> (match (uu____120) with
| (formals, t) -> begin
(match (((FStar_List.length formals) <> (FStar_List.length args))) with
| true -> begin
(failwith "Substitution must be fully applied (see GitHub issue #490)")
end
| uu____129 -> begin
(

let uu____130 = (FStar_List.zip formals args)
in (subst_aux uu____130 t))
end)
end))


let udelta_unfold : FStar_Extraction_ML_UEnv.env  ->  FStar_Extraction_ML_Syntax.mlty  ->  FStar_Extraction_ML_Syntax.mlty Prims.option = (fun g uu___110_140 -> (match (uu___110_140) with
| FStar_Extraction_ML_Syntax.MLTY_Named (args, n1) -> begin
(

let uu____146 = (FStar_Extraction_ML_UEnv.lookup_ty_const g n1)
in (match (uu____146) with
| Some (ts) -> begin
(

let uu____150 = (subst ts args)
in Some (uu____150))
end
| uu____151 -> begin
None
end))
end
| uu____153 -> begin
None
end))


let eff_leq : FStar_Extraction_ML_Syntax.e_tag  ->  FStar_Extraction_ML_Syntax.e_tag  ->  Prims.bool = (fun f f' -> (match (((f), (f'))) with
| (FStar_Extraction_ML_Syntax.E_PURE, uu____160) -> begin
true
end
| (FStar_Extraction_ML_Syntax.E_GHOST, FStar_Extraction_ML_Syntax.E_GHOST) -> begin
true
end
| (FStar_Extraction_ML_Syntax.E_IMPURE, FStar_Extraction_ML_Syntax.E_IMPURE) -> begin
true
end
| uu____161 -> begin
false
end))


let eff_to_string : FStar_Extraction_ML_Syntax.e_tag  ->  Prims.string = (fun uu___111_166 -> (match (uu___111_166) with
| FStar_Extraction_ML_Syntax.E_PURE -> begin
"Pure"
end
| FStar_Extraction_ML_Syntax.E_GHOST -> begin
"Ghost"
end
| FStar_Extraction_ML_Syntax.E_IMPURE -> begin
"Impure"
end))


let join : FStar_Range.range  ->  FStar_Extraction_ML_Syntax.e_tag  ->  FStar_Extraction_ML_Syntax.e_tag  ->  FStar_Extraction_ML_Syntax.e_tag = (fun r f f' -> (match (((f), (f'))) with
| ((FStar_Extraction_ML_Syntax.E_IMPURE, FStar_Extraction_ML_Syntax.E_PURE)) | ((FStar_Extraction_ML_Syntax.E_PURE, FStar_Extraction_ML_Syntax.E_IMPURE)) | ((FStar_Extraction_ML_Syntax.E_IMPURE, FStar_Extraction_ML_Syntax.E_IMPURE)) -> begin
FStar_Extraction_ML_Syntax.E_IMPURE
end
| (FStar_Extraction_ML_Syntax.E_GHOST, FStar_Extraction_ML_Syntax.E_GHOST) -> begin
FStar_Extraction_ML_Syntax.E_GHOST
end
| (FStar_Extraction_ML_Syntax.E_PURE, FStar_Extraction_ML_Syntax.E_GHOST) -> begin
FStar_Extraction_ML_Syntax.E_GHOST
end
| (FStar_Extraction_ML_Syntax.E_GHOST, FStar_Extraction_ML_Syntax.E_PURE) -> begin
FStar_Extraction_ML_Syntax.E_GHOST
end
| (FStar_Extraction_ML_Syntax.E_PURE, FStar_Extraction_ML_Syntax.E_PURE) -> begin
FStar_Extraction_ML_Syntax.E_PURE
end
| uu____176 -> begin
(

let uu____179 = (

let uu____180 = (FStar_Range.string_of_range r)
in (FStar_Util.format3 "Impossible (%s): Inconsistent effects %s and %s" uu____180 (eff_to_string f) (eff_to_string f')))
in (failwith uu____179))
end))


let join_l : FStar_Range.range  ->  FStar_Extraction_ML_Syntax.e_tag Prims.list  ->  FStar_Extraction_ML_Syntax.e_tag = (fun r fs -> (FStar_List.fold_left (join r) FStar_Extraction_ML_Syntax.E_PURE fs))


let mk_ty_fun = (fun uu____200 -> (FStar_List.fold_right (fun uu____203 t -> (match (uu____203) with
| (uu____207, t0) -> begin
FStar_Extraction_ML_Syntax.MLTY_Fun (((t0), (FStar_Extraction_ML_Syntax.E_PURE), (t)))
end))))


type unfold_t =
FStar_Extraction_ML_Syntax.mlty  ->  FStar_Extraction_ML_Syntax.mlty Prims.option


let rec type_leq_c : unfold_t  ->  FStar_Extraction_ML_Syntax.mlexpr Prims.option  ->  FStar_Extraction_ML_Syntax.mlty  ->  FStar_Extraction_ML_Syntax.mlty  ->  (Prims.bool * FStar_Extraction_ML_Syntax.mlexpr Prims.option) = (fun unfold_ty e t t' -> (match (((t), (t'))) with
| (FStar_Extraction_ML_Syntax.MLTY_Var (x), FStar_Extraction_ML_Syntax.MLTY_Var (y)) -> begin
(match (((Prims.fst x) = (Prims.fst y))) with
| true -> begin
((true), (e))
end
| uu____252 -> begin
((false), (None))
end)
end
| (FStar_Extraction_ML_Syntax.MLTY_Fun (t1, f, t2), FStar_Extraction_ML_Syntax.MLTY_Fun (t1', f', t2')) -> begin
(

let mk_fun = (fun xs body -> (match (xs) with
| [] -> begin
body
end
| uu____275 -> begin
(

let e1 = (match (body.FStar_Extraction_ML_Syntax.expr) with
| FStar_Extraction_ML_Syntax.MLE_Fun (ys, body1) -> begin
FStar_Extraction_ML_Syntax.MLE_Fun ((((FStar_List.append xs ys)), (body1)))
end
| uu____293 -> begin
FStar_Extraction_ML_Syntax.MLE_Fun (((xs), (body)))
end)
in (

let uu____297 = ((mk_ty_fun ()) xs body.FStar_Extraction_ML_Syntax.mlty)
in (FStar_Extraction_ML_Syntax.with_ty uu____297 e1)))
end))
in (match (e) with
| Some ({FStar_Extraction_ML_Syntax.expr = FStar_Extraction_ML_Syntax.MLE_Fun ((x)::xs, body); FStar_Extraction_ML_Syntax.mlty = uu____304; FStar_Extraction_ML_Syntax.loc = uu____305}) -> begin
(

let uu____316 = ((type_leq unfold_ty t1' t1) && (eff_leq f f'))
in (match (uu____316) with
| true -> begin
(match (((f = FStar_Extraction_ML_Syntax.E_PURE) && (f' = FStar_Extraction_ML_Syntax.E_GHOST))) with
| true -> begin
(

let uu____326 = (type_leq unfold_ty t2 t2')
in (match (uu____326) with
| true -> begin
(

let body1 = (

let uu____334 = (type_leq unfold_ty t2 FStar_Extraction_ML_Syntax.ml_unit_ty)
in (match (uu____334) with
| true -> begin
FStar_Extraction_ML_Syntax.ml_unit
end
| uu____338 -> begin
(FStar_All.pipe_left (FStar_Extraction_ML_Syntax.with_ty t2') (FStar_Extraction_ML_Syntax.MLE_Coerce (((FStar_Extraction_ML_Syntax.ml_unit), (FStar_Extraction_ML_Syntax.ml_unit_ty), (t2')))))
end))
in (

let uu____339 = (

let uu____341 = (

let uu____342 = (

let uu____345 = ((mk_ty_fun ()) ((x)::[]) body1.FStar_Extraction_ML_Syntax.mlty)
in (FStar_Extraction_ML_Syntax.with_ty uu____345))
in (FStar_All.pipe_left uu____342 (FStar_Extraction_ML_Syntax.MLE_Fun ((((x)::[]), (body1))))))
in Some (uu____341))
in ((true), (uu____339))))
end
| uu____358 -> begin
((false), (None))
end))
end
| uu____360 -> begin
(

let uu____361 = (

let uu____365 = (

let uu____367 = (mk_fun xs body)
in (FStar_All.pipe_left (fun _0_29 -> Some (_0_29)) uu____367))
in (type_leq_c unfold_ty uu____365 t2 t2'))
in (match (uu____361) with
| (ok, body1) -> begin
(

let res = (match (body1) with
| Some (body2) -> begin
(

let uu____383 = (mk_fun ((x)::[]) body2)
in Some (uu____383))
end
| uu____388 -> begin
None
end)
in ((ok), (res)))
end))
end)
end
| uu____391 -> begin
((false), (None))
end))
end
| uu____393 -> begin
(

let uu____395 = (((type_leq unfold_ty t1' t1) && (eff_leq f f')) && (type_leq unfold_ty t2 t2'))
in (match (uu____395) with
| true -> begin
((true), (e))
end
| uu____406 -> begin
((false), (None))
end))
end))
end
| (FStar_Extraction_ML_Syntax.MLTY_Named (args, path), FStar_Extraction_ML_Syntax.MLTY_Named (args', path')) -> begin
(match ((path = path')) with
| true -> begin
(

let uu____419 = (FStar_List.forall2 (type_leq unfold_ty) args args')
in (match (uu____419) with
| true -> begin
((true), (e))
end
| uu____427 -> begin
((false), (None))
end))
end
| uu____429 -> begin
(

let uu____430 = (unfold_ty t)
in (match (uu____430) with
| Some (t1) -> begin
(type_leq_c unfold_ty e t1 t')
end
| None -> begin
(

let uu____440 = (unfold_ty t')
in (match (uu____440) with
| None -> begin
((false), (None))
end
| Some (t'1) -> begin
(type_leq_c unfold_ty e t t'1)
end))
end))
end)
end
| (FStar_Extraction_ML_Syntax.MLTY_Tuple (ts), FStar_Extraction_ML_Syntax.MLTY_Tuple (ts')) -> begin
(

let uu____455 = (FStar_List.forall2 (type_leq unfold_ty) ts ts')
in (match (uu____455) with
| true -> begin
((true), (e))
end
| uu____463 -> begin
((false), (None))
end))
end
| (FStar_Extraction_ML_Syntax.MLTY_Top, FStar_Extraction_ML_Syntax.MLTY_Top) -> begin
((true), (e))
end
| (FStar_Extraction_ML_Syntax.MLTY_Named (uu____466), uu____467) -> begin
(

let uu____471 = (unfold_ty t)
in (match (uu____471) with
| Some (t1) -> begin
(type_leq_c unfold_ty e t1 t')
end
| uu____481 -> begin
((false), (None))
end))
end
| (uu____484, FStar_Extraction_ML_Syntax.MLTY_Named (uu____485)) -> begin
(

let uu____489 = (unfold_ty t')
in (match (uu____489) with
| Some (t'1) -> begin
(type_leq_c unfold_ty e t t'1)
end
| uu____499 -> begin
((false), (None))
end))
end
| uu____502 -> begin
((false), (None))
end))
and type_leq : unfold_t  ->  FStar_Extraction_ML_Syntax.mlty  ->  FStar_Extraction_ML_Syntax.mlty  ->  Prims.bool = (fun g t1 t2 -> (

let uu____510 = (type_leq_c g None t1 t2)
in (FStar_All.pipe_right uu____510 Prims.fst)))


let is_type_abstraction = (fun uu___112_536 -> (match (uu___112_536) with
| ((FStar_Util.Inl (uu____542), uu____543))::uu____544 -> begin
true
end
| uu____556 -> begin
false
end))


let is_xtuple : (Prims.string Prims.list * Prims.string)  ->  Prims.int Prims.option = (fun uu____568 -> (match (uu____568) with
| (ns, n1) -> begin
(match ((ns = ("Prims")::[])) with
| true -> begin
(match (n1) with
| "Mktuple2" -> begin
Some ((Prims.parse_int "2"))
end
| "Mktuple3" -> begin
Some ((Prims.parse_int "3"))
end
| "Mktuple4" -> begin
Some ((Prims.parse_int "4"))
end
| "Mktuple5" -> begin
Some ((Prims.parse_int "5"))
end
| "Mktuple6" -> begin
Some ((Prims.parse_int "6"))
end
| "Mktuple7" -> begin
Some ((Prims.parse_int "7"))
end
| "Mktuple8" -> begin
Some ((Prims.parse_int "8"))
end
| uu____580 -> begin
None
end)
end
| uu____581 -> begin
None
end)
end))


let resugar_exp : FStar_Extraction_ML_Syntax.mlexpr  ->  FStar_Extraction_ML_Syntax.mlexpr = (fun e -> (match (e.FStar_Extraction_ML_Syntax.expr) with
| FStar_Extraction_ML_Syntax.MLE_CTor (mlp, args) -> begin
(match ((is_xtuple mlp)) with
| Some (n1) -> begin
(FStar_All.pipe_left (FStar_Extraction_ML_Syntax.with_ty e.FStar_Extraction_ML_Syntax.mlty) (FStar_Extraction_ML_Syntax.MLE_Tuple (args)))
end
| uu____590 -> begin
e
end)
end
| uu____592 -> begin
e
end))


let record_field_path : FStar_Ident.lident Prims.list  ->  Prims.string Prims.list = (fun uu___113_597 -> (match (uu___113_597) with
| (f)::uu____601 -> begin
(

let uu____603 = (FStar_Util.prefix f.FStar_Ident.ns)
in (match (uu____603) with
| (ns, uu____609) -> begin
(FStar_All.pipe_right ns (FStar_List.map (fun id -> id.FStar_Ident.idText)))
end))
end
| uu____615 -> begin
(failwith "impos")
end))


let record_fields = (fun fs vs -> (FStar_List.map2 (fun f e -> ((f.FStar_Ident.ident.FStar_Ident.idText), (e))) fs vs))


let is_xtuple_ty : (Prims.string Prims.list * Prims.string)  ->  Prims.int Prims.option = (fun uu____647 -> (match (uu____647) with
| (ns, n1) -> begin
(match ((ns = ("Prims")::[])) with
| true -> begin
(match (n1) with
| "tuple2" -> begin
Some ((Prims.parse_int "2"))
end
| "tuple3" -> begin
Some ((Prims.parse_int "3"))
end
| "tuple4" -> begin
Some ((Prims.parse_int "4"))
end
| "tuple5" -> begin
Some ((Prims.parse_int "5"))
end
| "tuple6" -> begin
Some ((Prims.parse_int "6"))
end
| "tuple7" -> begin
Some ((Prims.parse_int "7"))
end
| "tuple8" -> begin
Some ((Prims.parse_int "8"))
end
| uu____659 -> begin
None
end)
end
| uu____660 -> begin
None
end)
end))


let resugar_mlty : FStar_Extraction_ML_Syntax.mlty  ->  FStar_Extraction_ML_Syntax.mlty = (fun t -> (match (t) with
| FStar_Extraction_ML_Syntax.MLTY_Named (args, mlp) -> begin
(match ((is_xtuple_ty mlp)) with
| Some (n1) -> begin
FStar_Extraction_ML_Syntax.MLTY_Tuple (args)
end
| uu____669 -> begin
t
end)
end
| uu____671 -> begin
t
end))


let codegen_fsharp : Prims.unit  ->  Prims.bool = (fun uu____674 -> (

let uu____675 = (

let uu____676 = (FStar_Options.codegen ())
in (FStar_Option.get uu____676))
in (uu____675 = "FSharp")))


let flatten_ns : Prims.string Prims.list  ->  Prims.string = (fun ns -> (

let uu____683 = (codegen_fsharp ())
in (match (uu____683) with
| true -> begin
(FStar_String.concat "." ns)
end
| uu____684 -> begin
(FStar_String.concat "_" ns)
end)))


let flatten_mlpath : (Prims.string Prims.list * Prims.string)  ->  Prims.string = (fun uu____690 -> (match (uu____690) with
| (ns, n1) -> begin
(

let uu____698 = (codegen_fsharp ())
in (match (uu____698) with
| true -> begin
(FStar_String.concat "." (FStar_List.append ns ((n1)::[])))
end
| uu____699 -> begin
(FStar_String.concat "_" (FStar_List.append ns ((n1)::[])))
end))
end))


let mlpath_of_lid : FStar_Ident.lident  ->  (Prims.string Prims.list * Prims.string) = (fun l -> (

let uu____706 = (FStar_All.pipe_right l.FStar_Ident.ns (FStar_List.map (fun i -> i.FStar_Ident.idText)))
in ((uu____706), (l.FStar_Ident.ident.FStar_Ident.idText))))


let rec erasableType : unfold_t  ->  FStar_Extraction_ML_Syntax.mlty  ->  Prims.bool = (fun unfold_ty t -> (match ((FStar_Extraction_ML_UEnv.erasableTypeNoDelta t)) with
| true -> begin
true
end
| uu____721 -> begin
(

let uu____722 = (unfold_ty t)
in (match (uu____722) with
| Some (t1) -> begin
(erasableType unfold_ty t1)
end
| None -> begin
false
end))
end))


let rec eraseTypeDeep : unfold_t  ->  FStar_Extraction_ML_Syntax.mlty  ->  FStar_Extraction_ML_Syntax.mlty = (fun unfold_ty t -> (match (t) with
| FStar_Extraction_ML_Syntax.MLTY_Fun (tyd, etag, tycd) -> begin
(match ((etag = FStar_Extraction_ML_Syntax.E_PURE)) with
| true -> begin
(

let uu____741 = (

let uu____745 = (eraseTypeDeep unfold_ty tyd)
in (

let uu____749 = (eraseTypeDeep unfold_ty tycd)
in ((uu____745), (etag), (uu____749))))
in FStar_Extraction_ML_Syntax.MLTY_Fun (uu____741))
end
| uu____753 -> begin
t
end)
end
| FStar_Extraction_ML_Syntax.MLTY_Named (lty, mlp) -> begin
(

let uu____758 = (erasableType unfold_ty t)
in (match (uu____758) with
| true -> begin
FStar_Extraction_ML_UEnv.erasedContent
end
| uu____762 -> begin
(

let uu____763 = (

let uu____767 = (FStar_List.map (eraseTypeDeep unfold_ty) lty)
in ((uu____767), (mlp)))
in FStar_Extraction_ML_Syntax.MLTY_Named (uu____763))
end))
end
| FStar_Extraction_ML_Syntax.MLTY_Tuple (lty) -> begin
(

let uu____775 = (FStar_List.map (eraseTypeDeep unfold_ty) lty)
in FStar_Extraction_ML_Syntax.MLTY_Tuple (uu____775))
end
| uu____780 -> begin
t
end))


let prims_op_equality : FStar_Extraction_ML_Syntax.mlexpr = (FStar_All.pipe_left (FStar_Extraction_ML_Syntax.with_ty FStar_Extraction_ML_Syntax.MLTY_Top) (FStar_Extraction_ML_Syntax.MLE_Name (((("Prims")::[]), ("op_Equality")))))


let prims_op_amp_amp : FStar_Extraction_ML_Syntax.mlexpr = (

let uu____782 = (

let uu____785 = ((mk_ty_fun ()) (((((("x"), ((Prims.parse_int "0")))), (FStar_Extraction_ML_Syntax.ml_bool_ty)))::((((("y"), ((Prims.parse_int "0")))), (FStar_Extraction_ML_Syntax.ml_bool_ty)))::[]) FStar_Extraction_ML_Syntax.ml_bool_ty)
in (FStar_Extraction_ML_Syntax.with_ty uu____785))
in (FStar_All.pipe_left uu____782 (FStar_Extraction_ML_Syntax.MLE_Name (((("Prims")::[]), ("op_AmpAmp"))))))


let conjoin : FStar_Extraction_ML_Syntax.mlexpr  ->  FStar_Extraction_ML_Syntax.mlexpr  ->  FStar_Extraction_ML_Syntax.mlexpr = (fun e1 e2 -> (FStar_All.pipe_left (FStar_Extraction_ML_Syntax.with_ty FStar_Extraction_ML_Syntax.ml_bool_ty) (FStar_Extraction_ML_Syntax.MLE_App (((prims_op_amp_amp), ((e1)::(e2)::[]))))))


let conjoin_opt : FStar_Extraction_ML_Syntax.mlexpr Prims.option  ->  FStar_Extraction_ML_Syntax.mlexpr Prims.option  ->  FStar_Extraction_ML_Syntax.mlexpr Prims.option = (fun e1 e2 -> (match (((e1), (e2))) with
| (None, None) -> begin
None
end
| ((Some (x), None)) | ((None, Some (x))) -> begin
Some (x)
end
| (Some (x), Some (y)) -> begin
(

let uu____837 = (conjoin x y)
in Some (uu____837))
end))


let mlloc_of_range : FStar_Range.range  ->  (Prims.int * Prims.string) = (fun r -> (

let pos = (FStar_Range.start_of_range r)
in (

let line = (FStar_Range.line_of_pos pos)
in (

let uu____845 = (FStar_Range.file_of_range r)
in ((line), (uu____845))))))


let rec argTypes : FStar_Extraction_ML_Syntax.mlty  ->  FStar_Extraction_ML_Syntax.mlty Prims.list = (fun t -> (match (t) with
| FStar_Extraction_ML_Syntax.MLTY_Fun (a, uu____853, b) -> begin
(

let uu____855 = (argTypes b)
in (a)::uu____855)
end
| uu____857 -> begin
[]
end))


let rec uncurry_mlty_fun : FStar_Extraction_ML_Syntax.mlty  ->  (FStar_Extraction_ML_Syntax.mlty Prims.list * FStar_Extraction_ML_Syntax.mlty) = (fun t -> (match (t) with
| FStar_Extraction_ML_Syntax.MLTY_Fun (a, uu____868, b) -> begin
(

let uu____870 = (uncurry_mlty_fun b)
in (match (uu____870) with
| (args, res) -> begin
(((a)::args), (res))
end))
end
| uu____882 -> begin
(([]), (t))
end))



>>>>>>> 54787939
<|MERGE_RESOLUTION|>--- conflicted
+++ resolved
@@ -1,523 +1,5 @@
 
 open Prims
-<<<<<<< HEAD
-let pruneNones l =
-  FStar_List.fold_right
-    (fun x  -> fun ll  -> match x with | Some xs -> xs :: ll | None  -> ll) l
-    []
-let mlconst_of_const:
-  FStar_Const.sconst -> FStar_Extraction_ML_Syntax.mlconstant =
-  fun sctt  ->
-    match sctt with
-    | FStar_Const.Const_range _|FStar_Const.Const_effect  ->
-        failwith "Unsupported constant"
-    | FStar_Const.Const_unit  -> FStar_Extraction_ML_Syntax.MLC_Unit
-    | FStar_Const.Const_char c -> FStar_Extraction_ML_Syntax.MLC_Char c
-    | FStar_Const.Const_int (s,i) ->
-        FStar_Extraction_ML_Syntax.MLC_Int (s, i)
-    | FStar_Const.Const_bool b -> FStar_Extraction_ML_Syntax.MLC_Bool b
-    | FStar_Const.Const_float d -> FStar_Extraction_ML_Syntax.MLC_Float d
-    | FStar_Const.Const_bytearray (bytes,uu____40) ->
-        FStar_Extraction_ML_Syntax.MLC_Bytes bytes
-    | FStar_Const.Const_string (bytes,uu____44) ->
-        FStar_Extraction_ML_Syntax.MLC_String
-          (FStar_Util.string_of_unicode bytes)
-    | FStar_Const.Const_reify |FStar_Const.Const_reflect _ ->
-        failwith "Unhandled constant: reify/reflect"
-let mlconst_of_const':
-  FStar_Range.range ->
-    FStar_Const.sconst -> FStar_Extraction_ML_Syntax.mlconstant
-  =
-  fun p  ->
-    fun c  ->
-      try mlconst_of_const c
-      with
-      | uu____56 ->
-          let uu____57 =
-            let uu____58 = FStar_Range.string_of_range p in
-            let uu____59 = FStar_Syntax_Print.const_to_string c in
-            FStar_Util.format2 "(%s) Failed to translate constant %s "
-              uu____58 uu____59 in
-          failwith uu____57
-let rec subst_aux:
-  (FStar_Extraction_ML_Syntax.mlident* FStar_Extraction_ML_Syntax.mlty)
-    Prims.list ->
-    FStar_Extraction_ML_Syntax.mlty -> FStar_Extraction_ML_Syntax.mlty
-  =
-  fun subst1  ->
-    fun t  ->
-      match t with
-      | FStar_Extraction_ML_Syntax.MLTY_Var x ->
-          let uu____73 =
-            FStar_Util.find_opt
-              (fun uu____79  -> match uu____79 with | (y,uu____83) -> y = x)
-              subst1 in
-          (match uu____73 with | Some ts -> Prims.snd ts | None  -> t)
-      | FStar_Extraction_ML_Syntax.MLTY_Fun (t1,f,t2) ->
-          let uu____94 =
-            let uu____98 = subst_aux subst1 t1 in
-            let uu____99 = subst_aux subst1 t2 in (uu____98, f, uu____99) in
-          FStar_Extraction_ML_Syntax.MLTY_Fun uu____94
-      | FStar_Extraction_ML_Syntax.MLTY_Named (args,path) ->
-          let uu____104 =
-            let uu____108 = FStar_List.map (subst_aux subst1) args in
-            (uu____108, path) in
-          FStar_Extraction_ML_Syntax.MLTY_Named uu____104
-      | FStar_Extraction_ML_Syntax.MLTY_Tuple ts ->
-          let uu____113 = FStar_List.map (subst_aux subst1) ts in
-          FStar_Extraction_ML_Syntax.MLTY_Tuple uu____113
-      | FStar_Extraction_ML_Syntax.MLTY_Top  ->
-          FStar_Extraction_ML_Syntax.MLTY_Top
-let subst:
-  FStar_Extraction_ML_Syntax.mltyscheme ->
-    FStar_Extraction_ML_Syntax.mlty Prims.list ->
-      FStar_Extraction_ML_Syntax.mlty
-  =
-  fun uu____120  ->
-    fun args  ->
-      match uu____120 with
-      | (formals,t) ->
-          if (FStar_List.length formals) <> (FStar_List.length args)
-          then
-            failwith
-              "Substitution must be fully applied (see GitHub issue #490)"
-          else
-            (let uu____130 = FStar_List.zip formals args in
-             subst_aux uu____130 t)
-let udelta_unfold:
-  FStar_Extraction_ML_UEnv.env ->
-    FStar_Extraction_ML_Syntax.mlty ->
-      FStar_Extraction_ML_Syntax.mlty Prims.option
-  =
-  fun g  ->
-    fun uu___110_140  ->
-      match uu___110_140 with
-      | FStar_Extraction_ML_Syntax.MLTY_Named (args,n1) ->
-          let uu____146 = FStar_Extraction_ML_UEnv.lookup_ty_const g n1 in
-          (match uu____146 with
-           | Some ts -> let uu____150 = subst ts args in Some uu____150
-           | uu____151 -> None)
-      | uu____153 -> None
-let eff_leq:
-  FStar_Extraction_ML_Syntax.e_tag ->
-    FStar_Extraction_ML_Syntax.e_tag -> Prims.bool
-  =
-  fun f  ->
-    fun f'  ->
-      match (f, f') with
-      | (FStar_Extraction_ML_Syntax.E_PURE ,uu____160) -> true
-      | (FStar_Extraction_ML_Syntax.E_GHOST
-         ,FStar_Extraction_ML_Syntax.E_GHOST ) -> true
-      | (FStar_Extraction_ML_Syntax.E_IMPURE
-         ,FStar_Extraction_ML_Syntax.E_IMPURE ) -> true
-      | uu____161 -> false
-let eff_to_string: FStar_Extraction_ML_Syntax.e_tag -> Prims.string =
-  fun uu___111_166  ->
-    match uu___111_166 with
-    | FStar_Extraction_ML_Syntax.E_PURE  -> "Pure"
-    | FStar_Extraction_ML_Syntax.E_GHOST  -> "Ghost"
-    | FStar_Extraction_ML_Syntax.E_IMPURE  -> "Impure"
-let join:
-  FStar_Range.range ->
-    FStar_Extraction_ML_Syntax.e_tag ->
-      FStar_Extraction_ML_Syntax.e_tag -> FStar_Extraction_ML_Syntax.e_tag
-  =
-  fun r  ->
-    fun f  ->
-      fun f'  ->
-        match (f, f') with
-        | (FStar_Extraction_ML_Syntax.E_IMPURE
-           ,FStar_Extraction_ML_Syntax.E_PURE )
-          |(FStar_Extraction_ML_Syntax.E_PURE
-            ,FStar_Extraction_ML_Syntax.E_IMPURE )
-           |(FStar_Extraction_ML_Syntax.E_IMPURE
-             ,FStar_Extraction_ML_Syntax.E_IMPURE )
-            -> FStar_Extraction_ML_Syntax.E_IMPURE
-        | (FStar_Extraction_ML_Syntax.E_GHOST
-           ,FStar_Extraction_ML_Syntax.E_GHOST ) ->
-            FStar_Extraction_ML_Syntax.E_GHOST
-        | (FStar_Extraction_ML_Syntax.E_PURE
-           ,FStar_Extraction_ML_Syntax.E_GHOST ) ->
-            FStar_Extraction_ML_Syntax.E_GHOST
-        | (FStar_Extraction_ML_Syntax.E_GHOST
-           ,FStar_Extraction_ML_Syntax.E_PURE ) ->
-            FStar_Extraction_ML_Syntax.E_GHOST
-        | (FStar_Extraction_ML_Syntax.E_PURE
-           ,FStar_Extraction_ML_Syntax.E_PURE ) ->
-            FStar_Extraction_ML_Syntax.E_PURE
-        | uu____176 ->
-            let uu____179 =
-              let uu____180 = FStar_Range.string_of_range r in
-              FStar_Util.format3
-                "Impossible (%s): Inconsistent effects %s and %s" uu____180
-                (eff_to_string f) (eff_to_string f') in
-            failwith uu____179
-let join_l:
-  FStar_Range.range ->
-    FStar_Extraction_ML_Syntax.e_tag Prims.list ->
-      FStar_Extraction_ML_Syntax.e_tag
-  =
-  fun r  ->
-    fun fs  ->
-      FStar_List.fold_left (join r) FStar_Extraction_ML_Syntax.E_PURE fs
-let mk_ty_fun uu____200 =
-  FStar_List.fold_right
-    (fun uu____203  ->
-       fun t  ->
-         match uu____203 with
-         | (uu____207,t0) ->
-             FStar_Extraction_ML_Syntax.MLTY_Fun
-               (t0, FStar_Extraction_ML_Syntax.E_PURE, t))
-type unfold_t =
-  FStar_Extraction_ML_Syntax.mlty ->
-    FStar_Extraction_ML_Syntax.mlty Prims.option
-let rec type_leq_c:
-  unfold_t ->
-    FStar_Extraction_ML_Syntax.mlexpr Prims.option ->
-      FStar_Extraction_ML_Syntax.mlty ->
-        FStar_Extraction_ML_Syntax.mlty ->
-          (Prims.bool* FStar_Extraction_ML_Syntax.mlexpr Prims.option)
-  =
-  fun unfold_ty  ->
-    fun e  ->
-      fun t  ->
-        fun t'  ->
-          match (t, t') with
-          | (FStar_Extraction_ML_Syntax.MLTY_Var
-             x,FStar_Extraction_ML_Syntax.MLTY_Var y) ->
-              if (Prims.fst x) = (Prims.fst y)
-              then (true, e)
-              else (false, None)
-          | (FStar_Extraction_ML_Syntax.MLTY_Fun
-             (t1,f,t2),FStar_Extraction_ML_Syntax.MLTY_Fun (t1',f',t2')) ->
-              let mk_fun xs body =
-                match xs with
-                | [] -> body
-                | uu____275 ->
-                    let e1 =
-                      match body.FStar_Extraction_ML_Syntax.expr with
-                      | FStar_Extraction_ML_Syntax.MLE_Fun (ys,body1) ->
-                          FStar_Extraction_ML_Syntax.MLE_Fun
-                            ((FStar_List.append xs ys), body1)
-                      | uu____293 ->
-                          FStar_Extraction_ML_Syntax.MLE_Fun (xs, body) in
-                    let uu____297 =
-                      (mk_ty_fun ()) xs body.FStar_Extraction_ML_Syntax.mlty in
-                    FStar_Extraction_ML_Syntax.with_ty uu____297 e1 in
-              (match e with
-               | Some
-                   {
-                     FStar_Extraction_ML_Syntax.expr =
-                       FStar_Extraction_ML_Syntax.MLE_Fun (x::xs,body);
-                     FStar_Extraction_ML_Syntax.mlty = uu____304;
-                     FStar_Extraction_ML_Syntax.loc = uu____305;_}
-                   ->
-                   let uu____316 =
-                     (type_leq unfold_ty t1' t1) && (eff_leq f f') in
-                   if uu____316
-                   then
-                     (if
-                        (f = FStar_Extraction_ML_Syntax.E_PURE) &&
-                          (f' = FStar_Extraction_ML_Syntax.E_GHOST)
-                      then
-                        let uu____326 = type_leq unfold_ty t2 t2' in
-                        (if uu____326
-                         then
-                           let body1 =
-                             let uu____334 =
-                               type_leq unfold_ty t2
-                                 FStar_Extraction_ML_Syntax.ml_unit_ty in
-                             if uu____334
-                             then FStar_Extraction_ML_Syntax.ml_unit
-                             else
-                               FStar_All.pipe_left
-                                 (FStar_Extraction_ML_Syntax.with_ty t2')
-                                 (FStar_Extraction_ML_Syntax.MLE_Coerce
-                                    (FStar_Extraction_ML_Syntax.ml_unit,
-                                      FStar_Extraction_ML_Syntax.ml_unit_ty,
-                                      t2')) in
-                           let uu____339 =
-                             let uu____341 =
-                               let uu____342 =
-                                 let uu____345 =
-                                   (mk_ty_fun ()) [x]
-                                     body1.FStar_Extraction_ML_Syntax.mlty in
-                                 FStar_Extraction_ML_Syntax.with_ty uu____345 in
-                               FStar_All.pipe_left uu____342
-                                 (FStar_Extraction_ML_Syntax.MLE_Fun
-                                    ([x], body1)) in
-                             Some uu____341 in
-                           (true, uu____339)
-                         else (false, None))
-                      else
-                        (let uu____361 =
-                           let uu____365 =
-                             let uu____367 = mk_fun xs body in
-                             FStar_All.pipe_left (fun _0_29  -> Some _0_29)
-                               uu____367 in
-                           type_leq_c unfold_ty uu____365 t2 t2' in
-                         match uu____361 with
-                         | (ok,body1) ->
-                             let res =
-                               match body1 with
-                               | Some body2 ->
-                                   let uu____383 = mk_fun [x] body2 in
-                                   Some uu____383
-                               | uu____388 -> None in
-                             (ok, res)))
-                   else (false, None)
-               | uu____393 ->
-                   let uu____395 =
-                     ((type_leq unfold_ty t1' t1) && (eff_leq f f')) &&
-                       (type_leq unfold_ty t2 t2') in
-                   if uu____395 then (true, e) else (false, None))
-          | (FStar_Extraction_ML_Syntax.MLTY_Named
-             (args,path),FStar_Extraction_ML_Syntax.MLTY_Named (args',path'))
-              ->
-              if path = path'
-              then
-                let uu____419 =
-                  FStar_List.forall2 (type_leq unfold_ty) args args' in
-                (if uu____419 then (true, e) else (false, None))
-              else
-                (let uu____430 = unfold_ty t in
-                 match uu____430 with
-                 | Some t1 -> type_leq_c unfold_ty e t1 t'
-                 | None  ->
-                     let uu____440 = unfold_ty t' in
-                     (match uu____440 with
-                      | None  -> (false, None)
-                      | Some t'1 -> type_leq_c unfold_ty e t t'1))
-          | (FStar_Extraction_ML_Syntax.MLTY_Tuple
-             ts,FStar_Extraction_ML_Syntax.MLTY_Tuple ts') ->
-              let uu____455 = FStar_List.forall2 (type_leq unfold_ty) ts ts' in
-              if uu____455 then (true, e) else (false, None)
-          | (FStar_Extraction_ML_Syntax.MLTY_Top
-             ,FStar_Extraction_ML_Syntax.MLTY_Top ) -> (true, e)
-          | (FStar_Extraction_ML_Syntax.MLTY_Named uu____466,uu____467) ->
-              let uu____471 = unfold_ty t in
-              (match uu____471 with
-               | Some t1 -> type_leq_c unfold_ty e t1 t'
-               | uu____481 -> (false, None))
-          | (uu____484,FStar_Extraction_ML_Syntax.MLTY_Named uu____485) ->
-              let uu____489 = unfold_ty t' in
-              (match uu____489 with
-               | Some t'1 -> type_leq_c unfold_ty e t t'1
-               | uu____499 -> (false, None))
-          | uu____502 -> (false, None)
-and type_leq:
-  unfold_t ->
-    FStar_Extraction_ML_Syntax.mlty ->
-      FStar_Extraction_ML_Syntax.mlty -> Prims.bool
-  =
-  fun g  ->
-    fun t1  ->
-      fun t2  ->
-        let uu____510 = type_leq_c g None t1 t2 in
-        FStar_All.pipe_right uu____510 Prims.fst
-let is_type_abstraction uu___112_536 =
-  match uu___112_536 with
-  | (FStar_Util.Inl uu____542,uu____543)::uu____544 -> true
-  | uu____556 -> false
-let is_xtuple:
-  (Prims.string Prims.list* Prims.string) -> Prims.int Prims.option =
-  fun uu____568  ->
-    match uu____568 with
-    | (ns,n1) ->
-        if ns = ["Prims"]
-        then
-          (match n1 with
-           | "Mktuple2" -> Some (Prims.parse_int "2")
-           | "Mktuple3" -> Some (Prims.parse_int "3")
-           | "Mktuple4" -> Some (Prims.parse_int "4")
-           | "Mktuple5" -> Some (Prims.parse_int "5")
-           | "Mktuple6" -> Some (Prims.parse_int "6")
-           | "Mktuple7" -> Some (Prims.parse_int "7")
-           | "Mktuple8" -> Some (Prims.parse_int "8")
-           | uu____580 -> None)
-        else None
-let resugar_exp:
-  FStar_Extraction_ML_Syntax.mlexpr -> FStar_Extraction_ML_Syntax.mlexpr =
-  fun e  ->
-    match e.FStar_Extraction_ML_Syntax.expr with
-    | FStar_Extraction_ML_Syntax.MLE_CTor (mlp,args) ->
-        (match is_xtuple mlp with
-         | Some n1 ->
-             FStar_All.pipe_left
-               (FStar_Extraction_ML_Syntax.with_ty
-                  e.FStar_Extraction_ML_Syntax.mlty)
-               (FStar_Extraction_ML_Syntax.MLE_Tuple args)
-         | uu____590 -> e)
-    | uu____592 -> e
-let record_field_path:
-  FStar_Ident.lident Prims.list -> Prims.string Prims.list =
-  fun uu___113_597  ->
-    match uu___113_597 with
-    | f::uu____601 ->
-        let uu____603 = FStar_Util.prefix f.FStar_Ident.ns in
-        (match uu____603 with
-         | (ns,uu____609) ->
-             FStar_All.pipe_right ns
-               (FStar_List.map (fun id  -> id.FStar_Ident.idText)))
-    | uu____615 -> failwith "impos"
-let record_fields fs vs =
-  FStar_List.map2
-    (fun f  -> fun e  -> (((f.FStar_Ident.ident).FStar_Ident.idText), e)) fs
-    vs
-let is_xtuple_ty:
-  (Prims.string Prims.list* Prims.string) -> Prims.int Prims.option =
-  fun uu____647  ->
-    match uu____647 with
-    | (ns,n1) ->
-        if ns = ["Prims"]
-        then
-          (match n1 with
-           | "tuple2" -> Some (Prims.parse_int "2")
-           | "tuple3" -> Some (Prims.parse_int "3")
-           | "tuple4" -> Some (Prims.parse_int "4")
-           | "tuple5" -> Some (Prims.parse_int "5")
-           | "tuple6" -> Some (Prims.parse_int "6")
-           | "tuple7" -> Some (Prims.parse_int "7")
-           | "tuple8" -> Some (Prims.parse_int "8")
-           | uu____659 -> None)
-        else None
-let resugar_mlty:
-  FStar_Extraction_ML_Syntax.mlty -> FStar_Extraction_ML_Syntax.mlty =
-  fun t  ->
-    match t with
-    | FStar_Extraction_ML_Syntax.MLTY_Named (args,mlp) ->
-        (match is_xtuple_ty mlp with
-         | Some n1 -> FStar_Extraction_ML_Syntax.MLTY_Tuple args
-         | uu____669 -> t)
-    | uu____671 -> t
-let codegen_fsharp: Prims.unit -> Prims.bool =
-  fun uu____674  ->
-    let uu____675 =
-      let uu____676 = FStar_Options.codegen () in FStar_Option.get uu____676 in
-    uu____675 = "FSharp"
-let flatten_ns: Prims.string Prims.list -> Prims.string =
-  fun ns  ->
-    let uu____683 = codegen_fsharp () in
-    if uu____683
-    then FStar_String.concat "." ns
-    else FStar_String.concat "_" ns
-let flatten_mlpath: (Prims.string Prims.list* Prims.string) -> Prims.string =
-  fun uu____690  ->
-    match uu____690 with
-    | (ns,n1) ->
-        let uu____698 = codegen_fsharp () in
-        if uu____698
-        then FStar_String.concat "." (FStar_List.append ns [n1])
-        else FStar_String.concat "_" (FStar_List.append ns [n1])
-let mlpath_of_lid:
-  FStar_Ident.lident -> (Prims.string Prims.list* Prims.string) =
-  fun l  ->
-    let uu____706 =
-      FStar_All.pipe_right l.FStar_Ident.ns
-        (FStar_List.map (fun i  -> i.FStar_Ident.idText)) in
-    (uu____706, ((l.FStar_Ident.ident).FStar_Ident.idText))
-let rec erasableType:
-  unfold_t -> FStar_Extraction_ML_Syntax.mlty -> Prims.bool =
-  fun unfold_ty  ->
-    fun t  ->
-      if FStar_Extraction_ML_UEnv.erasableTypeNoDelta t
-      then true
-      else
-        (let uu____722 = unfold_ty t in
-         match uu____722 with
-         | Some t1 -> erasableType unfold_ty t1
-         | None  -> false)
-let rec eraseTypeDeep:
-  unfold_t ->
-    FStar_Extraction_ML_Syntax.mlty -> FStar_Extraction_ML_Syntax.mlty
-  =
-  fun unfold_ty  ->
-    fun t  ->
-      match t with
-      | FStar_Extraction_ML_Syntax.MLTY_Fun (tyd,etag,tycd) ->
-          if etag = FStar_Extraction_ML_Syntax.E_PURE
-          then
-            let uu____741 =
-              let uu____745 = eraseTypeDeep unfold_ty tyd in
-              let uu____749 = eraseTypeDeep unfold_ty tycd in
-              (uu____745, etag, uu____749) in
-            FStar_Extraction_ML_Syntax.MLTY_Fun uu____741
-          else t
-      | FStar_Extraction_ML_Syntax.MLTY_Named (lty,mlp) ->
-          let uu____758 = erasableType unfold_ty t in
-          if uu____758
-          then FStar_Extraction_ML_UEnv.erasedContent
-          else
-            (let uu____763 =
-               let uu____767 = FStar_List.map (eraseTypeDeep unfold_ty) lty in
-               (uu____767, mlp) in
-             FStar_Extraction_ML_Syntax.MLTY_Named uu____763)
-      | FStar_Extraction_ML_Syntax.MLTY_Tuple lty ->
-          let uu____775 = FStar_List.map (eraseTypeDeep unfold_ty) lty in
-          FStar_Extraction_ML_Syntax.MLTY_Tuple uu____775
-      | uu____780 -> t
-let prims_op_equality: FStar_Extraction_ML_Syntax.mlexpr =
-  FStar_All.pipe_left
-    (FStar_Extraction_ML_Syntax.with_ty FStar_Extraction_ML_Syntax.MLTY_Top)
-    (FStar_Extraction_ML_Syntax.MLE_Name (["Prims"], "op_Equality"))
-let prims_op_amp_amp: FStar_Extraction_ML_Syntax.mlexpr =
-  let uu____782 =
-    let uu____785 =
-      (mk_ty_fun ())
-        [(("x", (Prims.parse_int "0")),
-           FStar_Extraction_ML_Syntax.ml_bool_ty);
-        (("y", (Prims.parse_int "0")), FStar_Extraction_ML_Syntax.ml_bool_ty)]
-        FStar_Extraction_ML_Syntax.ml_bool_ty in
-    FStar_Extraction_ML_Syntax.with_ty uu____785 in
-  FStar_All.pipe_left uu____782
-    (FStar_Extraction_ML_Syntax.MLE_Name (["Prims"], "op_AmpAmp"))
-let conjoin:
-  FStar_Extraction_ML_Syntax.mlexpr ->
-    FStar_Extraction_ML_Syntax.mlexpr -> FStar_Extraction_ML_Syntax.mlexpr
-  =
-  fun e1  ->
-    fun e2  ->
-      FStar_All.pipe_left
-        (FStar_Extraction_ML_Syntax.with_ty
-           FStar_Extraction_ML_Syntax.ml_bool_ty)
-        (FStar_Extraction_ML_Syntax.MLE_App (prims_op_amp_amp, [e1; e2]))
-let conjoin_opt:
-  FStar_Extraction_ML_Syntax.mlexpr Prims.option ->
-    FStar_Extraction_ML_Syntax.mlexpr Prims.option ->
-      FStar_Extraction_ML_Syntax.mlexpr Prims.option
-  =
-  fun e1  ->
-    fun e2  ->
-      match (e1, e2) with
-      | (None ,None ) -> None
-      | (Some x,None )|(None ,Some x) -> Some x
-      | (Some x,Some y) -> let uu____837 = conjoin x y in Some uu____837
-let mlloc_of_range: FStar_Range.range -> (Prims.int* Prims.string) =
-  fun r  ->
-    let pos = FStar_Range.start_of_range r in
-    let line = FStar_Range.line_of_pos pos in
-    let uu____845 = FStar_Range.file_of_range r in (line, uu____845)
-let rec argTypes:
-  FStar_Extraction_ML_Syntax.mlty ->
-    FStar_Extraction_ML_Syntax.mlty Prims.list
-  =
-  fun t  ->
-    match t with
-    | FStar_Extraction_ML_Syntax.MLTY_Fun (a,uu____853,b) ->
-        let uu____855 = argTypes b in a :: uu____855
-    | uu____857 -> []
-let rec uncurry_mlty_fun:
-  FStar_Extraction_ML_Syntax.mlty ->
-    (FStar_Extraction_ML_Syntax.mlty Prims.list*
-      FStar_Extraction_ML_Syntax.mlty)
-  =
-  fun t  ->
-    match t with
-    | FStar_Extraction_ML_Syntax.MLTY_Fun (a,uu____868,b) ->
-        let uu____870 = uncurry_mlty_fun b in
-        (match uu____870 with | (args,res) -> ((a :: args), res))
-    | uu____882 -> ([], t)
-=======
 
 let pruneNones = (fun l -> (FStar_List.fold_right (fun x ll -> (match (x) with
 | Some (xs) -> begin
@@ -1241,4 +723,3 @@
 
 
 
->>>>>>> 54787939
