--- conflicted
+++ resolved
@@ -97,15 +97,9 @@
 let rec recompute_kind : (FStar_Absyn_Syntax.typ', (FStar_Absyn_Syntax.knd', Prims.unit) FStar_Absyn_Syntax.syntax) FStar_Absyn_Syntax.syntax  ->  (FStar_Absyn_Syntax.knd', Prims.unit) FStar_Absyn_Syntax.syntax = (fun t -> (
 
 let recompute = (fun t -> (match (t.FStar_Absyn_Syntax.n) with
-<<<<<<< HEAD
 | FStar_Absyn_Syntax.Typ_delayed (_43_91) -> begin
-(let _141_40 = (FStar_Absyn_Util.compress_typ t)
-in (recompute_kind _141_40))
-=======
-| FStar_Absyn_Syntax.Typ_delayed (_42_91) -> begin
-(let _140_40 = (FStar_Absyn_Util.compress_typ t)
-in (recompute_kind _140_40))
->>>>>>> 325d5cd9
+(let _142_40 = (FStar_Absyn_Util.compress_typ t)
+in (recompute_kind _142_40))
 end
 | FStar_Absyn_Syntax.Typ_btvar (a) -> begin
 a.FStar_Absyn_Syntax.sort
@@ -113,15 +107,9 @@
 | FStar_Absyn_Syntax.Typ_const (tc) -> begin
 (match (tc.FStar_Absyn_Syntax.sort.FStar_Absyn_Syntax.n) with
 | FStar_Absyn_Syntax.Kind_unknown -> begin
-<<<<<<< HEAD
-(let _141_42 = (let _141_41 = (FStar_Absyn_Print.typ_to_string t)
-in (FStar_Util.format1 "UNKNOWN KIND FOR %s" _141_41))
-in (FStar_All.failwith _141_42))
-=======
-(let _140_42 = (let _140_41 = (FStar_Absyn_Print.typ_to_string t)
-in (FStar_Util.format1 "UNKNOWN KIND FOR %s" _140_41))
-in (failwith _140_42))
->>>>>>> 325d5cd9
+(let _142_42 = (let _142_41 = (FStar_Absyn_Print.typ_to_string t)
+in (FStar_Util.format1 "UNKNOWN KIND FOR %s" _142_41))
+in (failwith _142_42))
 end
 | _43_99 -> begin
 tc.FStar_Absyn_Syntax.sort
@@ -143,15 +131,9 @@
 (recompute_kind t)
 end
 | FStar_Absyn_Syntax.Typ_lam (binders, body) -> begin
-<<<<<<< HEAD
-(let _141_44 = (let _141_43 = (recompute_kind body)
-in ((binders), (_141_43)))
-in (FStar_Absyn_Syntax.mk_Kind_arrow _141_44 t.FStar_Absyn_Syntax.pos))
-=======
-(let _140_44 = (let _140_43 = (recompute_kind body)
-in ((binders), (_140_43)))
-in (FStar_Absyn_Syntax.mk_Kind_arrow _140_44 t.FStar_Absyn_Syntax.pos))
->>>>>>> 325d5cd9
+(let _142_44 = (let _142_43 = (recompute_kind body)
+in ((binders), (_142_43)))
+in (FStar_Absyn_Syntax.mk_Kind_arrow _142_44 t.FStar_Absyn_Syntax.pos))
 end
 | FStar_Absyn_Syntax.Typ_app (t1, args) -> begin
 (match (t1.FStar_Absyn_Syntax.n) with
@@ -173,46 +155,25 @@
 | ([], []) -> begin
 (FStar_Absyn_Util.subst_kind subst k)
 end
-<<<<<<< HEAD
 | (_43_165, []) -> begin
-(let _141_51 = (FStar_Absyn_Syntax.mk_Kind_arrow ((bs), (k)) t.FStar_Absyn_Syntax.pos)
-in (FStar_All.pipe_right _141_51 (FStar_Absyn_Util.subst_kind subst)))
-=======
-| (_42_165, []) -> begin
-(let _140_51 = (FStar_Absyn_Syntax.mk_Kind_arrow ((bs), (k)) t.FStar_Absyn_Syntax.pos)
-in (FStar_All.pipe_right _140_51 (FStar_Absyn_Util.subst_kind subst)))
->>>>>>> 325d5cd9
+(let _142_51 = (FStar_Absyn_Syntax.mk_Kind_arrow ((bs), (k)) t.FStar_Absyn_Syntax.pos)
+in (FStar_All.pipe_right _142_51 (FStar_Absyn_Util.subst_kind subst)))
 end
 | ((b)::bs, (a)::args) -> begin
 (
 
-<<<<<<< HEAD
-let subst = (let _141_52 = (FStar_Absyn_Util.subst_formal b a)
-in (_141_52)::subst)
+let subst = (let _142_52 = (FStar_Absyn_Util.subst_formal b a)
+in (_142_52)::subst)
 in (aux subst bs args))
 end
 | _43_177 -> begin
-(let _141_58 = (let _141_57 = (FStar_Range.string_of_range t.FStar_Absyn_Syntax.pos)
-in (let _141_56 = (FStar_Absyn_Print.kind_to_string k1)
-in (let _141_55 = (FStar_Absyn_Print.tag_of_typ t)
-in (let _141_54 = (FStar_Absyn_Print.kind_to_string k)
-in (let _141_53 = (FStar_All.pipe_right (FStar_List.length args) FStar_Util.string_of_int)
-in (FStar_Util.format5 "(%s) HEAD KIND is %s\nToo many arguments in type %s; result kind is %s\nwith %s remaining args\n" _141_57 _141_56 _141_55 _141_54 _141_53))))))
-in (FStar_All.failwith _141_58))
-=======
-let subst = (let _140_52 = (FStar_Absyn_Util.subst_formal b a)
-in (_140_52)::subst)
-in (aux subst bs args))
-end
-| _42_177 -> begin
-(let _140_58 = (let _140_57 = (FStar_Range.string_of_range t.FStar_Absyn_Syntax.pos)
-in (let _140_56 = (FStar_Absyn_Print.kind_to_string k1)
-in (let _140_55 = (FStar_Absyn_Print.tag_of_typ t)
-in (let _140_54 = (FStar_Absyn_Print.kind_to_string k)
-in (let _140_53 = (FStar_All.pipe_right (FStar_List.length args) FStar_Util.string_of_int)
-in (FStar_Util.format5 "(%s) HEAD KIND is %s\nToo many arguments in type %s; result kind is %s\nwith %s remaining args\n" _140_57 _140_56 _140_55 _140_54 _140_53))))))
-in (failwith _140_58))
->>>>>>> 325d5cd9
+(let _142_58 = (let _142_57 = (FStar_Range.string_of_range t.FStar_Absyn_Syntax.pos)
+in (let _142_56 = (FStar_Absyn_Print.kind_to_string k1)
+in (let _142_55 = (FStar_Absyn_Print.tag_of_typ t)
+in (let _142_54 = (FStar_Absyn_Print.kind_to_string k)
+in (let _142_53 = (FStar_All.pipe_right (FStar_List.length args) FStar_Util.string_of_int)
+in (FStar_Util.format5 "(%s) HEAD KIND is %s\nToo many arguments in type %s; result kind is %s\nwith %s remaining args\n" _142_57 _142_56 _142_55 _142_54 _142_53))))))
+in (failwith _142_58))
 end))
 in (aux [] bs args))
 end)))
@@ -239,15 +200,9 @@
 let rec recompute_typ : FStar_Absyn_Syntax.exp  ->  FStar_Absyn_Syntax.typ = (fun e -> (
 
 let recompute = (fun e -> (match (e.FStar_Absyn_Syntax.n) with
-<<<<<<< HEAD
 | FStar_Absyn_Syntax.Exp_delayed (_43_189) -> begin
-(let _141_63 = (FStar_Absyn_Util.compress_exp e)
-in (recompute_typ _141_63))
-=======
-| FStar_Absyn_Syntax.Exp_delayed (_42_189) -> begin
-(let _140_63 = (FStar_Absyn_Util.compress_exp e)
-in (recompute_typ _140_63))
->>>>>>> 325d5cd9
+(let _142_63 = (FStar_Absyn_Util.compress_exp e)
+in (recompute_typ _142_63))
 end
 | FStar_Absyn_Syntax.Exp_bvar (x) -> begin
 x.FStar_Absyn_Syntax.sort
@@ -259,17 +214,10 @@
 (typing_const e.FStar_Absyn_Syntax.pos s)
 end
 | FStar_Absyn_Syntax.Exp_abs (bs, body) -> begin
-<<<<<<< HEAD
-(let _141_66 = (let _141_65 = (let _141_64 = (recompute_typ body)
-in (FStar_Absyn_Syntax.mk_Total _141_64))
-in ((bs), (_141_65)))
-in (FStar_Absyn_Syntax.mk_Typ_fun _141_66 None e.FStar_Absyn_Syntax.pos))
-=======
-(let _140_66 = (let _140_65 = (let _140_64 = (recompute_typ body)
-in (FStar_Absyn_Syntax.mk_Total _140_64))
-in ((bs), (_140_65)))
-in (FStar_Absyn_Syntax.mk_Typ_fun _140_66 None e.FStar_Absyn_Syntax.pos))
->>>>>>> 325d5cd9
+(let _142_66 = (let _142_65 = (let _142_64 = (recompute_typ body)
+in (FStar_Absyn_Syntax.mk_Total _142_64))
+in ((bs), (_142_65)))
+in (FStar_Absyn_Syntax.mk_Typ_fun _142_66 None e.FStar_Absyn_Syntax.pos))
 end
 | FStar_Absyn_Syntax.Exp_app (head, args) -> begin
 (
@@ -286,45 +234,25 @@
 | ([], []) -> begin
 (FStar_Absyn_Util.subst_typ subst (FStar_Absyn_Util.comp_result c))
 end
-<<<<<<< HEAD
 | (_43_222, []) -> begin
-(let _141_73 = (FStar_Absyn_Syntax.mk_Typ_fun ((bs), (c)) None e.FStar_Absyn_Syntax.pos)
-in (FStar_All.pipe_right _141_73 (FStar_Absyn_Util.subst_typ subst)))
-=======
-| (_42_222, []) -> begin
-(let _140_73 = (FStar_Absyn_Syntax.mk_Typ_fun ((bs), (c)) None e.FStar_Absyn_Syntax.pos)
-in (FStar_All.pipe_right _140_73 (FStar_Absyn_Util.subst_typ subst)))
->>>>>>> 325d5cd9
+(let _142_73 = (FStar_Absyn_Syntax.mk_Typ_fun ((bs), (c)) None e.FStar_Absyn_Syntax.pos)
+in (FStar_All.pipe_right _142_73 (FStar_Absyn_Util.subst_typ subst)))
 end
 | ((b)::bs, (a)::args) -> begin
 (
 
-<<<<<<< HEAD
-let subst = (let _141_74 = (FStar_Absyn_Util.subst_formal b a)
-in (_141_74)::subst)
+let subst = (let _142_74 = (FStar_Absyn_Util.subst_formal b a)
+in (_142_74)::subst)
 in (aux subst bs args))
 end
 | _43_234 -> begin
-(FStar_All.failwith "Too many arguments")
-=======
-let subst = (let _140_74 = (FStar_Absyn_Util.subst_formal b a)
-in (_140_74)::subst)
-in (aux subst bs args))
-end
-| _42_234 -> begin
 (failwith "Too many arguments")
->>>>>>> 325d5cd9
 end))
 in (aux [] bs args))
 end))
 end
-<<<<<<< HEAD
 | FStar_Absyn_Syntax.Exp_match (_43_236) -> begin
-(FStar_All.failwith "Expect match nodes to be annotated already")
-=======
-| FStar_Absyn_Syntax.Exp_match (_42_236) -> begin
 (failwith "Expect match nodes to be annotated already")
->>>>>>> 325d5cd9
 end
 | FStar_Absyn_Syntax.Exp_ascribed (_43_239, t, _43_242) -> begin
 t
