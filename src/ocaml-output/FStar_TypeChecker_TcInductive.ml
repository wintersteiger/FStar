
open Prims
<<<<<<< HEAD

let tc_tycon : FStar_TypeChecker_Env.env_t  ->  FStar_Syntax_Syntax.sigelt  ->  (FStar_TypeChecker_Env.env_t * FStar_Syntax_Syntax.sigelt * FStar_Syntax_Syntax.universe * FStar_TypeChecker_Env.guard_t) = (fun env s -> (match (s.FStar_Syntax_Syntax.sigel) with
| FStar_Syntax_Syntax.Sig_inductive_typ (tc, uvs, tps, k, mutuals, data, quals) -> begin
(

let uu____33 = (FStar_Syntax_Subst.open_term tps k)
in (match (uu____33) with
| (tps1, k1) -> begin
(

let uu____42 = (FStar_TypeChecker_TcTerm.tc_binders env tps1)
in (match (uu____42) with
| (tps2, env_tps, guard_params, us) -> begin
(

let uu____55 = (FStar_Syntax_Util.arrow_formals k1)
in (match (uu____55) with
| (indices, t) -> begin
(

let uu____79 = (FStar_TypeChecker_TcTerm.tc_binders env_tps indices)
in (match (uu____79) with
| (indices1, env', guard_indices, us') -> begin
(

let uu____92 = (

let uu____95 = (FStar_TypeChecker_TcTerm.tc_tot_or_gtot_term env' t)
in (match (uu____95) with
| (t1, uu____102, g) -> begin
(

let uu____104 = (

let uu____105 = (

let uu____106 = (FStar_TypeChecker_Rel.conj_guard guard_indices g)
in (FStar_TypeChecker_Rel.conj_guard guard_params uu____106))
in (FStar_TypeChecker_Rel.discharge_guard env' uu____105))
in ((t1), (uu____104)))
end))
in (match (uu____92) with
| (t1, guard) -> begin
(

let k2 = (

let uu____116 = (FStar_Syntax_Syntax.mk_Total t1)
in (FStar_Syntax_Util.arrow indices1 uu____116))
in (

let uu____119 = (FStar_Syntax_Util.type_u ())
in (match (uu____119) with
| (t_type, u) -> begin
((

let uu____129 = (FStar_TypeChecker_Rel.teq env' t1 t_type)
in (FStar_TypeChecker_Rel.force_trivial_guard env' uu____129));
(

let t_tc = (

let uu____133 = (FStar_Syntax_Syntax.mk_Total t1)
in (FStar_Syntax_Util.arrow (FStar_List.append tps2 indices1) uu____133))
in (

let tps3 = (FStar_Syntax_Subst.close_binders tps2)
in (

let k3 = (FStar_Syntax_Subst.close tps3 k2)
in (

let fv_tc = (FStar_Syntax_Syntax.lid_as_fv tc FStar_Syntax_Syntax.Delta_constant None)
in (

let uu____141 = (FStar_TypeChecker_Env.push_let_binding env (FStar_Util.Inr (fv_tc)) (([]), (t_tc)))
in ((uu____141), ((

let uu___81_145 = s
in {FStar_Syntax_Syntax.sigel = FStar_Syntax_Syntax.Sig_inductive_typ (((tc), ([]), (tps3), (k3), (mutuals), (data), (quals))); FStar_Syntax_Syntax.sigrng = uu___81_145.FStar_Syntax_Syntax.sigrng})), (u), (guard)))))));
)
end)))
end))
end))
end))
end))
end))
end
| uu____150 -> begin
(failwith "impossible")
end))


let tc_data : FStar_TypeChecker_Env.env_t  ->  (FStar_Syntax_Syntax.sigelt * FStar_Syntax_Syntax.universe) Prims.list  ->  FStar_Syntax_Syntax.sigelt  ->  (FStar_Syntax_Syntax.sigelt * FStar_TypeChecker_Env.guard_t) = (fun env tcs se -> (match (se.FStar_Syntax_Syntax.sigel) with
| FStar_Syntax_Syntax.Sig_datacon (c, _uvs, t, tc_lid, ntps, quals, _mutual_tcs) -> begin
(

let uu____190 = (

let tps_u_opt = (FStar_Util.find_map tcs (fun uu____204 -> (match (uu____204) with
| (se1, u_tc) -> begin
(

let uu____213 = (

let uu____214 = (

let uu____215 = (FStar_Syntax_Util.lid_of_sigelt se1)
in (FStar_Util.must uu____215))
in (FStar_Ident.lid_equals tc_lid uu____214))
in (match (uu____213) with
| true -> begin
(match (se1.FStar_Syntax_Syntax.sigel) with
| FStar_Syntax_Syntax.Sig_inductive_typ (uu____225, uu____226, tps, uu____228, uu____229, uu____230, uu____231) -> begin
(

let tps1 = (FStar_All.pipe_right tps (FStar_List.map (fun uu____252 -> (match (uu____252) with
| (x, uu____259) -> begin
((x), (Some (FStar_Syntax_Syntax.imp_tag)))
end))))
in (

let tps2 = (FStar_Syntax_Subst.open_binders tps1)
in (

let uu____262 = (

let uu____266 = (FStar_TypeChecker_Env.push_binders env tps2)
in ((uu____266), (tps2), (u_tc)))
in Some (uu____262))))
end
| uu____270 -> begin
(failwith "Impossible")
end)
end
| uu____275 -> begin
None
end))
end)))
in (match (tps_u_opt) with
| Some (x) -> begin
x
end
| None -> begin
(match ((FStar_Ident.lid_equals tc_lid FStar_Syntax_Const.exn_lid)) with
| true -> begin
((env), ([]), (FStar_Syntax_Syntax.U_zero))
end
| uu____300 -> begin
(Prims.raise (FStar_Errors.Error ((("Unexpected data constructor"), (se.FStar_Syntax_Syntax.sigrng)))))
end)
end))
in (match (uu____190) with
| (env1, tps, u_tc) -> begin
(

let uu____309 = (

let uu____317 = (

let uu____318 = (FStar_Syntax_Subst.compress t)
in uu____318.FStar_Syntax_Syntax.n)
in (match (uu____317) with
| FStar_Syntax_Syntax.Tm_arrow (bs, res) -> begin
(

let uu____340 = (FStar_Util.first_N ntps bs)
in (match (uu____340) with
| (uu____358, bs') -> begin
(

let t1 = ((FStar_Syntax_Syntax.mk (FStar_Syntax_Syntax.Tm_arrow (((bs'), (res))))) None t.FStar_Syntax_Syntax.pos)
in (

let subst1 = (FStar_All.pipe_right tps (FStar_List.mapi (fun i uu____394 -> (match (uu____394) with
| (x, uu____398) -> begin
FStar_Syntax_Syntax.DB ((((ntps - ((Prims.parse_int "1") + i))), (x)))
end))))
in (

let uu____399 = (FStar_Syntax_Subst.subst subst1 t1)
in (FStar_Syntax_Util.arrow_formals uu____399))))
end))
end
| uu____400 -> begin
(([]), (t))
end))
in (match (uu____309) with
| (arguments, result) -> begin
((

let uu____421 = (FStar_TypeChecker_Env.debug env1 FStar_Options.Low)
in (match (uu____421) with
| true -> begin
(

let uu____422 = (FStar_Syntax_Print.lid_to_string c)
in (

let uu____423 = (FStar_Syntax_Print.binders_to_string "->" arguments)
in (

let uu____424 = (FStar_Syntax_Print.term_to_string result)
in (FStar_Util.print3 "Checking datacon  %s : %s -> %s \n" uu____422 uu____423 uu____424))))
end
| uu____425 -> begin
()
end));
(

let uu____426 = (FStar_TypeChecker_TcTerm.tc_tparams env1 arguments)
in (match (uu____426) with
| (arguments1, env', us) -> begin
(

let uu____435 = (FStar_TypeChecker_TcTerm.tc_trivial_guard env' result)
in (match (uu____435) with
| (result1, res_lcomp) -> begin
((

let uu____443 = (

let uu____444 = (FStar_Syntax_Subst.compress res_lcomp.FStar_Syntax_Syntax.res_typ)
in uu____444.FStar_Syntax_Syntax.n)
in (match (uu____443) with
| FStar_Syntax_Syntax.Tm_type (uu____447) -> begin
()
end
| ty -> begin
(

let uu____449 = (

let uu____450 = (

let uu____453 = (

let uu____454 = (FStar_Syntax_Print.term_to_string result1)
in (

let uu____455 = (FStar_Syntax_Print.term_to_string res_lcomp.FStar_Syntax_Syntax.res_typ)
in (FStar_Util.format2 "The type of %s is %s, but since this is the result type of a constructor its type should be Type" uu____454 uu____455)))
in ((uu____453), (se.FStar_Syntax_Syntax.sigrng)))
in FStar_Errors.Error (uu____450))
in (Prims.raise uu____449))
end));
(

let uu____456 = (FStar_Syntax_Util.head_and_args result1)
in (match (uu____456) with
| (head1, uu____469) -> begin
((

let uu____485 = (

let uu____486 = (FStar_Syntax_Subst.compress head1)
in uu____486.FStar_Syntax_Syntax.n)
in (match (uu____485) with
| FStar_Syntax_Syntax.Tm_fvar (fv) when (FStar_Syntax_Syntax.fv_eq_lid fv tc_lid) -> begin
()
end
| uu____490 -> begin
(

let uu____491 = (

let uu____492 = (

let uu____495 = (

let uu____496 = (FStar_Syntax_Print.lid_to_string tc_lid)
in (

let uu____497 = (FStar_Syntax_Print.term_to_string head1)
in (FStar_Util.format2 "Expected a constructor of type %s; got %s" uu____496 uu____497)))
in ((uu____495), (se.FStar_Syntax_Syntax.sigrng)))
in FStar_Errors.Error (uu____492))
in (Prims.raise uu____491))
end));
(

let g = (FStar_List.fold_left2 (fun g uu____502 u_x -> (match (uu____502) with
| (x, uu____507) -> begin
(

let uu____508 = (FStar_TypeChecker_Rel.universe_inequality u_x u_tc)
in (FStar_TypeChecker_Rel.conj_guard g uu____508))
end)) FStar_TypeChecker_Rel.trivial_guard arguments1 us)
in (

let t1 = (

let uu____512 = (

let uu____516 = (FStar_All.pipe_right tps (FStar_List.map (fun uu____530 -> (match (uu____530) with
| (x, uu____537) -> begin
((x), (Some (FStar_Syntax_Syntax.Implicit (true))))
end))))
in (FStar_List.append uu____516 arguments1))
in (

let uu____542 = (FStar_Syntax_Syntax.mk_Total result1)
in (FStar_Syntax_Util.arrow uu____512 uu____542)))
in (((

let uu___82_545 = se
in {FStar_Syntax_Syntax.sigel = FStar_Syntax_Syntax.Sig_datacon (((c), ([]), (t1), (tc_lid), (ntps), (quals), ([]))); FStar_Syntax_Syntax.sigrng = uu___82_545.FStar_Syntax_Syntax.sigrng})), (g))));
)
end));
)
end))
end));
)
end))
end))
end
| uu____551 -> begin
(failwith "impossible")
end))


let generalize_and_inst_within : FStar_TypeChecker_Env.env_t  ->  FStar_TypeChecker_Env.guard_t  ->  (FStar_Syntax_Syntax.sigelt * FStar_Syntax_Syntax.universe) Prims.list  ->  FStar_Syntax_Syntax.sigelt Prims.list  ->  (FStar_Syntax_Syntax.sigelt Prims.list * FStar_Syntax_Syntax.sigelt Prims.list) = (fun env g tcs datas -> (

let tc_universe_vars = (FStar_List.map Prims.snd tcs)
in (

let g1 = (

let uu___83_587 = g
in {FStar_TypeChecker_Env.guard_f = uu___83_587.FStar_TypeChecker_Env.guard_f; FStar_TypeChecker_Env.deferred = uu___83_587.FStar_TypeChecker_Env.deferred; FStar_TypeChecker_Env.univ_ineqs = ((tc_universe_vars), ((Prims.snd g.FStar_TypeChecker_Env.univ_ineqs))); FStar_TypeChecker_Env.implicits = uu___83_587.FStar_TypeChecker_Env.implicits})
in ((

let uu____593 = (FStar_All.pipe_left (FStar_TypeChecker_Env.debug env) (FStar_Options.Other ("GenUniverses")))
in (match (uu____593) with
| true -> begin
(

let uu____594 = (FStar_TypeChecker_Rel.guard_to_string env g1)
in (FStar_Util.print1 "@@@@@@Guard before generalization: %s\n" uu____594))
end
| uu____595 -> begin
()
end));
(FStar_TypeChecker_Rel.force_trivial_guard env g1);
(

let binders = (FStar_All.pipe_right tcs (FStar_List.map (fun uu____605 -> (match (uu____605) with
| (se, uu____609) -> begin
(match (se.FStar_Syntax_Syntax.sigel) with
| FStar_Syntax_Syntax.Sig_inductive_typ (uu____610, uu____611, tps, k, uu____614, uu____615, uu____616) -> begin
(

let uu____623 = (

let uu____624 = (FStar_Syntax_Syntax.mk_Total k)
in (FStar_All.pipe_left (FStar_Syntax_Util.arrow tps) uu____624))
in (FStar_Syntax_Syntax.null_binder uu____623))
end
| uu____631 -> begin
(failwith "Impossible")
end)
end))))
in (

let binders' = (FStar_All.pipe_right datas (FStar_List.map (fun se -> (match (se.FStar_Syntax_Syntax.sigel) with
| FStar_Syntax_Syntax.Sig_datacon (uu____637, uu____638, t, uu____640, uu____641, uu____642, uu____643) -> begin
(FStar_Syntax_Syntax.null_binder t)
end
| uu____648 -> begin
(failwith "Impossible")
end))))
in (

let t = (

let uu____652 = (FStar_Syntax_Syntax.mk_Total FStar_TypeChecker_Common.t_unit)
in (FStar_Syntax_Util.arrow (FStar_List.append binders binders') uu____652))
in ((

let uu____656 = (FStar_All.pipe_left (FStar_TypeChecker_Env.debug env) (FStar_Options.Other ("GenUniverses")))
in (match (uu____656) with
| true -> begin
(

let uu____657 = (FStar_TypeChecker_Normalize.term_to_string env t)
in (FStar_Util.print1 "@@@@@@Trying to generalize universes in %s\n" uu____657))
end
| uu____658 -> begin
()
end));
(

let uu____659 = (FStar_TypeChecker_Util.generalize_universes env t)
in (match (uu____659) with
| (uvs, t1) -> begin
((

let uu____669 = (FStar_All.pipe_left (FStar_TypeChecker_Env.debug env) (FStar_Options.Other ("GenUniverses")))
in (match (uu____669) with
| true -> begin
(

let uu____670 = (

let uu____671 = (FStar_All.pipe_right uvs (FStar_List.map (fun u -> u.FStar_Ident.idText)))
in (FStar_All.pipe_right uu____671 (FStar_String.concat ", ")))
in (

let uu____677 = (FStar_Syntax_Print.term_to_string t1)
in (FStar_Util.print2 "@@@@@@Generalized to (%s, %s)\n" uu____670 uu____677)))
end
| uu____678 -> begin
()
end));
(

let uu____679 = (FStar_Syntax_Subst.open_univ_vars uvs t1)
in (match (uu____679) with
| (uvs1, t2) -> begin
(

let uu____688 = (FStar_Syntax_Util.arrow_formals t2)
in (match (uu____688) with
| (args, uu____701) -> begin
(

let uu____712 = (FStar_Util.first_N (FStar_List.length binders) args)
in (match (uu____712) with
| (tc_types, data_types) -> begin
(

let tcs1 = (FStar_List.map2 (fun uu____749 uu____750 -> (match (((uu____749), (uu____750))) with
| ((x, uu____760), (se, uu____762)) -> begin
(match (se.FStar_Syntax_Syntax.sigel) with
| FStar_Syntax_Syntax.Sig_inductive_typ (tc, uu____768, tps, uu____770, mutuals, datas1, quals) -> begin
(

let ty = (FStar_Syntax_Subst.close_univ_vars uvs1 x.FStar_Syntax_Syntax.sort)
in (

let uu____781 = (

let uu____789 = (

let uu____790 = (FStar_Syntax_Subst.compress ty)
in uu____790.FStar_Syntax_Syntax.n)
in (match (uu____789) with
| FStar_Syntax_Syntax.Tm_arrow (binders1, c) -> begin
(

let uu____812 = (FStar_Util.first_N (FStar_List.length tps) binders1)
in (match (uu____812) with
| (tps1, rest) -> begin
(

let t3 = (match (rest) with
| [] -> begin
(FStar_Syntax_Util.comp_result c)
end
| uu____855 -> begin
(

let uu____859 = (FStar_ST.read x.FStar_Syntax_Syntax.sort.FStar_Syntax_Syntax.tk)
in ((FStar_Syntax_Syntax.mk (FStar_Syntax_Syntax.Tm_arrow (((rest), (c))))) uu____859 x.FStar_Syntax_Syntax.sort.FStar_Syntax_Syntax.pos))
end)
in ((tps1), (t3)))
end))
end
| uu____882 -> begin
(([]), (ty))
end))
in (match (uu____781) with
| (tps1, t3) -> begin
(

let uu___84_900 = se
in {FStar_Syntax_Syntax.sigel = FStar_Syntax_Syntax.Sig_inductive_typ (((tc), (uvs1), (tps1), (t3), (mutuals), (datas1), (quals))); FStar_Syntax_Syntax.sigrng = uu___84_900.FStar_Syntax_Syntax.sigrng})
end)))
end
| uu____909 -> begin
(failwith "Impossible")
end)
end)) tc_types tcs)
in (

let datas1 = (match (uvs1) with
| [] -> begin
datas
end
| uu____913 -> begin
(

let uvs_universes = (FStar_All.pipe_right uvs1 (FStar_List.map (fun _0_28 -> FStar_Syntax_Syntax.U_name (_0_28))))
in (

let tc_insts = (FStar_All.pipe_right tcs1 (FStar_List.map (fun uu___77_930 -> (match (uu___77_930) with
| {FStar_Syntax_Syntax.sigel = FStar_Syntax_Syntax.Sig_inductive_typ (tc, uu____935, uu____936, uu____937, uu____938, uu____939, uu____940); FStar_Syntax_Syntax.sigrng = uu____941} -> begin
((tc), (uvs_universes))
end
| uu____949 -> begin
(failwith "Impossible")
end))))
in (FStar_List.map2 (fun uu____955 d -> (match (uu____955) with
| (t3, uu____960) -> begin
(match (d.FStar_Syntax_Syntax.sigel) with
| FStar_Syntax_Syntax.Sig_datacon (l, uu____962, uu____963, tc, ntps, quals, mutuals) -> begin
(

let ty = (

let uu____973 = (FStar_Syntax_InstFV.instantiate tc_insts t3.FStar_Syntax_Syntax.sort)
in (FStar_All.pipe_right uu____973 (FStar_Syntax_Subst.close_univ_vars uvs1)))
in (

let uu___85_974 = d
in {FStar_Syntax_Syntax.sigel = FStar_Syntax_Syntax.Sig_datacon (((l), (uvs1), (ty), (tc), (ntps), (quals), (mutuals))); FStar_Syntax_Syntax.sigrng = uu___85_974.FStar_Syntax_Syntax.sigrng}))
end
| uu____977 -> begin
(failwith "Impossible")
end)
end)) data_types datas)))
end)
in ((tcs1), (datas1))))
end))
end))
end));
)
end));
))));
))))


let debug_log : FStar_TypeChecker_Env.env_t  ->  Prims.string  ->  Prims.unit = (fun env s -> (

let uu____986 = (FStar_All.pipe_left (FStar_TypeChecker_Env.debug env) (FStar_Options.Other ("Positivity")))
in (match (uu____986) with
| true -> begin
(FStar_Util.print_string (Prims.strcat "Positivity::" (Prims.strcat s "\n")))
end
| uu____987 -> begin
()
end)))


let ty_occurs_in : FStar_Ident.lident  ->  FStar_Syntax_Syntax.term  ->  Prims.bool = (fun ty_lid t -> (

let uu____994 = (FStar_Syntax_Free.fvars t)
in (FStar_Util.set_mem ty_lid uu____994)))


let try_get_fv : FStar_Syntax_Syntax.term  ->  (FStar_Syntax_Syntax.fv * FStar_Syntax_Syntax.universes) = (fun t -> (

let uu____1003 = (

let uu____1004 = (FStar_Syntax_Subst.compress t)
in uu____1004.FStar_Syntax_Syntax.n)
in (match (uu____1003) with
| FStar_Syntax_Syntax.Tm_fvar (fv) -> begin
((fv), ([]))
end
| FStar_Syntax_Syntax.Tm_uinst (t1, us) -> begin
(match (t1.FStar_Syntax_Syntax.n) with
| FStar_Syntax_Syntax.Tm_fvar (fv) -> begin
((fv), (us))
end
| uu____1020 -> begin
(failwith "Node is a Tm_uinst, but Tm_uinst is not an fvar")
end)
end
| uu____1023 -> begin
(failwith "Node is not an fvar or a Tm_uinst")
end)))


type unfolded_memo_elt =
(FStar_Ident.lident * FStar_Syntax_Syntax.args) Prims.list


type unfolded_memo_t =
unfolded_memo_elt FStar_ST.ref


let already_unfolded : FStar_Ident.lident  ->  FStar_Syntax_Syntax.args  ->  unfolded_memo_t  ->  FStar_TypeChecker_Env.env_t  ->  Prims.bool = (fun ilid arrghs unfolded env -> (

let uu____1042 = (FStar_ST.read unfolded)
in (FStar_List.existsML (fun uu____1054 -> (match (uu____1054) with
| (lid, l) -> begin
((FStar_Ident.lid_equals lid ilid) && (

let args = (

let uu____1074 = (FStar_List.splitAt (FStar_List.length l) arrghs)
in (Prims.fst uu____1074))
in (FStar_List.fold_left2 (fun b a a' -> (b && (FStar_TypeChecker_Rel.teq_nosmt env (Prims.fst a) (Prims.fst a')))) true args l)))
end)) uu____1042)))


let rec ty_strictly_positive_in_type : FStar_Ident.lident  ->  FStar_Syntax_Syntax.term  ->  unfolded_memo_t  ->  FStar_TypeChecker_Env.env_t  ->  Prims.bool = (fun ty_lid btype unfolded env -> ((

let uu____1169 = (

let uu____1170 = (FStar_Syntax_Print.term_to_string btype)
in (Prims.strcat "Checking strict positivity in type: " uu____1170))
in (debug_log env uu____1169));
(

let btype1 = (FStar_TypeChecker_Normalize.normalize ((FStar_TypeChecker_Normalize.Beta)::(FStar_TypeChecker_Normalize.Eager_unfolding)::(FStar_TypeChecker_Normalize.UnfoldUntil (FStar_Syntax_Syntax.Delta_constant))::(FStar_TypeChecker_Normalize.Iota)::(FStar_TypeChecker_Normalize.Zeta)::(FStar_TypeChecker_Normalize.AllowUnboundUniverses)::[]) env btype)
in ((

let uu____1173 = (

let uu____1174 = (FStar_Syntax_Print.term_to_string btype1)
in (Prims.strcat "Checking strict positivity in type, after normalization: " uu____1174))
in (debug_log env uu____1173));
((

let uu____1175 = (ty_occurs_in ty_lid btype1)
in (not (uu____1175))) || ((debug_log env "ty does occur in this type, pressing ahead");
(

let uu____1177 = (

let uu____1178 = (FStar_Syntax_Subst.compress btype1)
in uu____1178.FStar_Syntax_Syntax.n)
in (match (uu____1177) with
| FStar_Syntax_Syntax.Tm_app (t, args) -> begin
(

let uu____1197 = (try_get_fv t)
in (match (uu____1197) with
| (fv, us) -> begin
(match ((FStar_Ident.lid_equals fv.FStar_Syntax_Syntax.fv_name.FStar_Syntax_Syntax.v ty_lid)) with
| true -> begin
((debug_log env "Checking strict positivity in the Tm_app node where head lid is ty itself, checking that ty does not occur in the arguments");
(FStar_List.for_all (fun uu____1209 -> (match (uu____1209) with
| (t1, uu____1213) -> begin
(

let uu____1214 = (ty_occurs_in ty_lid t1)
in (not (uu____1214)))
end)) args);
)
end
| uu____1215 -> begin
((debug_log env "Checking strict positivity in the Tm_app node, head lid is not ty, so checking nested positivity");
(ty_nested_positive_in_inductive ty_lid fv.FStar_Syntax_Syntax.fv_name.FStar_Syntax_Syntax.v us args unfolded env);
)
end)
end))
end
| FStar_Syntax_Syntax.Tm_arrow (sbs, c) -> begin
((debug_log env "Checking strict positivity in Tm_arrow");
(

let uu____1234 = (

let uu____1235 = (FStar_Syntax_Util.is_pure_or_ghost_comp c)
in (not (uu____1235)))
in (match (uu____1234) with
| true -> begin
((debug_log env "Checking strict positivity , the arrow is impure, so return true");
true;
)
end
| uu____1237 -> begin
((debug_log env "Checking struict positivity, Pure arrow, checking that ty does not occur in the binders, and that it is strictly positive in the return type");
((FStar_List.for_all (fun uu____1241 -> (match (uu____1241) with
| (b, uu____1245) -> begin
(

let uu____1246 = (ty_occurs_in ty_lid b.FStar_Syntax_Syntax.sort)
in (not (uu____1246)))
end)) sbs) && (

let uu____1247 = (FStar_Syntax_Subst.open_term sbs (FStar_Syntax_Util.comp_result c))
in (match (uu____1247) with
| (uu____1250, return_type) -> begin
(

let uu____1252 = (FStar_TypeChecker_Env.push_binders env sbs)
in (ty_strictly_positive_in_type ty_lid return_type unfolded uu____1252))
end)));
)
end));
)
end
| FStar_Syntax_Syntax.Tm_fvar (uu____1253) -> begin
((debug_log env "Checking strict positivity in an fvar, return true");
true;
)
end
| FStar_Syntax_Syntax.Tm_type (uu____1255) -> begin
((debug_log env "Checking strict positivity in an Tm_type, return true");
true;
)
end
| FStar_Syntax_Syntax.Tm_uinst (t, uu____1258) -> begin
((debug_log env "Checking strict positivity in an Tm_uinst, recur on the term inside (mostly it should be the same inductive)");
(ty_strictly_positive_in_type ty_lid t unfolded env);
)
end
| FStar_Syntax_Syntax.Tm_refine (bv, uu____1265) -> begin
((debug_log env "Checking strict positivity in an Tm_refine, recur in the bv sort)");
(ty_strictly_positive_in_type ty_lid bv.FStar_Syntax_Syntax.sort unfolded env);
)
end
| FStar_Syntax_Syntax.Tm_match (uu____1271, branches) -> begin
((debug_log env "Checking strict positivity in an Tm_match, recur in the branches)");
(FStar_List.for_all (fun uu____1306 -> (match (uu____1306) with
| (p, uu____1314, t) -> begin
(

let bs = (

let uu____1324 = (FStar_Syntax_Syntax.pat_bvs p)
in (FStar_List.map FStar_Syntax_Syntax.mk_binder uu____1324))
in (

let uu____1326 = (FStar_Syntax_Subst.open_term bs t)
in (match (uu____1326) with
| (bs1, t1) -> begin
(

let uu____1331 = (FStar_TypeChecker_Env.push_binders env bs1)
in (ty_strictly_positive_in_type ty_lid t1 unfolded uu____1331))
end)))
end)) branches);
)
end
| FStar_Syntax_Syntax.Tm_ascribed (t, uu____1333, uu____1334) -> begin
((debug_log env "Checking strict positivity in an Tm_ascribed, recur)");
(ty_strictly_positive_in_type ty_lid t unfolded env);
)
end
| uu____1364 -> begin
((

let uu____1366 = (

let uu____1367 = (

let uu____1368 = (FStar_Syntax_Print.tag_of_term btype1)
in (

let uu____1369 = (

let uu____1370 = (FStar_Syntax_Print.term_to_string btype1)
in (Prims.strcat " and term: " uu____1370))
in (Prims.strcat uu____1368 uu____1369)))
in (Prims.strcat "Checking strict positivity, unexpected tag: " uu____1367))
in (debug_log env uu____1366));
false;
)
end));
));
));
))
and ty_nested_positive_in_inductive : FStar_Ident.lident  ->  FStar_Ident.lident  ->  FStar_Syntax_Syntax.universes  ->  FStar_Syntax_Syntax.args  ->  unfolded_memo_t  ->  FStar_TypeChecker_Env.env_t  ->  Prims.bool = (fun ty_lid ilid us args unfolded env -> ((

let uu____1378 = (

let uu____1379 = (

let uu____1380 = (

let uu____1381 = (FStar_Syntax_Print.args_to_string args)
in (Prims.strcat " applied to arguments: " uu____1381))
in (Prims.strcat ilid.FStar_Ident.str uu____1380))
in (Prims.strcat "Checking nested positivity in the inductive " uu____1379))
in (debug_log env uu____1378));
(

let uu____1382 = (FStar_TypeChecker_Env.datacons_of_typ env ilid)
in (match (uu____1382) with
| (b, idatas) -> begin
(match ((not (b))) with
| true -> begin
((debug_log env "Checking nested positivity, not an inductive, return false");
false;
)
end
| uu____1391 -> begin
(

let uu____1392 = (already_unfolded ilid args unfolded env)
in (match (uu____1392) with
| true -> begin
((debug_log env "Checking nested positivity, we have already unfolded this inductive with these args");
true;
)
end
| uu____1394 -> begin
(

let num_ibs = (FStar_TypeChecker_Env.num_inductive_ty_params env ilid)
in ((

let uu____1397 = (

let uu____1398 = (

let uu____1399 = (FStar_Util.string_of_int num_ibs)
in (Prims.strcat uu____1399 ", also adding to the memo table"))
in (Prims.strcat "Checking nested positivity, number of type parameters is " uu____1398))
in (debug_log env uu____1397));
(

let uu____1401 = (

let uu____1402 = (FStar_ST.read unfolded)
in (

let uu____1406 = (

let uu____1410 = (

let uu____1418 = (

let uu____1424 = (FStar_List.splitAt num_ibs args)
in (Prims.fst uu____1424))
in ((ilid), (uu____1418)))
in (uu____1410)::[])
in (FStar_List.append uu____1402 uu____1406)))
in (FStar_ST.write unfolded uu____1401));
(FStar_List.for_all (fun d -> (ty_nested_positive_in_dlid ty_lid d ilid us args num_ibs unfolded env)) idatas);
))
end))
end)
end));
))
and ty_nested_positive_in_dlid : FStar_Ident.lident  ->  FStar_Ident.lident  ->  FStar_Ident.lident  ->  FStar_Syntax_Syntax.universes  ->  FStar_Syntax_Syntax.args  ->  Prims.int  ->  unfolded_memo_t  ->  FStar_TypeChecker_Env.env_t  ->  Prims.bool = (fun ty_lid dlid ilid us args num_ibs unfolded env -> ((debug_log env (Prims.strcat "Checking nested positivity in data constructor " (Prims.strcat dlid.FStar_Ident.str (Prims.strcat " of the inductive " ilid.FStar_Ident.str))));
(

let uu____1482 = (FStar_TypeChecker_Env.lookup_datacon env dlid)
in (match (uu____1482) with
| (univ_unif_vars, dt) -> begin
((FStar_List.iter2 (fun u' u -> (match (u') with
| FStar_Syntax_Syntax.U_unif (u'') -> begin
(FStar_Unionfind.change u'' (Some (u)))
end
| uu____1494 -> begin
(failwith "Impossible! Expected universe unification variables")
end)) univ_unif_vars us);
(

let dt1 = (FStar_TypeChecker_Normalize.normalize ((FStar_TypeChecker_Normalize.Beta)::(FStar_TypeChecker_Normalize.Eager_unfolding)::(FStar_TypeChecker_Normalize.UnfoldUntil (FStar_Syntax_Syntax.Delta_constant))::(FStar_TypeChecker_Normalize.Iota)::(FStar_TypeChecker_Normalize.Zeta)::(FStar_TypeChecker_Normalize.AllowUnboundUniverses)::[]) env dt)
in ((

let uu____1497 = (

let uu____1498 = (FStar_Syntax_Print.term_to_string dt1)
in (Prims.strcat "Checking nested positivity in the data constructor type: " uu____1498))
in (debug_log env uu____1497));
(

let uu____1499 = (

let uu____1500 = (FStar_Syntax_Subst.compress dt1)
in uu____1500.FStar_Syntax_Syntax.n)
in (match (uu____1499) with
| FStar_Syntax_Syntax.Tm_arrow (dbs, c) -> begin
((debug_log env "Checked nested positivity in Tm_arrow data constructor type");
(

let uu____1516 = (FStar_List.splitAt num_ibs dbs)
in (match (uu____1516) with
| (ibs, dbs1) -> begin
(

let ibs1 = (FStar_Syntax_Subst.open_binders ibs)
in (

let dbs2 = (

let uu____1543 = (FStar_Syntax_Subst.opening_of_binders ibs1)
in (FStar_Syntax_Subst.subst_binders uu____1543 dbs1))
in (

let c1 = (

let uu____1546 = (FStar_Syntax_Subst.opening_of_binders ibs1)
in (FStar_Syntax_Subst.subst_comp uu____1546 c))
in (

let uu____1548 = (FStar_List.splitAt num_ibs args)
in (match (uu____1548) with
| (args1, uu____1566) -> begin
(

let subst1 = (FStar_List.fold_left2 (fun subst1 ib arg -> (FStar_List.append subst1 ((FStar_Syntax_Syntax.NT ((((Prims.fst ib)), ((Prims.fst arg)))))::[]))) [] ibs1 args1)
in (

let dbs3 = (FStar_Syntax_Subst.subst_binders subst1 dbs2)
in (

let c2 = (

let uu____1612 = (FStar_Syntax_Subst.shift_subst (FStar_List.length dbs3) subst1)
in (FStar_Syntax_Subst.subst_comp uu____1612 c1))
in ((

let uu____1620 = (

let uu____1621 = (

let uu____1622 = (FStar_Syntax_Print.binders_to_string "; " dbs3)
in (

let uu____1623 = (

let uu____1624 = (FStar_Syntax_Print.comp_to_string c2)
in (Prims.strcat ", and c: " uu____1624))
in (Prims.strcat uu____1622 uu____1623)))
in (Prims.strcat "Checking nested positivity in the unfolded data constructor binders as: " uu____1621))
in (debug_log env uu____1620));
(ty_nested_positive_in_type ty_lid (FStar_Syntax_Syntax.Tm_arrow (((dbs3), (c2)))) ilid num_ibs unfolded env);
))))
end)))))
end));
)
end
| uu____1625 -> begin
((debug_log env "Checking nested positivity in the data constructor type that is not an arrow");
(

let uu____1627 = (

let uu____1628 = (FStar_Syntax_Subst.compress dt1)
in uu____1628.FStar_Syntax_Syntax.n)
in (ty_nested_positive_in_type ty_lid uu____1627 ilid num_ibs unfolded env));
)
end));
));
)
end));
))
and ty_nested_positive_in_type : FStar_Ident.lident  ->  FStar_Syntax_Syntax.term'  ->  FStar_Ident.lident  ->  Prims.int  ->  unfolded_memo_t  ->  FStar_TypeChecker_Env.env_t  ->  Prims.bool = (fun ty_lid t ilid num_ibs unfolded env -> (match (t) with
| FStar_Syntax_Syntax.Tm_app (t1, args) -> begin
((debug_log env "Checking nested positivity in an Tm_app node, which is expected to be the ilid itself");
(

let uu____1654 = (try_get_fv t1)
in (match (uu____1654) with
| (fv, uu____1658) -> begin
(match ((FStar_Ident.lid_equals fv.FStar_Syntax_Syntax.fv_name.FStar_Syntax_Syntax.v ilid)) with
| true -> begin
true
end
| uu____1663 -> begin
(failwith "Impossible, expected the type to be ilid")
end)
end));
)
end
| FStar_Syntax_Syntax.Tm_arrow (sbs, c) -> begin
((

let uu____1677 = (

let uu____1678 = (FStar_Syntax_Print.binders_to_string "; " sbs)
in (Prims.strcat "Checking nested positivity in an Tm_arrow node, with binders as: " uu____1678))
in (debug_log env uu____1677));
(

let uu____1679 = (FStar_List.fold_left (fun uu____1686 b -> (match (uu____1686) with
| (r, env1) -> begin
(match ((not (r))) with
| true -> begin
((r), (env1))
end
| uu____1698 -> begin
(

let uu____1699 = (ty_strictly_positive_in_type ty_lid (Prims.fst b).FStar_Syntax_Syntax.sort unfolded env1)
in (

let uu____1700 = (FStar_TypeChecker_Env.push_binders env1 ((b)::[]))
in ((uu____1699), (uu____1700))))
end)
end)) ((true), (env)) sbs)
in (match (uu____1679) with
| (b, uu____1706) -> begin
b
end));
)
end
| uu____1707 -> begin
(failwith "Nested positive check, unhandled case")
end))


let ty_positive_in_datacon : FStar_Ident.lident  ->  FStar_Ident.lident  ->  FStar_Syntax_Syntax.binders  ->  FStar_Syntax_Syntax.universes  ->  unfolded_memo_t  ->  FStar_TypeChecker_Env.env  ->  Prims.bool = (fun ty_lid dlid ty_bs us unfolded env -> (

let uu____1726 = (FStar_TypeChecker_Env.lookup_datacon env dlid)
in (match (uu____1726) with
| (univ_unif_vars, dt) -> begin
((FStar_List.iter2 (fun u' u -> (match (u') with
| FStar_Syntax_Syntax.U_unif (u'') -> begin
(FStar_Unionfind.change u'' (Some (u)))
end
| uu____1738 -> begin
(failwith "Impossible! Expected universe unification variables")
end)) univ_unif_vars us);
(

let uu____1740 = (

let uu____1741 = (FStar_Syntax_Print.term_to_string dt)
in (Prims.strcat "Checking data constructor type: " uu____1741))
in (debug_log env uu____1740));
(

let uu____1742 = (

let uu____1743 = (FStar_Syntax_Subst.compress dt)
in uu____1743.FStar_Syntax_Syntax.n)
in (match (uu____1742) with
| FStar_Syntax_Syntax.Tm_fvar (uu____1746) -> begin
((debug_log env "Data constructor type is simply an fvar, returning true");
true;
)
end
| FStar_Syntax_Syntax.Tm_arrow (dbs, uu____1749) -> begin
(

let dbs1 = (

let uu____1764 = (FStar_List.splitAt (FStar_List.length ty_bs) dbs)
in (Prims.snd uu____1764))
in (

let dbs2 = (

let uu____1786 = (FStar_Syntax_Subst.opening_of_binders ty_bs)
in (FStar_Syntax_Subst.subst_binders uu____1786 dbs1))
in (

let dbs3 = (FStar_Syntax_Subst.open_binders dbs2)
in ((

let uu____1790 = (

let uu____1791 = (

let uu____1792 = (FStar_Util.string_of_int (FStar_List.length dbs3))
in (Prims.strcat uu____1792 " binders"))
in (Prims.strcat "Data constructor type is an arrow type, so checking strict positivity in " uu____1791))
in (debug_log env uu____1790));
(

let uu____1798 = (FStar_List.fold_left (fun uu____1805 b -> (match (uu____1805) with
| (r, env1) -> begin
(match ((not (r))) with
| true -> begin
((r), (env1))
end
| uu____1817 -> begin
(

let uu____1818 = (ty_strictly_positive_in_type ty_lid (Prims.fst b).FStar_Syntax_Syntax.sort unfolded env1)
in (

let uu____1819 = (FStar_TypeChecker_Env.push_binders env1 ((b)::[]))
in ((uu____1818), (uu____1819))))
end)
end)) ((true), (env)) dbs3)
in (match (uu____1798) with
| (b, uu____1825) -> begin
b
end));
))))
end
| FStar_Syntax_Syntax.Tm_app (uu____1826, uu____1827) -> begin
((debug_log env "Data constructor type is a Tm_app, so returning true");
true;
)
end
| uu____1843 -> begin
(failwith "Unexpected data constructor type when checking positivity")
end));
)
end)))


let check_positivity : FStar_Syntax_Syntax.sigelt  ->  FStar_TypeChecker_Env.env  ->  Prims.bool = (fun ty env -> (

let unfolded_inductives = (FStar_Util.mk_ref [])
in (

let uu____1861 = (match (ty.FStar_Syntax_Syntax.sigel) with
| FStar_Syntax_Syntax.Sig_inductive_typ (lid, us, bs, uu____1871, uu____1872, uu____1873, uu____1874) -> begin
((lid), (us), (bs))
end
| uu____1881 -> begin
(failwith "Impossible!")
end)
in (match (uu____1861) with
| (ty_lid, ty_us, ty_bs) -> begin
(

let uu____1888 = (FStar_Syntax_Subst.univ_var_opening ty_us)
in (match (uu____1888) with
| (ty_usubst, ty_us1) -> begin
(

let env1 = (FStar_TypeChecker_Env.push_univ_vars env ty_us1)
in (

let env2 = (FStar_TypeChecker_Env.push_binders env1 ty_bs)
in (

let ty_bs1 = (FStar_Syntax_Subst.subst_binders ty_usubst ty_bs)
in (

let ty_bs2 = (FStar_Syntax_Subst.open_binders ty_bs1)
in (

let uu____1903 = (

let uu____1905 = (FStar_TypeChecker_Env.datacons_of_typ env2 ty_lid)
in (Prims.snd uu____1905))
in (FStar_List.for_all (fun d -> (

let uu____1911 = (FStar_List.map (fun s -> FStar_Syntax_Syntax.U_name (s)) ty_us1)
in (ty_positive_in_datacon ty_lid d ty_bs2 uu____1911 unfolded_inductives env2))) uu____1903))))))
end))
end))))


let datacon_typ : FStar_Syntax_Syntax.sigelt  ->  FStar_Syntax_Syntax.term = (fun data -> (match (data.FStar_Syntax_Syntax.sigel) with
| FStar_Syntax_Syntax.Sig_datacon (uu____1918, uu____1919, t, uu____1921, uu____1922, uu____1923, uu____1924) -> begin
t
end
| uu____1929 -> begin
(failwith "Impossible!")
end))


let optimized_haseq_soundness_for_data : FStar_Ident.lident  ->  FStar_Syntax_Syntax.sigelt  ->  FStar_Syntax_Syntax.subst_elt Prims.list  ->  FStar_Syntax_Syntax.binders  ->  FStar_Syntax_Syntax.term = (fun ty_lid data usubst bs -> (

let dt = (datacon_typ data)
in (

let dt1 = (FStar_Syntax_Subst.subst usubst dt)
in (

let uu____1946 = (

let uu____1947 = (FStar_Syntax_Subst.compress dt1)
in uu____1947.FStar_Syntax_Syntax.n)
in (match (uu____1946) with
| FStar_Syntax_Syntax.Tm_arrow (dbs, uu____1951) -> begin
(

let dbs1 = (

let uu____1966 = (FStar_List.splitAt (FStar_List.length bs) dbs)
in (Prims.snd uu____1966))
in (

let dbs2 = (

let uu____1988 = (FStar_Syntax_Subst.opening_of_binders bs)
in (FStar_Syntax_Subst.subst_binders uu____1988 dbs1))
in (

let dbs3 = (FStar_Syntax_Subst.open_binders dbs2)
in (

let cond = (FStar_List.fold_left (fun t b -> (

let haseq_b = (

let uu____1997 = (

let uu____1998 = (

let uu____1999 = (FStar_Syntax_Syntax.as_arg (Prims.fst b).FStar_Syntax_Syntax.sort)
in (uu____1999)::[])
in (FStar_Syntax_Syntax.mk_Tm_app FStar_Syntax_Util.t_haseq uu____1998))
in (uu____1997 None FStar_Range.dummyRange))
in (

let sort_range = (Prims.fst b).FStar_Syntax_Syntax.sort.FStar_Syntax_Syntax.pos
in (

let haseq_b1 = (

let uu____2006 = (FStar_Util.format1 "Failed to prove that the type \'%s\' supports decidable equality because of this argument; add the \'noeq\' qualifier" ty_lid.FStar_Ident.str)
in (FStar_TypeChecker_Util.label uu____2006 sort_range haseq_b))
in (FStar_Syntax_Util.mk_conj t haseq_b1))))) FStar_Syntax_Util.t_true dbs3)
in (FStar_List.fold_right (fun b t -> (

let uu____2011 = (

let uu____2012 = (

let uu____2013 = (

let uu____2014 = (

let uu____2015 = (FStar_Syntax_Subst.close ((b)::[]) t)
in (FStar_Syntax_Util.abs (((((Prims.fst b)), (None)))::[]) uu____2015 None))
in (FStar_Syntax_Syntax.as_arg uu____2014))
in (uu____2013)::[])
in (FStar_Syntax_Syntax.mk_Tm_app FStar_Syntax_Util.tforall uu____2012))
in (uu____2011 None FStar_Range.dummyRange))) dbs3 cond)))))
end
| uu____2032 -> begin
FStar_Syntax_Util.t_true
end)))))


let optimized_haseq_ty = (fun all_datas_in_the_bundle usubst us acc ty -> (

let uu____2091 = (match (ty.FStar_Syntax_Syntax.sigel) with
| FStar_Syntax_Syntax.Sig_inductive_typ (lid, uu____2103, bs, t, uu____2106, d_lids, uu____2108) -> begin
((lid), (bs), (t), (d_lids))
end
| uu____2116 -> begin
(failwith "Impossible!")
end)
in (match (uu____2091) with
| (lid, bs, t, d_lids) -> begin
(

let bs1 = (FStar_Syntax_Subst.subst_binders usubst bs)
in (

let t1 = (

let uu____2141 = (FStar_Syntax_Subst.shift_subst (FStar_List.length bs1) usubst)
in (FStar_Syntax_Subst.subst uu____2141 t))
in (

let uu____2148 = (FStar_Syntax_Subst.open_term bs1 t1)
in (match (uu____2148) with
| (bs2, t2) -> begin
(

let ibs = (

let uu____2168 = (

let uu____2169 = (FStar_Syntax_Subst.compress t2)
in uu____2169.FStar_Syntax_Syntax.n)
in (match (uu____2168) with
| FStar_Syntax_Syntax.Tm_arrow (ibs, uu____2176) -> begin
ibs
end
| uu____2187 -> begin
[]
end))
in (

let ibs1 = (FStar_Syntax_Subst.open_binders ibs)
in (

let ind = (

let uu____2192 = (FStar_Syntax_Syntax.fvar lid FStar_Syntax_Syntax.Delta_constant None)
in (

let uu____2193 = (FStar_List.map (fun u -> FStar_Syntax_Syntax.U_name (u)) us)
in (FStar_Syntax_Syntax.mk_Tm_uinst uu____2192 uu____2193)))
in (

let ind1 = (

let uu____2198 = (

let uu____2199 = (FStar_List.map (fun uu____2204 -> (match (uu____2204) with
| (bv, aq) -> begin
(

let uu____2211 = (FStar_Syntax_Syntax.bv_to_name bv)
in ((uu____2211), (aq)))
end)) bs2)
in (FStar_Syntax_Syntax.mk_Tm_app ind uu____2199))
in (uu____2198 None FStar_Range.dummyRange))
in (

let ind2 = (

let uu____2219 = (

let uu____2220 = (FStar_List.map (fun uu____2225 -> (match (uu____2225) with
| (bv, aq) -> begin
(

let uu____2232 = (FStar_Syntax_Syntax.bv_to_name bv)
in ((uu____2232), (aq)))
end)) ibs1)
in (FStar_Syntax_Syntax.mk_Tm_app ind1 uu____2220))
in (uu____2219 None FStar_Range.dummyRange))
in (

let haseq_ind = (

let uu____2240 = (

let uu____2241 = (

let uu____2242 = (FStar_Syntax_Syntax.as_arg ind2)
in (uu____2242)::[])
in (FStar_Syntax_Syntax.mk_Tm_app FStar_Syntax_Util.t_haseq uu____2241))
in (uu____2240 None FStar_Range.dummyRange))
in (

let bs' = (FStar_List.filter (fun b -> (

let uu____2256 = acc
in (match (uu____2256) with
| (uu____2264, en, uu____2266, uu____2267) -> begin
(

let opt = (

let uu____2276 = (

let uu____2277 = (FStar_Syntax_Util.type_u ())
in (Prims.fst uu____2277))
in (FStar_TypeChecker_Rel.try_subtype' en (Prims.fst b).FStar_Syntax_Syntax.sort uu____2276 false))
in (match (opt) with
| None -> begin
false
end
| Some (uu____2280) -> begin
true
end))
end))) bs2)
in (

let haseq_bs = (FStar_List.fold_left (fun t3 b -> (

let uu____2284 = (

let uu____2285 = (

let uu____2286 = (

let uu____2287 = (

let uu____2288 = (FStar_Syntax_Syntax.bv_to_name (Prims.fst b))
in (FStar_Syntax_Syntax.as_arg uu____2288))
in (uu____2287)::[])
in (FStar_Syntax_Syntax.mk_Tm_app FStar_Syntax_Util.t_haseq uu____2286))
in (uu____2285 None FStar_Range.dummyRange))
in (FStar_Syntax_Util.mk_conj t3 uu____2284))) FStar_Syntax_Util.t_true bs')
in (

let fml = (FStar_Syntax_Util.mk_imp haseq_bs haseq_ind)
in (

let fml1 = (

let uu___86_2297 = fml
in (

let uu____2298 = (

let uu____2299 = (

let uu____2304 = (

let uu____2305 = (

let uu____2312 = (

let uu____2314 = (FStar_Syntax_Syntax.as_arg haseq_ind)
in (uu____2314)::[])
in (uu____2312)::[])
in FStar_Syntax_Syntax.Meta_pattern (uu____2305))
in ((fml), (uu____2304)))
in FStar_Syntax_Syntax.Tm_meta (uu____2299))
in {FStar_Syntax_Syntax.n = uu____2298; FStar_Syntax_Syntax.tk = uu___86_2297.FStar_Syntax_Syntax.tk; FStar_Syntax_Syntax.pos = uu___86_2297.FStar_Syntax_Syntax.pos; FStar_Syntax_Syntax.vars = uu___86_2297.FStar_Syntax_Syntax.vars}))
in (

let fml2 = (FStar_List.fold_right (fun b t3 -> (

let uu____2326 = (

let uu____2327 = (

let uu____2328 = (

let uu____2329 = (

let uu____2330 = (FStar_Syntax_Subst.close ((b)::[]) t3)
in (FStar_Syntax_Util.abs (((((Prims.fst b)), (None)))::[]) uu____2330 None))
in (FStar_Syntax_Syntax.as_arg uu____2329))
in (uu____2328)::[])
in (FStar_Syntax_Syntax.mk_Tm_app FStar_Syntax_Util.tforall uu____2327))
in (uu____2326 None FStar_Range.dummyRange))) ibs1 fml1)
in (

let fml3 = (FStar_List.fold_right (fun b t3 -> (

let uu____2352 = (

let uu____2353 = (

let uu____2354 = (

let uu____2355 = (

let uu____2356 = (FStar_Syntax_Subst.close ((b)::[]) t3)
in (FStar_Syntax_Util.abs (((((Prims.fst b)), (None)))::[]) uu____2356 None))
in (FStar_Syntax_Syntax.as_arg uu____2355))
in (uu____2354)::[])
in (FStar_Syntax_Syntax.mk_Tm_app FStar_Syntax_Util.tforall uu____2353))
in (uu____2352 None FStar_Range.dummyRange))) bs2 fml2)
in (

let guard = (FStar_Syntax_Util.mk_conj haseq_bs fml3)
in (

let uu____2376 = acc
in (match (uu____2376) with
| (l_axioms, env, guard', cond') -> begin
(

let env1 = (FStar_TypeChecker_Env.push_binders env bs2)
in (

let env2 = (FStar_TypeChecker_Env.push_binders env1 ibs1)
in (

let t_datas = (FStar_List.filter (fun s -> (match (s.FStar_Syntax_Syntax.sigel) with
| FStar_Syntax_Syntax.Sig_datacon (uu____2410, uu____2411, uu____2412, t_lid, uu____2414, uu____2415, uu____2416) -> begin
(t_lid = lid)
end
| uu____2421 -> begin
(failwith "Impossible")
end)) all_datas_in_the_bundle)
in (

let cond = (FStar_List.fold_left (fun acc1 d -> (

let uu____2425 = (optimized_haseq_soundness_for_data lid d usubst bs2)
in (FStar_Syntax_Util.mk_conj acc1 uu____2425))) FStar_Syntax_Util.t_true t_datas)
in (

let axiom_lid = (FStar_Ident.lid_of_ids (FStar_List.append lid.FStar_Ident.ns (((FStar_Ident.id_of_text (Prims.strcat lid.FStar_Ident.ident.FStar_Ident.idText "_haseq")))::[])))
in (

let uu____2427 = (FStar_Syntax_Util.mk_conj guard' guard)
in (

let uu____2430 = (FStar_Syntax_Util.mk_conj cond' cond)
in (((FStar_List.append l_axioms ((((axiom_lid), (fml3)))::[]))), (env2), (uu____2427), (uu____2430)))))))))
end)))))))))))))))
end))))
end)))


let optimized_haseq_scheme : FStar_Syntax_Syntax.sigelt  ->  FStar_Syntax_Syntax.sigelt Prims.list  ->  FStar_Syntax_Syntax.sigelt Prims.list  ->  FStar_TypeChecker_Env.env_t  ->  (FStar_TypeChecker_Env.env_t  ->  FStar_Ident.lident  ->  FStar_Syntax_Syntax.formula  ->  FStar_Syntax_Syntax.qualifier Prims.list  ->  FStar_Range.range  ->  FStar_Syntax_Syntax.sigelt)  ->  FStar_Syntax_Syntax.sigelt Prims.list = (fun sig_bndle tcs datas env0 tc_assume -> (

let us = (

let ty = (FStar_List.hd tcs)
in (match (ty.FStar_Syntax_Syntax.sigel) with
| FStar_Syntax_Syntax.Sig_inductive_typ (uu____2496, us, uu____2498, uu____2499, uu____2500, uu____2501, uu____2502) -> begin
us
end
| uu____2509 -> begin
(failwith "Impossible!")
end))
in (

let uu____2510 = (FStar_Syntax_Subst.univ_var_opening us)
in (match (uu____2510) with
| (usubst, us1) -> begin
(

let env = (FStar_TypeChecker_Env.push_sigelt env0 sig_bndle)
in ((env.FStar_TypeChecker_Env.solver.FStar_TypeChecker_Env.push "haseq");
(env.FStar_TypeChecker_Env.solver.FStar_TypeChecker_Env.encode_sig env sig_bndle);
(

let env1 = (FStar_TypeChecker_Env.push_univ_vars env us1)
in (

let uu____2526 = (FStar_List.fold_left (optimized_haseq_ty datas usubst us1) (([]), (env1), (FStar_Syntax_Util.t_true), (FStar_Syntax_Util.t_true)) tcs)
in (match (uu____2526) with
| (axioms, env2, guard, cond) -> begin
(

let phi = (FStar_Syntax_Util.mk_imp guard cond)
in (

let uu____2558 = (FStar_TypeChecker_TcTerm.tc_trivial_guard env2 phi)
in (match (uu____2558) with
| (phi1, uu____2563) -> begin
((

let uu____2565 = (FStar_TypeChecker_Env.should_verify env2)
in (match (uu____2565) with
| true -> begin
(

let uu____2566 = (FStar_TypeChecker_Rel.guard_of_guard_formula (FStar_TypeChecker_Common.NonTrivial (phi1)))
in (FStar_TypeChecker_Rel.force_trivial_guard env2 uu____2566))
end
| uu____2567 -> begin
()
end));
(

let ses = (FStar_List.fold_left (fun l uu____2574 -> (match (uu____2574) with
| (lid, fml) -> begin
(

let se = (tc_assume env2 lid fml [] FStar_Range.dummyRange)
in (FStar_List.append l ((se)::[])))
end)) [] axioms)
in ((env2.FStar_TypeChecker_Env.solver.FStar_TypeChecker_Env.pop "haseq");
ses;
));
)
end)))
end)));
))
end))))


let unoptimized_haseq_data : FStar_Syntax_Syntax.subst_elt Prims.list  ->  FStar_Syntax_Syntax.binders  ->  FStar_Syntax_Syntax.term  ->  FStar_Ident.lident Prims.list  ->  FStar_Syntax_Syntax.term  ->  FStar_Syntax_Syntax.sigelt  ->  (FStar_Syntax_Syntax.term', FStar_Syntax_Syntax.term') FStar_Syntax_Syntax.syntax = (fun usubst bs haseq_ind mutuals acc data -> (

let rec is_mutual = (fun t -> (

let uu____2617 = (

let uu____2618 = (FStar_Syntax_Subst.compress t)
in uu____2618.FStar_Syntax_Syntax.n)
in (match (uu____2617) with
| FStar_Syntax_Syntax.Tm_fvar (fv) -> begin
(FStar_List.existsb (fun lid -> (FStar_Ident.lid_equals lid fv.FStar_Syntax_Syntax.fv_name.FStar_Syntax_Syntax.v)) mutuals)
end
| FStar_Syntax_Syntax.Tm_uinst (t', uu____2628) -> begin
(is_mutual t')
end
| FStar_Syntax_Syntax.Tm_refine (bv, t') -> begin
(is_mutual bv.FStar_Syntax_Syntax.sort)
end
| FStar_Syntax_Syntax.Tm_app (t', args) -> begin
(

let uu____2655 = (is_mutual t')
in (match (uu____2655) with
| true -> begin
true
end
| uu____2656 -> begin
(

let uu____2657 = (FStar_List.map Prims.fst args)
in (exists_mutual uu____2657))
end))
end
| FStar_Syntax_Syntax.Tm_meta (t', uu____2670) -> begin
(is_mutual t')
end
| uu____2675 -> begin
false
end)))
and exists_mutual = (fun uu___78_2676 -> (match (uu___78_2676) with
| [] -> begin
false
end
| (hd1)::tl1 -> begin
((is_mutual hd1) || (exists_mutual tl1))
end))
in (

let dt = (datacon_typ data)
in (

let dt1 = (FStar_Syntax_Subst.subst usubst dt)
in (

let uu____2693 = (

let uu____2694 = (FStar_Syntax_Subst.compress dt1)
in uu____2694.FStar_Syntax_Syntax.n)
in (match (uu____2693) with
| FStar_Syntax_Syntax.Tm_arrow (dbs, uu____2700) -> begin
(

let dbs1 = (

let uu____2715 = (FStar_List.splitAt (FStar_List.length bs) dbs)
in (Prims.snd uu____2715))
in (

let dbs2 = (

let uu____2737 = (FStar_Syntax_Subst.opening_of_binders bs)
in (FStar_Syntax_Subst.subst_binders uu____2737 dbs1))
in (

let dbs3 = (FStar_Syntax_Subst.open_binders dbs2)
in (

let cond = (FStar_List.fold_left (fun t b -> (

let sort = (Prims.fst b).FStar_Syntax_Syntax.sort
in (

let haseq_sort = (

let uu____2749 = (

let uu____2750 = (

let uu____2751 = (FStar_Syntax_Syntax.as_arg (Prims.fst b).FStar_Syntax_Syntax.sort)
in (uu____2751)::[])
in (FStar_Syntax_Syntax.mk_Tm_app FStar_Syntax_Util.t_haseq uu____2750))
in (uu____2749 None FStar_Range.dummyRange))
in (

let haseq_sort1 = (

let uu____2757 = (is_mutual sort)
in (match (uu____2757) with
| true -> begin
(FStar_Syntax_Util.mk_imp haseq_ind haseq_sort)
end
| uu____2758 -> begin
haseq_sort
end))
in (FStar_Syntax_Util.mk_conj t haseq_sort1))))) FStar_Syntax_Util.t_true dbs3)
in (

let cond1 = (FStar_List.fold_right (fun b t -> (

let uu____2764 = (

let uu____2765 = (

let uu____2766 = (

let uu____2767 = (

let uu____2768 = (FStar_Syntax_Subst.close ((b)::[]) t)
in (FStar_Syntax_Util.abs (((((Prims.fst b)), (None)))::[]) uu____2768 None))
in (FStar_Syntax_Syntax.as_arg uu____2767))
in (uu____2766)::[])
in (FStar_Syntax_Syntax.mk_Tm_app FStar_Syntax_Util.tforall uu____2765))
in (uu____2764 None FStar_Range.dummyRange))) dbs3 cond)
in (FStar_Syntax_Util.mk_conj acc cond1))))))
end
| uu____2785 -> begin
acc
end))))))


let unoptimized_haseq_ty = (fun all_datas_in_the_bundle mutuals usubst us acc ty -> (

let uu____2828 = (match (ty.FStar_Syntax_Syntax.sigel) with
| FStar_Syntax_Syntax.Sig_inductive_typ (lid, uu____2840, bs, t, uu____2843, d_lids, uu____2845) -> begin
((lid), (bs), (t), (d_lids))
end
| uu____2853 -> begin
(failwith "Impossible!")
end)
in (match (uu____2828) with
| (lid, bs, t, d_lids) -> begin
(

let bs1 = (FStar_Syntax_Subst.subst_binders usubst bs)
in (

let t1 = (

let uu____2869 = (FStar_Syntax_Subst.shift_subst (FStar_List.length bs1) usubst)
in (FStar_Syntax_Subst.subst uu____2869 t))
in (

let uu____2876 = (FStar_Syntax_Subst.open_term bs1 t1)
in (match (uu____2876) with
| (bs2, t2) -> begin
(

let ibs = (

let uu____2887 = (

let uu____2888 = (FStar_Syntax_Subst.compress t2)
in uu____2888.FStar_Syntax_Syntax.n)
in (match (uu____2887) with
| FStar_Syntax_Syntax.Tm_arrow (ibs, uu____2895) -> begin
ibs
end
| uu____2906 -> begin
[]
end))
in (

let ibs1 = (FStar_Syntax_Subst.open_binders ibs)
in (

let ind = (

let uu____2911 = (FStar_Syntax_Syntax.fvar lid FStar_Syntax_Syntax.Delta_constant None)
in (

let uu____2912 = (FStar_List.map (fun u -> FStar_Syntax_Syntax.U_name (u)) us)
in (FStar_Syntax_Syntax.mk_Tm_uinst uu____2911 uu____2912)))
in (

let ind1 = (

let uu____2917 = (

let uu____2918 = (FStar_List.map (fun uu____2923 -> (match (uu____2923) with
| (bv, aq) -> begin
(

let uu____2930 = (FStar_Syntax_Syntax.bv_to_name bv)
in ((uu____2930), (aq)))
end)) bs2)
in (FStar_Syntax_Syntax.mk_Tm_app ind uu____2918))
in (uu____2917 None FStar_Range.dummyRange))
in (

let ind2 = (

let uu____2938 = (

let uu____2939 = (FStar_List.map (fun uu____2944 -> (match (uu____2944) with
| (bv, aq) -> begin
(

let uu____2951 = (FStar_Syntax_Syntax.bv_to_name bv)
in ((uu____2951), (aq)))
end)) ibs1)
in (FStar_Syntax_Syntax.mk_Tm_app ind1 uu____2939))
in (uu____2938 None FStar_Range.dummyRange))
in (

let haseq_ind = (

let uu____2959 = (

let uu____2960 = (

let uu____2961 = (FStar_Syntax_Syntax.as_arg ind2)
in (uu____2961)::[])
in (FStar_Syntax_Syntax.mk_Tm_app FStar_Syntax_Util.t_haseq uu____2960))
in (uu____2959 None FStar_Range.dummyRange))
in (

let t_datas = (FStar_List.filter (fun s -> (match (s.FStar_Syntax_Syntax.sigel) with
| FStar_Syntax_Syntax.Sig_datacon (uu____2969, uu____2970, uu____2971, t_lid, uu____2973, uu____2974, uu____2975) -> begin
(t_lid = lid)
end
| uu____2980 -> begin
(failwith "Impossible")
end)) all_datas_in_the_bundle)
in (

let data_cond = (FStar_List.fold_left (unoptimized_haseq_data usubst bs2 haseq_ind mutuals) FStar_Syntax_Util.t_true t_datas)
in (

let fml = (FStar_Syntax_Util.mk_imp data_cond haseq_ind)
in (

let fml1 = (

let uu___87_2986 = fml
in (

let uu____2987 = (

let uu____2988 = (

let uu____2993 = (

let uu____2994 = (

let uu____3001 = (

let uu____3003 = (FStar_Syntax_Syntax.as_arg haseq_ind)
in (uu____3003)::[])
in (uu____3001)::[])
in FStar_Syntax_Syntax.Meta_pattern (uu____2994))
in ((fml), (uu____2993)))
in FStar_Syntax_Syntax.Tm_meta (uu____2988))
in {FStar_Syntax_Syntax.n = uu____2987; FStar_Syntax_Syntax.tk = uu___87_2986.FStar_Syntax_Syntax.tk; FStar_Syntax_Syntax.pos = uu___87_2986.FStar_Syntax_Syntax.pos; FStar_Syntax_Syntax.vars = uu___87_2986.FStar_Syntax_Syntax.vars}))
in (

let fml2 = (FStar_List.fold_right (fun b t3 -> (

let uu____3015 = (

let uu____3016 = (

let uu____3017 = (

let uu____3018 = (

let uu____3019 = (FStar_Syntax_Subst.close ((b)::[]) t3)
in (FStar_Syntax_Util.abs (((((Prims.fst b)), (None)))::[]) uu____3019 None))
in (FStar_Syntax_Syntax.as_arg uu____3018))
in (uu____3017)::[])
in (FStar_Syntax_Syntax.mk_Tm_app FStar_Syntax_Util.tforall uu____3016))
in (uu____3015 None FStar_Range.dummyRange))) ibs1 fml1)
in (

let fml3 = (FStar_List.fold_right (fun b t3 -> (

let uu____3041 = (

let uu____3042 = (

let uu____3043 = (

let uu____3044 = (

let uu____3045 = (FStar_Syntax_Subst.close ((b)::[]) t3)
in (FStar_Syntax_Util.abs (((((Prims.fst b)), (None)))::[]) uu____3045 None))
in (FStar_Syntax_Syntax.as_arg uu____3044))
in (uu____3043)::[])
in (FStar_Syntax_Syntax.mk_Tm_app FStar_Syntax_Util.tforall uu____3042))
in (uu____3041 None FStar_Range.dummyRange))) bs2 fml2)
in (FStar_Syntax_Util.mk_conj acc fml3)))))))))))))
end))))
end)))


let unoptimized_haseq_scheme : FStar_Syntax_Syntax.sigelt  ->  FStar_Syntax_Syntax.sigelt Prims.list  ->  FStar_Syntax_Syntax.sigelt Prims.list  ->  FStar_TypeChecker_Env.env_t  ->  (FStar_TypeChecker_Env.env_t  ->  FStar_Ident.lident  ->  FStar_Syntax_Syntax.formula  ->  FStar_Syntax_Syntax.qualifier Prims.list  ->  FStar_Range.range  ->  FStar_Syntax_Syntax.sigelt)  ->  FStar_Syntax_Syntax.sigelt Prims.list = (fun sig_bndle tcs datas env0 tc_assume -> (

let mutuals = (FStar_List.map (fun ty -> (match (ty.FStar_Syntax_Syntax.sigel) with
| FStar_Syntax_Syntax.Sig_inductive_typ (lid, uu____3114, uu____3115, uu____3116, uu____3117, uu____3118, uu____3119) -> begin
lid
end
| uu____3126 -> begin
(failwith "Impossible!")
end)) tcs)
in (

let uu____3127 = (

let ty = (FStar_List.hd tcs)
in (match (ty.FStar_Syntax_Syntax.sigel) with
| FStar_Syntax_Syntax.Sig_inductive_typ (lid, us, uu____3135, uu____3136, uu____3137, uu____3138, uu____3139) -> begin
((lid), (us))
end
| uu____3146 -> begin
(failwith "Impossible!")
end))
in (match (uu____3127) with
| (lid, us) -> begin
(

let uu____3152 = (FStar_Syntax_Subst.univ_var_opening us)
in (match (uu____3152) with
| (usubst, us1) -> begin
(

let fml = (FStar_List.fold_left (unoptimized_haseq_ty datas mutuals usubst us1) FStar_Syntax_Util.t_true tcs)
in (

let env = (FStar_TypeChecker_Env.push_sigelt env0 sig_bndle)
in ((env.FStar_TypeChecker_Env.solver.FStar_TypeChecker_Env.push "haseq");
(env.FStar_TypeChecker_Env.solver.FStar_TypeChecker_Env.encode_sig env sig_bndle);
(

let env1 = (FStar_TypeChecker_Env.push_univ_vars env us1)
in (

let se = (

let uu____3170 = (FStar_Ident.lid_of_ids (FStar_List.append lid.FStar_Ident.ns (((FStar_Ident.id_of_text (Prims.strcat lid.FStar_Ident.ident.FStar_Ident.idText "_haseq")))::[])))
in (tc_assume env1 uu____3170 fml [] FStar_Range.dummyRange))
in ((env1.FStar_TypeChecker_Env.solver.FStar_TypeChecker_Env.pop "haseq");
(se)::[];
)));
)))
end))
end))))


let check_inductive_well_typedness : FStar_TypeChecker_Env.env_t  ->  FStar_Syntax_Syntax.sigelt Prims.list  ->  FStar_Syntax_Syntax.qualifier Prims.list  ->  FStar_Ident.lident Prims.list  ->  (FStar_Syntax_Syntax.sigelt * FStar_Syntax_Syntax.sigelt Prims.list * FStar_Syntax_Syntax.sigelt Prims.list) = (fun env ses quals lids -> (

let uu____3200 = (FStar_All.pipe_right ses (FStar_List.partition (fun uu___79_3210 -> (match (uu___79_3210) with
| {FStar_Syntax_Syntax.sigel = FStar_Syntax_Syntax.Sig_inductive_typ (uu____3211); FStar_Syntax_Syntax.sigrng = uu____3212} -> begin
true
end
| uu____3223 -> begin
false
end))))
in (match (uu____3200) with
| (tys, datas) -> begin
((

let uu____3236 = (FStar_All.pipe_right datas (FStar_Util.for_some (fun uu___80_3238 -> (match (uu___80_3238) with
| {FStar_Syntax_Syntax.sigel = FStar_Syntax_Syntax.Sig_datacon (uu____3239); FStar_Syntax_Syntax.sigrng = uu____3240} -> begin
false
end
| uu____3250 -> begin
true
end))))
in (match (uu____3236) with
| true -> begin
(

let uu____3251 = (

let uu____3252 = (

let uu____3255 = (FStar_TypeChecker_Env.get_range env)
in (("Mutually defined type contains a non-inductive element"), (uu____3255)))
in FStar_Errors.Error (uu____3252))
in (Prims.raise uu____3251))
end
| uu____3256 -> begin
()
end));
(

let env0 = env
in (

let uu____3258 = (FStar_List.fold_right (fun tc uu____3272 -> (match (uu____3272) with
| (env1, all_tcs, g) -> begin
(

let uu____3294 = (tc_tycon env1 tc)
in (match (uu____3294) with
| (env2, tc1, tc_u, guard) -> begin
(

let g' = (FStar_TypeChecker_Rel.universe_inequality FStar_Syntax_Syntax.U_zero tc_u)
in ((

let uu____3311 = (FStar_TypeChecker_Env.debug env2 FStar_Options.Low)
in (match (uu____3311) with
| true -> begin
(

let uu____3312 = (FStar_Syntax_Print.sigelt_to_string tc1)
in (FStar_Util.print1 "Checked inductive: %s\n" uu____3312))
end
| uu____3313 -> begin
()
end));
(

let uu____3314 = (

let uu____3315 = (FStar_TypeChecker_Rel.conj_guard guard g')
in (FStar_TypeChecker_Rel.conj_guard g uu____3315))
in ((env2), ((((tc1), (tc_u)))::all_tcs), (uu____3314)));
))
end))
end)) tys ((env), ([]), (FStar_TypeChecker_Rel.trivial_guard)))
in (match (uu____3258) with
| (env1, tcs, g) -> begin
(

let uu____3340 = (FStar_List.fold_right (fun se uu____3348 -> (match (uu____3348) with
| (datas1, g1) -> begin
(

let uu____3359 = (

let uu____3362 = (tc_data env1 tcs)
in (uu____3362 se))
in (match (uu____3359) with
| (data, g') -> begin
(

let uu____3372 = (FStar_TypeChecker_Rel.conj_guard g1 g')
in (((data)::datas1), (uu____3372)))
end))
end)) datas (([]), (g)))
in (match (uu____3340) with
| (datas1, g1) -> begin
(

let uu____3384 = (generalize_and_inst_within env0 g1 tcs datas1)
in (match (uu____3384) with
| (tcs1, datas2) -> begin
(

let sig_bndle = (

let uu____3401 = (FStar_TypeChecker_Env.get_range env0)
in {FStar_Syntax_Syntax.sigel = FStar_Syntax_Syntax.Sig_bundle ((((FStar_List.append tcs1 datas2)), (quals), (lids))); FStar_Syntax_Syntax.sigrng = uu____3401})
in ((sig_bndle), (tcs1), (datas2)))
end))
end))
end)));
)
end)))



=======
let tc_tycon :
  FStar_TypeChecker_Env.env_t ->
    FStar_Syntax_Syntax.sigelt ->
      (FStar_TypeChecker_Env.env_t * FStar_Syntax_Syntax.sigelt *
        FStar_Syntax_Syntax.universe * FStar_TypeChecker_Env.guard_t)
  =
  fun env  ->
    fun s  ->
      match s.FStar_Syntax_Syntax.sigel with
      | FStar_Syntax_Syntax.Sig_inductive_typ
          (tc,uvs,tps,k,mutuals,data,quals) ->
          let uu____33 = FStar_Syntax_Subst.open_term tps k  in
          (match uu____33 with
           | (tps1,k1) ->
               let uu____42 = FStar_TypeChecker_TcTerm.tc_binders env tps1
                  in
               (match uu____42 with
                | (tps2,env_tps,guard_params,us) ->
                    let uu____55 = FStar_Syntax_Util.arrow_formals k1  in
                    (match uu____55 with
                     | (indices,t) ->
                         let uu____79 =
                           FStar_TypeChecker_TcTerm.tc_binders env_tps
                             indices
                            in
                         (match uu____79 with
                          | (indices1,env',guard_indices,us') ->
                              let uu____92 =
                                let uu____95 =
                                  FStar_TypeChecker_TcTerm.tc_tot_or_gtot_term
                                    env' t
                                   in
                                match uu____95 with
                                | (t1,uu____102,g) ->
                                    let uu____104 =
                                      let uu____105 =
                                        let uu____106 =
                                          FStar_TypeChecker_Rel.conj_guard
                                            guard_indices g
                                           in
                                        FStar_TypeChecker_Rel.conj_guard
                                          guard_params uu____106
                                         in
                                      FStar_TypeChecker_Rel.discharge_guard
                                        env' uu____105
                                       in
                                    (t1, uu____104)
                                 in
                              (match uu____92 with
                               | (t1,guard) ->
                                   let k2 =
                                     let uu____116 =
                                       FStar_Syntax_Syntax.mk_Total t1  in
                                     FStar_Syntax_Util.arrow indices1
                                       uu____116
                                      in
                                   let uu____119 =
                                     FStar_Syntax_Util.type_u ()  in
                                   (match uu____119 with
                                    | (t_type,u) ->
                                        ((let uu____129 =
                                            FStar_TypeChecker_Rel.teq env' t1
                                              t_type
                                             in
                                          FStar_TypeChecker_Rel.force_trivial_guard
                                            env' uu____129);
                                         (let t_tc =
                                            let uu____133 =
                                              FStar_Syntax_Syntax.mk_Total t1
                                               in
                                            FStar_Syntax_Util.arrow
                                              (FStar_List.append tps2
                                                 indices1) uu____133
                                             in
                                          let tps3 =
                                            FStar_Syntax_Subst.close_binders
                                              tps2
                                             in
                                          let k3 =
                                            FStar_Syntax_Subst.close tps3 k2
                                             in
                                          let fv_tc =
                                            FStar_Syntax_Syntax.lid_as_fv tc
                                              FStar_Syntax_Syntax.Delta_constant
                                              None
                                             in
                                          let uu____141 =
                                            FStar_TypeChecker_Env.push_let_binding
                                              env (FStar_Util.Inr fv_tc)
                                              ([], t_tc)
                                             in
                                          (uu____141,
                                            (let uu___81_145 = s  in
                                             {
                                               FStar_Syntax_Syntax.sigel =
                                                 (FStar_Syntax_Syntax.Sig_inductive_typ
                                                    (tc, [], tps3, k3,
                                                      mutuals, data, quals));
                                               FStar_Syntax_Syntax.sigrng =
                                                 (uu___81_145.FStar_Syntax_Syntax.sigrng)
                                             }), u, guard)))))))))
      | uu____150 -> failwith "impossible"
  
let tc_data :
  FStar_TypeChecker_Env.env_t ->
    (FStar_Syntax_Syntax.sigelt * FStar_Syntax_Syntax.universe) Prims.list ->
      FStar_Syntax_Syntax.sigelt ->
        (FStar_Syntax_Syntax.sigelt * FStar_TypeChecker_Env.guard_t)
  =
  fun env  ->
    fun tcs  ->
      fun se  ->
        match se.FStar_Syntax_Syntax.sigel with
        | FStar_Syntax_Syntax.Sig_datacon
            (c,_uvs,t,tc_lid,ntps,quals,_mutual_tcs) ->
            let uu____190 =
              let tps_u_opt =
                FStar_Util.find_map tcs
                  (fun uu____204  ->
                     match uu____204 with
                     | (se1,u_tc) ->
                         let uu____213 =
                           let uu____214 =
                             let uu____215 =
                               FStar_Syntax_Util.lid_of_sigelt se1  in
                             FStar_Util.must uu____215  in
                           FStar_Ident.lid_equals tc_lid uu____214  in
                         if uu____213
                         then
                           (match se1.FStar_Syntax_Syntax.sigel with
                            | FStar_Syntax_Syntax.Sig_inductive_typ
                                (uu____225,uu____226,tps,uu____228,uu____229,uu____230,uu____231)
                                ->
                                let tps1 =
                                  FStar_All.pipe_right tps
                                    (FStar_List.map
                                       (fun uu____252  ->
                                          match uu____252 with
                                          | (x,uu____259) ->
                                              (x,
                                                (Some
                                                   FStar_Syntax_Syntax.imp_tag))))
                                   in
                                let tps2 =
                                  FStar_Syntax_Subst.open_binders tps1  in
                                let uu____262 =
                                  let uu____266 =
                                    FStar_TypeChecker_Env.push_binders env
                                      tps2
                                     in
                                  (uu____266, tps2, u_tc)  in
                                Some uu____262
                            | uu____270 -> failwith "Impossible")
                         else None)
                 in
              match tps_u_opt with
              | Some x -> x
              | None  ->
                  if FStar_Ident.lid_equals tc_lid FStar_Syntax_Const.exn_lid
                  then (env, [], FStar_Syntax_Syntax.U_zero)
                  else
                    Prims.raise
                      (FStar_Errors.Error
                         ("Unexpected data constructor",
                           (se.FStar_Syntax_Syntax.sigrng)))
               in
            (match uu____190 with
             | (env1,tps,u_tc) ->
                 let uu____309 =
                   let uu____317 =
                     let uu____318 = FStar_Syntax_Subst.compress t  in
                     uu____318.FStar_Syntax_Syntax.n  in
                   match uu____317 with
                   | FStar_Syntax_Syntax.Tm_arrow (bs,res) ->
                       let uu____340 = FStar_Util.first_N ntps bs  in
                       (match uu____340 with
                        | (uu____358,bs') ->
                            let t1 =
                              (FStar_Syntax_Syntax.mk
                                 (FStar_Syntax_Syntax.Tm_arrow (bs', res)))
                                None t.FStar_Syntax_Syntax.pos
                               in
                            let subst1 =
                              FStar_All.pipe_right tps
                                (FStar_List.mapi
                                   (fun i  ->
                                      fun uu____394  ->
                                        match uu____394 with
                                        | (x,uu____398) ->
                                            FStar_Syntax_Syntax.DB
                                              ((ntps -
                                                  ((Prims.parse_int "1") + i)),
                                                x)))
                               in
                            let uu____399 =
                              FStar_Syntax_Subst.subst subst1 t1  in
                            FStar_Syntax_Util.arrow_formals uu____399)
                   | uu____400 -> ([], t)  in
                 (match uu____309 with
                  | (arguments,result) ->
                      ((let uu____421 =
                          FStar_TypeChecker_Env.debug env1 FStar_Options.Low
                           in
                        if uu____421
                        then
                          let uu____422 = FStar_Syntax_Print.lid_to_string c
                             in
                          let uu____423 =
                            FStar_Syntax_Print.binders_to_string "->"
                              arguments
                             in
                          let uu____424 =
                            FStar_Syntax_Print.term_to_string result  in
                          FStar_Util.print3
                            "Checking datacon  %s : %s -> %s \n" uu____422
                            uu____423 uu____424
                        else ());
                       (let uu____426 =
                          FStar_TypeChecker_TcTerm.tc_tparams env1 arguments
                           in
                        match uu____426 with
                        | (arguments1,env',us) ->
                            let uu____435 =
                              FStar_TypeChecker_TcTerm.tc_trivial_guard env'
                                result
                               in
                            (match uu____435 with
                             | (result1,res_lcomp) ->
                                 ((let uu____443 =
                                     let uu____444 =
                                       FStar_Syntax_Subst.compress
                                         res_lcomp.FStar_Syntax_Syntax.res_typ
                                        in
                                     uu____444.FStar_Syntax_Syntax.n  in
                                   match uu____443 with
                                   | FStar_Syntax_Syntax.Tm_type uu____447 ->
                                       ()
                                   | ty ->
                                       let uu____449 =
                                         let uu____450 =
                                           let uu____453 =
                                             let uu____454 =
                                               FStar_Syntax_Print.term_to_string
                                                 result1
                                                in
                                             let uu____455 =
                                               FStar_Syntax_Print.term_to_string
                                                 res_lcomp.FStar_Syntax_Syntax.res_typ
                                                in
                                             FStar_Util.format2
                                               "The type of %s is %s, but since this is the result type of a constructor its type should be Type"
                                               uu____454 uu____455
                                              in
                                           (uu____453,
                                             (se.FStar_Syntax_Syntax.sigrng))
                                            in
                                         FStar_Errors.Error uu____450  in
                                       Prims.raise uu____449);
                                  (let uu____456 =
                                     FStar_Syntax_Util.head_and_args result1
                                      in
                                   match uu____456 with
                                   | (head1,uu____469) ->
                                       ((let uu____485 =
                                           let uu____486 =
                                             FStar_Syntax_Subst.compress
                                               head1
                                              in
                                           uu____486.FStar_Syntax_Syntax.n
                                            in
                                         match uu____485 with
                                         | FStar_Syntax_Syntax.Tm_fvar fv
                                             when
                                             FStar_Syntax_Syntax.fv_eq_lid fv
                                               tc_lid
                                             -> ()
                                         | uu____490 ->
                                             let uu____491 =
                                               let uu____492 =
                                                 let uu____495 =
                                                   let uu____496 =
                                                     FStar_Syntax_Print.lid_to_string
                                                       tc_lid
                                                      in
                                                   let uu____497 =
                                                     FStar_Syntax_Print.term_to_string
                                                       head1
                                                      in
                                                   FStar_Util.format2
                                                     "Expected a constructor of type %s; got %s"
                                                     uu____496 uu____497
                                                    in
                                                 (uu____495,
                                                   (se.FStar_Syntax_Syntax.sigrng))
                                                  in
                                               FStar_Errors.Error uu____492
                                                in
                                             Prims.raise uu____491);
                                        (let g =
                                           FStar_List.fold_left2
                                             (fun g  ->
                                                fun uu____502  ->
                                                  fun u_x  ->
                                                    match uu____502 with
                                                    | (x,uu____507) ->
                                                        let uu____508 =
                                                          FStar_TypeChecker_Rel.universe_inequality
                                                            u_x u_tc
                                                           in
                                                        FStar_TypeChecker_Rel.conj_guard
                                                          g uu____508)
                                             FStar_TypeChecker_Rel.trivial_guard
                                             arguments1 us
                                            in
                                         let t1 =
                                           let uu____512 =
                                             let uu____516 =
                                               FStar_All.pipe_right tps
                                                 (FStar_List.map
                                                    (fun uu____530  ->
                                                       match uu____530 with
                                                       | (x,uu____537) ->
                                                           (x,
                                                             (Some
                                                                (FStar_Syntax_Syntax.Implicit
                                                                   true)))))
                                                in
                                             FStar_List.append uu____516
                                               arguments1
                                              in
                                           let uu____542 =
                                             FStar_Syntax_Syntax.mk_Total
                                               result1
                                              in
                                           FStar_Syntax_Util.arrow uu____512
                                             uu____542
                                            in
                                         ((let uu___82_545 = se  in
                                           {
                                             FStar_Syntax_Syntax.sigel =
                                               (FStar_Syntax_Syntax.Sig_datacon
                                                  (c, [], t1, tc_lid, ntps,
                                                    quals, []));
                                             FStar_Syntax_Syntax.sigrng =
                                               (uu___82_545.FStar_Syntax_Syntax.sigrng)
                                           }), g))))))))))
        | uu____551 -> failwith "impossible"
  
let generalize_and_inst_within :
  FStar_TypeChecker_Env.env_t ->
    FStar_TypeChecker_Env.guard_t ->
      (FStar_Syntax_Syntax.sigelt * FStar_Syntax_Syntax.universe) Prims.list
        ->
        FStar_Syntax_Syntax.sigelt Prims.list ->
          (FStar_Syntax_Syntax.sigelt Prims.list * FStar_Syntax_Syntax.sigelt
            Prims.list)
  =
  fun env  ->
    fun g  ->
      fun tcs  ->
        fun datas  ->
          let tc_universe_vars = FStar_List.map Prims.snd tcs  in
          let g1 =
            let uu___83_587 = g  in
            {
              FStar_TypeChecker_Env.guard_f =
                (uu___83_587.FStar_TypeChecker_Env.guard_f);
              FStar_TypeChecker_Env.deferred =
                (uu___83_587.FStar_TypeChecker_Env.deferred);
              FStar_TypeChecker_Env.univ_ineqs =
                (tc_universe_vars,
                  (Prims.snd g.FStar_TypeChecker_Env.univ_ineqs));
              FStar_TypeChecker_Env.implicits =
                (uu___83_587.FStar_TypeChecker_Env.implicits)
            }  in
          (let uu____593 =
             FStar_All.pipe_left (FStar_TypeChecker_Env.debug env)
               (FStar_Options.Other "GenUniverses")
              in
           if uu____593
           then
             let uu____594 = FStar_TypeChecker_Rel.guard_to_string env g1  in
             FStar_Util.print1 "@@@@@@Guard before generalization: %s\n"
               uu____594
           else ());
          FStar_TypeChecker_Rel.force_trivial_guard env g1;
          (let binders =
             FStar_All.pipe_right tcs
               (FStar_List.map
                  (fun uu____605  ->
                     match uu____605 with
                     | (se,uu____609) ->
                         (match se.FStar_Syntax_Syntax.sigel with
                          | FStar_Syntax_Syntax.Sig_inductive_typ
                              (uu____610,uu____611,tps,k,uu____614,uu____615,uu____616)
                              ->
                              let uu____623 =
                                let uu____624 =
                                  FStar_Syntax_Syntax.mk_Total k  in
                                FStar_All.pipe_left
                                  (FStar_Syntax_Util.arrow tps) uu____624
                                 in
                              FStar_Syntax_Syntax.null_binder uu____623
                          | uu____631 -> failwith "Impossible")))
              in
           let binders' =
             FStar_All.pipe_right datas
               (FStar_List.map
                  (fun se  ->
                     match se.FStar_Syntax_Syntax.sigel with
                     | FStar_Syntax_Syntax.Sig_datacon
                         (uu____637,uu____638,t,uu____640,uu____641,uu____642,uu____643)
                         -> FStar_Syntax_Syntax.null_binder t
                     | uu____648 -> failwith "Impossible"))
              in
           let t =
             let uu____652 =
               FStar_Syntax_Syntax.mk_Total FStar_TypeChecker_Common.t_unit
                in
             FStar_Syntax_Util.arrow (FStar_List.append binders binders')
               uu____652
              in
           (let uu____656 =
              FStar_All.pipe_left (FStar_TypeChecker_Env.debug env)
                (FStar_Options.Other "GenUniverses")
               in
            if uu____656
            then
              let uu____657 =
                FStar_TypeChecker_Normalize.term_to_string env t  in
              FStar_Util.print1
                "@@@@@@Trying to generalize universes in %s\n" uu____657
            else ());
           (let uu____659 = FStar_TypeChecker_Util.generalize_universes env t
               in
            match uu____659 with
            | (uvs,t1) ->
                ((let uu____669 =
                    FStar_All.pipe_left (FStar_TypeChecker_Env.debug env)
                      (FStar_Options.Other "GenUniverses")
                     in
                  if uu____669
                  then
                    let uu____670 =
                      let uu____671 =
                        FStar_All.pipe_right uvs
                          (FStar_List.map (fun u  -> u.FStar_Ident.idText))
                         in
                      FStar_All.pipe_right uu____671
                        (FStar_String.concat ", ")
                       in
                    let uu____677 = FStar_Syntax_Print.term_to_string t1  in
                    FStar_Util.print2 "@@@@@@Generalized to (%s, %s)\n"
                      uu____670 uu____677
                  else ());
                 (let uu____679 = FStar_Syntax_Subst.open_univ_vars uvs t1
                     in
                  match uu____679 with
                  | (uvs1,t2) ->
                      let uu____688 = FStar_Syntax_Util.arrow_formals t2  in
                      (match uu____688 with
                       | (args,uu____701) ->
                           let uu____712 =
                             FStar_Util.first_N (FStar_List.length binders)
                               args
                              in
                           (match uu____712 with
                            | (tc_types,data_types) ->
                                let tcs1 =
                                  FStar_List.map2
                                    (fun uu____749  ->
                                       fun uu____750  ->
                                         match (uu____749, uu____750) with
                                         | ((x,uu____760),(se,uu____762)) ->
                                             (match se.FStar_Syntax_Syntax.sigel
                                              with
                                              | FStar_Syntax_Syntax.Sig_inductive_typ
                                                  (tc,uu____768,tps,uu____770,mutuals,datas1,quals)
                                                  ->
                                                  let ty =
                                                    FStar_Syntax_Subst.close_univ_vars
                                                      uvs1
                                                      x.FStar_Syntax_Syntax.sort
                                                     in
                                                  let uu____781 =
                                                    let uu____789 =
                                                      let uu____790 =
                                                        FStar_Syntax_Subst.compress
                                                          ty
                                                         in
                                                      uu____790.FStar_Syntax_Syntax.n
                                                       in
                                                    match uu____789 with
                                                    | FStar_Syntax_Syntax.Tm_arrow
                                                        (binders1,c) ->
                                                        let uu____812 =
                                                          FStar_Util.first_N
                                                            (FStar_List.length
                                                               tps) binders1
                                                           in
                                                        (match uu____812 with
                                                         | (tps1,rest) ->
                                                             let t3 =
                                                               match rest
                                                               with
                                                               | [] ->
                                                                   FStar_Syntax_Util.comp_result
                                                                    c
                                                               | uu____855 ->
                                                                   let uu____859
                                                                    =
                                                                    FStar_ST.read
                                                                    (x.FStar_Syntax_Syntax.sort).FStar_Syntax_Syntax.tk
                                                                     in
                                                                   (FStar_Syntax_Syntax.mk
                                                                    (FStar_Syntax_Syntax.Tm_arrow
                                                                    (rest, c)))
                                                                    uu____859
                                                                    (x.FStar_Syntax_Syntax.sort).FStar_Syntax_Syntax.pos
                                                                in
                                                             (tps1, t3))
                                                    | uu____882 -> ([], ty)
                                                     in
                                                  (match uu____781 with
                                                   | (tps1,t3) ->
                                                       let uu___84_900 = se
                                                          in
                                                       {
                                                         FStar_Syntax_Syntax.sigel
                                                           =
                                                           (FStar_Syntax_Syntax.Sig_inductive_typ
                                                              (tc, uvs1,
                                                                tps1, t3,
                                                                mutuals,
                                                                datas1,
                                                                quals));
                                                         FStar_Syntax_Syntax.sigrng
                                                           =
                                                           (uu___84_900.FStar_Syntax_Syntax.sigrng)
                                                       })
                                              | uu____909 ->
                                                  failwith "Impossible"))
                                    tc_types tcs
                                   in
                                let datas1 =
                                  match uvs1 with
                                  | [] -> datas
                                  | uu____913 ->
                                      let uvs_universes =
                                        FStar_All.pipe_right uvs1
                                          (FStar_List.map
                                             (fun _0_28  ->
                                                FStar_Syntax_Syntax.U_name
                                                  _0_28))
                                         in
                                      let tc_insts =
                                        FStar_All.pipe_right tcs1
                                          (FStar_List.map
                                             (fun uu___77_930  ->
                                                match uu___77_930 with
                                                | {
                                                    FStar_Syntax_Syntax.sigel
                                                      =
                                                      FStar_Syntax_Syntax.Sig_inductive_typ
                                                      (tc,uu____935,uu____936,uu____937,uu____938,uu____939,uu____940);
                                                    FStar_Syntax_Syntax.sigrng
                                                      = uu____941;_}
                                                    -> (tc, uvs_universes)
                                                | uu____949 ->
                                                    failwith "Impossible"))
                                         in
                                      FStar_List.map2
                                        (fun uu____955  ->
                                           fun d  ->
                                             match uu____955 with
                                             | (t3,uu____960) ->
                                                 (match d.FStar_Syntax_Syntax.sigel
                                                  with
                                                  | FStar_Syntax_Syntax.Sig_datacon
                                                      (l,uu____962,uu____963,tc,ntps,quals,mutuals)
                                                      ->
                                                      let ty =
                                                        let uu____973 =
                                                          FStar_Syntax_InstFV.instantiate
                                                            tc_insts
                                                            t3.FStar_Syntax_Syntax.sort
                                                           in
                                                        FStar_All.pipe_right
                                                          uu____973
                                                          (FStar_Syntax_Subst.close_univ_vars
                                                             uvs1)
                                                         in
                                                      let uu___85_974 = d  in
                                                      {
                                                        FStar_Syntax_Syntax.sigel
                                                          =
                                                          (FStar_Syntax_Syntax.Sig_datacon
                                                             (l, uvs1, ty,
                                                               tc, ntps,
                                                               quals,
                                                               mutuals));
                                                        FStar_Syntax_Syntax.sigrng
                                                          =
                                                          (uu___85_974.FStar_Syntax_Syntax.sigrng)
                                                      }
                                                  | uu____977 ->
                                                      failwith "Impossible"))
                                        data_types datas
                                   in
                                (tcs1, datas1)))))))
  
let debug_log : FStar_TypeChecker_Env.env_t -> Prims.string -> Prims.unit =
  fun env  ->
    fun s  ->
      let uu____986 =
        FStar_All.pipe_left (FStar_TypeChecker_Env.debug env)
          (FStar_Options.Other "Positivity")
         in
      if uu____986
      then
        FStar_Util.print_string
          (Prims.strcat "Positivity::" (Prims.strcat s "\n"))
      else ()
  
let ty_occurs_in :
  FStar_Ident.lident -> FStar_Syntax_Syntax.term -> Prims.bool =
  fun ty_lid  ->
    fun t  ->
      let uu____994 = FStar_Syntax_Free.fvars t  in
      FStar_Util.set_mem ty_lid uu____994
  
let try_get_fv :
  FStar_Syntax_Syntax.term ->
    (FStar_Syntax_Syntax.fv * FStar_Syntax_Syntax.universes)
  =
  fun t  ->
    let uu____1003 =
      let uu____1004 = FStar_Syntax_Subst.compress t  in
      uu____1004.FStar_Syntax_Syntax.n  in
    match uu____1003 with
    | FStar_Syntax_Syntax.Tm_fvar fv -> (fv, [])
    | FStar_Syntax_Syntax.Tm_uinst (t1,us) ->
        (match t1.FStar_Syntax_Syntax.n with
         | FStar_Syntax_Syntax.Tm_fvar fv -> (fv, us)
         | uu____1020 ->
             failwith "Node is a Tm_uinst, but Tm_uinst is not an fvar")
    | uu____1023 -> failwith "Node is not an fvar or a Tm_uinst"
  
type unfolded_memo_elt =
  (FStar_Ident.lident * FStar_Syntax_Syntax.args) Prims.list
type unfolded_memo_t = unfolded_memo_elt FStar_ST.ref
let already_unfolded :
  FStar_Ident.lident ->
    FStar_Syntax_Syntax.args ->
      unfolded_memo_t -> FStar_TypeChecker_Env.env_t -> Prims.bool
  =
  fun ilid  ->
    fun arrghs  ->
      fun unfolded  ->
        fun env  ->
          let uu____1042 = FStar_ST.read unfolded  in
          FStar_List.existsML
            (fun uu____1054  ->
               match uu____1054 with
               | (lid,l) ->
                   (FStar_Ident.lid_equals lid ilid) &&
                     (let args =
                        let uu____1074 =
                          FStar_List.splitAt (FStar_List.length l) arrghs  in
                        Prims.fst uu____1074  in
                      FStar_List.fold_left2
                        (fun b  ->
                           fun a  ->
                             fun a'  ->
                               b &&
                                 (FStar_TypeChecker_Rel.teq_nosmt env
                                    (Prims.fst a) (Prims.fst a'))) true args
                        l)) uu____1042
  
let rec ty_strictly_positive_in_type :
  FStar_Ident.lident ->
    FStar_Syntax_Syntax.term ->
      unfolded_memo_t -> FStar_TypeChecker_Env.env_t -> Prims.bool
  =
  fun ty_lid  ->
    fun btype  ->
      fun unfolded  ->
        fun env  ->
          (let uu____1169 =
             let uu____1170 = FStar_Syntax_Print.term_to_string btype  in
             Prims.strcat "Checking strict positivity in type: " uu____1170
              in
           debug_log env uu____1169);
          (let btype1 =
             FStar_TypeChecker_Normalize.normalize
               [FStar_TypeChecker_Normalize.Beta;
               FStar_TypeChecker_Normalize.Eager_unfolding;
               FStar_TypeChecker_Normalize.UnfoldUntil
                 FStar_Syntax_Syntax.Delta_constant;
               FStar_TypeChecker_Normalize.Iota;
               FStar_TypeChecker_Normalize.Zeta;
               FStar_TypeChecker_Normalize.AllowUnboundUniverses] env btype
              in
           (let uu____1173 =
              let uu____1174 = FStar_Syntax_Print.term_to_string btype1  in
              Prims.strcat
                "Checking strict positivity in type, after normalization: "
                uu____1174
               in
            debug_log env uu____1173);
           (let uu____1175 = ty_occurs_in ty_lid btype1  in
            Prims.op_Negation uu____1175) ||
             ((debug_log env "ty does occur in this type, pressing ahead";
               (let uu____1177 =
                  let uu____1178 = FStar_Syntax_Subst.compress btype1  in
                  uu____1178.FStar_Syntax_Syntax.n  in
                match uu____1177 with
                | FStar_Syntax_Syntax.Tm_app (t,args) ->
                    let uu____1197 = try_get_fv t  in
                    (match uu____1197 with
                     | (fv,us) ->
                         if
                           FStar_Ident.lid_equals
                             (fv.FStar_Syntax_Syntax.fv_name).FStar_Syntax_Syntax.v
                             ty_lid
                         then
                           (debug_log env
                              "Checking strict positivity in the Tm_app node where head lid is ty itself, checking that ty does not occur in the arguments";
                            FStar_List.for_all
                              (fun uu____1209  ->
                                 match uu____1209 with
                                 | (t1,uu____1213) ->
                                     let uu____1214 = ty_occurs_in ty_lid t1
                                        in
                                     Prims.op_Negation uu____1214) args)
                         else
                           (debug_log env
                              "Checking strict positivity in the Tm_app node, head lid is not ty, so checking nested positivity";
                            ty_nested_positive_in_inductive ty_lid
                              (fv.FStar_Syntax_Syntax.fv_name).FStar_Syntax_Syntax.v
                              us args unfolded env))
                | FStar_Syntax_Syntax.Tm_arrow (sbs,c) ->
                    (debug_log env "Checking strict positivity in Tm_arrow";
                     (let uu____1234 =
                        let uu____1235 =
                          FStar_Syntax_Util.is_pure_or_ghost_comp c  in
                        Prims.op_Negation uu____1235  in
                      if uu____1234
                      then
                        (debug_log env
                           "Checking strict positivity , the arrow is impure, so return true";
                         true)
                      else
                        (debug_log env
                           "Checking struict positivity, Pure arrow, checking that ty does not occur in the binders, and that it is strictly positive in the return type";
                         (FStar_List.for_all
                            (fun uu____1241  ->
                               match uu____1241 with
                               | (b,uu____1245) ->
                                   let uu____1246 =
                                     ty_occurs_in ty_lid
                                       b.FStar_Syntax_Syntax.sort
                                      in
                                   Prims.op_Negation uu____1246) sbs)
                           &&
                           ((let uu____1247 =
                               FStar_Syntax_Subst.open_term sbs
                                 (FStar_Syntax_Util.comp_result c)
                                in
                             match uu____1247 with
                             | (uu____1250,return_type) ->
                                 let uu____1252 =
                                   FStar_TypeChecker_Env.push_binders env sbs
                                    in
                                 ty_strictly_positive_in_type ty_lid
                                   return_type unfolded uu____1252)))))
                | FStar_Syntax_Syntax.Tm_fvar uu____1253 ->
                    (debug_log env
                       "Checking strict positivity in an fvar, return true";
                     true)
                | FStar_Syntax_Syntax.Tm_type uu____1255 ->
                    (debug_log env
                       "Checking strict positivity in an Tm_type, return true";
                     true)
                | FStar_Syntax_Syntax.Tm_uinst (t,uu____1258) ->
                    (debug_log env
                       "Checking strict positivity in an Tm_uinst, recur on the term inside (mostly it should be the same inductive)";
                     ty_strictly_positive_in_type ty_lid t unfolded env)
                | FStar_Syntax_Syntax.Tm_refine (bv,uu____1265) ->
                    (debug_log env
                       "Checking strict positivity in an Tm_refine, recur in the bv sort)";
                     ty_strictly_positive_in_type ty_lid
                       bv.FStar_Syntax_Syntax.sort unfolded env)
                | FStar_Syntax_Syntax.Tm_match (uu____1271,branches) ->
                    (debug_log env
                       "Checking strict positivity in an Tm_match, recur in the branches)";
                     FStar_List.for_all
                       (fun uu____1306  ->
                          match uu____1306 with
                          | (p,uu____1314,t) ->
                              let bs =
                                let uu____1324 =
                                  FStar_Syntax_Syntax.pat_bvs p  in
                                FStar_List.map FStar_Syntax_Syntax.mk_binder
                                  uu____1324
                                 in
                              let uu____1326 =
                                FStar_Syntax_Subst.open_term bs t  in
                              (match uu____1326 with
                               | (bs1,t1) ->
                                   let uu____1331 =
                                     FStar_TypeChecker_Env.push_binders env
                                       bs1
                                      in
                                   ty_strictly_positive_in_type ty_lid t1
                                     unfolded uu____1331)) branches)
                | FStar_Syntax_Syntax.Tm_ascribed (t,uu____1333,uu____1334)
                    ->
                    (debug_log env
                       "Checking strict positivity in an Tm_ascribed, recur)";
                     ty_strictly_positive_in_type ty_lid t unfolded env)
                | uu____1364 ->
                    ((let uu____1366 =
                        let uu____1367 =
                          let uu____1368 =
                            FStar_Syntax_Print.tag_of_term btype1  in
                          let uu____1369 =
                            let uu____1370 =
                              FStar_Syntax_Print.term_to_string btype1  in
                            Prims.strcat " and term: " uu____1370  in
                          Prims.strcat uu____1368 uu____1369  in
                        Prims.strcat
                          "Checking strict positivity, unexpected tag: "
                          uu____1367
                         in
                      debug_log env uu____1366);
                     false)))))

and ty_nested_positive_in_inductive :
  FStar_Ident.lident ->
    FStar_Ident.lident ->
      FStar_Syntax_Syntax.universes ->
        FStar_Syntax_Syntax.args ->
          unfolded_memo_t -> FStar_TypeChecker_Env.env_t -> Prims.bool
  =
  fun ty_lid  ->
    fun ilid  ->
      fun us  ->
        fun args  ->
          fun unfolded  ->
            fun env  ->
              (let uu____1378 =
                 let uu____1379 =
                   let uu____1380 =
                     let uu____1381 = FStar_Syntax_Print.args_to_string args
                        in
                     Prims.strcat " applied to arguments: " uu____1381  in
                   Prims.strcat ilid.FStar_Ident.str uu____1380  in
                 Prims.strcat "Checking nested positivity in the inductive "
                   uu____1379
                  in
               debug_log env uu____1378);
              (let uu____1382 =
                 FStar_TypeChecker_Env.datacons_of_typ env ilid  in
               match uu____1382 with
               | (b,idatas) ->
                   if Prims.op_Negation b
                   then
                     (debug_log env
                        "Checking nested positivity, not an inductive, return false";
                      false)
                   else
                     (let uu____1392 =
                        already_unfolded ilid args unfolded env  in
                      if uu____1392
                      then
                        (debug_log env
                           "Checking nested positivity, we have already unfolded this inductive with these args";
                         true)
                      else
                        (let num_ibs =
                           FStar_TypeChecker_Env.num_inductive_ty_params env
                             ilid
                            in
                         (let uu____1397 =
                            let uu____1398 =
                              let uu____1399 =
                                FStar_Util.string_of_int num_ibs  in
                              Prims.strcat uu____1399
                                ", also adding to the memo table"
                               in
                            Prims.strcat
                              "Checking nested positivity, number of type parameters is "
                              uu____1398
                             in
                          debug_log env uu____1397);
                         (let uu____1401 =
                            let uu____1402 = FStar_ST.read unfolded  in
                            let uu____1406 =
                              let uu____1410 =
                                let uu____1418 =
                                  let uu____1424 =
                                    FStar_List.splitAt num_ibs args  in
                                  Prims.fst uu____1424  in
                                (ilid, uu____1418)  in
                              [uu____1410]  in
                            FStar_List.append uu____1402 uu____1406  in
                          FStar_ST.write unfolded uu____1401);
                         FStar_List.for_all
                           (fun d  ->
                              ty_nested_positive_in_dlid ty_lid d ilid us
                                args num_ibs unfolded env) idatas)))

and ty_nested_positive_in_dlid :
  FStar_Ident.lident ->
    FStar_Ident.lident ->
      FStar_Ident.lident ->
        FStar_Syntax_Syntax.universes ->
          FStar_Syntax_Syntax.args ->
            Prims.int ->
              unfolded_memo_t -> FStar_TypeChecker_Env.env_t -> Prims.bool
  =
  fun ty_lid  ->
    fun dlid  ->
      fun ilid  ->
        fun us  ->
          fun args  ->
            fun num_ibs  ->
              fun unfolded  ->
                fun env  ->
                  debug_log env
                    (Prims.strcat
                       "Checking nested positivity in data constructor "
                       (Prims.strcat dlid.FStar_Ident.str
                          (Prims.strcat " of the inductive "
                             ilid.FStar_Ident.str)));
                  (let uu____1482 =
                     FStar_TypeChecker_Env.lookup_datacon env dlid  in
                   match uu____1482 with
                   | (univ_unif_vars,dt) ->
                       (FStar_List.iter2
                          (fun u'  ->
                             fun u  ->
                               match u' with
                               | FStar_Syntax_Syntax.U_unif u'' ->
                                   FStar_Unionfind.change u'' (Some u)
                               | uu____1494 ->
                                   failwith
                                     "Impossible! Expected universe unification variables")
                          univ_unif_vars us;
                        (let dt1 =
                           FStar_TypeChecker_Normalize.normalize
                             [FStar_TypeChecker_Normalize.Beta;
                             FStar_TypeChecker_Normalize.Eager_unfolding;
                             FStar_TypeChecker_Normalize.UnfoldUntil
                               FStar_Syntax_Syntax.Delta_constant;
                             FStar_TypeChecker_Normalize.Iota;
                             FStar_TypeChecker_Normalize.Zeta;
                             FStar_TypeChecker_Normalize.AllowUnboundUniverses]
                             env dt
                            in
                         (let uu____1497 =
                            let uu____1498 =
                              FStar_Syntax_Print.term_to_string dt1  in
                            Prims.strcat
                              "Checking nested positivity in the data constructor type: "
                              uu____1498
                             in
                          debug_log env uu____1497);
                         (let uu____1499 =
                            let uu____1500 = FStar_Syntax_Subst.compress dt1
                               in
                            uu____1500.FStar_Syntax_Syntax.n  in
                          match uu____1499 with
                          | FStar_Syntax_Syntax.Tm_arrow (dbs,c) ->
                              (debug_log env
                                 "Checked nested positivity in Tm_arrow data constructor type";
                               (let uu____1516 =
                                  FStar_List.splitAt num_ibs dbs  in
                                match uu____1516 with
                                | (ibs,dbs1) ->
                                    let ibs1 =
                                      FStar_Syntax_Subst.open_binders ibs  in
                                    let dbs2 =
                                      let uu____1543 =
                                        FStar_Syntax_Subst.opening_of_binders
                                          ibs1
                                         in
                                      FStar_Syntax_Subst.subst_binders
                                        uu____1543 dbs1
                                       in
                                    let c1 =
                                      let uu____1546 =
                                        FStar_Syntax_Subst.opening_of_binders
                                          ibs1
                                         in
                                      FStar_Syntax_Subst.subst_comp
                                        uu____1546 c
                                       in
                                    let uu____1548 =
                                      FStar_List.splitAt num_ibs args  in
                                    (match uu____1548 with
                                     | (args1,uu____1566) ->
                                         let subst1 =
                                           FStar_List.fold_left2
                                             (fun subst1  ->
                                                fun ib  ->
                                                  fun arg  ->
                                                    FStar_List.append subst1
                                                      [FStar_Syntax_Syntax.NT
                                                         ((Prims.fst ib),
                                                           (Prims.fst arg))])
                                             [] ibs1 args1
                                            in
                                         let dbs3 =
                                           FStar_Syntax_Subst.subst_binders
                                             subst1 dbs2
                                            in
                                         let c2 =
                                           let uu____1612 =
                                             FStar_Syntax_Subst.shift_subst
                                               (FStar_List.length dbs3)
                                               subst1
                                              in
                                           FStar_Syntax_Subst.subst_comp
                                             uu____1612 c1
                                            in
                                         ((let uu____1620 =
                                             let uu____1621 =
                                               let uu____1622 =
                                                 FStar_Syntax_Print.binders_to_string
                                                   "; " dbs3
                                                  in
                                               let uu____1623 =
                                                 let uu____1624 =
                                                   FStar_Syntax_Print.comp_to_string
                                                     c2
                                                    in
                                                 Prims.strcat ", and c: "
                                                   uu____1624
                                                  in
                                               Prims.strcat uu____1622
                                                 uu____1623
                                                in
                                             Prims.strcat
                                               "Checking nested positivity in the unfolded data constructor binders as: "
                                               uu____1621
                                              in
                                           debug_log env uu____1620);
                                          ty_nested_positive_in_type ty_lid
                                            (FStar_Syntax_Syntax.Tm_arrow
                                               (dbs3, c2)) ilid num_ibs
                                            unfolded env))))
                          | uu____1625 ->
                              (debug_log env
                                 "Checking nested positivity in the data constructor type that is not an arrow";
                               (let uu____1627 =
                                  let uu____1628 =
                                    FStar_Syntax_Subst.compress dt1  in
                                  uu____1628.FStar_Syntax_Syntax.n  in
                                ty_nested_positive_in_type ty_lid uu____1627
                                  ilid num_ibs unfolded env))))))

and ty_nested_positive_in_type :
  FStar_Ident.lident ->
    FStar_Syntax_Syntax.term' ->
      FStar_Ident.lident ->
        Prims.int ->
          unfolded_memo_t -> FStar_TypeChecker_Env.env_t -> Prims.bool
  =
  fun ty_lid  ->
    fun t  ->
      fun ilid  ->
        fun num_ibs  ->
          fun unfolded  ->
            fun env  ->
              match t with
              | FStar_Syntax_Syntax.Tm_app (t1,args) ->
                  (debug_log env
                     "Checking nested positivity in an Tm_app node, which is expected to be the ilid itself";
                   (let uu____1654 = try_get_fv t1  in
                    match uu____1654 with
                    | (fv,uu____1658) ->
                        if
                          FStar_Ident.lid_equals
                            (fv.FStar_Syntax_Syntax.fv_name).FStar_Syntax_Syntax.v
                            ilid
                        then true
                        else
                          failwith "Impossible, expected the type to be ilid"))
              | FStar_Syntax_Syntax.Tm_arrow (sbs,c) ->
                  ((let uu____1677 =
                      let uu____1678 =
                        FStar_Syntax_Print.binders_to_string "; " sbs  in
                      Prims.strcat
                        "Checking nested positivity in an Tm_arrow node, with binders as: "
                        uu____1678
                       in
                    debug_log env uu____1677);
                   (let sbs1 = FStar_Syntax_Subst.open_binders sbs  in
                    let uu____1680 =
                      FStar_List.fold_left
                        (fun uu____1687  ->
                           fun b  ->
                             match uu____1687 with
                             | (r,env1) ->
                                 if Prims.op_Negation r
                                 then (r, env1)
                                 else
                                   (let uu____1700 =
                                      ty_strictly_positive_in_type ty_lid
                                        (Prims.fst b).FStar_Syntax_Syntax.sort
                                        unfolded env1
                                       in
                                    let uu____1701 =
                                      FStar_TypeChecker_Env.push_binders env1
                                        [b]
                                       in
                                    (uu____1700, uu____1701))) (true, env)
                        sbs1
                       in
                    match uu____1680 with | (b,uu____1707) -> b))
              | uu____1708 ->
                  failwith "Nested positive check, unhandled case"

let ty_positive_in_datacon :
  FStar_Ident.lident ->
    FStar_Ident.lident ->
      FStar_Syntax_Syntax.binders ->
        FStar_Syntax_Syntax.universes ->
          unfolded_memo_t -> FStar_TypeChecker_Env.env -> Prims.bool
  =
  fun ty_lid  ->
    fun dlid  ->
      fun ty_bs  ->
        fun us  ->
          fun unfolded  ->
            fun env  ->
              let uu____1727 = FStar_TypeChecker_Env.lookup_datacon env dlid
                 in
              match uu____1727 with
              | (univ_unif_vars,dt) ->
                  (FStar_List.iter2
                     (fun u'  ->
                        fun u  ->
                          match u' with
                          | FStar_Syntax_Syntax.U_unif u'' ->
                              FStar_Unionfind.change u'' (Some u)
                          | uu____1739 ->
                              failwith
                                "Impossible! Expected universe unification variables")
                     univ_unif_vars us;
                   (let uu____1741 =
                      let uu____1742 = FStar_Syntax_Print.term_to_string dt
                         in
                      Prims.strcat "Checking data constructor type: "
                        uu____1742
                       in
                    debug_log env uu____1741);
                   (let uu____1743 =
                      let uu____1744 = FStar_Syntax_Subst.compress dt  in
                      uu____1744.FStar_Syntax_Syntax.n  in
                    match uu____1743 with
                    | FStar_Syntax_Syntax.Tm_fvar uu____1747 ->
                        (debug_log env
                           "Data constructor type is simply an fvar, returning true";
                         true)
                    | FStar_Syntax_Syntax.Tm_arrow (dbs,uu____1750) ->
                        let dbs1 =
                          let uu____1765 =
                            FStar_List.splitAt (FStar_List.length ty_bs) dbs
                             in
                          Prims.snd uu____1765  in
                        let dbs2 =
                          let uu____1787 =
                            FStar_Syntax_Subst.opening_of_binders ty_bs  in
                          FStar_Syntax_Subst.subst_binders uu____1787 dbs1
                           in
                        let dbs3 = FStar_Syntax_Subst.open_binders dbs2  in
                        ((let uu____1791 =
                            let uu____1792 =
                              let uu____1793 =
                                FStar_Util.string_of_int
                                  (FStar_List.length dbs3)
                                 in
                              Prims.strcat uu____1793 " binders"  in
                            Prims.strcat
                              "Data constructor type is an arrow type, so checking strict positivity in "
                              uu____1792
                             in
                          debug_log env uu____1791);
                         (let uu____1799 =
                            FStar_List.fold_left
                              (fun uu____1806  ->
                                 fun b  ->
                                   match uu____1806 with
                                   | (r,env1) ->
                                       if Prims.op_Negation r
                                       then (r, env1)
                                       else
                                         (let uu____1819 =
                                            ty_strictly_positive_in_type
                                              ty_lid
                                              (Prims.fst b).FStar_Syntax_Syntax.sort
                                              unfolded env1
                                             in
                                          let uu____1820 =
                                            FStar_TypeChecker_Env.push_binders
                                              env1 [b]
                                             in
                                          (uu____1819, uu____1820)))
                              (true, env) dbs3
                             in
                          match uu____1799 with | (b,uu____1826) -> b))
                    | FStar_Syntax_Syntax.Tm_app (uu____1827,uu____1828) ->
                        (debug_log env
                           "Data constructor type is a Tm_app, so returning true";
                         true)
                    | uu____1844 ->
                        failwith
                          "Unexpected data constructor type when checking positivity"))
  
let check_positivity :
  FStar_Syntax_Syntax.sigelt -> FStar_TypeChecker_Env.env_t -> Prims.bool =
  fun ty  ->
    fun env  ->
      let unfolded_inductives = FStar_Util.mk_ref []  in
      let uu____1862 =
        match ty.FStar_Syntax_Syntax.sigel with
        | FStar_Syntax_Syntax.Sig_inductive_typ
            (lid,us,bs,uu____1872,uu____1873,uu____1874,uu____1875) ->
            (lid, us, bs)
        | uu____1882 -> failwith "Impossible!"  in
      match uu____1862 with
      | (ty_lid,ty_us,ty_bs) ->
          let uu____1889 = FStar_Syntax_Subst.univ_var_opening ty_us  in
          (match uu____1889 with
           | (ty_usubst,ty_us1) ->
               let env1 = FStar_TypeChecker_Env.push_univ_vars env ty_us1  in
               let env2 = FStar_TypeChecker_Env.push_binders env1 ty_bs  in
               let ty_bs1 = FStar_Syntax_Subst.subst_binders ty_usubst ty_bs
                  in
               let ty_bs2 = FStar_Syntax_Subst.open_binders ty_bs1  in
               let uu____1904 =
                 let uu____1906 =
                   FStar_TypeChecker_Env.datacons_of_typ env2 ty_lid  in
                 Prims.snd uu____1906  in
               FStar_List.for_all
                 (fun d  ->
                    let uu____1912 =
                      FStar_List.map (fun s  -> FStar_Syntax_Syntax.U_name s)
                        ty_us1
                       in
                    ty_positive_in_datacon ty_lid d ty_bs2 uu____1912
                      unfolded_inductives env2) uu____1904)
  
let datacon_typ : FStar_Syntax_Syntax.sigelt -> FStar_Syntax_Syntax.term =
  fun data  ->
    match data.FStar_Syntax_Syntax.sigel with
    | FStar_Syntax_Syntax.Sig_datacon
        (uu____1919,uu____1920,t,uu____1922,uu____1923,uu____1924,uu____1925)
        -> t
    | uu____1930 -> failwith "Impossible!"
  
let optimized_haseq_soundness_for_data :
  FStar_Ident.lident ->
    FStar_Syntax_Syntax.sigelt ->
      FStar_Syntax_Syntax.subst_elt Prims.list ->
        FStar_Syntax_Syntax.binders -> FStar_Syntax_Syntax.term
  =
  fun ty_lid  ->
    fun data  ->
      fun usubst  ->
        fun bs  ->
          let dt = datacon_typ data  in
          let dt1 = FStar_Syntax_Subst.subst usubst dt  in
          let uu____1947 =
            let uu____1948 = FStar_Syntax_Subst.compress dt1  in
            uu____1948.FStar_Syntax_Syntax.n  in
          match uu____1947 with
          | FStar_Syntax_Syntax.Tm_arrow (dbs,uu____1952) ->
              let dbs1 =
                let uu____1967 =
                  FStar_List.splitAt (FStar_List.length bs) dbs  in
                Prims.snd uu____1967  in
              let dbs2 =
                let uu____1989 = FStar_Syntax_Subst.opening_of_binders bs  in
                FStar_Syntax_Subst.subst_binders uu____1989 dbs1  in
              let dbs3 = FStar_Syntax_Subst.open_binders dbs2  in
              let cond =
                FStar_List.fold_left
                  (fun t  ->
                     fun b  ->
                       let haseq_b =
                         let uu____1998 =
                           let uu____1999 =
                             let uu____2000 =
                               FStar_Syntax_Syntax.as_arg
                                 (Prims.fst b).FStar_Syntax_Syntax.sort
                                in
                             [uu____2000]  in
                           FStar_Syntax_Syntax.mk_Tm_app
                             FStar_Syntax_Util.t_haseq uu____1999
                            in
                         uu____1998 None FStar_Range.dummyRange  in
                       let sort_range =
                         ((Prims.fst b).FStar_Syntax_Syntax.sort).FStar_Syntax_Syntax.pos
                          in
                       let haseq_b1 =
                         let uu____2007 =
                           FStar_Util.format1
                             "Failed to prove that the type '%s' supports decidable equality because of this argument; add the 'noeq' qualifier"
                             ty_lid.FStar_Ident.str
                            in
                         FStar_TypeChecker_Util.label uu____2007 sort_range
                           haseq_b
                          in
                       FStar_Syntax_Util.mk_conj t haseq_b1)
                  FStar_Syntax_Util.t_true dbs3
                 in
              FStar_List.fold_right
                (fun b  ->
                   fun t  ->
                     let uu____2012 =
                       let uu____2013 =
                         let uu____2014 =
                           let uu____2015 =
                             let uu____2016 = FStar_Syntax_Subst.close [b] t
                                in
                             FStar_Syntax_Util.abs [((Prims.fst b), None)]
                               uu____2016 None
                              in
                           FStar_Syntax_Syntax.as_arg uu____2015  in
                         [uu____2014]  in
                       FStar_Syntax_Syntax.mk_Tm_app
                         FStar_Syntax_Util.tforall uu____2013
                        in
                     uu____2012 None FStar_Range.dummyRange) dbs3 cond
          | uu____2033 -> FStar_Syntax_Util.t_true
  
let optimized_haseq_ty all_datas_in_the_bundle usubst us acc ty =
  let uu____2092 =
    match ty.FStar_Syntax_Syntax.sigel with
    | FStar_Syntax_Syntax.Sig_inductive_typ
        (lid,uu____2104,bs,t,uu____2107,d_lids,uu____2109) ->
        (lid, bs, t, d_lids)
    | uu____2117 -> failwith "Impossible!"  in
  match uu____2092 with
  | (lid,bs,t,d_lids) ->
      let bs1 = FStar_Syntax_Subst.subst_binders usubst bs  in
      let t1 =
        let uu____2142 =
          FStar_Syntax_Subst.shift_subst (FStar_List.length bs1) usubst  in
        FStar_Syntax_Subst.subst uu____2142 t  in
      let uu____2149 = FStar_Syntax_Subst.open_term bs1 t1  in
      (match uu____2149 with
       | (bs2,t2) ->
           let ibs =
             let uu____2169 =
               let uu____2170 = FStar_Syntax_Subst.compress t2  in
               uu____2170.FStar_Syntax_Syntax.n  in
             match uu____2169 with
             | FStar_Syntax_Syntax.Tm_arrow (ibs,uu____2177) -> ibs
             | uu____2188 -> []  in
           let ibs1 = FStar_Syntax_Subst.open_binders ibs  in
           let ind =
             let uu____2193 =
               FStar_Syntax_Syntax.fvar lid
                 FStar_Syntax_Syntax.Delta_constant None
                in
             let uu____2194 =
               FStar_List.map (fun u  -> FStar_Syntax_Syntax.U_name u) us  in
             FStar_Syntax_Syntax.mk_Tm_uinst uu____2193 uu____2194  in
           let ind1 =
             let uu____2199 =
               let uu____2200 =
                 FStar_List.map
                   (fun uu____2205  ->
                      match uu____2205 with
                      | (bv,aq) ->
                          let uu____2212 = FStar_Syntax_Syntax.bv_to_name bv
                             in
                          (uu____2212, aq)) bs2
                  in
               FStar_Syntax_Syntax.mk_Tm_app ind uu____2200  in
             uu____2199 None FStar_Range.dummyRange  in
           let ind2 =
             let uu____2220 =
               let uu____2221 =
                 FStar_List.map
                   (fun uu____2226  ->
                      match uu____2226 with
                      | (bv,aq) ->
                          let uu____2233 = FStar_Syntax_Syntax.bv_to_name bv
                             in
                          (uu____2233, aq)) ibs1
                  in
               FStar_Syntax_Syntax.mk_Tm_app ind1 uu____2221  in
             uu____2220 None FStar_Range.dummyRange  in
           let haseq_ind =
             let uu____2241 =
               let uu____2242 =
                 let uu____2243 = FStar_Syntax_Syntax.as_arg ind2  in
                 [uu____2243]  in
               FStar_Syntax_Syntax.mk_Tm_app FStar_Syntax_Util.t_haseq
                 uu____2242
                in
             uu____2241 None FStar_Range.dummyRange  in
           let bs' =
             FStar_List.filter
               (fun b  ->
                  let uu____2257 = acc  in
                  match uu____2257 with
                  | (uu____2265,en,uu____2267,uu____2268) ->
                      let opt =
                        let uu____2277 =
                          let uu____2278 = FStar_Syntax_Util.type_u ()  in
                          Prims.fst uu____2278  in
                        FStar_TypeChecker_Rel.try_subtype' en
                          (Prims.fst b).FStar_Syntax_Syntax.sort uu____2277
                          false
                         in
                      (match opt with
                       | None  -> false
                       | Some uu____2281 -> true)) bs2
              in
           let haseq_bs =
             FStar_List.fold_left
               (fun t3  ->
                  fun b  ->
                    let uu____2285 =
                      let uu____2286 =
                        let uu____2287 =
                          let uu____2288 =
                            let uu____2289 =
                              FStar_Syntax_Syntax.bv_to_name (Prims.fst b)
                               in
                            FStar_Syntax_Syntax.as_arg uu____2289  in
                          [uu____2288]  in
                        FStar_Syntax_Syntax.mk_Tm_app
                          FStar_Syntax_Util.t_haseq uu____2287
                         in
                      uu____2286 None FStar_Range.dummyRange  in
                    FStar_Syntax_Util.mk_conj t3 uu____2285)
               FStar_Syntax_Util.t_true bs'
              in
           let fml = FStar_Syntax_Util.mk_imp haseq_bs haseq_ind  in
           let fml1 =
             let uu___86_2298 = fml  in
             let uu____2299 =
               let uu____2300 =
                 let uu____2305 =
                   let uu____2306 =
                     let uu____2313 =
                       let uu____2315 = FStar_Syntax_Syntax.as_arg haseq_ind
                          in
                       [uu____2315]  in
                     [uu____2313]  in
                   FStar_Syntax_Syntax.Meta_pattern uu____2306  in
                 (fml, uu____2305)  in
               FStar_Syntax_Syntax.Tm_meta uu____2300  in
             {
               FStar_Syntax_Syntax.n = uu____2299;
               FStar_Syntax_Syntax.tk = (uu___86_2298.FStar_Syntax_Syntax.tk);
               FStar_Syntax_Syntax.pos =
                 (uu___86_2298.FStar_Syntax_Syntax.pos);
               FStar_Syntax_Syntax.vars =
                 (uu___86_2298.FStar_Syntax_Syntax.vars)
             }  in
           let fml2 =
             FStar_List.fold_right
               (fun b  ->
                  fun t3  ->
                    let uu____2327 =
                      let uu____2328 =
                        let uu____2329 =
                          let uu____2330 =
                            let uu____2331 = FStar_Syntax_Subst.close [b] t3
                               in
                            FStar_Syntax_Util.abs [((Prims.fst b), None)]
                              uu____2331 None
                             in
                          FStar_Syntax_Syntax.as_arg uu____2330  in
                        [uu____2329]  in
                      FStar_Syntax_Syntax.mk_Tm_app FStar_Syntax_Util.tforall
                        uu____2328
                       in
                    uu____2327 None FStar_Range.dummyRange) ibs1 fml1
              in
           let fml3 =
             FStar_List.fold_right
               (fun b  ->
                  fun t3  ->
                    let uu____2353 =
                      let uu____2354 =
                        let uu____2355 =
                          let uu____2356 =
                            let uu____2357 = FStar_Syntax_Subst.close [b] t3
                               in
                            FStar_Syntax_Util.abs [((Prims.fst b), None)]
                              uu____2357 None
                             in
                          FStar_Syntax_Syntax.as_arg uu____2356  in
                        [uu____2355]  in
                      FStar_Syntax_Syntax.mk_Tm_app FStar_Syntax_Util.tforall
                        uu____2354
                       in
                    uu____2353 None FStar_Range.dummyRange) bs2 fml2
              in
           let guard = FStar_Syntax_Util.mk_conj haseq_bs fml3  in
           let uu____2377 = acc  in
           (match uu____2377 with
            | (l_axioms,env,guard',cond') ->
                let env1 = FStar_TypeChecker_Env.push_binders env bs2  in
                let env2 = FStar_TypeChecker_Env.push_binders env1 ibs1  in
                let t_datas =
                  FStar_List.filter
                    (fun s  ->
                       match s.FStar_Syntax_Syntax.sigel with
                       | FStar_Syntax_Syntax.Sig_datacon
                           (uu____2411,uu____2412,uu____2413,t_lid,uu____2415,uu____2416,uu____2417)
                           -> t_lid = lid
                       | uu____2422 -> failwith "Impossible")
                    all_datas_in_the_bundle
                   in
                let cond =
                  FStar_List.fold_left
                    (fun acc1  ->
                       fun d  ->
                         let uu____2426 =
                           optimized_haseq_soundness_for_data lid d usubst
                             bs2
                            in
                         FStar_Syntax_Util.mk_conj acc1 uu____2426)
                    FStar_Syntax_Util.t_true t_datas
                   in
                let axiom_lid =
                  FStar_Ident.lid_of_ids
                    (FStar_List.append lid.FStar_Ident.ns
                       [FStar_Ident.id_of_text
                          (Prims.strcat
                             (lid.FStar_Ident.ident).FStar_Ident.idText
                             "_haseq")])
                   in
                let uu____2428 = FStar_Syntax_Util.mk_conj guard' guard  in
                let uu____2431 = FStar_Syntax_Util.mk_conj cond' cond  in
                ((FStar_List.append l_axioms [(axiom_lid, fml3)]), env2,
                  uu____2428, uu____2431)))
  
let optimized_haseq_scheme :
  FStar_Syntax_Syntax.sigelt ->
    FStar_Syntax_Syntax.sigelt Prims.list ->
      FStar_Syntax_Syntax.sigelt Prims.list ->
        FStar_TypeChecker_Env.env_t ->
          (FStar_TypeChecker_Env.env_t ->
             FStar_Ident.lident ->
               FStar_Syntax_Syntax.formula ->
                 FStar_Syntax_Syntax.qualifier Prims.list ->
                   FStar_Range.range -> FStar_Syntax_Syntax.sigelt)
            -> FStar_Syntax_Syntax.sigelt Prims.list
  =
  fun sig_bndle  ->
    fun tcs  ->
      fun datas  ->
        fun env0  ->
          fun tc_assume  ->
            let us =
              let ty = FStar_List.hd tcs  in
              match ty.FStar_Syntax_Syntax.sigel with
              | FStar_Syntax_Syntax.Sig_inductive_typ
                  (uu____2497,us,uu____2499,uu____2500,uu____2501,uu____2502,uu____2503)
                  -> us
              | uu____2510 -> failwith "Impossible!"  in
            let uu____2511 = FStar_Syntax_Subst.univ_var_opening us  in
            match uu____2511 with
            | (usubst,us1) ->
                let env = FStar_TypeChecker_Env.push_sigelt env0 sig_bndle
                   in
                ((env.FStar_TypeChecker_Env.solver).FStar_TypeChecker_Env.push
                   "haseq";
                 (env.FStar_TypeChecker_Env.solver).FStar_TypeChecker_Env.encode_sig
                   env sig_bndle;
                 (let env1 = FStar_TypeChecker_Env.push_univ_vars env us1  in
                  let uu____2527 =
                    FStar_List.fold_left
                      (optimized_haseq_ty datas usubst us1)
                      ([], env1, FStar_Syntax_Util.t_true,
                        FStar_Syntax_Util.t_true) tcs
                     in
                  match uu____2527 with
                  | (axioms,env2,guard,cond) ->
                      let phi = FStar_Syntax_Util.mk_imp guard cond  in
                      let uu____2559 =
                        FStar_TypeChecker_TcTerm.tc_trivial_guard env2 phi
                         in
                      (match uu____2559 with
                       | (phi1,uu____2564) ->
                           ((let uu____2566 =
                               FStar_TypeChecker_Env.should_verify env2  in
                             if uu____2566
                             then
                               let uu____2567 =
                                 FStar_TypeChecker_Rel.guard_of_guard_formula
                                   (FStar_TypeChecker_Common.NonTrivial phi1)
                                  in
                               FStar_TypeChecker_Rel.force_trivial_guard env2
                                 uu____2567
                             else ());
                            (let ses =
                               FStar_List.fold_left
                                 (fun l  ->
                                    fun uu____2575  ->
                                      match uu____2575 with
                                      | (lid,fml) ->
                                          let se =
                                            tc_assume env2 lid fml []
                                              FStar_Range.dummyRange
                                             in
                                          FStar_List.append l [se]) [] axioms
                                in
                             (env2.FStar_TypeChecker_Env.solver).FStar_TypeChecker_Env.pop
                               "haseq";
                             ses)))))
  
let unoptimized_haseq_data :
  FStar_Syntax_Syntax.subst_elt Prims.list ->
    FStar_Syntax_Syntax.binders ->
      FStar_Syntax_Syntax.term ->
        FStar_Ident.lident Prims.list ->
          FStar_Syntax_Syntax.term ->
            FStar_Syntax_Syntax.sigelt ->
              (FStar_Syntax_Syntax.term',FStar_Syntax_Syntax.term')
                FStar_Syntax_Syntax.syntax
  =
  fun usubst  ->
    fun bs  ->
      fun haseq_ind  ->
        fun mutuals  ->
          fun acc  ->
            fun data  ->
              let rec is_mutual t =
                let uu____2618 =
                  let uu____2619 = FStar_Syntax_Subst.compress t  in
                  uu____2619.FStar_Syntax_Syntax.n  in
                match uu____2618 with
                | FStar_Syntax_Syntax.Tm_fvar fv ->
                    FStar_List.existsb
                      (fun lid  ->
                         FStar_Ident.lid_equals lid
                           (fv.FStar_Syntax_Syntax.fv_name).FStar_Syntax_Syntax.v)
                      mutuals
                | FStar_Syntax_Syntax.Tm_uinst (t',uu____2629) ->
                    is_mutual t'
                | FStar_Syntax_Syntax.Tm_refine (bv,t') ->
                    is_mutual bv.FStar_Syntax_Syntax.sort
                | FStar_Syntax_Syntax.Tm_app (t',args) ->
                    let uu____2656 = is_mutual t'  in
                    if uu____2656
                    then true
                    else
                      (let uu____2658 = FStar_List.map Prims.fst args  in
                       exists_mutual uu____2658)
                | FStar_Syntax_Syntax.Tm_meta (t',uu____2671) -> is_mutual t'
                | uu____2676 -> false
              
              and exists_mutual uu___78_2677 =
                match uu___78_2677 with
                | [] -> false
                | hd1::tl1 -> (is_mutual hd1) || (exists_mutual tl1)
               in
              let dt = datacon_typ data  in
              let dt1 = FStar_Syntax_Subst.subst usubst dt  in
              let uu____2694 =
                let uu____2695 = FStar_Syntax_Subst.compress dt1  in
                uu____2695.FStar_Syntax_Syntax.n  in
              match uu____2694 with
              | FStar_Syntax_Syntax.Tm_arrow (dbs,uu____2701) ->
                  let dbs1 =
                    let uu____2716 =
                      FStar_List.splitAt (FStar_List.length bs) dbs  in
                    Prims.snd uu____2716  in
                  let dbs2 =
                    let uu____2738 = FStar_Syntax_Subst.opening_of_binders bs
                       in
                    FStar_Syntax_Subst.subst_binders uu____2738 dbs1  in
                  let dbs3 = FStar_Syntax_Subst.open_binders dbs2  in
                  let cond =
                    FStar_List.fold_left
                      (fun t  ->
                         fun b  ->
                           let sort = (Prims.fst b).FStar_Syntax_Syntax.sort
                              in
                           let haseq_sort =
                             let uu____2750 =
                               let uu____2751 =
                                 let uu____2752 =
                                   FStar_Syntax_Syntax.as_arg
                                     (Prims.fst b).FStar_Syntax_Syntax.sort
                                    in
                                 [uu____2752]  in
                               FStar_Syntax_Syntax.mk_Tm_app
                                 FStar_Syntax_Util.t_haseq uu____2751
                                in
                             uu____2750 None FStar_Range.dummyRange  in
                           let haseq_sort1 =
                             let uu____2758 = is_mutual sort  in
                             if uu____2758
                             then
                               FStar_Syntax_Util.mk_imp haseq_ind haseq_sort
                             else haseq_sort  in
                           FStar_Syntax_Util.mk_conj t haseq_sort1)
                      FStar_Syntax_Util.t_true dbs3
                     in
                  let cond1 =
                    FStar_List.fold_right
                      (fun b  ->
                         fun t  ->
                           let uu____2765 =
                             let uu____2766 =
                               let uu____2767 =
                                 let uu____2768 =
                                   let uu____2769 =
                                     FStar_Syntax_Subst.close [b] t  in
                                   FStar_Syntax_Util.abs
                                     [((Prims.fst b), None)] uu____2769 None
                                    in
                                 FStar_Syntax_Syntax.as_arg uu____2768  in
                               [uu____2767]  in
                             FStar_Syntax_Syntax.mk_Tm_app
                               FStar_Syntax_Util.tforall uu____2766
                              in
                           uu____2765 None FStar_Range.dummyRange) dbs3 cond
                     in
                  FStar_Syntax_Util.mk_conj acc cond1
              | uu____2786 -> acc
  
let unoptimized_haseq_ty all_datas_in_the_bundle mutuals usubst us acc ty =
  let uu____2829 =
    match ty.FStar_Syntax_Syntax.sigel with
    | FStar_Syntax_Syntax.Sig_inductive_typ
        (lid,uu____2841,bs,t,uu____2844,d_lids,uu____2846) ->
        (lid, bs, t, d_lids)
    | uu____2854 -> failwith "Impossible!"  in
  match uu____2829 with
  | (lid,bs,t,d_lids) ->
      let bs1 = FStar_Syntax_Subst.subst_binders usubst bs  in
      let t1 =
        let uu____2870 =
          FStar_Syntax_Subst.shift_subst (FStar_List.length bs1) usubst  in
        FStar_Syntax_Subst.subst uu____2870 t  in
      let uu____2877 = FStar_Syntax_Subst.open_term bs1 t1  in
      (match uu____2877 with
       | (bs2,t2) ->
           let ibs =
             let uu____2888 =
               let uu____2889 = FStar_Syntax_Subst.compress t2  in
               uu____2889.FStar_Syntax_Syntax.n  in
             match uu____2888 with
             | FStar_Syntax_Syntax.Tm_arrow (ibs,uu____2896) -> ibs
             | uu____2907 -> []  in
           let ibs1 = FStar_Syntax_Subst.open_binders ibs  in
           let ind =
             let uu____2912 =
               FStar_Syntax_Syntax.fvar lid
                 FStar_Syntax_Syntax.Delta_constant None
                in
             let uu____2913 =
               FStar_List.map (fun u  -> FStar_Syntax_Syntax.U_name u) us  in
             FStar_Syntax_Syntax.mk_Tm_uinst uu____2912 uu____2913  in
           let ind1 =
             let uu____2918 =
               let uu____2919 =
                 FStar_List.map
                   (fun uu____2924  ->
                      match uu____2924 with
                      | (bv,aq) ->
                          let uu____2931 = FStar_Syntax_Syntax.bv_to_name bv
                             in
                          (uu____2931, aq)) bs2
                  in
               FStar_Syntax_Syntax.mk_Tm_app ind uu____2919  in
             uu____2918 None FStar_Range.dummyRange  in
           let ind2 =
             let uu____2939 =
               let uu____2940 =
                 FStar_List.map
                   (fun uu____2945  ->
                      match uu____2945 with
                      | (bv,aq) ->
                          let uu____2952 = FStar_Syntax_Syntax.bv_to_name bv
                             in
                          (uu____2952, aq)) ibs1
                  in
               FStar_Syntax_Syntax.mk_Tm_app ind1 uu____2940  in
             uu____2939 None FStar_Range.dummyRange  in
           let haseq_ind =
             let uu____2960 =
               let uu____2961 =
                 let uu____2962 = FStar_Syntax_Syntax.as_arg ind2  in
                 [uu____2962]  in
               FStar_Syntax_Syntax.mk_Tm_app FStar_Syntax_Util.t_haseq
                 uu____2961
                in
             uu____2960 None FStar_Range.dummyRange  in
           let t_datas =
             FStar_List.filter
               (fun s  ->
                  match s.FStar_Syntax_Syntax.sigel with
                  | FStar_Syntax_Syntax.Sig_datacon
                      (uu____2970,uu____2971,uu____2972,t_lid,uu____2974,uu____2975,uu____2976)
                      -> t_lid = lid
                  | uu____2981 -> failwith "Impossible")
               all_datas_in_the_bundle
              in
           let data_cond =
             FStar_List.fold_left
               (unoptimized_haseq_data usubst bs2 haseq_ind mutuals)
               FStar_Syntax_Util.t_true t_datas
              in
           let fml = FStar_Syntax_Util.mk_imp data_cond haseq_ind  in
           let fml1 =
             let uu___87_2987 = fml  in
             let uu____2988 =
               let uu____2989 =
                 let uu____2994 =
                   let uu____2995 =
                     let uu____3002 =
                       let uu____3004 = FStar_Syntax_Syntax.as_arg haseq_ind
                          in
                       [uu____3004]  in
                     [uu____3002]  in
                   FStar_Syntax_Syntax.Meta_pattern uu____2995  in
                 (fml, uu____2994)  in
               FStar_Syntax_Syntax.Tm_meta uu____2989  in
             {
               FStar_Syntax_Syntax.n = uu____2988;
               FStar_Syntax_Syntax.tk = (uu___87_2987.FStar_Syntax_Syntax.tk);
               FStar_Syntax_Syntax.pos =
                 (uu___87_2987.FStar_Syntax_Syntax.pos);
               FStar_Syntax_Syntax.vars =
                 (uu___87_2987.FStar_Syntax_Syntax.vars)
             }  in
           let fml2 =
             FStar_List.fold_right
               (fun b  ->
                  fun t3  ->
                    let uu____3016 =
                      let uu____3017 =
                        let uu____3018 =
                          let uu____3019 =
                            let uu____3020 = FStar_Syntax_Subst.close [b] t3
                               in
                            FStar_Syntax_Util.abs [((Prims.fst b), None)]
                              uu____3020 None
                             in
                          FStar_Syntax_Syntax.as_arg uu____3019  in
                        [uu____3018]  in
                      FStar_Syntax_Syntax.mk_Tm_app FStar_Syntax_Util.tforall
                        uu____3017
                       in
                    uu____3016 None FStar_Range.dummyRange) ibs1 fml1
              in
           let fml3 =
             FStar_List.fold_right
               (fun b  ->
                  fun t3  ->
                    let uu____3042 =
                      let uu____3043 =
                        let uu____3044 =
                          let uu____3045 =
                            let uu____3046 = FStar_Syntax_Subst.close [b] t3
                               in
                            FStar_Syntax_Util.abs [((Prims.fst b), None)]
                              uu____3046 None
                             in
                          FStar_Syntax_Syntax.as_arg uu____3045  in
                        [uu____3044]  in
                      FStar_Syntax_Syntax.mk_Tm_app FStar_Syntax_Util.tforall
                        uu____3043
                       in
                    uu____3042 None FStar_Range.dummyRange) bs2 fml2
              in
           FStar_Syntax_Util.mk_conj acc fml3)
  
let unoptimized_haseq_scheme :
  FStar_Syntax_Syntax.sigelt ->
    FStar_Syntax_Syntax.sigelt Prims.list ->
      FStar_Syntax_Syntax.sigelt Prims.list ->
        FStar_TypeChecker_Env.env_t ->
          (FStar_TypeChecker_Env.env_t ->
             FStar_Ident.lident ->
               FStar_Syntax_Syntax.formula ->
                 FStar_Syntax_Syntax.qualifier Prims.list ->
                   FStar_Range.range -> FStar_Syntax_Syntax.sigelt)
            -> FStar_Syntax_Syntax.sigelt Prims.list
  =
  fun sig_bndle  ->
    fun tcs  ->
      fun datas  ->
        fun env0  ->
          fun tc_assume  ->
            let mutuals =
              FStar_List.map
                (fun ty  ->
                   match ty.FStar_Syntax_Syntax.sigel with
                   | FStar_Syntax_Syntax.Sig_inductive_typ
                       (lid,uu____3115,uu____3116,uu____3117,uu____3118,uu____3119,uu____3120)
                       -> lid
                   | uu____3127 -> failwith "Impossible!") tcs
               in
            let uu____3128 =
              let ty = FStar_List.hd tcs  in
              match ty.FStar_Syntax_Syntax.sigel with
              | FStar_Syntax_Syntax.Sig_inductive_typ
                  (lid,us,uu____3136,uu____3137,uu____3138,uu____3139,uu____3140)
                  -> (lid, us)
              | uu____3147 -> failwith "Impossible!"  in
            match uu____3128 with
            | (lid,us) ->
                let uu____3153 = FStar_Syntax_Subst.univ_var_opening us  in
                (match uu____3153 with
                 | (usubst,us1) ->
                     let fml =
                       FStar_List.fold_left
                         (unoptimized_haseq_ty datas mutuals usubst us1)
                         FStar_Syntax_Util.t_true tcs
                        in
                     let env =
                       FStar_TypeChecker_Env.push_sigelt env0 sig_bndle  in
                     ((env.FStar_TypeChecker_Env.solver).FStar_TypeChecker_Env.push
                        "haseq";
                      (env.FStar_TypeChecker_Env.solver).FStar_TypeChecker_Env.encode_sig
                        env sig_bndle;
                      (let env1 =
                         FStar_TypeChecker_Env.push_univ_vars env us1  in
                       let se =
                         let uu____3171 =
                           FStar_Ident.lid_of_ids
                             (FStar_List.append lid.FStar_Ident.ns
                                [FStar_Ident.id_of_text
                                   (Prims.strcat
                                      (lid.FStar_Ident.ident).FStar_Ident.idText
                                      "_haseq")])
                            in
                         tc_assume env1 uu____3171 fml []
                           FStar_Range.dummyRange
                          in
                       (env1.FStar_TypeChecker_Env.solver).FStar_TypeChecker_Env.pop
                         "haseq";
                       [se])))
  
let check_inductive_well_typedness :
  FStar_TypeChecker_Env.env_t ->
    FStar_Syntax_Syntax.sigelt Prims.list ->
      FStar_Syntax_Syntax.qualifier Prims.list ->
        FStar_Ident.lident Prims.list ->
          (FStar_Syntax_Syntax.sigelt * FStar_Syntax_Syntax.sigelt Prims.list
            * FStar_Syntax_Syntax.sigelt Prims.list)
  =
  fun env  ->
    fun ses  ->
      fun quals  ->
        fun lids  ->
          let uu____3201 =
            FStar_All.pipe_right ses
              (FStar_List.partition
                 (fun uu___79_3211  ->
                    match uu___79_3211 with
                    | {
                        FStar_Syntax_Syntax.sigel =
                          FStar_Syntax_Syntax.Sig_inductive_typ uu____3212;
                        FStar_Syntax_Syntax.sigrng = uu____3213;_} -> true
                    | uu____3224 -> false))
             in
          match uu____3201 with
          | (tys,datas) ->
              ((let uu____3237 =
                  FStar_All.pipe_right datas
                    (FStar_Util.for_some
                       (fun uu___80_3239  ->
                          match uu___80_3239 with
                          | {
                              FStar_Syntax_Syntax.sigel =
                                FStar_Syntax_Syntax.Sig_datacon uu____3240;
                              FStar_Syntax_Syntax.sigrng = uu____3241;_} ->
                              false
                          | uu____3251 -> true))
                   in
                if uu____3237
                then
                  let uu____3252 =
                    let uu____3253 =
                      let uu____3256 = FStar_TypeChecker_Env.get_range env
                         in
                      ("Mutually defined type contains a non-inductive element",
                        uu____3256)
                       in
                    FStar_Errors.Error uu____3253  in
                  Prims.raise uu____3252
                else ());
               (let env0 = env  in
                let uu____3259 =
                  FStar_List.fold_right
                    (fun tc  ->
                       fun uu____3273  ->
                         match uu____3273 with
                         | (env1,all_tcs,g) ->
                             let uu____3295 = tc_tycon env1 tc  in
                             (match uu____3295 with
                              | (env2,tc1,tc_u,guard) ->
                                  let g' =
                                    FStar_TypeChecker_Rel.universe_inequality
                                      FStar_Syntax_Syntax.U_zero tc_u
                                     in
                                  ((let uu____3312 =
                                      FStar_TypeChecker_Env.debug env2
                                        FStar_Options.Low
                                       in
                                    if uu____3312
                                    then
                                      let uu____3313 =
                                        FStar_Syntax_Print.sigelt_to_string
                                          tc1
                                         in
                                      FStar_Util.print1
                                        "Checked inductive: %s\n" uu____3313
                                    else ());
                                   (let uu____3315 =
                                      let uu____3316 =
                                        FStar_TypeChecker_Rel.conj_guard
                                          guard g'
                                         in
                                      FStar_TypeChecker_Rel.conj_guard g
                                        uu____3316
                                       in
                                    (env2, ((tc1, tc_u) :: all_tcs),
                                      uu____3315))))) tys
                    (env, [], FStar_TypeChecker_Rel.trivial_guard)
                   in
                match uu____3259 with
                | (env1,tcs,g) ->
                    let uu____3341 =
                      FStar_List.fold_right
                        (fun se  ->
                           fun uu____3349  ->
                             match uu____3349 with
                             | (datas1,g1) ->
                                 let uu____3360 =
                                   let uu____3363 = tc_data env1 tcs  in
                                   uu____3363 se  in
                                 (match uu____3360 with
                                  | (data,g') ->
                                      let uu____3373 =
                                        FStar_TypeChecker_Rel.conj_guard g1
                                          g'
                                         in
                                      ((data :: datas1), uu____3373))) datas
                        ([], g)
                       in
                    (match uu____3341 with
                     | (datas1,g1) ->
                         let uu____3385 =
                           generalize_and_inst_within env0 g1 tcs datas1  in
                         (match uu____3385 with
                          | (tcs1,datas2) ->
                              let sig_bndle =
                                let uu____3402 =
                                  FStar_TypeChecker_Env.get_range env0  in
                                {
                                  FStar_Syntax_Syntax.sigel =
                                    (FStar_Syntax_Syntax.Sig_bundle
                                       ((FStar_List.append tcs1 datas2),
                                         quals, lids));
                                  FStar_Syntax_Syntax.sigrng = uu____3402
                                }  in
                              (sig_bndle, tcs1, datas2)))))
  
>>>>>>> 210da3bf
<|MERGE_RESOLUTION|>--- conflicted
+++ resolved
@@ -1,2006 +1,5 @@
 
 open Prims
-<<<<<<< HEAD
-
-let tc_tycon : FStar_TypeChecker_Env.env_t  ->  FStar_Syntax_Syntax.sigelt  ->  (FStar_TypeChecker_Env.env_t * FStar_Syntax_Syntax.sigelt * FStar_Syntax_Syntax.universe * FStar_TypeChecker_Env.guard_t) = (fun env s -> (match (s.FStar_Syntax_Syntax.sigel) with
-| FStar_Syntax_Syntax.Sig_inductive_typ (tc, uvs, tps, k, mutuals, data, quals) -> begin
-(
-
-let uu____33 = (FStar_Syntax_Subst.open_term tps k)
-in (match (uu____33) with
-| (tps1, k1) -> begin
-(
-
-let uu____42 = (FStar_TypeChecker_TcTerm.tc_binders env tps1)
-in (match (uu____42) with
-| (tps2, env_tps, guard_params, us) -> begin
-(
-
-let uu____55 = (FStar_Syntax_Util.arrow_formals k1)
-in (match (uu____55) with
-| (indices, t) -> begin
-(
-
-let uu____79 = (FStar_TypeChecker_TcTerm.tc_binders env_tps indices)
-in (match (uu____79) with
-| (indices1, env', guard_indices, us') -> begin
-(
-
-let uu____92 = (
-
-let uu____95 = (FStar_TypeChecker_TcTerm.tc_tot_or_gtot_term env' t)
-in (match (uu____95) with
-| (t1, uu____102, g) -> begin
-(
-
-let uu____104 = (
-
-let uu____105 = (
-
-let uu____106 = (FStar_TypeChecker_Rel.conj_guard guard_indices g)
-in (FStar_TypeChecker_Rel.conj_guard guard_params uu____106))
-in (FStar_TypeChecker_Rel.discharge_guard env' uu____105))
-in ((t1), (uu____104)))
-end))
-in (match (uu____92) with
-| (t1, guard) -> begin
-(
-
-let k2 = (
-
-let uu____116 = (FStar_Syntax_Syntax.mk_Total t1)
-in (FStar_Syntax_Util.arrow indices1 uu____116))
-in (
-
-let uu____119 = (FStar_Syntax_Util.type_u ())
-in (match (uu____119) with
-| (t_type, u) -> begin
-((
-
-let uu____129 = (FStar_TypeChecker_Rel.teq env' t1 t_type)
-in (FStar_TypeChecker_Rel.force_trivial_guard env' uu____129));
-(
-
-let t_tc = (
-
-let uu____133 = (FStar_Syntax_Syntax.mk_Total t1)
-in (FStar_Syntax_Util.arrow (FStar_List.append tps2 indices1) uu____133))
-in (
-
-let tps3 = (FStar_Syntax_Subst.close_binders tps2)
-in (
-
-let k3 = (FStar_Syntax_Subst.close tps3 k2)
-in (
-
-let fv_tc = (FStar_Syntax_Syntax.lid_as_fv tc FStar_Syntax_Syntax.Delta_constant None)
-in (
-
-let uu____141 = (FStar_TypeChecker_Env.push_let_binding env (FStar_Util.Inr (fv_tc)) (([]), (t_tc)))
-in ((uu____141), ((
-
-let uu___81_145 = s
-in {FStar_Syntax_Syntax.sigel = FStar_Syntax_Syntax.Sig_inductive_typ (((tc), ([]), (tps3), (k3), (mutuals), (data), (quals))); FStar_Syntax_Syntax.sigrng = uu___81_145.FStar_Syntax_Syntax.sigrng})), (u), (guard)))))));
-)
-end)))
-end))
-end))
-end))
-end))
-end))
-end
-| uu____150 -> begin
-(failwith "impossible")
-end))
-
-
-let tc_data : FStar_TypeChecker_Env.env_t  ->  (FStar_Syntax_Syntax.sigelt * FStar_Syntax_Syntax.universe) Prims.list  ->  FStar_Syntax_Syntax.sigelt  ->  (FStar_Syntax_Syntax.sigelt * FStar_TypeChecker_Env.guard_t) = (fun env tcs se -> (match (se.FStar_Syntax_Syntax.sigel) with
-| FStar_Syntax_Syntax.Sig_datacon (c, _uvs, t, tc_lid, ntps, quals, _mutual_tcs) -> begin
-(
-
-let uu____190 = (
-
-let tps_u_opt = (FStar_Util.find_map tcs (fun uu____204 -> (match (uu____204) with
-| (se1, u_tc) -> begin
-(
-
-let uu____213 = (
-
-let uu____214 = (
-
-let uu____215 = (FStar_Syntax_Util.lid_of_sigelt se1)
-in (FStar_Util.must uu____215))
-in (FStar_Ident.lid_equals tc_lid uu____214))
-in (match (uu____213) with
-| true -> begin
-(match (se1.FStar_Syntax_Syntax.sigel) with
-| FStar_Syntax_Syntax.Sig_inductive_typ (uu____225, uu____226, tps, uu____228, uu____229, uu____230, uu____231) -> begin
-(
-
-let tps1 = (FStar_All.pipe_right tps (FStar_List.map (fun uu____252 -> (match (uu____252) with
-| (x, uu____259) -> begin
-((x), (Some (FStar_Syntax_Syntax.imp_tag)))
-end))))
-in (
-
-let tps2 = (FStar_Syntax_Subst.open_binders tps1)
-in (
-
-let uu____262 = (
-
-let uu____266 = (FStar_TypeChecker_Env.push_binders env tps2)
-in ((uu____266), (tps2), (u_tc)))
-in Some (uu____262))))
-end
-| uu____270 -> begin
-(failwith "Impossible")
-end)
-end
-| uu____275 -> begin
-None
-end))
-end)))
-in (match (tps_u_opt) with
-| Some (x) -> begin
-x
-end
-| None -> begin
-(match ((FStar_Ident.lid_equals tc_lid FStar_Syntax_Const.exn_lid)) with
-| true -> begin
-((env), ([]), (FStar_Syntax_Syntax.U_zero))
-end
-| uu____300 -> begin
-(Prims.raise (FStar_Errors.Error ((("Unexpected data constructor"), (se.FStar_Syntax_Syntax.sigrng)))))
-end)
-end))
-in (match (uu____190) with
-| (env1, tps, u_tc) -> begin
-(
-
-let uu____309 = (
-
-let uu____317 = (
-
-let uu____318 = (FStar_Syntax_Subst.compress t)
-in uu____318.FStar_Syntax_Syntax.n)
-in (match (uu____317) with
-| FStar_Syntax_Syntax.Tm_arrow (bs, res) -> begin
-(
-
-let uu____340 = (FStar_Util.first_N ntps bs)
-in (match (uu____340) with
-| (uu____358, bs') -> begin
-(
-
-let t1 = ((FStar_Syntax_Syntax.mk (FStar_Syntax_Syntax.Tm_arrow (((bs'), (res))))) None t.FStar_Syntax_Syntax.pos)
-in (
-
-let subst1 = (FStar_All.pipe_right tps (FStar_List.mapi (fun i uu____394 -> (match (uu____394) with
-| (x, uu____398) -> begin
-FStar_Syntax_Syntax.DB ((((ntps - ((Prims.parse_int "1") + i))), (x)))
-end))))
-in (
-
-let uu____399 = (FStar_Syntax_Subst.subst subst1 t1)
-in (FStar_Syntax_Util.arrow_formals uu____399))))
-end))
-end
-| uu____400 -> begin
-(([]), (t))
-end))
-in (match (uu____309) with
-| (arguments, result) -> begin
-((
-
-let uu____421 = (FStar_TypeChecker_Env.debug env1 FStar_Options.Low)
-in (match (uu____421) with
-| true -> begin
-(
-
-let uu____422 = (FStar_Syntax_Print.lid_to_string c)
-in (
-
-let uu____423 = (FStar_Syntax_Print.binders_to_string "->" arguments)
-in (
-
-let uu____424 = (FStar_Syntax_Print.term_to_string result)
-in (FStar_Util.print3 "Checking datacon  %s : %s -> %s \n" uu____422 uu____423 uu____424))))
-end
-| uu____425 -> begin
-()
-end));
-(
-
-let uu____426 = (FStar_TypeChecker_TcTerm.tc_tparams env1 arguments)
-in (match (uu____426) with
-| (arguments1, env', us) -> begin
-(
-
-let uu____435 = (FStar_TypeChecker_TcTerm.tc_trivial_guard env' result)
-in (match (uu____435) with
-| (result1, res_lcomp) -> begin
-((
-
-let uu____443 = (
-
-let uu____444 = (FStar_Syntax_Subst.compress res_lcomp.FStar_Syntax_Syntax.res_typ)
-in uu____444.FStar_Syntax_Syntax.n)
-in (match (uu____443) with
-| FStar_Syntax_Syntax.Tm_type (uu____447) -> begin
-()
-end
-| ty -> begin
-(
-
-let uu____449 = (
-
-let uu____450 = (
-
-let uu____453 = (
-
-let uu____454 = (FStar_Syntax_Print.term_to_string result1)
-in (
-
-let uu____455 = (FStar_Syntax_Print.term_to_string res_lcomp.FStar_Syntax_Syntax.res_typ)
-in (FStar_Util.format2 "The type of %s is %s, but since this is the result type of a constructor its type should be Type" uu____454 uu____455)))
-in ((uu____453), (se.FStar_Syntax_Syntax.sigrng)))
-in FStar_Errors.Error (uu____450))
-in (Prims.raise uu____449))
-end));
-(
-
-let uu____456 = (FStar_Syntax_Util.head_and_args result1)
-in (match (uu____456) with
-| (head1, uu____469) -> begin
-((
-
-let uu____485 = (
-
-let uu____486 = (FStar_Syntax_Subst.compress head1)
-in uu____486.FStar_Syntax_Syntax.n)
-in (match (uu____485) with
-| FStar_Syntax_Syntax.Tm_fvar (fv) when (FStar_Syntax_Syntax.fv_eq_lid fv tc_lid) -> begin
-()
-end
-| uu____490 -> begin
-(
-
-let uu____491 = (
-
-let uu____492 = (
-
-let uu____495 = (
-
-let uu____496 = (FStar_Syntax_Print.lid_to_string tc_lid)
-in (
-
-let uu____497 = (FStar_Syntax_Print.term_to_string head1)
-in (FStar_Util.format2 "Expected a constructor of type %s; got %s" uu____496 uu____497)))
-in ((uu____495), (se.FStar_Syntax_Syntax.sigrng)))
-in FStar_Errors.Error (uu____492))
-in (Prims.raise uu____491))
-end));
-(
-
-let g = (FStar_List.fold_left2 (fun g uu____502 u_x -> (match (uu____502) with
-| (x, uu____507) -> begin
-(
-
-let uu____508 = (FStar_TypeChecker_Rel.universe_inequality u_x u_tc)
-in (FStar_TypeChecker_Rel.conj_guard g uu____508))
-end)) FStar_TypeChecker_Rel.trivial_guard arguments1 us)
-in (
-
-let t1 = (
-
-let uu____512 = (
-
-let uu____516 = (FStar_All.pipe_right tps (FStar_List.map (fun uu____530 -> (match (uu____530) with
-| (x, uu____537) -> begin
-((x), (Some (FStar_Syntax_Syntax.Implicit (true))))
-end))))
-in (FStar_List.append uu____516 arguments1))
-in (
-
-let uu____542 = (FStar_Syntax_Syntax.mk_Total result1)
-in (FStar_Syntax_Util.arrow uu____512 uu____542)))
-in (((
-
-let uu___82_545 = se
-in {FStar_Syntax_Syntax.sigel = FStar_Syntax_Syntax.Sig_datacon (((c), ([]), (t1), (tc_lid), (ntps), (quals), ([]))); FStar_Syntax_Syntax.sigrng = uu___82_545.FStar_Syntax_Syntax.sigrng})), (g))));
-)
-end));
-)
-end))
-end));
-)
-end))
-end))
-end
-| uu____551 -> begin
-(failwith "impossible")
-end))
-
-
-let generalize_and_inst_within : FStar_TypeChecker_Env.env_t  ->  FStar_TypeChecker_Env.guard_t  ->  (FStar_Syntax_Syntax.sigelt * FStar_Syntax_Syntax.universe) Prims.list  ->  FStar_Syntax_Syntax.sigelt Prims.list  ->  (FStar_Syntax_Syntax.sigelt Prims.list * FStar_Syntax_Syntax.sigelt Prims.list) = (fun env g tcs datas -> (
-
-let tc_universe_vars = (FStar_List.map Prims.snd tcs)
-in (
-
-let g1 = (
-
-let uu___83_587 = g
-in {FStar_TypeChecker_Env.guard_f = uu___83_587.FStar_TypeChecker_Env.guard_f; FStar_TypeChecker_Env.deferred = uu___83_587.FStar_TypeChecker_Env.deferred; FStar_TypeChecker_Env.univ_ineqs = ((tc_universe_vars), ((Prims.snd g.FStar_TypeChecker_Env.univ_ineqs))); FStar_TypeChecker_Env.implicits = uu___83_587.FStar_TypeChecker_Env.implicits})
-in ((
-
-let uu____593 = (FStar_All.pipe_left (FStar_TypeChecker_Env.debug env) (FStar_Options.Other ("GenUniverses")))
-in (match (uu____593) with
-| true -> begin
-(
-
-let uu____594 = (FStar_TypeChecker_Rel.guard_to_string env g1)
-in (FStar_Util.print1 "@@@@@@Guard before generalization: %s\n" uu____594))
-end
-| uu____595 -> begin
-()
-end));
-(FStar_TypeChecker_Rel.force_trivial_guard env g1);
-(
-
-let binders = (FStar_All.pipe_right tcs (FStar_List.map (fun uu____605 -> (match (uu____605) with
-| (se, uu____609) -> begin
-(match (se.FStar_Syntax_Syntax.sigel) with
-| FStar_Syntax_Syntax.Sig_inductive_typ (uu____610, uu____611, tps, k, uu____614, uu____615, uu____616) -> begin
-(
-
-let uu____623 = (
-
-let uu____624 = (FStar_Syntax_Syntax.mk_Total k)
-in (FStar_All.pipe_left (FStar_Syntax_Util.arrow tps) uu____624))
-in (FStar_Syntax_Syntax.null_binder uu____623))
-end
-| uu____631 -> begin
-(failwith "Impossible")
-end)
-end))))
-in (
-
-let binders' = (FStar_All.pipe_right datas (FStar_List.map (fun se -> (match (se.FStar_Syntax_Syntax.sigel) with
-| FStar_Syntax_Syntax.Sig_datacon (uu____637, uu____638, t, uu____640, uu____641, uu____642, uu____643) -> begin
-(FStar_Syntax_Syntax.null_binder t)
-end
-| uu____648 -> begin
-(failwith "Impossible")
-end))))
-in (
-
-let t = (
-
-let uu____652 = (FStar_Syntax_Syntax.mk_Total FStar_TypeChecker_Common.t_unit)
-in (FStar_Syntax_Util.arrow (FStar_List.append binders binders') uu____652))
-in ((
-
-let uu____656 = (FStar_All.pipe_left (FStar_TypeChecker_Env.debug env) (FStar_Options.Other ("GenUniverses")))
-in (match (uu____656) with
-| true -> begin
-(
-
-let uu____657 = (FStar_TypeChecker_Normalize.term_to_string env t)
-in (FStar_Util.print1 "@@@@@@Trying to generalize universes in %s\n" uu____657))
-end
-| uu____658 -> begin
-()
-end));
-(
-
-let uu____659 = (FStar_TypeChecker_Util.generalize_universes env t)
-in (match (uu____659) with
-| (uvs, t1) -> begin
-((
-
-let uu____669 = (FStar_All.pipe_left (FStar_TypeChecker_Env.debug env) (FStar_Options.Other ("GenUniverses")))
-in (match (uu____669) with
-| true -> begin
-(
-
-let uu____670 = (
-
-let uu____671 = (FStar_All.pipe_right uvs (FStar_List.map (fun u -> u.FStar_Ident.idText)))
-in (FStar_All.pipe_right uu____671 (FStar_String.concat ", ")))
-in (
-
-let uu____677 = (FStar_Syntax_Print.term_to_string t1)
-in (FStar_Util.print2 "@@@@@@Generalized to (%s, %s)\n" uu____670 uu____677)))
-end
-| uu____678 -> begin
-()
-end));
-(
-
-let uu____679 = (FStar_Syntax_Subst.open_univ_vars uvs t1)
-in (match (uu____679) with
-| (uvs1, t2) -> begin
-(
-
-let uu____688 = (FStar_Syntax_Util.arrow_formals t2)
-in (match (uu____688) with
-| (args, uu____701) -> begin
-(
-
-let uu____712 = (FStar_Util.first_N (FStar_List.length binders) args)
-in (match (uu____712) with
-| (tc_types, data_types) -> begin
-(
-
-let tcs1 = (FStar_List.map2 (fun uu____749 uu____750 -> (match (((uu____749), (uu____750))) with
-| ((x, uu____760), (se, uu____762)) -> begin
-(match (se.FStar_Syntax_Syntax.sigel) with
-| FStar_Syntax_Syntax.Sig_inductive_typ (tc, uu____768, tps, uu____770, mutuals, datas1, quals) -> begin
-(
-
-let ty = (FStar_Syntax_Subst.close_univ_vars uvs1 x.FStar_Syntax_Syntax.sort)
-in (
-
-let uu____781 = (
-
-let uu____789 = (
-
-let uu____790 = (FStar_Syntax_Subst.compress ty)
-in uu____790.FStar_Syntax_Syntax.n)
-in (match (uu____789) with
-| FStar_Syntax_Syntax.Tm_arrow (binders1, c) -> begin
-(
-
-let uu____812 = (FStar_Util.first_N (FStar_List.length tps) binders1)
-in (match (uu____812) with
-| (tps1, rest) -> begin
-(
-
-let t3 = (match (rest) with
-| [] -> begin
-(FStar_Syntax_Util.comp_result c)
-end
-| uu____855 -> begin
-(
-
-let uu____859 = (FStar_ST.read x.FStar_Syntax_Syntax.sort.FStar_Syntax_Syntax.tk)
-in ((FStar_Syntax_Syntax.mk (FStar_Syntax_Syntax.Tm_arrow (((rest), (c))))) uu____859 x.FStar_Syntax_Syntax.sort.FStar_Syntax_Syntax.pos))
-end)
-in ((tps1), (t3)))
-end))
-end
-| uu____882 -> begin
-(([]), (ty))
-end))
-in (match (uu____781) with
-| (tps1, t3) -> begin
-(
-
-let uu___84_900 = se
-in {FStar_Syntax_Syntax.sigel = FStar_Syntax_Syntax.Sig_inductive_typ (((tc), (uvs1), (tps1), (t3), (mutuals), (datas1), (quals))); FStar_Syntax_Syntax.sigrng = uu___84_900.FStar_Syntax_Syntax.sigrng})
-end)))
-end
-| uu____909 -> begin
-(failwith "Impossible")
-end)
-end)) tc_types tcs)
-in (
-
-let datas1 = (match (uvs1) with
-| [] -> begin
-datas
-end
-| uu____913 -> begin
-(
-
-let uvs_universes = (FStar_All.pipe_right uvs1 (FStar_List.map (fun _0_28 -> FStar_Syntax_Syntax.U_name (_0_28))))
-in (
-
-let tc_insts = (FStar_All.pipe_right tcs1 (FStar_List.map (fun uu___77_930 -> (match (uu___77_930) with
-| {FStar_Syntax_Syntax.sigel = FStar_Syntax_Syntax.Sig_inductive_typ (tc, uu____935, uu____936, uu____937, uu____938, uu____939, uu____940); FStar_Syntax_Syntax.sigrng = uu____941} -> begin
-((tc), (uvs_universes))
-end
-| uu____949 -> begin
-(failwith "Impossible")
-end))))
-in (FStar_List.map2 (fun uu____955 d -> (match (uu____955) with
-| (t3, uu____960) -> begin
-(match (d.FStar_Syntax_Syntax.sigel) with
-| FStar_Syntax_Syntax.Sig_datacon (l, uu____962, uu____963, tc, ntps, quals, mutuals) -> begin
-(
-
-let ty = (
-
-let uu____973 = (FStar_Syntax_InstFV.instantiate tc_insts t3.FStar_Syntax_Syntax.sort)
-in (FStar_All.pipe_right uu____973 (FStar_Syntax_Subst.close_univ_vars uvs1)))
-in (
-
-let uu___85_974 = d
-in {FStar_Syntax_Syntax.sigel = FStar_Syntax_Syntax.Sig_datacon (((l), (uvs1), (ty), (tc), (ntps), (quals), (mutuals))); FStar_Syntax_Syntax.sigrng = uu___85_974.FStar_Syntax_Syntax.sigrng}))
-end
-| uu____977 -> begin
-(failwith "Impossible")
-end)
-end)) data_types datas)))
-end)
-in ((tcs1), (datas1))))
-end))
-end))
-end));
-)
-end));
-))));
-))))
-
-
-let debug_log : FStar_TypeChecker_Env.env_t  ->  Prims.string  ->  Prims.unit = (fun env s -> (
-
-let uu____986 = (FStar_All.pipe_left (FStar_TypeChecker_Env.debug env) (FStar_Options.Other ("Positivity")))
-in (match (uu____986) with
-| true -> begin
-(FStar_Util.print_string (Prims.strcat "Positivity::" (Prims.strcat s "\n")))
-end
-| uu____987 -> begin
-()
-end)))
-
-
-let ty_occurs_in : FStar_Ident.lident  ->  FStar_Syntax_Syntax.term  ->  Prims.bool = (fun ty_lid t -> (
-
-let uu____994 = (FStar_Syntax_Free.fvars t)
-in (FStar_Util.set_mem ty_lid uu____994)))
-
-
-let try_get_fv : FStar_Syntax_Syntax.term  ->  (FStar_Syntax_Syntax.fv * FStar_Syntax_Syntax.universes) = (fun t -> (
-
-let uu____1003 = (
-
-let uu____1004 = (FStar_Syntax_Subst.compress t)
-in uu____1004.FStar_Syntax_Syntax.n)
-in (match (uu____1003) with
-| FStar_Syntax_Syntax.Tm_fvar (fv) -> begin
-((fv), ([]))
-end
-| FStar_Syntax_Syntax.Tm_uinst (t1, us) -> begin
-(match (t1.FStar_Syntax_Syntax.n) with
-| FStar_Syntax_Syntax.Tm_fvar (fv) -> begin
-((fv), (us))
-end
-| uu____1020 -> begin
-(failwith "Node is a Tm_uinst, but Tm_uinst is not an fvar")
-end)
-end
-| uu____1023 -> begin
-(failwith "Node is not an fvar or a Tm_uinst")
-end)))
-
-
-type unfolded_memo_elt =
-(FStar_Ident.lident * FStar_Syntax_Syntax.args) Prims.list
-
-
-type unfolded_memo_t =
-unfolded_memo_elt FStar_ST.ref
-
-
-let already_unfolded : FStar_Ident.lident  ->  FStar_Syntax_Syntax.args  ->  unfolded_memo_t  ->  FStar_TypeChecker_Env.env_t  ->  Prims.bool = (fun ilid arrghs unfolded env -> (
-
-let uu____1042 = (FStar_ST.read unfolded)
-in (FStar_List.existsML (fun uu____1054 -> (match (uu____1054) with
-| (lid, l) -> begin
-((FStar_Ident.lid_equals lid ilid) && (
-
-let args = (
-
-let uu____1074 = (FStar_List.splitAt (FStar_List.length l) arrghs)
-in (Prims.fst uu____1074))
-in (FStar_List.fold_left2 (fun b a a' -> (b && (FStar_TypeChecker_Rel.teq_nosmt env (Prims.fst a) (Prims.fst a')))) true args l)))
-end)) uu____1042)))
-
-
-let rec ty_strictly_positive_in_type : FStar_Ident.lident  ->  FStar_Syntax_Syntax.term  ->  unfolded_memo_t  ->  FStar_TypeChecker_Env.env_t  ->  Prims.bool = (fun ty_lid btype unfolded env -> ((
-
-let uu____1169 = (
-
-let uu____1170 = (FStar_Syntax_Print.term_to_string btype)
-in (Prims.strcat "Checking strict positivity in type: " uu____1170))
-in (debug_log env uu____1169));
-(
-
-let btype1 = (FStar_TypeChecker_Normalize.normalize ((FStar_TypeChecker_Normalize.Beta)::(FStar_TypeChecker_Normalize.Eager_unfolding)::(FStar_TypeChecker_Normalize.UnfoldUntil (FStar_Syntax_Syntax.Delta_constant))::(FStar_TypeChecker_Normalize.Iota)::(FStar_TypeChecker_Normalize.Zeta)::(FStar_TypeChecker_Normalize.AllowUnboundUniverses)::[]) env btype)
-in ((
-
-let uu____1173 = (
-
-let uu____1174 = (FStar_Syntax_Print.term_to_string btype1)
-in (Prims.strcat "Checking strict positivity in type, after normalization: " uu____1174))
-in (debug_log env uu____1173));
-((
-
-let uu____1175 = (ty_occurs_in ty_lid btype1)
-in (not (uu____1175))) || ((debug_log env "ty does occur in this type, pressing ahead");
-(
-
-let uu____1177 = (
-
-let uu____1178 = (FStar_Syntax_Subst.compress btype1)
-in uu____1178.FStar_Syntax_Syntax.n)
-in (match (uu____1177) with
-| FStar_Syntax_Syntax.Tm_app (t, args) -> begin
-(
-
-let uu____1197 = (try_get_fv t)
-in (match (uu____1197) with
-| (fv, us) -> begin
-(match ((FStar_Ident.lid_equals fv.FStar_Syntax_Syntax.fv_name.FStar_Syntax_Syntax.v ty_lid)) with
-| true -> begin
-((debug_log env "Checking strict positivity in the Tm_app node where head lid is ty itself, checking that ty does not occur in the arguments");
-(FStar_List.for_all (fun uu____1209 -> (match (uu____1209) with
-| (t1, uu____1213) -> begin
-(
-
-let uu____1214 = (ty_occurs_in ty_lid t1)
-in (not (uu____1214)))
-end)) args);
-)
-end
-| uu____1215 -> begin
-((debug_log env "Checking strict positivity in the Tm_app node, head lid is not ty, so checking nested positivity");
-(ty_nested_positive_in_inductive ty_lid fv.FStar_Syntax_Syntax.fv_name.FStar_Syntax_Syntax.v us args unfolded env);
-)
-end)
-end))
-end
-| FStar_Syntax_Syntax.Tm_arrow (sbs, c) -> begin
-((debug_log env "Checking strict positivity in Tm_arrow");
-(
-
-let uu____1234 = (
-
-let uu____1235 = (FStar_Syntax_Util.is_pure_or_ghost_comp c)
-in (not (uu____1235)))
-in (match (uu____1234) with
-| true -> begin
-((debug_log env "Checking strict positivity , the arrow is impure, so return true");
-true;
-)
-end
-| uu____1237 -> begin
-((debug_log env "Checking struict positivity, Pure arrow, checking that ty does not occur in the binders, and that it is strictly positive in the return type");
-((FStar_List.for_all (fun uu____1241 -> (match (uu____1241) with
-| (b, uu____1245) -> begin
-(
-
-let uu____1246 = (ty_occurs_in ty_lid b.FStar_Syntax_Syntax.sort)
-in (not (uu____1246)))
-end)) sbs) && (
-
-let uu____1247 = (FStar_Syntax_Subst.open_term sbs (FStar_Syntax_Util.comp_result c))
-in (match (uu____1247) with
-| (uu____1250, return_type) -> begin
-(
-
-let uu____1252 = (FStar_TypeChecker_Env.push_binders env sbs)
-in (ty_strictly_positive_in_type ty_lid return_type unfolded uu____1252))
-end)));
-)
-end));
-)
-end
-| FStar_Syntax_Syntax.Tm_fvar (uu____1253) -> begin
-((debug_log env "Checking strict positivity in an fvar, return true");
-true;
-)
-end
-| FStar_Syntax_Syntax.Tm_type (uu____1255) -> begin
-((debug_log env "Checking strict positivity in an Tm_type, return true");
-true;
-)
-end
-| FStar_Syntax_Syntax.Tm_uinst (t, uu____1258) -> begin
-((debug_log env "Checking strict positivity in an Tm_uinst, recur on the term inside (mostly it should be the same inductive)");
-(ty_strictly_positive_in_type ty_lid t unfolded env);
-)
-end
-| FStar_Syntax_Syntax.Tm_refine (bv, uu____1265) -> begin
-((debug_log env "Checking strict positivity in an Tm_refine, recur in the bv sort)");
-(ty_strictly_positive_in_type ty_lid bv.FStar_Syntax_Syntax.sort unfolded env);
-)
-end
-| FStar_Syntax_Syntax.Tm_match (uu____1271, branches) -> begin
-((debug_log env "Checking strict positivity in an Tm_match, recur in the branches)");
-(FStar_List.for_all (fun uu____1306 -> (match (uu____1306) with
-| (p, uu____1314, t) -> begin
-(
-
-let bs = (
-
-let uu____1324 = (FStar_Syntax_Syntax.pat_bvs p)
-in (FStar_List.map FStar_Syntax_Syntax.mk_binder uu____1324))
-in (
-
-let uu____1326 = (FStar_Syntax_Subst.open_term bs t)
-in (match (uu____1326) with
-| (bs1, t1) -> begin
-(
-
-let uu____1331 = (FStar_TypeChecker_Env.push_binders env bs1)
-in (ty_strictly_positive_in_type ty_lid t1 unfolded uu____1331))
-end)))
-end)) branches);
-)
-end
-| FStar_Syntax_Syntax.Tm_ascribed (t, uu____1333, uu____1334) -> begin
-((debug_log env "Checking strict positivity in an Tm_ascribed, recur)");
-(ty_strictly_positive_in_type ty_lid t unfolded env);
-)
-end
-| uu____1364 -> begin
-((
-
-let uu____1366 = (
-
-let uu____1367 = (
-
-let uu____1368 = (FStar_Syntax_Print.tag_of_term btype1)
-in (
-
-let uu____1369 = (
-
-let uu____1370 = (FStar_Syntax_Print.term_to_string btype1)
-in (Prims.strcat " and term: " uu____1370))
-in (Prims.strcat uu____1368 uu____1369)))
-in (Prims.strcat "Checking strict positivity, unexpected tag: " uu____1367))
-in (debug_log env uu____1366));
-false;
-)
-end));
-));
-));
-))
-and ty_nested_positive_in_inductive : FStar_Ident.lident  ->  FStar_Ident.lident  ->  FStar_Syntax_Syntax.universes  ->  FStar_Syntax_Syntax.args  ->  unfolded_memo_t  ->  FStar_TypeChecker_Env.env_t  ->  Prims.bool = (fun ty_lid ilid us args unfolded env -> ((
-
-let uu____1378 = (
-
-let uu____1379 = (
-
-let uu____1380 = (
-
-let uu____1381 = (FStar_Syntax_Print.args_to_string args)
-in (Prims.strcat " applied to arguments: " uu____1381))
-in (Prims.strcat ilid.FStar_Ident.str uu____1380))
-in (Prims.strcat "Checking nested positivity in the inductive " uu____1379))
-in (debug_log env uu____1378));
-(
-
-let uu____1382 = (FStar_TypeChecker_Env.datacons_of_typ env ilid)
-in (match (uu____1382) with
-| (b, idatas) -> begin
-(match ((not (b))) with
-| true -> begin
-((debug_log env "Checking nested positivity, not an inductive, return false");
-false;
-)
-end
-| uu____1391 -> begin
-(
-
-let uu____1392 = (already_unfolded ilid args unfolded env)
-in (match (uu____1392) with
-| true -> begin
-((debug_log env "Checking nested positivity, we have already unfolded this inductive with these args");
-true;
-)
-end
-| uu____1394 -> begin
-(
-
-let num_ibs = (FStar_TypeChecker_Env.num_inductive_ty_params env ilid)
-in ((
-
-let uu____1397 = (
-
-let uu____1398 = (
-
-let uu____1399 = (FStar_Util.string_of_int num_ibs)
-in (Prims.strcat uu____1399 ", also adding to the memo table"))
-in (Prims.strcat "Checking nested positivity, number of type parameters is " uu____1398))
-in (debug_log env uu____1397));
-(
-
-let uu____1401 = (
-
-let uu____1402 = (FStar_ST.read unfolded)
-in (
-
-let uu____1406 = (
-
-let uu____1410 = (
-
-let uu____1418 = (
-
-let uu____1424 = (FStar_List.splitAt num_ibs args)
-in (Prims.fst uu____1424))
-in ((ilid), (uu____1418)))
-in (uu____1410)::[])
-in (FStar_List.append uu____1402 uu____1406)))
-in (FStar_ST.write unfolded uu____1401));
-(FStar_List.for_all (fun d -> (ty_nested_positive_in_dlid ty_lid d ilid us args num_ibs unfolded env)) idatas);
-))
-end))
-end)
-end));
-))
-and ty_nested_positive_in_dlid : FStar_Ident.lident  ->  FStar_Ident.lident  ->  FStar_Ident.lident  ->  FStar_Syntax_Syntax.universes  ->  FStar_Syntax_Syntax.args  ->  Prims.int  ->  unfolded_memo_t  ->  FStar_TypeChecker_Env.env_t  ->  Prims.bool = (fun ty_lid dlid ilid us args num_ibs unfolded env -> ((debug_log env (Prims.strcat "Checking nested positivity in data constructor " (Prims.strcat dlid.FStar_Ident.str (Prims.strcat " of the inductive " ilid.FStar_Ident.str))));
-(
-
-let uu____1482 = (FStar_TypeChecker_Env.lookup_datacon env dlid)
-in (match (uu____1482) with
-| (univ_unif_vars, dt) -> begin
-((FStar_List.iter2 (fun u' u -> (match (u') with
-| FStar_Syntax_Syntax.U_unif (u'') -> begin
-(FStar_Unionfind.change u'' (Some (u)))
-end
-| uu____1494 -> begin
-(failwith "Impossible! Expected universe unification variables")
-end)) univ_unif_vars us);
-(
-
-let dt1 = (FStar_TypeChecker_Normalize.normalize ((FStar_TypeChecker_Normalize.Beta)::(FStar_TypeChecker_Normalize.Eager_unfolding)::(FStar_TypeChecker_Normalize.UnfoldUntil (FStar_Syntax_Syntax.Delta_constant))::(FStar_TypeChecker_Normalize.Iota)::(FStar_TypeChecker_Normalize.Zeta)::(FStar_TypeChecker_Normalize.AllowUnboundUniverses)::[]) env dt)
-in ((
-
-let uu____1497 = (
-
-let uu____1498 = (FStar_Syntax_Print.term_to_string dt1)
-in (Prims.strcat "Checking nested positivity in the data constructor type: " uu____1498))
-in (debug_log env uu____1497));
-(
-
-let uu____1499 = (
-
-let uu____1500 = (FStar_Syntax_Subst.compress dt1)
-in uu____1500.FStar_Syntax_Syntax.n)
-in (match (uu____1499) with
-| FStar_Syntax_Syntax.Tm_arrow (dbs, c) -> begin
-((debug_log env "Checked nested positivity in Tm_arrow data constructor type");
-(
-
-let uu____1516 = (FStar_List.splitAt num_ibs dbs)
-in (match (uu____1516) with
-| (ibs, dbs1) -> begin
-(
-
-let ibs1 = (FStar_Syntax_Subst.open_binders ibs)
-in (
-
-let dbs2 = (
-
-let uu____1543 = (FStar_Syntax_Subst.opening_of_binders ibs1)
-in (FStar_Syntax_Subst.subst_binders uu____1543 dbs1))
-in (
-
-let c1 = (
-
-let uu____1546 = (FStar_Syntax_Subst.opening_of_binders ibs1)
-in (FStar_Syntax_Subst.subst_comp uu____1546 c))
-in (
-
-let uu____1548 = (FStar_List.splitAt num_ibs args)
-in (match (uu____1548) with
-| (args1, uu____1566) -> begin
-(
-
-let subst1 = (FStar_List.fold_left2 (fun subst1 ib arg -> (FStar_List.append subst1 ((FStar_Syntax_Syntax.NT ((((Prims.fst ib)), ((Prims.fst arg)))))::[]))) [] ibs1 args1)
-in (
-
-let dbs3 = (FStar_Syntax_Subst.subst_binders subst1 dbs2)
-in (
-
-let c2 = (
-
-let uu____1612 = (FStar_Syntax_Subst.shift_subst (FStar_List.length dbs3) subst1)
-in (FStar_Syntax_Subst.subst_comp uu____1612 c1))
-in ((
-
-let uu____1620 = (
-
-let uu____1621 = (
-
-let uu____1622 = (FStar_Syntax_Print.binders_to_string "; " dbs3)
-in (
-
-let uu____1623 = (
-
-let uu____1624 = (FStar_Syntax_Print.comp_to_string c2)
-in (Prims.strcat ", and c: " uu____1624))
-in (Prims.strcat uu____1622 uu____1623)))
-in (Prims.strcat "Checking nested positivity in the unfolded data constructor binders as: " uu____1621))
-in (debug_log env uu____1620));
-(ty_nested_positive_in_type ty_lid (FStar_Syntax_Syntax.Tm_arrow (((dbs3), (c2)))) ilid num_ibs unfolded env);
-))))
-end)))))
-end));
-)
-end
-| uu____1625 -> begin
-((debug_log env "Checking nested positivity in the data constructor type that is not an arrow");
-(
-
-let uu____1627 = (
-
-let uu____1628 = (FStar_Syntax_Subst.compress dt1)
-in uu____1628.FStar_Syntax_Syntax.n)
-in (ty_nested_positive_in_type ty_lid uu____1627 ilid num_ibs unfolded env));
-)
-end));
-));
-)
-end));
-))
-and ty_nested_positive_in_type : FStar_Ident.lident  ->  FStar_Syntax_Syntax.term'  ->  FStar_Ident.lident  ->  Prims.int  ->  unfolded_memo_t  ->  FStar_TypeChecker_Env.env_t  ->  Prims.bool = (fun ty_lid t ilid num_ibs unfolded env -> (match (t) with
-| FStar_Syntax_Syntax.Tm_app (t1, args) -> begin
-((debug_log env "Checking nested positivity in an Tm_app node, which is expected to be the ilid itself");
-(
-
-let uu____1654 = (try_get_fv t1)
-in (match (uu____1654) with
-| (fv, uu____1658) -> begin
-(match ((FStar_Ident.lid_equals fv.FStar_Syntax_Syntax.fv_name.FStar_Syntax_Syntax.v ilid)) with
-| true -> begin
-true
-end
-| uu____1663 -> begin
-(failwith "Impossible, expected the type to be ilid")
-end)
-end));
-)
-end
-| FStar_Syntax_Syntax.Tm_arrow (sbs, c) -> begin
-((
-
-let uu____1677 = (
-
-let uu____1678 = (FStar_Syntax_Print.binders_to_string "; " sbs)
-in (Prims.strcat "Checking nested positivity in an Tm_arrow node, with binders as: " uu____1678))
-in (debug_log env uu____1677));
-(
-
-let uu____1679 = (FStar_List.fold_left (fun uu____1686 b -> (match (uu____1686) with
-| (r, env1) -> begin
-(match ((not (r))) with
-| true -> begin
-((r), (env1))
-end
-| uu____1698 -> begin
-(
-
-let uu____1699 = (ty_strictly_positive_in_type ty_lid (Prims.fst b).FStar_Syntax_Syntax.sort unfolded env1)
-in (
-
-let uu____1700 = (FStar_TypeChecker_Env.push_binders env1 ((b)::[]))
-in ((uu____1699), (uu____1700))))
-end)
-end)) ((true), (env)) sbs)
-in (match (uu____1679) with
-| (b, uu____1706) -> begin
-b
-end));
-)
-end
-| uu____1707 -> begin
-(failwith "Nested positive check, unhandled case")
-end))
-
-
-let ty_positive_in_datacon : FStar_Ident.lident  ->  FStar_Ident.lident  ->  FStar_Syntax_Syntax.binders  ->  FStar_Syntax_Syntax.universes  ->  unfolded_memo_t  ->  FStar_TypeChecker_Env.env  ->  Prims.bool = (fun ty_lid dlid ty_bs us unfolded env -> (
-
-let uu____1726 = (FStar_TypeChecker_Env.lookup_datacon env dlid)
-in (match (uu____1726) with
-| (univ_unif_vars, dt) -> begin
-((FStar_List.iter2 (fun u' u -> (match (u') with
-| FStar_Syntax_Syntax.U_unif (u'') -> begin
-(FStar_Unionfind.change u'' (Some (u)))
-end
-| uu____1738 -> begin
-(failwith "Impossible! Expected universe unification variables")
-end)) univ_unif_vars us);
-(
-
-let uu____1740 = (
-
-let uu____1741 = (FStar_Syntax_Print.term_to_string dt)
-in (Prims.strcat "Checking data constructor type: " uu____1741))
-in (debug_log env uu____1740));
-(
-
-let uu____1742 = (
-
-let uu____1743 = (FStar_Syntax_Subst.compress dt)
-in uu____1743.FStar_Syntax_Syntax.n)
-in (match (uu____1742) with
-| FStar_Syntax_Syntax.Tm_fvar (uu____1746) -> begin
-((debug_log env "Data constructor type is simply an fvar, returning true");
-true;
-)
-end
-| FStar_Syntax_Syntax.Tm_arrow (dbs, uu____1749) -> begin
-(
-
-let dbs1 = (
-
-let uu____1764 = (FStar_List.splitAt (FStar_List.length ty_bs) dbs)
-in (Prims.snd uu____1764))
-in (
-
-let dbs2 = (
-
-let uu____1786 = (FStar_Syntax_Subst.opening_of_binders ty_bs)
-in (FStar_Syntax_Subst.subst_binders uu____1786 dbs1))
-in (
-
-let dbs3 = (FStar_Syntax_Subst.open_binders dbs2)
-in ((
-
-let uu____1790 = (
-
-let uu____1791 = (
-
-let uu____1792 = (FStar_Util.string_of_int (FStar_List.length dbs3))
-in (Prims.strcat uu____1792 " binders"))
-in (Prims.strcat "Data constructor type is an arrow type, so checking strict positivity in " uu____1791))
-in (debug_log env uu____1790));
-(
-
-let uu____1798 = (FStar_List.fold_left (fun uu____1805 b -> (match (uu____1805) with
-| (r, env1) -> begin
-(match ((not (r))) with
-| true -> begin
-((r), (env1))
-end
-| uu____1817 -> begin
-(
-
-let uu____1818 = (ty_strictly_positive_in_type ty_lid (Prims.fst b).FStar_Syntax_Syntax.sort unfolded env1)
-in (
-
-let uu____1819 = (FStar_TypeChecker_Env.push_binders env1 ((b)::[]))
-in ((uu____1818), (uu____1819))))
-end)
-end)) ((true), (env)) dbs3)
-in (match (uu____1798) with
-| (b, uu____1825) -> begin
-b
-end));
-))))
-end
-| FStar_Syntax_Syntax.Tm_app (uu____1826, uu____1827) -> begin
-((debug_log env "Data constructor type is a Tm_app, so returning true");
-true;
-)
-end
-| uu____1843 -> begin
-(failwith "Unexpected data constructor type when checking positivity")
-end));
-)
-end)))
-
-
-let check_positivity : FStar_Syntax_Syntax.sigelt  ->  FStar_TypeChecker_Env.env  ->  Prims.bool = (fun ty env -> (
-
-let unfolded_inductives = (FStar_Util.mk_ref [])
-in (
-
-let uu____1861 = (match (ty.FStar_Syntax_Syntax.sigel) with
-| FStar_Syntax_Syntax.Sig_inductive_typ (lid, us, bs, uu____1871, uu____1872, uu____1873, uu____1874) -> begin
-((lid), (us), (bs))
-end
-| uu____1881 -> begin
-(failwith "Impossible!")
-end)
-in (match (uu____1861) with
-| (ty_lid, ty_us, ty_bs) -> begin
-(
-
-let uu____1888 = (FStar_Syntax_Subst.univ_var_opening ty_us)
-in (match (uu____1888) with
-| (ty_usubst, ty_us1) -> begin
-(
-
-let env1 = (FStar_TypeChecker_Env.push_univ_vars env ty_us1)
-in (
-
-let env2 = (FStar_TypeChecker_Env.push_binders env1 ty_bs)
-in (
-
-let ty_bs1 = (FStar_Syntax_Subst.subst_binders ty_usubst ty_bs)
-in (
-
-let ty_bs2 = (FStar_Syntax_Subst.open_binders ty_bs1)
-in (
-
-let uu____1903 = (
-
-let uu____1905 = (FStar_TypeChecker_Env.datacons_of_typ env2 ty_lid)
-in (Prims.snd uu____1905))
-in (FStar_List.for_all (fun d -> (
-
-let uu____1911 = (FStar_List.map (fun s -> FStar_Syntax_Syntax.U_name (s)) ty_us1)
-in (ty_positive_in_datacon ty_lid d ty_bs2 uu____1911 unfolded_inductives env2))) uu____1903))))))
-end))
-end))))
-
-
-let datacon_typ : FStar_Syntax_Syntax.sigelt  ->  FStar_Syntax_Syntax.term = (fun data -> (match (data.FStar_Syntax_Syntax.sigel) with
-| FStar_Syntax_Syntax.Sig_datacon (uu____1918, uu____1919, t, uu____1921, uu____1922, uu____1923, uu____1924) -> begin
-t
-end
-| uu____1929 -> begin
-(failwith "Impossible!")
-end))
-
-
-let optimized_haseq_soundness_for_data : FStar_Ident.lident  ->  FStar_Syntax_Syntax.sigelt  ->  FStar_Syntax_Syntax.subst_elt Prims.list  ->  FStar_Syntax_Syntax.binders  ->  FStar_Syntax_Syntax.term = (fun ty_lid data usubst bs -> (
-
-let dt = (datacon_typ data)
-in (
-
-let dt1 = (FStar_Syntax_Subst.subst usubst dt)
-in (
-
-let uu____1946 = (
-
-let uu____1947 = (FStar_Syntax_Subst.compress dt1)
-in uu____1947.FStar_Syntax_Syntax.n)
-in (match (uu____1946) with
-| FStar_Syntax_Syntax.Tm_arrow (dbs, uu____1951) -> begin
-(
-
-let dbs1 = (
-
-let uu____1966 = (FStar_List.splitAt (FStar_List.length bs) dbs)
-in (Prims.snd uu____1966))
-in (
-
-let dbs2 = (
-
-let uu____1988 = (FStar_Syntax_Subst.opening_of_binders bs)
-in (FStar_Syntax_Subst.subst_binders uu____1988 dbs1))
-in (
-
-let dbs3 = (FStar_Syntax_Subst.open_binders dbs2)
-in (
-
-let cond = (FStar_List.fold_left (fun t b -> (
-
-let haseq_b = (
-
-let uu____1997 = (
-
-let uu____1998 = (
-
-let uu____1999 = (FStar_Syntax_Syntax.as_arg (Prims.fst b).FStar_Syntax_Syntax.sort)
-in (uu____1999)::[])
-in (FStar_Syntax_Syntax.mk_Tm_app FStar_Syntax_Util.t_haseq uu____1998))
-in (uu____1997 None FStar_Range.dummyRange))
-in (
-
-let sort_range = (Prims.fst b).FStar_Syntax_Syntax.sort.FStar_Syntax_Syntax.pos
-in (
-
-let haseq_b1 = (
-
-let uu____2006 = (FStar_Util.format1 "Failed to prove that the type \'%s\' supports decidable equality because of this argument; add the \'noeq\' qualifier" ty_lid.FStar_Ident.str)
-in (FStar_TypeChecker_Util.label uu____2006 sort_range haseq_b))
-in (FStar_Syntax_Util.mk_conj t haseq_b1))))) FStar_Syntax_Util.t_true dbs3)
-in (FStar_List.fold_right (fun b t -> (
-
-let uu____2011 = (
-
-let uu____2012 = (
-
-let uu____2013 = (
-
-let uu____2014 = (
-
-let uu____2015 = (FStar_Syntax_Subst.close ((b)::[]) t)
-in (FStar_Syntax_Util.abs (((((Prims.fst b)), (None)))::[]) uu____2015 None))
-in (FStar_Syntax_Syntax.as_arg uu____2014))
-in (uu____2013)::[])
-in (FStar_Syntax_Syntax.mk_Tm_app FStar_Syntax_Util.tforall uu____2012))
-in (uu____2011 None FStar_Range.dummyRange))) dbs3 cond)))))
-end
-| uu____2032 -> begin
-FStar_Syntax_Util.t_true
-end)))))
-
-
-let optimized_haseq_ty = (fun all_datas_in_the_bundle usubst us acc ty -> (
-
-let uu____2091 = (match (ty.FStar_Syntax_Syntax.sigel) with
-| FStar_Syntax_Syntax.Sig_inductive_typ (lid, uu____2103, bs, t, uu____2106, d_lids, uu____2108) -> begin
-((lid), (bs), (t), (d_lids))
-end
-| uu____2116 -> begin
-(failwith "Impossible!")
-end)
-in (match (uu____2091) with
-| (lid, bs, t, d_lids) -> begin
-(
-
-let bs1 = (FStar_Syntax_Subst.subst_binders usubst bs)
-in (
-
-let t1 = (
-
-let uu____2141 = (FStar_Syntax_Subst.shift_subst (FStar_List.length bs1) usubst)
-in (FStar_Syntax_Subst.subst uu____2141 t))
-in (
-
-let uu____2148 = (FStar_Syntax_Subst.open_term bs1 t1)
-in (match (uu____2148) with
-| (bs2, t2) -> begin
-(
-
-let ibs = (
-
-let uu____2168 = (
-
-let uu____2169 = (FStar_Syntax_Subst.compress t2)
-in uu____2169.FStar_Syntax_Syntax.n)
-in (match (uu____2168) with
-| FStar_Syntax_Syntax.Tm_arrow (ibs, uu____2176) -> begin
-ibs
-end
-| uu____2187 -> begin
-[]
-end))
-in (
-
-let ibs1 = (FStar_Syntax_Subst.open_binders ibs)
-in (
-
-let ind = (
-
-let uu____2192 = (FStar_Syntax_Syntax.fvar lid FStar_Syntax_Syntax.Delta_constant None)
-in (
-
-let uu____2193 = (FStar_List.map (fun u -> FStar_Syntax_Syntax.U_name (u)) us)
-in (FStar_Syntax_Syntax.mk_Tm_uinst uu____2192 uu____2193)))
-in (
-
-let ind1 = (
-
-let uu____2198 = (
-
-let uu____2199 = (FStar_List.map (fun uu____2204 -> (match (uu____2204) with
-| (bv, aq) -> begin
-(
-
-let uu____2211 = (FStar_Syntax_Syntax.bv_to_name bv)
-in ((uu____2211), (aq)))
-end)) bs2)
-in (FStar_Syntax_Syntax.mk_Tm_app ind uu____2199))
-in (uu____2198 None FStar_Range.dummyRange))
-in (
-
-let ind2 = (
-
-let uu____2219 = (
-
-let uu____2220 = (FStar_List.map (fun uu____2225 -> (match (uu____2225) with
-| (bv, aq) -> begin
-(
-
-let uu____2232 = (FStar_Syntax_Syntax.bv_to_name bv)
-in ((uu____2232), (aq)))
-end)) ibs1)
-in (FStar_Syntax_Syntax.mk_Tm_app ind1 uu____2220))
-in (uu____2219 None FStar_Range.dummyRange))
-in (
-
-let haseq_ind = (
-
-let uu____2240 = (
-
-let uu____2241 = (
-
-let uu____2242 = (FStar_Syntax_Syntax.as_arg ind2)
-in (uu____2242)::[])
-in (FStar_Syntax_Syntax.mk_Tm_app FStar_Syntax_Util.t_haseq uu____2241))
-in (uu____2240 None FStar_Range.dummyRange))
-in (
-
-let bs' = (FStar_List.filter (fun b -> (
-
-let uu____2256 = acc
-in (match (uu____2256) with
-| (uu____2264, en, uu____2266, uu____2267) -> begin
-(
-
-let opt = (
-
-let uu____2276 = (
-
-let uu____2277 = (FStar_Syntax_Util.type_u ())
-in (Prims.fst uu____2277))
-in (FStar_TypeChecker_Rel.try_subtype' en (Prims.fst b).FStar_Syntax_Syntax.sort uu____2276 false))
-in (match (opt) with
-| None -> begin
-false
-end
-| Some (uu____2280) -> begin
-true
-end))
-end))) bs2)
-in (
-
-let haseq_bs = (FStar_List.fold_left (fun t3 b -> (
-
-let uu____2284 = (
-
-let uu____2285 = (
-
-let uu____2286 = (
-
-let uu____2287 = (
-
-let uu____2288 = (FStar_Syntax_Syntax.bv_to_name (Prims.fst b))
-in (FStar_Syntax_Syntax.as_arg uu____2288))
-in (uu____2287)::[])
-in (FStar_Syntax_Syntax.mk_Tm_app FStar_Syntax_Util.t_haseq uu____2286))
-in (uu____2285 None FStar_Range.dummyRange))
-in (FStar_Syntax_Util.mk_conj t3 uu____2284))) FStar_Syntax_Util.t_true bs')
-in (
-
-let fml = (FStar_Syntax_Util.mk_imp haseq_bs haseq_ind)
-in (
-
-let fml1 = (
-
-let uu___86_2297 = fml
-in (
-
-let uu____2298 = (
-
-let uu____2299 = (
-
-let uu____2304 = (
-
-let uu____2305 = (
-
-let uu____2312 = (
-
-let uu____2314 = (FStar_Syntax_Syntax.as_arg haseq_ind)
-in (uu____2314)::[])
-in (uu____2312)::[])
-in FStar_Syntax_Syntax.Meta_pattern (uu____2305))
-in ((fml), (uu____2304)))
-in FStar_Syntax_Syntax.Tm_meta (uu____2299))
-in {FStar_Syntax_Syntax.n = uu____2298; FStar_Syntax_Syntax.tk = uu___86_2297.FStar_Syntax_Syntax.tk; FStar_Syntax_Syntax.pos = uu___86_2297.FStar_Syntax_Syntax.pos; FStar_Syntax_Syntax.vars = uu___86_2297.FStar_Syntax_Syntax.vars}))
-in (
-
-let fml2 = (FStar_List.fold_right (fun b t3 -> (
-
-let uu____2326 = (
-
-let uu____2327 = (
-
-let uu____2328 = (
-
-let uu____2329 = (
-
-let uu____2330 = (FStar_Syntax_Subst.close ((b)::[]) t3)
-in (FStar_Syntax_Util.abs (((((Prims.fst b)), (None)))::[]) uu____2330 None))
-in (FStar_Syntax_Syntax.as_arg uu____2329))
-in (uu____2328)::[])
-in (FStar_Syntax_Syntax.mk_Tm_app FStar_Syntax_Util.tforall uu____2327))
-in (uu____2326 None FStar_Range.dummyRange))) ibs1 fml1)
-in (
-
-let fml3 = (FStar_List.fold_right (fun b t3 -> (
-
-let uu____2352 = (
-
-let uu____2353 = (
-
-let uu____2354 = (
-
-let uu____2355 = (
-
-let uu____2356 = (FStar_Syntax_Subst.close ((b)::[]) t3)
-in (FStar_Syntax_Util.abs (((((Prims.fst b)), (None)))::[]) uu____2356 None))
-in (FStar_Syntax_Syntax.as_arg uu____2355))
-in (uu____2354)::[])
-in (FStar_Syntax_Syntax.mk_Tm_app FStar_Syntax_Util.tforall uu____2353))
-in (uu____2352 None FStar_Range.dummyRange))) bs2 fml2)
-in (
-
-let guard = (FStar_Syntax_Util.mk_conj haseq_bs fml3)
-in (
-
-let uu____2376 = acc
-in (match (uu____2376) with
-| (l_axioms, env, guard', cond') -> begin
-(
-
-let env1 = (FStar_TypeChecker_Env.push_binders env bs2)
-in (
-
-let env2 = (FStar_TypeChecker_Env.push_binders env1 ibs1)
-in (
-
-let t_datas = (FStar_List.filter (fun s -> (match (s.FStar_Syntax_Syntax.sigel) with
-| FStar_Syntax_Syntax.Sig_datacon (uu____2410, uu____2411, uu____2412, t_lid, uu____2414, uu____2415, uu____2416) -> begin
-(t_lid = lid)
-end
-| uu____2421 -> begin
-(failwith "Impossible")
-end)) all_datas_in_the_bundle)
-in (
-
-let cond = (FStar_List.fold_left (fun acc1 d -> (
-
-let uu____2425 = (optimized_haseq_soundness_for_data lid d usubst bs2)
-in (FStar_Syntax_Util.mk_conj acc1 uu____2425))) FStar_Syntax_Util.t_true t_datas)
-in (
-
-let axiom_lid = (FStar_Ident.lid_of_ids (FStar_List.append lid.FStar_Ident.ns (((FStar_Ident.id_of_text (Prims.strcat lid.FStar_Ident.ident.FStar_Ident.idText "_haseq")))::[])))
-in (
-
-let uu____2427 = (FStar_Syntax_Util.mk_conj guard' guard)
-in (
-
-let uu____2430 = (FStar_Syntax_Util.mk_conj cond' cond)
-in (((FStar_List.append l_axioms ((((axiom_lid), (fml3)))::[]))), (env2), (uu____2427), (uu____2430)))))))))
-end)))))))))))))))
-end))))
-end)))
-
-
-let optimized_haseq_scheme : FStar_Syntax_Syntax.sigelt  ->  FStar_Syntax_Syntax.sigelt Prims.list  ->  FStar_Syntax_Syntax.sigelt Prims.list  ->  FStar_TypeChecker_Env.env_t  ->  (FStar_TypeChecker_Env.env_t  ->  FStar_Ident.lident  ->  FStar_Syntax_Syntax.formula  ->  FStar_Syntax_Syntax.qualifier Prims.list  ->  FStar_Range.range  ->  FStar_Syntax_Syntax.sigelt)  ->  FStar_Syntax_Syntax.sigelt Prims.list = (fun sig_bndle tcs datas env0 tc_assume -> (
-
-let us = (
-
-let ty = (FStar_List.hd tcs)
-in (match (ty.FStar_Syntax_Syntax.sigel) with
-| FStar_Syntax_Syntax.Sig_inductive_typ (uu____2496, us, uu____2498, uu____2499, uu____2500, uu____2501, uu____2502) -> begin
-us
-end
-| uu____2509 -> begin
-(failwith "Impossible!")
-end))
-in (
-
-let uu____2510 = (FStar_Syntax_Subst.univ_var_opening us)
-in (match (uu____2510) with
-| (usubst, us1) -> begin
-(
-
-let env = (FStar_TypeChecker_Env.push_sigelt env0 sig_bndle)
-in ((env.FStar_TypeChecker_Env.solver.FStar_TypeChecker_Env.push "haseq");
-(env.FStar_TypeChecker_Env.solver.FStar_TypeChecker_Env.encode_sig env sig_bndle);
-(
-
-let env1 = (FStar_TypeChecker_Env.push_univ_vars env us1)
-in (
-
-let uu____2526 = (FStar_List.fold_left (optimized_haseq_ty datas usubst us1) (([]), (env1), (FStar_Syntax_Util.t_true), (FStar_Syntax_Util.t_true)) tcs)
-in (match (uu____2526) with
-| (axioms, env2, guard, cond) -> begin
-(
-
-let phi = (FStar_Syntax_Util.mk_imp guard cond)
-in (
-
-let uu____2558 = (FStar_TypeChecker_TcTerm.tc_trivial_guard env2 phi)
-in (match (uu____2558) with
-| (phi1, uu____2563) -> begin
-((
-
-let uu____2565 = (FStar_TypeChecker_Env.should_verify env2)
-in (match (uu____2565) with
-| true -> begin
-(
-
-let uu____2566 = (FStar_TypeChecker_Rel.guard_of_guard_formula (FStar_TypeChecker_Common.NonTrivial (phi1)))
-in (FStar_TypeChecker_Rel.force_trivial_guard env2 uu____2566))
-end
-| uu____2567 -> begin
-()
-end));
-(
-
-let ses = (FStar_List.fold_left (fun l uu____2574 -> (match (uu____2574) with
-| (lid, fml) -> begin
-(
-
-let se = (tc_assume env2 lid fml [] FStar_Range.dummyRange)
-in (FStar_List.append l ((se)::[])))
-end)) [] axioms)
-in ((env2.FStar_TypeChecker_Env.solver.FStar_TypeChecker_Env.pop "haseq");
-ses;
-));
-)
-end)))
-end)));
-))
-end))))
-
-
-let unoptimized_haseq_data : FStar_Syntax_Syntax.subst_elt Prims.list  ->  FStar_Syntax_Syntax.binders  ->  FStar_Syntax_Syntax.term  ->  FStar_Ident.lident Prims.list  ->  FStar_Syntax_Syntax.term  ->  FStar_Syntax_Syntax.sigelt  ->  (FStar_Syntax_Syntax.term', FStar_Syntax_Syntax.term') FStar_Syntax_Syntax.syntax = (fun usubst bs haseq_ind mutuals acc data -> (
-
-let rec is_mutual = (fun t -> (
-
-let uu____2617 = (
-
-let uu____2618 = (FStar_Syntax_Subst.compress t)
-in uu____2618.FStar_Syntax_Syntax.n)
-in (match (uu____2617) with
-| FStar_Syntax_Syntax.Tm_fvar (fv) -> begin
-(FStar_List.existsb (fun lid -> (FStar_Ident.lid_equals lid fv.FStar_Syntax_Syntax.fv_name.FStar_Syntax_Syntax.v)) mutuals)
-end
-| FStar_Syntax_Syntax.Tm_uinst (t', uu____2628) -> begin
-(is_mutual t')
-end
-| FStar_Syntax_Syntax.Tm_refine (bv, t') -> begin
-(is_mutual bv.FStar_Syntax_Syntax.sort)
-end
-| FStar_Syntax_Syntax.Tm_app (t', args) -> begin
-(
-
-let uu____2655 = (is_mutual t')
-in (match (uu____2655) with
-| true -> begin
-true
-end
-| uu____2656 -> begin
-(
-
-let uu____2657 = (FStar_List.map Prims.fst args)
-in (exists_mutual uu____2657))
-end))
-end
-| FStar_Syntax_Syntax.Tm_meta (t', uu____2670) -> begin
-(is_mutual t')
-end
-| uu____2675 -> begin
-false
-end)))
-and exists_mutual = (fun uu___78_2676 -> (match (uu___78_2676) with
-| [] -> begin
-false
-end
-| (hd1)::tl1 -> begin
-((is_mutual hd1) || (exists_mutual tl1))
-end))
-in (
-
-let dt = (datacon_typ data)
-in (
-
-let dt1 = (FStar_Syntax_Subst.subst usubst dt)
-in (
-
-let uu____2693 = (
-
-let uu____2694 = (FStar_Syntax_Subst.compress dt1)
-in uu____2694.FStar_Syntax_Syntax.n)
-in (match (uu____2693) with
-| FStar_Syntax_Syntax.Tm_arrow (dbs, uu____2700) -> begin
-(
-
-let dbs1 = (
-
-let uu____2715 = (FStar_List.splitAt (FStar_List.length bs) dbs)
-in (Prims.snd uu____2715))
-in (
-
-let dbs2 = (
-
-let uu____2737 = (FStar_Syntax_Subst.opening_of_binders bs)
-in (FStar_Syntax_Subst.subst_binders uu____2737 dbs1))
-in (
-
-let dbs3 = (FStar_Syntax_Subst.open_binders dbs2)
-in (
-
-let cond = (FStar_List.fold_left (fun t b -> (
-
-let sort = (Prims.fst b).FStar_Syntax_Syntax.sort
-in (
-
-let haseq_sort = (
-
-let uu____2749 = (
-
-let uu____2750 = (
-
-let uu____2751 = (FStar_Syntax_Syntax.as_arg (Prims.fst b).FStar_Syntax_Syntax.sort)
-in (uu____2751)::[])
-in (FStar_Syntax_Syntax.mk_Tm_app FStar_Syntax_Util.t_haseq uu____2750))
-in (uu____2749 None FStar_Range.dummyRange))
-in (
-
-let haseq_sort1 = (
-
-let uu____2757 = (is_mutual sort)
-in (match (uu____2757) with
-| true -> begin
-(FStar_Syntax_Util.mk_imp haseq_ind haseq_sort)
-end
-| uu____2758 -> begin
-haseq_sort
-end))
-in (FStar_Syntax_Util.mk_conj t haseq_sort1))))) FStar_Syntax_Util.t_true dbs3)
-in (
-
-let cond1 = (FStar_List.fold_right (fun b t -> (
-
-let uu____2764 = (
-
-let uu____2765 = (
-
-let uu____2766 = (
-
-let uu____2767 = (
-
-let uu____2768 = (FStar_Syntax_Subst.close ((b)::[]) t)
-in (FStar_Syntax_Util.abs (((((Prims.fst b)), (None)))::[]) uu____2768 None))
-in (FStar_Syntax_Syntax.as_arg uu____2767))
-in (uu____2766)::[])
-in (FStar_Syntax_Syntax.mk_Tm_app FStar_Syntax_Util.tforall uu____2765))
-in (uu____2764 None FStar_Range.dummyRange))) dbs3 cond)
-in (FStar_Syntax_Util.mk_conj acc cond1))))))
-end
-| uu____2785 -> begin
-acc
-end))))))
-
-
-let unoptimized_haseq_ty = (fun all_datas_in_the_bundle mutuals usubst us acc ty -> (
-
-let uu____2828 = (match (ty.FStar_Syntax_Syntax.sigel) with
-| FStar_Syntax_Syntax.Sig_inductive_typ (lid, uu____2840, bs, t, uu____2843, d_lids, uu____2845) -> begin
-((lid), (bs), (t), (d_lids))
-end
-| uu____2853 -> begin
-(failwith "Impossible!")
-end)
-in (match (uu____2828) with
-| (lid, bs, t, d_lids) -> begin
-(
-
-let bs1 = (FStar_Syntax_Subst.subst_binders usubst bs)
-in (
-
-let t1 = (
-
-let uu____2869 = (FStar_Syntax_Subst.shift_subst (FStar_List.length bs1) usubst)
-in (FStar_Syntax_Subst.subst uu____2869 t))
-in (
-
-let uu____2876 = (FStar_Syntax_Subst.open_term bs1 t1)
-in (match (uu____2876) with
-| (bs2, t2) -> begin
-(
-
-let ibs = (
-
-let uu____2887 = (
-
-let uu____2888 = (FStar_Syntax_Subst.compress t2)
-in uu____2888.FStar_Syntax_Syntax.n)
-in (match (uu____2887) with
-| FStar_Syntax_Syntax.Tm_arrow (ibs, uu____2895) -> begin
-ibs
-end
-| uu____2906 -> begin
-[]
-end))
-in (
-
-let ibs1 = (FStar_Syntax_Subst.open_binders ibs)
-in (
-
-let ind = (
-
-let uu____2911 = (FStar_Syntax_Syntax.fvar lid FStar_Syntax_Syntax.Delta_constant None)
-in (
-
-let uu____2912 = (FStar_List.map (fun u -> FStar_Syntax_Syntax.U_name (u)) us)
-in (FStar_Syntax_Syntax.mk_Tm_uinst uu____2911 uu____2912)))
-in (
-
-let ind1 = (
-
-let uu____2917 = (
-
-let uu____2918 = (FStar_List.map (fun uu____2923 -> (match (uu____2923) with
-| (bv, aq) -> begin
-(
-
-let uu____2930 = (FStar_Syntax_Syntax.bv_to_name bv)
-in ((uu____2930), (aq)))
-end)) bs2)
-in (FStar_Syntax_Syntax.mk_Tm_app ind uu____2918))
-in (uu____2917 None FStar_Range.dummyRange))
-in (
-
-let ind2 = (
-
-let uu____2938 = (
-
-let uu____2939 = (FStar_List.map (fun uu____2944 -> (match (uu____2944) with
-| (bv, aq) -> begin
-(
-
-let uu____2951 = (FStar_Syntax_Syntax.bv_to_name bv)
-in ((uu____2951), (aq)))
-end)) ibs1)
-in (FStar_Syntax_Syntax.mk_Tm_app ind1 uu____2939))
-in (uu____2938 None FStar_Range.dummyRange))
-in (
-
-let haseq_ind = (
-
-let uu____2959 = (
-
-let uu____2960 = (
-
-let uu____2961 = (FStar_Syntax_Syntax.as_arg ind2)
-in (uu____2961)::[])
-in (FStar_Syntax_Syntax.mk_Tm_app FStar_Syntax_Util.t_haseq uu____2960))
-in (uu____2959 None FStar_Range.dummyRange))
-in (
-
-let t_datas = (FStar_List.filter (fun s -> (match (s.FStar_Syntax_Syntax.sigel) with
-| FStar_Syntax_Syntax.Sig_datacon (uu____2969, uu____2970, uu____2971, t_lid, uu____2973, uu____2974, uu____2975) -> begin
-(t_lid = lid)
-end
-| uu____2980 -> begin
-(failwith "Impossible")
-end)) all_datas_in_the_bundle)
-in (
-
-let data_cond = (FStar_List.fold_left (unoptimized_haseq_data usubst bs2 haseq_ind mutuals) FStar_Syntax_Util.t_true t_datas)
-in (
-
-let fml = (FStar_Syntax_Util.mk_imp data_cond haseq_ind)
-in (
-
-let fml1 = (
-
-let uu___87_2986 = fml
-in (
-
-let uu____2987 = (
-
-let uu____2988 = (
-
-let uu____2993 = (
-
-let uu____2994 = (
-
-let uu____3001 = (
-
-let uu____3003 = (FStar_Syntax_Syntax.as_arg haseq_ind)
-in (uu____3003)::[])
-in (uu____3001)::[])
-in FStar_Syntax_Syntax.Meta_pattern (uu____2994))
-in ((fml), (uu____2993)))
-in FStar_Syntax_Syntax.Tm_meta (uu____2988))
-in {FStar_Syntax_Syntax.n = uu____2987; FStar_Syntax_Syntax.tk = uu___87_2986.FStar_Syntax_Syntax.tk; FStar_Syntax_Syntax.pos = uu___87_2986.FStar_Syntax_Syntax.pos; FStar_Syntax_Syntax.vars = uu___87_2986.FStar_Syntax_Syntax.vars}))
-in (
-
-let fml2 = (FStar_List.fold_right (fun b t3 -> (
-
-let uu____3015 = (
-
-let uu____3016 = (
-
-let uu____3017 = (
-
-let uu____3018 = (
-
-let uu____3019 = (FStar_Syntax_Subst.close ((b)::[]) t3)
-in (FStar_Syntax_Util.abs (((((Prims.fst b)), (None)))::[]) uu____3019 None))
-in (FStar_Syntax_Syntax.as_arg uu____3018))
-in (uu____3017)::[])
-in (FStar_Syntax_Syntax.mk_Tm_app FStar_Syntax_Util.tforall uu____3016))
-in (uu____3015 None FStar_Range.dummyRange))) ibs1 fml1)
-in (
-
-let fml3 = (FStar_List.fold_right (fun b t3 -> (
-
-let uu____3041 = (
-
-let uu____3042 = (
-
-let uu____3043 = (
-
-let uu____3044 = (
-
-let uu____3045 = (FStar_Syntax_Subst.close ((b)::[]) t3)
-in (FStar_Syntax_Util.abs (((((Prims.fst b)), (None)))::[]) uu____3045 None))
-in (FStar_Syntax_Syntax.as_arg uu____3044))
-in (uu____3043)::[])
-in (FStar_Syntax_Syntax.mk_Tm_app FStar_Syntax_Util.tforall uu____3042))
-in (uu____3041 None FStar_Range.dummyRange))) bs2 fml2)
-in (FStar_Syntax_Util.mk_conj acc fml3)))))))))))))
-end))))
-end)))
-
-
-let unoptimized_haseq_scheme : FStar_Syntax_Syntax.sigelt  ->  FStar_Syntax_Syntax.sigelt Prims.list  ->  FStar_Syntax_Syntax.sigelt Prims.list  ->  FStar_TypeChecker_Env.env_t  ->  (FStar_TypeChecker_Env.env_t  ->  FStar_Ident.lident  ->  FStar_Syntax_Syntax.formula  ->  FStar_Syntax_Syntax.qualifier Prims.list  ->  FStar_Range.range  ->  FStar_Syntax_Syntax.sigelt)  ->  FStar_Syntax_Syntax.sigelt Prims.list = (fun sig_bndle tcs datas env0 tc_assume -> (
-
-let mutuals = (FStar_List.map (fun ty -> (match (ty.FStar_Syntax_Syntax.sigel) with
-| FStar_Syntax_Syntax.Sig_inductive_typ (lid, uu____3114, uu____3115, uu____3116, uu____3117, uu____3118, uu____3119) -> begin
-lid
-end
-| uu____3126 -> begin
-(failwith "Impossible!")
-end)) tcs)
-in (
-
-let uu____3127 = (
-
-let ty = (FStar_List.hd tcs)
-in (match (ty.FStar_Syntax_Syntax.sigel) with
-| FStar_Syntax_Syntax.Sig_inductive_typ (lid, us, uu____3135, uu____3136, uu____3137, uu____3138, uu____3139) -> begin
-((lid), (us))
-end
-| uu____3146 -> begin
-(failwith "Impossible!")
-end))
-in (match (uu____3127) with
-| (lid, us) -> begin
-(
-
-let uu____3152 = (FStar_Syntax_Subst.univ_var_opening us)
-in (match (uu____3152) with
-| (usubst, us1) -> begin
-(
-
-let fml = (FStar_List.fold_left (unoptimized_haseq_ty datas mutuals usubst us1) FStar_Syntax_Util.t_true tcs)
-in (
-
-let env = (FStar_TypeChecker_Env.push_sigelt env0 sig_bndle)
-in ((env.FStar_TypeChecker_Env.solver.FStar_TypeChecker_Env.push "haseq");
-(env.FStar_TypeChecker_Env.solver.FStar_TypeChecker_Env.encode_sig env sig_bndle);
-(
-
-let env1 = (FStar_TypeChecker_Env.push_univ_vars env us1)
-in (
-
-let se = (
-
-let uu____3170 = (FStar_Ident.lid_of_ids (FStar_List.append lid.FStar_Ident.ns (((FStar_Ident.id_of_text (Prims.strcat lid.FStar_Ident.ident.FStar_Ident.idText "_haseq")))::[])))
-in (tc_assume env1 uu____3170 fml [] FStar_Range.dummyRange))
-in ((env1.FStar_TypeChecker_Env.solver.FStar_TypeChecker_Env.pop "haseq");
-(se)::[];
-)));
-)))
-end))
-end))))
-
-
-let check_inductive_well_typedness : FStar_TypeChecker_Env.env_t  ->  FStar_Syntax_Syntax.sigelt Prims.list  ->  FStar_Syntax_Syntax.qualifier Prims.list  ->  FStar_Ident.lident Prims.list  ->  (FStar_Syntax_Syntax.sigelt * FStar_Syntax_Syntax.sigelt Prims.list * FStar_Syntax_Syntax.sigelt Prims.list) = (fun env ses quals lids -> (
-
-let uu____3200 = (FStar_All.pipe_right ses (FStar_List.partition (fun uu___79_3210 -> (match (uu___79_3210) with
-| {FStar_Syntax_Syntax.sigel = FStar_Syntax_Syntax.Sig_inductive_typ (uu____3211); FStar_Syntax_Syntax.sigrng = uu____3212} -> begin
-true
-end
-| uu____3223 -> begin
-false
-end))))
-in (match (uu____3200) with
-| (tys, datas) -> begin
-((
-
-let uu____3236 = (FStar_All.pipe_right datas (FStar_Util.for_some (fun uu___80_3238 -> (match (uu___80_3238) with
-| {FStar_Syntax_Syntax.sigel = FStar_Syntax_Syntax.Sig_datacon (uu____3239); FStar_Syntax_Syntax.sigrng = uu____3240} -> begin
-false
-end
-| uu____3250 -> begin
-true
-end))))
-in (match (uu____3236) with
-| true -> begin
-(
-
-let uu____3251 = (
-
-let uu____3252 = (
-
-let uu____3255 = (FStar_TypeChecker_Env.get_range env)
-in (("Mutually defined type contains a non-inductive element"), (uu____3255)))
-in FStar_Errors.Error (uu____3252))
-in (Prims.raise uu____3251))
-end
-| uu____3256 -> begin
-()
-end));
-(
-
-let env0 = env
-in (
-
-let uu____3258 = (FStar_List.fold_right (fun tc uu____3272 -> (match (uu____3272) with
-| (env1, all_tcs, g) -> begin
-(
-
-let uu____3294 = (tc_tycon env1 tc)
-in (match (uu____3294) with
-| (env2, tc1, tc_u, guard) -> begin
-(
-
-let g' = (FStar_TypeChecker_Rel.universe_inequality FStar_Syntax_Syntax.U_zero tc_u)
-in ((
-
-let uu____3311 = (FStar_TypeChecker_Env.debug env2 FStar_Options.Low)
-in (match (uu____3311) with
-| true -> begin
-(
-
-let uu____3312 = (FStar_Syntax_Print.sigelt_to_string tc1)
-in (FStar_Util.print1 "Checked inductive: %s\n" uu____3312))
-end
-| uu____3313 -> begin
-()
-end));
-(
-
-let uu____3314 = (
-
-let uu____3315 = (FStar_TypeChecker_Rel.conj_guard guard g')
-in (FStar_TypeChecker_Rel.conj_guard g uu____3315))
-in ((env2), ((((tc1), (tc_u)))::all_tcs), (uu____3314)));
-))
-end))
-end)) tys ((env), ([]), (FStar_TypeChecker_Rel.trivial_guard)))
-in (match (uu____3258) with
-| (env1, tcs, g) -> begin
-(
-
-let uu____3340 = (FStar_List.fold_right (fun se uu____3348 -> (match (uu____3348) with
-| (datas1, g1) -> begin
-(
-
-let uu____3359 = (
-
-let uu____3362 = (tc_data env1 tcs)
-in (uu____3362 se))
-in (match (uu____3359) with
-| (data, g') -> begin
-(
-
-let uu____3372 = (FStar_TypeChecker_Rel.conj_guard g1 g')
-in (((data)::datas1), (uu____3372)))
-end))
-end)) datas (([]), (g)))
-in (match (uu____3340) with
-| (datas1, g1) -> begin
-(
-
-let uu____3384 = (generalize_and_inst_within env0 g1 tcs datas1)
-in (match (uu____3384) with
-| (tcs1, datas2) -> begin
-(
-
-let sig_bndle = (
-
-let uu____3401 = (FStar_TypeChecker_Env.get_range env0)
-in {FStar_Syntax_Syntax.sigel = FStar_Syntax_Syntax.Sig_bundle ((((FStar_List.append tcs1 datas2)), (quals), (lids))); FStar_Syntax_Syntax.sigrng = uu____3401})
-in ((sig_bndle), (tcs1), (datas2)))
-end))
-end))
-end)));
-)
-end)))
-
-
-
-=======
 let tc_tycon :
   FStar_TypeChecker_Env.env_t ->
     FStar_Syntax_Syntax.sigelt ->
@@ -4077,5 +2076,4 @@
                                   FStar_Syntax_Syntax.sigrng = uu____3402
                                 }  in
                               (sig_bndle, tcs1, datas2)))))
-  
->>>>>>> 210da3bf
+  