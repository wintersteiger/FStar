open Prims
let id : 'Aa . 'Aa -> 'Aa = fun x -> x
type 'Aheap st_pre_h = 'Aheap -> Obj.t[@@deriving show]
type ('Aheap, 'Aa, 'Apre) st_post_h' = 'Aa -> 'Aheap -> Obj.t[@@deriving
                                                               show]
type ('Aheap, 'Aa) st_post_h = ('Aheap, 'Aa, Prims.unit) st_post_h'[@@deriving
                                                                    show]
type ('Aheap, 'Aa) st_wp_h = Prims.unit -> 'Aheap st_pre_h[@@deriving show]
type ('Aheap, 'Aa, 'Ax, 'Ap, 'Auu___6_85) st_return = 'Ap[@@deriving show]
type ('Aheap, 'Ar1, 'Aa, 'Ab, 'Awp1, 'Awp2, 'Ap, 'Ah0) st_bind_wp = 'Awp1
[@@deriving show]
type ('Aheap, 'Aa, 'Ap, 'Awp_then, 'Awp_else, 'Apost, 'Ah0) st_if_then_else =
  Prims.unit[@@deriving show]
type ('Aheap, 'Aa, 'Awp, 'Apost, 'Ah0) st_ite_wp = Prims.unit[@@deriving
                                                               show]
type ('Aheap, 'Aa, 'Awp1, 'Awp2) st_stronger = Prims.unit[@@deriving show]
type ('Aheap, 'Aa, 'Ab, 'Awp, 'Ap, 'Ah) st_close_wp = Prims.unit[@@deriving
                                                                  show]
type ('Aheap, 'Aa, 'Ap, 'Awp, 'Aq, 'Ah) st_assert_p = Prims.unit[@@deriving
                                                                  show]
type ('Aheap, 'Aa, 'Ap, 'Awp, 'Aq, 'Ah) st_assume_p = Prims.unit[@@deriving
                                                                  show]
type ('Aheap, 'Aa, 'Ap, 'Ah) st_null_wp = Prims.unit[@@deriving show]
type ('Aheap, 'Aa, 'Awp) st_trivial = Prims.unit[@@deriving show]
type 'Aa result =
  | V of 'Aa 
  | E of Prims.exn 
  | Err of Prims.string [@@deriving show]
let uu___is_V : 'Aa . 'Aa result -> Prims.bool =
  fun projectee -> match projectee with | V v -> true | uu____602 -> false
let __proj__V__item__v : 'Aa . 'Aa result -> 'Aa =
  fun projectee -> match projectee with | V v -> v
let uu___is_E : 'Aa . 'Aa result -> Prims.bool =
  fun projectee -> match projectee with | E e -> true | uu____632 -> false
let __proj__E__item__e : 'Aa . 'Aa result -> Prims.exn =
  fun projectee -> match projectee with | E e -> e
let uu___is_Err : 'Aa . 'Aa result -> Prims.bool =
  fun projectee ->
    match projectee with | Err msg -> true | uu____662 -> false
let __proj__Err__item__msg : 'Aa . 'Aa result -> Prims.string =
  fun projectee -> match projectee with | Err msg -> msg
type ex_pre = Obj.t[@@deriving show]
type ('Aa, 'Apre) ex_post' = 'Aa result -> Obj.t[@@deriving show]
type 'Aa ex_post = ('Aa, Prims.unit) ex_post'[@@deriving show]
type 'Aa ex_wp = Prims.unit -> ex_pre[@@deriving show]
type ('Aa, 'Ax, 'Ap) ex_return = 'Ap[@@deriving show]
type ('Ar1, 'Aa, 'Ab, 'Awp1, 'Awp2, 'Ap) ex_bind_wp = Prims.unit[@@deriving
                                                                  show]
type ('Aa, 'Awp, 'Apost) ex_ite_wp = Prims.unit[@@deriving show]
type ('Aa, 'Ap, 'Awp_then, 'Awp_else, 'Apost) ex_if_then_else = Prims.unit
[@@deriving show]
type ('Aa, 'Awp1, 'Awp2) ex_stronger = Prims.unit[@@deriving show]
type ('Aa, 'Ab, 'Awp, 'Ap) ex_close_wp = Prims.unit[@@deriving show]
type ('Aa, 'Aq, 'Awp, 'Ap) ex_assert_p = Prims.unit[@@deriving show]
type ('Aa, 'Aq, 'Awp, 'Ap) ex_assume_p = Prims.unit[@@deriving show]
type ('Aa, 'Ap) ex_null_wp = Prims.unit[@@deriving show]
type ('Aa, 'Awp) ex_trivial = 'Awp[@@deriving show]
type ('Aa, 'Awp, 'Ap) lift_div_exn = 'Awp[@@deriving show]
type 'Ah all_pre_h = 'Ah -> Obj.t[@@deriving show]
type ('Ah, 'Aa, 'Apre) all_post_h' = 'Aa result -> 'Ah -> Obj.t[@@deriving
                                                                 show]
type ('Ah, 'Aa) all_post_h = ('Ah, 'Aa, Prims.unit) all_post_h'[@@deriving
                                                                 show]
type ('Ah, 'Aa) all_wp_h = Prims.unit -> 'Ah all_pre_h[@@deriving show]
type ('Aheap, 'Aa, 'Awp, 'Apost, 'Ah0) all_ite_wp = Prims.unit[@@deriving
                                                                show]
type ('Aheap, 'Aa, 'Ax, 'Ap, 'Auu___9_1277) all_return = 'Ap[@@deriving show]
type ('Aheap, 'Ar1, 'Aa, 'Ab, 'Awp1, 'Awp2, 'Ap, 'Ah0) all_bind_wp = 'Awp1
[@@deriving show]
type ('Aheap, 'Aa, 'Ap, 'Awp_then, 'Awp_else, 'Apost,
  'Ah0) all_if_then_else = Prims.unit[@@deriving show]
type ('Aheap, 'Aa, 'Awp1, 'Awp2) all_stronger = Prims.unit[@@deriving show]
type ('Aheap, 'Aa, 'Ab, 'Awp, 'Ap, 'Ah) all_close_wp = Prims.unit[@@deriving
                                                                   show]
type ('Aheap, 'Aa, 'Ap, 'Awp, 'Aq, 'Ah) all_assert_p = Prims.unit[@@deriving
                                                                   show]
type ('Aheap, 'Aa, 'Ap, 'Awp, 'Aq, 'Ah) all_assume_p = Prims.unit[@@deriving
                                                                   show]
type ('Aheap, 'Aa, 'Ap, 'Ah0) all_null_wp = Prims.unit[@@deriving show]
type ('Aheap, 'Aa, 'Awp) all_trivial = Prims.unit[@@deriving show]
type 'Aa inversion = Prims.unit[@@deriving show]
let allow_inversion : 'Aa . Prims.unit = ()
let invertOption : 'Aa . Prims.unit -> Prims.unit = fun uu____1689 -> ()
type ('a, 'b) either =
  | Inl of 'a 
  | Inr of 'b [@@deriving show]
let uu___is_Inl : 'a 'b . ('a, 'b) either -> Prims.bool =
  fun projectee -> match projectee with | Inl v -> true | uu____1732 -> false
let __proj__Inl__item__v : 'a 'b . ('a, 'b) either -> 'a =
  fun projectee -> match projectee with | Inl v -> v
let uu___is_Inr : 'a 'b . ('a, 'b) either -> Prims.bool =
  fun projectee -> match projectee with | Inr v -> true | uu____1776 -> false
let __proj__Inr__item__v : 'a 'b . ('a, 'b) either -> 'b =
  fun projectee -> match projectee with | Inr v -> v
let dfst : 'Aa 'Ab . ('Aa, 'Ab) Prims.dtuple2 -> 'Aa =
  fun t -> Prims.__proj__Mkdtuple2__item___1 t
let dsnd : 'Aa 'Ab . ('Aa, 'Ab) Prims.dtuple2 -> 'Ab =
  fun t -> Prims.__proj__Mkdtuple2__item___2 t
type ('Aa, 'Ab, 'Ac) dtuple3 =
  | Mkdtuple3 of 'Aa * 'Ab * 'Ac [@@deriving show]
let uu___is_Mkdtuple3 : 'Aa 'Ab 'Ac . ('Aa, 'Ab, 'Ac) dtuple3 -> Prims.bool =
  fun projectee -> true
let __proj__Mkdtuple3__item___1 :
  'Aa 'Ab 'Ac . ('Aa, 'Ab, 'Ac) dtuple3 -> 'Aa =
  fun projectee -> match projectee with | Mkdtuple3 (_1, _2, _3) -> _1
let __proj__Mkdtuple3__item___2 :
  'Aa 'Ab 'Ac . ('Aa, 'Ab, 'Ac) dtuple3 -> 'Ab =
  fun projectee -> match projectee with | Mkdtuple3 (_1, _2, _3) -> _2
let __proj__Mkdtuple3__item___3 :
  'Aa 'Ab 'Ac . ('Aa, 'Ab, 'Ac) dtuple3 -> 'Ac =
  fun projectee -> match projectee with | Mkdtuple3 (_1, _2, _3) -> _3
type ('Aa, 'Ab, 'Ac, 'Ad) dtuple4 =
  | Mkdtuple4 of 'Aa * 'Ab * 'Ac * 'Ad [@@deriving show]
let uu___is_Mkdtuple4 :
  'Aa 'Ab 'Ac 'Ad . ('Aa, 'Ab, 'Ac, 'Ad) dtuple4 -> Prims.bool =
  fun projectee -> true
let __proj__Mkdtuple4__item___1 :
  'Aa 'Ab 'Ac 'Ad . ('Aa, 'Ab, 'Ac, 'Ad) dtuple4 -> 'Aa =
  fun projectee -> match projectee with | Mkdtuple4 (_1, _2, _3, _4) -> _1
let __proj__Mkdtuple4__item___2 :
  'Aa 'Ab 'Ac 'Ad . ('Aa, 'Ab, 'Ac, 'Ad) dtuple4 -> 'Ab =
  fun projectee -> match projectee with | Mkdtuple4 (_1, _2, _3, _4) -> _2
let __proj__Mkdtuple4__item___3 :
  'Aa 'Ab 'Ac 'Ad . ('Aa, 'Ab, 'Ac, 'Ad) dtuple4 -> 'Ac =
  fun projectee -> match projectee with | Mkdtuple4 (_1, _2, _3, _4) -> _3
let __proj__Mkdtuple4__item___4 :
  'Aa 'Ab 'Ac 'Ad . ('Aa, 'Ab, 'Ac, 'Ad) dtuple4 -> 'Ad =
  fun projectee -> match projectee with | Mkdtuple4 (_1, _2, _3, _4) -> _4
let ignore : 'Aa . 'Aa -> Prims.unit = fun x -> ()
let rec false_elim : 'Aa . Prims.unit -> 'Aa = fun u -> false_elim ()
type __internal_ocaml_attributes =
  | PpxDerivingShow 
  | PpxDerivingShowConstant of Prims.string 
  | CInline 
  | Substitute 
  | Gc 
  | Comment of Prims.string 
  | CPrologue of Prims.string 
  | CEpilogue of Prims.string 
  | CConst of Prims.string [@@deriving show]
<<<<<<< HEAD
let uu___is_PpxDerivingShow : __internal_ocaml_attributes -> Prims.bool =
  fun projectee  ->
    match projectee with | PpxDerivingShow  -> true | uu____2358 -> false
  
let uu___is_PpxDerivingShowConstant :
  __internal_ocaml_attributes -> Prims.bool =
  fun projectee  ->
    match projectee with
    | PpxDerivingShowConstant _0 -> true
    | uu____2363 -> false
  
let __proj__PpxDerivingShowConstant__item___0 :
  __internal_ocaml_attributes -> Prims.string =
  fun projectee  -> match projectee with | PpxDerivingShowConstant _0 -> _0 
let uu___is_CInline : __internal_ocaml_attributes -> Prims.bool =
  fun projectee  ->
    match projectee with | CInline  -> true | uu____2374 -> false
  
let uu___is_Substitute : __internal_ocaml_attributes -> Prims.bool =
  fun projectee  ->
    match projectee with | Substitute  -> true | uu____2378 -> false
  
let uu___is_Gc : __internal_ocaml_attributes -> Prims.bool =
  fun projectee  -> match projectee with | Gc  -> true | uu____2382 -> false 
let uu___is_Comment : __internal_ocaml_attributes -> Prims.bool =
  fun projectee  ->
    match projectee with | Comment _0 -> true | uu____2387 -> false
  
let __proj__Comment__item___0 : __internal_ocaml_attributes -> Prims.string =
  fun projectee  -> match projectee with | Comment _0 -> _0 
let uu___is_CPrologue : __internal_ocaml_attributes -> Prims.bool =
  fun projectee  ->
    match projectee with | CPrologue _0 -> true | uu____2399 -> false
  
let __proj__CPrologue__item___0 : __internal_ocaml_attributes -> Prims.string
  = fun projectee  -> match projectee with | CPrologue _0 -> _0 
let uu___is_CEpilogue : __internal_ocaml_attributes -> Prims.bool =
  fun projectee  ->
    match projectee with | CEpilogue _0 -> true | uu____2411 -> false
  
let __proj__CEpilogue__item___0 : __internal_ocaml_attributes -> Prims.string
  = fun projectee  -> match projectee with | CEpilogue _0 -> _0 
let uu___is_CConst : __internal_ocaml_attributes -> Prims.bool =
  fun projectee  ->
    match projectee with | CConst _0 -> true | uu____2423 -> false
  
let __proj__CConst__item___0 : __internal_ocaml_attributes -> Prims.string =
  fun projectee  -> match projectee with | CConst _0 -> _0 
let deprecated : Prims.string -> Prims.unit = fun s  -> () 
let inline_let : Prims.unit = () 
let plugin : Prims.unit = () 
let dm4f_bind_range : Prims.unit = () 
=======
let (uu___is_PpxDerivingShow : __internal_ocaml_attributes -> Prims.bool) =
  fun projectee ->
    match projectee with | PpxDerivingShow -> true | uu____2358 -> false
let (uu___is_PpxDerivingShowConstant :
  __internal_ocaml_attributes -> Prims.bool) =
  fun projectee ->
    match projectee with
    | PpxDerivingShowConstant _0 -> true
    | uu____2363 -> false
let (__proj__PpxDerivingShowConstant__item___0 :
  __internal_ocaml_attributes -> Prims.string) =
  fun projectee -> match projectee with | PpxDerivingShowConstant _0 -> _0
let (uu___is_CInline : __internal_ocaml_attributes -> Prims.bool) =
  fun projectee ->
    match projectee with | CInline -> true | uu____2374 -> false
let (uu___is_Substitute : __internal_ocaml_attributes -> Prims.bool) =
  fun projectee ->
    match projectee with | Substitute -> true | uu____2378 -> false
let (uu___is_Gc : __internal_ocaml_attributes -> Prims.bool) =
  fun projectee -> match projectee with | Gc -> true | uu____2382 -> false
let (uu___is_Comment : __internal_ocaml_attributes -> Prims.bool) =
  fun projectee ->
    match projectee with | Comment _0 -> true | uu____2387 -> false
let (__proj__Comment__item___0 : __internal_ocaml_attributes -> Prims.string)
  = fun projectee -> match projectee with | Comment _0 -> _0
let (uu___is_CPrologue : __internal_ocaml_attributes -> Prims.bool) =
  fun projectee ->
    match projectee with | CPrologue _0 -> true | uu____2399 -> false
let (__proj__CPrologue__item___0 :
  __internal_ocaml_attributes -> Prims.string) =
  fun projectee -> match projectee with | CPrologue _0 -> _0
let (uu___is_CEpilogue : __internal_ocaml_attributes -> Prims.bool) =
  fun projectee ->
    match projectee with | CEpilogue _0 -> true | uu____2411 -> false
let (__proj__CEpilogue__item___0 :
  __internal_ocaml_attributes -> Prims.string) =
  fun projectee -> match projectee with | CEpilogue _0 -> _0
let (uu___is_CConst : __internal_ocaml_attributes -> Prims.bool) =
  fun projectee ->
    match projectee with | CConst _0 -> true | uu____2423 -> false
let (__proj__CConst__item___0 : __internal_ocaml_attributes -> Prims.string)
  = fun projectee -> match projectee with | CConst _0 -> _0
let (deprecated : Prims.string -> Prims.unit) = fun s -> ()
let (inline_let : Prims.unit) = ()
let (plugin : Prims.unit) = ()
let (dm4f_bind_range : Prims.unit) = ()
>>>>>>> 08197df7
<|MERGE_RESOLUTION|>--- conflicted
+++ resolved
@@ -138,60 +138,6 @@
   | CPrologue of Prims.string 
   | CEpilogue of Prims.string 
   | CConst of Prims.string [@@deriving show]
-<<<<<<< HEAD
-let uu___is_PpxDerivingShow : __internal_ocaml_attributes -> Prims.bool =
-  fun projectee  ->
-    match projectee with | PpxDerivingShow  -> true | uu____2358 -> false
-  
-let uu___is_PpxDerivingShowConstant :
-  __internal_ocaml_attributes -> Prims.bool =
-  fun projectee  ->
-    match projectee with
-    | PpxDerivingShowConstant _0 -> true
-    | uu____2363 -> false
-  
-let __proj__PpxDerivingShowConstant__item___0 :
-  __internal_ocaml_attributes -> Prims.string =
-  fun projectee  -> match projectee with | PpxDerivingShowConstant _0 -> _0 
-let uu___is_CInline : __internal_ocaml_attributes -> Prims.bool =
-  fun projectee  ->
-    match projectee with | CInline  -> true | uu____2374 -> false
-  
-let uu___is_Substitute : __internal_ocaml_attributes -> Prims.bool =
-  fun projectee  ->
-    match projectee with | Substitute  -> true | uu____2378 -> false
-  
-let uu___is_Gc : __internal_ocaml_attributes -> Prims.bool =
-  fun projectee  -> match projectee with | Gc  -> true | uu____2382 -> false 
-let uu___is_Comment : __internal_ocaml_attributes -> Prims.bool =
-  fun projectee  ->
-    match projectee with | Comment _0 -> true | uu____2387 -> false
-  
-let __proj__Comment__item___0 : __internal_ocaml_attributes -> Prims.string =
-  fun projectee  -> match projectee with | Comment _0 -> _0 
-let uu___is_CPrologue : __internal_ocaml_attributes -> Prims.bool =
-  fun projectee  ->
-    match projectee with | CPrologue _0 -> true | uu____2399 -> false
-  
-let __proj__CPrologue__item___0 : __internal_ocaml_attributes -> Prims.string
-  = fun projectee  -> match projectee with | CPrologue _0 -> _0 
-let uu___is_CEpilogue : __internal_ocaml_attributes -> Prims.bool =
-  fun projectee  ->
-    match projectee with | CEpilogue _0 -> true | uu____2411 -> false
-  
-let __proj__CEpilogue__item___0 : __internal_ocaml_attributes -> Prims.string
-  = fun projectee  -> match projectee with | CEpilogue _0 -> _0 
-let uu___is_CConst : __internal_ocaml_attributes -> Prims.bool =
-  fun projectee  ->
-    match projectee with | CConst _0 -> true | uu____2423 -> false
-  
-let __proj__CConst__item___0 : __internal_ocaml_attributes -> Prims.string =
-  fun projectee  -> match projectee with | CConst _0 -> _0 
-let deprecated : Prims.string -> Prims.unit = fun s  -> () 
-let inline_let : Prims.unit = () 
-let plugin : Prims.unit = () 
-let dm4f_bind_range : Prims.unit = () 
-=======
 let (uu___is_PpxDerivingShow : __internal_ocaml_attributes -> Prims.bool) =
   fun projectee ->
     match projectee with | PpxDerivingShow -> true | uu____2358 -> false
@@ -237,5 +183,4 @@
 let (deprecated : Prims.string -> Prims.unit) = fun s -> ()
 let (inline_let : Prims.unit) = ()
 let (plugin : Prims.unit) = ()
-let (dm4f_bind_range : Prims.unit) = ()
->>>>>>> 08197df7
+let (dm4f_bind_range : Prims.unit) = ()