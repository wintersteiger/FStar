--- conflicted
+++ resolved
@@ -2083,126 +2083,129 @@
 (let _59_2067 = (fresh_fvar "y" FStar_ToSMT_Term.Term_sort)
 in (match (_59_2067) with
 | (ysym, y) -> begin
-<<<<<<< HEAD
-(let deffun = (fun vars body x -> (FStar_ToSMT_Term.DefineFun ((x, vars, FStar_ToSMT_Term.Term_sort, body, None)))::[])
-in (let quant = (fun vars body x -> (let t1 = (let _162_1133 = (let _162_1132 = (FStar_List.map FStar_ToSMT_Term.mkFreeV vars)
-in (x, _162_1132))
-in (FStar_ToSMT_Term.mkApp _162_1133))
-in (let vname_decl = (let _162_1135 = (let _162_1134 = (FStar_All.pipe_right vars (FStar_List.map Prims.snd))
-in (x, _162_1134, FStar_ToSMT_Term.Term_sort, None))
-in FStar_ToSMT_Term.DeclFun (_162_1135))
-in (let _162_1141 = (let _162_1140 = (let _162_1139 = (let _162_1138 = (let _162_1137 = (let _162_1136 = (FStar_ToSMT_Term.mkEq (t1, body))
-in (((t1)::[])::[], vars, _162_1136))
-in (FStar_ToSMT_Term.mkForall _162_1137))
-in (_162_1138, None))
-in FStar_ToSMT_Term.Assume (_162_1139))
-in (_162_1140)::[])
-in (vname_decl)::_162_1141))))
+(let deffun = (fun vars body x -> (let _162_1125 = (let _162_1124 = (let _162_1123 = (FStar_All.pipe_right vars (FStar_List.map Prims.snd))
+in (let _162_1122 = (FStar_ToSMT_Term.abstr vars body)
+in (x, _162_1123, FStar_ToSMT_Term.Term_sort, _162_1122, None)))
+in FStar_ToSMT_Term.DefineFun (_162_1124))
+in (_162_1125)::[]))
+in (let quant = (fun vars body x -> (let t1 = (let _162_1137 = (let _162_1136 = (FStar_List.map FStar_ToSMT_Term.mkFreeV vars)
+in (x, _162_1136))
+in (FStar_ToSMT_Term.mkApp _162_1137))
+in (let vname_decl = (let _162_1139 = (let _162_1138 = (FStar_All.pipe_right vars (FStar_List.map Prims.snd))
+in (x, _162_1138, FStar_ToSMT_Term.Term_sort, None))
+in FStar_ToSMT_Term.DeclFun (_162_1139))
+in (let _162_1145 = (let _162_1144 = (let _162_1143 = (let _162_1142 = (let _162_1141 = (let _162_1140 = (FStar_ToSMT_Term.mkEq (t1, body))
+in (((t1)::[])::[], vars, _162_1140))
+in (FStar_ToSMT_Term.mkForall _162_1141))
+in (_162_1142, None))
+in FStar_ToSMT_Term.Assume (_162_1143))
+in (_162_1144)::[])
+in (vname_decl)::_162_1145))))
+in (let def_or_quant = (fun vars body x -> if (FStar_ST.read FStar_Options.inline_arith) then begin
+(deffun vars body x)
+end else begin
+(quant vars body x)
+end)
 in (let axy = ((asym, FStar_ToSMT_Term.Type_sort))::((xsym, FStar_ToSMT_Term.Term_sort))::((ysym, FStar_ToSMT_Term.Term_sort))::[]
 in (let xy = ((xsym, FStar_ToSMT_Term.Term_sort))::((ysym, FStar_ToSMT_Term.Term_sort))::[]
 in (let qx = ((xsym, FStar_ToSMT_Term.Term_sort))::[]
-in (let prims = (let _162_1301 = (let _162_1150 = (let _162_1149 = (let _162_1148 = (FStar_ToSMT_Term.mkEq (x, y))
-in (FStar_All.pipe_left FStar_ToSMT_Term.boxBool _162_1148))
-in (quant axy _162_1149))
-in (FStar_Absyn_Const.op_Eq, _162_1150))
-in (let _162_1300 = (let _162_1299 = (let _162_1157 = (let _162_1156 = (let _162_1155 = (let _162_1154 = (FStar_ToSMT_Term.mkEq (x, y))
-in (FStar_ToSMT_Term.mkNot _162_1154))
-in (FStar_All.pipe_left FStar_ToSMT_Term.boxBool _162_1155))
-in (quant axy _162_1156))
-in (FStar_Absyn_Const.op_notEq, _162_1157))
-in (let _162_1298 = (let _162_1297 = (let _162_1166 = (let _162_1165 = (let _162_1164 = (let _162_1163 = (let _162_1162 = (FStar_ToSMT_Term.unboxInt x)
-in (let _162_1161 = (FStar_ToSMT_Term.unboxInt y)
-in (_162_1162, _162_1161)))
-in (FStar_ToSMT_Term.mkLT _162_1163))
-in (FStar_All.pipe_left FStar_ToSMT_Term.boxBool _162_1164))
-in (quant xy _162_1165))
-in (FStar_Absyn_Const.op_LT, _162_1166))
-in (let _162_1296 = (let _162_1295 = (let _162_1175 = (let _162_1174 = (let _162_1173 = (let _162_1172 = (let _162_1171 = (FStar_ToSMT_Term.unboxInt x)
-in (let _162_1170 = (FStar_ToSMT_Term.unboxInt y)
-in (_162_1171, _162_1170)))
-in (FStar_ToSMT_Term.mkLTE _162_1172))
-in (FStar_All.pipe_left FStar_ToSMT_Term.boxBool _162_1173))
-in (quant xy _162_1174))
-in (FStar_Absyn_Const.op_LTE, _162_1175))
-in (let _162_1294 = (let _162_1293 = (let _162_1184 = (let _162_1183 = (let _162_1182 = (let _162_1181 = (let _162_1180 = (FStar_ToSMT_Term.unboxInt x)
-in (let _162_1179 = (FStar_ToSMT_Term.unboxInt y)
-in (_162_1180, _162_1179)))
-in (FStar_ToSMT_Term.mkGT _162_1181))
-in (FStar_All.pipe_left FStar_ToSMT_Term.boxBool _162_1182))
-in (quant xy _162_1183))
-in (FStar_Absyn_Const.op_GT, _162_1184))
-in (let _162_1292 = (let _162_1291 = (let _162_1193 = (let _162_1192 = (let _162_1191 = (let _162_1190 = (let _162_1189 = (FStar_ToSMT_Term.unboxInt x)
-in (let _162_1188 = (FStar_ToSMT_Term.unboxInt y)
-in (_162_1189, _162_1188)))
-in (FStar_ToSMT_Term.mkGTE _162_1190))
-in (FStar_All.pipe_left FStar_ToSMT_Term.boxBool _162_1191))
-in (quant xy _162_1192))
-in (FStar_Absyn_Const.op_GTE, _162_1193))
-in (let _162_1290 = (let _162_1289 = (let _162_1202 = (let _162_1201 = (let _162_1200 = (let _162_1199 = (let _162_1198 = (FStar_ToSMT_Term.unboxInt x)
-in (let _162_1197 = (FStar_ToSMT_Term.unboxInt y)
-in (_162_1198, _162_1197)))
-in (FStar_ToSMT_Term.mkSub _162_1199))
-in (FStar_All.pipe_left FStar_ToSMT_Term.boxInt _162_1200))
-in (quant xy _162_1201))
-in (FStar_Absyn_Const.op_Subtraction, _162_1202))
-in (let _162_1288 = (let _162_1287 = (let _162_1209 = (let _162_1208 = (let _162_1207 = (let _162_1206 = (FStar_ToSMT_Term.unboxInt x)
-in (FStar_ToSMT_Term.mkMinus _162_1206))
-in (FStar_All.pipe_left FStar_ToSMT_Term.boxInt _162_1207))
-in (quant qx _162_1208))
-in (FStar_Absyn_Const.op_Minus, _162_1209))
-in (let _162_1286 = (let _162_1285 = (let _162_1218 = (let _162_1217 = (let _162_1216 = (let _162_1215 = (let _162_1214 = (FStar_ToSMT_Term.unboxInt x)
-in (let _162_1213 = (FStar_ToSMT_Term.unboxInt y)
-in (_162_1214, _162_1213)))
-in (FStar_ToSMT_Term.mkAdd _162_1215))
-in (FStar_All.pipe_left FStar_ToSMT_Term.boxInt _162_1216))
-in (quant xy _162_1217))
-in (FStar_Absyn_Const.op_Addition, _162_1218))
-in (let _162_1284 = (let _162_1283 = (let _162_1227 = (let _162_1226 = (let _162_1225 = (let _162_1224 = (let _162_1223 = (FStar_ToSMT_Term.unboxInt x)
-in (let _162_1222 = (FStar_ToSMT_Term.unboxInt y)
-in (_162_1223, _162_1222)))
-in (FStar_ToSMT_Term.mkMul _162_1224))
-in (FStar_All.pipe_left FStar_ToSMT_Term.boxInt _162_1225))
-in (quant xy _162_1226))
-in (FStar_Absyn_Const.op_Multiply, _162_1227))
-in (let _162_1282 = (let _162_1281 = (let _162_1236 = (let _162_1235 = (let _162_1234 = (let _162_1233 = (let _162_1232 = (FStar_ToSMT_Term.unboxInt x)
-in (let _162_1231 = (FStar_ToSMT_Term.unboxInt y)
-in (_162_1232, _162_1231)))
-in (FStar_ToSMT_Term.mkDiv _162_1233))
-in (FStar_All.pipe_left FStar_ToSMT_Term.boxInt _162_1234))
-in (quant xy _162_1235))
-in (FStar_Absyn_Const.op_Division, _162_1236))
-in (let _162_1280 = (let _162_1279 = (let _162_1245 = (let _162_1244 = (let _162_1243 = (let _162_1242 = (let _162_1241 = (FStar_ToSMT_Term.unboxInt x)
-in (let _162_1240 = (FStar_ToSMT_Term.unboxInt y)
-in (_162_1241, _162_1240)))
-in (FStar_ToSMT_Term.mkMod _162_1242))
-in (FStar_All.pipe_left FStar_ToSMT_Term.boxInt _162_1243))
-in (quant xy _162_1244))
-in (FStar_Absyn_Const.op_Modulus, _162_1245))
-in (let _162_1278 = (let _162_1277 = (let _162_1254 = (let _162_1253 = (let _162_1252 = (let _162_1251 = (let _162_1250 = (FStar_ToSMT_Term.unboxBool x)
-in (let _162_1249 = (FStar_ToSMT_Term.unboxBool y)
-in (_162_1250, _162_1249)))
-in (FStar_ToSMT_Term.mkAnd _162_1251))
-in (FStar_All.pipe_left FStar_ToSMT_Term.boxBool _162_1252))
-in (quant xy _162_1253))
-in (FStar_Absyn_Const.op_And, _162_1254))
-in (let _162_1276 = (let _162_1275 = (let _162_1263 = (let _162_1262 = (let _162_1261 = (let _162_1260 = (let _162_1259 = (FStar_ToSMT_Term.unboxBool x)
-in (let _162_1258 = (FStar_ToSMT_Term.unboxBool y)
-in (_162_1259, _162_1258)))
-in (FStar_ToSMT_Term.mkOr _162_1260))
-in (FStar_All.pipe_left FStar_ToSMT_Term.boxBool _162_1261))
-in (quant xy _162_1262))
-in (FStar_Absyn_Const.op_Or, _162_1263))
-in (let _162_1274 = (let _162_1273 = (let _162_1270 = (let _162_1269 = (let _162_1268 = (let _162_1267 = (FStar_ToSMT_Term.unboxBool x)
-in (FStar_ToSMT_Term.mkNot _162_1267))
-in (FStar_All.pipe_left FStar_ToSMT_Term.boxBool _162_1268))
-in (quant qx _162_1269))
-in (FStar_Absyn_Const.op_Negation, _162_1270))
-in (_162_1273)::[])
-in (_162_1275)::_162_1274))
-in (_162_1277)::_162_1276))
-in (_162_1279)::_162_1278))
-in (_162_1281)::_162_1280))
-in (_162_1283)::_162_1282))
+in (let prims = (let _162_1311 = (let _162_1160 = (let _162_1159 = (let _162_1158 = (FStar_ToSMT_Term.mkEq (x, y))
+in (FStar_All.pipe_left FStar_ToSMT_Term.boxBool _162_1158))
+in (def_or_quant axy _162_1159))
+in (FStar_Absyn_Const.op_Eq, _162_1160))
+in (let _162_1310 = (let _162_1309 = (let _162_1167 = (let _162_1166 = (let _162_1165 = (let _162_1164 = (FStar_ToSMT_Term.mkEq (x, y))
+in (FStar_ToSMT_Term.mkNot _162_1164))
+in (FStar_All.pipe_left FStar_ToSMT_Term.boxBool _162_1165))
+in (def_or_quant axy _162_1166))
+in (FStar_Absyn_Const.op_notEq, _162_1167))
+in (let _162_1308 = (let _162_1307 = (let _162_1176 = (let _162_1175 = (let _162_1174 = (let _162_1173 = (let _162_1172 = (FStar_ToSMT_Term.unboxInt x)
+in (let _162_1171 = (FStar_ToSMT_Term.unboxInt y)
+in (_162_1172, _162_1171)))
+in (FStar_ToSMT_Term.mkLT _162_1173))
+in (FStar_All.pipe_left FStar_ToSMT_Term.boxBool _162_1174))
+in (def_or_quant xy _162_1175))
+in (FStar_Absyn_Const.op_LT, _162_1176))
+in (let _162_1306 = (let _162_1305 = (let _162_1185 = (let _162_1184 = (let _162_1183 = (let _162_1182 = (let _162_1181 = (FStar_ToSMT_Term.unboxInt x)
+in (let _162_1180 = (FStar_ToSMT_Term.unboxInt y)
+in (_162_1181, _162_1180)))
+in (FStar_ToSMT_Term.mkLTE _162_1182))
+in (FStar_All.pipe_left FStar_ToSMT_Term.boxBool _162_1183))
+in (def_or_quant xy _162_1184))
+in (FStar_Absyn_Const.op_LTE, _162_1185))
+in (let _162_1304 = (let _162_1303 = (let _162_1194 = (let _162_1193 = (let _162_1192 = (let _162_1191 = (let _162_1190 = (FStar_ToSMT_Term.unboxInt x)
+in (let _162_1189 = (FStar_ToSMT_Term.unboxInt y)
+in (_162_1190, _162_1189)))
+in (FStar_ToSMT_Term.mkGT _162_1191))
+in (FStar_All.pipe_left FStar_ToSMT_Term.boxBool _162_1192))
+in (def_or_quant xy _162_1193))
+in (FStar_Absyn_Const.op_GT, _162_1194))
+in (let _162_1302 = (let _162_1301 = (let _162_1203 = (let _162_1202 = (let _162_1201 = (let _162_1200 = (let _162_1199 = (FStar_ToSMT_Term.unboxInt x)
+in (let _162_1198 = (FStar_ToSMT_Term.unboxInt y)
+in (_162_1199, _162_1198)))
+in (FStar_ToSMT_Term.mkGTE _162_1200))
+in (FStar_All.pipe_left FStar_ToSMT_Term.boxBool _162_1201))
+in (def_or_quant xy _162_1202))
+in (FStar_Absyn_Const.op_GTE, _162_1203))
+in (let _162_1300 = (let _162_1299 = (let _162_1212 = (let _162_1211 = (let _162_1210 = (let _162_1209 = (let _162_1208 = (FStar_ToSMT_Term.unboxInt x)
+in (let _162_1207 = (FStar_ToSMT_Term.unboxInt y)
+in (_162_1208, _162_1207)))
+in (FStar_ToSMT_Term.mkSub _162_1209))
+in (FStar_All.pipe_left FStar_ToSMT_Term.boxInt _162_1210))
+in (def_or_quant xy _162_1211))
+in (FStar_Absyn_Const.op_Subtraction, _162_1212))
+in (let _162_1298 = (let _162_1297 = (let _162_1219 = (let _162_1218 = (let _162_1217 = (let _162_1216 = (FStar_ToSMT_Term.unboxInt x)
+in (FStar_ToSMT_Term.mkMinus _162_1216))
+in (FStar_All.pipe_left FStar_ToSMT_Term.boxInt _162_1217))
+in (def_or_quant qx _162_1218))
+in (FStar_Absyn_Const.op_Minus, _162_1219))
+in (let _162_1296 = (let _162_1295 = (let _162_1228 = (let _162_1227 = (let _162_1226 = (let _162_1225 = (let _162_1224 = (FStar_ToSMT_Term.unboxInt x)
+in (let _162_1223 = (FStar_ToSMT_Term.unboxInt y)
+in (_162_1224, _162_1223)))
+in (FStar_ToSMT_Term.mkAdd _162_1225))
+in (FStar_All.pipe_left FStar_ToSMT_Term.boxInt _162_1226))
+in (def_or_quant xy _162_1227))
+in (FStar_Absyn_Const.op_Addition, _162_1228))
+in (let _162_1294 = (let _162_1293 = (let _162_1237 = (let _162_1236 = (let _162_1235 = (let _162_1234 = (let _162_1233 = (FStar_ToSMT_Term.unboxInt x)
+in (let _162_1232 = (FStar_ToSMT_Term.unboxInt y)
+in (_162_1233, _162_1232)))
+in (FStar_ToSMT_Term.mkMul _162_1234))
+in (FStar_All.pipe_left FStar_ToSMT_Term.boxInt _162_1235))
+in (def_or_quant xy _162_1236))
+in (FStar_Absyn_Const.op_Multiply, _162_1237))
+in (let _162_1292 = (let _162_1291 = (let _162_1246 = (let _162_1245 = (let _162_1244 = (let _162_1243 = (let _162_1242 = (FStar_ToSMT_Term.unboxInt x)
+in (let _162_1241 = (FStar_ToSMT_Term.unboxInt y)
+in (_162_1242, _162_1241)))
+in (FStar_ToSMT_Term.mkDiv _162_1243))
+in (FStar_All.pipe_left FStar_ToSMT_Term.boxInt _162_1244))
+in (def_or_quant xy _162_1245))
+in (FStar_Absyn_Const.op_Division, _162_1246))
+in (let _162_1290 = (let _162_1289 = (let _162_1255 = (let _162_1254 = (let _162_1253 = (let _162_1252 = (let _162_1251 = (FStar_ToSMT_Term.unboxInt x)
+in (let _162_1250 = (FStar_ToSMT_Term.unboxInt y)
+in (_162_1251, _162_1250)))
+in (FStar_ToSMT_Term.mkMod _162_1252))
+in (FStar_All.pipe_left FStar_ToSMT_Term.boxInt _162_1253))
+in (def_or_quant xy _162_1254))
+in (FStar_Absyn_Const.op_Modulus, _162_1255))
+in (let _162_1288 = (let _162_1287 = (let _162_1264 = (let _162_1263 = (let _162_1262 = (let _162_1261 = (let _162_1260 = (FStar_ToSMT_Term.unboxBool x)
+in (let _162_1259 = (FStar_ToSMT_Term.unboxBool y)
+in (_162_1260, _162_1259)))
+in (FStar_ToSMT_Term.mkAnd _162_1261))
+in (FStar_All.pipe_left FStar_ToSMT_Term.boxBool _162_1262))
+in (def_or_quant xy _162_1263))
+in (FStar_Absyn_Const.op_And, _162_1264))
+in (let _162_1286 = (let _162_1285 = (let _162_1273 = (let _162_1272 = (let _162_1271 = (let _162_1270 = (let _162_1269 = (FStar_ToSMT_Term.unboxBool x)
+in (let _162_1268 = (FStar_ToSMT_Term.unboxBool y)
+in (_162_1269, _162_1268)))
+in (FStar_ToSMT_Term.mkOr _162_1270))
+in (FStar_All.pipe_left FStar_ToSMT_Term.boxBool _162_1271))
+in (def_or_quant xy _162_1272))
+in (FStar_Absyn_Const.op_Or, _162_1273))
+in (let _162_1284 = (let _162_1283 = (let _162_1280 = (let _162_1279 = (let _162_1278 = (let _162_1277 = (FStar_ToSMT_Term.unboxBool x)
+in (FStar_ToSMT_Term.mkNot _162_1277))
+in (FStar_All.pipe_left FStar_ToSMT_Term.boxBool _162_1278))
+in (def_or_quant qx _162_1279))
+in (FStar_Absyn_Const.op_Negation, _162_1280))
+in (_162_1283)::[])
 in (_162_1285)::_162_1284))
 in (_162_1287)::_162_1286))
 in (_162_1289)::_162_1288))
@@ -2212,167 +2215,22 @@
 in (_162_1297)::_162_1296))
 in (_162_1299)::_162_1298))
 in (_162_1301)::_162_1300))
-in (let mk = (fun l v -> (let _162_1333 = (FStar_All.pipe_right prims (FStar_List.filter (fun _59_2087 -> (match (_59_2087) with
-| (l', _59_2086) -> begin
+in (_162_1303)::_162_1302))
+in (_162_1305)::_162_1304))
+in (_162_1307)::_162_1306))
+in (_162_1309)::_162_1308))
+in (_162_1311)::_162_1310))
+in (let mk = (fun l v -> (let _162_1343 = (FStar_All.pipe_right prims (FStar_List.filter (fun _59_2091 -> (match (_59_2091) with
+| (l', _59_2090) -> begin
 (FStar_Ident.lid_equals l l')
 end))))
-in (FStar_All.pipe_right _162_1333 (FStar_List.collect (fun _59_2091 -> (match (_59_2091) with
-| (_59_2089, b) -> begin
+in (FStar_All.pipe_right _162_1343 (FStar_List.collect (fun _59_2095 -> (match (_59_2095) with
+| (_59_2093, b) -> begin
 (b v)
 end))))))
-in (let is = (fun l -> (FStar_All.pipe_right prims (FStar_Util.for_some (fun _59_2097 -> (match (_59_2097) with
-| (l', _59_2096) -> begin
+in (let is = (fun l -> (FStar_All.pipe_right prims (FStar_Util.for_some (fun _59_2101 -> (match (_59_2101) with
+| (l', _59_2100) -> begin
 (FStar_Ident.lid_equals l l')
-=======
-(let deffun = (fun vars body x -> (let _120_1127 = (let _120_1126 = (let _120_1125 = (FStar_All.pipe_right vars (FStar_List.map Prims.snd))
-in (let _120_1124 = (FStar_ToSMT_Term.abstr vars body)
-in (x, _120_1125, FStar_ToSMT_Term.Term_sort, _120_1124, None)))
-in FStar_ToSMT_Term.DefineFun (_120_1126))
-in (_120_1127)::[]))
-in (let quant = (fun vars body x -> (let t1 = (let _120_1139 = (let _120_1138 = (FStar_List.map FStar_ToSMT_Term.mkFreeV vars)
-in (x, _120_1138))
-in (FStar_ToSMT_Term.mkApp _120_1139))
-in (let vname_decl = (let _120_1141 = (let _120_1140 = (FStar_All.pipe_right vars (FStar_List.map Prims.snd))
-in (x, _120_1140, FStar_ToSMT_Term.Term_sort, None))
-in FStar_ToSMT_Term.DeclFun (_120_1141))
-in (let _120_1147 = (let _120_1146 = (let _120_1145 = (let _120_1144 = (let _120_1143 = (let _120_1142 = (FStar_ToSMT_Term.mkEq (t1, body))
-in (((t1)::[])::[], vars, _120_1142))
-in (FStar_ToSMT_Term.mkForall _120_1143))
-in (_120_1144, None))
-in FStar_ToSMT_Term.Assume (_120_1145))
-in (_120_1146)::[])
-in (vname_decl)::_120_1147))))
-in (let def_or_quant = (fun vars body x -> if (FStar_ST.read FStar_Options.inline_arith) then begin
-(deffun vars body x)
-end else begin
-(quant vars body x)
-end)
-in (let axy = ((asym, FStar_ToSMT_Term.Type_sort))::((xsym, FStar_ToSMT_Term.Term_sort))::((ysym, FStar_ToSMT_Term.Term_sort))::[]
-in (let xy = ((xsym, FStar_ToSMT_Term.Term_sort))::((ysym, FStar_ToSMT_Term.Term_sort))::[]
-in (let qx = ((xsym, FStar_ToSMT_Term.Term_sort))::[]
-in (let prims = (let _120_1313 = (let _120_1162 = (let _120_1161 = (let _120_1160 = (FStar_ToSMT_Term.mkEq (x, y))
-in (FStar_All.pipe_left FStar_ToSMT_Term.boxBool _120_1160))
-in (def_or_quant axy _120_1161))
-in (FStar_Absyn_Const.op_Eq, _120_1162))
-in (let _120_1312 = (let _120_1311 = (let _120_1169 = (let _120_1168 = (let _120_1167 = (let _120_1166 = (FStar_ToSMT_Term.mkEq (x, y))
-in (FStar_ToSMT_Term.mkNot _120_1166))
-in (FStar_All.pipe_left FStar_ToSMT_Term.boxBool _120_1167))
-in (def_or_quant axy _120_1168))
-in (FStar_Absyn_Const.op_notEq, _120_1169))
-in (let _120_1310 = (let _120_1309 = (let _120_1178 = (let _120_1177 = (let _120_1176 = (let _120_1175 = (let _120_1174 = (FStar_ToSMT_Term.unboxInt x)
-in (let _120_1173 = (FStar_ToSMT_Term.unboxInt y)
-in (_120_1174, _120_1173)))
-in (FStar_ToSMT_Term.mkLT _120_1175))
-in (FStar_All.pipe_left FStar_ToSMT_Term.boxBool _120_1176))
-in (def_or_quant xy _120_1177))
-in (FStar_Absyn_Const.op_LT, _120_1178))
-in (let _120_1308 = (let _120_1307 = (let _120_1187 = (let _120_1186 = (let _120_1185 = (let _120_1184 = (let _120_1183 = (FStar_ToSMT_Term.unboxInt x)
-in (let _120_1182 = (FStar_ToSMT_Term.unboxInt y)
-in (_120_1183, _120_1182)))
-in (FStar_ToSMT_Term.mkLTE _120_1184))
-in (FStar_All.pipe_left FStar_ToSMT_Term.boxBool _120_1185))
-in (def_or_quant xy _120_1186))
-in (FStar_Absyn_Const.op_LTE, _120_1187))
-in (let _120_1306 = (let _120_1305 = (let _120_1196 = (let _120_1195 = (let _120_1194 = (let _120_1193 = (let _120_1192 = (FStar_ToSMT_Term.unboxInt x)
-in (let _120_1191 = (FStar_ToSMT_Term.unboxInt y)
-in (_120_1192, _120_1191)))
-in (FStar_ToSMT_Term.mkGT _120_1193))
-in (FStar_All.pipe_left FStar_ToSMT_Term.boxBool _120_1194))
-in (def_or_quant xy _120_1195))
-in (FStar_Absyn_Const.op_GT, _120_1196))
-in (let _120_1304 = (let _120_1303 = (let _120_1205 = (let _120_1204 = (let _120_1203 = (let _120_1202 = (let _120_1201 = (FStar_ToSMT_Term.unboxInt x)
-in (let _120_1200 = (FStar_ToSMT_Term.unboxInt y)
-in (_120_1201, _120_1200)))
-in (FStar_ToSMT_Term.mkGTE _120_1202))
-in (FStar_All.pipe_left FStar_ToSMT_Term.boxBool _120_1203))
-in (def_or_quant xy _120_1204))
-in (FStar_Absyn_Const.op_GTE, _120_1205))
-in (let _120_1302 = (let _120_1301 = (let _120_1214 = (let _120_1213 = (let _120_1212 = (let _120_1211 = (let _120_1210 = (FStar_ToSMT_Term.unboxInt x)
-in (let _120_1209 = (FStar_ToSMT_Term.unboxInt y)
-in (_120_1210, _120_1209)))
-in (FStar_ToSMT_Term.mkSub _120_1211))
-in (FStar_All.pipe_left FStar_ToSMT_Term.boxInt _120_1212))
-in (def_or_quant xy _120_1213))
-in (FStar_Absyn_Const.op_Subtraction, _120_1214))
-in (let _120_1300 = (let _120_1299 = (let _120_1221 = (let _120_1220 = (let _120_1219 = (let _120_1218 = (FStar_ToSMT_Term.unboxInt x)
-in (FStar_ToSMT_Term.mkMinus _120_1218))
-in (FStar_All.pipe_left FStar_ToSMT_Term.boxInt _120_1219))
-in (def_or_quant qx _120_1220))
-in (FStar_Absyn_Const.op_Minus, _120_1221))
-in (let _120_1298 = (let _120_1297 = (let _120_1230 = (let _120_1229 = (let _120_1228 = (let _120_1227 = (let _120_1226 = (FStar_ToSMT_Term.unboxInt x)
-in (let _120_1225 = (FStar_ToSMT_Term.unboxInt y)
-in (_120_1226, _120_1225)))
-in (FStar_ToSMT_Term.mkAdd _120_1227))
-in (FStar_All.pipe_left FStar_ToSMT_Term.boxInt _120_1228))
-in (def_or_quant xy _120_1229))
-in (FStar_Absyn_Const.op_Addition, _120_1230))
-in (let _120_1296 = (let _120_1295 = (let _120_1239 = (let _120_1238 = (let _120_1237 = (let _120_1236 = (let _120_1235 = (FStar_ToSMT_Term.unboxInt x)
-in (let _120_1234 = (FStar_ToSMT_Term.unboxInt y)
-in (_120_1235, _120_1234)))
-in (FStar_ToSMT_Term.mkMul _120_1236))
-in (FStar_All.pipe_left FStar_ToSMT_Term.boxInt _120_1237))
-in (def_or_quant xy _120_1238))
-in (FStar_Absyn_Const.op_Multiply, _120_1239))
-in (let _120_1294 = (let _120_1293 = (let _120_1248 = (let _120_1247 = (let _120_1246 = (let _120_1245 = (let _120_1244 = (FStar_ToSMT_Term.unboxInt x)
-in (let _120_1243 = (FStar_ToSMT_Term.unboxInt y)
-in (_120_1244, _120_1243)))
-in (FStar_ToSMT_Term.mkDiv _120_1245))
-in (FStar_All.pipe_left FStar_ToSMT_Term.boxInt _120_1246))
-in (def_or_quant xy _120_1247))
-in (FStar_Absyn_Const.op_Division, _120_1248))
-in (let _120_1292 = (let _120_1291 = (let _120_1257 = (let _120_1256 = (let _120_1255 = (let _120_1254 = (let _120_1253 = (FStar_ToSMT_Term.unboxInt x)
-in (let _120_1252 = (FStar_ToSMT_Term.unboxInt y)
-in (_120_1253, _120_1252)))
-in (FStar_ToSMT_Term.mkMod _120_1254))
-in (FStar_All.pipe_left FStar_ToSMT_Term.boxInt _120_1255))
-in (def_or_quant xy _120_1256))
-in (FStar_Absyn_Const.op_Modulus, _120_1257))
-in (let _120_1290 = (let _120_1289 = (let _120_1266 = (let _120_1265 = (let _120_1264 = (let _120_1263 = (let _120_1262 = (FStar_ToSMT_Term.unboxBool x)
-in (let _120_1261 = (FStar_ToSMT_Term.unboxBool y)
-in (_120_1262, _120_1261)))
-in (FStar_ToSMT_Term.mkAnd _120_1263))
-in (FStar_All.pipe_left FStar_ToSMT_Term.boxBool _120_1264))
-in (def_or_quant xy _120_1265))
-in (FStar_Absyn_Const.op_And, _120_1266))
-in (let _120_1288 = (let _120_1287 = (let _120_1275 = (let _120_1274 = (let _120_1273 = (let _120_1272 = (let _120_1271 = (FStar_ToSMT_Term.unboxBool x)
-in (let _120_1270 = (FStar_ToSMT_Term.unboxBool y)
-in (_120_1271, _120_1270)))
-in (FStar_ToSMT_Term.mkOr _120_1272))
-in (FStar_All.pipe_left FStar_ToSMT_Term.boxBool _120_1273))
-in (def_or_quant xy _120_1274))
-in (FStar_Absyn_Const.op_Or, _120_1275))
-in (let _120_1286 = (let _120_1285 = (let _120_1282 = (let _120_1281 = (let _120_1280 = (let _120_1279 = (FStar_ToSMT_Term.unboxBool x)
-in (FStar_ToSMT_Term.mkNot _120_1279))
-in (FStar_All.pipe_left FStar_ToSMT_Term.boxBool _120_1280))
-in (def_or_quant qx _120_1281))
-in (FStar_Absyn_Const.op_Negation, _120_1282))
-in (_120_1285)::[])
-in (_120_1287)::_120_1286))
-in (_120_1289)::_120_1288))
-in (_120_1291)::_120_1290))
-in (_120_1293)::_120_1292))
-in (_120_1295)::_120_1294))
-in (_120_1297)::_120_1296))
-in (_120_1299)::_120_1298))
-in (_120_1301)::_120_1300))
-in (_120_1303)::_120_1302))
-in (_120_1305)::_120_1304))
-in (_120_1307)::_120_1306))
-in (_120_1309)::_120_1308))
-in (_120_1311)::_120_1310))
-in (_120_1313)::_120_1312))
-in (let mk = (fun l v -> (let _120_1345 = (FStar_All.pipe_right prims (FStar_List.filter (fun _54_2091 -> (match (_54_2091) with
-| (l', _54_2090) -> begin
-(FStar_Absyn_Syntax.lid_equals l l')
-end))))
-in (FStar_All.pipe_right _120_1345 (FStar_List.collect (fun _54_2095 -> (match (_54_2095) with
-| (_54_2093, b) -> begin
-(b v)
-end))))))
-in (let is = (fun l -> (FStar_All.pipe_right prims (FStar_Util.for_some (fun _54_2101 -> (match (_54_2101) with
-| (l', _54_2100) -> begin
-(FStar_Absyn_Syntax.lid_equals l l')
->>>>>>> d3318508
 end)))))
 in {mk = mk; is = is})))))))))
 end))
@@ -2383,397 +2241,201 @@
 in (let x = (FStar_ToSMT_Term.mkFreeV xx)
 in (let yy = ("y", FStar_ToSMT_Term.Term_sort)
 in (let y = (FStar_ToSMT_Term.mkFreeV yy)
-<<<<<<< HEAD
-in (let mk_unit = (fun _59_2103 tt -> (let typing_pred = (FStar_ToSMT_Term.mk_HasType x tt)
-in (let _162_1365 = (let _162_1356 = (let _162_1355 = (FStar_ToSMT_Term.mk_HasType FStar_ToSMT_Term.mk_Term_unit tt)
-in (_162_1355, Some ("unit typing")))
-in FStar_ToSMT_Term.Assume (_162_1356))
-in (let _162_1364 = (let _162_1363 = (let _162_1362 = (let _162_1361 = (let _162_1360 = (let _162_1359 = (let _162_1358 = (let _162_1357 = (FStar_ToSMT_Term.mkEq (x, FStar_ToSMT_Term.mk_Term_unit))
-in (typing_pred, _162_1357))
-in (FStar_ToSMT_Term.mkImp _162_1358))
-in (((typing_pred)::[])::[], (xx)::[], _162_1359))
-in (mkForall_fuel _162_1360))
-in (_162_1361, Some ("unit inversion")))
-in FStar_ToSMT_Term.Assume (_162_1362))
-in (_162_1363)::[])
-in (_162_1365)::_162_1364))))
-in (let mk_bool = (fun _59_2108 tt -> (let typing_pred = (FStar_ToSMT_Term.mk_HasType x tt)
+in (let mk_unit = (fun _59_2107 tt -> (let typing_pred = (FStar_ToSMT_Term.mk_HasType x tt)
+in (let _162_1375 = (let _162_1366 = (let _162_1365 = (FStar_ToSMT_Term.mk_HasType FStar_ToSMT_Term.mk_Term_unit tt)
+in (_162_1365, Some ("unit typing")))
+in FStar_ToSMT_Term.Assume (_162_1366))
+in (let _162_1374 = (let _162_1373 = (let _162_1372 = (let _162_1371 = (let _162_1370 = (let _162_1369 = (let _162_1368 = (let _162_1367 = (FStar_ToSMT_Term.mkEq (x, FStar_ToSMT_Term.mk_Term_unit))
+in (typing_pred, _162_1367))
+in (FStar_ToSMT_Term.mkImp _162_1368))
+in (((typing_pred)::[])::[], (xx)::[], _162_1369))
+in (mkForall_fuel _162_1370))
+in (_162_1371, Some ("unit inversion")))
+in FStar_ToSMT_Term.Assume (_162_1372))
+in (_162_1373)::[])
+in (_162_1375)::_162_1374))))
+in (let mk_bool = (fun _59_2112 tt -> (let typing_pred = (FStar_ToSMT_Term.mk_HasType x tt)
 in (let bb = ("b", FStar_ToSMT_Term.Bool_sort)
 in (let b = (FStar_ToSMT_Term.mkFreeV bb)
-in (let _162_1386 = (let _162_1375 = (let _162_1374 = (let _162_1373 = (let _162_1372 = (let _162_1371 = (let _162_1370 = (FStar_ToSMT_Term.mk_tester "BoxBool" x)
-in (typing_pred, _162_1370))
-in (FStar_ToSMT_Term.mkImp _162_1371))
-in (((typing_pred)::[])::[], (xx)::[], _162_1372))
-in (mkForall_fuel _162_1373))
-in (_162_1374, Some ("bool inversion")))
-in FStar_ToSMT_Term.Assume (_162_1375))
-in (let _162_1385 = (let _162_1384 = (let _162_1383 = (let _162_1382 = (let _162_1381 = (let _162_1380 = (let _162_1377 = (let _162_1376 = (FStar_ToSMT_Term.boxBool b)
-in (_162_1376)::[])
-in (_162_1377)::[])
-in (let _162_1379 = (let _162_1378 = (FStar_ToSMT_Term.boxBool b)
-in (FStar_ToSMT_Term.mk_HasType _162_1378 tt))
-in (_162_1380, (bb)::[], _162_1379)))
-in (FStar_ToSMT_Term.mkForall _162_1381))
-in (_162_1382, Some ("bool typing")))
-in FStar_ToSMT_Term.Assume (_162_1383))
-in (_162_1384)::[])
-in (_162_1386)::_162_1385))))))
-in (let mk_int = (fun _59_2115 tt -> (let typing_pred = (FStar_ToSMT_Term.mk_HasType x tt)
-=======
-in (let mk_unit = (fun _54_2107 tt -> (let typing_pred = (FStar_ToSMT_Term.mk_HasType x tt)
-in (let _120_1377 = (let _120_1368 = (let _120_1367 = (FStar_ToSMT_Term.mk_HasType FStar_ToSMT_Term.mk_Term_unit tt)
-in (_120_1367, Some ("unit typing")))
-in FStar_ToSMT_Term.Assume (_120_1368))
-in (let _120_1376 = (let _120_1375 = (let _120_1374 = (let _120_1373 = (let _120_1372 = (let _120_1371 = (let _120_1370 = (let _120_1369 = (FStar_ToSMT_Term.mkEq (x, FStar_ToSMT_Term.mk_Term_unit))
-in (typing_pred, _120_1369))
-in (FStar_ToSMT_Term.mkImp _120_1370))
-in (((typing_pred)::[])::[], (xx)::[], _120_1371))
-in (mkForall_fuel _120_1372))
-in (_120_1373, Some ("unit inversion")))
-in FStar_ToSMT_Term.Assume (_120_1374))
-in (_120_1375)::[])
-in (_120_1377)::_120_1376))))
-in (let mk_bool = (fun _54_2112 tt -> (let typing_pred = (FStar_ToSMT_Term.mk_HasType x tt)
-in (let bb = ("b", FStar_ToSMT_Term.Bool_sort)
-in (let b = (FStar_ToSMT_Term.mkFreeV bb)
-in (let _120_1398 = (let _120_1387 = (let _120_1386 = (let _120_1385 = (let _120_1384 = (let _120_1383 = (let _120_1382 = (FStar_ToSMT_Term.mk_tester "BoxBool" x)
-in (typing_pred, _120_1382))
-in (FStar_ToSMT_Term.mkImp _120_1383))
-in (((typing_pred)::[])::[], (xx)::[], _120_1384))
-in (mkForall_fuel _120_1385))
-in (_120_1386, Some ("bool inversion")))
-in FStar_ToSMT_Term.Assume (_120_1387))
-in (let _120_1397 = (let _120_1396 = (let _120_1395 = (let _120_1394 = (let _120_1393 = (let _120_1392 = (let _120_1389 = (let _120_1388 = (FStar_ToSMT_Term.boxBool b)
-in (_120_1388)::[])
-in (_120_1389)::[])
-in (let _120_1391 = (let _120_1390 = (FStar_ToSMT_Term.boxBool b)
-in (FStar_ToSMT_Term.mk_HasType _120_1390 tt))
-in (_120_1392, (bb)::[], _120_1391)))
-in (FStar_ToSMT_Term.mkForall _120_1393))
-in (_120_1394, Some ("bool typing")))
-in FStar_ToSMT_Term.Assume (_120_1395))
-in (_120_1396)::[])
-in (_120_1398)::_120_1397))))))
-in (let mk_int = (fun _54_2119 tt -> (let typing_pred = (FStar_ToSMT_Term.mk_HasType x tt)
->>>>>>> d3318508
+in (let _162_1396 = (let _162_1385 = (let _162_1384 = (let _162_1383 = (let _162_1382 = (let _162_1381 = (let _162_1380 = (FStar_ToSMT_Term.mk_tester "BoxBool" x)
+in (typing_pred, _162_1380))
+in (FStar_ToSMT_Term.mkImp _162_1381))
+in (((typing_pred)::[])::[], (xx)::[], _162_1382))
+in (mkForall_fuel _162_1383))
+in (_162_1384, Some ("bool inversion")))
+in FStar_ToSMT_Term.Assume (_162_1385))
+in (let _162_1395 = (let _162_1394 = (let _162_1393 = (let _162_1392 = (let _162_1391 = (let _162_1390 = (let _162_1387 = (let _162_1386 = (FStar_ToSMT_Term.boxBool b)
+in (_162_1386)::[])
+in (_162_1387)::[])
+in (let _162_1389 = (let _162_1388 = (FStar_ToSMT_Term.boxBool b)
+in (FStar_ToSMT_Term.mk_HasType _162_1388 tt))
+in (_162_1390, (bb)::[], _162_1389)))
+in (FStar_ToSMT_Term.mkForall _162_1391))
+in (_162_1392, Some ("bool typing")))
+in FStar_ToSMT_Term.Assume (_162_1393))
+in (_162_1394)::[])
+in (_162_1396)::_162_1395))))))
+in (let mk_int = (fun _59_2119 tt -> (let typing_pred = (FStar_ToSMT_Term.mk_HasType x tt)
 in (let typing_pred_y = (FStar_ToSMT_Term.mk_HasType y tt)
 in (let aa = ("a", FStar_ToSMT_Term.Int_sort)
 in (let a = (FStar_ToSMT_Term.mkFreeV aa)
 in (let bb = ("b", FStar_ToSMT_Term.Int_sort)
 in (let b = (FStar_ToSMT_Term.mkFreeV bb)
-<<<<<<< HEAD
-in (let precedes = (let _162_1398 = (let _162_1397 = (let _162_1396 = (let _162_1395 = (let _162_1394 = (let _162_1393 = (FStar_ToSMT_Term.boxInt a)
-in (let _162_1392 = (let _162_1391 = (FStar_ToSMT_Term.boxInt b)
-in (_162_1391)::[])
-in (_162_1393)::_162_1392))
-in (tt)::_162_1394)
-in (tt)::_162_1395)
-in ("Prims.Precedes", _162_1396))
-in (FStar_ToSMT_Term.mkApp _162_1397))
-in (FStar_All.pipe_left FStar_ToSMT_Term.mk_Valid _162_1398))
-in (let precedes_y_x = (let _162_1399 = (FStar_ToSMT_Term.mkApp ("Precedes", (y)::(x)::[]))
-in (FStar_All.pipe_left FStar_ToSMT_Term.mk_Valid _162_1399))
-in (let _162_1441 = (let _162_1405 = (let _162_1404 = (let _162_1403 = (let _162_1402 = (let _162_1401 = (let _162_1400 = (FStar_ToSMT_Term.mk_tester "BoxInt" x)
-in (typing_pred, _162_1400))
-in (FStar_ToSMT_Term.mkImp _162_1401))
-in (((typing_pred)::[])::[], (xx)::[], _162_1402))
-in (mkForall_fuel _162_1403))
-in (_162_1404, Some ("int inversion")))
-in FStar_ToSMT_Term.Assume (_162_1405))
-in (let _162_1440 = (let _162_1439 = (let _162_1413 = (let _162_1412 = (let _162_1411 = (let _162_1410 = (let _162_1407 = (let _162_1406 = (FStar_ToSMT_Term.boxInt b)
-in (_162_1406)::[])
-in (_162_1407)::[])
-in (let _162_1409 = (let _162_1408 = (FStar_ToSMT_Term.boxInt b)
-in (FStar_ToSMT_Term.mk_HasType _162_1408 tt))
-in (_162_1410, (bb)::[], _162_1409)))
-in (FStar_ToSMT_Term.mkForall _162_1411))
-in (_162_1412, Some ("int typing")))
-in FStar_ToSMT_Term.Assume (_162_1413))
-in (let _162_1438 = (let _162_1437 = (let _162_1436 = (let _162_1435 = (let _162_1434 = (let _162_1433 = (let _162_1432 = (let _162_1431 = (let _162_1430 = (let _162_1429 = (let _162_1428 = (let _162_1427 = (let _162_1416 = (let _162_1415 = (FStar_ToSMT_Term.unboxInt x)
-in (let _162_1414 = (FStar_ToSMT_Term.mkInteger' 0)
-in (_162_1415, _162_1414)))
-in (FStar_ToSMT_Term.mkGT _162_1416))
-in (let _162_1426 = (let _162_1425 = (let _162_1419 = (let _162_1418 = (FStar_ToSMT_Term.unboxInt y)
-in (let _162_1417 = (FStar_ToSMT_Term.mkInteger' 0)
-in (_162_1418, _162_1417)))
-in (FStar_ToSMT_Term.mkGTE _162_1419))
-in (let _162_1424 = (let _162_1423 = (let _162_1422 = (let _162_1421 = (FStar_ToSMT_Term.unboxInt y)
-in (let _162_1420 = (FStar_ToSMT_Term.unboxInt x)
-in (_162_1421, _162_1420)))
-in (FStar_ToSMT_Term.mkLT _162_1422))
-in (_162_1423)::[])
-in (_162_1425)::_162_1424))
-in (_162_1427)::_162_1426))
-in (typing_pred_y)::_162_1428)
-in (typing_pred)::_162_1429)
-in (FStar_ToSMT_Term.mk_and_l _162_1430))
-in (_162_1431, precedes_y_x))
-in (FStar_ToSMT_Term.mkImp _162_1432))
-in (((typing_pred)::(typing_pred_y)::(precedes_y_x)::[])::[], (xx)::(yy)::[], _162_1433))
-in (mkForall_fuel _162_1434))
-in (_162_1435, Some ("well-founded ordering on nat (alt)")))
-in FStar_ToSMT_Term.Assume (_162_1436))
-in (_162_1437)::[])
-in (_162_1439)::_162_1438))
-in (_162_1441)::_162_1440)))))))))))
-in (let mk_int_alias = (fun _59_2127 tt -> (let _162_1450 = (let _162_1449 = (let _162_1448 = (let _162_1447 = (let _162_1446 = (FStar_ToSMT_Term.mkApp (FStar_Absyn_Const.int_lid.FStar_Ident.str, []))
-in (tt, _162_1446))
-in (FStar_ToSMT_Term.mkEq _162_1447))
-in (_162_1448, Some ("mapping to int; for now")))
-in FStar_ToSMT_Term.Assume (_162_1449))
-in (_162_1450)::[]))
-in (let mk_str = (fun _59_2131 tt -> (let typing_pred = (FStar_ToSMT_Term.mk_HasType x tt)
+in (let precedes = (let _162_1408 = (let _162_1407 = (let _162_1406 = (let _162_1405 = (let _162_1404 = (let _162_1403 = (FStar_ToSMT_Term.boxInt a)
+in (let _162_1402 = (let _162_1401 = (FStar_ToSMT_Term.boxInt b)
+in (_162_1401)::[])
+in (_162_1403)::_162_1402))
+in (tt)::_162_1404)
+in (tt)::_162_1405)
+in ("Prims.Precedes", _162_1406))
+in (FStar_ToSMT_Term.mkApp _162_1407))
+in (FStar_All.pipe_left FStar_ToSMT_Term.mk_Valid _162_1408))
+in (let precedes_y_x = (let _162_1409 = (FStar_ToSMT_Term.mkApp ("Precedes", (y)::(x)::[]))
+in (FStar_All.pipe_left FStar_ToSMT_Term.mk_Valid _162_1409))
+in (let _162_1451 = (let _162_1415 = (let _162_1414 = (let _162_1413 = (let _162_1412 = (let _162_1411 = (let _162_1410 = (FStar_ToSMT_Term.mk_tester "BoxInt" x)
+in (typing_pred, _162_1410))
+in (FStar_ToSMT_Term.mkImp _162_1411))
+in (((typing_pred)::[])::[], (xx)::[], _162_1412))
+in (mkForall_fuel _162_1413))
+in (_162_1414, Some ("int inversion")))
+in FStar_ToSMT_Term.Assume (_162_1415))
+in (let _162_1450 = (let _162_1449 = (let _162_1423 = (let _162_1422 = (let _162_1421 = (let _162_1420 = (let _162_1417 = (let _162_1416 = (FStar_ToSMT_Term.boxInt b)
+in (_162_1416)::[])
+in (_162_1417)::[])
+in (let _162_1419 = (let _162_1418 = (FStar_ToSMT_Term.boxInt b)
+in (FStar_ToSMT_Term.mk_HasType _162_1418 tt))
+in (_162_1420, (bb)::[], _162_1419)))
+in (FStar_ToSMT_Term.mkForall _162_1421))
+in (_162_1422, Some ("int typing")))
+in FStar_ToSMT_Term.Assume (_162_1423))
+in (let _162_1448 = (let _162_1447 = (let _162_1446 = (let _162_1445 = (let _162_1444 = (let _162_1443 = (let _162_1442 = (let _162_1441 = (let _162_1440 = (let _162_1439 = (let _162_1438 = (let _162_1437 = (let _162_1426 = (let _162_1425 = (FStar_ToSMT_Term.unboxInt x)
+in (let _162_1424 = (FStar_ToSMT_Term.mkInteger' 0)
+in (_162_1425, _162_1424)))
+in (FStar_ToSMT_Term.mkGT _162_1426))
+in (let _162_1436 = (let _162_1435 = (let _162_1429 = (let _162_1428 = (FStar_ToSMT_Term.unboxInt y)
+in (let _162_1427 = (FStar_ToSMT_Term.mkInteger' 0)
+in (_162_1428, _162_1427)))
+in (FStar_ToSMT_Term.mkGTE _162_1429))
+in (let _162_1434 = (let _162_1433 = (let _162_1432 = (let _162_1431 = (FStar_ToSMT_Term.unboxInt y)
+in (let _162_1430 = (FStar_ToSMT_Term.unboxInt x)
+in (_162_1431, _162_1430)))
+in (FStar_ToSMT_Term.mkLT _162_1432))
+in (_162_1433)::[])
+in (_162_1435)::_162_1434))
+in (_162_1437)::_162_1436))
+in (typing_pred_y)::_162_1438)
+in (typing_pred)::_162_1439)
+in (FStar_ToSMT_Term.mk_and_l _162_1440))
+in (_162_1441, precedes_y_x))
+in (FStar_ToSMT_Term.mkImp _162_1442))
+in (((typing_pred)::(typing_pred_y)::(precedes_y_x)::[])::[], (xx)::(yy)::[], _162_1443))
+in (mkForall_fuel _162_1444))
+in (_162_1445, Some ("well-founded ordering on nat (alt)")))
+in FStar_ToSMT_Term.Assume (_162_1446))
+in (_162_1447)::[])
+in (_162_1449)::_162_1448))
+in (_162_1451)::_162_1450)))))))))))
+in (let mk_int_alias = (fun _59_2131 tt -> (let _162_1460 = (let _162_1459 = (let _162_1458 = (let _162_1457 = (let _162_1456 = (FStar_ToSMT_Term.mkApp (FStar_Absyn_Const.int_lid.FStar_Ident.str, []))
+in (tt, _162_1456))
+in (FStar_ToSMT_Term.mkEq _162_1457))
+in (_162_1458, Some ("mapping to int; for now")))
+in FStar_ToSMT_Term.Assume (_162_1459))
+in (_162_1460)::[]))
+in (let mk_str = (fun _59_2135 tt -> (let typing_pred = (FStar_ToSMT_Term.mk_HasType x tt)
 in (let bb = ("b", FStar_ToSMT_Term.String_sort)
 in (let b = (FStar_ToSMT_Term.mkFreeV bb)
-in (let _162_1471 = (let _162_1460 = (let _162_1459 = (let _162_1458 = (let _162_1457 = (let _162_1456 = (let _162_1455 = (FStar_ToSMT_Term.mk_tester "BoxString" x)
-in (typing_pred, _162_1455))
-in (FStar_ToSMT_Term.mkImp _162_1456))
-in (((typing_pred)::[])::[], (xx)::[], _162_1457))
-in (mkForall_fuel _162_1458))
-in (_162_1459, Some ("string inversion")))
-in FStar_ToSMT_Term.Assume (_162_1460))
-in (let _162_1470 = (let _162_1469 = (let _162_1468 = (let _162_1467 = (let _162_1466 = (let _162_1465 = (let _162_1462 = (let _162_1461 = (FStar_ToSMT_Term.boxString b)
-in (_162_1461)::[])
-in (_162_1462)::[])
-in (let _162_1464 = (let _162_1463 = (FStar_ToSMT_Term.boxString b)
-in (FStar_ToSMT_Term.mk_HasType _162_1463 tt))
-in (_162_1465, (bb)::[], _162_1464)))
-in (FStar_ToSMT_Term.mkForall _162_1466))
-in (_162_1467, Some ("string typing")))
-in FStar_ToSMT_Term.Assume (_162_1468))
-in (_162_1469)::[])
-in (_162_1471)::_162_1470))))))
-in (let mk_ref = (fun reft_name _59_2139 -> (let r = ("r", FStar_ToSMT_Term.Ref_sort)
+in (let _162_1481 = (let _162_1470 = (let _162_1469 = (let _162_1468 = (let _162_1467 = (let _162_1466 = (let _162_1465 = (FStar_ToSMT_Term.mk_tester "BoxString" x)
+in (typing_pred, _162_1465))
+in (FStar_ToSMT_Term.mkImp _162_1466))
+in (((typing_pred)::[])::[], (xx)::[], _162_1467))
+in (mkForall_fuel _162_1468))
+in (_162_1469, Some ("string inversion")))
+in FStar_ToSMT_Term.Assume (_162_1470))
+in (let _162_1480 = (let _162_1479 = (let _162_1478 = (let _162_1477 = (let _162_1476 = (let _162_1475 = (let _162_1472 = (let _162_1471 = (FStar_ToSMT_Term.boxString b)
+in (_162_1471)::[])
+in (_162_1472)::[])
+in (let _162_1474 = (let _162_1473 = (FStar_ToSMT_Term.boxString b)
+in (FStar_ToSMT_Term.mk_HasType _162_1473 tt))
+in (_162_1475, (bb)::[], _162_1474)))
+in (FStar_ToSMT_Term.mkForall _162_1476))
+in (_162_1477, Some ("string typing")))
+in FStar_ToSMT_Term.Assume (_162_1478))
+in (_162_1479)::[])
+in (_162_1481)::_162_1480))))))
+in (let mk_ref = (fun reft_name _59_2143 -> (let r = ("r", FStar_ToSMT_Term.Ref_sort)
 in (let aa = ("a", FStar_ToSMT_Term.Type_sort)
 in (let bb = ("b", FStar_ToSMT_Term.Type_sort)
-in (let refa = (let _162_1478 = (let _162_1477 = (let _162_1476 = (FStar_ToSMT_Term.mkFreeV aa)
-in (_162_1476)::[])
-in (reft_name, _162_1477))
-in (FStar_ToSMT_Term.mkApp _162_1478))
-in (let refb = (let _162_1481 = (let _162_1480 = (let _162_1479 = (FStar_ToSMT_Term.mkFreeV bb)
-in (_162_1479)::[])
-in (reft_name, _162_1480))
-in (FStar_ToSMT_Term.mkApp _162_1481))
+in (let refa = (let _162_1488 = (let _162_1487 = (let _162_1486 = (FStar_ToSMT_Term.mkFreeV aa)
+in (_162_1486)::[])
+in (reft_name, _162_1487))
+in (FStar_ToSMT_Term.mkApp _162_1488))
+in (let refb = (let _162_1491 = (let _162_1490 = (let _162_1489 = (FStar_ToSMT_Term.mkFreeV bb)
+in (_162_1489)::[])
+in (reft_name, _162_1490))
+in (FStar_ToSMT_Term.mkApp _162_1491))
 in (let typing_pred = (FStar_ToSMT_Term.mk_HasType x refa)
 in (let typing_pred_b = (FStar_ToSMT_Term.mk_HasType x refb)
-in (let _162_1500 = (let _162_1487 = (let _162_1486 = (let _162_1485 = (let _162_1484 = (let _162_1483 = (let _162_1482 = (FStar_ToSMT_Term.mk_tester "BoxRef" x)
-in (typing_pred, _162_1482))
-in (FStar_ToSMT_Term.mkImp _162_1483))
-in (((typing_pred)::[])::[], (xx)::(aa)::[], _162_1484))
-in (mkForall_fuel _162_1485))
-in (_162_1486, Some ("ref inversion")))
-in FStar_ToSMT_Term.Assume (_162_1487))
-in (let _162_1499 = (let _162_1498 = (let _162_1497 = (let _162_1496 = (let _162_1495 = (let _162_1494 = (let _162_1493 = (let _162_1492 = (FStar_ToSMT_Term.mkAnd (typing_pred, typing_pred_b))
-in (let _162_1491 = (let _162_1490 = (let _162_1489 = (FStar_ToSMT_Term.mkFreeV aa)
-in (let _162_1488 = (FStar_ToSMT_Term.mkFreeV bb)
-in (_162_1489, _162_1488)))
-in (FStar_ToSMT_Term.mkEq _162_1490))
-in (_162_1492, _162_1491)))
+in (let _162_1510 = (let _162_1497 = (let _162_1496 = (let _162_1495 = (let _162_1494 = (let _162_1493 = (let _162_1492 = (FStar_ToSMT_Term.mk_tester "BoxRef" x)
+in (typing_pred, _162_1492))
 in (FStar_ToSMT_Term.mkImp _162_1493))
-in (((typing_pred)::(typing_pred_b)::[])::[], (xx)::(aa)::(bb)::[], _162_1494))
-in (mkForall_fuel' 2 _162_1495))
-in (_162_1496, Some ("ref typing is injective")))
+in (((typing_pred)::[])::[], (xx)::(aa)::[], _162_1494))
+in (mkForall_fuel _162_1495))
+in (_162_1496, Some ("ref inversion")))
 in FStar_ToSMT_Term.Assume (_162_1497))
-in (_162_1498)::[])
-in (_162_1500)::_162_1499))))))))))
-in (let mk_false_interp = (fun _59_2149 false_tm -> (let valid = (FStar_ToSMT_Term.mkApp ("Valid", (false_tm)::[]))
-in (let _162_1507 = (let _162_1506 = (let _162_1505 = (FStar_ToSMT_Term.mkIff (FStar_ToSMT_Term.mkFalse, valid))
-in (_162_1505, Some ("False interpretation")))
-in FStar_ToSMT_Term.Assume (_162_1506))
-in (_162_1507)::[])))
-in (let mk_and_interp = (fun conj _59_2155 -> (let aa = ("a", FStar_ToSMT_Term.Type_sort)
+in (let _162_1509 = (let _162_1508 = (let _162_1507 = (let _162_1506 = (let _162_1505 = (let _162_1504 = (let _162_1503 = (let _162_1502 = (FStar_ToSMT_Term.mkAnd (typing_pred, typing_pred_b))
+in (let _162_1501 = (let _162_1500 = (let _162_1499 = (FStar_ToSMT_Term.mkFreeV aa)
+in (let _162_1498 = (FStar_ToSMT_Term.mkFreeV bb)
+in (_162_1499, _162_1498)))
+in (FStar_ToSMT_Term.mkEq _162_1500))
+in (_162_1502, _162_1501)))
+in (FStar_ToSMT_Term.mkImp _162_1503))
+in (((typing_pred)::(typing_pred_b)::[])::[], (xx)::(aa)::(bb)::[], _162_1504))
+in (mkForall_fuel' 2 _162_1505))
+in (_162_1506, Some ("ref typing is injective")))
+in FStar_ToSMT_Term.Assume (_162_1507))
+in (_162_1508)::[])
+in (_162_1510)::_162_1509))))))))))
+in (let mk_false_interp = (fun _59_2153 false_tm -> (let valid = (FStar_ToSMT_Term.mkApp ("Valid", (false_tm)::[]))
+in (let _162_1517 = (let _162_1516 = (let _162_1515 = (FStar_ToSMT_Term.mkIff (FStar_ToSMT_Term.mkFalse, valid))
+in (_162_1515, Some ("False interpretation")))
+in FStar_ToSMT_Term.Assume (_162_1516))
+in (_162_1517)::[])))
+in (let mk_and_interp = (fun conj _59_2159 -> (let aa = ("a", FStar_ToSMT_Term.Type_sort)
 in (let bb = ("b", FStar_ToSMT_Term.Type_sort)
 in (let a = (FStar_ToSMT_Term.mkFreeV aa)
 in (let b = (FStar_ToSMT_Term.mkFreeV bb)
-in (let valid = (let _162_1514 = (let _162_1513 = (let _162_1512 = (FStar_ToSMT_Term.mkApp (conj, (a)::(b)::[]))
-in (_162_1512)::[])
-in ("Valid", _162_1513))
-in (FStar_ToSMT_Term.mkApp _162_1514))
+in (let valid = (let _162_1524 = (let _162_1523 = (let _162_1522 = (FStar_ToSMT_Term.mkApp (conj, (a)::(b)::[]))
+in (_162_1522)::[])
+in ("Valid", _162_1523))
+in (FStar_ToSMT_Term.mkApp _162_1524))
 in (let valid_a = (FStar_ToSMT_Term.mkApp ("Valid", (a)::[]))
 in (let valid_b = (FStar_ToSMT_Term.mkApp ("Valid", (b)::[]))
-in (let _162_1521 = (let _162_1520 = (let _162_1519 = (let _162_1518 = (let _162_1517 = (let _162_1516 = (let _162_1515 = (FStar_ToSMT_Term.mkAnd (valid_a, valid_b))
-in (_162_1515, valid))
-in (FStar_ToSMT_Term.mkIff _162_1516))
-in (((valid)::[])::[], (aa)::(bb)::[], _162_1517))
-in (FStar_ToSMT_Term.mkForall _162_1518))
-in (_162_1519, Some ("/\\ interpretation")))
-in FStar_ToSMT_Term.Assume (_162_1520))
-in (_162_1521)::[])))))))))
-in (let mk_or_interp = (fun disj _59_2166 -> (let aa = ("a", FStar_ToSMT_Term.Type_sort)
+in (let _162_1531 = (let _162_1530 = (let _162_1529 = (let _162_1528 = (let _162_1527 = (let _162_1526 = (let _162_1525 = (FStar_ToSMT_Term.mkAnd (valid_a, valid_b))
+in (_162_1525, valid))
+in (FStar_ToSMT_Term.mkIff _162_1526))
+in (((valid)::[])::[], (aa)::(bb)::[], _162_1527))
+in (FStar_ToSMT_Term.mkForall _162_1528))
+in (_162_1529, Some ("/\\ interpretation")))
+in FStar_ToSMT_Term.Assume (_162_1530))
+in (_162_1531)::[])))))))))
+in (let mk_or_interp = (fun disj _59_2170 -> (let aa = ("a", FStar_ToSMT_Term.Type_sort)
 in (let bb = ("b", FStar_ToSMT_Term.Type_sort)
 in (let a = (FStar_ToSMT_Term.mkFreeV aa)
 in (let b = (FStar_ToSMT_Term.mkFreeV bb)
-in (let valid = (let _162_1528 = (let _162_1527 = (let _162_1526 = (FStar_ToSMT_Term.mkApp (disj, (a)::(b)::[]))
-in (_162_1526)::[])
-in ("Valid", _162_1527))
-in (FStar_ToSMT_Term.mkApp _162_1528))
+in (let valid = (let _162_1538 = (let _162_1537 = (let _162_1536 = (FStar_ToSMT_Term.mkApp (disj, (a)::(b)::[]))
+in (_162_1536)::[])
+in ("Valid", _162_1537))
+in (FStar_ToSMT_Term.mkApp _162_1538))
 in (let valid_a = (FStar_ToSMT_Term.mkApp ("Valid", (a)::[]))
 in (let valid_b = (FStar_ToSMT_Term.mkApp ("Valid", (b)::[]))
-in (let _162_1535 = (let _162_1534 = (let _162_1533 = (let _162_1532 = (let _162_1531 = (let _162_1530 = (let _162_1529 = (FStar_ToSMT_Term.mkOr (valid_a, valid_b))
-in (_162_1529, valid))
-in (FStar_ToSMT_Term.mkIff _162_1530))
-in (((valid)::[])::[], (aa)::(bb)::[], _162_1531))
-in (FStar_ToSMT_Term.mkForall _162_1532))
-in (_162_1533, Some ("\\/ interpretation")))
-in FStar_ToSMT_Term.Assume (_162_1534))
-in (_162_1535)::[])))))))))
-=======
-in (let precedes = (let _120_1410 = (let _120_1409 = (let _120_1408 = (let _120_1407 = (let _120_1406 = (let _120_1405 = (FStar_ToSMT_Term.boxInt a)
-in (let _120_1404 = (let _120_1403 = (FStar_ToSMT_Term.boxInt b)
-in (_120_1403)::[])
-in (_120_1405)::_120_1404))
-in (tt)::_120_1406)
-in (tt)::_120_1407)
-in ("Prims.Precedes", _120_1408))
-in (FStar_ToSMT_Term.mkApp _120_1409))
-in (FStar_All.pipe_left FStar_ToSMT_Term.mk_Valid _120_1410))
-in (let precedes_y_x = (let _120_1411 = (FStar_ToSMT_Term.mkApp ("Precedes", (y)::(x)::[]))
-in (FStar_All.pipe_left FStar_ToSMT_Term.mk_Valid _120_1411))
-in (let _120_1453 = (let _120_1417 = (let _120_1416 = (let _120_1415 = (let _120_1414 = (let _120_1413 = (let _120_1412 = (FStar_ToSMT_Term.mk_tester "BoxInt" x)
-in (typing_pred, _120_1412))
-in (FStar_ToSMT_Term.mkImp _120_1413))
-in (((typing_pred)::[])::[], (xx)::[], _120_1414))
-in (mkForall_fuel _120_1415))
-in (_120_1416, Some ("int inversion")))
-in FStar_ToSMT_Term.Assume (_120_1417))
-in (let _120_1452 = (let _120_1451 = (let _120_1425 = (let _120_1424 = (let _120_1423 = (let _120_1422 = (let _120_1419 = (let _120_1418 = (FStar_ToSMT_Term.boxInt b)
-in (_120_1418)::[])
-in (_120_1419)::[])
-in (let _120_1421 = (let _120_1420 = (FStar_ToSMT_Term.boxInt b)
-in (FStar_ToSMT_Term.mk_HasType _120_1420 tt))
-in (_120_1422, (bb)::[], _120_1421)))
-in (FStar_ToSMT_Term.mkForall _120_1423))
-in (_120_1424, Some ("int typing")))
-in FStar_ToSMT_Term.Assume (_120_1425))
-in (let _120_1450 = (let _120_1449 = (let _120_1448 = (let _120_1447 = (let _120_1446 = (let _120_1445 = (let _120_1444 = (let _120_1443 = (let _120_1442 = (let _120_1441 = (let _120_1440 = (let _120_1439 = (let _120_1428 = (let _120_1427 = (FStar_ToSMT_Term.unboxInt x)
-in (let _120_1426 = (FStar_ToSMT_Term.mkInteger' 0)
-in (_120_1427, _120_1426)))
-in (FStar_ToSMT_Term.mkGT _120_1428))
-in (let _120_1438 = (let _120_1437 = (let _120_1431 = (let _120_1430 = (FStar_ToSMT_Term.unboxInt y)
-in (let _120_1429 = (FStar_ToSMT_Term.mkInteger' 0)
-in (_120_1430, _120_1429)))
-in (FStar_ToSMT_Term.mkGTE _120_1431))
-in (let _120_1436 = (let _120_1435 = (let _120_1434 = (let _120_1433 = (FStar_ToSMT_Term.unboxInt y)
-in (let _120_1432 = (FStar_ToSMT_Term.unboxInt x)
-in (_120_1433, _120_1432)))
-in (FStar_ToSMT_Term.mkLT _120_1434))
-in (_120_1435)::[])
-in (_120_1437)::_120_1436))
-in (_120_1439)::_120_1438))
-in (typing_pred_y)::_120_1440)
-in (typing_pred)::_120_1441)
-in (FStar_ToSMT_Term.mk_and_l _120_1442))
-in (_120_1443, precedes_y_x))
-in (FStar_ToSMT_Term.mkImp _120_1444))
-in (((typing_pred)::(typing_pred_y)::(precedes_y_x)::[])::[], (xx)::(yy)::[], _120_1445))
-in (mkForall_fuel _120_1446))
-in (_120_1447, Some ("well-founded ordering on nat (alt)")))
-in FStar_ToSMT_Term.Assume (_120_1448))
-in (_120_1449)::[])
-in (_120_1451)::_120_1450))
-in (_120_1453)::_120_1452)))))))))))
-in (let mk_int_alias = (fun _54_2131 tt -> (let _120_1462 = (let _120_1461 = (let _120_1460 = (let _120_1459 = (let _120_1458 = (FStar_ToSMT_Term.mkApp (FStar_Absyn_Const.int_lid.FStar_Absyn_Syntax.str, []))
-in (tt, _120_1458))
-in (FStar_ToSMT_Term.mkEq _120_1459))
-in (_120_1460, Some ("mapping to int; for now")))
-in FStar_ToSMT_Term.Assume (_120_1461))
-in (_120_1462)::[]))
-in (let mk_str = (fun _54_2135 tt -> (let typing_pred = (FStar_ToSMT_Term.mk_HasType x tt)
-in (let bb = ("b", FStar_ToSMT_Term.String_sort)
-in (let b = (FStar_ToSMT_Term.mkFreeV bb)
-in (let _120_1483 = (let _120_1472 = (let _120_1471 = (let _120_1470 = (let _120_1469 = (let _120_1468 = (let _120_1467 = (FStar_ToSMT_Term.mk_tester "BoxString" x)
-in (typing_pred, _120_1467))
-in (FStar_ToSMT_Term.mkImp _120_1468))
-in (((typing_pred)::[])::[], (xx)::[], _120_1469))
-in (mkForall_fuel _120_1470))
-in (_120_1471, Some ("string inversion")))
-in FStar_ToSMT_Term.Assume (_120_1472))
-in (let _120_1482 = (let _120_1481 = (let _120_1480 = (let _120_1479 = (let _120_1478 = (let _120_1477 = (let _120_1474 = (let _120_1473 = (FStar_ToSMT_Term.boxString b)
-in (_120_1473)::[])
-in (_120_1474)::[])
-in (let _120_1476 = (let _120_1475 = (FStar_ToSMT_Term.boxString b)
-in (FStar_ToSMT_Term.mk_HasType _120_1475 tt))
-in (_120_1477, (bb)::[], _120_1476)))
-in (FStar_ToSMT_Term.mkForall _120_1478))
-in (_120_1479, Some ("string typing")))
-in FStar_ToSMT_Term.Assume (_120_1480))
-in (_120_1481)::[])
-in (_120_1483)::_120_1482))))))
-in (let mk_ref = (fun reft_name _54_2143 -> (let r = ("r", FStar_ToSMT_Term.Ref_sort)
-in (let aa = ("a", FStar_ToSMT_Term.Type_sort)
-in (let bb = ("b", FStar_ToSMT_Term.Type_sort)
-in (let refa = (let _120_1490 = (let _120_1489 = (let _120_1488 = (FStar_ToSMT_Term.mkFreeV aa)
-in (_120_1488)::[])
-in (reft_name, _120_1489))
-in (FStar_ToSMT_Term.mkApp _120_1490))
-in (let refb = (let _120_1493 = (let _120_1492 = (let _120_1491 = (FStar_ToSMT_Term.mkFreeV bb)
-in (_120_1491)::[])
-in (reft_name, _120_1492))
-in (FStar_ToSMT_Term.mkApp _120_1493))
-in (let typing_pred = (FStar_ToSMT_Term.mk_HasType x refa)
-in (let typing_pred_b = (FStar_ToSMT_Term.mk_HasType x refb)
-in (let _120_1512 = (let _120_1499 = (let _120_1498 = (let _120_1497 = (let _120_1496 = (let _120_1495 = (let _120_1494 = (FStar_ToSMT_Term.mk_tester "BoxRef" x)
-in (typing_pred, _120_1494))
-in (FStar_ToSMT_Term.mkImp _120_1495))
-in (((typing_pred)::[])::[], (xx)::(aa)::[], _120_1496))
-in (mkForall_fuel _120_1497))
-in (_120_1498, Some ("ref inversion")))
-in FStar_ToSMT_Term.Assume (_120_1499))
-in (let _120_1511 = (let _120_1510 = (let _120_1509 = (let _120_1508 = (let _120_1507 = (let _120_1506 = (let _120_1505 = (let _120_1504 = (FStar_ToSMT_Term.mkAnd (typing_pred, typing_pred_b))
-in (let _120_1503 = (let _120_1502 = (let _120_1501 = (FStar_ToSMT_Term.mkFreeV aa)
-in (let _120_1500 = (FStar_ToSMT_Term.mkFreeV bb)
-in (_120_1501, _120_1500)))
-in (FStar_ToSMT_Term.mkEq _120_1502))
-in (_120_1504, _120_1503)))
-in (FStar_ToSMT_Term.mkImp _120_1505))
-in (((typing_pred)::(typing_pred_b)::[])::[], (xx)::(aa)::(bb)::[], _120_1506))
-in (mkForall_fuel' 2 _120_1507))
-in (_120_1508, Some ("ref typing is injective")))
-in FStar_ToSMT_Term.Assume (_120_1509))
-in (_120_1510)::[])
-in (_120_1512)::_120_1511))))))))))
-in (let mk_false_interp = (fun _54_2153 false_tm -> (let valid = (FStar_ToSMT_Term.mkApp ("Valid", (false_tm)::[]))
-in (let _120_1519 = (let _120_1518 = (let _120_1517 = (FStar_ToSMT_Term.mkIff (FStar_ToSMT_Term.mkFalse, valid))
-in (_120_1517, Some ("False interpretation")))
-in FStar_ToSMT_Term.Assume (_120_1518))
-in (_120_1519)::[])))
-in (let mk_and_interp = (fun conj _54_2159 -> (let aa = ("a", FStar_ToSMT_Term.Type_sort)
-in (let bb = ("b", FStar_ToSMT_Term.Type_sort)
-in (let a = (FStar_ToSMT_Term.mkFreeV aa)
-in (let b = (FStar_ToSMT_Term.mkFreeV bb)
-in (let valid = (let _120_1526 = (let _120_1525 = (let _120_1524 = (FStar_ToSMT_Term.mkApp (conj, (a)::(b)::[]))
-in (_120_1524)::[])
-in ("Valid", _120_1525))
-in (FStar_ToSMT_Term.mkApp _120_1526))
-in (let valid_a = (FStar_ToSMT_Term.mkApp ("Valid", (a)::[]))
-in (let valid_b = (FStar_ToSMT_Term.mkApp ("Valid", (b)::[]))
-in (let _120_1533 = (let _120_1532 = (let _120_1531 = (let _120_1530 = (let _120_1529 = (let _120_1528 = (let _120_1527 = (FStar_ToSMT_Term.mkAnd (valid_a, valid_b))
-in (_120_1527, valid))
-in (FStar_ToSMT_Term.mkIff _120_1528))
-in (((valid)::[])::[], (aa)::(bb)::[], _120_1529))
-in (FStar_ToSMT_Term.mkForall _120_1530))
-in (_120_1531, Some ("/\\ interpretation")))
-in FStar_ToSMT_Term.Assume (_120_1532))
-in (_120_1533)::[])))))))))
-in (let mk_or_interp = (fun disj _54_2170 -> (let aa = ("a", FStar_ToSMT_Term.Type_sort)
-in (let bb = ("b", FStar_ToSMT_Term.Type_sort)
-in (let a = (FStar_ToSMT_Term.mkFreeV aa)
-in (let b = (FStar_ToSMT_Term.mkFreeV bb)
-in (let valid = (let _120_1540 = (let _120_1539 = (let _120_1538 = (FStar_ToSMT_Term.mkApp (disj, (a)::(b)::[]))
-in (_120_1538)::[])
-in ("Valid", _120_1539))
-in (FStar_ToSMT_Term.mkApp _120_1540))
-in (let valid_a = (FStar_ToSMT_Term.mkApp ("Valid", (a)::[]))
-in (let valid_b = (FStar_ToSMT_Term.mkApp ("Valid", (b)::[]))
-in (let _120_1547 = (let _120_1546 = (let _120_1545 = (let _120_1544 = (let _120_1543 = (let _120_1542 = (let _120_1541 = (FStar_ToSMT_Term.mkOr (valid_a, valid_b))
-in (_120_1541, valid))
-in (FStar_ToSMT_Term.mkIff _120_1542))
-in (((valid)::[])::[], (aa)::(bb)::[], _120_1543))
-in (FStar_ToSMT_Term.mkForall _120_1544))
-in (_120_1545, Some ("\\/ interpretation")))
-in FStar_ToSMT_Term.Assume (_120_1546))
-in (_120_1547)::[])))))))))
->>>>>>> d3318508
+in (let _162_1545 = (let _162_1544 = (let _162_1543 = (let _162_1542 = (let _162_1541 = (let _162_1540 = (let _162_1539 = (FStar_ToSMT_Term.mkOr (valid_a, valid_b))
+in (_162_1539, valid))
+in (FStar_ToSMT_Term.mkIff _162_1540))
+in (((valid)::[])::[], (aa)::(bb)::[], _162_1541))
+in (FStar_ToSMT_Term.mkForall _162_1542))
+in (_162_1543, Some ("\\/ interpretation")))
+in FStar_ToSMT_Term.Assume (_162_1544))
+in (_162_1545)::[])))))))))
 in (let mk_eq2_interp = (fun eq2 tt -> (let aa = ("a", FStar_ToSMT_Term.Type_sort)
 in (let bb = ("b", FStar_ToSMT_Term.Type_sort)
 in (let xx = ("x", FStar_ToSMT_Term.Term_sort)
@@ -2782,352 +2444,185 @@
 in (let b = (FStar_ToSMT_Term.mkFreeV bb)
 in (let x = (FStar_ToSMT_Term.mkFreeV xx)
 in (let y = (FStar_ToSMT_Term.mkFreeV yy)
-<<<<<<< HEAD
-in (let valid = (let _162_1542 = (let _162_1541 = (let _162_1540 = (FStar_ToSMT_Term.mkApp (eq2, (a)::(b)::(x)::(y)::[]))
-in (_162_1540)::[])
-in ("Valid", _162_1541))
-in (FStar_ToSMT_Term.mkApp _162_1542))
-in (let _162_1549 = (let _162_1548 = (let _162_1547 = (let _162_1546 = (let _162_1545 = (let _162_1544 = (let _162_1543 = (FStar_ToSMT_Term.mkEq (x, y))
-in (_162_1543, valid))
-in (FStar_ToSMT_Term.mkIff _162_1544))
-in (((valid)::[])::[], (aa)::(bb)::(xx)::(yy)::[], _162_1545))
-in (FStar_ToSMT_Term.mkForall _162_1546))
-in (_162_1547, Some ("Eq2 interpretation")))
-in FStar_ToSMT_Term.Assume (_162_1548))
-in (_162_1549)::[])))))))))))
-=======
-in (let valid = (let _120_1554 = (let _120_1553 = (let _120_1552 = (FStar_ToSMT_Term.mkApp (eq2, (a)::(b)::(x)::(y)::[]))
-in (_120_1552)::[])
-in ("Valid", _120_1553))
-in (FStar_ToSMT_Term.mkApp _120_1554))
-in (let _120_1561 = (let _120_1560 = (let _120_1559 = (let _120_1558 = (let _120_1557 = (let _120_1556 = (let _120_1555 = (FStar_ToSMT_Term.mkEq (x, y))
-in (_120_1555, valid))
-in (FStar_ToSMT_Term.mkIff _120_1556))
-in (((valid)::[])::[], (aa)::(bb)::(xx)::(yy)::[], _120_1557))
-in (FStar_ToSMT_Term.mkForall _120_1558))
-in (_120_1559, Some ("Eq2 interpretation")))
-in FStar_ToSMT_Term.Assume (_120_1560))
-in (_120_1561)::[])))))))))))
->>>>>>> d3318508
+in (let valid = (let _162_1552 = (let _162_1551 = (let _162_1550 = (FStar_ToSMT_Term.mkApp (eq2, (a)::(b)::(x)::(y)::[]))
+in (_162_1550)::[])
+in ("Valid", _162_1551))
+in (FStar_ToSMT_Term.mkApp _162_1552))
+in (let _162_1559 = (let _162_1558 = (let _162_1557 = (let _162_1556 = (let _162_1555 = (let _162_1554 = (let _162_1553 = (FStar_ToSMT_Term.mkEq (x, y))
+in (_162_1553, valid))
+in (FStar_ToSMT_Term.mkIff _162_1554))
+in (((valid)::[])::[], (aa)::(bb)::(xx)::(yy)::[], _162_1555))
+in (FStar_ToSMT_Term.mkForall _162_1556))
+in (_162_1557, Some ("Eq2 interpretation")))
+in FStar_ToSMT_Term.Assume (_162_1558))
+in (_162_1559)::[])))))))))))
 in (let mk_imp_interp = (fun imp tt -> (let aa = ("a", FStar_ToSMT_Term.Type_sort)
 in (let bb = ("b", FStar_ToSMT_Term.Type_sort)
 in (let a = (FStar_ToSMT_Term.mkFreeV aa)
 in (let b = (FStar_ToSMT_Term.mkFreeV bb)
-<<<<<<< HEAD
-in (let valid = (let _162_1556 = (let _162_1555 = (let _162_1554 = (FStar_ToSMT_Term.mkApp (imp, (a)::(b)::[]))
-in (_162_1554)::[])
-in ("Valid", _162_1555))
-in (FStar_ToSMT_Term.mkApp _162_1556))
+in (let valid = (let _162_1566 = (let _162_1565 = (let _162_1564 = (FStar_ToSMT_Term.mkApp (imp, (a)::(b)::[]))
+in (_162_1564)::[])
+in ("Valid", _162_1565))
+in (FStar_ToSMT_Term.mkApp _162_1566))
 in (let valid_a = (FStar_ToSMT_Term.mkApp ("Valid", (a)::[]))
 in (let valid_b = (FStar_ToSMT_Term.mkApp ("Valid", (b)::[]))
-in (let _162_1563 = (let _162_1562 = (let _162_1561 = (let _162_1560 = (let _162_1559 = (let _162_1558 = (let _162_1557 = (FStar_ToSMT_Term.mkImp (valid_a, valid_b))
-in (_162_1557, valid))
-in (FStar_ToSMT_Term.mkIff _162_1558))
-in (((valid)::[])::[], (aa)::(bb)::[], _162_1559))
-in (FStar_ToSMT_Term.mkForall _162_1560))
-in (_162_1561, Some ("==> interpretation")))
-in FStar_ToSMT_Term.Assume (_162_1562))
-in (_162_1563)::[])))))))))
-=======
-in (let valid = (let _120_1568 = (let _120_1567 = (let _120_1566 = (FStar_ToSMT_Term.mkApp (imp, (a)::(b)::[]))
-in (_120_1566)::[])
-in ("Valid", _120_1567))
-in (FStar_ToSMT_Term.mkApp _120_1568))
-in (let valid_a = (FStar_ToSMT_Term.mkApp ("Valid", (a)::[]))
-in (let valid_b = (FStar_ToSMT_Term.mkApp ("Valid", (b)::[]))
-in (let _120_1575 = (let _120_1574 = (let _120_1573 = (let _120_1572 = (let _120_1571 = (let _120_1570 = (let _120_1569 = (FStar_ToSMT_Term.mkImp (valid_a, valid_b))
-in (_120_1569, valid))
-in (FStar_ToSMT_Term.mkIff _120_1570))
-in (((valid)::[])::[], (aa)::(bb)::[], _120_1571))
-in (FStar_ToSMT_Term.mkForall _120_1572))
-in (_120_1573, Some ("==> interpretation")))
-in FStar_ToSMT_Term.Assume (_120_1574))
-in (_120_1575)::[])))))))))
->>>>>>> d3318508
+in (let _162_1573 = (let _162_1572 = (let _162_1571 = (let _162_1570 = (let _162_1569 = (let _162_1568 = (let _162_1567 = (FStar_ToSMT_Term.mkImp (valid_a, valid_b))
+in (_162_1567, valid))
+in (FStar_ToSMT_Term.mkIff _162_1568))
+in (((valid)::[])::[], (aa)::(bb)::[], _162_1569))
+in (FStar_ToSMT_Term.mkForall _162_1570))
+in (_162_1571, Some ("==> interpretation")))
+in FStar_ToSMT_Term.Assume (_162_1572))
+in (_162_1573)::[])))))))))
 in (let mk_iff_interp = (fun iff tt -> (let aa = ("a", FStar_ToSMT_Term.Type_sort)
 in (let bb = ("b", FStar_ToSMT_Term.Type_sort)
 in (let a = (FStar_ToSMT_Term.mkFreeV aa)
 in (let b = (FStar_ToSMT_Term.mkFreeV bb)
-<<<<<<< HEAD
-in (let valid = (let _162_1570 = (let _162_1569 = (let _162_1568 = (FStar_ToSMT_Term.mkApp (iff, (a)::(b)::[]))
-in (_162_1568)::[])
-in ("Valid", _162_1569))
-in (FStar_ToSMT_Term.mkApp _162_1570))
+in (let valid = (let _162_1580 = (let _162_1579 = (let _162_1578 = (FStar_ToSMT_Term.mkApp (iff, (a)::(b)::[]))
+in (_162_1578)::[])
+in ("Valid", _162_1579))
+in (FStar_ToSMT_Term.mkApp _162_1580))
 in (let valid_a = (FStar_ToSMT_Term.mkApp ("Valid", (a)::[]))
 in (let valid_b = (FStar_ToSMT_Term.mkApp ("Valid", (b)::[]))
-in (let _162_1577 = (let _162_1576 = (let _162_1575 = (let _162_1574 = (let _162_1573 = (let _162_1572 = (let _162_1571 = (FStar_ToSMT_Term.mkIff (valid_a, valid_b))
-in (_162_1571, valid))
-in (FStar_ToSMT_Term.mkIff _162_1572))
-in (((valid)::[])::[], (aa)::(bb)::[], _162_1573))
-in (FStar_ToSMT_Term.mkForall _162_1574))
-in (_162_1575, Some ("<==> interpretation")))
-in FStar_ToSMT_Term.Assume (_162_1576))
-in (_162_1577)::[])))))))))
-=======
-in (let valid = (let _120_1582 = (let _120_1581 = (let _120_1580 = (FStar_ToSMT_Term.mkApp (iff, (a)::(b)::[]))
-in (_120_1580)::[])
-in ("Valid", _120_1581))
-in (FStar_ToSMT_Term.mkApp _120_1582))
-in (let valid_a = (FStar_ToSMT_Term.mkApp ("Valid", (a)::[]))
-in (let valid_b = (FStar_ToSMT_Term.mkApp ("Valid", (b)::[]))
-in (let _120_1589 = (let _120_1588 = (let _120_1587 = (let _120_1586 = (let _120_1585 = (let _120_1584 = (let _120_1583 = (FStar_ToSMT_Term.mkIff (valid_a, valid_b))
-in (_120_1583, valid))
-in (FStar_ToSMT_Term.mkIff _120_1584))
-in (((valid)::[])::[], (aa)::(bb)::[], _120_1585))
-in (FStar_ToSMT_Term.mkForall _120_1586))
-in (_120_1587, Some ("<==> interpretation")))
-in FStar_ToSMT_Term.Assume (_120_1588))
-in (_120_1589)::[])))))))))
->>>>>>> d3318508
+in (let _162_1587 = (let _162_1586 = (let _162_1585 = (let _162_1584 = (let _162_1583 = (let _162_1582 = (let _162_1581 = (FStar_ToSMT_Term.mkIff (valid_a, valid_b))
+in (_162_1581, valid))
+in (FStar_ToSMT_Term.mkIff _162_1582))
+in (((valid)::[])::[], (aa)::(bb)::[], _162_1583))
+in (FStar_ToSMT_Term.mkForall _162_1584))
+in (_162_1585, Some ("<==> interpretation")))
+in FStar_ToSMT_Term.Assume (_162_1586))
+in (_162_1587)::[])))))))))
 in (let mk_forall_interp = (fun for_all tt -> (let aa = ("a", FStar_ToSMT_Term.Type_sort)
 in (let bb = ("b", FStar_ToSMT_Term.Type_sort)
 in (let xx = ("x", FStar_ToSMT_Term.Term_sort)
 in (let a = (FStar_ToSMT_Term.mkFreeV aa)
 in (let b = (FStar_ToSMT_Term.mkFreeV bb)
 in (let x = (FStar_ToSMT_Term.mkFreeV xx)
-<<<<<<< HEAD
-in (let valid = (let _162_1584 = (let _162_1583 = (let _162_1582 = (FStar_ToSMT_Term.mkApp (for_all, (a)::(b)::[]))
-in (_162_1582)::[])
-in ("Valid", _162_1583))
-in (FStar_ToSMT_Term.mkApp _162_1584))
-in (let valid_b_x = (let _162_1587 = (let _162_1586 = (let _162_1585 = (FStar_ToSMT_Term.mk_ApplyTE b x)
-in (_162_1585)::[])
-in ("Valid", _162_1586))
-in (FStar_ToSMT_Term.mkApp _162_1587))
-in (let _162_1601 = (let _162_1600 = (let _162_1599 = (let _162_1598 = (let _162_1597 = (let _162_1596 = (let _162_1595 = (let _162_1594 = (let _162_1593 = (let _162_1589 = (let _162_1588 = (FStar_ToSMT_Term.mk_HasTypeZ x a)
-in (_162_1588)::[])
-in (_162_1589)::[])
-in (let _162_1592 = (let _162_1591 = (let _162_1590 = (FStar_ToSMT_Term.mk_HasTypeZ x a)
-in (_162_1590, valid_b_x))
-in (FStar_ToSMT_Term.mkImp _162_1591))
-in (_162_1593, (xx)::[], _162_1592)))
-in (FStar_ToSMT_Term.mkForall _162_1594))
-in (_162_1595, valid))
-in (FStar_ToSMT_Term.mkIff _162_1596))
-in (((valid)::[])::[], (aa)::(bb)::[], _162_1597))
-in (FStar_ToSMT_Term.mkForall _162_1598))
-in (_162_1599, Some ("forall interpretation")))
-in FStar_ToSMT_Term.Assume (_162_1600))
-in (_162_1601)::[]))))))))))
-=======
-in (let valid = (let _120_1596 = (let _120_1595 = (let _120_1594 = (FStar_ToSMT_Term.mkApp (for_all, (a)::(b)::[]))
-in (_120_1594)::[])
-in ("Valid", _120_1595))
-in (FStar_ToSMT_Term.mkApp _120_1596))
-in (let valid_b_x = (let _120_1599 = (let _120_1598 = (let _120_1597 = (FStar_ToSMT_Term.mk_ApplyTE b x)
-in (_120_1597)::[])
-in ("Valid", _120_1598))
-in (FStar_ToSMT_Term.mkApp _120_1599))
-in (let _120_1613 = (let _120_1612 = (let _120_1611 = (let _120_1610 = (let _120_1609 = (let _120_1608 = (let _120_1607 = (let _120_1606 = (let _120_1605 = (let _120_1601 = (let _120_1600 = (FStar_ToSMT_Term.mk_HasTypeZ x a)
-in (_120_1600)::[])
-in (_120_1601)::[])
-in (let _120_1604 = (let _120_1603 = (let _120_1602 = (FStar_ToSMT_Term.mk_HasTypeZ x a)
-in (_120_1602, valid_b_x))
-in (FStar_ToSMT_Term.mkImp _120_1603))
-in (_120_1605, (xx)::[], _120_1604)))
-in (FStar_ToSMT_Term.mkForall _120_1606))
-in (_120_1607, valid))
-in (FStar_ToSMT_Term.mkIff _120_1608))
-in (((valid)::[])::[], (aa)::(bb)::[], _120_1609))
-in (FStar_ToSMT_Term.mkForall _120_1610))
-in (_120_1611, Some ("forall interpretation")))
-in FStar_ToSMT_Term.Assume (_120_1612))
-in (_120_1613)::[]))))))))))
->>>>>>> d3318508
+in (let valid = (let _162_1594 = (let _162_1593 = (let _162_1592 = (FStar_ToSMT_Term.mkApp (for_all, (a)::(b)::[]))
+in (_162_1592)::[])
+in ("Valid", _162_1593))
+in (FStar_ToSMT_Term.mkApp _162_1594))
+in (let valid_b_x = (let _162_1597 = (let _162_1596 = (let _162_1595 = (FStar_ToSMT_Term.mk_ApplyTE b x)
+in (_162_1595)::[])
+in ("Valid", _162_1596))
+in (FStar_ToSMT_Term.mkApp _162_1597))
+in (let _162_1611 = (let _162_1610 = (let _162_1609 = (let _162_1608 = (let _162_1607 = (let _162_1606 = (let _162_1605 = (let _162_1604 = (let _162_1603 = (let _162_1599 = (let _162_1598 = (FStar_ToSMT_Term.mk_HasTypeZ x a)
+in (_162_1598)::[])
+in (_162_1599)::[])
+in (let _162_1602 = (let _162_1601 = (let _162_1600 = (FStar_ToSMT_Term.mk_HasTypeZ x a)
+in (_162_1600, valid_b_x))
+in (FStar_ToSMT_Term.mkImp _162_1601))
+in (_162_1603, (xx)::[], _162_1602)))
+in (FStar_ToSMT_Term.mkForall _162_1604))
+in (_162_1605, valid))
+in (FStar_ToSMT_Term.mkIff _162_1606))
+in (((valid)::[])::[], (aa)::(bb)::[], _162_1607))
+in (FStar_ToSMT_Term.mkForall _162_1608))
+in (_162_1609, Some ("forall interpretation")))
+in FStar_ToSMT_Term.Assume (_162_1610))
+in (_162_1611)::[]))))))))))
 in (let mk_exists_interp = (fun for_all tt -> (let aa = ("a", FStar_ToSMT_Term.Type_sort)
 in (let bb = ("b", FStar_ToSMT_Term.Type_sort)
 in (let xx = ("x", FStar_ToSMT_Term.Term_sort)
 in (let a = (FStar_ToSMT_Term.mkFreeV aa)
 in (let b = (FStar_ToSMT_Term.mkFreeV bb)
 in (let x = (FStar_ToSMT_Term.mkFreeV xx)
-<<<<<<< HEAD
-in (let valid = (let _162_1608 = (let _162_1607 = (let _162_1606 = (FStar_ToSMT_Term.mkApp (for_all, (a)::(b)::[]))
-in (_162_1606)::[])
-in ("Valid", _162_1607))
-in (FStar_ToSMT_Term.mkApp _162_1608))
-in (let valid_b_x = (let _162_1611 = (let _162_1610 = (let _162_1609 = (FStar_ToSMT_Term.mk_ApplyTE b x)
-in (_162_1609)::[])
-in ("Valid", _162_1610))
-in (FStar_ToSMT_Term.mkApp _162_1611))
-in (let _162_1625 = (let _162_1624 = (let _162_1623 = (let _162_1622 = (let _162_1621 = (let _162_1620 = (let _162_1619 = (let _162_1618 = (let _162_1617 = (let _162_1613 = (let _162_1612 = (FStar_ToSMT_Term.mk_HasTypeZ x a)
-in (_162_1612)::[])
-in (_162_1613)::[])
-in (let _162_1616 = (let _162_1615 = (let _162_1614 = (FStar_ToSMT_Term.mk_HasTypeZ x a)
-in (_162_1614, valid_b_x))
-in (FStar_ToSMT_Term.mkImp _162_1615))
-in (_162_1617, (xx)::[], _162_1616)))
-in (FStar_ToSMT_Term.mkExists _162_1618))
-in (_162_1619, valid))
-in (FStar_ToSMT_Term.mkIff _162_1620))
-in (((valid)::[])::[], (aa)::(bb)::[], _162_1621))
-in (FStar_ToSMT_Term.mkForall _162_1622))
-in (_162_1623, Some ("exists interpretation")))
-in FStar_ToSMT_Term.Assume (_162_1624))
-in (_162_1625)::[]))))))))))
-=======
-in (let valid = (let _120_1620 = (let _120_1619 = (let _120_1618 = (FStar_ToSMT_Term.mkApp (for_all, (a)::(b)::[]))
-in (_120_1618)::[])
-in ("Valid", _120_1619))
-in (FStar_ToSMT_Term.mkApp _120_1620))
-in (let valid_b_x = (let _120_1623 = (let _120_1622 = (let _120_1621 = (FStar_ToSMT_Term.mk_ApplyTE b x)
-in (_120_1621)::[])
-in ("Valid", _120_1622))
-in (FStar_ToSMT_Term.mkApp _120_1623))
-in (let _120_1637 = (let _120_1636 = (let _120_1635 = (let _120_1634 = (let _120_1633 = (let _120_1632 = (let _120_1631 = (let _120_1630 = (let _120_1629 = (let _120_1625 = (let _120_1624 = (FStar_ToSMT_Term.mk_HasTypeZ x a)
-in (_120_1624)::[])
-in (_120_1625)::[])
-in (let _120_1628 = (let _120_1627 = (let _120_1626 = (FStar_ToSMT_Term.mk_HasTypeZ x a)
-in (_120_1626, valid_b_x))
-in (FStar_ToSMT_Term.mkImp _120_1627))
-in (_120_1629, (xx)::[], _120_1628)))
-in (FStar_ToSMT_Term.mkExists _120_1630))
-in (_120_1631, valid))
-in (FStar_ToSMT_Term.mkIff _120_1632))
-in (((valid)::[])::[], (aa)::(bb)::[], _120_1633))
-in (FStar_ToSMT_Term.mkForall _120_1634))
-in (_120_1635, Some ("exists interpretation")))
-in FStar_ToSMT_Term.Assume (_120_1636))
-in (_120_1637)::[]))))))))))
->>>>>>> d3318508
+in (let valid = (let _162_1618 = (let _162_1617 = (let _162_1616 = (FStar_ToSMT_Term.mkApp (for_all, (a)::(b)::[]))
+in (_162_1616)::[])
+in ("Valid", _162_1617))
+in (FStar_ToSMT_Term.mkApp _162_1618))
+in (let valid_b_x = (let _162_1621 = (let _162_1620 = (let _162_1619 = (FStar_ToSMT_Term.mk_ApplyTE b x)
+in (_162_1619)::[])
+in ("Valid", _162_1620))
+in (FStar_ToSMT_Term.mkApp _162_1621))
+in (let _162_1635 = (let _162_1634 = (let _162_1633 = (let _162_1632 = (let _162_1631 = (let _162_1630 = (let _162_1629 = (let _162_1628 = (let _162_1627 = (let _162_1623 = (let _162_1622 = (FStar_ToSMT_Term.mk_HasTypeZ x a)
+in (_162_1622)::[])
+in (_162_1623)::[])
+in (let _162_1626 = (let _162_1625 = (let _162_1624 = (FStar_ToSMT_Term.mk_HasTypeZ x a)
+in (_162_1624, valid_b_x))
+in (FStar_ToSMT_Term.mkImp _162_1625))
+in (_162_1627, (xx)::[], _162_1626)))
+in (FStar_ToSMT_Term.mkExists _162_1628))
+in (_162_1629, valid))
+in (FStar_ToSMT_Term.mkIff _162_1630))
+in (((valid)::[])::[], (aa)::(bb)::[], _162_1631))
+in (FStar_ToSMT_Term.mkForall _162_1632))
+in (_162_1633, Some ("exists interpretation")))
+in FStar_ToSMT_Term.Assume (_162_1634))
+in (_162_1635)::[]))))))))))
 in (let mk_foralltyp_interp = (fun for_all tt -> (let kk = ("k", FStar_ToSMT_Term.Kind_sort)
 in (let aa = ("aa", FStar_ToSMT_Term.Type_sort)
 in (let bb = ("bb", FStar_ToSMT_Term.Term_sort)
 in (let k = (FStar_ToSMT_Term.mkFreeV kk)
 in (let a = (FStar_ToSMT_Term.mkFreeV aa)
 in (let b = (FStar_ToSMT_Term.mkFreeV bb)
-<<<<<<< HEAD
-in (let valid = (let _162_1632 = (let _162_1631 = (let _162_1630 = (FStar_ToSMT_Term.mkApp (for_all, (k)::(a)::[]))
-in (_162_1630)::[])
-in ("Valid", _162_1631))
-in (FStar_ToSMT_Term.mkApp _162_1632))
-in (let valid_a_b = (let _162_1635 = (let _162_1634 = (let _162_1633 = (FStar_ToSMT_Term.mk_ApplyTE a b)
-in (_162_1633)::[])
-in ("Valid", _162_1634))
-in (FStar_ToSMT_Term.mkApp _162_1635))
-in (let _162_1649 = (let _162_1648 = (let _162_1647 = (let _162_1646 = (let _162_1645 = (let _162_1644 = (let _162_1643 = (let _162_1642 = (let _162_1641 = (let _162_1637 = (let _162_1636 = (FStar_ToSMT_Term.mk_HasKind b k)
-in (_162_1636)::[])
-in (_162_1637)::[])
-in (let _162_1640 = (let _162_1639 = (let _162_1638 = (FStar_ToSMT_Term.mk_HasKind b k)
-in (_162_1638, valid_a_b))
-in (FStar_ToSMT_Term.mkImp _162_1639))
-in (_162_1641, (bb)::[], _162_1640)))
-in (FStar_ToSMT_Term.mkForall _162_1642))
-in (_162_1643, valid))
-in (FStar_ToSMT_Term.mkIff _162_1644))
-in (((valid)::[])::[], (kk)::(aa)::[], _162_1645))
-in (FStar_ToSMT_Term.mkForall _162_1646))
-in (_162_1647, Some ("ForallTyp interpretation")))
-in FStar_ToSMT_Term.Assume (_162_1648))
-in (_162_1649)::[]))))))))))
-=======
-in (let valid = (let _120_1644 = (let _120_1643 = (let _120_1642 = (FStar_ToSMT_Term.mkApp (for_all, (k)::(a)::[]))
-in (_120_1642)::[])
-in ("Valid", _120_1643))
-in (FStar_ToSMT_Term.mkApp _120_1644))
-in (let valid_a_b = (let _120_1647 = (let _120_1646 = (let _120_1645 = (FStar_ToSMT_Term.mk_ApplyTE a b)
-in (_120_1645)::[])
-in ("Valid", _120_1646))
-in (FStar_ToSMT_Term.mkApp _120_1647))
-in (let _120_1661 = (let _120_1660 = (let _120_1659 = (let _120_1658 = (let _120_1657 = (let _120_1656 = (let _120_1655 = (let _120_1654 = (let _120_1653 = (let _120_1649 = (let _120_1648 = (FStar_ToSMT_Term.mk_HasKind b k)
-in (_120_1648)::[])
-in (_120_1649)::[])
-in (let _120_1652 = (let _120_1651 = (let _120_1650 = (FStar_ToSMT_Term.mk_HasKind b k)
-in (_120_1650, valid_a_b))
-in (FStar_ToSMT_Term.mkImp _120_1651))
-in (_120_1653, (bb)::[], _120_1652)))
-in (FStar_ToSMT_Term.mkForall _120_1654))
-in (_120_1655, valid))
-in (FStar_ToSMT_Term.mkIff _120_1656))
-in (((valid)::[])::[], (kk)::(aa)::[], _120_1657))
-in (FStar_ToSMT_Term.mkForall _120_1658))
-in (_120_1659, Some ("ForallTyp interpretation")))
-in FStar_ToSMT_Term.Assume (_120_1660))
-in (_120_1661)::[]))))))))))
->>>>>>> d3318508
+in (let valid = (let _162_1642 = (let _162_1641 = (let _162_1640 = (FStar_ToSMT_Term.mkApp (for_all, (k)::(a)::[]))
+in (_162_1640)::[])
+in ("Valid", _162_1641))
+in (FStar_ToSMT_Term.mkApp _162_1642))
+in (let valid_a_b = (let _162_1645 = (let _162_1644 = (let _162_1643 = (FStar_ToSMT_Term.mk_ApplyTE a b)
+in (_162_1643)::[])
+in ("Valid", _162_1644))
+in (FStar_ToSMT_Term.mkApp _162_1645))
+in (let _162_1659 = (let _162_1658 = (let _162_1657 = (let _162_1656 = (let _162_1655 = (let _162_1654 = (let _162_1653 = (let _162_1652 = (let _162_1651 = (let _162_1647 = (let _162_1646 = (FStar_ToSMT_Term.mk_HasKind b k)
+in (_162_1646)::[])
+in (_162_1647)::[])
+in (let _162_1650 = (let _162_1649 = (let _162_1648 = (FStar_ToSMT_Term.mk_HasKind b k)
+in (_162_1648, valid_a_b))
+in (FStar_ToSMT_Term.mkImp _162_1649))
+in (_162_1651, (bb)::[], _162_1650)))
+in (FStar_ToSMT_Term.mkForall _162_1652))
+in (_162_1653, valid))
+in (FStar_ToSMT_Term.mkIff _162_1654))
+in (((valid)::[])::[], (kk)::(aa)::[], _162_1655))
+in (FStar_ToSMT_Term.mkForall _162_1656))
+in (_162_1657, Some ("ForallTyp interpretation")))
+in FStar_ToSMT_Term.Assume (_162_1658))
+in (_162_1659)::[]))))))))))
 in (let mk_existstyp_interp = (fun for_some tt -> (let kk = ("k", FStar_ToSMT_Term.Kind_sort)
 in (let aa = ("aa", FStar_ToSMT_Term.Type_sort)
 in (let bb = ("bb", FStar_ToSMT_Term.Term_sort)
 in (let k = (FStar_ToSMT_Term.mkFreeV kk)
 in (let a = (FStar_ToSMT_Term.mkFreeV aa)
 in (let b = (FStar_ToSMT_Term.mkFreeV bb)
-<<<<<<< HEAD
-in (let valid = (let _162_1656 = (let _162_1655 = (let _162_1654 = (FStar_ToSMT_Term.mkApp (for_some, (k)::(a)::[]))
-in (_162_1654)::[])
-in ("Valid", _162_1655))
-in (FStar_ToSMT_Term.mkApp _162_1656))
-in (let valid_a_b = (let _162_1659 = (let _162_1658 = (let _162_1657 = (FStar_ToSMT_Term.mk_ApplyTE a b)
-in (_162_1657)::[])
-in ("Valid", _162_1658))
-in (FStar_ToSMT_Term.mkApp _162_1659))
-in (let _162_1673 = (let _162_1672 = (let _162_1671 = (let _162_1670 = (let _162_1669 = (let _162_1668 = (let _162_1667 = (let _162_1666 = (let _162_1665 = (let _162_1661 = (let _162_1660 = (FStar_ToSMT_Term.mk_HasKind b k)
-in (_162_1660)::[])
-in (_162_1661)::[])
-in (let _162_1664 = (let _162_1663 = (let _162_1662 = (FStar_ToSMT_Term.mk_HasKind b k)
-in (_162_1662, valid_a_b))
-in (FStar_ToSMT_Term.mkImp _162_1663))
-in (_162_1665, (bb)::[], _162_1664)))
-in (FStar_ToSMT_Term.mkExists _162_1666))
-in (_162_1667, valid))
-in (FStar_ToSMT_Term.mkIff _162_1668))
-in (((valid)::[])::[], (kk)::(aa)::[], _162_1669))
-in (FStar_ToSMT_Term.mkForall _162_1670))
-in (_162_1671, Some ("ExistsTyp interpretation")))
-in FStar_ToSMT_Term.Assume (_162_1672))
-in (_162_1673)::[]))))))))))
+in (let valid = (let _162_1666 = (let _162_1665 = (let _162_1664 = (FStar_ToSMT_Term.mkApp (for_some, (k)::(a)::[]))
+in (_162_1664)::[])
+in ("Valid", _162_1665))
+in (FStar_ToSMT_Term.mkApp _162_1666))
+in (let valid_a_b = (let _162_1669 = (let _162_1668 = (let _162_1667 = (FStar_ToSMT_Term.mk_ApplyTE a b)
+in (_162_1667)::[])
+in ("Valid", _162_1668))
+in (FStar_ToSMT_Term.mkApp _162_1669))
+in (let _162_1683 = (let _162_1682 = (let _162_1681 = (let _162_1680 = (let _162_1679 = (let _162_1678 = (let _162_1677 = (let _162_1676 = (let _162_1675 = (let _162_1671 = (let _162_1670 = (FStar_ToSMT_Term.mk_HasKind b k)
+in (_162_1670)::[])
+in (_162_1671)::[])
+in (let _162_1674 = (let _162_1673 = (let _162_1672 = (FStar_ToSMT_Term.mk_HasKind b k)
+in (_162_1672, valid_a_b))
+in (FStar_ToSMT_Term.mkImp _162_1673))
+in (_162_1675, (bb)::[], _162_1674)))
+in (FStar_ToSMT_Term.mkExists _162_1676))
+in (_162_1677, valid))
+in (FStar_ToSMT_Term.mkIff _162_1678))
+in (((valid)::[])::[], (kk)::(aa)::[], _162_1679))
+in (FStar_ToSMT_Term.mkForall _162_1680))
+in (_162_1681, Some ("ExistsTyp interpretation")))
+in FStar_ToSMT_Term.Assume (_162_1682))
+in (_162_1683)::[]))))))))))
 in (let prims = ((FStar_Absyn_Const.unit_lid, mk_unit))::((FStar_Absyn_Const.bool_lid, mk_bool))::((FStar_Absyn_Const.int_lid, mk_int))::((FStar_Absyn_Const.string_lid, mk_str))::((FStar_Absyn_Const.ref_lid, mk_ref))::((FStar_Absyn_Const.char_lid, mk_int_alias))::((FStar_Absyn_Const.uint8_lid, mk_int_alias))::((FStar_Absyn_Const.false_lid, mk_false_interp))::((FStar_Absyn_Const.and_lid, mk_and_interp))::((FStar_Absyn_Const.or_lid, mk_or_interp))::((FStar_Absyn_Const.eq2_lid, mk_eq2_interp))::((FStar_Absyn_Const.imp_lid, mk_imp_interp))::((FStar_Absyn_Const.iff_lid, mk_iff_interp))::((FStar_Absyn_Const.forall_lid, mk_forall_interp))::((FStar_Absyn_Const.exists_lid, mk_exists_interp))::[]
-in (fun t s tt -> (match ((FStar_Util.find_opt (fun _59_2259 -> (match (_59_2259) with
-| (l, _59_2258) -> begin
+in (fun t s tt -> (match ((FStar_Util.find_opt (fun _59_2263 -> (match (_59_2263) with
+| (l, _59_2262) -> begin
 (FStar_Ident.lid_equals l t)
-=======
-in (let valid = (let _120_1668 = (let _120_1667 = (let _120_1666 = (FStar_ToSMT_Term.mkApp (for_some, (k)::(a)::[]))
-in (_120_1666)::[])
-in ("Valid", _120_1667))
-in (FStar_ToSMT_Term.mkApp _120_1668))
-in (let valid_a_b = (let _120_1671 = (let _120_1670 = (let _120_1669 = (FStar_ToSMT_Term.mk_ApplyTE a b)
-in (_120_1669)::[])
-in ("Valid", _120_1670))
-in (FStar_ToSMT_Term.mkApp _120_1671))
-in (let _120_1685 = (let _120_1684 = (let _120_1683 = (let _120_1682 = (let _120_1681 = (let _120_1680 = (let _120_1679 = (let _120_1678 = (let _120_1677 = (let _120_1673 = (let _120_1672 = (FStar_ToSMT_Term.mk_HasKind b k)
-in (_120_1672)::[])
-in (_120_1673)::[])
-in (let _120_1676 = (let _120_1675 = (let _120_1674 = (FStar_ToSMT_Term.mk_HasKind b k)
-in (_120_1674, valid_a_b))
-in (FStar_ToSMT_Term.mkImp _120_1675))
-in (_120_1677, (bb)::[], _120_1676)))
-in (FStar_ToSMT_Term.mkExists _120_1678))
-in (_120_1679, valid))
-in (FStar_ToSMT_Term.mkIff _120_1680))
-in (((valid)::[])::[], (kk)::(aa)::[], _120_1681))
-in (FStar_ToSMT_Term.mkForall _120_1682))
-in (_120_1683, Some ("ExistsTyp interpretation")))
-in FStar_ToSMT_Term.Assume (_120_1684))
-in (_120_1685)::[]))))))))))
-in (let prims = ((FStar_Absyn_Const.unit_lid, mk_unit))::((FStar_Absyn_Const.bool_lid, mk_bool))::((FStar_Absyn_Const.int_lid, mk_int))::((FStar_Absyn_Const.string_lid, mk_str))::((FStar_Absyn_Const.ref_lid, mk_ref))::((FStar_Absyn_Const.char_lid, mk_int_alias))::((FStar_Absyn_Const.uint8_lid, mk_int_alias))::((FStar_Absyn_Const.false_lid, mk_false_interp))::((FStar_Absyn_Const.and_lid, mk_and_interp))::((FStar_Absyn_Const.or_lid, mk_or_interp))::((FStar_Absyn_Const.eq2_lid, mk_eq2_interp))::((FStar_Absyn_Const.imp_lid, mk_imp_interp))::((FStar_Absyn_Const.iff_lid, mk_iff_interp))::((FStar_Absyn_Const.forall_lid, mk_forall_interp))::((FStar_Absyn_Const.exists_lid, mk_exists_interp))::[]
-in (fun t s tt -> (match ((FStar_Util.find_opt (fun _54_2263 -> (match (_54_2263) with
-| (l, _54_2262) -> begin
-(FStar_Absyn_Syntax.lid_equals l t)
->>>>>>> d3318508
 end)) prims)) with
 | None -> begin
 []
 end
-<<<<<<< HEAD
-| Some (_59_2262, f) -> begin
+| Some (_59_2266, f) -> begin
 (f s tt)
 end)))))))))))))))))))))))
 
-let rec encode_sigelt : env_t  ->  FStar_Absyn_Syntax.sigelt  ->  (FStar_ToSMT_Term.decls_t * env_t) = (fun env se -> (let _59_2268 = if (FStar_Tc_Env.debug env.tcenv FStar_Options.Low) then begin
-(let _162_1816 = (FStar_Absyn_Print.sigelt_to_string se)
-in (FStar_All.pipe_left (FStar_Util.print1 ">>>>Encoding [%s]\n") _162_1816))
-=======
-| Some (_54_2266, f) -> begin
-(f s tt)
-end)))))))))))))))))))))))
-
-let rec encode_sigelt = (fun env se -> (let _54_2272 = if (FStar_Tc_Env.debug env.tcenv FStar_Options.Low) then begin
-(let _120_1828 = (FStar_Absyn_Print.sigelt_to_string se)
-in (FStar_All.pipe_left (FStar_Util.print1 ">>>>Encoding [%s]\n") _120_1828))
->>>>>>> d3318508
+let rec encode_sigelt : env_t  ->  FStar_Absyn_Syntax.sigelt  ->  (FStar_ToSMT_Term.decls_t * env_t) = (fun env se -> (let _59_2272 = if (FStar_Tc_Env.debug env.tcenv FStar_Options.Low) then begin
+(let _162_1826 = (FStar_Absyn_Print.sigelt_to_string se)
+in (FStar_All.pipe_left (FStar_Util.print1 ">>>>Encoding [%s]\n") _162_1826))
 end else begin
 ()
 end
@@ -3138,643 +2633,334 @@
 | Some (l) -> begin
 l.FStar_Ident.str
 end)
-<<<<<<< HEAD
-in (let _59_2276 = (encode_sigelt' env se)
-in (match (_59_2276) with
+in (let _59_2280 = (encode_sigelt' env se)
+in (match (_59_2280) with
 | (g, e) -> begin
 (match (g) with
 | [] -> begin
-(let _162_1819 = (let _162_1818 = (let _162_1817 = (FStar_Util.format1 "<Skipped %s/>" nm)
-in FStar_ToSMT_Term.Caption (_162_1817))
-in (_162_1818)::[])
-in (_162_1819, e))
-end
-| _59_2279 -> begin
-(let _162_1826 = (let _162_1825 = (let _162_1821 = (let _162_1820 = (FStar_Util.format1 "<Start encoding %s>" nm)
-in FStar_ToSMT_Term.Caption (_162_1820))
-in (_162_1821)::g)
-in (let _162_1824 = (let _162_1823 = (let _162_1822 = (FStar_Util.format1 "</end encoding %s>" nm)
-in FStar_ToSMT_Term.Caption (_162_1822))
-in (_162_1823)::[])
-in (FStar_List.append _162_1825 _162_1824)))
-in (_162_1826, e))
-=======
-in (let _54_2280 = (encode_sigelt' env se)
-in (match (_54_2280) with
-| (g, e) -> begin
-(match (g) with
-| [] -> begin
-(let _120_1831 = (let _120_1830 = (let _120_1829 = (FStar_Util.format1 "<Skipped %s/>" nm)
-in FStar_ToSMT_Term.Caption (_120_1829))
-in (_120_1830)::[])
-in (_120_1831, e))
-end
-| _54_2283 -> begin
-(let _120_1838 = (let _120_1837 = (let _120_1833 = (let _120_1832 = (FStar_Util.format1 "<Start encoding %s>" nm)
-in FStar_ToSMT_Term.Caption (_120_1832))
-in (_120_1833)::g)
-in (let _120_1836 = (let _120_1835 = (let _120_1834 = (FStar_Util.format1 "</end encoding %s>" nm)
-in FStar_ToSMT_Term.Caption (_120_1834))
-in (_120_1835)::[])
-in (FStar_List.append _120_1837 _120_1836)))
-in (_120_1838, e))
->>>>>>> d3318508
+(let _162_1829 = (let _162_1828 = (let _162_1827 = (FStar_Util.format1 "<Skipped %s/>" nm)
+in FStar_ToSMT_Term.Caption (_162_1827))
+in (_162_1828)::[])
+in (_162_1829, e))
+end
+| _59_2283 -> begin
+(let _162_1836 = (let _162_1835 = (let _162_1831 = (let _162_1830 = (FStar_Util.format1 "<Start encoding %s>" nm)
+in FStar_ToSMT_Term.Caption (_162_1830))
+in (_162_1831)::g)
+in (let _162_1834 = (let _162_1833 = (let _162_1832 = (FStar_Util.format1 "</end encoding %s>" nm)
+in FStar_ToSMT_Term.Caption (_162_1832))
+in (_162_1833)::[])
+in (FStar_List.append _162_1835 _162_1834)))
+in (_162_1836, e))
 end)
 end)))))
 and encode_sigelt' : env_t  ->  FStar_Absyn_Syntax.sigelt  ->  (FStar_ToSMT_Term.decls_t * env_t) = (fun env se -> (let should_skip = (fun l -> ((((FStar_Util.starts_with l.FStar_Ident.str "Prims.pure_") || (FStar_Util.starts_with l.FStar_Ident.str "Prims.ex_")) || (FStar_Util.starts_with l.FStar_Ident.str "Prims.st_")) || (FStar_Util.starts_with l.FStar_Ident.str "Prims.all_")))
 in (let encode_top_level_val = (fun env lid t quals -> (let tt = (whnf env t)
-<<<<<<< HEAD
-in (let _59_2292 = (encode_free_var env lid t tt quals)
-in (match (_59_2292) with
+in (let _59_2296 = (encode_free_var env lid t tt quals)
+in (match (_59_2296) with
 | (decls, env) -> begin
 if (FStar_Absyn_Util.is_smt_lemma t) then begin
-(let _162_1840 = (let _162_1839 = (encode_smt_lemma env lid t)
-in (FStar_List.append decls _162_1839))
-in (_162_1840, env))
-=======
-in (let _54_2296 = (encode_free_var env lid t tt quals)
-in (match (_54_2296) with
+(let _162_1850 = (let _162_1849 = (encode_smt_lemma env lid t)
+in (FStar_List.append decls _162_1849))
+in (_162_1850, env))
+end else begin
+(decls, env)
+end
+end))))
+in (let encode_top_level_vals = (fun env bindings quals -> (FStar_All.pipe_right bindings (FStar_List.fold_left (fun _59_2303 lb -> (match (_59_2303) with
 | (decls, env) -> begin
-if (FStar_Absyn_Util.is_smt_lemma t) then begin
-(let _120_1852 = (let _120_1851 = (encode_smt_lemma env lid t)
-in (FStar_List.append decls _120_1851))
-in (_120_1852, env))
->>>>>>> d3318508
-end else begin
-(decls, env)
-end
-end))))
-<<<<<<< HEAD
-in (let encode_top_level_vals = (fun env bindings quals -> (FStar_All.pipe_right bindings (FStar_List.fold_left (fun _59_2299 lb -> (match (_59_2299) with
-| (decls, env) -> begin
-(let _59_2303 = (let _162_1849 = (FStar_Util.right lb.FStar_Absyn_Syntax.lbname)
-in (encode_top_level_val env _162_1849 lb.FStar_Absyn_Syntax.lbtyp quals))
-in (match (_59_2303) with
-=======
-in (let encode_top_level_vals = (fun env bindings quals -> (FStar_All.pipe_right bindings (FStar_List.fold_left (fun _54_2303 lb -> (match (_54_2303) with
-| (decls, env) -> begin
-(let _54_2307 = (let _120_1861 = (FStar_Util.right lb.FStar_Absyn_Syntax.lbname)
-in (encode_top_level_val env _120_1861 lb.FStar_Absyn_Syntax.lbtyp quals))
-in (match (_54_2307) with
->>>>>>> d3318508
+(let _59_2307 = (let _162_1859 = (FStar_Util.right lb.FStar_Absyn_Syntax.lbname)
+in (encode_top_level_val env _162_1859 lb.FStar_Absyn_Syntax.lbtyp quals))
+in (match (_59_2307) with
 | (decls', env) -> begin
 ((FStar_List.append decls decls'), env)
 end))
 end)) ([], env))))
 in (match (se) with
-<<<<<<< HEAD
-| FStar_Absyn_Syntax.Sig_typ_abbrev (_59_2305, _59_2307, _59_2309, _59_2311, FStar_Absyn_Syntax.Effect::[], _59_2315) -> begin
+| FStar_Absyn_Syntax.Sig_typ_abbrev (_59_2309, _59_2311, _59_2313, _59_2315, FStar_Absyn_Syntax.Effect::[], _59_2319) -> begin
 ([], env)
 end
-| FStar_Absyn_Syntax.Sig_typ_abbrev (lid, _59_2320, _59_2322, _59_2324, _59_2326, _59_2328) when (should_skip lid) -> begin
+| FStar_Absyn_Syntax.Sig_typ_abbrev (lid, _59_2324, _59_2326, _59_2328, _59_2330, _59_2332) when (should_skip lid) -> begin
 ([], env)
 end
-| FStar_Absyn_Syntax.Sig_typ_abbrev (lid, _59_2333, _59_2335, _59_2337, _59_2339, _59_2341) when (FStar_Ident.lid_equals lid FStar_Absyn_Const.b2t_lid) -> begin
-(let _59_2347 = (new_typ_constant_and_tok_from_lid env lid)
-in (match (_59_2347) with
+| FStar_Absyn_Syntax.Sig_typ_abbrev (lid, _59_2337, _59_2339, _59_2341, _59_2343, _59_2345) when (FStar_Ident.lid_equals lid FStar_Absyn_Const.b2t_lid) -> begin
+(let _59_2351 = (new_typ_constant_and_tok_from_lid env lid)
+in (match (_59_2351) with
 | (tname, ttok, env) -> begin
 (let xx = ("x", FStar_ToSMT_Term.Term_sort)
 in (let x = (FStar_ToSMT_Term.mkFreeV xx)
-in (let valid_b2t_x = (let _162_1852 = (let _162_1851 = (let _162_1850 = (FStar_ToSMT_Term.mkApp ("Prims.b2t", (x)::[]))
-in (_162_1850)::[])
-in ("Valid", _162_1851))
-in (FStar_ToSMT_Term.mkApp _162_1852))
-in (let decls = (let _162_1860 = (let _162_1859 = (let _162_1858 = (let _162_1857 = (let _162_1856 = (let _162_1855 = (let _162_1854 = (let _162_1853 = (FStar_ToSMT_Term.mkApp ("BoxBool_proj_0", (x)::[]))
-in (valid_b2t_x, _162_1853))
-in (FStar_ToSMT_Term.mkEq _162_1854))
-in (((valid_b2t_x)::[])::[], (xx)::[], _162_1855))
-in (FStar_ToSMT_Term.mkForall _162_1856))
-in (_162_1857, Some ("b2t def")))
-in FStar_ToSMT_Term.Assume (_162_1858))
-in (_162_1859)::[])
-in (FStar_ToSMT_Term.DeclFun ((tname, (FStar_ToSMT_Term.Term_sort)::[], FStar_ToSMT_Term.Type_sort, None)))::_162_1860)
+in (let valid_b2t_x = (let _162_1862 = (let _162_1861 = (let _162_1860 = (FStar_ToSMT_Term.mkApp ("Prims.b2t", (x)::[]))
+in (_162_1860)::[])
+in ("Valid", _162_1861))
+in (FStar_ToSMT_Term.mkApp _162_1862))
+in (let decls = (let _162_1870 = (let _162_1869 = (let _162_1868 = (let _162_1867 = (let _162_1866 = (let _162_1865 = (let _162_1864 = (let _162_1863 = (FStar_ToSMT_Term.mkApp ("BoxBool_proj_0", (x)::[]))
+in (valid_b2t_x, _162_1863))
+in (FStar_ToSMT_Term.mkEq _162_1864))
+in (((valid_b2t_x)::[])::[], (xx)::[], _162_1865))
+in (FStar_ToSMT_Term.mkForall _162_1866))
+in (_162_1867, Some ("b2t def")))
+in FStar_ToSMT_Term.Assume (_162_1868))
+in (_162_1869)::[])
+in (FStar_ToSMT_Term.DeclFun ((tname, (FStar_ToSMT_Term.Term_sort)::[], FStar_ToSMT_Term.Type_sort, None)))::_162_1870)
 in (decls, env)))))
 end))
 end
-| FStar_Absyn_Syntax.Sig_typ_abbrev (lid, tps, _59_2355, t, tags, _59_2359) -> begin
-(let _59_2365 = (new_typ_constant_and_tok_from_lid env lid)
-in (match (_59_2365) with
+| FStar_Absyn_Syntax.Sig_typ_abbrev (lid, tps, _59_2359, t, tags, _59_2363) -> begin
+(let _59_2369 = (new_typ_constant_and_tok_from_lid env lid)
+in (match (_59_2369) with
 | (tname, ttok, env) -> begin
-(let _59_2374 = (match (t.FStar_Absyn_Syntax.n) with
+(let _59_2378 = (match (t.FStar_Absyn_Syntax.n) with
 | FStar_Absyn_Syntax.Typ_lam (tps', body) -> begin
 ((FStar_List.append tps tps'), body)
 end
-| _59_2371 -> begin
+| _59_2375 -> begin
 (tps, t)
 end)
-in (match (_59_2374) with
+in (match (_59_2378) with
 | (tps, t) -> begin
-(let _59_2381 = (encode_binders None tps env)
-in (match (_59_2381) with
-| (vars, guards, env', binder_decls, _59_2380) -> begin
-(let tok_app = (let _162_1861 = (FStar_ToSMT_Term.mkApp (ttok, []))
-in (mk_ApplyT _162_1861 vars))
+(let _59_2385 = (encode_binders None tps env)
+in (match (_59_2385) with
+| (vars, guards, env', binder_decls, _59_2384) -> begin
+(let tok_app = (let _162_1871 = (FStar_ToSMT_Term.mkApp (ttok, []))
+in (mk_ApplyT _162_1871 vars))
 in (let tok_decl = FStar_ToSMT_Term.DeclFun ((ttok, [], FStar_ToSMT_Term.Type_sort, None))
-in (let app = (let _162_1863 = (let _162_1862 = (FStar_List.map FStar_ToSMT_Term.mkFreeV vars)
-in (tname, _162_1862))
-in (FStar_ToSMT_Term.mkApp _162_1863))
-=======
-| FStar_Absyn_Syntax.Sig_typ_abbrev (_54_2309, _54_2311, _54_2313, _54_2315, FStar_Absyn_Syntax.Effect::[], _54_2319) -> begin
-([], env)
-end
-| FStar_Absyn_Syntax.Sig_typ_abbrev (lid, _54_2324, _54_2326, _54_2328, _54_2330, _54_2332) when (should_skip lid) -> begin
-([], env)
-end
-| FStar_Absyn_Syntax.Sig_typ_abbrev (lid, _54_2337, _54_2339, _54_2341, _54_2343, _54_2345) when (FStar_Absyn_Syntax.lid_equals lid FStar_Absyn_Const.b2t_lid) -> begin
-(let _54_2351 = (new_typ_constant_and_tok_from_lid env lid)
-in (match (_54_2351) with
-| (tname, ttok, env) -> begin
-(let xx = ("x", FStar_ToSMT_Term.Term_sort)
-in (let x = (FStar_ToSMT_Term.mkFreeV xx)
-in (let valid_b2t_x = (let _120_1864 = (let _120_1863 = (let _120_1862 = (FStar_ToSMT_Term.mkApp ("Prims.b2t", (x)::[]))
-in (_120_1862)::[])
-in ("Valid", _120_1863))
-in (FStar_ToSMT_Term.mkApp _120_1864))
-in (let decls = (let _120_1872 = (let _120_1871 = (let _120_1870 = (let _120_1869 = (let _120_1868 = (let _120_1867 = (let _120_1866 = (let _120_1865 = (FStar_ToSMT_Term.mkApp ("BoxBool_proj_0", (x)::[]))
-in (valid_b2t_x, _120_1865))
-in (FStar_ToSMT_Term.mkEq _120_1866))
-in (((valid_b2t_x)::[])::[], (xx)::[], _120_1867))
-in (FStar_ToSMT_Term.mkForall _120_1868))
-in (_120_1869, Some ("b2t def")))
-in FStar_ToSMT_Term.Assume (_120_1870))
-in (_120_1871)::[])
-in (FStar_ToSMT_Term.DeclFun ((tname, (FStar_ToSMT_Term.Term_sort)::[], FStar_ToSMT_Term.Type_sort, None)))::_120_1872)
-in (decls, env)))))
-end))
-end
-| FStar_Absyn_Syntax.Sig_typ_abbrev (lid, tps, _54_2359, t, tags, _54_2363) -> begin
-(let _54_2369 = (new_typ_constant_and_tok_from_lid env lid)
-in (match (_54_2369) with
-| (tname, ttok, env) -> begin
-(let _54_2378 = (match (t.FStar_Absyn_Syntax.n) with
-| FStar_Absyn_Syntax.Typ_lam (tps', body) -> begin
-((FStar_List.append tps tps'), body)
-end
-| _54_2375 -> begin
-(tps, t)
-end)
-in (match (_54_2378) with
-| (tps, t) -> begin
-(let _54_2385 = (encode_binders None tps env)
-in (match (_54_2385) with
-| (vars, guards, env', binder_decls, _54_2384) -> begin
-(let tok_app = (let _120_1873 = (FStar_ToSMT_Term.mkApp (ttok, []))
-in (mk_ApplyT _120_1873 vars))
-in (let tok_decl = FStar_ToSMT_Term.DeclFun ((ttok, [], FStar_ToSMT_Term.Type_sort, None))
-in (let app = (let _120_1875 = (let _120_1874 = (FStar_List.map FStar_ToSMT_Term.mkFreeV vars)
-in (tname, _120_1874))
-in (FStar_ToSMT_Term.mkApp _120_1875))
->>>>>>> d3318508
+in (let app = (let _162_1873 = (let _162_1872 = (FStar_List.map FStar_ToSMT_Term.mkFreeV vars)
+in (tname, _162_1872))
+in (FStar_ToSMT_Term.mkApp _162_1873))
 in (let fresh_tok = (match (vars) with
 | [] -> begin
 []
 end
-<<<<<<< HEAD
-| _59_2387 -> begin
-(let _162_1865 = (let _162_1864 = (varops.next_id ())
-in (FStar_ToSMT_Term.fresh_token (ttok, FStar_ToSMT_Term.Type_sort) _162_1864))
-in (_162_1865)::[])
-end)
-in (let decls = (let _162_1876 = (let _162_1869 = (let _162_1868 = (let _162_1867 = (let _162_1866 = (FStar_List.map Prims.snd vars)
-in (tname, _162_1866, FStar_ToSMT_Term.Type_sort, None))
-in FStar_ToSMT_Term.DeclFun (_162_1867))
-in (_162_1868)::(tok_decl)::[])
-in (FStar_List.append _162_1869 fresh_tok))
-in (let _162_1875 = (let _162_1874 = (let _162_1873 = (let _162_1872 = (let _162_1871 = (let _162_1870 = (FStar_ToSMT_Term.mkEq (tok_app, app))
-in (((tok_app)::[])::[], vars, _162_1870))
-in (FStar_ToSMT_Term.mkForall _162_1871))
-in (_162_1872, Some ("name-token correspondence")))
-in FStar_ToSMT_Term.Assume (_162_1873))
-in (_162_1874)::[])
-in (FStar_List.append _162_1876 _162_1875)))
-=======
-| _54_2391 -> begin
-(let _120_1877 = (let _120_1876 = (varops.next_id ())
-in (FStar_ToSMT_Term.fresh_token (ttok, FStar_ToSMT_Term.Type_sort) _120_1876))
-in (_120_1877)::[])
-end)
-in (let decls = (let _120_1888 = (let _120_1881 = (let _120_1880 = (let _120_1879 = (let _120_1878 = (FStar_List.map Prims.snd vars)
-in (tname, _120_1878, FStar_ToSMT_Term.Type_sort, None))
-in FStar_ToSMT_Term.DeclFun (_120_1879))
-in (_120_1880)::(tok_decl)::[])
-in (FStar_List.append _120_1881 fresh_tok))
-in (let _120_1887 = (let _120_1886 = (let _120_1885 = (let _120_1884 = (let _120_1883 = (let _120_1882 = (FStar_ToSMT_Term.mkEq (tok_app, app))
-in (((tok_app)::[])::[], vars, _120_1882))
-in (FStar_ToSMT_Term.mkForall _120_1883))
-in (_120_1884, Some ("name-token correspondence")))
-in FStar_ToSMT_Term.Assume (_120_1885))
-in (_120_1886)::[])
-in (FStar_List.append _120_1888 _120_1887)))
->>>>>>> d3318508
+| _59_2391 -> begin
+(let _162_1875 = (let _162_1874 = (varops.next_id ())
+in (FStar_ToSMT_Term.fresh_token (ttok, FStar_ToSMT_Term.Type_sort) _162_1874))
+in (_162_1875)::[])
+end)
+in (let decls = (let _162_1886 = (let _162_1879 = (let _162_1878 = (let _162_1877 = (let _162_1876 = (FStar_List.map Prims.snd vars)
+in (tname, _162_1876, FStar_ToSMT_Term.Type_sort, None))
+in FStar_ToSMT_Term.DeclFun (_162_1877))
+in (_162_1878)::(tok_decl)::[])
+in (FStar_List.append _162_1879 fresh_tok))
+in (let _162_1885 = (let _162_1884 = (let _162_1883 = (let _162_1882 = (let _162_1881 = (let _162_1880 = (FStar_ToSMT_Term.mkEq (tok_app, app))
+in (((tok_app)::[])::[], vars, _162_1880))
+in (FStar_ToSMT_Term.mkForall _162_1881))
+in (_162_1882, Some ("name-token correspondence")))
+in FStar_ToSMT_Term.Assume (_162_1883))
+in (_162_1884)::[])
+in (FStar_List.append _162_1886 _162_1885)))
 in (let t = if (FStar_All.pipe_right tags (FStar_List.contains FStar_Absyn_Syntax.Opaque)) then begin
 (FStar_Tc_Normalize.norm_typ ((FStar_Tc_Normalize.DeltaHard)::(FStar_Tc_Normalize.Beta)::(FStar_Tc_Normalize.Eta)::(FStar_Tc_Normalize.Simplify)::[]) env.tcenv t)
 end else begin
 (whnf env t)
 end
-<<<<<<< HEAD
-in (let _59_2399 = if (FStar_All.pipe_right tags (FStar_Util.for_some (fun _59_18 -> (match (_59_18) with
+in (let _59_2403 = if (FStar_All.pipe_right tags (FStar_Util.for_some (fun _59_18 -> (match (_59_18) with
 | FStar_Absyn_Syntax.Logic -> begin
 true
 end
-| _59_2394 -> begin
+| _59_2398 -> begin
 false
 end)))) then begin
-(let _162_1879 = (FStar_ToSMT_Term.mk_Valid app)
-in (let _162_1878 = (encode_formula t env')
-in (_162_1879, _162_1878)))
-end else begin
-(let _162_1880 = (encode_typ_term t env')
-in (app, _162_1880))
-end
-in (match (_59_2399) with
+(let _162_1889 = (FStar_ToSMT_Term.mk_Valid app)
+in (let _162_1888 = (encode_formula t env')
+in (_162_1889, _162_1888)))
+end else begin
+(let _162_1890 = (encode_typ_term t env')
+in (app, _162_1890))
+end
+in (match (_59_2403) with
 | (def, (body, decls1)) -> begin
-(let abbrev_def = (let _162_1887 = (let _162_1886 = (let _162_1885 = (let _162_1884 = (let _162_1883 = (let _162_1882 = (FStar_ToSMT_Term.mk_and_l guards)
-in (let _162_1881 = (FStar_ToSMT_Term.mkEq (def, body))
-in (_162_1882, _162_1881)))
-in (FStar_ToSMT_Term.mkImp _162_1883))
-in (((def)::[])::[], vars, _162_1884))
-in (FStar_ToSMT_Term.mkForall _162_1885))
-in (_162_1886, Some ("abbrev. elimination")))
-in FStar_ToSMT_Term.Assume (_162_1887))
-in (let kindingAx = (let _59_2403 = (let _162_1888 = (FStar_Tc_Recheck.recompute_kind t)
-in (encode_knd _162_1888 env' app))
-in (match (_59_2403) with
+(let abbrev_def = (let _162_1897 = (let _162_1896 = (let _162_1895 = (let _162_1894 = (let _162_1893 = (let _162_1892 = (FStar_ToSMT_Term.mk_and_l guards)
+in (let _162_1891 = (FStar_ToSMT_Term.mkEq (def, body))
+in (_162_1892, _162_1891)))
+in (FStar_ToSMT_Term.mkImp _162_1893))
+in (((def)::[])::[], vars, _162_1894))
+in (FStar_ToSMT_Term.mkForall _162_1895))
+in (_162_1896, Some ("abbrev. elimination")))
+in FStar_ToSMT_Term.Assume (_162_1897))
+in (let kindingAx = (let _59_2407 = (let _162_1898 = (FStar_Tc_Recheck.recompute_kind t)
+in (encode_knd _162_1898 env' app))
+in (match (_59_2407) with
 | (k, decls) -> begin
-(let _162_1896 = (let _162_1895 = (let _162_1894 = (let _162_1893 = (let _162_1892 = (let _162_1891 = (let _162_1890 = (let _162_1889 = (FStar_ToSMT_Term.mk_and_l guards)
-in (_162_1889, k))
-in (FStar_ToSMT_Term.mkImp _162_1890))
-in (((app)::[])::[], vars, _162_1891))
-in (FStar_ToSMT_Term.mkForall _162_1892))
-in (_162_1893, Some ("abbrev. kinding")))
-in FStar_ToSMT_Term.Assume (_162_1894))
-in (_162_1895)::[])
-in (FStar_List.append decls _162_1896))
-end))
-in (let g = (let _162_1897 = (primitive_type_axioms lid tname app)
-in (FStar_List.append (FStar_List.append (FStar_List.append (FStar_List.append binder_decls decls) decls1) ((abbrev_def)::kindingAx)) _162_1897))
-=======
-in (let _54_2403 = if (FStar_All.pipe_right tags (FStar_Util.for_some (fun _54_18 -> (match (_54_18) with
-| FStar_Absyn_Syntax.Logic -> begin
-true
-end
-| _54_2398 -> begin
-false
-end)))) then begin
-(let _120_1891 = (FStar_ToSMT_Term.mk_Valid app)
-in (let _120_1890 = (encode_formula t env')
-in (_120_1891, _120_1890)))
-end else begin
-(let _120_1892 = (encode_typ_term t env')
-in (app, _120_1892))
-end
-in (match (_54_2403) with
-| (def, (body, decls1)) -> begin
-(let abbrev_def = (let _120_1899 = (let _120_1898 = (let _120_1897 = (let _120_1896 = (let _120_1895 = (let _120_1894 = (FStar_ToSMT_Term.mk_and_l guards)
-in (let _120_1893 = (FStar_ToSMT_Term.mkEq (def, body))
-in (_120_1894, _120_1893)))
-in (FStar_ToSMT_Term.mkImp _120_1895))
-in (((def)::[])::[], vars, _120_1896))
-in (FStar_ToSMT_Term.mkForall _120_1897))
-in (_120_1898, Some ("abbrev. elimination")))
-in FStar_ToSMT_Term.Assume (_120_1899))
-in (let kindingAx = (let _54_2407 = (let _120_1900 = (FStar_Tc_Recheck.recompute_kind t)
-in (encode_knd _120_1900 env' app))
-in (match (_54_2407) with
-| (k, decls) -> begin
-(let _120_1908 = (let _120_1907 = (let _120_1906 = (let _120_1905 = (let _120_1904 = (let _120_1903 = (let _120_1902 = (let _120_1901 = (FStar_ToSMT_Term.mk_and_l guards)
-in (_120_1901, k))
-in (FStar_ToSMT_Term.mkImp _120_1902))
-in (((app)::[])::[], vars, _120_1903))
-in (FStar_ToSMT_Term.mkForall _120_1904))
-in (_120_1905, Some ("abbrev. kinding")))
-in FStar_ToSMT_Term.Assume (_120_1906))
-in (_120_1907)::[])
-in (FStar_List.append decls _120_1908))
-end))
-in (let g = (let _120_1909 = (primitive_type_axioms lid tname app)
-in (FStar_List.append (FStar_List.append (FStar_List.append (FStar_List.append binder_decls decls) decls1) ((abbrev_def)::kindingAx)) _120_1909))
->>>>>>> d3318508
+(let _162_1906 = (let _162_1905 = (let _162_1904 = (let _162_1903 = (let _162_1902 = (let _162_1901 = (let _162_1900 = (let _162_1899 = (FStar_ToSMT_Term.mk_and_l guards)
+in (_162_1899, k))
+in (FStar_ToSMT_Term.mkImp _162_1900))
+in (((app)::[])::[], vars, _162_1901))
+in (FStar_ToSMT_Term.mkForall _162_1902))
+in (_162_1903, Some ("abbrev. kinding")))
+in FStar_ToSMT_Term.Assume (_162_1904))
+in (_162_1905)::[])
+in (FStar_List.append decls _162_1906))
+end))
+in (let g = (let _162_1907 = (primitive_type_axioms lid tname app)
+in (FStar_List.append (FStar_List.append (FStar_List.append (FStar_List.append binder_decls decls) decls1) ((abbrev_def)::kindingAx)) _162_1907))
 in (g, env))))
 end))))))))
 end))
 end))
 end))
 end
-<<<<<<< HEAD
-| FStar_Absyn_Syntax.Sig_val_decl (lid, t, quals, _59_2410) -> begin
-=======
-| FStar_Absyn_Syntax.Sig_val_decl (lid, t, quals, _54_2414) -> begin
->>>>>>> d3318508
+| FStar_Absyn_Syntax.Sig_val_decl (lid, t, quals, _59_2414) -> begin
 if ((FStar_All.pipe_right quals (FStar_List.contains FStar_Absyn_Syntax.Assumption)) || env.tcenv.FStar_Tc_Env.is_iface) then begin
 (encode_top_level_val env lid t quals)
 end else begin
 ([], env)
 end
 end
-<<<<<<< HEAD
-| FStar_Absyn_Syntax.Sig_assume (l, f, _59_2416, _59_2418) -> begin
-(let _59_2423 = (encode_formula f env)
-in (match (_59_2423) with
+| FStar_Absyn_Syntax.Sig_assume (l, f, _59_2420, _59_2422) -> begin
+(let _59_2427 = (encode_formula f env)
+in (match (_59_2427) with
 | (f, decls) -> begin
-(let g = (let _162_1902 = (let _162_1901 = (let _162_1900 = (let _162_1899 = (let _162_1898 = (FStar_Absyn_Print.sli l)
-in (FStar_Util.format1 "Assumption: %s" _162_1898))
-in Some (_162_1899))
-in (f, _162_1900))
-in FStar_ToSMT_Term.Assume (_162_1901))
-in (_162_1902)::[])
+(let g = (let _162_1912 = (let _162_1911 = (let _162_1910 = (let _162_1909 = (let _162_1908 = (FStar_Absyn_Print.sli l)
+in (FStar_Util.format1 "Assumption: %s" _162_1908))
+in Some (_162_1909))
+in (f, _162_1910))
+in FStar_ToSMT_Term.Assume (_162_1911))
+in (_162_1912)::[])
 in ((FStar_List.append decls g), env))
 end))
 end
-| FStar_Absyn_Syntax.Sig_tycon (t, tps, k, _59_2429, datas, quals, _59_2433) when (FStar_Ident.lid_equals t FStar_Absyn_Const.precedes_lid) -> begin
-(let _59_2439 = (new_typ_constant_and_tok_from_lid env t)
-in (match (_59_2439) with
-=======
-| FStar_Absyn_Syntax.Sig_assume (l, f, _54_2420, _54_2422) -> begin
-(let _54_2427 = (encode_formula f env)
-in (match (_54_2427) with
-| (f, decls) -> begin
-(let g = (let _120_1914 = (let _120_1913 = (let _120_1912 = (let _120_1911 = (let _120_1910 = (FStar_Absyn_Print.sli l)
-in (FStar_Util.format1 "Assumption: %s" _120_1910))
-in Some (_120_1911))
-in (f, _120_1912))
-in FStar_ToSMT_Term.Assume (_120_1913))
-in (_120_1914)::[])
-in ((FStar_List.append decls g), env))
-end))
-end
-| FStar_Absyn_Syntax.Sig_tycon (t, tps, k, _54_2433, datas, quals, _54_2437) when (FStar_Absyn_Syntax.lid_equals t FStar_Absyn_Const.precedes_lid) -> begin
-(let _54_2443 = (new_typ_constant_and_tok_from_lid env t)
-in (match (_54_2443) with
->>>>>>> d3318508
+| FStar_Absyn_Syntax.Sig_tycon (t, tps, k, _59_2433, datas, quals, _59_2437) when (FStar_Ident.lid_equals t FStar_Absyn_Const.precedes_lid) -> begin
+(let _59_2443 = (new_typ_constant_and_tok_from_lid env t)
+in (match (_59_2443) with
 | (tname, ttok, env) -> begin
 ([], env)
 end))
 end
-<<<<<<< HEAD
-| FStar_Absyn_Syntax.Sig_tycon (t, _59_2442, _59_2444, _59_2446, _59_2448, _59_2450, _59_2452) when ((FStar_Ident.lid_equals t FStar_Absyn_Const.char_lid) || (FStar_Ident.lid_equals t FStar_Absyn_Const.uint8_lid)) -> begin
+| FStar_Absyn_Syntax.Sig_tycon (t, _59_2446, _59_2448, _59_2450, _59_2452, _59_2454, _59_2456) when ((FStar_Ident.lid_equals t FStar_Absyn_Const.char_lid) || (FStar_Ident.lid_equals t FStar_Absyn_Const.uint8_lid)) -> begin
 (let tname = t.FStar_Ident.str
 in (let tsym = (FStar_ToSMT_Term.mkFreeV (tname, FStar_ToSMT_Term.Type_sort))
 in (let decl = FStar_ToSMT_Term.DeclFun ((tname, [], FStar_ToSMT_Term.Type_sort, None))
-in (let _162_1904 = (let _162_1903 = (primitive_type_axioms t tname tsym)
-in (decl)::_162_1903)
-in (_162_1904, (push_free_tvar env t tname (Some (tsym))))))))
-end
-| FStar_Absyn_Syntax.Sig_tycon (t, tps, k, _59_2462, datas, quals, _59_2466) -> begin
+in (let _162_1914 = (let _162_1913 = (primitive_type_axioms t tname tsym)
+in (decl)::_162_1913)
+in (_162_1914, (push_free_tvar env t tname (Some (tsym))))))))
+end
+| FStar_Absyn_Syntax.Sig_tycon (t, tps, k, _59_2466, datas, quals, _59_2470) -> begin
 (let is_logical = (FStar_All.pipe_right quals (FStar_Util.for_some (fun _59_19 -> (match (_59_19) with
 | (FStar_Absyn_Syntax.Logic) | (FStar_Absyn_Syntax.Assumption) -> begin
 true
 end
-| _59_2473 -> begin
+| _59_2477 -> begin
 false
 end))))
 in (let constructor_or_logic_type_decl = (fun c -> if is_logical then begin
-(let _59_2483 = c
-in (match (_59_2483) with
-| (name, args, _59_2480, _59_2482) -> begin
-(let _162_1910 = (let _162_1909 = (let _162_1908 = (FStar_All.pipe_right args (FStar_List.map Prims.snd))
-in (name, _162_1908, FStar_ToSMT_Term.Type_sort, None))
-in FStar_ToSMT_Term.DeclFun (_162_1909))
-in (_162_1910)::[])
-=======
-| FStar_Absyn_Syntax.Sig_tycon (t, _54_2446, _54_2448, _54_2450, _54_2452, _54_2454, _54_2456) when ((FStar_Absyn_Syntax.lid_equals t FStar_Absyn_Const.char_lid) || (FStar_Absyn_Syntax.lid_equals t FStar_Absyn_Const.uint8_lid)) -> begin
-(let tname = t.FStar_Absyn_Syntax.str
-in (let tsym = (FStar_ToSMT_Term.mkFreeV (tname, FStar_ToSMT_Term.Type_sort))
-in (let decl = FStar_ToSMT_Term.DeclFun ((tname, [], FStar_ToSMT_Term.Type_sort, None))
-in (let _120_1916 = (let _120_1915 = (primitive_type_axioms t tname tsym)
-in (decl)::_120_1915)
-in (_120_1916, (push_free_tvar env t tname (Some (tsym))))))))
-end
-| FStar_Absyn_Syntax.Sig_tycon (t, tps, k, _54_2466, datas, quals, _54_2470) -> begin
-(let is_logical = (FStar_All.pipe_right quals (FStar_Util.for_some (fun _54_19 -> (match (_54_19) with
-| (FStar_Absyn_Syntax.Logic) | (FStar_Absyn_Syntax.Assumption) -> begin
-true
-end
-| _54_2477 -> begin
-false
-end))))
-in (let constructor_or_logic_type_decl = (fun c -> if is_logical then begin
-(let _54_2487 = c
-in (match (_54_2487) with
-| (name, args, _54_2484, _54_2486) -> begin
-(let _120_1922 = (let _120_1921 = (let _120_1920 = (FStar_All.pipe_right args (FStar_List.map Prims.snd))
-in (name, _120_1920, FStar_ToSMT_Term.Type_sort, None))
-in FStar_ToSMT_Term.DeclFun (_120_1921))
-in (_120_1922)::[])
->>>>>>> d3318508
+(let _59_2487 = c
+in (match (_59_2487) with
+| (name, args, _59_2484, _59_2486) -> begin
+(let _162_1920 = (let _162_1919 = (let _162_1918 = (FStar_All.pipe_right args (FStar_List.map Prims.snd))
+in (name, _162_1918, FStar_ToSMT_Term.Type_sort, None))
+in FStar_ToSMT_Term.DeclFun (_162_1919))
+in (_162_1920)::[])
 end))
 end else begin
 (FStar_ToSMT_Term.constructor_to_decl c)
 end)
-<<<<<<< HEAD
-in (let inversion_axioms = (fun tapp vars -> if (((FStar_List.length datas) = 0) || (FStar_All.pipe_right datas (FStar_Util.for_some (fun l -> (let _162_1916 = (FStar_Tc_Env.lookup_qname env.tcenv l)
-in (FStar_All.pipe_right _162_1916 FStar_Option.isNone)))))) then begin
+in (let inversion_axioms = (fun tapp vars -> if (((FStar_List.length datas) = 0) || (FStar_All.pipe_right datas (FStar_Util.for_some (fun l -> (let _162_1926 = (FStar_Tc_Env.lookup_qname env.tcenv l)
+in (FStar_All.pipe_right _162_1926 FStar_Option.isNone)))))) then begin
 []
 end else begin
-(let _59_2490 = (fresh_fvar "x" FStar_ToSMT_Term.Term_sort)
-in (match (_59_2490) with
+(let _59_2494 = (fresh_fvar "x" FStar_ToSMT_Term.Term_sort)
+in (match (_59_2494) with
 | (xxsym, xx) -> begin
-(let _59_2533 = (FStar_All.pipe_right datas (FStar_List.fold_left (fun _59_2493 l -> (match (_59_2493) with
+(let _59_2537 = (FStar_All.pipe_right datas (FStar_List.fold_left (fun _59_2497 l -> (match (_59_2497) with
 | (out, decls) -> begin
 (let data_t = (FStar_Tc_Env.lookup_datacon env.tcenv l)
-in (let _59_2503 = (match ((FStar_Absyn_Util.function_formals data_t)) with
-=======
-in (let inversion_axioms = (fun tapp vars -> if (((FStar_List.length datas) = 0) || (FStar_All.pipe_right datas (FStar_Util.for_some (fun l -> (let _120_1928 = (FStar_Tc_Env.lookup_qname env.tcenv l)
-in (FStar_All.pipe_right _120_1928 FStar_Option.isNone)))))) then begin
-[]
-end else begin
-(let _54_2494 = (fresh_fvar "x" FStar_ToSMT_Term.Term_sort)
-in (match (_54_2494) with
-| (xxsym, xx) -> begin
-(let _54_2537 = (FStar_All.pipe_right datas (FStar_List.fold_left (fun _54_2497 l -> (match (_54_2497) with
-| (out, decls) -> begin
-(let data_t = (FStar_Tc_Env.lookup_datacon env.tcenv l)
-in (let _54_2507 = (match ((FStar_Absyn_Util.function_formals data_t)) with
->>>>>>> d3318508
+in (let _59_2507 = (match ((FStar_Absyn_Util.function_formals data_t)) with
 | Some (formals, res) -> begin
 (formals, (FStar_Absyn_Util.comp_result res))
 end
 | None -> begin
 ([], data_t)
 end)
-<<<<<<< HEAD
-in (match (_59_2503) with
+in (match (_59_2507) with
 | (args, res) -> begin
-(let indices = (match ((let _162_1919 = (FStar_Absyn_Util.compress_typ res)
-in _162_1919.FStar_Absyn_Syntax.n)) with
-| FStar_Absyn_Syntax.Typ_app (_59_2505, indices) -> begin
+(let indices = (match ((let _162_1929 = (FStar_Absyn_Util.compress_typ res)
+in _162_1929.FStar_Absyn_Syntax.n)) with
+| FStar_Absyn_Syntax.Typ_app (_59_2509, indices) -> begin
 indices
 end
-| _59_2510 -> begin
-=======
-in (match (_54_2507) with
-| (args, res) -> begin
-(let indices = (match ((let _120_1931 = (FStar_Absyn_Util.compress_typ res)
-in _120_1931.FStar_Absyn_Syntax.n)) with
-| FStar_Absyn_Syntax.Typ_app (_54_2509, indices) -> begin
-indices
-end
-| _54_2514 -> begin
->>>>>>> d3318508
+| _59_2514 -> begin
 []
 end)
 in (let env = (FStar_All.pipe_right args (FStar_List.fold_left (fun env a -> (match ((Prims.fst a)) with
 | FStar_Util.Inl (a) -> begin
-<<<<<<< HEAD
-(let _162_1924 = (let _162_1923 = (let _162_1922 = (mk_typ_projector_name l a.FStar_Absyn_Syntax.v)
-in (_162_1922, (xx)::[]))
-in (FStar_ToSMT_Term.mkApp _162_1923))
-in (push_typ_var env a.FStar_Absyn_Syntax.v _162_1924))
+(let _162_1934 = (let _162_1933 = (let _162_1932 = (mk_typ_projector_name l a.FStar_Absyn_Syntax.v)
+in (_162_1932, (xx)::[]))
+in (FStar_ToSMT_Term.mkApp _162_1933))
+in (push_typ_var env a.FStar_Absyn_Syntax.v _162_1934))
 end
 | FStar_Util.Inr (x) -> begin
-(let _162_1927 = (let _162_1926 = (let _162_1925 = (mk_term_projector_name l x.FStar_Absyn_Syntax.v)
-in (_162_1925, (xx)::[]))
-in (FStar_ToSMT_Term.mkApp _162_1926))
-in (push_term_var env x.FStar_Absyn_Syntax.v _162_1927))
+(let _162_1937 = (let _162_1936 = (let _162_1935 = (mk_term_projector_name l x.FStar_Absyn_Syntax.v)
+in (_162_1935, (xx)::[]))
+in (FStar_ToSMT_Term.mkApp _162_1936))
+in (push_term_var env x.FStar_Absyn_Syntax.v _162_1937))
 end)) env))
-in (let _59_2521 = (encode_args indices env)
-in (match (_59_2521) with
+in (let _59_2525 = (encode_args indices env)
+in (match (_59_2525) with
 | (indices, decls') -> begin
-(let _59_2522 = if ((FStar_List.length indices) <> (FStar_List.length vars)) then begin
-=======
-(let _120_1936 = (let _120_1935 = (let _120_1934 = (mk_typ_projector_name l a.FStar_Absyn_Syntax.v)
-in (_120_1934, (xx)::[]))
-in (FStar_ToSMT_Term.mkApp _120_1935))
-in (push_typ_var env a.FStar_Absyn_Syntax.v _120_1936))
-end
-| FStar_Util.Inr (x) -> begin
-(let _120_1939 = (let _120_1938 = (let _120_1937 = (mk_term_projector_name l x.FStar_Absyn_Syntax.v)
-in (_120_1937, (xx)::[]))
-in (FStar_ToSMT_Term.mkApp _120_1938))
-in (push_term_var env x.FStar_Absyn_Syntax.v _120_1939))
-end)) env))
-in (let _54_2525 = (encode_args indices env)
-in (match (_54_2525) with
-| (indices, decls') -> begin
-(let _54_2526 = if ((FStar_List.length indices) <> (FStar_List.length vars)) then begin
->>>>>>> d3318508
+(let _59_2526 = if ((FStar_List.length indices) <> (FStar_List.length vars)) then begin
 (FStar_All.failwith "Impossible")
 end else begin
 ()
 end
-<<<<<<< HEAD
-in (let eqs = (let _162_1934 = (FStar_List.map2 (fun v a -> (match (a) with
+in (let eqs = (let _162_1944 = (FStar_List.map2 (fun v a -> (match (a) with
 | FStar_Util.Inl (a) -> begin
-(let _162_1931 = (let _162_1930 = (FStar_ToSMT_Term.mkFreeV v)
-in (_162_1930, a))
-in (FStar_ToSMT_Term.mkEq _162_1931))
+(let _162_1941 = (let _162_1940 = (FStar_ToSMT_Term.mkFreeV v)
+in (_162_1940, a))
+in (FStar_ToSMT_Term.mkEq _162_1941))
 end
 | FStar_Util.Inr (a) -> begin
-(let _162_1933 = (let _162_1932 = (FStar_ToSMT_Term.mkFreeV v)
-in (_162_1932, a))
-in (FStar_ToSMT_Term.mkEq _162_1933))
+(let _162_1943 = (let _162_1942 = (FStar_ToSMT_Term.mkFreeV v)
+in (_162_1942, a))
+in (FStar_ToSMT_Term.mkEq _162_1943))
 end)) vars indices)
-in (FStar_All.pipe_right _162_1934 FStar_ToSMT_Term.mk_and_l))
-in (let _162_1939 = (let _162_1938 = (let _162_1937 = (let _162_1936 = (let _162_1935 = (mk_data_tester env l xx)
-in (_162_1935, eqs))
-in (FStar_ToSMT_Term.mkAnd _162_1936))
-in (out, _162_1937))
-in (FStar_ToSMT_Term.mkOr _162_1938))
-in (_162_1939, (FStar_List.append decls decls')))))
+in (FStar_All.pipe_right _162_1944 FStar_ToSMT_Term.mk_and_l))
+in (let _162_1949 = (let _162_1948 = (let _162_1947 = (let _162_1946 = (let _162_1945 = (mk_data_tester env l xx)
+in (_162_1945, eqs))
+in (FStar_ToSMT_Term.mkAnd _162_1946))
+in (out, _162_1947))
+in (FStar_ToSMT_Term.mkOr _162_1948))
+in (_162_1949, (FStar_List.append decls decls')))))
 end))))
 end)))
 end)) (FStar_ToSMT_Term.mkFalse, [])))
-in (match (_59_2533) with
+in (match (_59_2537) with
 | (data_ax, decls) -> begin
-(let _59_2536 = (fresh_fvar "f" FStar_ToSMT_Term.Fuel_sort)
-in (match (_59_2536) with
+(let _59_2540 = (fresh_fvar "f" FStar_ToSMT_Term.Fuel_sort)
+in (match (_59_2540) with
 | (ffsym, ff) -> begin
-(let xx_has_type = (let _162_1940 = (FStar_ToSMT_Term.mkApp ("SFuel", (ff)::[]))
-in (FStar_ToSMT_Term.mk_HasTypeFuel _162_1940 xx tapp))
-in (let _162_1947 = (let _162_1946 = (let _162_1945 = (let _162_1944 = (let _162_1943 = (let _162_1942 = (add_fuel (ffsym, FStar_ToSMT_Term.Fuel_sort) (((xxsym, FStar_ToSMT_Term.Term_sort))::vars))
-in (let _162_1941 = (FStar_ToSMT_Term.mkImp (xx_has_type, data_ax))
-in (((xx_has_type)::[])::[], _162_1942, _162_1941)))
-in (FStar_ToSMT_Term.mkForall _162_1943))
-in (_162_1944, Some ("inversion axiom")))
-in FStar_ToSMT_Term.Assume (_162_1945))
-in (_162_1946)::[])
-in (FStar_List.append decls _162_1947)))
-=======
-in (let eqs = (let _120_1946 = (FStar_List.map2 (fun v a -> (match (a) with
-| FStar_Util.Inl (a) -> begin
-(let _120_1943 = (let _120_1942 = (FStar_ToSMT_Term.mkFreeV v)
-in (_120_1942, a))
-in (FStar_ToSMT_Term.mkEq _120_1943))
-end
-| FStar_Util.Inr (a) -> begin
-(let _120_1945 = (let _120_1944 = (FStar_ToSMT_Term.mkFreeV v)
-in (_120_1944, a))
-in (FStar_ToSMT_Term.mkEq _120_1945))
-end)) vars indices)
-in (FStar_All.pipe_right _120_1946 FStar_ToSMT_Term.mk_and_l))
-in (let _120_1951 = (let _120_1950 = (let _120_1949 = (let _120_1948 = (let _120_1947 = (mk_data_tester env l xx)
-in (_120_1947, eqs))
-in (FStar_ToSMT_Term.mkAnd _120_1948))
-in (out, _120_1949))
-in (FStar_ToSMT_Term.mkOr _120_1950))
-in (_120_1951, (FStar_List.append decls decls')))))
-end))))
-end)))
-end)) (FStar_ToSMT_Term.mkFalse, [])))
-in (match (_54_2537) with
-| (data_ax, decls) -> begin
-(let _54_2540 = (fresh_fvar "f" FStar_ToSMT_Term.Fuel_sort)
-in (match (_54_2540) with
-| (ffsym, ff) -> begin
-(let xx_has_type = (let _120_1952 = (FStar_ToSMT_Term.mkApp ("SFuel", (ff)::[]))
-in (FStar_ToSMT_Term.mk_HasTypeFuel _120_1952 xx tapp))
-in (let _120_1959 = (let _120_1958 = (let _120_1957 = (let _120_1956 = (let _120_1955 = (let _120_1954 = (add_fuel (ffsym, FStar_ToSMT_Term.Fuel_sort) (((xxsym, FStar_ToSMT_Term.Term_sort))::vars))
-in (let _120_1953 = (FStar_ToSMT_Term.mkImp (xx_has_type, data_ax))
-in (((xx_has_type)::[])::[], _120_1954, _120_1953)))
-in (FStar_ToSMT_Term.mkForall _120_1955))
-in (_120_1956, Some ("inversion axiom")))
-in FStar_ToSMT_Term.Assume (_120_1957))
-in (_120_1958)::[])
-in (FStar_List.append decls _120_1959)))
->>>>>>> d3318508
+(let xx_has_type = (let _162_1950 = (FStar_ToSMT_Term.mkApp ("SFuel", (ff)::[]))
+in (FStar_ToSMT_Term.mk_HasTypeFuel _162_1950 xx tapp))
+in (let _162_1957 = (let _162_1956 = (let _162_1955 = (let _162_1954 = (let _162_1953 = (let _162_1952 = (add_fuel (ffsym, FStar_ToSMT_Term.Fuel_sort) (((xxsym, FStar_ToSMT_Term.Term_sort))::vars))
+in (let _162_1951 = (FStar_ToSMT_Term.mkImp (xx_has_type, data_ax))
+in (((xx_has_type)::[])::[], _162_1952, _162_1951)))
+in (FStar_ToSMT_Term.mkForall _162_1953))
+in (_162_1954, Some ("inversion axiom")))
+in FStar_ToSMT_Term.Assume (_162_1955))
+in (_162_1956)::[])
+in (FStar_List.append decls _162_1957)))
 end))
 end))
 end))
 end)
 in (let k = (FStar_Absyn_Util.close_kind tps k)
-<<<<<<< HEAD
-in (let _59_2548 = (match ((let _162_1948 = (FStar_Absyn_Util.compress_kind k)
-in _162_1948.FStar_Absyn_Syntax.n)) with
+in (let _59_2552 = (match ((let _162_1958 = (FStar_Absyn_Util.compress_kind k)
+in _162_1958.FStar_Absyn_Syntax.n)) with
 | FStar_Absyn_Syntax.Kind_arrow (bs, res) -> begin
 (true, bs, res)
 end
-| _59_2544 -> begin
+| _59_2548 -> begin
 (false, [], k)
 end)
-in (match (_59_2548) with
+in (match (_59_2552) with
 | (is_kind_arrow, formals, res) -> begin
-(let _59_2555 = (encode_binders None formals env)
-in (match (_59_2555) with
-| (vars, guards, env', binder_decls, _59_2554) -> begin
+(let _59_2559 = (encode_binders None formals env)
+in (match (_59_2559) with
+| (vars, guards, env', binder_decls, _59_2558) -> begin
 (let projection_axioms = (fun tapp vars -> (match ((FStar_All.pipe_right quals (FStar_Util.find_opt (fun _59_20 -> (match (_59_20) with
-| FStar_Absyn_Syntax.Projector (_59_2561) -> begin
+| FStar_Absyn_Syntax.Projector (_59_2565) -> begin
 true
 end
-| _59_2564 -> begin
-=======
-in (let _54_2552 = (match ((let _120_1960 = (FStar_Absyn_Util.compress_kind k)
-in _120_1960.FStar_Absyn_Syntax.n)) with
-| FStar_Absyn_Syntax.Kind_arrow (bs, res) -> begin
-(true, bs, res)
-end
-| _54_2548 -> begin
-(false, [], k)
-end)
-in (match (_54_2552) with
-| (is_kind_arrow, formals, res) -> begin
-(let _54_2559 = (encode_binders None formals env)
-in (match (_54_2559) with
-| (vars, guards, env', binder_decls, _54_2558) -> begin
-(let projection_axioms = (fun tapp vars -> (match ((FStar_All.pipe_right quals (FStar_Util.find_opt (fun _54_20 -> (match (_54_20) with
-| FStar_Absyn_Syntax.Projector (_54_2565) -> begin
-true
-end
-| _54_2568 -> begin
->>>>>>> d3318508
+| _59_2568 -> begin
 false
 end))))) with
 | Some (FStar_Absyn_Syntax.Projector (d, FStar_Util.Inl (a))) -> begin
@@ -3784,11 +2970,7 @@
 end
 | f::tl -> begin
 (match ((Prims.fst f)) with
-<<<<<<< HEAD
-| FStar_Util.Inl (_59_2579) -> begin
-=======
-| FStar_Util.Inl (_54_2583) -> begin
->>>>>>> d3318508
+| FStar_Util.Inl (_59_2583) -> begin
 (projectee (i + 1) tl)
 end
 | FStar_Util.Inr (x) -> begin
@@ -3800,245 +2982,124 @@
 end)
 end))
 in (let projectee_pos = (projectee 0 formals)
-<<<<<<< HEAD
-in (let _59_2594 = (match ((FStar_Util.first_N projectee_pos vars)) with
-| (_59_2585, xx::suffix) -> begin
+in (let _59_2598 = (match ((FStar_Util.first_N projectee_pos vars)) with
+| (_59_2589, xx::suffix) -> begin
 (xx, suffix)
 end
-| _59_2591 -> begin
+| _59_2595 -> begin
 (FStar_All.failwith "impossible")
 end)
-in (match (_59_2594) with
+in (match (_59_2598) with
 | (xx, suffix) -> begin
-(let dproj_app = (let _162_1962 = (let _162_1961 = (let _162_1960 = (mk_typ_projector_name d a)
-in (let _162_1959 = (let _162_1958 = (FStar_ToSMT_Term.mkFreeV xx)
-in (_162_1958)::[])
-in (_162_1960, _162_1959)))
-in (FStar_ToSMT_Term.mkApp _162_1961))
-in (mk_ApplyT _162_1962 suffix))
-in (let _162_1967 = (let _162_1966 = (let _162_1965 = (let _162_1964 = (let _162_1963 = (FStar_ToSMT_Term.mkEq (tapp, dproj_app))
-in (((tapp)::[])::[], vars, _162_1963))
-in (FStar_ToSMT_Term.mkForall _162_1964))
-in (_162_1965, Some ("projector axiom")))
-in FStar_ToSMT_Term.Assume (_162_1966))
-in (_162_1967)::[]))
+(let dproj_app = (let _162_1972 = (let _162_1971 = (let _162_1970 = (mk_typ_projector_name d a)
+in (let _162_1969 = (let _162_1968 = (FStar_ToSMT_Term.mkFreeV xx)
+in (_162_1968)::[])
+in (_162_1970, _162_1969)))
+in (FStar_ToSMT_Term.mkApp _162_1971))
+in (mk_ApplyT _162_1972 suffix))
+in (let _162_1977 = (let _162_1976 = (let _162_1975 = (let _162_1974 = (let _162_1973 = (FStar_ToSMT_Term.mkEq (tapp, dproj_app))
+in (((tapp)::[])::[], vars, _162_1973))
+in (FStar_ToSMT_Term.mkForall _162_1974))
+in (_162_1975, Some ("projector axiom")))
+in FStar_ToSMT_Term.Assume (_162_1976))
+in (_162_1977)::[]))
 end))))
 end
-| _59_2597 -> begin
+| _59_2601 -> begin
 []
 end))
-in (let pretype_axioms = (fun tapp vars -> (let _59_2603 = (fresh_fvar "x" FStar_ToSMT_Term.Term_sort)
-in (match (_59_2603) with
+in (let pretype_axioms = (fun tapp vars -> (let _59_2607 = (fresh_fvar "x" FStar_ToSMT_Term.Term_sort)
+in (match (_59_2607) with
 | (xxsym, xx) -> begin
-(let _59_2606 = (fresh_fvar "f" FStar_ToSMT_Term.Fuel_sort)
-in (match (_59_2606) with
+(let _59_2610 = (fresh_fvar "f" FStar_ToSMT_Term.Fuel_sort)
+in (match (_59_2610) with
 | (ffsym, ff) -> begin
 (let xx_has_type = (FStar_ToSMT_Term.mk_HasTypeFuel ff xx tapp)
-in (let _162_1980 = (let _162_1979 = (let _162_1978 = (let _162_1977 = (let _162_1976 = (let _162_1975 = (let _162_1974 = (let _162_1973 = (let _162_1972 = (FStar_ToSMT_Term.mkApp ("PreType", (xx)::[]))
-in (tapp, _162_1972))
-in (FStar_ToSMT_Term.mkEq _162_1973))
-in (xx_has_type, _162_1974))
-in (FStar_ToSMT_Term.mkImp _162_1975))
-in (((xx_has_type)::[])::[], ((xxsym, FStar_ToSMT_Term.Term_sort))::((ffsym, FStar_ToSMT_Term.Fuel_sort))::vars, _162_1976))
-in (FStar_ToSMT_Term.mkForall _162_1977))
-in (_162_1978, Some ("pretyping")))
-in FStar_ToSMT_Term.Assume (_162_1979))
-in (_162_1980)::[]))
-end))
-end)))
-in (let _59_2611 = (new_typ_constant_and_tok_from_lid env t)
-in (match (_59_2611) with
+in (let _162_1990 = (let _162_1989 = (let _162_1988 = (let _162_1987 = (let _162_1986 = (let _162_1985 = (let _162_1984 = (let _162_1983 = (let _162_1982 = (FStar_ToSMT_Term.mkApp ("PreType", (xx)::[]))
+in (tapp, _162_1982))
+in (FStar_ToSMT_Term.mkEq _162_1983))
+in (xx_has_type, _162_1984))
+in (FStar_ToSMT_Term.mkImp _162_1985))
+in (((xx_has_type)::[])::[], ((xxsym, FStar_ToSMT_Term.Term_sort))::((ffsym, FStar_ToSMT_Term.Fuel_sort))::vars, _162_1986))
+in (FStar_ToSMT_Term.mkForall _162_1987))
+in (_162_1988, Some ("pretyping")))
+in FStar_ToSMT_Term.Assume (_162_1989))
+in (_162_1990)::[]))
+end))
+end)))
+in (let _59_2615 = (new_typ_constant_and_tok_from_lid env t)
+in (match (_59_2615) with
 | (tname, ttok, env) -> begin
 (let ttok_tm = (FStar_ToSMT_Term.mkApp (ttok, []))
 in (let guard = (FStar_ToSMT_Term.mk_and_l guards)
-in (let tapp = (let _162_1982 = (let _162_1981 = (FStar_List.map FStar_ToSMT_Term.mkFreeV vars)
-in (tname, _162_1981))
-in (FStar_ToSMT_Term.mkApp _162_1982))
-in (let _59_2632 = (let tname_decl = (let _162_1986 = (let _162_1985 = (FStar_All.pipe_right vars (FStar_List.map (fun _59_2617 -> (match (_59_2617) with
+in (let tapp = (let _162_1992 = (let _162_1991 = (FStar_List.map FStar_ToSMT_Term.mkFreeV vars)
+in (tname, _162_1991))
+in (FStar_ToSMT_Term.mkApp _162_1992))
+in (let _59_2636 = (let tname_decl = (let _162_1996 = (let _162_1995 = (FStar_All.pipe_right vars (FStar_List.map (fun _59_2621 -> (match (_59_2621) with
 | (n, s) -> begin
 ((Prims.strcat tname n), s)
 end))))
-in (let _162_1984 = (varops.next_id ())
-in (tname, _162_1985, FStar_ToSMT_Term.Type_sort, _162_1984)))
-in (constructor_or_logic_type_decl _162_1986))
-in (let _59_2629 = (match (vars) with
+in (let _162_1994 = (varops.next_id ())
+in (tname, _162_1995, FStar_ToSMT_Term.Type_sort, _162_1994)))
+in (constructor_or_logic_type_decl _162_1996))
+in (let _59_2633 = (match (vars) with
 | [] -> begin
-(let _162_1990 = (let _162_1989 = (let _162_1988 = (FStar_ToSMT_Term.mkApp (tname, []))
-in (FStar_All.pipe_left (fun _162_1987 -> Some (_162_1987)) _162_1988))
-in (push_free_tvar env t tname _162_1989))
-in ([], _162_1990))
-end
-| _59_2621 -> begin
+(let _162_2000 = (let _162_1999 = (let _162_1998 = (FStar_ToSMT_Term.mkApp (tname, []))
+in (FStar_All.pipe_left (fun _162_1997 -> Some (_162_1997)) _162_1998))
+in (push_free_tvar env t tname _162_1999))
+in ([], _162_2000))
+end
+| _59_2625 -> begin
 (let ttok_decl = FStar_ToSMT_Term.DeclFun ((ttok, [], FStar_ToSMT_Term.Type_sort, Some ("token")))
-in (let ttok_fresh = (let _162_1991 = (varops.next_id ())
-in (FStar_ToSMT_Term.fresh_token (ttok, FStar_ToSMT_Term.Type_sort) _162_1991))
+in (let ttok_fresh = (let _162_2001 = (varops.next_id ())
+in (FStar_ToSMT_Term.fresh_token (ttok, FStar_ToSMT_Term.Type_sort) _162_2001))
 in (let ttok_app = (mk_ApplyT ttok_tm vars)
 in (let pats = ((ttok_app)::[])::((tapp)::[])::[]
-in (let name_tok_corr = (let _162_1995 = (let _162_1994 = (let _162_1993 = (let _162_1992 = (FStar_ToSMT_Term.mkEq (ttok_app, tapp))
-in (pats, None, vars, _162_1992))
-in (FStar_ToSMT_Term.mkForall' _162_1993))
-in (_162_1994, Some ("name-token correspondence")))
-in FStar_ToSMT_Term.Assume (_162_1995))
+in (let name_tok_corr = (let _162_2005 = (let _162_2004 = (let _162_2003 = (let _162_2002 = (FStar_ToSMT_Term.mkEq (ttok_app, tapp))
+in (pats, None, vars, _162_2002))
+in (FStar_ToSMT_Term.mkForall' _162_2003))
+in (_162_2004, Some ("name-token correspondence")))
+in FStar_ToSMT_Term.Assume (_162_2005))
 in ((ttok_decl)::(ttok_fresh)::(name_tok_corr)::[], env))))))
 end)
-in (match (_59_2629) with
+in (match (_59_2633) with
 | (tok_decls, env) -> begin
 ((FStar_List.append tname_decl tok_decls), env)
 end)))
-in (match (_59_2632) with
+in (match (_59_2636) with
 | (decls, env) -> begin
-(let kindingAx = (let _59_2635 = (encode_knd res env' tapp)
-in (match (_59_2635) with
+(let kindingAx = (let _59_2639 = (encode_knd res env' tapp)
+in (match (_59_2639) with
 | (k, decls) -> begin
 (let karr = if is_kind_arrow then begin
-(let _162_1999 = (let _162_1998 = (let _162_1997 = (let _162_1996 = (FStar_ToSMT_Term.mk_PreKind ttok_tm)
-in (FStar_ToSMT_Term.mk_tester "Kind_arrow" _162_1996))
-in (_162_1997, Some ("kinding")))
-in FStar_ToSMT_Term.Assume (_162_1998))
-in (_162_1999)::[])
+(let _162_2009 = (let _162_2008 = (let _162_2007 = (let _162_2006 = (FStar_ToSMT_Term.mk_PreKind ttok_tm)
+in (FStar_ToSMT_Term.mk_tester "Kind_arrow" _162_2006))
+in (_162_2007, Some ("kinding")))
+in FStar_ToSMT_Term.Assume (_162_2008))
+in (_162_2009)::[])
 end else begin
 []
 end
-in (let _162_2005 = (let _162_2004 = (let _162_2003 = (let _162_2002 = (let _162_2001 = (let _162_2000 = (FStar_ToSMT_Term.mkImp (guard, k))
-in (((tapp)::[])::[], vars, _162_2000))
-in (FStar_ToSMT_Term.mkForall _162_2001))
-in (_162_2002, Some ("kinding")))
-in FStar_ToSMT_Term.Assume (_162_2003))
-in (_162_2004)::[])
-in (FStar_List.append (FStar_List.append decls karr) _162_2005)))
+in (let _162_2015 = (let _162_2014 = (let _162_2013 = (let _162_2012 = (let _162_2011 = (let _162_2010 = (FStar_ToSMT_Term.mkImp (guard, k))
+in (((tapp)::[])::[], vars, _162_2010))
+in (FStar_ToSMT_Term.mkForall _162_2011))
+in (_162_2012, Some ("kinding")))
+in FStar_ToSMT_Term.Assume (_162_2013))
+in (_162_2014)::[])
+in (FStar_List.append (FStar_List.append decls karr) _162_2015)))
 end))
 in (let aux = if is_logical then begin
-(let _162_2006 = (projection_axioms tapp vars)
-in (FStar_List.append kindingAx _162_2006))
-end else begin
-(let _162_2013 = (let _162_2011 = (let _162_2009 = (let _162_2007 = (primitive_type_axioms t tname tapp)
-in (FStar_List.append kindingAx _162_2007))
-in (let _162_2008 = (inversion_axioms tapp vars)
-in (FStar_List.append _162_2009 _162_2008)))
-in (let _162_2010 = (projection_axioms tapp vars)
-in (FStar_List.append _162_2011 _162_2010)))
-in (let _162_2012 = (pretype_axioms tapp vars)
-in (FStar_List.append _162_2013 _162_2012)))
-=======
-in (let _54_2598 = (match ((FStar_Util.first_N projectee_pos vars)) with
-| (_54_2589, xx::suffix) -> begin
-(xx, suffix)
-end
-| _54_2595 -> begin
-(FStar_All.failwith "impossible")
-end)
-in (match (_54_2598) with
-| (xx, suffix) -> begin
-(let dproj_app = (let _120_1974 = (let _120_1973 = (let _120_1972 = (mk_typ_projector_name d a)
-in (let _120_1971 = (let _120_1970 = (FStar_ToSMT_Term.mkFreeV xx)
-in (_120_1970)::[])
-in (_120_1972, _120_1971)))
-in (FStar_ToSMT_Term.mkApp _120_1973))
-in (mk_ApplyT _120_1974 suffix))
-in (let _120_1979 = (let _120_1978 = (let _120_1977 = (let _120_1976 = (let _120_1975 = (FStar_ToSMT_Term.mkEq (tapp, dproj_app))
-in (((tapp)::[])::[], vars, _120_1975))
-in (FStar_ToSMT_Term.mkForall _120_1976))
-in (_120_1977, Some ("projector axiom")))
-in FStar_ToSMT_Term.Assume (_120_1978))
-in (_120_1979)::[]))
-end))))
-end
-| _54_2601 -> begin
-[]
-end))
-in (let pretype_axioms = (fun tapp vars -> (let _54_2607 = (fresh_fvar "x" FStar_ToSMT_Term.Term_sort)
-in (match (_54_2607) with
-| (xxsym, xx) -> begin
-(let _54_2610 = (fresh_fvar "f" FStar_ToSMT_Term.Fuel_sort)
-in (match (_54_2610) with
-| (ffsym, ff) -> begin
-(let xx_has_type = (FStar_ToSMT_Term.mk_HasTypeFuel ff xx tapp)
-in (let _120_1992 = (let _120_1991 = (let _120_1990 = (let _120_1989 = (let _120_1988 = (let _120_1987 = (let _120_1986 = (let _120_1985 = (let _120_1984 = (FStar_ToSMT_Term.mkApp ("PreType", (xx)::[]))
-in (tapp, _120_1984))
-in (FStar_ToSMT_Term.mkEq _120_1985))
-in (xx_has_type, _120_1986))
-in (FStar_ToSMT_Term.mkImp _120_1987))
-in (((xx_has_type)::[])::[], ((xxsym, FStar_ToSMT_Term.Term_sort))::((ffsym, FStar_ToSMT_Term.Fuel_sort))::vars, _120_1988))
-in (FStar_ToSMT_Term.mkForall _120_1989))
-in (_120_1990, Some ("pretyping")))
-in FStar_ToSMT_Term.Assume (_120_1991))
-in (_120_1992)::[]))
-end))
-end)))
-in (let _54_2615 = (new_typ_constant_and_tok_from_lid env t)
-in (match (_54_2615) with
-| (tname, ttok, env) -> begin
-(let ttok_tm = (FStar_ToSMT_Term.mkApp (ttok, []))
-in (let guard = (FStar_ToSMT_Term.mk_and_l guards)
-in (let tapp = (let _120_1994 = (let _120_1993 = (FStar_List.map FStar_ToSMT_Term.mkFreeV vars)
-in (tname, _120_1993))
-in (FStar_ToSMT_Term.mkApp _120_1994))
-in (let _54_2636 = (let tname_decl = (let _120_1998 = (let _120_1997 = (FStar_All.pipe_right vars (FStar_List.map (fun _54_2621 -> (match (_54_2621) with
-| (n, s) -> begin
-((Prims.strcat tname n), s)
-end))))
-in (let _120_1996 = (varops.next_id ())
-in (tname, _120_1997, FStar_ToSMT_Term.Type_sort, _120_1996)))
-in (constructor_or_logic_type_decl _120_1998))
-in (let _54_2633 = (match (vars) with
-| [] -> begin
-(let _120_2002 = (let _120_2001 = (let _120_2000 = (FStar_ToSMT_Term.mkApp (tname, []))
-in (FStar_All.pipe_left (fun _120_1999 -> Some (_120_1999)) _120_2000))
-in (push_free_tvar env t tname _120_2001))
-in ([], _120_2002))
-end
-| _54_2625 -> begin
-(let ttok_decl = FStar_ToSMT_Term.DeclFun ((ttok, [], FStar_ToSMT_Term.Type_sort, Some ("token")))
-in (let ttok_fresh = (let _120_2003 = (varops.next_id ())
-in (FStar_ToSMT_Term.fresh_token (ttok, FStar_ToSMT_Term.Type_sort) _120_2003))
-in (let ttok_app = (mk_ApplyT ttok_tm vars)
-in (let pats = ((ttok_app)::[])::((tapp)::[])::[]
-in (let name_tok_corr = (let _120_2007 = (let _120_2006 = (let _120_2005 = (let _120_2004 = (FStar_ToSMT_Term.mkEq (ttok_app, tapp))
-in (pats, None, vars, _120_2004))
-in (FStar_ToSMT_Term.mkForall' _120_2005))
-in (_120_2006, Some ("name-token correspondence")))
-in FStar_ToSMT_Term.Assume (_120_2007))
-in ((ttok_decl)::(ttok_fresh)::(name_tok_corr)::[], env))))))
-end)
-in (match (_54_2633) with
-| (tok_decls, env) -> begin
-((FStar_List.append tname_decl tok_decls), env)
-end)))
-in (match (_54_2636) with
-| (decls, env) -> begin
-(let kindingAx = (let _54_2639 = (encode_knd res env' tapp)
-in (match (_54_2639) with
-| (k, decls) -> begin
-(let karr = if is_kind_arrow then begin
-(let _120_2011 = (let _120_2010 = (let _120_2009 = (let _120_2008 = (FStar_ToSMT_Term.mk_PreKind ttok_tm)
-in (FStar_ToSMT_Term.mk_tester "Kind_arrow" _120_2008))
-in (_120_2009, Some ("kinding")))
-in FStar_ToSMT_Term.Assume (_120_2010))
-in (_120_2011)::[])
-end else begin
-[]
-end
-in (let _120_2017 = (let _120_2016 = (let _120_2015 = (let _120_2014 = (let _120_2013 = (let _120_2012 = (FStar_ToSMT_Term.mkImp (guard, k))
-in (((tapp)::[])::[], vars, _120_2012))
-in (FStar_ToSMT_Term.mkForall _120_2013))
-in (_120_2014, Some ("kinding")))
-in FStar_ToSMT_Term.Assume (_120_2015))
-in (_120_2016)::[])
-in (FStar_List.append (FStar_List.append decls karr) _120_2017)))
-end))
-in (let aux = if is_logical then begin
-(let _120_2018 = (projection_axioms tapp vars)
-in (FStar_List.append kindingAx _120_2018))
-end else begin
-(let _120_2025 = (let _120_2023 = (let _120_2021 = (let _120_2019 = (primitive_type_axioms t tname tapp)
-in (FStar_List.append kindingAx _120_2019))
-in (let _120_2020 = (inversion_axioms tapp vars)
-in (FStar_List.append _120_2021 _120_2020)))
-in (let _120_2022 = (projection_axioms tapp vars)
-in (FStar_List.append _120_2023 _120_2022)))
-in (let _120_2024 = (pretype_axioms tapp vars)
-in (FStar_List.append _120_2025 _120_2024)))
->>>>>>> d3318508
+(let _162_2016 = (projection_axioms tapp vars)
+in (FStar_List.append kindingAx _162_2016))
+end else begin
+(let _162_2023 = (let _162_2021 = (let _162_2019 = (let _162_2017 = (primitive_type_axioms t tname tapp)
+in (FStar_List.append kindingAx _162_2017))
+in (let _162_2018 = (inversion_axioms tapp vars)
+in (FStar_List.append _162_2019 _162_2018)))
+in (let _162_2020 = (projection_axioms tapp vars)
+in (FStar_List.append _162_2021 _162_2020)))
+in (let _162_2022 = (pretype_axioms tapp vars)
+in (FStar_List.append _162_2023 _162_2022)))
 end
 in (let g = (FStar_List.append (FStar_List.append decls binder_decls) aux)
 in (g, env))))
@@ -4047,387 +3108,203 @@
 end))
 end))))))
 end
-<<<<<<< HEAD
-| FStar_Absyn_Syntax.Sig_datacon (d, _59_2642, _59_2644, _59_2646, _59_2648, _59_2650) when (FStar_Ident.lid_equals d FStar_Absyn_Const.lexcons_lid) -> begin
+| FStar_Absyn_Syntax.Sig_datacon (d, _59_2646, _59_2648, _59_2650, _59_2652, _59_2654) when (FStar_Ident.lid_equals d FStar_Absyn_Const.lexcons_lid) -> begin
 ([], env)
 end
-| FStar_Absyn_Syntax.Sig_datacon (d, t, (_59_2656, tps, _59_2659), quals, _59_2663, drange) -> begin
-(let t = (let _162_2015 = (FStar_List.map (fun _59_2670 -> (match (_59_2670) with
-| (x, _59_2669) -> begin
+| FStar_Absyn_Syntax.Sig_datacon (d, t, (_59_2660, tps, _59_2663), quals, _59_2667, drange) -> begin
+(let t = (let _162_2025 = (FStar_List.map (fun _59_2674 -> (match (_59_2674) with
+| (x, _59_2673) -> begin
 (x, Some (FStar_Absyn_Syntax.Implicit))
 end)) tps)
-in (FStar_Absyn_Util.close_typ _162_2015 t))
-in (let _59_2675 = (new_term_constant_and_tok_from_lid env d)
-in (match (_59_2675) with
+in (FStar_Absyn_Util.close_typ _162_2025 t))
+in (let _59_2679 = (new_term_constant_and_tok_from_lid env d)
+in (match (_59_2679) with
 | (ddconstrsym, ddtok, env) -> begin
 (let ddtok_tm = (FStar_ToSMT_Term.mkApp (ddtok, []))
-in (let _59_2684 = (match ((FStar_Absyn_Util.function_formals t)) with
-=======
-| FStar_Absyn_Syntax.Sig_datacon (d, _54_2646, _54_2648, _54_2650, _54_2652, _54_2654) when (FStar_Absyn_Syntax.lid_equals d FStar_Absyn_Const.lexcons_lid) -> begin
-([], env)
-end
-| FStar_Absyn_Syntax.Sig_datacon (d, t, (_54_2660, tps, _54_2663), quals, _54_2667, drange) -> begin
-(let t = (let _120_2027 = (FStar_List.map (fun _54_2674 -> (match (_54_2674) with
-| (x, _54_2673) -> begin
-(x, Some (FStar_Absyn_Syntax.Implicit))
-end)) tps)
-in (FStar_Absyn_Util.close_typ _120_2027 t))
-in (let _54_2679 = (new_term_constant_and_tok_from_lid env d)
-in (match (_54_2679) with
-| (ddconstrsym, ddtok, env) -> begin
-(let ddtok_tm = (FStar_ToSMT_Term.mkApp (ddtok, []))
-in (let _54_2688 = (match ((FStar_Absyn_Util.function_formals t)) with
->>>>>>> d3318508
+in (let _59_2688 = (match ((FStar_Absyn_Util.function_formals t)) with
 | Some (f, c) -> begin
 (f, (FStar_Absyn_Util.comp_result c))
 end
 | None -> begin
 ([], t)
 end)
-<<<<<<< HEAD
-in (match (_59_2684) with
+in (match (_59_2688) with
 | (formals, t_res) -> begin
-(let _59_2687 = (fresh_fvar "f" FStar_ToSMT_Term.Fuel_sort)
-in (match (_59_2687) with
+(let _59_2691 = (fresh_fvar "f" FStar_ToSMT_Term.Fuel_sort)
+in (match (_59_2691) with
 | (fuel_var, fuel_tm) -> begin
 (let s_fuel_tm = (FStar_ToSMT_Term.mkApp ("SFuel", (fuel_tm)::[]))
-in (let _59_2694 = (encode_binders (Some (fuel_tm)) formals env)
-in (match (_59_2694) with
-=======
-in (match (_54_2688) with
-| (formals, t_res) -> begin
-(let _54_2691 = (fresh_fvar "f" FStar_ToSMT_Term.Fuel_sort)
-in (match (_54_2691) with
-| (fuel_var, fuel_tm) -> begin
-(let s_fuel_tm = (FStar_ToSMT_Term.mkApp ("SFuel", (fuel_tm)::[]))
-in (let _54_2698 = (encode_binders (Some (fuel_tm)) formals env)
-in (match (_54_2698) with
->>>>>>> d3318508
+in (let _59_2698 = (encode_binders (Some (fuel_tm)) formals env)
+in (match (_59_2698) with
 | (vars, guards, env', binder_decls, names) -> begin
 (let projectors = (FStar_All.pipe_right names (FStar_List.map (fun _59_22 -> (match (_59_22) with
 | FStar_Util.Inl (a) -> begin
-<<<<<<< HEAD
-(let _162_2017 = (mk_typ_projector_name d a)
-in (_162_2017, FStar_ToSMT_Term.Type_sort))
+(let _162_2027 = (mk_typ_projector_name d a)
+in (_162_2027, FStar_ToSMT_Term.Type_sort))
 end
 | FStar_Util.Inr (x) -> begin
-(let _162_2018 = (mk_term_projector_name d x)
-in (_162_2018, FStar_ToSMT_Term.Term_sort))
+(let _162_2028 = (mk_term_projector_name d x)
+in (_162_2028, FStar_ToSMT_Term.Term_sort))
 end))))
-in (let datacons = (let _162_2020 = (let _162_2019 = (varops.next_id ())
-in (ddconstrsym, projectors, FStar_ToSMT_Term.Term_sort, _162_2019))
-in (FStar_All.pipe_right _162_2020 FStar_ToSMT_Term.constructor_to_decl))
-=======
-(let _120_2029 = (mk_typ_projector_name d a)
-in (_120_2029, FStar_ToSMT_Term.Type_sort))
-end
-| FStar_Util.Inr (x) -> begin
-(let _120_2030 = (mk_term_projector_name d x)
-in (_120_2030, FStar_ToSMT_Term.Term_sort))
-end))))
-in (let datacons = (let _120_2032 = (let _120_2031 = (varops.next_id ())
-in (ddconstrsym, projectors, FStar_ToSMT_Term.Term_sort, _120_2031))
-in (FStar_All.pipe_right _120_2032 FStar_ToSMT_Term.constructor_to_decl))
->>>>>>> d3318508
+in (let datacons = (let _162_2030 = (let _162_2029 = (varops.next_id ())
+in (ddconstrsym, projectors, FStar_ToSMT_Term.Term_sort, _162_2029))
+in (FStar_All.pipe_right _162_2030 FStar_ToSMT_Term.constructor_to_decl))
 in (let app = (mk_ApplyE ddtok_tm vars)
 in (let guard = (FStar_ToSMT_Term.mk_and_l guards)
 in (let xvars = (FStar_List.map FStar_ToSMT_Term.mkFreeV vars)
 in (let dapp = (FStar_ToSMT_Term.mkApp (ddconstrsym, xvars))
-<<<<<<< HEAD
-in (let _59_2708 = (encode_typ_pred None t env ddtok_tm)
-in (match (_59_2708) with
+in (let _59_2712 = (encode_typ_pred None t env ddtok_tm)
+in (match (_59_2712) with
 | (tok_typing, decls3) -> begin
-(let _59_2715 = (encode_binders (Some (fuel_tm)) formals env)
-in (match (_59_2715) with
-| (vars', guards', env'', decls_formals, _59_2714) -> begin
-(let _59_2720 = (let xvars = (FStar_List.map FStar_ToSMT_Term.mkFreeV vars')
+(let _59_2719 = (encode_binders (Some (fuel_tm)) formals env)
+in (match (_59_2719) with
+| (vars', guards', env'', decls_formals, _59_2718) -> begin
+(let _59_2724 = (let xvars = (FStar_List.map FStar_ToSMT_Term.mkFreeV vars')
 in (let dapp = (FStar_ToSMT_Term.mkApp (ddconstrsym, xvars))
 in (encode_typ_pred (Some (fuel_tm)) t_res env'' dapp)))
-in (match (_59_2720) with
-=======
-in (let _54_2712 = (encode_typ_pred None t env ddtok_tm)
-in (match (_54_2712) with
-| (tok_typing, decls3) -> begin
-(let _54_2719 = (encode_binders (Some (fuel_tm)) formals env)
-in (match (_54_2719) with
-| (vars', guards', env'', decls_formals, _54_2718) -> begin
-(let _54_2724 = (let xvars = (FStar_List.map FStar_ToSMT_Term.mkFreeV vars')
-in (let dapp = (FStar_ToSMT_Term.mkApp (ddconstrsym, xvars))
-in (encode_typ_pred (Some (fuel_tm)) t_res env'' dapp)))
-in (match (_54_2724) with
->>>>>>> d3318508
+in (match (_59_2724) with
 | (ty_pred', decls_pred) -> begin
 (let guard' = (FStar_ToSMT_Term.mk_and_l guards')
 in (let proxy_fresh = (match (formals) with
 | [] -> begin
 []
 end
-<<<<<<< HEAD
-| _59_2724 -> begin
-(let _162_2022 = (let _162_2021 = (varops.next_id ())
-in (FStar_ToSMT_Term.fresh_token (ddtok, FStar_ToSMT_Term.Term_sort) _162_2021))
-in (_162_2022)::[])
-end)
-in (let encode_elim = (fun _59_2727 -> (match (()) with
+| _59_2728 -> begin
+(let _162_2032 = (let _162_2031 = (varops.next_id ())
+in (FStar_ToSMT_Term.fresh_token (ddtok, FStar_ToSMT_Term.Term_sort) _162_2031))
+in (_162_2032)::[])
+end)
+in (let encode_elim = (fun _59_2731 -> (match (()) with
 | () -> begin
-(let _59_2730 = (FStar_Absyn_Util.head_and_args t_res)
-in (match (_59_2730) with
+(let _59_2734 = (FStar_Absyn_Util.head_and_args t_res)
+in (match (_59_2734) with
 | (head, args) -> begin
-(match ((let _162_2025 = (FStar_Absyn_Util.compress_typ head)
-in _162_2025.FStar_Absyn_Syntax.n)) with
+(match ((let _162_2035 = (FStar_Absyn_Util.compress_typ head)
+in _162_2035.FStar_Absyn_Syntax.n)) with
 | FStar_Absyn_Syntax.Typ_const (fv) -> begin
 (let encoded_head = (lookup_free_tvar_name env' fv)
-in (let _59_2736 = (encode_args args env')
-in (match (_59_2736) with
+in (let _59_2740 = (encode_args args env')
+in (match (_59_2740) with
 | (encoded_args, arg_decls) -> begin
-(let _59_2760 = (FStar_List.fold_left (fun _59_2740 arg -> (match (_59_2740) with
+(let _59_2764 = (FStar_List.fold_left (fun _59_2744 arg -> (match (_59_2744) with
 | (env, arg_vars, eqns) -> begin
 (match (arg) with
 | FStar_Util.Inl (targ) -> begin
-(let _59_2748 = (let _162_2028 = (FStar_Absyn_Util.new_bvd None)
-in (gen_typ_var env _162_2028))
-in (match (_59_2748) with
-| (_59_2745, tv, env) -> begin
-(let _162_2030 = (let _162_2029 = (FStar_ToSMT_Term.mkEq (targ, tv))
-in (_162_2029)::eqns)
-in (env, (tv)::arg_vars, _162_2030))
+(let _59_2752 = (let _162_2038 = (FStar_Absyn_Util.new_bvd None)
+in (gen_typ_var env _162_2038))
+in (match (_59_2752) with
+| (_59_2749, tv, env) -> begin
+(let _162_2040 = (let _162_2039 = (FStar_ToSMT_Term.mkEq (targ, tv))
+in (_162_2039)::eqns)
+in (env, (tv)::arg_vars, _162_2040))
 end))
 end
 | FStar_Util.Inr (varg) -> begin
-(let _59_2755 = (let _162_2031 = (FStar_Absyn_Util.new_bvd None)
-in (gen_term_var env _162_2031))
-in (match (_59_2755) with
-| (_59_2752, xv, env) -> begin
-(let _162_2033 = (let _162_2032 = (FStar_ToSMT_Term.mkEq (varg, xv))
-in (_162_2032)::eqns)
-in (env, (xv)::arg_vars, _162_2033))
+(let _59_2759 = (let _162_2041 = (FStar_Absyn_Util.new_bvd None)
+in (gen_term_var env _162_2041))
+in (match (_59_2759) with
+| (_59_2756, xv, env) -> begin
+(let _162_2043 = (let _162_2042 = (FStar_ToSMT_Term.mkEq (varg, xv))
+in (_162_2042)::eqns)
+in (env, (xv)::arg_vars, _162_2043))
 end))
 end)
 end)) (env', [], []) encoded_args)
-in (match (_59_2760) with
-| (_59_2757, arg_vars, eqns) -> begin
-=======
-| _54_2728 -> begin
-(let _120_2034 = (let _120_2033 = (varops.next_id ())
-in (FStar_ToSMT_Term.fresh_token (ddtok, FStar_ToSMT_Term.Term_sort) _120_2033))
-in (_120_2034)::[])
-end)
-in (let encode_elim = (fun _54_2731 -> (match (()) with
-| () -> begin
-(let _54_2734 = (FStar_Absyn_Util.head_and_args t_res)
-in (match (_54_2734) with
-| (head, args) -> begin
-(match ((let _120_2037 = (FStar_Absyn_Util.compress_typ head)
-in _120_2037.FStar_Absyn_Syntax.n)) with
-| FStar_Absyn_Syntax.Typ_const (fv) -> begin
-(let encoded_head = (lookup_free_tvar_name env' fv)
-in (let _54_2740 = (encode_args args env')
-in (match (_54_2740) with
-| (encoded_args, arg_decls) -> begin
-(let _54_2764 = (FStar_List.fold_left (fun _54_2744 arg -> (match (_54_2744) with
-| (env, arg_vars, eqns) -> begin
-(match (arg) with
-| FStar_Util.Inl (targ) -> begin
-(let _54_2752 = (let _120_2040 = (FStar_Absyn_Util.new_bvd None)
-in (gen_typ_var env _120_2040))
-in (match (_54_2752) with
-| (_54_2749, tv, env) -> begin
-(let _120_2042 = (let _120_2041 = (FStar_ToSMT_Term.mkEq (targ, tv))
-in (_120_2041)::eqns)
-in (env, (tv)::arg_vars, _120_2042))
-end))
-end
-| FStar_Util.Inr (varg) -> begin
-(let _54_2759 = (let _120_2043 = (FStar_Absyn_Util.new_bvd None)
-in (gen_term_var env _120_2043))
-in (match (_54_2759) with
-| (_54_2756, xv, env) -> begin
-(let _120_2045 = (let _120_2044 = (FStar_ToSMT_Term.mkEq (varg, xv))
-in (_120_2044)::eqns)
-in (env, (xv)::arg_vars, _120_2045))
-end))
-end)
-end)) (env', [], []) encoded_args)
-in (match (_54_2764) with
-| (_54_2761, arg_vars, eqns) -> begin
->>>>>>> d3318508
+in (match (_59_2764) with
+| (_59_2761, arg_vars, eqns) -> begin
 (let arg_vars = (FStar_List.rev arg_vars)
 in (let ty = (FStar_ToSMT_Term.mkApp (encoded_head, arg_vars))
 in (let xvars = (FStar_List.map FStar_ToSMT_Term.mkFreeV vars)
 in (let dapp = (FStar_ToSMT_Term.mkApp (ddconstrsym, xvars))
 in (let ty_pred = (FStar_ToSMT_Term.mk_HasTypeWithFuel (Some (s_fuel_tm)) dapp ty)
 in (let arg_binders = (FStar_List.map FStar_ToSMT_Term.fv_of_term arg_vars)
-<<<<<<< HEAD
-in (let typing_inversion = (let _162_2040 = (let _162_2039 = (let _162_2038 = (let _162_2037 = (add_fuel (fuel_var, FStar_ToSMT_Term.Fuel_sort) (FStar_List.append vars arg_binders))
-in (let _162_2036 = (let _162_2035 = (let _162_2034 = (FStar_ToSMT_Term.mk_and_l (FStar_List.append eqns guards))
-in (ty_pred, _162_2034))
-in (FStar_ToSMT_Term.mkImp _162_2035))
-in (((ty_pred)::[])::[], _162_2037, _162_2036)))
-in (FStar_ToSMT_Term.mkForall _162_2038))
-in (_162_2039, Some ("data constructor typing elim")))
-in FStar_ToSMT_Term.Assume (_162_2040))
+in (let typing_inversion = (let _162_2050 = (let _162_2049 = (let _162_2048 = (let _162_2047 = (add_fuel (fuel_var, FStar_ToSMT_Term.Fuel_sort) (FStar_List.append vars arg_binders))
+in (let _162_2046 = (let _162_2045 = (let _162_2044 = (FStar_ToSMT_Term.mk_and_l (FStar_List.append eqns guards))
+in (ty_pred, _162_2044))
+in (FStar_ToSMT_Term.mkImp _162_2045))
+in (((ty_pred)::[])::[], _162_2047, _162_2046)))
+in (FStar_ToSMT_Term.mkForall _162_2048))
+in (_162_2049, Some ("data constructor typing elim")))
+in FStar_ToSMT_Term.Assume (_162_2050))
 in (let subterm_ordering = if (FStar_Ident.lid_equals d FStar_Absyn_Const.lextop_lid) then begin
-(let x = (let _162_2041 = (varops.fresh "x")
-in (_162_2041, FStar_ToSMT_Term.Term_sort))
+(let x = (let _162_2051 = (varops.fresh "x")
+in (_162_2051, FStar_ToSMT_Term.Term_sort))
 in (let xtm = (FStar_ToSMT_Term.mkFreeV x)
-in (let _162_2051 = (let _162_2050 = (let _162_2049 = (let _162_2048 = (let _162_2043 = (let _162_2042 = (FStar_ToSMT_Term.mk_Precedes xtm dapp)
-in (_162_2042)::[])
-in (_162_2043)::[])
-in (let _162_2047 = (let _162_2046 = (let _162_2045 = (FStar_ToSMT_Term.mk_tester "LexCons" xtm)
-in (let _162_2044 = (FStar_ToSMT_Term.mk_Precedes xtm dapp)
-in (_162_2045, _162_2044)))
-in (FStar_ToSMT_Term.mkImp _162_2046))
-in (_162_2048, (x)::[], _162_2047)))
-in (FStar_ToSMT_Term.mkForall _162_2049))
-in (_162_2050, Some ("lextop is top")))
-in FStar_ToSMT_Term.Assume (_162_2051))))
-=======
-in (let typing_inversion = (let _120_2052 = (let _120_2051 = (let _120_2050 = (let _120_2049 = (add_fuel (fuel_var, FStar_ToSMT_Term.Fuel_sort) (FStar_List.append vars arg_binders))
-in (let _120_2048 = (let _120_2047 = (let _120_2046 = (FStar_ToSMT_Term.mk_and_l (FStar_List.append eqns guards))
-in (ty_pred, _120_2046))
-in (FStar_ToSMT_Term.mkImp _120_2047))
-in (((ty_pred)::[])::[], _120_2049, _120_2048)))
-in (FStar_ToSMT_Term.mkForall _120_2050))
-in (_120_2051, Some ("data constructor typing elim")))
-in FStar_ToSMT_Term.Assume (_120_2052))
-in (let subterm_ordering = if (FStar_Absyn_Syntax.lid_equals d FStar_Absyn_Const.lextop_lid) then begin
-(let x = (let _120_2053 = (varops.fresh "x")
-in (_120_2053, FStar_ToSMT_Term.Term_sort))
-in (let xtm = (FStar_ToSMT_Term.mkFreeV x)
-in (let _120_2063 = (let _120_2062 = (let _120_2061 = (let _120_2060 = (let _120_2055 = (let _120_2054 = (FStar_ToSMT_Term.mk_Precedes xtm dapp)
-in (_120_2054)::[])
-in (_120_2055)::[])
-in (let _120_2059 = (let _120_2058 = (let _120_2057 = (FStar_ToSMT_Term.mk_tester "LexCons" xtm)
-in (let _120_2056 = (FStar_ToSMT_Term.mk_Precedes xtm dapp)
-in (_120_2057, _120_2056)))
-in (FStar_ToSMT_Term.mkImp _120_2058))
-in (_120_2060, (x)::[], _120_2059)))
-in (FStar_ToSMT_Term.mkForall _120_2061))
-in (_120_2062, Some ("lextop is top")))
-in FStar_ToSMT_Term.Assume (_120_2063))))
->>>>>>> d3318508
+in (let _162_2061 = (let _162_2060 = (let _162_2059 = (let _162_2058 = (let _162_2053 = (let _162_2052 = (FStar_ToSMT_Term.mk_Precedes xtm dapp)
+in (_162_2052)::[])
+in (_162_2053)::[])
+in (let _162_2057 = (let _162_2056 = (let _162_2055 = (FStar_ToSMT_Term.mk_tester "LexCons" xtm)
+in (let _162_2054 = (FStar_ToSMT_Term.mk_Precedes xtm dapp)
+in (_162_2055, _162_2054)))
+in (FStar_ToSMT_Term.mkImp _162_2056))
+in (_162_2058, (x)::[], _162_2057)))
+in (FStar_ToSMT_Term.mkForall _162_2059))
+in (_162_2060, Some ("lextop is top")))
+in FStar_ToSMT_Term.Assume (_162_2061))))
 end else begin
 (let prec = (FStar_All.pipe_right vars (FStar_List.collect (fun v -> (match ((Prims.snd v)) with
 | (FStar_ToSMT_Term.Type_sort) | (FStar_ToSMT_Term.Fuel_sort) -> begin
 []
 end
 | FStar_ToSMT_Term.Term_sort -> begin
-<<<<<<< HEAD
-(let _162_2054 = (let _162_2053 = (FStar_ToSMT_Term.mkFreeV v)
-in (FStar_ToSMT_Term.mk_Precedes _162_2053 dapp))
-in (_162_2054)::[])
-end
-| _59_2775 -> begin
+(let _162_2064 = (let _162_2063 = (FStar_ToSMT_Term.mkFreeV v)
+in (FStar_ToSMT_Term.mk_Precedes _162_2063 dapp))
+in (_162_2064)::[])
+end
+| _59_2779 -> begin
 (FStar_All.failwith "unexpected sort")
 end))))
-in (let _162_2061 = (let _162_2060 = (let _162_2059 = (let _162_2058 = (add_fuel (fuel_var, FStar_ToSMT_Term.Fuel_sort) (FStar_List.append vars arg_binders))
-in (let _162_2057 = (let _162_2056 = (let _162_2055 = (FStar_ToSMT_Term.mk_and_l prec)
-in (ty_pred, _162_2055))
-in (FStar_ToSMT_Term.mkImp _162_2056))
-in (((ty_pred)::[])::[], _162_2058, _162_2057)))
-in (FStar_ToSMT_Term.mkForall _162_2059))
-in (_162_2060, Some ("subterm ordering")))
-in FStar_ToSMT_Term.Assume (_162_2061)))
-=======
-(let _120_2066 = (let _120_2065 = (FStar_ToSMT_Term.mkFreeV v)
-in (FStar_ToSMT_Term.mk_Precedes _120_2065 dapp))
-in (_120_2066)::[])
-end
-| _54_2779 -> begin
-(FStar_All.failwith "unexpected sort")
-end))))
-in (let _120_2073 = (let _120_2072 = (let _120_2071 = (let _120_2070 = (add_fuel (fuel_var, FStar_ToSMT_Term.Fuel_sort) (FStar_List.append vars arg_binders))
-in (let _120_2069 = (let _120_2068 = (let _120_2067 = (FStar_ToSMT_Term.mk_and_l prec)
-in (ty_pred, _120_2067))
-in (FStar_ToSMT_Term.mkImp _120_2068))
-in (((ty_pred)::[])::[], _120_2070, _120_2069)))
-in (FStar_ToSMT_Term.mkForall _120_2071))
-in (_120_2072, Some ("subterm ordering")))
-in FStar_ToSMT_Term.Assume (_120_2073)))
->>>>>>> d3318508
+in (let _162_2071 = (let _162_2070 = (let _162_2069 = (let _162_2068 = (add_fuel (fuel_var, FStar_ToSMT_Term.Fuel_sort) (FStar_List.append vars arg_binders))
+in (let _162_2067 = (let _162_2066 = (let _162_2065 = (FStar_ToSMT_Term.mk_and_l prec)
+in (ty_pred, _162_2065))
+in (FStar_ToSMT_Term.mkImp _162_2066))
+in (((ty_pred)::[])::[], _162_2068, _162_2067)))
+in (FStar_ToSMT_Term.mkForall _162_2069))
+in (_162_2070, Some ("subterm ordering")))
+in FStar_ToSMT_Term.Assume (_162_2071)))
 end
 in (arg_decls, (typing_inversion)::(subterm_ordering)::[])))))))))
 end))
 end)))
 end
-<<<<<<< HEAD
-| _59_2779 -> begin
-(let _59_2780 = (let _162_2064 = (let _162_2063 = (FStar_Absyn_Print.sli d)
-in (let _162_2062 = (FStar_Absyn_Print.typ_to_string head)
-in (FStar_Util.format2 "Constructor %s builds an unexpected type %s\n" _162_2063 _162_2062)))
-in (FStar_Tc_Errors.warn drange _162_2064))
-=======
-| _54_2783 -> begin
-(let _54_2784 = (let _120_2076 = (let _120_2075 = (FStar_Absyn_Print.sli d)
-in (let _120_2074 = (FStar_Absyn_Print.typ_to_string head)
-in (FStar_Util.format2 "Constructor %s builds an unexpected type %s\n" _120_2075 _120_2074)))
-in (FStar_Tc_Errors.warn drange _120_2076))
->>>>>>> d3318508
+| _59_2783 -> begin
+(let _59_2784 = (let _162_2074 = (let _162_2073 = (FStar_Absyn_Print.sli d)
+in (let _162_2072 = (FStar_Absyn_Print.typ_to_string head)
+in (FStar_Util.format2 "Constructor %s builds an unexpected type %s\n" _162_2073 _162_2072)))
+in (FStar_Tc_Errors.warn drange _162_2074))
 in ([], []))
 end)
 end))
 end))
-<<<<<<< HEAD
-in (let _59_2784 = (encode_elim ())
-in (match (_59_2784) with
+in (let _59_2788 = (encode_elim ())
+in (match (_59_2788) with
 | (decls2, elim) -> begin
-(let g = (let _162_2089 = (let _162_2088 = (let _162_2073 = (let _162_2072 = (let _162_2071 = (let _162_2070 = (let _162_2069 = (let _162_2068 = (let _162_2067 = (let _162_2066 = (let _162_2065 = (FStar_Absyn_Print.sli d)
-in (FStar_Util.format1 "data constructor proxy: %s" _162_2065))
-in Some (_162_2066))
-in (ddtok, [], FStar_ToSMT_Term.Term_sort, _162_2067))
-in FStar_ToSMT_Term.DeclFun (_162_2068))
-in (_162_2069)::[])
-in (FStar_List.append (FStar_List.append (FStar_List.append binder_decls decls2) decls3) _162_2070))
-in (FStar_List.append _162_2071 proxy_fresh))
-in (FStar_List.append _162_2072 decls_formals))
-in (FStar_List.append _162_2073 decls_pred))
-in (let _162_2087 = (let _162_2086 = (let _162_2085 = (let _162_2077 = (let _162_2076 = (let _162_2075 = (let _162_2074 = (FStar_ToSMT_Term.mkEq (app, dapp))
-in (((app)::[])::[], vars, _162_2074))
-in (FStar_ToSMT_Term.mkForall _162_2075))
-in (_162_2076, Some ("equality for proxy")))
-in FStar_ToSMT_Term.Assume (_162_2077))
-in (let _162_2084 = (let _162_2083 = (let _162_2082 = (let _162_2081 = (let _162_2080 = (let _162_2079 = (add_fuel (fuel_var, FStar_ToSMT_Term.Fuel_sort) vars')
-in (let _162_2078 = (FStar_ToSMT_Term.mkImp (guard', ty_pred'))
-in (((ty_pred')::[])::[], _162_2079, _162_2078)))
-in (FStar_ToSMT_Term.mkForall _162_2080))
-in (_162_2081, Some ("data constructor typing intro")))
-in FStar_ToSMT_Term.Assume (_162_2082))
-in (_162_2083)::[])
-in (_162_2085)::_162_2084))
-in (FStar_ToSMT_Term.Assume ((tok_typing, Some ("typing for data constructor proxy"))))::_162_2086)
-in (FStar_List.append _162_2088 _162_2087)))
-in (FStar_List.append _162_2089 elim))
-=======
-in (let _54_2788 = (encode_elim ())
-in (match (_54_2788) with
-| (decls2, elim) -> begin
-(let g = (let _120_2101 = (let _120_2100 = (let _120_2085 = (let _120_2084 = (let _120_2083 = (let _120_2082 = (let _120_2081 = (let _120_2080 = (let _120_2079 = (let _120_2078 = (let _120_2077 = (FStar_Absyn_Print.sli d)
-in (FStar_Util.format1 "data constructor proxy: %s" _120_2077))
-in Some (_120_2078))
-in (ddtok, [], FStar_ToSMT_Term.Term_sort, _120_2079))
-in FStar_ToSMT_Term.DeclFun (_120_2080))
-in (_120_2081)::[])
-in (FStar_List.append (FStar_List.append (FStar_List.append binder_decls decls2) decls3) _120_2082))
-in (FStar_List.append _120_2083 proxy_fresh))
-in (FStar_List.append _120_2084 decls_formals))
-in (FStar_List.append _120_2085 decls_pred))
-in (let _120_2099 = (let _120_2098 = (let _120_2097 = (let _120_2089 = (let _120_2088 = (let _120_2087 = (let _120_2086 = (FStar_ToSMT_Term.mkEq (app, dapp))
-in (((app)::[])::[], vars, _120_2086))
-in (FStar_ToSMT_Term.mkForall _120_2087))
-in (_120_2088, Some ("equality for proxy")))
-in FStar_ToSMT_Term.Assume (_120_2089))
-in (let _120_2096 = (let _120_2095 = (let _120_2094 = (let _120_2093 = (let _120_2092 = (let _120_2091 = (add_fuel (fuel_var, FStar_ToSMT_Term.Fuel_sort) vars')
-in (let _120_2090 = (FStar_ToSMT_Term.mkImp (guard', ty_pred'))
-in (((ty_pred')::[])::[], _120_2091, _120_2090)))
-in (FStar_ToSMT_Term.mkForall _120_2092))
-in (_120_2093, Some ("data constructor typing intro")))
-in FStar_ToSMT_Term.Assume (_120_2094))
-in (_120_2095)::[])
-in (_120_2097)::_120_2096))
-in (FStar_ToSMT_Term.Assume ((tok_typing, Some ("typing for data constructor proxy"))))::_120_2098)
-in (FStar_List.append _120_2100 _120_2099)))
-in (FStar_List.append _120_2101 elim))
->>>>>>> d3318508
+(let g = (let _162_2099 = (let _162_2098 = (let _162_2083 = (let _162_2082 = (let _162_2081 = (let _162_2080 = (let _162_2079 = (let _162_2078 = (let _162_2077 = (let _162_2076 = (let _162_2075 = (FStar_Absyn_Print.sli d)
+in (FStar_Util.format1 "data constructor proxy: %s" _162_2075))
+in Some (_162_2076))
+in (ddtok, [], FStar_ToSMT_Term.Term_sort, _162_2077))
+in FStar_ToSMT_Term.DeclFun (_162_2078))
+in (_162_2079)::[])
+in (FStar_List.append (FStar_List.append (FStar_List.append binder_decls decls2) decls3) _162_2080))
+in (FStar_List.append _162_2081 proxy_fresh))
+in (FStar_List.append _162_2082 decls_formals))
+in (FStar_List.append _162_2083 decls_pred))
+in (let _162_2097 = (let _162_2096 = (let _162_2095 = (let _162_2087 = (let _162_2086 = (let _162_2085 = (let _162_2084 = (FStar_ToSMT_Term.mkEq (app, dapp))
+in (((app)::[])::[], vars, _162_2084))
+in (FStar_ToSMT_Term.mkForall _162_2085))
+in (_162_2086, Some ("equality for proxy")))
+in FStar_ToSMT_Term.Assume (_162_2087))
+in (let _162_2094 = (let _162_2093 = (let _162_2092 = (let _162_2091 = (let _162_2090 = (let _162_2089 = (add_fuel (fuel_var, FStar_ToSMT_Term.Fuel_sort) vars')
+in (let _162_2088 = (FStar_ToSMT_Term.mkImp (guard', ty_pred'))
+in (((ty_pred')::[])::[], _162_2089, _162_2088)))
+in (FStar_ToSMT_Term.mkForall _162_2090))
+in (_162_2091, Some ("data constructor typing intro")))
+in FStar_ToSMT_Term.Assume (_162_2092))
+in (_162_2093)::[])
+in (_162_2095)::_162_2094))
+in (FStar_ToSMT_Term.Assume ((tok_typing, Some ("typing for data constructor proxy"))))::_162_2096)
+in (FStar_List.append _162_2098 _162_2097)))
+in (FStar_List.append _162_2099 elim))
 in ((FStar_List.append datacons g), env))
 end)))))
 end))
@@ -4438,131 +3315,69 @@
 end)))
 end)))
 end
-<<<<<<< HEAD
-| FStar_Absyn_Syntax.Sig_bundle (ses, _59_2788, _59_2790, _59_2792) -> begin
-(let _59_2797 = (encode_signature env ses)
-in (match (_59_2797) with
+| FStar_Absyn_Syntax.Sig_bundle (ses, _59_2792, _59_2794, _59_2796) -> begin
+(let _59_2801 = (encode_signature env ses)
+in (match (_59_2801) with
 | (g, env) -> begin
-(let _59_2809 = (FStar_All.pipe_right g (FStar_List.partition (fun _59_23 -> (match (_59_23) with
-| FStar_ToSMT_Term.Assume (_59_2800, Some ("inversion axiom")) -> begin
+(let _59_2813 = (FStar_All.pipe_right g (FStar_List.partition (fun _59_23 -> (match (_59_23) with
+| FStar_ToSMT_Term.Assume (_59_2804, Some ("inversion axiom")) -> begin
 false
 end
-| _59_2806 -> begin
+| _59_2810 -> begin
 true
 end))))
-in (match (_59_2809) with
+in (match (_59_2813) with
 | (g', inversions) -> begin
-(let _59_2818 = (FStar_All.pipe_right g' (FStar_List.partition (fun _59_24 -> (match (_59_24) with
-| FStar_ToSMT_Term.DeclFun (_59_2812) -> begin
+(let _59_2822 = (FStar_All.pipe_right g' (FStar_List.partition (fun _59_24 -> (match (_59_24) with
+| FStar_ToSMT_Term.DeclFun (_59_2816) -> begin
 true
 end
-| _59_2815 -> begin
+| _59_2819 -> begin
 false
 end))))
-in (match (_59_2818) with
-=======
-| FStar_Absyn_Syntax.Sig_bundle (ses, _54_2792, _54_2794, _54_2796) -> begin
-(let _54_2801 = (encode_signature env ses)
-in (match (_54_2801) with
-| (g, env) -> begin
-(let _54_2813 = (FStar_All.pipe_right g (FStar_List.partition (fun _54_23 -> (match (_54_23) with
-| FStar_ToSMT_Term.Assume (_54_2804, Some ("inversion axiom")) -> begin
-false
-end
-| _54_2810 -> begin
-true
-end))))
-in (match (_54_2813) with
-| (g', inversions) -> begin
-(let _54_2822 = (FStar_All.pipe_right g' (FStar_List.partition (fun _54_24 -> (match (_54_24) with
-| FStar_ToSMT_Term.DeclFun (_54_2816) -> begin
-true
-end
-| _54_2819 -> begin
-false
-end))))
-in (match (_54_2822) with
->>>>>>> d3318508
+in (match (_59_2822) with
 | (decls, rest) -> begin
 ((FStar_List.append (FStar_List.append decls rest) inversions), env)
 end))
 end))
 end))
 end
-<<<<<<< HEAD
-| FStar_Absyn_Syntax.Sig_let (_59_2820, _59_2822, _59_2824, quals) when (FStar_All.pipe_right quals (FStar_Util.for_some (fun _59_25 -> (match (_59_25) with
+| FStar_Absyn_Syntax.Sig_let (_59_2824, _59_2826, _59_2828, quals) when (FStar_All.pipe_right quals (FStar_Util.for_some (fun _59_25 -> (match (_59_25) with
 | (FStar_Absyn_Syntax.Projector (_)) | (FStar_Absyn_Syntax.Discriminator (_)) -> begin
 true
 end
-| _59_2836 -> begin
-=======
-| FStar_Absyn_Syntax.Sig_let (_54_2824, _54_2826, _54_2828, quals) when (FStar_All.pipe_right quals (FStar_Util.for_some (fun _54_25 -> (match (_54_25) with
-| (FStar_Absyn_Syntax.Projector (_)) | (FStar_Absyn_Syntax.Discriminator (_)) -> begin
-true
-end
-| _54_2840 -> begin
->>>>>>> d3318508
+| _59_2840 -> begin
 false
 end)))) -> begin
 ([], env)
 end
-<<<<<<< HEAD
-| FStar_Absyn_Syntax.Sig_let ((is_rec, bindings), _59_2841, _59_2843, quals) -> begin
+| FStar_Absyn_Syntax.Sig_let ((is_rec, bindings), _59_2845, _59_2847, quals) -> begin
 (let eta_expand = (fun binders formals body t -> (let nbinders = (FStar_List.length binders)
-in (let _59_2855 = (FStar_Util.first_N nbinders formals)
-in (match (_59_2855) with
+in (let _59_2859 = (FStar_Util.first_N nbinders formals)
+in (match (_59_2859) with
 | (formals, extra_formals) -> begin
 (let subst = (FStar_List.map2 (fun formal binder -> (match (((Prims.fst formal), (Prims.fst binder))) with
 | (FStar_Util.Inl (a), FStar_Util.Inl (b)) -> begin
-(let _162_2104 = (let _162_2103 = (FStar_Absyn_Util.btvar_to_typ b)
-in (a.FStar_Absyn_Syntax.v, _162_2103))
-in FStar_Util.Inl (_162_2104))
+(let _162_2114 = (let _162_2113 = (FStar_Absyn_Util.btvar_to_typ b)
+in (a.FStar_Absyn_Syntax.v, _162_2113))
+in FStar_Util.Inl (_162_2114))
 end
 | (FStar_Util.Inr (x), FStar_Util.Inr (y)) -> begin
-(let _162_2106 = (let _162_2105 = (FStar_Absyn_Util.bvar_to_exp y)
-in (x.FStar_Absyn_Syntax.v, _162_2105))
-in FStar_Util.Inr (_162_2106))
-end
-| _59_2869 -> begin
+(let _162_2116 = (let _162_2115 = (FStar_Absyn_Util.bvar_to_exp y)
+in (x.FStar_Absyn_Syntax.v, _162_2115))
+in FStar_Util.Inr (_162_2116))
+end
+| _59_2873 -> begin
 (FStar_All.failwith "Impossible")
 end)) formals binders)
-in (let extra_formals = (let _162_2107 = (FStar_Absyn_Util.subst_binders subst extra_formals)
-in (FStar_All.pipe_right _162_2107 FStar_Absyn_Util.name_binders))
-in (let body = (let _162_2113 = (let _162_2109 = (let _162_2108 = (FStar_Absyn_Util.args_of_binders extra_formals)
-in (FStar_All.pipe_left Prims.snd _162_2108))
-in (body, _162_2109))
-in (let _162_2112 = (let _162_2111 = (FStar_Absyn_Util.subst_typ subst t)
-in (FStar_All.pipe_left (fun _162_2110 -> Some (_162_2110)) _162_2111))
-in (FStar_Absyn_Syntax.mk_Exp_app_flat _162_2113 _162_2112 body.FStar_Absyn_Syntax.pos)))
-=======
-| FStar_Absyn_Syntax.Sig_let ((is_rec, bindings), _54_2845, _54_2847, quals) -> begin
-(let eta_expand = (fun binders formals body t -> (let nbinders = (FStar_List.length binders)
-in (let _54_2859 = (FStar_Util.first_N nbinders formals)
-in (match (_54_2859) with
-| (formals, extra_formals) -> begin
-(let subst = (FStar_List.map2 (fun formal binder -> (match (((Prims.fst formal), (Prims.fst binder))) with
-| (FStar_Util.Inl (a), FStar_Util.Inl (b)) -> begin
-(let _120_2116 = (let _120_2115 = (FStar_Absyn_Util.btvar_to_typ b)
-in (a.FStar_Absyn_Syntax.v, _120_2115))
-in FStar_Util.Inl (_120_2116))
-end
-| (FStar_Util.Inr (x), FStar_Util.Inr (y)) -> begin
-(let _120_2118 = (let _120_2117 = (FStar_Absyn_Util.bvar_to_exp y)
-in (x.FStar_Absyn_Syntax.v, _120_2117))
-in FStar_Util.Inr (_120_2118))
-end
-| _54_2873 -> begin
-(FStar_All.failwith "Impossible")
-end)) formals binders)
-in (let extra_formals = (let _120_2119 = (FStar_Absyn_Util.subst_binders subst extra_formals)
-in (FStar_All.pipe_right _120_2119 FStar_Absyn_Util.name_binders))
-in (let body = (let _120_2125 = (let _120_2121 = (let _120_2120 = (FStar_Absyn_Util.args_of_binders extra_formals)
-in (FStar_All.pipe_left Prims.snd _120_2120))
-in (body, _120_2121))
-in (let _120_2124 = (let _120_2123 = (FStar_Absyn_Util.subst_typ subst t)
-in (FStar_All.pipe_left (fun _120_2122 -> Some (_120_2122)) _120_2123))
-in (FStar_Absyn_Syntax.mk_Exp_app_flat _120_2125 _120_2124 body.FStar_Absyn_Syntax.pos)))
->>>>>>> d3318508
+in (let extra_formals = (let _162_2117 = (FStar_Absyn_Util.subst_binders subst extra_formals)
+in (FStar_All.pipe_right _162_2117 FStar_Absyn_Util.name_binders))
+in (let body = (let _162_2123 = (let _162_2119 = (let _162_2118 = (FStar_Absyn_Util.args_of_binders extra_formals)
+in (FStar_All.pipe_left Prims.snd _162_2118))
+in (body, _162_2119))
+in (let _162_2122 = (let _162_2121 = (FStar_Absyn_Util.subst_typ subst t)
+in (FStar_All.pipe_left (fun _162_2120 -> Some (_162_2120)) _162_2121))
+in (FStar_Absyn_Syntax.mk_Exp_app_flat _162_2123 _162_2122 body.FStar_Absyn_Syntax.pos)))
 in ((FStar_List.append binders extra_formals), body))))
 end))))
 in (let destruct_bound_function = (fun flid t_norm e -> (match (e.FStar_Absyn_Syntax.n) with
@@ -4573,23 +3388,14 @@
 in (let nbinders = (FStar_List.length binders)
 in (let tres = (FStar_Absyn_Util.comp_result c)
 in if ((nformals < nbinders) && (FStar_Absyn_Util.is_total_comp c)) then begin
-<<<<<<< HEAD
-(let _59_2907 = (FStar_Util.first_N nformals binders)
-in (match (_59_2907) with
-=======
-(let _54_2911 = (FStar_Util.first_N nformals binders)
-in (match (_54_2911) with
->>>>>>> d3318508
+(let _59_2911 = (FStar_Util.first_N nformals binders)
+in (match (_59_2911) with
 | (bs0, rest) -> begin
 (let tres = (match ((FStar_Absyn_Util.mk_subst_binder bs0 formals)) with
 | Some (s) -> begin
 (FStar_Absyn_Util.subst_typ s tres)
 end
-<<<<<<< HEAD
-| _59_2911 -> begin
-=======
-| _54_2915 -> begin
->>>>>>> d3318508
+| _59_2915 -> begin
 (FStar_All.failwith "impossible")
 end)
 in (let body = (FStar_Absyn_Syntax.mk_Exp_abs (rest, body) (Some (tres)) body.FStar_Absyn_Syntax.pos)
@@ -4597,13 +3403,8 @@
 end))
 end else begin
 if (nformals > nbinders) then begin
-<<<<<<< HEAD
-(let _59_2916 = (eta_expand binders formals body tres)
-in (match (_59_2916) with
-=======
-(let _54_2920 = (eta_expand binders formals body tres)
-in (match (_54_2920) with
->>>>>>> d3318508
+(let _59_2920 = (eta_expand binders formals body tres)
+in (match (_59_2920) with
 | (binders, body) -> begin
 (binders, body, formals, tres)
 end))
@@ -4612,108 +3413,58 @@
 end
 end)))
 end
-<<<<<<< HEAD
-| _59_2918 -> begin
-(let _162_2122 = (let _162_2121 = (FStar_Absyn_Print.exp_to_string e)
-in (let _162_2120 = (FStar_Absyn_Print.typ_to_string t_norm)
-in (FStar_Util.format3 "Impossible! let-bound lambda %s = %s has a type that\'s not a function: %s\n" flid.FStar_Ident.str _162_2121 _162_2120)))
-in (FStar_All.failwith _162_2122))
-end)
-end
-| _59_2920 -> begin
+| _59_2922 -> begin
+(let _162_2132 = (let _162_2131 = (FStar_Absyn_Print.exp_to_string e)
+in (let _162_2130 = (FStar_Absyn_Print.typ_to_string t_norm)
+in (FStar_Util.format3 "Impossible! let-bound lambda %s = %s has a type that\'s not a function: %s\n" flid.FStar_Ident.str _162_2131 _162_2130)))
+in (FStar_All.failwith _162_2132))
+end)
+end
+| _59_2924 -> begin
 (match (t_norm.FStar_Absyn_Syntax.n) with
 | FStar_Absyn_Syntax.Typ_fun (formals, c) -> begin
 (let tres = (FStar_Absyn_Util.comp_result c)
-in (let _59_2928 = (eta_expand [] formals e tres)
-in (match (_59_2928) with
-=======
-| _54_2922 -> begin
-(let _120_2134 = (let _120_2133 = (FStar_Absyn_Print.exp_to_string e)
-in (let _120_2132 = (FStar_Absyn_Print.typ_to_string t_norm)
-in (FStar_Util.format3 "Impossible! let-bound lambda %s = %s has a type that\'s not a function: %s\n" flid.FStar_Absyn_Syntax.str _120_2133 _120_2132)))
-in (FStar_All.failwith _120_2134))
-end)
-end
-| _54_2924 -> begin
-(match (t_norm.FStar_Absyn_Syntax.n) with
-| FStar_Absyn_Syntax.Typ_fun (formals, c) -> begin
-(let tres = (FStar_Absyn_Util.comp_result c)
-in (let _54_2932 = (eta_expand [] formals e tres)
-in (match (_54_2932) with
->>>>>>> d3318508
+in (let _59_2932 = (eta_expand [] formals e tres)
+in (match (_59_2932) with
 | (binders, body) -> begin
 (binders, body, formals, tres)
 end)))
 end
-<<<<<<< HEAD
-| _59_2930 -> begin
+| _59_2934 -> begin
 ([], e, [], t_norm)
 end)
 end))
-in (FStar_All.try_with (fun _59_2932 -> (match (()) with
-=======
-| _54_2934 -> begin
-([], e, [], t_norm)
-end)
-end))
-in (FStar_All.try_with (fun _54_2936 -> (match (()) with
->>>>>>> d3318508
+in (FStar_All.try_with (fun _59_2936 -> (match (()) with
 | () -> begin
 if ((FStar_All.pipe_right quals (FStar_Util.for_some (fun _59_26 -> (match (_59_26) with
 | FStar_Absyn_Syntax.Opaque -> begin
 true
 end
-<<<<<<< HEAD
-| _59_2943 -> begin
-=======
-| _54_2947 -> begin
->>>>>>> d3318508
+| _59_2947 -> begin
 false
 end)))) || (FStar_All.pipe_right bindings (FStar_Util.for_all (fun lb -> (FStar_Absyn_Util.is_smt_lemma lb.FStar_Absyn_Syntax.lbtyp))))) then begin
 (encode_top_level_vals env bindings quals)
 end else begin
-<<<<<<< HEAD
-(let _59_2962 = (FStar_All.pipe_right bindings (FStar_List.fold_left (fun _59_2949 lb -> (match (_59_2949) with
+(let _59_2966 = (FStar_All.pipe_right bindings (FStar_List.fold_left (fun _59_2953 lb -> (match (_59_2953) with
 | (toks, typs, decls, env) -> begin
-(let _59_2951 = if (FStar_Absyn_Util.is_smt_lemma lb.FStar_Absyn_Syntax.lbtyp) then begin
-=======
-(let _54_2966 = (FStar_All.pipe_right bindings (FStar_List.fold_left (fun _54_2953 lb -> (match (_54_2953) with
-| (toks, typs, decls, env) -> begin
-(let _54_2955 = if (FStar_Absyn_Util.is_smt_lemma lb.FStar_Absyn_Syntax.lbtyp) then begin
->>>>>>> d3318508
+(let _59_2955 = if (FStar_Absyn_Util.is_smt_lemma lb.FStar_Absyn_Syntax.lbtyp) then begin
 (Prims.raise Let_rec_unencodeable)
 end else begin
 ()
 end
-<<<<<<< HEAD
-in (let t_norm = (let _162_2128 = (whnf env lb.FStar_Absyn_Syntax.lbtyp)
-in (FStar_All.pipe_right _162_2128 FStar_Absyn_Util.compress_typ))
-in (let _59_2957 = (let _162_2129 = (FStar_Util.right lb.FStar_Absyn_Syntax.lbname)
-in (declare_top_level_let env _162_2129 lb.FStar_Absyn_Syntax.lbtyp t_norm))
-in (match (_59_2957) with
+in (let t_norm = (let _162_2138 = (whnf env lb.FStar_Absyn_Syntax.lbtyp)
+in (FStar_All.pipe_right _162_2138 FStar_Absyn_Util.compress_typ))
+in (let _59_2961 = (let _162_2139 = (FStar_Util.right lb.FStar_Absyn_Syntax.lbname)
+in (declare_top_level_let env _162_2139 lb.FStar_Absyn_Syntax.lbtyp t_norm))
+in (match (_59_2961) with
 | (tok, decl, env) -> begin
-(let _162_2132 = (let _162_2131 = (let _162_2130 = (FStar_Util.right lb.FStar_Absyn_Syntax.lbname)
-in (_162_2130, tok))
-in (_162_2131)::toks)
-in (_162_2132, (t_norm)::typs, (decl)::decls, env))
+(let _162_2142 = (let _162_2141 = (let _162_2140 = (FStar_Util.right lb.FStar_Absyn_Syntax.lbname)
+in (_162_2140, tok))
+in (_162_2141)::toks)
+in (_162_2142, (t_norm)::typs, (decl)::decls, env))
 end))))
 end)) ([], [], [], env)))
-in (match (_59_2962) with
-=======
-in (let t_norm = (let _120_2140 = (whnf env lb.FStar_Absyn_Syntax.lbtyp)
-in (FStar_All.pipe_right _120_2140 FStar_Absyn_Util.compress_typ))
-in (let _54_2961 = (let _120_2141 = (FStar_Util.right lb.FStar_Absyn_Syntax.lbname)
-in (declare_top_level_let env _120_2141 lb.FStar_Absyn_Syntax.lbtyp t_norm))
-in (match (_54_2961) with
-| (tok, decl, env) -> begin
-(let _120_2144 = (let _120_2143 = (let _120_2142 = (FStar_Util.right lb.FStar_Absyn_Syntax.lbname)
-in (_120_2142, tok))
-in (_120_2143)::toks)
-in (_120_2144, (t_norm)::typs, (decl)::decls, env))
-end))))
-end)) ([], [], [], env)))
-in (match (_54_2966) with
->>>>>>> d3318508
+in (match (_59_2966) with
 | (toks, typs, decls, env) -> begin
 (let toks = (FStar_List.rev toks)
 in (let decls = (FStar_All.pipe_right (FStar_List.rev decls) FStar_List.flatten)
@@ -4722,293 +3473,151 @@
 | FStar_Absyn_Syntax.HasMaskedEffect -> begin
 true
 end
-<<<<<<< HEAD
-| _59_2969 -> begin
+| _59_2973 -> begin
 false
-end)))) || (FStar_All.pipe_right typs (FStar_Util.for_some (fun t -> ((FStar_Absyn_Util.is_lemma t) || (let _162_2135 = (FStar_Absyn_Util.is_pure_or_ghost_function t)
-in (FStar_All.pipe_left Prims.op_Negation _162_2135))))))) then begin
-=======
-| _54_2973 -> begin
-false
-end)))) || (FStar_All.pipe_right typs (FStar_Util.for_some (fun t -> ((FStar_Absyn_Util.is_lemma t) || (let _120_2147 = (FStar_Absyn_Util.is_pure_or_ghost_function t)
-in (FStar_All.pipe_left Prims.op_Negation _120_2147))))))) then begin
->>>>>>> d3318508
+end)))) || (FStar_All.pipe_right typs (FStar_Util.for_some (fun t -> ((FStar_Absyn_Util.is_lemma t) || (let _162_2145 = (FStar_Absyn_Util.is_pure_or_ghost_function t)
+in (FStar_All.pipe_left Prims.op_Negation _162_2145))))))) then begin
 (decls, env)
 end else begin
 if (not (is_rec)) then begin
 (match ((bindings, typs, toks)) with
-<<<<<<< HEAD
-| ({FStar_Absyn_Syntax.lbname = _59_2977; FStar_Absyn_Syntax.lbtyp = _59_2975; FStar_Absyn_Syntax.lbeff = _59_2973; FStar_Absyn_Syntax.lbdef = e}::[], t_norm::[], (flid, (f, ftok))::[]) -> begin
-(let _59_2993 = (destruct_bound_function flid t_norm e)
-in (match (_59_2993) with
+| ({FStar_Absyn_Syntax.lbname = _59_2981; FStar_Absyn_Syntax.lbtyp = _59_2979; FStar_Absyn_Syntax.lbeff = _59_2977; FStar_Absyn_Syntax.lbdef = e}::[], t_norm::[], (flid, (f, ftok))::[]) -> begin
+(let _59_2997 = (destruct_bound_function flid t_norm e)
+in (match (_59_2997) with
 | (binders, body, formals, tres) -> begin
-(let _59_3000 = (encode_binders None binders env)
-in (match (_59_3000) with
-| (vars, guards, env', binder_decls, _59_2999) -> begin
-=======
-| ({FStar_Absyn_Syntax.lbname = _54_2981; FStar_Absyn_Syntax.lbtyp = _54_2979; FStar_Absyn_Syntax.lbeff = _54_2977; FStar_Absyn_Syntax.lbdef = e}::[], t_norm::[], (flid, (f, ftok))::[]) -> begin
-(let _54_2997 = (destruct_bound_function flid t_norm e)
-in (match (_54_2997) with
-| (binders, body, formals, tres) -> begin
-(let _54_3004 = (encode_binders None binders env)
-in (match (_54_3004) with
-| (vars, guards, env', binder_decls, _54_3003) -> begin
->>>>>>> d3318508
+(let _59_3004 = (encode_binders None binders env)
+in (match (_59_3004) with
+| (vars, guards, env', binder_decls, _59_3003) -> begin
 (let app = (match (vars) with
 | [] -> begin
 (FStar_ToSMT_Term.mkFreeV (f, FStar_ToSMT_Term.Term_sort))
 end
-<<<<<<< HEAD
-| _59_3003 -> begin
-(let _162_2137 = (let _162_2136 = (FStar_List.map FStar_ToSMT_Term.mkFreeV vars)
-in (f, _162_2136))
-in (FStar_ToSMT_Term.mkApp _162_2137))
-end)
-in (let _59_3007 = (encode_exp body env')
-in (match (_59_3007) with
+| _59_3007 -> begin
+(let _162_2147 = (let _162_2146 = (FStar_List.map FStar_ToSMT_Term.mkFreeV vars)
+in (f, _162_2146))
+in (FStar_ToSMT_Term.mkApp _162_2147))
+end)
+in (let _59_3011 = (encode_exp body env')
+in (match (_59_3011) with
 | (body, decls2) -> begin
-(let eqn = (let _162_2146 = (let _162_2145 = (let _162_2142 = (let _162_2141 = (let _162_2140 = (let _162_2139 = (FStar_ToSMT_Term.mk_and_l guards)
-in (let _162_2138 = (FStar_ToSMT_Term.mkEq (app, body))
-in (_162_2139, _162_2138)))
-in (FStar_ToSMT_Term.mkImp _162_2140))
-in (((app)::[])::[], vars, _162_2141))
-in (FStar_ToSMT_Term.mkForall _162_2142))
-in (let _162_2144 = (let _162_2143 = (FStar_Util.format1 "Equation for %s" flid.FStar_Ident.str)
-in Some (_162_2143))
-in (_162_2145, _162_2144)))
-in FStar_ToSMT_Term.Assume (_162_2146))
-=======
-| _54_3007 -> begin
-(let _120_2149 = (let _120_2148 = (FStar_List.map FStar_ToSMT_Term.mkFreeV vars)
-in (f, _120_2148))
-in (FStar_ToSMT_Term.mkApp _120_2149))
-end)
-in (let _54_3011 = (encode_exp body env')
-in (match (_54_3011) with
-| (body, decls2) -> begin
-(let eqn = (let _120_2158 = (let _120_2157 = (let _120_2154 = (let _120_2153 = (let _120_2152 = (let _120_2151 = (FStar_ToSMT_Term.mk_and_l guards)
-in (let _120_2150 = (FStar_ToSMT_Term.mkEq (app, body))
-in (_120_2151, _120_2150)))
-in (FStar_ToSMT_Term.mkImp _120_2152))
-in (((app)::[])::[], vars, _120_2153))
-in (FStar_ToSMT_Term.mkForall _120_2154))
-in (let _120_2156 = (let _120_2155 = (FStar_Util.format1 "Equation for %s" flid.FStar_Absyn_Syntax.str)
-in Some (_120_2155))
-in (_120_2157, _120_2156)))
-in FStar_ToSMT_Term.Assume (_120_2158))
->>>>>>> d3318508
+(let eqn = (let _162_2156 = (let _162_2155 = (let _162_2152 = (let _162_2151 = (let _162_2150 = (let _162_2149 = (FStar_ToSMT_Term.mk_and_l guards)
+in (let _162_2148 = (FStar_ToSMT_Term.mkEq (app, body))
+in (_162_2149, _162_2148)))
+in (FStar_ToSMT_Term.mkImp _162_2150))
+in (((app)::[])::[], vars, _162_2151))
+in (FStar_ToSMT_Term.mkForall _162_2152))
+in (let _162_2154 = (let _162_2153 = (FStar_Util.format1 "Equation for %s" flid.FStar_Ident.str)
+in Some (_162_2153))
+in (_162_2155, _162_2154)))
+in FStar_ToSMT_Term.Assume (_162_2156))
 in ((FStar_List.append (FStar_List.append (FStar_List.append decls binder_decls) decls2) ((eqn)::[])), env))
 end)))
 end))
 end))
 end
-<<<<<<< HEAD
-| _59_3010 -> begin
+| _59_3014 -> begin
 (FStar_All.failwith "Impossible")
 end)
 end else begin
-(let fuel = (let _162_2147 = (varops.fresh "fuel")
-in (_162_2147, FStar_ToSMT_Term.Fuel_sort))
+(let fuel = (let _162_2157 = (varops.fresh "fuel")
+in (_162_2157, FStar_ToSMT_Term.Fuel_sort))
 in (let fuel_tm = (FStar_ToSMT_Term.mkFreeV fuel)
 in (let env0 = env
-in (let _59_3027 = (FStar_All.pipe_right toks (FStar_List.fold_left (fun _59_3016 _59_3021 -> (match ((_59_3016, _59_3021)) with
+in (let _59_3031 = (FStar_All.pipe_right toks (FStar_List.fold_left (fun _59_3020 _59_3025 -> (match ((_59_3020, _59_3025)) with
 | ((gtoks, env), (flid, (f, ftok))) -> begin
 (let g = (varops.new_fvar flid)
 in (let gtok = (varops.new_fvar flid)
-in (let env = (let _162_2152 = (let _162_2151 = (FStar_ToSMT_Term.mkApp (g, (fuel_tm)::[]))
-in (FStar_All.pipe_left (fun _162_2150 -> Some (_162_2150)) _162_2151))
-in (push_free_var env flid gtok _162_2152))
+in (let env = (let _162_2162 = (let _162_2161 = (FStar_ToSMT_Term.mkApp (g, (fuel_tm)::[]))
+in (FStar_All.pipe_left (fun _162_2160 -> Some (_162_2160)) _162_2161))
+in (push_free_var env flid gtok _162_2162))
 in (((flid, f, ftok, g, gtok))::gtoks, env))))
 end)) ([], env)))
-in (match (_59_3027) with
+in (match (_59_3031) with
 | (gtoks, env) -> begin
 (let gtoks = (FStar_List.rev gtoks)
-in (let encode_one_binding = (fun env0 _59_3036 t_norm _59_3045 -> (match ((_59_3036, _59_3045)) with
-| ((flid, f, ftok, g, gtok), {FStar_Absyn_Syntax.lbname = _59_3044; FStar_Absyn_Syntax.lbtyp = _59_3042; FStar_Absyn_Syntax.lbeff = _59_3040; FStar_Absyn_Syntax.lbdef = e}) -> begin
-(let _59_3050 = (destruct_bound_function flid t_norm e)
-in (match (_59_3050) with
+in (let encode_one_binding = (fun env0 _59_3040 t_norm _59_3049 -> (match ((_59_3040, _59_3049)) with
+| ((flid, f, ftok, g, gtok), {FStar_Absyn_Syntax.lbname = _59_3048; FStar_Absyn_Syntax.lbtyp = _59_3046; FStar_Absyn_Syntax.lbeff = _59_3044; FStar_Absyn_Syntax.lbdef = e}) -> begin
+(let _59_3054 = (destruct_bound_function flid t_norm e)
+in (match (_59_3054) with
 | (binders, body, formals, tres) -> begin
-(let _59_3057 = (encode_binders None binders env)
-in (match (_59_3057) with
-| (vars, guards, env', binder_decls, _59_3056) -> begin
-(let decl_g = (let _162_2163 = (let _162_2162 = (let _162_2161 = (FStar_List.map Prims.snd vars)
-in (FStar_ToSMT_Term.Fuel_sort)::_162_2161)
-in (g, _162_2162, FStar_ToSMT_Term.Term_sort, Some ("Fuel-instrumented function name")))
-in FStar_ToSMT_Term.DeclFun (_162_2163))
-=======
-| _54_3014 -> begin
-(FStar_All.failwith "Impossible")
-end)
-end else begin
-(let fuel = (let _120_2159 = (varops.fresh "fuel")
-in (_120_2159, FStar_ToSMT_Term.Fuel_sort))
-in (let fuel_tm = (FStar_ToSMT_Term.mkFreeV fuel)
-in (let env0 = env
-in (let _54_3031 = (FStar_All.pipe_right toks (FStar_List.fold_left (fun _54_3020 _54_3025 -> (match ((_54_3020, _54_3025)) with
-| ((gtoks, env), (flid, (f, ftok))) -> begin
-(let g = (varops.new_fvar flid)
-in (let gtok = (varops.new_fvar flid)
-in (let env = (let _120_2164 = (let _120_2163 = (FStar_ToSMT_Term.mkApp (g, (fuel_tm)::[]))
-in (FStar_All.pipe_left (fun _120_2162 -> Some (_120_2162)) _120_2163))
-in (push_free_var env flid gtok _120_2164))
-in (((flid, f, ftok, g, gtok))::gtoks, env))))
-end)) ([], env)))
-in (match (_54_3031) with
-| (gtoks, env) -> begin
-(let gtoks = (FStar_List.rev gtoks)
-in (let encode_one_binding = (fun env0 _54_3040 t_norm _54_3049 -> (match ((_54_3040, _54_3049)) with
-| ((flid, f, ftok, g, gtok), {FStar_Absyn_Syntax.lbname = _54_3048; FStar_Absyn_Syntax.lbtyp = _54_3046; FStar_Absyn_Syntax.lbeff = _54_3044; FStar_Absyn_Syntax.lbdef = e}) -> begin
-(let _54_3054 = (destruct_bound_function flid t_norm e)
-in (match (_54_3054) with
-| (binders, body, formals, tres) -> begin
-(let _54_3061 = (encode_binders None binders env)
-in (match (_54_3061) with
-| (vars, guards, env', binder_decls, _54_3060) -> begin
-(let decl_g = (let _120_2175 = (let _120_2174 = (let _120_2173 = (FStar_List.map Prims.snd vars)
-in (FStar_ToSMT_Term.Fuel_sort)::_120_2173)
-in (g, _120_2174, FStar_ToSMT_Term.Term_sort, Some ("Fuel-instrumented function name")))
-in FStar_ToSMT_Term.DeclFun (_120_2175))
->>>>>>> d3318508
+(let _59_3061 = (encode_binders None binders env)
+in (match (_59_3061) with
+| (vars, guards, env', binder_decls, _59_3060) -> begin
+(let decl_g = (let _162_2173 = (let _162_2172 = (let _162_2171 = (FStar_List.map Prims.snd vars)
+in (FStar_ToSMT_Term.Fuel_sort)::_162_2171)
+in (g, _162_2172, FStar_ToSMT_Term.Term_sort, Some ("Fuel-instrumented function name")))
+in FStar_ToSMT_Term.DeclFun (_162_2173))
 in (let env0 = (push_zfuel_name env0 flid g)
 in (let decl_g_tok = FStar_ToSMT_Term.DeclFun ((gtok, [], FStar_ToSMT_Term.Term_sort, Some ("Token for fuel-instrumented partial applications")))
 in (let vars_tm = (FStar_List.map FStar_ToSMT_Term.mkFreeV vars)
 in (let app = (FStar_ToSMT_Term.mkApp (f, vars_tm))
-<<<<<<< HEAD
-in (let gsapp = (let _162_2166 = (let _162_2165 = (let _162_2164 = (FStar_ToSMT_Term.mkApp ("SFuel", (fuel_tm)::[]))
-in (_162_2164)::vars_tm)
-in (g, _162_2165))
-in (FStar_ToSMT_Term.mkApp _162_2166))
-in (let gmax = (let _162_2169 = (let _162_2168 = (let _162_2167 = (FStar_ToSMT_Term.mkApp ("MaxFuel", []))
-in (_162_2167)::vars_tm)
-in (g, _162_2168))
-in (FStar_ToSMT_Term.mkApp _162_2169))
-in (let _59_3067 = (encode_exp body env')
-in (match (_59_3067) with
+in (let gsapp = (let _162_2176 = (let _162_2175 = (let _162_2174 = (FStar_ToSMT_Term.mkApp ("SFuel", (fuel_tm)::[]))
+in (_162_2174)::vars_tm)
+in (g, _162_2175))
+in (FStar_ToSMT_Term.mkApp _162_2176))
+in (let gmax = (let _162_2179 = (let _162_2178 = (let _162_2177 = (FStar_ToSMT_Term.mkApp ("MaxFuel", []))
+in (_162_2177)::vars_tm)
+in (g, _162_2178))
+in (FStar_ToSMT_Term.mkApp _162_2179))
+in (let _59_3071 = (encode_exp body env')
+in (match (_59_3071) with
 | (body_tm, decls2) -> begin
-(let eqn_g = (let _162_2178 = (let _162_2177 = (let _162_2174 = (let _162_2173 = (let _162_2172 = (let _162_2171 = (FStar_ToSMT_Term.mk_and_l guards)
-in (let _162_2170 = (FStar_ToSMT_Term.mkEq (gsapp, body_tm))
-in (_162_2171, _162_2170)))
-in (FStar_ToSMT_Term.mkImp _162_2172))
-in (((gsapp)::[])::[], (fuel)::vars, _162_2173))
-in (FStar_ToSMT_Term.mkForall _162_2174))
-in (let _162_2176 = (let _162_2175 = (FStar_Util.format1 "Equation for fuel-instrumented recursive function: %s" flid.FStar_Ident.str)
-in Some (_162_2175))
-in (_162_2177, _162_2176)))
-in FStar_ToSMT_Term.Assume (_162_2178))
-in (let eqn_f = (let _162_2182 = (let _162_2181 = (let _162_2180 = (let _162_2179 = (FStar_ToSMT_Term.mkEq (app, gmax))
-in (((app)::[])::[], vars, _162_2179))
-in (FStar_ToSMT_Term.mkForall _162_2180))
-in (_162_2181, Some ("Correspondence of recursive function to instrumented version")))
-in FStar_ToSMT_Term.Assume (_162_2182))
-in (let eqn_g' = (let _162_2191 = (let _162_2190 = (let _162_2189 = (let _162_2188 = (let _162_2187 = (let _162_2186 = (let _162_2185 = (let _162_2184 = (let _162_2183 = (FStar_ToSMT_Term.n_fuel 0)
-in (_162_2183)::vars_tm)
-in (g, _162_2184))
-in (FStar_ToSMT_Term.mkApp _162_2185))
-in (gsapp, _162_2186))
-in (FStar_ToSMT_Term.mkEq _162_2187))
-in (((gsapp)::[])::[], (fuel)::vars, _162_2188))
-in (FStar_ToSMT_Term.mkForall _162_2189))
-in (_162_2190, Some ("Fuel irrelevance")))
-in FStar_ToSMT_Term.Assume (_162_2191))
-in (let _59_3090 = (let _59_3077 = (encode_binders None formals env0)
-in (match (_59_3077) with
-| (vars, v_guards, env, binder_decls, _59_3076) -> begin
+(let eqn_g = (let _162_2188 = (let _162_2187 = (let _162_2184 = (let _162_2183 = (let _162_2182 = (let _162_2181 = (FStar_ToSMT_Term.mk_and_l guards)
+in (let _162_2180 = (FStar_ToSMT_Term.mkEq (gsapp, body_tm))
+in (_162_2181, _162_2180)))
+in (FStar_ToSMT_Term.mkImp _162_2182))
+in (((gsapp)::[])::[], (fuel)::vars, _162_2183))
+in (FStar_ToSMT_Term.mkForall _162_2184))
+in (let _162_2186 = (let _162_2185 = (FStar_Util.format1 "Equation for fuel-instrumented recursive function: %s" flid.FStar_Ident.str)
+in Some (_162_2185))
+in (_162_2187, _162_2186)))
+in FStar_ToSMT_Term.Assume (_162_2188))
+in (let eqn_f = (let _162_2192 = (let _162_2191 = (let _162_2190 = (let _162_2189 = (FStar_ToSMT_Term.mkEq (app, gmax))
+in (((app)::[])::[], vars, _162_2189))
+in (FStar_ToSMT_Term.mkForall _162_2190))
+in (_162_2191, Some ("Correspondence of recursive function to instrumented version")))
+in FStar_ToSMT_Term.Assume (_162_2192))
+in (let eqn_g' = (let _162_2201 = (let _162_2200 = (let _162_2199 = (let _162_2198 = (let _162_2197 = (let _162_2196 = (let _162_2195 = (let _162_2194 = (let _162_2193 = (FStar_ToSMT_Term.n_fuel 0)
+in (_162_2193)::vars_tm)
+in (g, _162_2194))
+in (FStar_ToSMT_Term.mkApp _162_2195))
+in (gsapp, _162_2196))
+in (FStar_ToSMT_Term.mkEq _162_2197))
+in (((gsapp)::[])::[], (fuel)::vars, _162_2198))
+in (FStar_ToSMT_Term.mkForall _162_2199))
+in (_162_2200, Some ("Fuel irrelevance")))
+in FStar_ToSMT_Term.Assume (_162_2201))
+in (let _59_3094 = (let _59_3081 = (encode_binders None formals env0)
+in (match (_59_3081) with
+| (vars, v_guards, env, binder_decls, _59_3080) -> begin
 (let vars_tm = (FStar_List.map FStar_ToSMT_Term.mkFreeV vars)
 in (let gapp = (FStar_ToSMT_Term.mkApp (g, (fuel_tm)::vars_tm))
-in (let tok_corr = (let tok_app = (let _162_2192 = (FStar_ToSMT_Term.mkFreeV (gtok, FStar_ToSMT_Term.Term_sort))
-in (mk_ApplyE _162_2192 ((fuel)::vars)))
-in (let _162_2196 = (let _162_2195 = (let _162_2194 = (let _162_2193 = (FStar_ToSMT_Term.mkEq (tok_app, gapp))
-in (((tok_app)::[])::[], (fuel)::vars, _162_2193))
-in (FStar_ToSMT_Term.mkForall _162_2194))
-in (_162_2195, Some ("Fuel token correspondence")))
-in FStar_ToSMT_Term.Assume (_162_2196)))
-in (let _59_3087 = (let _59_3084 = (encode_typ_pred None tres env gapp)
-in (match (_59_3084) with
+in (let tok_corr = (let tok_app = (let _162_2202 = (FStar_ToSMT_Term.mkFreeV (gtok, FStar_ToSMT_Term.Term_sort))
+in (mk_ApplyE _162_2202 ((fuel)::vars)))
+in (let _162_2206 = (let _162_2205 = (let _162_2204 = (let _162_2203 = (FStar_ToSMT_Term.mkEq (tok_app, gapp))
+in (((tok_app)::[])::[], (fuel)::vars, _162_2203))
+in (FStar_ToSMT_Term.mkForall _162_2204))
+in (_162_2205, Some ("Fuel token correspondence")))
+in FStar_ToSMT_Term.Assume (_162_2206)))
+in (let _59_3091 = (let _59_3088 = (encode_typ_pred None tres env gapp)
+in (match (_59_3088) with
 | (g_typing, d3) -> begin
-(let _162_2204 = (let _162_2203 = (let _162_2202 = (let _162_2201 = (let _162_2200 = (let _162_2199 = (let _162_2198 = (let _162_2197 = (FStar_ToSMT_Term.mk_and_l v_guards)
-in (_162_2197, g_typing))
-in (FStar_ToSMT_Term.mkImp _162_2198))
-in (((gapp)::[])::[], (fuel)::vars, _162_2199))
-in (FStar_ToSMT_Term.mkForall _162_2200))
-in (_162_2201, None))
-in FStar_ToSMT_Term.Assume (_162_2202))
-in (_162_2203)::[])
-in (d3, _162_2204))
-end))
-in (match (_59_3087) with
-=======
-in (let gsapp = (let _120_2178 = (let _120_2177 = (let _120_2176 = (FStar_ToSMT_Term.mkApp ("SFuel", (fuel_tm)::[]))
-in (_120_2176)::vars_tm)
-in (g, _120_2177))
-in (FStar_ToSMT_Term.mkApp _120_2178))
-in (let gmax = (let _120_2181 = (let _120_2180 = (let _120_2179 = (FStar_ToSMT_Term.mkApp ("MaxFuel", []))
-in (_120_2179)::vars_tm)
-in (g, _120_2180))
-in (FStar_ToSMT_Term.mkApp _120_2181))
-in (let _54_3071 = (encode_exp body env')
-in (match (_54_3071) with
-| (body_tm, decls2) -> begin
-(let eqn_g = (let _120_2190 = (let _120_2189 = (let _120_2186 = (let _120_2185 = (let _120_2184 = (let _120_2183 = (FStar_ToSMT_Term.mk_and_l guards)
-in (let _120_2182 = (FStar_ToSMT_Term.mkEq (gsapp, body_tm))
-in (_120_2183, _120_2182)))
-in (FStar_ToSMT_Term.mkImp _120_2184))
-in (((gsapp)::[])::[], (fuel)::vars, _120_2185))
-in (FStar_ToSMT_Term.mkForall _120_2186))
-in (let _120_2188 = (let _120_2187 = (FStar_Util.format1 "Equation for fuel-instrumented recursive function: %s" flid.FStar_Absyn_Syntax.str)
-in Some (_120_2187))
-in (_120_2189, _120_2188)))
-in FStar_ToSMT_Term.Assume (_120_2190))
-in (let eqn_f = (let _120_2194 = (let _120_2193 = (let _120_2192 = (let _120_2191 = (FStar_ToSMT_Term.mkEq (app, gmax))
-in (((app)::[])::[], vars, _120_2191))
-in (FStar_ToSMT_Term.mkForall _120_2192))
-in (_120_2193, Some ("Correspondence of recursive function to instrumented version")))
-in FStar_ToSMT_Term.Assume (_120_2194))
-in (let eqn_g' = (let _120_2203 = (let _120_2202 = (let _120_2201 = (let _120_2200 = (let _120_2199 = (let _120_2198 = (let _120_2197 = (let _120_2196 = (let _120_2195 = (FStar_ToSMT_Term.n_fuel 0)
-in (_120_2195)::vars_tm)
-in (g, _120_2196))
-in (FStar_ToSMT_Term.mkApp _120_2197))
-in (gsapp, _120_2198))
-in (FStar_ToSMT_Term.mkEq _120_2199))
-in (((gsapp)::[])::[], (fuel)::vars, _120_2200))
-in (FStar_ToSMT_Term.mkForall _120_2201))
-in (_120_2202, Some ("Fuel irrelevance")))
-in FStar_ToSMT_Term.Assume (_120_2203))
-in (let _54_3094 = (let _54_3081 = (encode_binders None formals env0)
-in (match (_54_3081) with
-| (vars, v_guards, env, binder_decls, _54_3080) -> begin
-(let vars_tm = (FStar_List.map FStar_ToSMT_Term.mkFreeV vars)
-in (let gapp = (FStar_ToSMT_Term.mkApp (g, (fuel_tm)::vars_tm))
-in (let tok_corr = (let tok_app = (let _120_2204 = (FStar_ToSMT_Term.mkFreeV (gtok, FStar_ToSMT_Term.Term_sort))
-in (mk_ApplyE _120_2204 ((fuel)::vars)))
-in (let _120_2208 = (let _120_2207 = (let _120_2206 = (let _120_2205 = (FStar_ToSMT_Term.mkEq (tok_app, gapp))
-in (((tok_app)::[])::[], (fuel)::vars, _120_2205))
-in (FStar_ToSMT_Term.mkForall _120_2206))
-in (_120_2207, Some ("Fuel token correspondence")))
-in FStar_ToSMT_Term.Assume (_120_2208)))
-in (let _54_3091 = (let _54_3088 = (encode_typ_pred None tres env gapp)
-in (match (_54_3088) with
-| (g_typing, d3) -> begin
-(let _120_2216 = (let _120_2215 = (let _120_2214 = (let _120_2213 = (let _120_2212 = (let _120_2211 = (let _120_2210 = (let _120_2209 = (FStar_ToSMT_Term.mk_and_l v_guards)
-in (_120_2209, g_typing))
-in (FStar_ToSMT_Term.mkImp _120_2210))
-in (((gapp)::[])::[], (fuel)::vars, _120_2211))
-in (FStar_ToSMT_Term.mkForall _120_2212))
-in (_120_2213, None))
-in FStar_ToSMT_Term.Assume (_120_2214))
-in (_120_2215)::[])
-in (d3, _120_2216))
-end))
-in (match (_54_3091) with
->>>>>>> d3318508
+(let _162_2214 = (let _162_2213 = (let _162_2212 = (let _162_2211 = (let _162_2210 = (let _162_2209 = (let _162_2208 = (let _162_2207 = (FStar_ToSMT_Term.mk_and_l v_guards)
+in (_162_2207, g_typing))
+in (FStar_ToSMT_Term.mkImp _162_2208))
+in (((gapp)::[])::[], (fuel)::vars, _162_2209))
+in (FStar_ToSMT_Term.mkForall _162_2210))
+in (_162_2211, None))
+in FStar_ToSMT_Term.Assume (_162_2212))
+in (_162_2213)::[])
+in (d3, _162_2214))
+end))
+in (match (_59_3091) with
 | (aux_decls, typing_corr) -> begin
 ((FStar_List.append binder_decls aux_decls), (FStar_List.append typing_corr ((tok_corr)::[])))
 end)))))
 end))
-<<<<<<< HEAD
-in (match (_59_3090) with
-=======
-in (match (_54_3094) with
->>>>>>> d3318508
+in (match (_59_3094) with
 | (aux_decls, g_typing) -> begin
 ((FStar_List.append (FStar_List.append (FStar_List.append binder_decls decls2) aux_decls) ((decl_g)::(decl_g_tok)::[])), (FStar_List.append ((eqn_g)::(eqn_g')::(eqn_f)::[]) g_typing), env0)
 end)))))
@@ -5016,49 +3625,26 @@
 end))
 end))
 end))
-<<<<<<< HEAD
-in (let _59_3106 = (let _162_2207 = (FStar_List.zip3 gtoks typs bindings)
-in (FStar_List.fold_left (fun _59_3094 _59_3098 -> (match ((_59_3094, _59_3098)) with
+in (let _59_3110 = (let _162_2217 = (FStar_List.zip3 gtoks typs bindings)
+in (FStar_List.fold_left (fun _59_3098 _59_3102 -> (match ((_59_3098, _59_3102)) with
 | ((decls, eqns, env0), (gtok, ty, bs)) -> begin
-(let _59_3102 = (encode_one_binding env0 gtok ty bs)
-in (match (_59_3102) with
+(let _59_3106 = (encode_one_binding env0 gtok ty bs)
+in (match (_59_3106) with
 | (decls', eqns', env0) -> begin
 ((decls')::decls, (FStar_List.append eqns' eqns), env0)
 end))
-end)) ((decls)::[], [], env0) _162_2207))
-in (match (_59_3106) with
+end)) ((decls)::[], [], env0) _162_2217))
+in (match (_59_3110) with
 | (decls, eqns, env0) -> begin
-(let _59_3115 = (let _162_2209 = (FStar_All.pipe_right decls FStar_List.flatten)
-in (FStar_All.pipe_right _162_2209 (FStar_List.partition (fun _59_28 -> (match (_59_28) with
-| FStar_ToSMT_Term.DeclFun (_59_3109) -> begin
+(let _59_3119 = (let _162_2219 = (FStar_All.pipe_right decls FStar_List.flatten)
+in (FStar_All.pipe_right _162_2219 (FStar_List.partition (fun _59_28 -> (match (_59_28) with
+| FStar_ToSMT_Term.DeclFun (_59_3113) -> begin
 true
 end
-| _59_3112 -> begin
+| _59_3116 -> begin
 false
 end)))))
-in (match (_59_3115) with
-=======
-in (let _54_3110 = (let _120_2219 = (FStar_List.zip3 gtoks typs bindings)
-in (FStar_List.fold_left (fun _54_3098 _54_3102 -> (match ((_54_3098, _54_3102)) with
-| ((decls, eqns, env0), (gtok, ty, bs)) -> begin
-(let _54_3106 = (encode_one_binding env0 gtok ty bs)
-in (match (_54_3106) with
-| (decls', eqns', env0) -> begin
-((decls')::decls, (FStar_List.append eqns' eqns), env0)
-end))
-end)) ((decls)::[], [], env0) _120_2219))
-in (match (_54_3110) with
-| (decls, eqns, env0) -> begin
-(let _54_3119 = (let _120_2221 = (FStar_All.pipe_right decls FStar_List.flatten)
-in (FStar_All.pipe_right _120_2221 (FStar_List.partition (fun _54_28 -> (match (_54_28) with
-| FStar_ToSMT_Term.DeclFun (_54_3113) -> begin
-true
-end
-| _54_3116 -> begin
-false
-end)))))
-in (match (_54_3119) with
->>>>>>> d3318508
+in (match (_59_3119) with
 | (prefix_decls, rest) -> begin
 (let eqns = (FStar_List.rev eqns)
 in ((FStar_List.append (FStar_List.append prefix_decls rest) eqns), env0))
@@ -5069,17 +3655,10 @@
 end)))
 end))
 end
-<<<<<<< HEAD
-end)) (fun _59_2931 -> (match (_59_2931) with
+end)) (fun _59_2935 -> (match (_59_2935) with
 | Let_rec_unencodeable -> begin
-(let msg = (let _162_2212 = (FStar_All.pipe_right bindings (FStar_List.map (fun lb -> (FStar_Absyn_Print.lbname_to_string lb.FStar_Absyn_Syntax.lbname))))
-in (FStar_All.pipe_right _162_2212 (FStar_String.concat " and ")))
-=======
-end)) (fun _54_2935 -> (match (_54_2935) with
-| Let_rec_unencodeable -> begin
-(let msg = (let _120_2224 = (FStar_All.pipe_right bindings (FStar_List.map (fun lb -> (FStar_Absyn_Print.lbname_to_string lb.FStar_Absyn_Syntax.lbname))))
-in (FStar_All.pipe_right _120_2224 (FStar_String.concat " and ")))
->>>>>>> d3318508
+(let msg = (let _162_2222 = (FStar_All.pipe_right bindings (FStar_List.map (fun lb -> (FStar_Absyn_Print.lbname_to_string lb.FStar_Absyn_Syntax.lbname))))
+in (FStar_All.pipe_right _162_2222 (FStar_String.concat " and ")))
 in (let decl = FStar_ToSMT_Term.Caption ((Prims.strcat "let rec unencodeable: Skipping: " msg))
 in ((decl)::[], env)))
 end)))))
@@ -5089,76 +3668,40 @@
 end)))))
 and declare_top_level_let : env_t  ->  FStar_Ident.lident  ->  FStar_Absyn_Syntax.typ  ->  (FStar_Absyn_Syntax.typ', (FStar_Absyn_Syntax.knd', Prims.unit) FStar_Absyn_Syntax.syntax) FStar_Absyn_Syntax.syntax  ->  ((Prims.string * FStar_ToSMT_Term.term Prims.option) * FStar_ToSMT_Term.decl Prims.list * env_t) = (fun env x t t_norm -> (match ((try_lookup_lid env x)) with
 | None -> begin
-<<<<<<< HEAD
-(let _59_3142 = (encode_free_var env x t t_norm [])
-in (match (_59_3142) with
+(let _59_3146 = (encode_free_var env x t t_norm [])
+in (match (_59_3146) with
 | (decls, env) -> begin
-(let _59_3147 = (lookup_lid env x)
-in (match (_59_3147) with
-| (n, x', _59_3146) -> begin
-=======
-(let _54_3146 = (encode_free_var env x t t_norm [])
-in (match (_54_3146) with
-| (decls, env) -> begin
-(let _54_3151 = (lookup_lid env x)
-in (match (_54_3151) with
-| (n, x', _54_3150) -> begin
->>>>>>> d3318508
+(let _59_3151 = (lookup_lid env x)
+in (match (_59_3151) with
+| (n, x', _59_3150) -> begin
 ((n, x'), decls, env)
 end))
 end))
 end
-<<<<<<< HEAD
-| Some (n, x, _59_3151) -> begin
+| Some (n, x, _59_3155) -> begin
 ((n, x), [], env)
 end))
-and encode_smt_lemma : env_t  ->  FStar_Ident.lident  ->  (FStar_Absyn_Syntax.typ', (FStar_Absyn_Syntax.knd', Prims.unit) FStar_Absyn_Syntax.syntax) FStar_Absyn_Syntax.syntax  ->  FStar_ToSMT_Term.decl Prims.list = (fun env lid t -> (let _59_3159 = (encode_function_type_as_formula None None t env)
-in (match (_59_3159) with
-=======
-| Some (n, x, _54_3155) -> begin
-((n, x), [], env)
-end))
-and encode_smt_lemma = (fun env lid t -> (let _54_3163 = (encode_function_type_as_formula None None t env)
-in (match (_54_3163) with
->>>>>>> d3318508
+and encode_smt_lemma : env_t  ->  FStar_Ident.lident  ->  (FStar_Absyn_Syntax.typ', (FStar_Absyn_Syntax.knd', Prims.unit) FStar_Absyn_Syntax.syntax) FStar_Absyn_Syntax.syntax  ->  FStar_ToSMT_Term.decl Prims.list = (fun env lid t -> (let _59_3163 = (encode_function_type_as_formula None None t env)
+in (match (_59_3163) with
 | (form, decls) -> begin
 (FStar_List.append decls ((FStar_ToSMT_Term.Assume ((form, Some ((Prims.strcat "Lemma: " lid.FStar_Ident.str)))))::[]))
 end)))
-<<<<<<< HEAD
-and encode_free_var : env_t  ->  FStar_Ident.lident  ->  (FStar_Absyn_Syntax.typ', (FStar_Absyn_Syntax.knd', Prims.unit) FStar_Absyn_Syntax.syntax) FStar_Absyn_Syntax.syntax  ->  (FStar_Absyn_Syntax.typ', (FStar_Absyn_Syntax.knd', Prims.unit) FStar_Absyn_Syntax.syntax) FStar_Absyn_Syntax.syntax  ->  FStar_Absyn_Syntax.qualifier Prims.list  ->  (FStar_ToSMT_Term.decl Prims.list * env_t) = (fun env lid tt t_norm quals -> if ((let _162_2225 = (FStar_Absyn_Util.is_pure_or_ghost_function t_norm)
-in (FStar_All.pipe_left Prims.op_Negation _162_2225)) || (FStar_Absyn_Util.is_lemma t_norm)) then begin
-(let _59_3168 = (new_term_constant_and_tok_from_lid env lid)
-in (match (_59_3168) with
+and encode_free_var : env_t  ->  FStar_Ident.lident  ->  (FStar_Absyn_Syntax.typ', (FStar_Absyn_Syntax.knd', Prims.unit) FStar_Absyn_Syntax.syntax) FStar_Absyn_Syntax.syntax  ->  (FStar_Absyn_Syntax.typ', (FStar_Absyn_Syntax.knd', Prims.unit) FStar_Absyn_Syntax.syntax) FStar_Absyn_Syntax.syntax  ->  FStar_Absyn_Syntax.qualifier Prims.list  ->  (FStar_ToSMT_Term.decl Prims.list * env_t) = (fun env lid tt t_norm quals -> if ((let _162_2235 = (FStar_Absyn_Util.is_pure_or_ghost_function t_norm)
+in (FStar_All.pipe_left Prims.op_Negation _162_2235)) || (FStar_Absyn_Util.is_lemma t_norm)) then begin
+(let _59_3172 = (new_term_constant_and_tok_from_lid env lid)
+in (match (_59_3172) with
 | (vname, vtok, env) -> begin
 (let arg_sorts = (match (t_norm.FStar_Absyn_Syntax.n) with
-| FStar_Absyn_Syntax.Typ_fun (binders, _59_3171) -> begin
+| FStar_Absyn_Syntax.Typ_fun (binders, _59_3175) -> begin
 (FStar_All.pipe_right binders (FStar_List.map (fun _59_29 -> (match (_59_29) with
-| (FStar_Util.Inl (_59_3176), _59_3179) -> begin
+| (FStar_Util.Inl (_59_3180), _59_3183) -> begin
 FStar_ToSMT_Term.Type_sort
 end
-| _59_3182 -> begin
+| _59_3186 -> begin
 FStar_ToSMT_Term.Term_sort
 end))))
 end
-| _59_3184 -> begin
-=======
-and encode_free_var = (fun env lid tt t_norm quals -> if ((let _120_2237 = (FStar_Absyn_Util.is_pure_or_ghost_function t_norm)
-in (FStar_All.pipe_left Prims.op_Negation _120_2237)) || (FStar_Absyn_Util.is_lemma t_norm)) then begin
-(let _54_3172 = (new_term_constant_and_tok_from_lid env lid)
-in (match (_54_3172) with
-| (vname, vtok, env) -> begin
-(let arg_sorts = (match (t_norm.FStar_Absyn_Syntax.n) with
-| FStar_Absyn_Syntax.Typ_fun (binders, _54_3175) -> begin
-(FStar_All.pipe_right binders (FStar_List.map (fun _54_29 -> (match (_54_29) with
-| (FStar_Util.Inl (_54_3180), _54_3183) -> begin
-FStar_ToSMT_Term.Type_sort
-end
-| _54_3186 -> begin
-FStar_ToSMT_Term.Term_sort
-end))))
-end
-| _54_3188 -> begin
->>>>>>> d3318508
+| _59_3188 -> begin
 []
 end)
 in (let d = FStar_ToSMT_Term.DeclFun ((vname, arg_sorts, FStar_ToSMT_Term.Term_sort, Some ("Uninterpreted function symbol for impure function")))
@@ -5172,21 +3715,12 @@
 in (let env = (push_free_var env lid vname None)
 in (definition, env))))
 end else begin
-<<<<<<< HEAD
 (let encode_non_total_function_typ = (lid.FStar_Ident.nsstr <> "Prims")
-in (let _59_3201 = (match ((FStar_Absyn_Util.function_formals t_norm)) with
+in (let _59_3205 = (match ((FStar_Absyn_Util.function_formals t_norm)) with
 | Some (args, comp) -> begin
 if encode_non_total_function_typ then begin
-(let _162_2227 = (FStar_Tc_Util.pure_or_ghost_pre_and_post env.tcenv comp)
-in (args, _162_2227))
-=======
-(let encode_non_total_function_typ = (lid.FStar_Absyn_Syntax.nsstr <> "Prims")
-in (let _54_3205 = (match ((FStar_Absyn_Util.function_formals t_norm)) with
-| Some (args, comp) -> begin
-if encode_non_total_function_typ then begin
-(let _120_2239 = (FStar_Tc_Util.pure_or_ghost_pre_and_post env.tcenv comp)
-in (args, _120_2239))
->>>>>>> d3318508
+(let _162_2237 = (FStar_Tc_Util.pure_or_ghost_pre_and_post env.tcenv comp)
+in (args, _162_2237))
 end else begin
 (args, (None, (FStar_Absyn_Util.comp_result comp)))
 end
@@ -5194,265 +3728,137 @@
 | None -> begin
 ([], (None, t_norm))
 end)
-<<<<<<< HEAD
-in (match (_59_3201) with
+in (match (_59_3205) with
 | (formals, (pre_opt, res_t)) -> begin
-(let _59_3205 = (new_term_constant_and_tok_from_lid env lid)
-in (match (_59_3205) with
-=======
-in (match (_54_3205) with
-| (formals, (pre_opt, res_t)) -> begin
-(let _54_3209 = (new_term_constant_and_tok_from_lid env lid)
-in (match (_54_3209) with
->>>>>>> d3318508
+(let _59_3209 = (new_term_constant_and_tok_from_lid env lid)
+in (match (_59_3209) with
 | (vname, vtok, env) -> begin
 (let vtok_tm = (match (formals) with
 | [] -> begin
 (FStar_ToSMT_Term.mkFreeV (vname, FStar_ToSMT_Term.Term_sort))
 end
-<<<<<<< HEAD
-| _59_3208 -> begin
-=======
-| _54_3212 -> begin
->>>>>>> d3318508
+| _59_3212 -> begin
 (FStar_ToSMT_Term.mkApp (vtok, []))
 end)
 in (let mk_disc_proj_axioms = (fun guard encoded_res_t vapp vars -> (FStar_All.pipe_right quals (FStar_List.collect (fun _59_30 -> (match (_59_30) with
 | FStar_Absyn_Syntax.Discriminator (d) -> begin
-<<<<<<< HEAD
-(let _59_3224 = (FStar_Util.prefix vars)
-in (match (_59_3224) with
-| (_59_3219, (xxsym, _59_3222)) -> begin
+(let _59_3228 = (FStar_Util.prefix vars)
+in (match (_59_3228) with
+| (_59_3223, (xxsym, _59_3226)) -> begin
 (let xx = (FStar_ToSMT_Term.mkFreeV (xxsym, FStar_ToSMT_Term.Term_sort))
-in (let _162_2244 = (let _162_2243 = (let _162_2242 = (let _162_2241 = (let _162_2240 = (let _162_2239 = (let _162_2238 = (let _162_2237 = (FStar_ToSMT_Term.mk_tester (escape d.FStar_Ident.str) xx)
-in (FStar_All.pipe_left FStar_ToSMT_Term.boxBool _162_2237))
-in (vapp, _162_2238))
-in (FStar_ToSMT_Term.mkEq _162_2239))
-in (((vapp)::[])::[], vars, _162_2240))
-in (FStar_ToSMT_Term.mkForall _162_2241))
-in (_162_2242, Some ("Discriminator equation")))
-in FStar_ToSMT_Term.Assume (_162_2243))
-in (_162_2244)::[]))
+in (let _162_2254 = (let _162_2253 = (let _162_2252 = (let _162_2251 = (let _162_2250 = (let _162_2249 = (let _162_2248 = (let _162_2247 = (FStar_ToSMT_Term.mk_tester (escape d.FStar_Ident.str) xx)
+in (FStar_All.pipe_left FStar_ToSMT_Term.boxBool _162_2247))
+in (vapp, _162_2248))
+in (FStar_ToSMT_Term.mkEq _162_2249))
+in (((vapp)::[])::[], vars, _162_2250))
+in (FStar_ToSMT_Term.mkForall _162_2251))
+in (_162_2252, Some ("Discriminator equation")))
+in FStar_ToSMT_Term.Assume (_162_2253))
+in (_162_2254)::[]))
 end))
 end
 | FStar_Absyn_Syntax.Projector (d, FStar_Util.Inr (f)) -> begin
-(let _59_3237 = (FStar_Util.prefix vars)
-in (match (_59_3237) with
-| (_59_3232, (xxsym, _59_3235)) -> begin
+(let _59_3241 = (FStar_Util.prefix vars)
+in (match (_59_3241) with
+| (_59_3236, (xxsym, _59_3239)) -> begin
 (let xx = (FStar_ToSMT_Term.mkFreeV (xxsym, FStar_ToSMT_Term.Term_sort))
-in (let prim_app = (let _162_2246 = (let _162_2245 = (mk_term_projector_name d f)
-in (_162_2245, (xx)::[]))
-in (FStar_ToSMT_Term.mkApp _162_2246))
-in (let _162_2251 = (let _162_2250 = (let _162_2249 = (let _162_2248 = (let _162_2247 = (FStar_ToSMT_Term.mkEq (vapp, prim_app))
-in (((vapp)::[])::[], vars, _162_2247))
-in (FStar_ToSMT_Term.mkForall _162_2248))
-in (_162_2249, Some ("Projector equation")))
-in FStar_ToSMT_Term.Assume (_162_2250))
-in (_162_2251)::[])))
-end))
-end
-| _59_3241 -> begin
+in (let prim_app = (let _162_2256 = (let _162_2255 = (mk_term_projector_name d f)
+in (_162_2255, (xx)::[]))
+in (FStar_ToSMT_Term.mkApp _162_2256))
+in (let _162_2261 = (let _162_2260 = (let _162_2259 = (let _162_2258 = (let _162_2257 = (FStar_ToSMT_Term.mkEq (vapp, prim_app))
+in (((vapp)::[])::[], vars, _162_2257))
+in (FStar_ToSMT_Term.mkForall _162_2258))
+in (_162_2259, Some ("Projector equation")))
+in FStar_ToSMT_Term.Assume (_162_2260))
+in (_162_2261)::[])))
+end))
+end
+| _59_3245 -> begin
 []
 end)))))
-in (let _59_3248 = (encode_binders None formals env)
-in (match (_59_3248) with
-| (vars, guards, env', decls1, _59_3247) -> begin
-(let _59_3257 = (match (pre_opt) with
+in (let _59_3252 = (encode_binders None formals env)
+in (match (_59_3252) with
+| (vars, guards, env', decls1, _59_3251) -> begin
+(let _59_3261 = (match (pre_opt) with
 | None -> begin
-(let _162_2252 = (FStar_ToSMT_Term.mk_and_l guards)
-in (_162_2252, decls1))
+(let _162_2262 = (FStar_ToSMT_Term.mk_and_l guards)
+in (_162_2262, decls1))
 end
 | Some (p) -> begin
-(let _59_3254 = (encode_formula p env')
-in (match (_59_3254) with
+(let _59_3258 = (encode_formula p env')
+in (match (_59_3258) with
 | (g, ds) -> begin
-(let _162_2253 = (FStar_ToSMT_Term.mk_and_l ((g)::guards))
-in (_162_2253, (FStar_List.append decls1 ds)))
-end))
-end)
-in (match (_59_3257) with
+(let _162_2263 = (FStar_ToSMT_Term.mk_and_l ((g)::guards))
+in (_162_2263, (FStar_List.append decls1 ds)))
+end))
+end)
+in (match (_59_3261) with
 | (guard, decls1) -> begin
 (let vtok_app = (mk_ApplyE vtok_tm vars)
-in (let vapp = (let _162_2255 = (let _162_2254 = (FStar_List.map FStar_ToSMT_Term.mkFreeV vars)
-in (vname, _162_2254))
-in (FStar_ToSMT_Term.mkApp _162_2255))
-in (let _59_3288 = (let vname_decl = (let _162_2258 = (let _162_2257 = (FStar_All.pipe_right formals (FStar_List.map (fun _59_31 -> (match (_59_31) with
-| (FStar_Util.Inl (_59_3262), _59_3265) -> begin
+in (let vapp = (let _162_2265 = (let _162_2264 = (FStar_List.map FStar_ToSMT_Term.mkFreeV vars)
+in (vname, _162_2264))
+in (FStar_ToSMT_Term.mkApp _162_2265))
+in (let _59_3292 = (let vname_decl = (let _162_2268 = (let _162_2267 = (FStar_All.pipe_right formals (FStar_List.map (fun _59_31 -> (match (_59_31) with
+| (FStar_Util.Inl (_59_3266), _59_3269) -> begin
 FStar_ToSMT_Term.Type_sort
 end
-| _59_3268 -> begin
+| _59_3272 -> begin
 FStar_ToSMT_Term.Term_sort
 end))))
-in (vname, _162_2257, FStar_ToSMT_Term.Term_sort, None))
-in FStar_ToSMT_Term.DeclFun (_162_2258))
-in (let _59_3275 = (let env = (let _59_3270 = env
-in {bindings = _59_3270.bindings; depth = _59_3270.depth; tcenv = _59_3270.tcenv; warn = _59_3270.warn; cache = _59_3270.cache; nolabels = _59_3270.nolabels; use_zfuel_name = _59_3270.use_zfuel_name; encode_non_total_function_typ = encode_non_total_function_typ})
-=======
-(let _54_3228 = (FStar_Util.prefix vars)
-in (match (_54_3228) with
-| (_54_3223, (xxsym, _54_3226)) -> begin
-(let xx = (FStar_ToSMT_Term.mkFreeV (xxsym, FStar_ToSMT_Term.Term_sort))
-in (let _120_2256 = (let _120_2255 = (let _120_2254 = (let _120_2253 = (let _120_2252 = (let _120_2251 = (let _120_2250 = (let _120_2249 = (FStar_ToSMT_Term.mk_tester (escape d.FStar_Absyn_Syntax.str) xx)
-in (FStar_All.pipe_left FStar_ToSMT_Term.boxBool _120_2249))
-in (vapp, _120_2250))
-in (FStar_ToSMT_Term.mkEq _120_2251))
-in (((vapp)::[])::[], vars, _120_2252))
-in (FStar_ToSMT_Term.mkForall _120_2253))
-in (_120_2254, Some ("Discriminator equation")))
-in FStar_ToSMT_Term.Assume (_120_2255))
-in (_120_2256)::[]))
-end))
-end
-| FStar_Absyn_Syntax.Projector (d, FStar_Util.Inr (f)) -> begin
-(let _54_3241 = (FStar_Util.prefix vars)
-in (match (_54_3241) with
-| (_54_3236, (xxsym, _54_3239)) -> begin
-(let xx = (FStar_ToSMT_Term.mkFreeV (xxsym, FStar_ToSMT_Term.Term_sort))
-in (let prim_app = (let _120_2258 = (let _120_2257 = (mk_term_projector_name d f)
-in (_120_2257, (xx)::[]))
-in (FStar_ToSMT_Term.mkApp _120_2258))
-in (let _120_2263 = (let _120_2262 = (let _120_2261 = (let _120_2260 = (let _120_2259 = (FStar_ToSMT_Term.mkEq (vapp, prim_app))
-in (((vapp)::[])::[], vars, _120_2259))
-in (FStar_ToSMT_Term.mkForall _120_2260))
-in (_120_2261, Some ("Projector equation")))
-in FStar_ToSMT_Term.Assume (_120_2262))
-in (_120_2263)::[])))
-end))
-end
-| _54_3245 -> begin
-[]
-end)))))
-in (let _54_3252 = (encode_binders None formals env)
-in (match (_54_3252) with
-| (vars, guards, env', decls1, _54_3251) -> begin
-(let _54_3261 = (match (pre_opt) with
-| None -> begin
-(let _120_2264 = (FStar_ToSMT_Term.mk_and_l guards)
-in (_120_2264, decls1))
-end
-| Some (p) -> begin
-(let _54_3258 = (encode_formula p env')
-in (match (_54_3258) with
-| (g, ds) -> begin
-(let _120_2265 = (FStar_ToSMT_Term.mk_and_l ((g)::guards))
-in (_120_2265, (FStar_List.append decls1 ds)))
-end))
-end)
-in (match (_54_3261) with
-| (guard, decls1) -> begin
-(let vtok_app = (mk_ApplyE vtok_tm vars)
-in (let vapp = (let _120_2267 = (let _120_2266 = (FStar_List.map FStar_ToSMT_Term.mkFreeV vars)
-in (vname, _120_2266))
-in (FStar_ToSMT_Term.mkApp _120_2267))
-in (let _54_3292 = (let vname_decl = (let _120_2270 = (let _120_2269 = (FStar_All.pipe_right formals (FStar_List.map (fun _54_31 -> (match (_54_31) with
-| (FStar_Util.Inl (_54_3266), _54_3269) -> begin
-FStar_ToSMT_Term.Type_sort
-end
-| _54_3272 -> begin
-FStar_ToSMT_Term.Term_sort
-end))))
-in (vname, _120_2269, FStar_ToSMT_Term.Term_sort, None))
-in FStar_ToSMT_Term.DeclFun (_120_2270))
-in (let _54_3279 = (let env = (let _54_3274 = env
-in {bindings = _54_3274.bindings; depth = _54_3274.depth; tcenv = _54_3274.tcenv; warn = _54_3274.warn; cache = _54_3274.cache; nolabels = _54_3274.nolabels; use_zfuel_name = _54_3274.use_zfuel_name; encode_non_total_function_typ = encode_non_total_function_typ})
->>>>>>> d3318508
+in (vname, _162_2267, FStar_ToSMT_Term.Term_sort, None))
+in FStar_ToSMT_Term.DeclFun (_162_2268))
+in (let _59_3279 = (let env = (let _59_3274 = env
+in {bindings = _59_3274.bindings; depth = _59_3274.depth; tcenv = _59_3274.tcenv; warn = _59_3274.warn; cache = _59_3274.cache; nolabels = _59_3274.nolabels; use_zfuel_name = _59_3274.use_zfuel_name; encode_non_total_function_typ = encode_non_total_function_typ})
 in if (not ((head_normal env tt))) then begin
 (encode_typ_pred None tt env vtok_tm)
 end else begin
 (encode_typ_pred None t_norm env vtok_tm)
 end)
-<<<<<<< HEAD
-in (match (_59_3275) with
+in (match (_59_3279) with
 | (tok_typing, decls2) -> begin
 (let tok_typing = FStar_ToSMT_Term.Assume ((tok_typing, Some ("function token typing")))
-in (let _59_3285 = (match (formals) with
+in (let _59_3289 = (match (formals) with
 | [] -> begin
-(let _162_2262 = (let _162_2261 = (let _162_2260 = (FStar_ToSMT_Term.mkFreeV (vname, FStar_ToSMT_Term.Term_sort))
-in (FStar_All.pipe_left (fun _162_2259 -> Some (_162_2259)) _162_2260))
-in (push_free_var env lid vname _162_2261))
-in ((FStar_List.append decls2 ((tok_typing)::[])), _162_2262))
-end
-| _59_3279 -> begin
+(let _162_2272 = (let _162_2271 = (let _162_2270 = (FStar_ToSMT_Term.mkFreeV (vname, FStar_ToSMT_Term.Term_sort))
+in (FStar_All.pipe_left (fun _162_2269 -> Some (_162_2269)) _162_2270))
+in (push_free_var env lid vname _162_2271))
+in ((FStar_List.append decls2 ((tok_typing)::[])), _162_2272))
+end
+| _59_3283 -> begin
 (let vtok_decl = FStar_ToSMT_Term.DeclFun ((vtok, [], FStar_ToSMT_Term.Term_sort, None))
-in (let vtok_fresh = (let _162_2263 = (varops.next_id ())
-in (FStar_ToSMT_Term.fresh_token (vtok, FStar_ToSMT_Term.Term_sort) _162_2263))
-in (let name_tok_corr = (let _162_2267 = (let _162_2266 = (let _162_2265 = (let _162_2264 = (FStar_ToSMT_Term.mkEq (vtok_app, vapp))
-in (((vtok_app)::[])::[], vars, _162_2264))
-in (FStar_ToSMT_Term.mkForall _162_2265))
-in (_162_2266, None))
-in FStar_ToSMT_Term.Assume (_162_2267))
+in (let vtok_fresh = (let _162_2273 = (varops.next_id ())
+in (FStar_ToSMT_Term.fresh_token (vtok, FStar_ToSMT_Term.Term_sort) _162_2273))
+in (let name_tok_corr = (let _162_2277 = (let _162_2276 = (let _162_2275 = (let _162_2274 = (FStar_ToSMT_Term.mkEq (vtok_app, vapp))
+in (((vtok_app)::[])::[], vars, _162_2274))
+in (FStar_ToSMT_Term.mkForall _162_2275))
+in (_162_2276, None))
+in FStar_ToSMT_Term.Assume (_162_2277))
 in ((FStar_List.append decls2 ((vtok_decl)::(vtok_fresh)::(name_tok_corr)::(tok_typing)::[])), env))))
 end)
-in (match (_59_3285) with
-=======
-in (match (_54_3279) with
-| (tok_typing, decls2) -> begin
-(let tok_typing = FStar_ToSMT_Term.Assume ((tok_typing, Some ("function token typing")))
-in (let _54_3289 = (match (formals) with
-| [] -> begin
-(let _120_2274 = (let _120_2273 = (let _120_2272 = (FStar_ToSMT_Term.mkFreeV (vname, FStar_ToSMT_Term.Term_sort))
-in (FStar_All.pipe_left (fun _120_2271 -> Some (_120_2271)) _120_2272))
-in (push_free_var env lid vname _120_2273))
-in ((FStar_List.append decls2 ((tok_typing)::[])), _120_2274))
-end
-| _54_3283 -> begin
-(let vtok_decl = FStar_ToSMT_Term.DeclFun ((vtok, [], FStar_ToSMT_Term.Term_sort, None))
-in (let vtok_fresh = (let _120_2275 = (varops.next_id ())
-in (FStar_ToSMT_Term.fresh_token (vtok, FStar_ToSMT_Term.Term_sort) _120_2275))
-in (let name_tok_corr = (let _120_2279 = (let _120_2278 = (let _120_2277 = (let _120_2276 = (FStar_ToSMT_Term.mkEq (vtok_app, vapp))
-in (((vtok_app)::[])::[], vars, _120_2276))
-in (FStar_ToSMT_Term.mkForall _120_2277))
-in (_120_2278, None))
-in FStar_ToSMT_Term.Assume (_120_2279))
-in ((FStar_List.append decls2 ((vtok_decl)::(vtok_fresh)::(name_tok_corr)::(tok_typing)::[])), env))))
-end)
-in (match (_54_3289) with
->>>>>>> d3318508
+in (match (_59_3289) with
 | (tok_decl, env) -> begin
 ((vname_decl)::tok_decl, env)
 end)))
 end)))
-<<<<<<< HEAD
-in (match (_59_3288) with
+in (match (_59_3292) with
 | (decls2, env) -> begin
-(let _59_3296 = (let res_t = (FStar_Absyn_Util.compress_typ res_t)
-in (let _59_3292 = (encode_typ_term res_t env')
-in (match (_59_3292) with
+(let _59_3300 = (let res_t = (FStar_Absyn_Util.compress_typ res_t)
+in (let _59_3296 = (encode_typ_term res_t env')
+in (match (_59_3296) with
 | (encoded_res_t, decls) -> begin
-(let _162_2268 = (FStar_ToSMT_Term.mk_HasType vapp encoded_res_t)
-in (encoded_res_t, _162_2268, decls))
-end)))
-in (match (_59_3296) with
+(let _162_2278 = (FStar_ToSMT_Term.mk_HasType vapp encoded_res_t)
+in (encoded_res_t, _162_2278, decls))
+end)))
+in (match (_59_3300) with
 | (encoded_res_t, ty_pred, decls3) -> begin
-(let typingAx = (let _162_2272 = (let _162_2271 = (let _162_2270 = (let _162_2269 = (FStar_ToSMT_Term.mkImp (guard, ty_pred))
-in (((vapp)::[])::[], vars, _162_2269))
-in (FStar_ToSMT_Term.mkForall _162_2270))
-in (_162_2271, Some ("free var typing")))
-in FStar_ToSMT_Term.Assume (_162_2272))
-in (let g = (let _162_2274 = (let _162_2273 = (mk_disc_proj_axioms guard encoded_res_t vapp vars)
-in (typingAx)::_162_2273)
-in (FStar_List.append (FStar_List.append (FStar_List.append decls1 decls2) decls3) _162_2274))
-=======
-in (match (_54_3292) with
-| (decls2, env) -> begin
-(let _54_3300 = (let res_t = (FStar_Absyn_Util.compress_typ res_t)
-in (let _54_3296 = (encode_typ_term res_t env')
-in (match (_54_3296) with
-| (encoded_res_t, decls) -> begin
-(let _120_2280 = (FStar_ToSMT_Term.mk_HasType vapp encoded_res_t)
-in (encoded_res_t, _120_2280, decls))
-end)))
-in (match (_54_3300) with
-| (encoded_res_t, ty_pred, decls3) -> begin
-(let typingAx = (let _120_2284 = (let _120_2283 = (let _120_2282 = (let _120_2281 = (FStar_ToSMT_Term.mkImp (guard, ty_pred))
-in (((vapp)::[])::[], vars, _120_2281))
-in (FStar_ToSMT_Term.mkForall _120_2282))
-in (_120_2283, Some ("free var typing")))
-in FStar_ToSMT_Term.Assume (_120_2284))
-in (let g = (let _120_2286 = (let _120_2285 = (mk_disc_proj_axioms guard encoded_res_t vapp vars)
-in (typingAx)::_120_2285)
-in (FStar_List.append (FStar_List.append (FStar_List.append decls1 decls2) decls3) _120_2286))
->>>>>>> d3318508
+(let typingAx = (let _162_2282 = (let _162_2281 = (let _162_2280 = (let _162_2279 = (FStar_ToSMT_Term.mkImp (guard, ty_pred))
+in (((vapp)::[])::[], vars, _162_2279))
+in (FStar_ToSMT_Term.mkForall _162_2280))
+in (_162_2281, Some ("free var typing")))
+in FStar_ToSMT_Term.Assume (_162_2282))
+in (let g = (let _162_2284 = (let _162_2283 = (mk_disc_proj_axioms guard encoded_res_t vapp vars)
+in (typingAx)::_162_2283)
+in (FStar_List.append (FStar_List.append (FStar_List.append decls1 decls2) decls3) _162_2284))
 in (g, env)))
 end))
 end))))
@@ -5462,75 +3868,40 @@
 end)))
 end
 end)
-<<<<<<< HEAD
-and encode_signature : env_t  ->  FStar_Absyn_Syntax.sigelt Prims.list  ->  (FStar_ToSMT_Term.decl Prims.list * env_t) = (fun env ses -> (FStar_All.pipe_right ses (FStar_List.fold_left (fun _59_3303 se -> (match (_59_3303) with
+and encode_signature : env_t  ->  FStar_Absyn_Syntax.sigelt Prims.list  ->  (FStar_ToSMT_Term.decl Prims.list * env_t) = (fun env ses -> (FStar_All.pipe_right ses (FStar_List.fold_left (fun _59_3307 se -> (match (_59_3307) with
 | (g, env) -> begin
-(let _59_3307 = (encode_sigelt env se)
-in (match (_59_3307) with
-=======
-and encode_signature = (fun env ses -> (FStar_All.pipe_right ses (FStar_List.fold_left (fun _54_3307 se -> (match (_54_3307) with
-| (g, env) -> begin
-(let _54_3311 = (encode_sigelt env se)
-in (match (_54_3311) with
->>>>>>> d3318508
+(let _59_3311 = (encode_sigelt env se)
+in (match (_59_3311) with
 | (g', env) -> begin
 ((FStar_List.append g g'), env)
 end))
 end)) ([], env))))
 
-<<<<<<< HEAD
-let encode_env_bindings : env_t  ->  FStar_Tc_Env.binding Prims.list  ->  (FStar_ToSMT_Term.decl Prims.list * env_t) = (fun env bindings -> (let encode_binding = (fun b _59_3314 -> (match (_59_3314) with
+let encode_env_bindings : env_t  ->  FStar_Tc_Env.binding Prims.list  ->  (FStar_ToSMT_Term.decl Prims.list * env_t) = (fun env bindings -> (let encode_binding = (fun b _59_3318 -> (match (_59_3318) with
 | (decls, env) -> begin
 (match (b) with
 | FStar_Tc_Env.Binding_var (x, t0) -> begin
-(let _59_3322 = (new_term_constant env x)
-in (match (_59_3322) with
+(let _59_3326 = (new_term_constant env x)
+in (match (_59_3326) with
 | (xxsym, xx, env') -> begin
 (let t1 = (FStar_Tc_Normalize.norm_typ ((FStar_Tc_Normalize.DeltaHard)::(FStar_Tc_Normalize.Beta)::(FStar_Tc_Normalize.Eta)::(FStar_Tc_Normalize.EtaArgs)::(FStar_Tc_Normalize.Simplify)::[]) env.tcenv t0)
-in (let _59_3324 = if (FStar_All.pipe_left (FStar_Tc_Env.debug env.tcenv) (FStar_Options.Other ("Encoding"))) then begin
-(let _162_2289 = (FStar_Absyn_Print.strBvd x)
-in (let _162_2288 = (FStar_Absyn_Print.typ_to_string t0)
-in (let _162_2287 = (FStar_Absyn_Print.typ_to_string t1)
-in (FStar_Util.print3 "Normalized %s : %s to %s\n" _162_2289 _162_2288 _162_2287))))
+in (let _59_3328 = if (FStar_All.pipe_left (FStar_Tc_Env.debug env.tcenv) (FStar_Options.Other ("Encoding"))) then begin
+(let _162_2299 = (FStar_Absyn_Print.strBvd x)
+in (let _162_2298 = (FStar_Absyn_Print.typ_to_string t0)
+in (let _162_2297 = (FStar_Absyn_Print.typ_to_string t1)
+in (FStar_Util.print3 "Normalized %s : %s to %s\n" _162_2299 _162_2298 _162_2297))))
 end else begin
 ()
 end
-in (let _59_3328 = (encode_typ_pred None t1 env xx)
-in (match (_59_3328) with
+in (let _59_3332 = (encode_typ_pred None t1 env xx)
+in (match (_59_3332) with
 | (t, decls') -> begin
 (let caption = if (FStar_ST.read FStar_Options.logQueries) then begin
-(let _162_2293 = (let _162_2292 = (FStar_Absyn_Print.strBvd x)
-in (let _162_2291 = (FStar_Absyn_Print.typ_to_string t0)
-in (let _162_2290 = (FStar_Absyn_Print.typ_to_string t1)
-in (FStar_Util.format3 "%s : %s (%s)" _162_2292 _162_2291 _162_2290))))
-in Some (_162_2293))
-=======
-let encode_env_bindings = (fun env bindings -> (let encode_binding = (fun b _54_3318 -> (match (_54_3318) with
-| (decls, env) -> begin
-(match (b) with
-| FStar_Tc_Env.Binding_var (x, t0) -> begin
-(let _54_3326 = (new_term_constant env x)
-in (match (_54_3326) with
-| (xxsym, xx, env') -> begin
-(let t1 = (FStar_Tc_Normalize.norm_typ ((FStar_Tc_Normalize.DeltaHard)::(FStar_Tc_Normalize.Beta)::(FStar_Tc_Normalize.Eta)::(FStar_Tc_Normalize.EtaArgs)::(FStar_Tc_Normalize.Simplify)::[]) env.tcenv t0)
-in (let _54_3328 = if (FStar_All.pipe_left (FStar_Tc_Env.debug env.tcenv) (FStar_Options.Other ("Encoding"))) then begin
-(let _120_2301 = (FStar_Absyn_Print.strBvd x)
-in (let _120_2300 = (FStar_Absyn_Print.typ_to_string t0)
-in (let _120_2299 = (FStar_Absyn_Print.typ_to_string t1)
-in (FStar_Util.print3 "Normalized %s : %s to %s\n" _120_2301 _120_2300 _120_2299))))
-end else begin
-()
-end
-in (let _54_3332 = (encode_typ_pred None t1 env xx)
-in (match (_54_3332) with
-| (t, decls') -> begin
-(let caption = if (FStar_ST.read FStar_Options.logQueries) then begin
-(let _120_2305 = (let _120_2304 = (FStar_Absyn_Print.strBvd x)
-in (let _120_2303 = (FStar_Absyn_Print.typ_to_string t0)
-in (let _120_2302 = (FStar_Absyn_Print.typ_to_string t1)
-in (FStar_Util.format3 "%s : %s (%s)" _120_2304 _120_2303 _120_2302))))
-in Some (_120_2305))
->>>>>>> d3318508
+(let _162_2303 = (let _162_2302 = (FStar_Absyn_Print.strBvd x)
+in (let _162_2301 = (FStar_Absyn_Print.typ_to_string t0)
+in (let _162_2300 = (FStar_Absyn_Print.typ_to_string t1)
+in (FStar_Util.format3 "%s : %s (%s)" _162_2302 _162_2301 _162_2300))))
+in Some (_162_2303))
 end else begin
 None
 end
@@ -5540,60 +3911,34 @@
 end))
 end
 | FStar_Tc_Env.Binding_typ (a, k) -> begin
-<<<<<<< HEAD
-(let _59_3338 = (new_typ_constant env a)
-in (match (_59_3338) with
+(let _59_3342 = (new_typ_constant env a)
+in (match (_59_3342) with
 | (aasym, aa, env') -> begin
-(let _59_3341 = (encode_knd k env aa)
-in (match (_59_3341) with
+(let _59_3345 = (encode_knd k env aa)
+in (match (_59_3345) with
 | (k, decls') -> begin
-(let g = (let _162_2299 = (let _162_2298 = (let _162_2297 = (let _162_2296 = (let _162_2295 = (let _162_2294 = (FStar_Absyn_Print.strBvd a)
-in Some (_162_2294))
-in (aasym, [], FStar_ToSMT_Term.Type_sort, _162_2295))
-in FStar_ToSMT_Term.DeclFun (_162_2296))
-in (_162_2297)::[])
-in (FStar_List.append _162_2298 decls'))
-in (FStar_List.append _162_2299 ((FStar_ToSMT_Term.Assume ((k, None)))::[])))
-=======
-(let _54_3342 = (new_typ_constant env a)
-in (match (_54_3342) with
-| (aasym, aa, env') -> begin
-(let _54_3345 = (encode_knd k env aa)
-in (match (_54_3345) with
-| (k, decls') -> begin
-(let g = (let _120_2311 = (let _120_2310 = (let _120_2309 = (let _120_2308 = (let _120_2307 = (let _120_2306 = (FStar_Absyn_Print.strBvd a)
-in Some (_120_2306))
-in (aasym, [], FStar_ToSMT_Term.Type_sort, _120_2307))
-in FStar_ToSMT_Term.DeclFun (_120_2308))
-in (_120_2309)::[])
-in (FStar_List.append _120_2310 decls'))
-in (FStar_List.append _120_2311 ((FStar_ToSMT_Term.Assume ((k, None)))::[])))
->>>>>>> d3318508
+(let g = (let _162_2309 = (let _162_2308 = (let _162_2307 = (let _162_2306 = (let _162_2305 = (let _162_2304 = (FStar_Absyn_Print.strBvd a)
+in Some (_162_2304))
+in (aasym, [], FStar_ToSMT_Term.Type_sort, _162_2305))
+in FStar_ToSMT_Term.DeclFun (_162_2306))
+in (_162_2307)::[])
+in (FStar_List.append _162_2308 decls'))
+in (FStar_List.append _162_2309 ((FStar_ToSMT_Term.Assume ((k, None)))::[])))
 in ((FStar_List.append decls g), env'))
 end))
 end))
 end
 | FStar_Tc_Env.Binding_lid (x, t) -> begin
 (let t_norm = (whnf env t)
-<<<<<<< HEAD
-in (let _59_3350 = (encode_free_var env x t t_norm [])
-in (match (_59_3350) with
-=======
-in (let _54_3354 = (encode_free_var env x t t_norm [])
-in (match (_54_3354) with
->>>>>>> d3318508
+in (let _59_3354 = (encode_free_var env x t t_norm [])
+in (match (_59_3354) with
 | (g, env') -> begin
 ((FStar_List.append decls g), env')
 end)))
 end
 | FStar_Tc_Env.Binding_sig (se) -> begin
-<<<<<<< HEAD
-(let _59_3355 = (encode_sigelt env se)
-in (match (_59_3355) with
-=======
-(let _54_3359 = (encode_sigelt env se)
-in (match (_54_3359) with
->>>>>>> d3318508
+(let _59_3359 = (encode_sigelt env se)
+in (match (_59_3359) with
 | (g, env') -> begin
 ((FStar_List.append decls g), env')
 end))
@@ -5601,80 +3946,45 @@
 end))
 in (FStar_List.fold_right encode_binding bindings ([], env))))
 
-<<<<<<< HEAD
-let encode_labels = (fun labs -> (let prefix = (FStar_All.pipe_right labs (FStar_List.map (fun _59_3362 -> (match (_59_3362) with
-| (l, _59_3359, _59_3361) -> begin
+let encode_labels = (fun labs -> (let prefix = (FStar_All.pipe_right labs (FStar_List.map (fun _59_3366 -> (match (_59_3366) with
+| (l, _59_3363, _59_3365) -> begin
 FStar_ToSMT_Term.DeclFun (((Prims.fst l), [], FStar_ToSMT_Term.Bool_sort, None))
 end))))
-in (let suffix = (FStar_All.pipe_right labs (FStar_List.collect (fun _59_3369 -> (match (_59_3369) with
-| (l, _59_3366, _59_3368) -> begin
-(let _162_2307 = (FStar_All.pipe_left (fun _162_2303 -> FStar_ToSMT_Term.Echo (_162_2303)) (Prims.fst l))
-in (let _162_2306 = (let _162_2305 = (let _162_2304 = (FStar_ToSMT_Term.mkFreeV l)
-in FStar_ToSMT_Term.Eval (_162_2304))
-in (_162_2305)::[])
-in (_162_2307)::_162_2306))
-=======
-let encode_labels = (fun labs -> (let prefix = (FStar_All.pipe_right labs (FStar_List.map (fun _54_3366 -> (match (_54_3366) with
-| (l, _54_3363, _54_3365) -> begin
-FStar_ToSMT_Term.DeclFun (((Prims.fst l), [], FStar_ToSMT_Term.Bool_sort, None))
-end))))
-in (let suffix = (FStar_All.pipe_right labs (FStar_List.collect (fun _54_3373 -> (match (_54_3373) with
-| (l, _54_3370, _54_3372) -> begin
-(let _120_2319 = (FStar_All.pipe_left (fun _120_2315 -> FStar_ToSMT_Term.Echo (_120_2315)) (Prims.fst l))
-in (let _120_2318 = (let _120_2317 = (let _120_2316 = (FStar_ToSMT_Term.mkFreeV l)
-in FStar_ToSMT_Term.Eval (_120_2316))
-in (_120_2317)::[])
-in (_120_2319)::_120_2318))
->>>>>>> d3318508
+in (let suffix = (FStar_All.pipe_right labs (FStar_List.collect (fun _59_3373 -> (match (_59_3373) with
+| (l, _59_3370, _59_3372) -> begin
+(let _162_2317 = (FStar_All.pipe_left (fun _162_2313 -> FStar_ToSMT_Term.Echo (_162_2313)) (Prims.fst l))
+in (let _162_2316 = (let _162_2315 = (let _162_2314 = (FStar_ToSMT_Term.mkFreeV l)
+in FStar_ToSMT_Term.Eval (_162_2314))
+in (_162_2315)::[])
+in (_162_2317)::_162_2316))
 end))))
 in (prefix, suffix))))
 
 let last_env : env_t Prims.list FStar_ST.ref = (FStar_Util.mk_ref [])
 
-<<<<<<< HEAD
-let init_env : FStar_Tc_Env.env  ->  Prims.unit = (fun tcenv -> (let _162_2312 = (let _162_2311 = (let _162_2310 = (FStar_Util.smap_create 100)
-in {bindings = []; depth = 0; tcenv = tcenv; warn = true; cache = _162_2310; nolabels = false; use_zfuel_name = false; encode_non_total_function_typ = true})
-in (_162_2311)::[])
-in (FStar_ST.op_Colon_Equals last_env _162_2312)))
-=======
-let init_env = (fun tcenv -> (let _120_2324 = (let _120_2323 = (let _120_2322 = (FStar_Util.smap_create 100)
-in {bindings = []; depth = 0; tcenv = tcenv; warn = true; cache = _120_2322; nolabels = false; use_zfuel_name = false; encode_non_total_function_typ = true})
-in (_120_2323)::[])
-in (FStar_ST.op_Colon_Equals last_env _120_2324)))
->>>>>>> d3318508
+let init_env : FStar_Tc_Env.env  ->  Prims.unit = (fun tcenv -> (let _162_2322 = (let _162_2321 = (let _162_2320 = (FStar_Util.smap_create 100)
+in {bindings = []; depth = 0; tcenv = tcenv; warn = true; cache = _162_2320; nolabels = false; use_zfuel_name = false; encode_non_total_function_typ = true})
+in (_162_2321)::[])
+in (FStar_ST.op_Colon_Equals last_env _162_2322)))
 
 let get_env : FStar_Tc_Env.env  ->  env_t = (fun tcenv -> (match ((FStar_ST.read last_env)) with
 | [] -> begin
 (FStar_All.failwith "No env; call init first!")
 end
-<<<<<<< HEAD
-| e::_59_3375 -> begin
-(let _59_3378 = e
-in {bindings = _59_3378.bindings; depth = _59_3378.depth; tcenv = tcenv; warn = _59_3378.warn; cache = _59_3378.cache; nolabels = _59_3378.nolabels; use_zfuel_name = _59_3378.use_zfuel_name; encode_non_total_function_typ = _59_3378.encode_non_total_function_typ})
-=======
-| e::_54_3379 -> begin
-(let _54_3382 = e
-in {bindings = _54_3382.bindings; depth = _54_3382.depth; tcenv = tcenv; warn = _54_3382.warn; cache = _54_3382.cache; nolabels = _54_3382.nolabels; use_zfuel_name = _54_3382.use_zfuel_name; encode_non_total_function_typ = _54_3382.encode_non_total_function_typ})
->>>>>>> d3318508
+| e::_59_3379 -> begin
+(let _59_3382 = e
+in {bindings = _59_3382.bindings; depth = _59_3382.depth; tcenv = tcenv; warn = _59_3382.warn; cache = _59_3382.cache; nolabels = _59_3382.nolabels; use_zfuel_name = _59_3382.use_zfuel_name; encode_non_total_function_typ = _59_3382.encode_non_total_function_typ})
 end))
 
 let set_env : env_t  ->  Prims.unit = (fun env -> (match ((FStar_ST.read last_env)) with
 | [] -> begin
 (FStar_All.failwith "Empty env stack")
 end
-<<<<<<< HEAD
-| _59_3384::tl -> begin
+| _59_3388::tl -> begin
 (FStar_ST.op_Colon_Equals last_env ((env)::tl))
 end))
 
-let push_env : Prims.unit  ->  Prims.unit = (fun _59_3386 -> (match (()) with
-=======
-| _54_3388::tl -> begin
-(FStar_ST.op_Colon_Equals last_env ((env)::tl))
-end))
-
-let push_env = (fun _54_3390 -> (match (()) with
->>>>>>> d3318508
+let push_env : Prims.unit  ->  Prims.unit = (fun _59_3390 -> (match (()) with
 | () -> begin
 (match ((FStar_ST.read last_env)) with
 | [] -> begin
@@ -5682,187 +3992,101 @@
 end
 | hd::tl -> begin
 (let refs = (FStar_Util.smap_copy hd.cache)
-<<<<<<< HEAD
-in (let top = (let _59_3392 = hd
-in {bindings = _59_3392.bindings; depth = _59_3392.depth; tcenv = _59_3392.tcenv; warn = _59_3392.warn; cache = refs; nolabels = _59_3392.nolabels; use_zfuel_name = _59_3392.use_zfuel_name; encode_non_total_function_typ = _59_3392.encode_non_total_function_typ})
-=======
-in (let top = (let _54_3396 = hd
-in {bindings = _54_3396.bindings; depth = _54_3396.depth; tcenv = _54_3396.tcenv; warn = _54_3396.warn; cache = refs; nolabels = _54_3396.nolabels; use_zfuel_name = _54_3396.use_zfuel_name; encode_non_total_function_typ = _54_3396.encode_non_total_function_typ})
->>>>>>> d3318508
+in (let top = (let _59_3396 = hd
+in {bindings = _59_3396.bindings; depth = _59_3396.depth; tcenv = _59_3396.tcenv; warn = _59_3396.warn; cache = refs; nolabels = _59_3396.nolabels; use_zfuel_name = _59_3396.use_zfuel_name; encode_non_total_function_typ = _59_3396.encode_non_total_function_typ})
 in (FStar_ST.op_Colon_Equals last_env ((top)::(hd)::tl))))
 end)
 end))
 
-<<<<<<< HEAD
-let pop_env : Prims.unit  ->  Prims.unit = (fun _59_3395 -> (match (()) with
-=======
-let pop_env = (fun _54_3399 -> (match (()) with
->>>>>>> d3318508
+let pop_env : Prims.unit  ->  Prims.unit = (fun _59_3399 -> (match (()) with
 | () -> begin
 (match ((FStar_ST.read last_env)) with
 | [] -> begin
 (FStar_All.failwith "Popping an empty stack")
 end
-<<<<<<< HEAD
-| _59_3399::tl -> begin
-=======
-| _54_3403::tl -> begin
->>>>>>> d3318508
+| _59_3403::tl -> begin
 (FStar_ST.op_Colon_Equals last_env tl)
 end)
 end))
 
-<<<<<<< HEAD
-let mark_env : Prims.unit  ->  Prims.unit = (fun _59_3401 -> (match (()) with
-=======
-let mark_env = (fun _54_3405 -> (match (()) with
->>>>>>> d3318508
+let mark_env : Prims.unit  ->  Prims.unit = (fun _59_3405 -> (match (()) with
 | () -> begin
 (push_env ())
 end))
 
-<<<<<<< HEAD
-let reset_mark_env : Prims.unit  ->  Prims.unit = (fun _59_3402 -> (match (()) with
-=======
-let reset_mark_env = (fun _54_3406 -> (match (()) with
->>>>>>> d3318508
+let reset_mark_env : Prims.unit  ->  Prims.unit = (fun _59_3406 -> (match (()) with
 | () -> begin
 (pop_env ())
 end))
 
-<<<<<<< HEAD
-let commit_mark_env : Prims.unit  ->  Prims.unit = (fun _59_3403 -> (match (()) with
+let commit_mark_env : Prims.unit  ->  Prims.unit = (fun _59_3407 -> (match (()) with
 | () -> begin
 (match ((FStar_ST.read last_env)) with
-| hd::_59_3406::tl -> begin
+| hd::_59_3410::tl -> begin
 (FStar_ST.op_Colon_Equals last_env ((hd)::tl))
 end
-| _59_3411 -> begin
-=======
-let commit_mark_env = (fun _54_3407 -> (match (()) with
-| () -> begin
-(match ((FStar_ST.read last_env)) with
-| hd::_54_3410::tl -> begin
-(FStar_ST.op_Colon_Equals last_env ((hd)::tl))
-end
-| _54_3415 -> begin
->>>>>>> d3318508
+| _59_3415 -> begin
 (FStar_All.failwith "Impossible")
 end)
 end))
 
-<<<<<<< HEAD
-let init : FStar_Tc_Env.env  ->  Prims.unit = (fun tcenv -> (let _59_3413 = (init_env tcenv)
-in (let _59_3415 = (FStar_ToSMT_Z3.init ())
+let init : FStar_Tc_Env.env  ->  Prims.unit = (fun tcenv -> (let _59_3417 = (init_env tcenv)
+in (let _59_3419 = (FStar_ToSMT_Z3.init ())
 in (FStar_ToSMT_Z3.giveZ3 ((FStar_ToSMT_Term.DefPrelude)::[])))))
 
-let push : Prims.string  ->  Prims.unit = (fun msg -> (let _59_3418 = (push_env ())
-in (let _59_3420 = (varops.push ())
+let push : Prims.string  ->  Prims.unit = (fun msg -> (let _59_3422 = (push_env ())
+in (let _59_3424 = (varops.push ())
 in (FStar_ToSMT_Z3.push msg))))
 
-let pop : Prims.string  ->  Prims.unit = (fun msg -> (let _59_3423 = (let _162_2333 = (pop_env ())
-in (FStar_All.pipe_left Prims.ignore _162_2333))
-in (let _59_3425 = (varops.pop ())
+let pop : Prims.string  ->  Prims.unit = (fun msg -> (let _59_3427 = (let _162_2343 = (pop_env ())
+in (FStar_All.pipe_left Prims.ignore _162_2343))
+in (let _59_3429 = (varops.pop ())
 in (FStar_ToSMT_Z3.pop msg))))
 
-let mark : Prims.string  ->  Prims.unit = (fun msg -> (let _59_3428 = (mark_env ())
-in (let _59_3430 = (varops.mark ())
+let mark : Prims.string  ->  Prims.unit = (fun msg -> (let _59_3432 = (mark_env ())
+in (let _59_3434 = (varops.mark ())
 in (FStar_ToSMT_Z3.mark msg))))
 
-let reset_mark : Prims.string  ->  Prims.unit = (fun msg -> (let _59_3433 = (reset_mark_env ())
-in (let _59_3435 = (varops.reset_mark ())
+let reset_mark : Prims.string  ->  Prims.unit = (fun msg -> (let _59_3437 = (reset_mark_env ())
+in (let _59_3439 = (varops.reset_mark ())
 in (FStar_ToSMT_Z3.reset_mark msg))))
 
-let commit_mark = (fun msg -> (let _59_3438 = (commit_mark_env ())
-in (let _59_3440 = (varops.commit_mark ())
+let commit_mark = (fun msg -> (let _59_3442 = (commit_mark_env ())
+in (let _59_3444 = (varops.commit_mark ())
 in (FStar_ToSMT_Z3.commit_mark msg))))
 
 let encode_sig : FStar_Tc_Env.env  ->  FStar_Absyn_Syntax.sigelt  ->  Prims.unit = (fun tcenv se -> (let caption = (fun decls -> if (FStar_ST.read FStar_Options.logQueries) then begin
-(let _162_2347 = (let _162_2346 = (let _162_2345 = (FStar_Absyn_Print.sigelt_to_string_short se)
-in (Prims.strcat "encoding sigelt " _162_2345))
-in FStar_ToSMT_Term.Caption (_162_2346))
-in (_162_2347)::decls)
-=======
-let init = (fun tcenv -> (let _54_3417 = (init_env tcenv)
-in (let _54_3419 = (FStar_ToSMT_Z3.init ())
-in (FStar_ToSMT_Z3.giveZ3 ((FStar_ToSMT_Term.DefPrelude)::[])))))
-
-let push = (fun msg -> (let _54_3422 = (push_env ())
-in (let _54_3424 = (varops.push ())
-in (FStar_ToSMT_Z3.push msg))))
-
-let pop = (fun msg -> (let _54_3427 = (let _120_2345 = (pop_env ())
-in (FStar_All.pipe_left Prims.ignore _120_2345))
-in (let _54_3429 = (varops.pop ())
-in (FStar_ToSMT_Z3.pop msg))))
-
-let mark = (fun msg -> (let _54_3432 = (mark_env ())
-in (let _54_3434 = (varops.mark ())
-in (FStar_ToSMT_Z3.mark msg))))
-
-let reset_mark = (fun msg -> (let _54_3437 = (reset_mark_env ())
-in (let _54_3439 = (varops.reset_mark ())
-in (FStar_ToSMT_Z3.reset_mark msg))))
-
-let commit_mark = (fun msg -> (let _54_3442 = (commit_mark_env ())
-in (let _54_3444 = (varops.commit_mark ())
-in (FStar_ToSMT_Z3.commit_mark msg))))
-
-let encode_sig = (fun tcenv se -> (let caption = (fun decls -> if (FStar_ST.read FStar_Options.logQueries) then begin
-(let _120_2359 = (let _120_2358 = (let _120_2357 = (FStar_Absyn_Print.sigelt_to_string_short se)
-in (Prims.strcat "encoding sigelt " _120_2357))
-in FStar_ToSMT_Term.Caption (_120_2358))
-in (_120_2359)::decls)
->>>>>>> d3318508
+(let _162_2357 = (let _162_2356 = (let _162_2355 = (FStar_Absyn_Print.sigelt_to_string_short se)
+in (Prims.strcat "encoding sigelt " _162_2355))
+in FStar_ToSMT_Term.Caption (_162_2356))
+in (_162_2357)::decls)
 end else begin
 decls
 end)
 in (let env = (get_env tcenv)
-<<<<<<< HEAD
-in (let _59_3449 = (encode_sigelt env se)
-in (match (_59_3449) with
+in (let _59_3453 = (encode_sigelt env se)
+in (match (_59_3453) with
 | (decls, env) -> begin
-(let _59_3450 = (set_env env)
-in (let _162_2348 = (caption decls)
-in (FStar_ToSMT_Z3.giveZ3 _162_2348)))
-=======
-in (let _54_3453 = (encode_sigelt env se)
-in (match (_54_3453) with
-| (decls, env) -> begin
-(let _54_3454 = (set_env env)
-in (let _120_2360 = (caption decls)
-in (FStar_ToSMT_Z3.giveZ3 _120_2360)))
->>>>>>> d3318508
+(let _59_3454 = (set_env env)
+in (let _162_2358 = (caption decls)
+in (FStar_ToSMT_Z3.giveZ3 _162_2358)))
 end)))))
 
 let encode_modul : FStar_Tc_Env.env  ->  FStar_Absyn_Syntax.modul  ->  Prims.unit = (fun tcenv modul -> (let name = (FStar_Util.format2 "%s %s" (if modul.FStar_Absyn_Syntax.is_interface then begin
 "interface"
 end else begin
 "module"
-<<<<<<< HEAD
 end) modul.FStar_Absyn_Syntax.name.FStar_Ident.str)
-in (let _59_3455 = if (FStar_Tc_Env.debug tcenv FStar_Options.Low) then begin
-(let _162_2353 = (FStar_All.pipe_right (FStar_List.length modul.FStar_Absyn_Syntax.exports) FStar_Util.string_of_int)
-in (FStar_Util.print2 "Encoding externals for %s ... %s exports\n" name _162_2353))
-=======
-end) modul.FStar_Absyn_Syntax.name.FStar_Absyn_Syntax.str)
-in (let _54_3459 = if (FStar_Tc_Env.debug tcenv FStar_Options.Low) then begin
-(let _120_2365 = (FStar_All.pipe_right (FStar_List.length modul.FStar_Absyn_Syntax.exports) FStar_Util.string_of_int)
-in (FStar_Util.print2 "Encoding externals for %s ... %s exports\n" name _120_2365))
->>>>>>> d3318508
+in (let _59_3459 = if (FStar_Tc_Env.debug tcenv FStar_Options.Low) then begin
+(let _162_2363 = (FStar_All.pipe_right (FStar_List.length modul.FStar_Absyn_Syntax.exports) FStar_Util.string_of_int)
+in (FStar_Util.print2 "Encoding externals for %s ... %s exports\n" name _162_2363))
 end else begin
 ()
 end
 in (let env = (get_env tcenv)
-<<<<<<< HEAD
-in (let _59_3462 = (encode_signature (let _59_3458 = env
-in {bindings = _59_3458.bindings; depth = _59_3458.depth; tcenv = _59_3458.tcenv; warn = false; cache = _59_3458.cache; nolabels = _59_3458.nolabels; use_zfuel_name = _59_3458.use_zfuel_name; encode_non_total_function_typ = _59_3458.encode_non_total_function_typ}) modul.FStar_Absyn_Syntax.exports)
-in (match (_59_3462) with
-=======
-in (let _54_3466 = (encode_signature (let _54_3462 = env
-in {bindings = _54_3462.bindings; depth = _54_3462.depth; tcenv = _54_3462.tcenv; warn = false; cache = _54_3462.cache; nolabels = _54_3462.nolabels; use_zfuel_name = _54_3462.use_zfuel_name; encode_non_total_function_typ = _54_3462.encode_non_total_function_typ}) modul.FStar_Absyn_Syntax.exports)
-in (match (_54_3466) with
->>>>>>> d3318508
+in (let _59_3466 = (encode_signature (let _59_3462 = env
+in {bindings = _59_3462.bindings; depth = _59_3462.depth; tcenv = _59_3462.tcenv; warn = false; cache = _59_3462.cache; nolabels = _59_3462.nolabels; use_zfuel_name = _59_3462.use_zfuel_name; encode_non_total_function_typ = _59_3462.encode_non_total_function_typ}) modul.FStar_Absyn_Syntax.exports)
+in (match (_59_3466) with
 | (decls, env) -> begin
 (let caption = (fun decls -> if (FStar_ST.read FStar_Options.logQueries) then begin
 (let msg = (Prims.strcat "Externals for " name)
@@ -5870,15 +4094,9 @@
 end else begin
 decls
 end)
-<<<<<<< HEAD
-in (let _59_3468 = (set_env (let _59_3466 = env
-in {bindings = _59_3466.bindings; depth = _59_3466.depth; tcenv = _59_3466.tcenv; warn = true; cache = _59_3466.cache; nolabels = _59_3466.nolabels; use_zfuel_name = _59_3466.use_zfuel_name; encode_non_total_function_typ = _59_3466.encode_non_total_function_typ}))
-in (let _59_3470 = if (FStar_Tc_Env.debug tcenv FStar_Options.Low) then begin
-=======
-in (let _54_3472 = (set_env (let _54_3470 = env
-in {bindings = _54_3470.bindings; depth = _54_3470.depth; tcenv = _54_3470.tcenv; warn = true; cache = _54_3470.cache; nolabels = _54_3470.nolabels; use_zfuel_name = _54_3470.use_zfuel_name; encode_non_total_function_typ = _54_3470.encode_non_total_function_typ}))
-in (let _54_3474 = if (FStar_Tc_Env.debug tcenv FStar_Options.Low) then begin
->>>>>>> d3318508
+in (let _59_3472 = (set_env (let _59_3470 = env
+in {bindings = _59_3470.bindings; depth = _59_3470.depth; tcenv = _59_3470.tcenv; warn = true; cache = _59_3470.cache; nolabels = _59_3470.nolabels; use_zfuel_name = _59_3470.use_zfuel_name; encode_non_total_function_typ = _59_3470.encode_non_total_function_typ}))
+in (let _59_3474 = if (FStar_Tc_Env.debug tcenv FStar_Options.Low) then begin
 (FStar_Util.print1 "Done encoding externals for %s\n" name)
 end else begin
 ()
@@ -5887,335 +4105,169 @@
 in (FStar_ToSMT_Z3.giveZ3 decls)))))
 end))))))
 
-<<<<<<< HEAD
-let solve : FStar_Tc_Env.env  ->  FStar_Absyn_Syntax.typ  ->  Prims.unit = (fun tcenv q -> (let _59_3475 = (let _162_2362 = (let _162_2361 = (let _162_2360 = (FStar_Tc_Env.get_range tcenv)
-in (FStar_All.pipe_left FStar_Range.string_of_range _162_2360))
-in (FStar_Util.format1 "Starting query at %s" _162_2361))
-in (push _162_2362))
-in (let pop = (fun _59_3478 -> (match (()) with
+let solve : FStar_Tc_Env.env  ->  FStar_Absyn_Syntax.typ  ->  Prims.unit = (fun tcenv q -> (let _59_3479 = (let _162_2372 = (let _162_2371 = (let _162_2370 = (FStar_Tc_Env.get_range tcenv)
+in (FStar_All.pipe_left FStar_Range.string_of_range _162_2370))
+in (FStar_Util.format1 "Starting query at %s" _162_2371))
+in (push _162_2372))
+in (let pop = (fun _59_3482 -> (match (()) with
 | () -> begin
-(let _162_2367 = (let _162_2366 = (let _162_2365 = (FStar_Tc_Env.get_range tcenv)
-in (FStar_All.pipe_left FStar_Range.string_of_range _162_2365))
-in (FStar_Util.format1 "Ending query at %s" _162_2366))
-in (pop _162_2367))
-end))
-in (let _59_3537 = (let env = (get_env tcenv)
+(let _162_2377 = (let _162_2376 = (let _162_2375 = (FStar_Tc_Env.get_range tcenv)
+in (FStar_All.pipe_left FStar_Range.string_of_range _162_2375))
+in (FStar_Util.format1 "Ending query at %s" _162_2376))
+in (pop _162_2377))
+end))
+in (let _59_3541 = (let env = (get_env tcenv)
 in (let bindings = (FStar_Tc_Env.fold_env tcenv (fun bs b -> (b)::bs) [])
-in (let _59_3511 = (let rec aux = (fun bindings -> (match (bindings) with
+in (let _59_3515 = (let rec aux = (fun bindings -> (match (bindings) with
 | FStar_Tc_Env.Binding_var (x, t)::rest -> begin
-(let _59_3493 = (aux rest)
-in (match (_59_3493) with
+(let _59_3497 = (aux rest)
+in (match (_59_3497) with
 | (out, rest) -> begin
 (let t = (FStar_Tc_Normalize.norm_typ ((FStar_Tc_Normalize.DeltaHard)::(FStar_Tc_Normalize.Beta)::(FStar_Tc_Normalize.Eta)::(FStar_Tc_Normalize.EtaArgs)::(FStar_Tc_Normalize.Simplify)::[]) env.tcenv t)
 in (((FStar_Absyn_Syntax.v_binder (FStar_Absyn_Util.bvd_to_bvar_s x t)))::out, rest))
 end))
 end
 | FStar_Tc_Env.Binding_typ (a, k)::rest -> begin
-(let _59_3503 = (aux rest)
-in (match (_59_3503) with
+(let _59_3507 = (aux rest)
+in (match (_59_3507) with
 | (out, rest) -> begin
 (((FStar_Absyn_Syntax.t_binder (FStar_Absyn_Util.bvd_to_bvar_s a k)))::out, rest)
 end))
 end
-| _59_3505 -> begin
+| _59_3509 -> begin
 ([], bindings)
 end))
-in (let _59_3508 = (aux bindings)
-in (match (_59_3508) with
+in (let _59_3512 = (aux bindings)
+in (match (_59_3512) with
 | (closing, bindings) -> begin
-(let _162_2372 = (FStar_Absyn_Util.close_forall (FStar_List.rev closing) q)
-in (_162_2372, bindings))
-end)))
-in (match (_59_3511) with
+(let _162_2382 = (FStar_Absyn_Util.close_forall (FStar_List.rev closing) q)
+in (_162_2382, bindings))
+end)))
+in (match (_59_3515) with
 | (q, bindings) -> begin
-(let _59_3520 = (let _162_2374 = (FStar_List.filter (fun _59_32 -> (match (_59_32) with
-| FStar_Tc_Env.Binding_sig (_59_3514) -> begin
+(let _59_3524 = (let _162_2384 = (FStar_List.filter (fun _59_32 -> (match (_59_32) with
+| FStar_Tc_Env.Binding_sig (_59_3518) -> begin
 false
 end
-| _59_3517 -> begin
+| _59_3521 -> begin
 true
 end)) bindings)
-in (encode_env_bindings env _162_2374))
-in (match (_59_3520) with
+in (encode_env_bindings env _162_2384))
+in (match (_59_3524) with
 | (env_decls, env) -> begin
-(let _59_3521 = if (FStar_Tc_Env.debug tcenv FStar_Options.Low) then begin
-(let _162_2375 = (FStar_Absyn_Print.formula_to_string q)
-in (FStar_Util.print1 "Encoding query formula: %s\n" _162_2375))
+(let _59_3525 = if (FStar_Tc_Env.debug tcenv FStar_Options.Low) then begin
+(let _162_2385 = (FStar_Absyn_Print.formula_to_string q)
+in (FStar_Util.print1 "Encoding query formula: %s\n" _162_2385))
 end else begin
 ()
 end
-in (let _59_3526 = (encode_formula_with_labels q env)
-in (match (_59_3526) with
+in (let _59_3530 = (encode_formula_with_labels q env)
+in (match (_59_3530) with
 | (phi, labels, qdecls) -> begin
-(let _59_3529 = (encode_labels labels)
-in (match (_59_3529) with
+(let _59_3533 = (encode_labels labels)
+in (match (_59_3533) with
 | (label_prefix, label_suffix) -> begin
 (let query_prelude = (FStar_List.append (FStar_List.append env_decls label_prefix) qdecls)
-in (let qry = (let _162_2377 = (let _162_2376 = (FStar_ToSMT_Term.mkNot phi)
-in (_162_2376, Some ("query")))
-in FStar_ToSMT_Term.Assume (_162_2377))
-=======
-let solve = (fun tcenv q -> (let _54_3479 = (let _120_2374 = (let _120_2373 = (let _120_2372 = (FStar_Tc_Env.get_range tcenv)
-in (FStar_All.pipe_left FStar_Range.string_of_range _120_2372))
-in (FStar_Util.format1 "Starting query at %s" _120_2373))
-in (push _120_2374))
-in (let pop = (fun _54_3482 -> (match (()) with
-| () -> begin
-(let _120_2379 = (let _120_2378 = (let _120_2377 = (FStar_Tc_Env.get_range tcenv)
-in (FStar_All.pipe_left FStar_Range.string_of_range _120_2377))
-in (FStar_Util.format1 "Ending query at %s" _120_2378))
-in (pop _120_2379))
-end))
-in (let _54_3541 = (let env = (get_env tcenv)
-in (let bindings = (FStar_Tc_Env.fold_env tcenv (fun bs b -> (b)::bs) [])
-in (let _54_3515 = (let rec aux = (fun bindings -> (match (bindings) with
-| FStar_Tc_Env.Binding_var (x, t)::rest -> begin
-(let _54_3497 = (aux rest)
-in (match (_54_3497) with
-| (out, rest) -> begin
-(let t = (FStar_Tc_Normalize.norm_typ ((FStar_Tc_Normalize.DeltaHard)::(FStar_Tc_Normalize.Beta)::(FStar_Tc_Normalize.Eta)::(FStar_Tc_Normalize.EtaArgs)::(FStar_Tc_Normalize.Simplify)::[]) env.tcenv t)
-in (let _120_2385 = (let _120_2384 = (FStar_Absyn_Syntax.v_binder (FStar_Absyn_Util.bvd_to_bvar_s x t))
-in (_120_2384)::out)
-in (_120_2385, rest)))
-end))
-end
-| FStar_Tc_Env.Binding_typ (a, k)::rest -> begin
-(let _54_3507 = (aux rest)
-in (match (_54_3507) with
-| (out, rest) -> begin
-(let _120_2387 = (let _120_2386 = (FStar_Absyn_Syntax.t_binder (FStar_Absyn_Util.bvd_to_bvar_s a k))
-in (_120_2386)::out)
-in (_120_2387, rest))
-end))
-end
-| _54_3509 -> begin
-([], bindings)
-end))
-in (let _54_3512 = (aux bindings)
-in (match (_54_3512) with
-| (closing, bindings) -> begin
-(let _120_2388 = (FStar_Absyn_Util.close_forall (FStar_List.rev closing) q)
-in (_120_2388, bindings))
-end)))
-in (match (_54_3515) with
-| (q, bindings) -> begin
-(let _54_3524 = (let _120_2390 = (FStar_List.filter (fun _54_32 -> (match (_54_32) with
-| FStar_Tc_Env.Binding_sig (_54_3518) -> begin
-false
-end
-| _54_3521 -> begin
-true
-end)) bindings)
-in (encode_env_bindings env _120_2390))
-in (match (_54_3524) with
-| (env_decls, env) -> begin
-(let _54_3525 = if (FStar_Tc_Env.debug tcenv FStar_Options.Low) then begin
-(let _120_2391 = (FStar_Absyn_Print.formula_to_string q)
-in (FStar_Util.print1 "Encoding query formula: %s\n" _120_2391))
-end else begin
-()
-end
-in (let _54_3530 = (encode_formula_with_labels q env)
-in (match (_54_3530) with
-| (phi, labels, qdecls) -> begin
-(let _54_3533 = (encode_labels labels)
-in (match (_54_3533) with
-| (label_prefix, label_suffix) -> begin
-(let query_prelude = (FStar_List.append (FStar_List.append env_decls label_prefix) qdecls)
-in (let qry = (let _120_2393 = (let _120_2392 = (FStar_ToSMT_Term.mkNot phi)
-in (_120_2392, Some ("query")))
-in FStar_ToSMT_Term.Assume (_120_2393))
->>>>>>> d3318508
+in (let qry = (let _162_2387 = (let _162_2386 = (FStar_ToSMT_Term.mkNot phi)
+in (_162_2386, Some ("query")))
+in FStar_ToSMT_Term.Assume (_162_2387))
 in (let suffix = (FStar_List.append label_suffix ((FStar_ToSMT_Term.Echo ("Done!"))::[]))
 in (query_prelude, labels, qry, suffix))))
 end))
 end)))
 end))
 end))))
-<<<<<<< HEAD
-in (match (_59_3537) with
+in (match (_59_3541) with
 | (prefix, labels, qry, suffix) -> begin
 (match (qry) with
-| FStar_ToSMT_Term.Assume ({FStar_ToSMT_Term.tm = FStar_ToSMT_Term.App (FStar_ToSMT_Term.False, _59_3544); FStar_ToSMT_Term.hash = _59_3541; FStar_ToSMT_Term.freevars = _59_3539}, _59_3549) -> begin
-(let _59_3552 = (pop ())
-in ())
-end
-| _59_3555 when tcenv.FStar_Tc_Env.admit -> begin
+| FStar_ToSMT_Term.Assume ({FStar_ToSMT_Term.tm = FStar_ToSMT_Term.App (FStar_ToSMT_Term.False, _59_3548); FStar_ToSMT_Term.hash = _59_3545; FStar_ToSMT_Term.freevars = _59_3543}, _59_3553) -> begin
 (let _59_3556 = (pop ())
 in ())
 end
-| FStar_ToSMT_Term.Assume (q, _59_3560) -> begin
+| _59_3559 when tcenv.FStar_Tc_Env.admit -> begin
+(let _59_3560 = (pop ())
+in ())
+end
+| FStar_ToSMT_Term.Assume (q, _59_3564) -> begin
 (let fresh = ((FStar_String.length q.FStar_ToSMT_Term.hash) >= 2048)
-in (let _59_3564 = (FStar_ToSMT_Z3.giveZ3 prefix)
-in (let with_fuel = (fun p _59_3570 -> (match (_59_3570) with
+in (let _59_3568 = (FStar_ToSMT_Z3.giveZ3 prefix)
+in (let with_fuel = (fun p _59_3574 -> (match (_59_3574) with
 | (n, i) -> begin
-(let _162_2400 = (let _162_2399 = (let _162_2384 = (let _162_2383 = (FStar_Util.string_of_int n)
-in (let _162_2382 = (FStar_Util.string_of_int i)
-in (FStar_Util.format2 "<fuel=\'%s\' ifuel=\'%s\'>" _162_2383 _162_2382)))
-in FStar_ToSMT_Term.Caption (_162_2384))
-in (let _162_2398 = (let _162_2397 = (let _162_2389 = (let _162_2388 = (let _162_2387 = (let _162_2386 = (FStar_ToSMT_Term.mkApp ("MaxFuel", []))
-in (let _162_2385 = (FStar_ToSMT_Term.n_fuel n)
-in (_162_2386, _162_2385)))
-in (FStar_ToSMT_Term.mkEq _162_2387))
-in (_162_2388, None))
-in FStar_ToSMT_Term.Assume (_162_2389))
-in (let _162_2396 = (let _162_2395 = (let _162_2394 = (let _162_2393 = (let _162_2392 = (let _162_2391 = (FStar_ToSMT_Term.mkApp ("MaxIFuel", []))
-in (let _162_2390 = (FStar_ToSMT_Term.n_fuel i)
-in (_162_2391, _162_2390)))
-in (FStar_ToSMT_Term.mkEq _162_2392))
-in (_162_2393, None))
-in FStar_ToSMT_Term.Assume (_162_2394))
-in (_162_2395)::(p)::(FStar_ToSMT_Term.CheckSat)::[])
-in (_162_2397)::_162_2396))
-in (_162_2399)::_162_2398))
-in (FStar_List.append _162_2400 suffix))
-end))
-in (let check = (fun p -> (let initial_config = (let _162_2404 = (FStar_ST.read FStar_Options.initial_fuel)
-in (let _162_2403 = (FStar_ST.read FStar_Options.initial_ifuel)
-in (_162_2404, _162_2403)))
-in (let alt_configs = (let _162_2423 = (let _162_2422 = if ((FStar_ST.read FStar_Options.max_ifuel) > (FStar_ST.read FStar_Options.initial_ifuel)) then begin
-(let _162_2407 = (let _162_2406 = (FStar_ST.read FStar_Options.initial_fuel)
-in (let _162_2405 = (FStar_ST.read FStar_Options.max_ifuel)
-in (_162_2406, _162_2405)))
-in (_162_2407)::[])
+(let _162_2410 = (let _162_2409 = (let _162_2394 = (let _162_2393 = (FStar_Util.string_of_int n)
+in (let _162_2392 = (FStar_Util.string_of_int i)
+in (FStar_Util.format2 "<fuel=\'%s\' ifuel=\'%s\'>" _162_2393 _162_2392)))
+in FStar_ToSMT_Term.Caption (_162_2394))
+in (let _162_2408 = (let _162_2407 = (let _162_2399 = (let _162_2398 = (let _162_2397 = (let _162_2396 = (FStar_ToSMT_Term.mkApp ("MaxFuel", []))
+in (let _162_2395 = (FStar_ToSMT_Term.n_fuel n)
+in (_162_2396, _162_2395)))
+in (FStar_ToSMT_Term.mkEq _162_2397))
+in (_162_2398, None))
+in FStar_ToSMT_Term.Assume (_162_2399))
+in (let _162_2406 = (let _162_2405 = (let _162_2404 = (let _162_2403 = (let _162_2402 = (let _162_2401 = (FStar_ToSMT_Term.mkApp ("MaxIFuel", []))
+in (let _162_2400 = (FStar_ToSMT_Term.n_fuel i)
+in (_162_2401, _162_2400)))
+in (FStar_ToSMT_Term.mkEq _162_2402))
+in (_162_2403, None))
+in FStar_ToSMT_Term.Assume (_162_2404))
+in (_162_2405)::(p)::(FStar_ToSMT_Term.CheckSat)::[])
+in (_162_2407)::_162_2406))
+in (_162_2409)::_162_2408))
+in (FStar_List.append _162_2410 suffix))
+end))
+in (let check = (fun p -> (let initial_config = (let _162_2414 = (FStar_ST.read FStar_Options.initial_fuel)
+in (let _162_2413 = (FStar_ST.read FStar_Options.initial_ifuel)
+in (_162_2414, _162_2413)))
+in (let alt_configs = (let _162_2433 = (let _162_2432 = if ((FStar_ST.read FStar_Options.max_ifuel) > (FStar_ST.read FStar_Options.initial_ifuel)) then begin
+(let _162_2417 = (let _162_2416 = (FStar_ST.read FStar_Options.initial_fuel)
+in (let _162_2415 = (FStar_ST.read FStar_Options.max_ifuel)
+in (_162_2416, _162_2415)))
+in (_162_2417)::[])
 end else begin
 []
 end
-in (let _162_2421 = (let _162_2420 = if (((FStar_ST.read FStar_Options.max_fuel) / 2) > (FStar_ST.read FStar_Options.initial_fuel)) then begin
-(let _162_2410 = (let _162_2409 = ((FStar_ST.read FStar_Options.max_fuel) / 2)
-in (let _162_2408 = (FStar_ST.read FStar_Options.max_ifuel)
-in (_162_2409, _162_2408)))
-in (_162_2410)::[])
+in (let _162_2431 = (let _162_2430 = if (((FStar_ST.read FStar_Options.max_fuel) / 2) > (FStar_ST.read FStar_Options.initial_fuel)) then begin
+(let _162_2420 = (let _162_2419 = ((FStar_ST.read FStar_Options.max_fuel) / 2)
+in (let _162_2418 = (FStar_ST.read FStar_Options.max_ifuel)
+in (_162_2419, _162_2418)))
+in (_162_2420)::[])
 end else begin
 []
 end
-in (let _162_2419 = (let _162_2418 = if (((FStar_ST.read FStar_Options.max_fuel) > (FStar_ST.read FStar_Options.initial_fuel)) && ((FStar_ST.read FStar_Options.max_ifuel) > (FStar_ST.read FStar_Options.initial_ifuel))) then begin
-(let _162_2413 = (let _162_2412 = (FStar_ST.read FStar_Options.max_fuel)
-in (let _162_2411 = (FStar_ST.read FStar_Options.max_ifuel)
-in (_162_2412, _162_2411)))
-in (_162_2413)::[])
+in (let _162_2429 = (let _162_2428 = if (((FStar_ST.read FStar_Options.max_fuel) > (FStar_ST.read FStar_Options.initial_fuel)) && ((FStar_ST.read FStar_Options.max_ifuel) > (FStar_ST.read FStar_Options.initial_ifuel))) then begin
+(let _162_2423 = (let _162_2422 = (FStar_ST.read FStar_Options.max_fuel)
+in (let _162_2421 = (FStar_ST.read FStar_Options.max_ifuel)
+in (_162_2422, _162_2421)))
+in (_162_2423)::[])
 end else begin
 []
 end
-in (let _162_2417 = (let _162_2416 = if ((FStar_ST.read FStar_Options.min_fuel) < (FStar_ST.read FStar_Options.initial_fuel)) then begin
-(let _162_2415 = (let _162_2414 = (FStar_ST.read FStar_Options.min_fuel)
-in (_162_2414, 1))
-in (_162_2415)::[])
+in (let _162_2427 = (let _162_2426 = if ((FStar_ST.read FStar_Options.min_fuel) < (FStar_ST.read FStar_Options.initial_fuel)) then begin
+(let _162_2425 = (let _162_2424 = (FStar_ST.read FStar_Options.min_fuel)
+in (_162_2424, 1))
+in (_162_2425)::[])
 end else begin
 []
 end
-in (_162_2416)::[])
-in (_162_2418)::_162_2417))
-in (_162_2420)::_162_2419))
-in (_162_2422)::_162_2421))
-in (FStar_List.flatten _162_2423))
-=======
-in (match (_54_3541) with
-| (prefix, labels, qry, suffix) -> begin
-(match (qry) with
-| FStar_ToSMT_Term.Assume ({FStar_ToSMT_Term.tm = FStar_ToSMT_Term.App (FStar_ToSMT_Term.False, _54_3548); FStar_ToSMT_Term.hash = _54_3545; FStar_ToSMT_Term.freevars = _54_3543}, _54_3553) -> begin
-(let _54_3556 = (pop ())
-in ())
-end
-| _54_3559 when tcenv.FStar_Tc_Env.admit -> begin
-(let _54_3560 = (pop ())
-in ())
-end
-| FStar_ToSMT_Term.Assume (q, _54_3564) -> begin
-(let fresh = ((FStar_String.length q.FStar_ToSMT_Term.hash) >= 2048)
-in (let _54_3568 = (FStar_ToSMT_Z3.giveZ3 prefix)
-in (let with_fuel = (fun p _54_3574 -> (match (_54_3574) with
-| (n, i) -> begin
-(let _120_2416 = (let _120_2415 = (let _120_2400 = (let _120_2399 = (FStar_Util.string_of_int n)
-in (let _120_2398 = (FStar_Util.string_of_int i)
-in (FStar_Util.format2 "<fuel=\'%s\' ifuel=\'%s\'>" _120_2399 _120_2398)))
-in FStar_ToSMT_Term.Caption (_120_2400))
-in (let _120_2414 = (let _120_2413 = (let _120_2405 = (let _120_2404 = (let _120_2403 = (let _120_2402 = (FStar_ToSMT_Term.mkApp ("MaxFuel", []))
-in (let _120_2401 = (FStar_ToSMT_Term.n_fuel n)
-in (_120_2402, _120_2401)))
-in (FStar_ToSMT_Term.mkEq _120_2403))
-in (_120_2404, None))
-in FStar_ToSMT_Term.Assume (_120_2405))
-in (let _120_2412 = (let _120_2411 = (let _120_2410 = (let _120_2409 = (let _120_2408 = (let _120_2407 = (FStar_ToSMT_Term.mkApp ("MaxIFuel", []))
-in (let _120_2406 = (FStar_ToSMT_Term.n_fuel i)
-in (_120_2407, _120_2406)))
-in (FStar_ToSMT_Term.mkEq _120_2408))
-in (_120_2409, None))
-in FStar_ToSMT_Term.Assume (_120_2410))
-in (_120_2411)::(p)::(FStar_ToSMT_Term.CheckSat)::[])
-in (_120_2413)::_120_2412))
-in (_120_2415)::_120_2414))
-in (FStar_List.append _120_2416 suffix))
-end))
-in (let check = (fun p -> (let initial_config = (let _120_2420 = (FStar_ST.read FStar_Options.initial_fuel)
-in (let _120_2419 = (FStar_ST.read FStar_Options.initial_ifuel)
-in (_120_2420, _120_2419)))
-in (let alt_configs = (let _120_2439 = (let _120_2438 = if ((FStar_ST.read FStar_Options.max_ifuel) > (FStar_ST.read FStar_Options.initial_ifuel)) then begin
-(let _120_2423 = (let _120_2422 = (FStar_ST.read FStar_Options.initial_fuel)
-in (let _120_2421 = (FStar_ST.read FStar_Options.max_ifuel)
-in (_120_2422, _120_2421)))
-in (_120_2423)::[])
-end else begin
-[]
-end
-in (let _120_2437 = (let _120_2436 = if (((FStar_ST.read FStar_Options.max_fuel) / 2) > (FStar_ST.read FStar_Options.initial_fuel)) then begin
-(let _120_2426 = (let _120_2425 = ((FStar_ST.read FStar_Options.max_fuel) / 2)
-in (let _120_2424 = (FStar_ST.read FStar_Options.max_ifuel)
-in (_120_2425, _120_2424)))
-in (_120_2426)::[])
-end else begin
-[]
-end
-in (let _120_2435 = (let _120_2434 = if (((FStar_ST.read FStar_Options.max_fuel) > (FStar_ST.read FStar_Options.initial_fuel)) && ((FStar_ST.read FStar_Options.max_ifuel) > (FStar_ST.read FStar_Options.initial_ifuel))) then begin
-(let _120_2429 = (let _120_2428 = (FStar_ST.read FStar_Options.max_fuel)
-in (let _120_2427 = (FStar_ST.read FStar_Options.max_ifuel)
-in (_120_2428, _120_2427)))
-in (_120_2429)::[])
-end else begin
-[]
-end
-in (let _120_2433 = (let _120_2432 = if ((FStar_ST.read FStar_Options.min_fuel) < (FStar_ST.read FStar_Options.initial_fuel)) then begin
-(let _120_2431 = (let _120_2430 = (FStar_ST.read FStar_Options.min_fuel)
-in (_120_2430, 1))
-in (_120_2431)::[])
-end else begin
-[]
-end
-in (_120_2432)::[])
-in (_120_2434)::_120_2433))
-in (_120_2436)::_120_2435))
-in (_120_2438)::_120_2437))
-in (FStar_List.flatten _120_2439))
->>>>>>> d3318508
+in (_162_2426)::[])
+in (_162_2428)::_162_2427))
+in (_162_2430)::_162_2429))
+in (_162_2432)::_162_2431))
+in (FStar_List.flatten _162_2433))
 in (let report = (fun errs -> (let errs = (match (errs) with
 | [] -> begin
 (("Unknown assertion failed", FStar_Absyn_Syntax.dummyRange))::[]
 end
-<<<<<<< HEAD
-| _59_3579 -> begin
+| _59_3583 -> begin
 errs
 end)
-in (let _59_3581 = if (FStar_ST.read FStar_Options.print_fuels) then begin
-(let _162_2431 = (let _162_2426 = (FStar_Tc_Env.get_range tcenv)
-in (FStar_Range.string_of_range _162_2426))
-in (let _162_2430 = (let _162_2427 = (FStar_ST.read FStar_Options.max_fuel)
-in (FStar_All.pipe_right _162_2427 FStar_Util.string_of_int))
-in (let _162_2429 = (let _162_2428 = (FStar_ST.read FStar_Options.max_ifuel)
-in (FStar_All.pipe_right _162_2428 FStar_Util.string_of_int))
-in (FStar_Util.print3 "(%s) Query failed with maximum fuel %s and ifuel %s\n" _162_2431 _162_2430 _162_2429))))
-=======
-| _54_3583 -> begin
-errs
-end)
-in (let _54_3585 = if (FStar_ST.read FStar_Options.print_fuels) then begin
-(let _120_2447 = (let _120_2442 = (FStar_Tc_Env.get_range tcenv)
-in (FStar_Range.string_of_range _120_2442))
-in (let _120_2446 = (let _120_2443 = (FStar_ST.read FStar_Options.max_fuel)
-in (FStar_All.pipe_right _120_2443 FStar_Util.string_of_int))
-in (let _120_2445 = (let _120_2444 = (FStar_ST.read FStar_Options.max_ifuel)
-in (FStar_All.pipe_right _120_2444 FStar_Util.string_of_int))
-in (FStar_Util.print3 "(%s) Query failed with maximum fuel %s and ifuel %s\n" _120_2447 _120_2446 _120_2445))))
->>>>>>> d3318508
+in (let _59_3585 = if (FStar_ST.read FStar_Options.print_fuels) then begin
+(let _162_2441 = (let _162_2436 = (FStar_Tc_Env.get_range tcenv)
+in (FStar_Range.string_of_range _162_2436))
+in (let _162_2440 = (let _162_2437 = (FStar_ST.read FStar_Options.max_fuel)
+in (FStar_All.pipe_right _162_2437 FStar_Util.string_of_int))
+in (let _162_2439 = (let _162_2438 = (FStar_ST.read FStar_Options.max_ifuel)
+in (FStar_All.pipe_right _162_2438 FStar_Util.string_of_int))
+in (FStar_Util.print3 "(%s) Query failed with maximum fuel %s and ifuel %s\n" _162_2441 _162_2440 _162_2439))))
 end else begin
 ()
 end
@@ -6227,63 +4279,35 @@
 | mi::[] -> begin
 (match (errs) with
 | [] -> begin
-<<<<<<< HEAD
-(let _162_2442 = (with_fuel p mi)
-in (FStar_ToSMT_Z3.ask fresh labels _162_2442 (cb mi p [])))
-end
-| _59_3593 -> begin
-=======
-(let _120_2458 = (with_fuel p mi)
-in (FStar_ToSMT_Z3.ask fresh labels _120_2458 (cb mi p [])))
-end
-| _54_3597 -> begin
->>>>>>> d3318508
+(let _162_2452 = (with_fuel p mi)
+in (FStar_ToSMT_Z3.ask fresh labels _162_2452 (cb mi p [])))
+end
+| _59_3597 -> begin
 (report errs)
 end)
 end
 | mi::tl -> begin
-<<<<<<< HEAD
-(let _162_2444 = (with_fuel p mi)
-in (FStar_ToSMT_Z3.ask fresh labels _162_2444 (fun _59_3599 -> (match (_59_3599) with
-=======
-(let _120_2460 = (with_fuel p mi)
-in (FStar_ToSMT_Z3.ask fresh labels _120_2460 (fun _54_3603 -> (match (_54_3603) with
->>>>>>> d3318508
+(let _162_2454 = (with_fuel p mi)
+in (FStar_ToSMT_Z3.ask fresh labels _162_2454 (fun _59_3603 -> (match (_59_3603) with
 | (ok, errs') -> begin
 (match (errs) with
 | [] -> begin
 (cb mi p tl (ok, errs'))
 end
-<<<<<<< HEAD
-| _59_3602 -> begin
-=======
-| _54_3606 -> begin
->>>>>>> d3318508
+| _59_3606 -> begin
 (cb mi p tl (ok, errs))
 end)
 end))))
 end))
-<<<<<<< HEAD
-and cb = (fun _59_3605 p alt _59_3610 -> (match ((_59_3605, _59_3610)) with
+and cb = (fun _59_3609 p alt _59_3614 -> (match ((_59_3609, _59_3614)) with
 | ((prev_fuel, prev_ifuel), (ok, errs)) -> begin
 if ok then begin
 if (FStar_ST.read FStar_Options.print_fuels) then begin
-(let _162_2452 = (let _162_2449 = (FStar_Tc_Env.get_range tcenv)
-in (FStar_Range.string_of_range _162_2449))
-in (let _162_2451 = (FStar_Util.string_of_int prev_fuel)
-in (let _162_2450 = (FStar_Util.string_of_int prev_ifuel)
-in (FStar_Util.print3 "(%s) Query succeeded with fuel %s and ifuel %s\n" _162_2452 _162_2451 _162_2450))))
-=======
-and cb = (fun _54_3609 p alt _54_3614 -> (match ((_54_3609, _54_3614)) with
-| ((prev_fuel, prev_ifuel), (ok, errs)) -> begin
-if ok then begin
-if (FStar_ST.read FStar_Options.print_fuels) then begin
-(let _120_2468 = (let _120_2465 = (FStar_Tc_Env.get_range tcenv)
-in (FStar_Range.string_of_range _120_2465))
-in (let _120_2467 = (FStar_Util.string_of_int prev_fuel)
-in (let _120_2466 = (FStar_Util.string_of_int prev_ifuel)
-in (FStar_Util.print3 "(%s) Query succeeded with fuel %s and ifuel %s\n" _120_2468 _120_2467 _120_2466))))
->>>>>>> d3318508
+(let _162_2462 = (let _162_2459 = (FStar_Tc_Env.get_range tcenv)
+in (FStar_Range.string_of_range _162_2459))
+in (let _162_2461 = (FStar_Util.string_of_int prev_fuel)
+in (let _162_2460 = (FStar_Util.string_of_int prev_ifuel)
+in (FStar_Util.print3 "(%s) Query succeeded with fuel %s and ifuel %s\n" _162_2462 _162_2461 _162_2460))))
 end else begin
 ()
 end
@@ -6291,21 +4315,12 @@
 (try_alt_configs p errs alt)
 end
 end))
-<<<<<<< HEAD
-in (let _162_2453 = (with_fuel p initial_config)
-in (FStar_ToSMT_Z3.ask fresh labels _162_2453 (cb initial_config p alt_configs))))))))
+in (let _162_2463 = (with_fuel p initial_config)
+in (FStar_ToSMT_Z3.ask fresh labels _162_2463 (cb initial_config p alt_configs))))))))
 in (let process_query = (fun q -> if ((FStar_ST.read FStar_Options.split_cases) > 0) then begin
-(let _59_3615 = (let _162_2459 = (FStar_ST.read FStar_Options.split_cases)
-in (FStar_ToSMT_SplitQueryCases.can_handle_query _162_2459 q))
-in (match (_59_3615) with
-=======
-in (let _120_2469 = (with_fuel p initial_config)
-in (FStar_ToSMT_Z3.ask fresh labels _120_2469 (cb initial_config p alt_configs))))))))
-in (let process_query = (fun q -> if ((FStar_ST.read FStar_Options.split_cases) > 0) then begin
-(let _54_3619 = (let _120_2475 = (FStar_ST.read FStar_Options.split_cases)
-in (FStar_ToSMT_SplitQueryCases.can_handle_query _120_2475 q))
-in (match (_54_3619) with
->>>>>>> d3318508
+(let _59_3619 = (let _162_2469 = (FStar_ST.read FStar_Options.split_cases)
+in (FStar_ToSMT_SplitQueryCases.can_handle_query _162_2469 q))
+in (match (_59_3619) with
 | (b, cb) -> begin
 if b then begin
 (FStar_ToSMT_SplitQueryCases.handle_query cb check)
@@ -6316,11 +4331,7 @@
 end else begin
 (check q)
 end)
-<<<<<<< HEAD
-in (let _59_3616 = if (FStar_ST.read FStar_Options.admit_smt_queries) then begin
-=======
-in (let _54_3620 = if (FStar_ST.read FStar_Options.admit_smt_queries) then begin
->>>>>>> d3318508
+in (let _59_3620 = if (FStar_ST.read FStar_Options.admit_smt_queries) then begin
 ()
 end else begin
 (process_query qry)
@@ -6329,42 +4340,24 @@
 end)
 end)))))
 
-<<<<<<< HEAD
 let is_trivial : FStar_Tc_Env.env  ->  FStar_Absyn_Syntax.typ  ->  Prims.bool = (fun tcenv q -> (let env = (get_env tcenv)
-in (let _59_3621 = (push "query")
-in (let _59_3628 = (encode_formula_with_labels q env)
-in (match (_59_3628) with
-| (f, _59_3625, _59_3627) -> begin
-(let _59_3629 = (pop "query")
+in (let _59_3625 = (push "query")
+in (let _59_3632 = (encode_formula_with_labels q env)
+in (match (_59_3632) with
+| (f, _59_3629, _59_3631) -> begin
+(let _59_3633 = (pop "query")
 in (match (f.FStar_ToSMT_Term.tm) with
-| FStar_ToSMT_Term.App (FStar_ToSMT_Term.True, _59_3633) -> begin
+| FStar_ToSMT_Term.App (FStar_ToSMT_Term.True, _59_3637) -> begin
 true
 end
-| _59_3637 -> begin
-=======
-let is_trivial = (fun tcenv q -> (let env = (get_env tcenv)
-in (let _54_3625 = (push "query")
-in (let _54_3632 = (encode_formula_with_labels q env)
-in (match (_54_3632) with
-| (f, _54_3629, _54_3631) -> begin
-(let _54_3633 = (pop "query")
-in (match (f.FStar_ToSMT_Term.tm) with
-| FStar_ToSMT_Term.App (FStar_ToSMT_Term.True, _54_3637) -> begin
-true
-end
-| _54_3641 -> begin
->>>>>>> d3318508
+| _59_3641 -> begin
 false
 end))
 end)))))
 
 let solver : FStar_Tc_Env.solver_t = {FStar_Tc_Env.init = init; FStar_Tc_Env.push = push; FStar_Tc_Env.pop = pop; FStar_Tc_Env.mark = mark; FStar_Tc_Env.reset_mark = reset_mark; FStar_Tc_Env.commit_mark = commit_mark; FStar_Tc_Env.encode_modul = encode_modul; FStar_Tc_Env.encode_sig = encode_sig; FStar_Tc_Env.solve = solve; FStar_Tc_Env.is_trivial = is_trivial; FStar_Tc_Env.finish = FStar_ToSMT_Z3.finish; FStar_Tc_Env.refresh = FStar_ToSMT_Z3.refresh}
 
-<<<<<<< HEAD
-let dummy : FStar_Tc_Env.solver_t = {FStar_Tc_Env.init = (fun _59_3638 -> ()); FStar_Tc_Env.push = (fun _59_3640 -> ()); FStar_Tc_Env.pop = (fun _59_3642 -> ()); FStar_Tc_Env.mark = (fun _59_3644 -> ()); FStar_Tc_Env.reset_mark = (fun _59_3646 -> ()); FStar_Tc_Env.commit_mark = (fun _59_3648 -> ()); FStar_Tc_Env.encode_modul = (fun _59_3650 _59_3652 -> ()); FStar_Tc_Env.encode_sig = (fun _59_3654 _59_3656 -> ()); FStar_Tc_Env.solve = (fun _59_3658 _59_3660 -> ()); FStar_Tc_Env.is_trivial = (fun _59_3662 _59_3664 -> false); FStar_Tc_Env.finish = (fun _59_3666 -> ()); FStar_Tc_Env.refresh = (fun _59_3667 -> ())}
-=======
-let dummy = {FStar_Tc_Env.init = (fun _54_3642 -> ()); FStar_Tc_Env.push = (fun _54_3644 -> ()); FStar_Tc_Env.pop = (fun _54_3646 -> ()); FStar_Tc_Env.mark = (fun _54_3648 -> ()); FStar_Tc_Env.reset_mark = (fun _54_3650 -> ()); FStar_Tc_Env.commit_mark = (fun _54_3652 -> ()); FStar_Tc_Env.encode_modul = (fun _54_3654 _54_3656 -> ()); FStar_Tc_Env.encode_sig = (fun _54_3658 _54_3660 -> ()); FStar_Tc_Env.solve = (fun _54_3662 _54_3664 -> ()); FStar_Tc_Env.is_trivial = (fun _54_3666 _54_3668 -> false); FStar_Tc_Env.finish = (fun _54_3670 -> ()); FStar_Tc_Env.refresh = (fun _54_3671 -> ())}
->>>>>>> d3318508
-
-
-
+let dummy : FStar_Tc_Env.solver_t = {FStar_Tc_Env.init = (fun _59_3642 -> ()); FStar_Tc_Env.push = (fun _59_3644 -> ()); FStar_Tc_Env.pop = (fun _59_3646 -> ()); FStar_Tc_Env.mark = (fun _59_3648 -> ()); FStar_Tc_Env.reset_mark = (fun _59_3650 -> ()); FStar_Tc_Env.commit_mark = (fun _59_3652 -> ()); FStar_Tc_Env.encode_modul = (fun _59_3654 _59_3656 -> ()); FStar_Tc_Env.encode_sig = (fun _59_3658 _59_3660 -> ()); FStar_Tc_Env.solve = (fun _59_3662 _59_3664 -> ()); FStar_Tc_Env.is_trivial = (fun _59_3666 _59_3668 -> false); FStar_Tc_Env.finish = (fun _59_3670 -> ()); FStar_Tc_Env.refresh = (fun _59_3671 -> ())}
+
+
+
