--- conflicted
+++ resolved
@@ -1,46 +1,50 @@
 open Prims
-let one_toplevel :
+let one_toplevel:
   FStar_Parser_AST.decl Prims.list ->
     (FStar_Parser_AST.decl,FStar_Parser_AST.decl Prims.list)
       FStar_Pervasives_Native.tuple2 FStar_Pervasives_Native.option
   =
   fun decls  ->
-    let uu____10 =
+    let uu____17 =
       FStar_List.partition
         (fun d  ->
            match d.FStar_Parser_AST.d with
-           | FStar_Parser_AST.TopLevelModule uu____16 -> true
-           | uu____17 -> false) decls
-       in
-    match uu____10 with
+           | FStar_Parser_AST.TopLevelModule uu____29 -> true
+           | uu____30 -> false) decls in
+    match uu____17 with
     | (top,nontops) ->
         (match top with
          | t::[] -> FStar_Pervasives_Native.Some (t, nontops)
-         | uu____37 -> FStar_Pervasives_Native.None)
-  
+         | uu____66 -> FStar_Pervasives_Native.None)
 type mforest =
-  | Leaf of (Prims.string,Prims.string) FStar_Pervasives_Native.tuple2 
-  | Branch of mforest FStar_Util.smap 
-let uu___is_Leaf : mforest -> Prims.bool =
+  | Leaf of (Prims.string,Prims.string) FStar_Pervasives_Native.tuple2
+  | Branch of mforest FStar_Util.smap
+let uu___is_Leaf: mforest -> Prims.bool =
   fun projectee  ->
-    match projectee with | Leaf _0 -> true | uu____59 -> false
-  
-let __proj__Leaf__item___0 :
+    match projectee with | Leaf _0 -> true | uu____98 -> false
+let __proj__Leaf__item___0:
   mforest -> (Prims.string,Prims.string) FStar_Pervasives_Native.tuple2 =
-  fun projectee  -> match projectee with | Leaf _0 -> _0 
-let uu___is_Branch : mforest -> Prims.bool =
+  fun projectee  -> match projectee with | Leaf _0 -> _0
+let uu___is_Branch: mforest -> Prims.bool =
   fun projectee  ->
-    match projectee with | Branch _0 -> true | uu____78 -> false
-  
-let __proj__Branch__item___0 : mforest -> mforest FStar_Util.smap =
-  fun projectee  -> match projectee with | Branch _0 -> _0 
-let htree : mforest FStar_Util.smap =
-  FStar_Util.smap_create (Prims.parse_int "50") 
-let string_of_optiont f y xo =
-  match xo with
-  | FStar_Pervasives_Native.Some x -> f x
-  | FStar_Pervasives_Native.None  -> y 
-let string_of_fsdoco :
+    match projectee with | Branch _0 -> true | uu____126 -> false
+let __proj__Branch__item___0: mforest -> mforest FStar_Util.smap =
+  fun projectee  -> match projectee with | Branch _0 -> _0
+let htree: mforest FStar_Util.smap =
+  FStar_Util.smap_create (Prims.parse_int "50")
+let string_of_optiont:
+  'Auu____153 'Auu____154 .
+    ('Auu____154 -> 'Auu____153) ->
+      'Auu____153 ->
+        'Auu____154 FStar_Pervasives_Native.option -> 'Auu____153
+  =
+  fun f  ->
+    fun y  ->
+      fun xo  ->
+        match xo with
+        | FStar_Pervasives_Native.Some x -> f x
+        | FStar_Pervasives_Native.None  -> y
+let string_of_fsdoco:
   (Prims.string,(Prims.string,Prims.string) FStar_Pervasives_Native.tuple2
                   Prims.list)
     FStar_Pervasives_Native.tuple2 FStar_Pervasives_Native.option ->
@@ -49,70 +53,64 @@
   fun d  ->
     string_of_optiont
       (fun x  ->
-         let uu____143 =
-           let uu____144 = FStar_Parser_AST.string_of_fsdoc x  in
-           Prims.strcat uu____144 "*)"  in
-         Prims.strcat "(*" uu____143) "" d
-  
-let string_of_termo :
+         let uu____228 =
+           let uu____229 = FStar_Parser_AST.string_of_fsdoc x in
+           Prims.strcat uu____229 "*)" in
+         Prims.strcat "(*" uu____228) "" d
+let string_of_termo:
   FStar_Parser_AST.term FStar_Pervasives_Native.option -> Prims.string =
-  fun t  -> string_of_optiont FStar_Parser_AST.term_to_string "" t 
-let code_wrap : Prims.string -> Prims.string =
-  fun s  -> Prims.strcat "```fsharp\n" (Prims.strcat s "\n```\n") 
-let string_of_tycon : FStar_Parser_AST.tycon -> Prims.string =
+  fun t  -> string_of_optiont FStar_Parser_AST.term_to_string "" t
+let code_wrap: Prims.string -> Prims.string =
+  fun s  -> Prims.strcat "```fsharp\n" (Prims.strcat s "\n```\n")
+let string_of_tycon: FStar_Parser_AST.tycon -> Prims.string =
   fun tycon  ->
     match tycon with
-    | FStar_Parser_AST.TyconAbstract uu____156 -> "abstract"
-    | FStar_Parser_AST.TyconAbbrev uu____162 -> "abbrev"
+    | FStar_Parser_AST.TyconAbstract uu____246 -> "abstract"
+    | FStar_Parser_AST.TyconAbbrev uu____257 -> "abbrev"
     | FStar_Parser_AST.TyconRecord (id,_bb,_ko,fields) ->
-        let uu____187 =
-          let uu____188 =
-            let uu____189 =
-              let uu____190 =
+        let uu____302 =
+          let uu____303 =
+            let uu____304 =
+              let uu____305 =
                 FStar_All.pipe_right fields
                   (FStar_List.map
-                     (fun uu____207  ->
-                        match uu____207 with
+                     (fun uu____344  ->
+                        match uu____344 with
                         | (id1,t,doco) ->
-                            let uu____232 = string_of_fsdoco doco  in
-                            let uu____233 =
-                              let uu____234 =
-                                let uu____235 =
-                                  FStar_Parser_AST.term_to_string t  in
-                                Prims.strcat ":" uu____235  in
-                              Prims.strcat id1.FStar_Ident.idText uu____234
-                               in
-                            Prims.strcat uu____232 uu____233))
-                 in
-              FStar_All.pipe_right uu____190 (FStar_String.concat "; ")  in
-            Prims.strcat uu____189 " }"  in
-          Prims.strcat " = { " uu____188  in
-        Prims.strcat id.FStar_Ident.idText uu____187
+                            let uu____390 = string_of_fsdoco doco in
+                            let uu____391 =
+                              let uu____392 =
+                                let uu____393 =
+                                  FStar_Parser_AST.term_to_string t in
+                                Prims.strcat ":" uu____393 in
+                              Prims.strcat id1.FStar_Ident.idText uu____392 in
+                            Prims.strcat uu____390 uu____391)) in
+              FStar_All.pipe_right uu____305 (FStar_String.concat "; ") in
+            Prims.strcat uu____304 " }" in
+          Prims.strcat " = { " uu____303 in
+        Prims.strcat id.FStar_Ident.idText uu____302
     | FStar_Parser_AST.TyconVariant (id,_bb,_ko,vars) ->
-        let uu____259 =
-          let uu____260 =
-            let uu____261 =
+        let uu____436 =
+          let uu____437 =
+            let uu____438 =
               FStar_All.pipe_right vars
                 (FStar_List.map
-                   (fun uu____282  ->
-                      match uu____282 with
+                   (fun uu____486  ->
+                      match uu____486 with
                       | (id1,trmo,doco,u) ->
-                          let uu____312 = string_of_fsdoco doco  in
-                          let uu____313 =
-                            let uu____314 =
-                              let uu____315 =
+                          let uu____541 = string_of_fsdoco doco in
+                          let uu____542 =
+                            let uu____543 =
+                              let uu____544 =
                                 string_of_optiont
-                                  FStar_Parser_AST.term_to_string "" trmo
-                                 in
-                              Prims.strcat ":" uu____315  in
-                            Prims.strcat id1.FStar_Ident.idText uu____314  in
-                          Prims.strcat uu____312 uu____313))
-               in
-            FStar_All.pipe_right uu____261 (FStar_String.concat " | ")  in
-          Prims.strcat " = " uu____260  in
-        Prims.strcat id.FStar_Ident.idText uu____259
-  
-let string_of_decl' : FStar_Parser_AST.decl' -> Prims.string =
+                                  FStar_Parser_AST.term_to_string "" trmo in
+                              Prims.strcat ":" uu____544 in
+                            Prims.strcat id1.FStar_Ident.idText uu____543 in
+                          Prims.strcat uu____541 uu____542)) in
+            FStar_All.pipe_right uu____438 (FStar_String.concat " | ") in
+          Prims.strcat " = " uu____437 in
+        Prims.strcat id.FStar_Ident.idText uu____436
+let string_of_decl': FStar_Parser_AST.decl' -> Prims.string =
   fun d  ->
     match d with
     | FStar_Parser_AST.TopLevelModule l ->
@@ -123,145 +121,115 @@
         Prims.strcat "module "
           (Prims.strcat i.FStar_Ident.idText
              (Prims.strcat " = " l.FStar_Ident.str))
-    | FStar_Parser_AST.TopLevelLet (uu____325,pats) ->
+    | FStar_Parser_AST.TopLevelLet (uu____556,pats) ->
         let termty =
           FStar_List.map
-            (fun uu____341  ->
-               match uu____341 with
+            (fun uu____590  ->
+               match uu____590 with
                | (p,t) ->
-                   let uu____348 = FStar_Parser_AST.pat_to_string p  in
-                   let uu____349 = FStar_Parser_AST.term_to_string t  in
-                   (uu____348, uu____349)) pats
-           in
+                   let uu____601 = FStar_Parser_AST.pat_to_string p in
+                   let uu____602 = FStar_Parser_AST.term_to_string t in
+                   (uu____601, uu____602)) pats in
         let termty' =
           FStar_List.map
-            (fun uu____354  ->
-               match uu____354 with
-               | (p,t) -> Prims.strcat p (Prims.strcat ":" t)) termty
-           in
+            (fun uu____613  ->
+               match uu____613 with
+               | (p,t) -> Prims.strcat p (Prims.strcat ":" t)) termty in
         Prims.strcat "let " (FStar_String.concat ", " termty')
-    | FStar_Parser_AST.Main uu____359 -> "main ..."
+    | FStar_Parser_AST.Main uu____620 -> "main ..."
     | FStar_Parser_AST.Assume (i,t) ->
-        let uu____362 =
-          let uu____363 =
-            let uu____364 = FStar_Parser_AST.term_to_string t  in
-            Prims.strcat ":" uu____364  in
-          Prims.strcat i.FStar_Ident.idText uu____363  in
-        Prims.strcat "assume " uu____362
-    | FStar_Parser_AST.Tycon (uu____365,tys) ->
-        let uu____375 =
-          let uu____376 =
+        let uu____623 =
+          let uu____624 =
+            let uu____625 = FStar_Parser_AST.term_to_string t in
+            Prims.strcat ":" uu____625 in
+          Prims.strcat i.FStar_Ident.idText uu____624 in
+        Prims.strcat "assume " uu____623
+    | FStar_Parser_AST.Tycon (uu____626,tys) ->
+        let uu____644 =
+          let uu____645 =
             FStar_All.pipe_right tys
               (FStar_List.map
-                 (fun uu____391  ->
-                    match uu____391 with
+                 (fun uu____679  ->
+                    match uu____679 with
                     | (t,d1) ->
-                        let uu____414 = string_of_tycon t  in
-                        let uu____415 =
-                          let uu____416 = string_of_fsdoco d1  in
-                          Prims.strcat " " uu____416  in
-                        Prims.strcat uu____414 uu____415))
-             in
-          FStar_All.pipe_right uu____376 (FStar_String.concat " and ")  in
-        Prims.strcat "type " uu____375
+                        let uu____722 = string_of_tycon t in
+                        let uu____723 =
+                          let uu____724 = string_of_fsdoco d1 in
+                          Prims.strcat " " uu____724 in
+                        Prims.strcat uu____722 uu____723)) in
+          FStar_All.pipe_right uu____645 (FStar_String.concat " and ") in
+        Prims.strcat "type " uu____644
     | FStar_Parser_AST.Val (i,t) ->
-        let uu____420 =
-          let uu____421 =
-            let uu____422 = FStar_Parser_AST.term_to_string t  in
-            Prims.strcat ":" uu____422  in
-          Prims.strcat i.FStar_Ident.idText uu____421  in
-        Prims.strcat "val " uu____420
-    | FStar_Parser_AST.Exception (i,uu____424) ->
+        let uu____729 =
+          let uu____730 =
+            let uu____731 = FStar_Parser_AST.term_to_string t in
+            Prims.strcat ":" uu____731 in
+          Prims.strcat i.FStar_Ident.idText uu____730 in
+        Prims.strcat "val " uu____729
+    | FStar_Parser_AST.Exception (i,uu____733) ->
         Prims.strcat "exception " i.FStar_Ident.idText
     | FStar_Parser_AST.NewEffect (FStar_Parser_AST.DefineEffect
-        (i,uu____428,uu____429,uu____430)) ->
+        (i,uu____739,uu____740,uu____741)) ->
         Prims.strcat "new_effect " i.FStar_Ident.idText
     | FStar_Parser_AST.NewEffect (FStar_Parser_AST.RedefineEffect
-        (i,uu____436,uu____437)) ->
+        (i,uu____751,uu____752)) ->
         Prims.strcat "new_effect " i.FStar_Ident.idText
-    | FStar_Parser_AST.SubEffect uu____440 -> "sub_effect"
-    | FStar_Parser_AST.Pragma uu____441 -> "pragma"
-    | FStar_Parser_AST.Fsdoc (comm,uu____443) -> comm
-  
-let decl_documented : FStar_Parser_AST.decl -> Prims.bool =
+    | FStar_Parser_AST.SubEffect uu____757 -> "sub_effect"
+    | FStar_Parser_AST.Pragma uu____758 -> "pragma"
+    | FStar_Parser_AST.Fsdoc (comm,uu____760) -> comm
+let decl_documented: FStar_Parser_AST.decl -> Prims.bool =
   fun d  ->
     let tycon_documented tt =
       let tyconvars_documented tycon =
         match tycon with
-        | FStar_Parser_AST.TyconAbstract uu____469 -> false
-        | FStar_Parser_AST.TyconAbbrev uu____475 -> false
-        | FStar_Parser_AST.TyconRecord (uu____482,uu____483,uu____484,fields)
+        | FStar_Parser_AST.TyconAbstract uu____801 -> false
+        | FStar_Parser_AST.TyconAbbrev uu____812 -> false
+        | FStar_Parser_AST.TyconRecord (uu____825,uu____826,uu____827,fields)
             ->
             FStar_List.existsb
-              (fun uu____504  ->
-                 match uu____504 with
+              (fun uu____869  ->
+                 match uu____869 with
                  | (_id,_t,doco) -> FStar_Util.is_some doco) fields
-        | FStar_Parser_AST.TyconVariant (uu____514,uu____515,uu____516,vars)
+        | FStar_Parser_AST.TyconVariant (uu____885,uu____886,uu____887,vars)
             ->
             FStar_List.existsb
-              (fun uu____542  ->
-                 match uu____542 with
-                 | (_id,_t,doco,_u) -> FStar_Util.is_some doco) vars
-         in
+              (fun uu____942  ->
+                 match uu____942 with
+                 | (_id,_t,doco,_u) -> FStar_Util.is_some doco) vars in
       FStar_List.existsb
-        (fun uu____560  ->
-           match uu____560 with
+        (fun uu____976  ->
+           match uu____976 with
            | (tycon,doco) ->
-               (tyconvars_documented tycon) || (FStar_Util.is_some doco)) tt
-       in
+               (tyconvars_documented tycon) || (FStar_Util.is_some doco)) tt in
     match d.FStar_Parser_AST.doc with
-    | FStar_Pervasives_Native.Some uu____568 -> true
-    | uu____569 ->
+    | FStar_Pervasives_Native.Some uu____989 -> true
+    | uu____990 ->
         (match d.FStar_Parser_AST.d with
-         | FStar_Parser_AST.Fsdoc uu____571 -> true
-         | FStar_Parser_AST.Tycon (uu____572,ty) -> tycon_documented ty
-         | uu____582 -> false)
-  
-let document_decl :
+         | FStar_Parser_AST.Fsdoc uu____993 -> true
+         | FStar_Parser_AST.Tycon (uu____994,ty) -> tycon_documented ty
+         | uu____1012 -> false)
+let document_decl:
   (Prims.string -> Prims.unit) -> FStar_Parser_AST.decl -> Prims.unit =
   fun w  ->
     fun d  ->
       if decl_documented d
       then
-        let uu____594 = d  in
-        match uu____594 with
-        | { FStar_Parser_AST.d = decl; FStar_Parser_AST.drange = uu____596;
-            FStar_Parser_AST.doc = fsdoc; FStar_Parser_AST.quals = uu____598;
-            FStar_Parser_AST.attrs = uu____599;_} ->
-            ((let uu____602 =
-                let uu____603 = string_of_decl' d.FStar_Parser_AST.d  in
-                code_wrap uu____603  in
-              w uu____602);
+        let uu____1026 = d in
+        match uu____1026 with
+        | { FStar_Parser_AST.d = decl; FStar_Parser_AST.drange = uu____1028;
+            FStar_Parser_AST.doc = fsdoc;
+            FStar_Parser_AST.quals = uu____1030;
+            FStar_Parser_AST.attrs = uu____1031;_} ->
+            ((let uu____1035 =
+                let uu____1036 = string_of_decl' d.FStar_Parser_AST.d in
+                code_wrap uu____1036 in
+              w uu____1035);
              (match fsdoc with
               | FStar_Pervasives_Native.Some (doc1,_kw) ->
                   w (Prims.strcat "\n" doc1)
-              | uu____618 -> ());
+              | uu____1062 -> ());
              w "")
       else ()
-<<<<<<< HEAD
-  
-let document_toplevel name topdecl =
-  match topdecl.FStar_Parser_AST.d with
-  | FStar_Parser_AST.TopLevelModule uu____637 ->
-      (match topdecl.FStar_Parser_AST.doc with
-       | FStar_Pervasives_Native.Some (doc1,kw) ->
-           let uu____655 =
-             FStar_List.tryFind
-               (fun uu____661  ->
-                  match uu____661 with | (k,v1) -> k = "summary") kw
-              in
-           (match uu____655 with
-            | FStar_Pervasives_Native.None  ->
-                (FStar_Pervasives_Native.None,
-                  (FStar_Pervasives_Native.Some doc1))
-            | FStar_Pervasives_Native.Some (uu____674,summary) ->
-                ((FStar_Pervasives_Native.Some summary),
-                  (FStar_Pervasives_Native.Some doc1)))
-       | FStar_Pervasives_Native.None  ->
-           (FStar_Pervasives_Native.None, FStar_Pervasives_Native.None))
-  | uu____682 -> raise (FStar_Errors.Err "Not a TopLevelModule") 
-let document_module : FStar_Parser_AST.modul -> FStar_Ident.lid =
-=======
 let document_toplevel:
   'Auu____1072 .
     'Auu____1072 ->
@@ -292,78 +260,63 @@
       | uu____1173 ->
           FStar_Exn.raise (FStar_Errors.Err "Not a TopLevelModule")
 let document_module: FStar_Parser_AST.modul -> FStar_Ident.lid =
->>>>>>> c7d62a0b
   fun m  ->
-    let uu____690 =
+    let uu____1186 =
       match m with
       | FStar_Parser_AST.Module (n1,d) -> (n1, d, "module")
-      | FStar_Parser_AST.Interface (n1,d,uu____706) -> (n1, d, "interface")
-       in
-    match uu____690 with
+      | FStar_Parser_AST.Interface (n1,d,uu____1213) -> (n1, d, "interface") in
+    match uu____1186 with
     | (name,decls,_mt) ->
-        let uu____715 = one_toplevel decls  in
-        (match uu____715 with
+        let uu____1227 = one_toplevel decls in
+        (match uu____1227 with
          | FStar_Pervasives_Native.Some (top_decl,other_decls) ->
              let on =
                FStar_Options.prepend_output_dir
-                 (Prims.strcat name.FStar_Ident.str ".md")
-                in
-             let fd = FStar_Util.open_file_for_writing on  in
-             let w = FStar_Util.append_to_file fd  in
-             let no_summary = "fsdoc: no-summary-found"  in
-             let no_comment = "fsdoc: no-comment-found"  in
-             let uu____734 = document_toplevel name top_decl  in
-             (match uu____734 with
+                 (Prims.strcat name.FStar_Ident.str ".md") in
+             let fd = FStar_Util.open_file_for_writing on in
+             let w = FStar_Util.append_to_file fd in
+             let no_summary = "fsdoc: no-summary-found" in
+             let no_comment = "fsdoc: no-comment-found" in
+             let uu____1255 = document_toplevel name top_decl in
+             (match uu____1255 with
               | (summary,comment) ->
                   let summary1 =
                     match summary with
                     | FStar_Pervasives_Native.Some s -> s
-                    | FStar_Pervasives_Native.None  -> no_summary  in
+                    | FStar_Pervasives_Native.None  -> no_summary in
                   let comment1 =
                     match comment with
                     | FStar_Pervasives_Native.Some s -> s
-                    | FStar_Pervasives_Native.None  -> no_comment  in
-                  ((let uu____750 =
-                      FStar_Util.format "# module %s" [name.FStar_Ident.str]
-                       in
-                    w uu____750);
-                   (let uu____752 = FStar_Util.format "%s\n" [summary1]  in
-                    w uu____752);
-                   (let uu____754 = FStar_Util.format "%s\n" [comment1]  in
-                    w uu____754);
+                    | FStar_Pervasives_Native.None  -> no_comment in
+                  ((let uu____1279 =
+                      FStar_Util.format "# module %s" [name.FStar_Ident.str] in
+                    w uu____1279);
+                   (let uu____1281 = FStar_Util.format "%s\n" [summary1] in
+                    w uu____1281);
+                   (let uu____1283 = FStar_Util.format "%s\n" [comment1] in
+                    w uu____1283);
                    FStar_List.iter (document_decl w) other_decls;
                    FStar_Util.close_file fd;
                    name))
          | FStar_Pervasives_Native.None  ->
-             let uu____760 =
-               let uu____761 =
+             let uu____1292 =
+               let uu____1293 =
                  FStar_Util.format1 "No singleton toplevel in module %s"
-<<<<<<< HEAD
-                   name.FStar_Ident.str
-                  in
-               FStar_Errors.Err uu____761  in
-             raise uu____760)
-  
-let generate : Prims.string Prims.list -> Prims.unit =
-=======
                    name.FStar_Ident.str in
                FStar_Errors.Err uu____1293 in
              FStar_Exn.raise uu____1292)
 let generate: Prims.string Prims.list -> Prims.unit =
->>>>>>> c7d62a0b
   fun files  ->
     let modules =
       FStar_List.collect
         (fun fn  ->
-           let uu____770 = FStar_Parser_Driver.parse_file fn  in
-           FStar_Pervasives_Native.fst uu____770) files
-       in
-    let mods = FStar_List.map document_module modules  in
-    let on = FStar_Options.prepend_output_dir "index.md"  in
-    let fd = FStar_Util.open_file_for_writing on  in
+           let uu____1308 = FStar_Parser_Driver.parse_file fn in
+           FStar_Pervasives_Native.fst uu____1308) files in
+    let mods = FStar_List.map document_module modules in
+    let on = FStar_Options.prepend_output_dir "index.md" in
+    let fd = FStar_Util.open_file_for_writing on in
     FStar_List.iter
       (fun m  ->
-         let uu____785 = FStar_Util.format "%s\n" [m.FStar_Ident.str]  in
-         FStar_Util.append_to_file fd uu____785) mods;
-    FStar_Util.close_file fd
-  +         let uu____1334 = FStar_Util.format "%s\n" [m.FStar_Ident.str] in
+         FStar_Util.append_to_file fd uu____1334) mods;
+    FStar_Util.close_file fd