open Prims
let one_toplevel :
  FStar_Parser_AST.decl Prims.list ->
    (FStar_Parser_AST.decl * FStar_Parser_AST.decl Prims.list) Prims.option
  =
  fun decls  ->
    let uu____10 =
      FStar_List.partition
        (fun d  ->
           match d.FStar_Parser_AST.d with
           | FStar_Parser_AST.TopLevelModule uu____16 -> true
           | uu____17 -> false) decls
       in
    match uu____10 with
    | (top,nontops) ->
        (match top with | t::[] -> Some (t, nontops) | uu____37 -> None)
  
type mforest =
  | Leaf of (Prims.string * Prims.string) 
  | Branch of mforest FStar_Util.smap 
let uu___is_Leaf : mforest -> Prims.bool =
  fun projectee  ->
    match projectee with | Leaf _0 -> true | uu____57 -> false
  
let __proj__Leaf__item___0 : mforest -> (Prims.string * Prims.string) =
  fun projectee  -> match projectee with | Leaf _0 -> _0 
let uu___is_Branch : mforest -> Prims.bool =
  fun projectee  ->
    match projectee with | Branch _0 -> true | uu____76 -> false
  
let __proj__Branch__item___0 : mforest -> mforest FStar_Util.smap =
  fun projectee  -> match projectee with | Branch _0 -> _0 
let htree : mforest FStar_Util.smap =
  FStar_Util.smap_create (Prims.parse_int "50") 
let string_of_optiont f y xo = match xo with | Some x -> f x | None  -> y 
let string_of_fsdoco :
  (Prims.string * (Prims.string * Prims.string) Prims.list) Prims.option ->
    Prims.string
  =
  fun d  ->
    string_of_optiont
      (fun x  ->
         let _0_642 =
<<<<<<< HEAD
           let _0_641 = FStar_Parser_AST.string_of_fsdoc x in
           Prims.strcat _0_641 "*)" in
         Prims.strcat "(*" _0_642) "" d
let string_of_termo: FStar_Parser_AST.term Prims.option -> Prims.string =
  fun t  -> string_of_optiont FStar_Parser_AST.term_to_string "" t
let code_wrap: Prims.string -> Prims.string =
  fun s  -> Prims.strcat "```fsharp\n" (Prims.strcat s "\n```\n")
let string_of_tycon: FStar_Parser_AST.tycon -> Prims.string =
=======
           let _0_641 = FStar_Parser_AST.string_of_fsdoc x  in
           Prims.strcat _0_641 "*)"  in
         Prims.strcat "(*" _0_642) "" d
  
let string_of_termo : FStar_Parser_AST.term Prims.option -> Prims.string =
  fun t  -> string_of_optiont FStar_Parser_AST.term_to_string "" t 
let code_wrap : Prims.string -> Prims.string =
  fun s  -> Prims.strcat "```fsharp\n" (Prims.strcat s "\n```\n") 
let string_of_tycon : FStar_Parser_AST.tycon -> Prims.string =
>>>>>>> 3e2e4220
  fun tycon  ->
    match tycon with
    | FStar_Parser_AST.TyconAbstract uu____152 -> "abstract"
    | FStar_Parser_AST.TyconAbbrev uu____158 -> "abbrev"
    | FStar_Parser_AST.TyconRecord (id,_bb,_ko,fields) ->
        let _0_650 =
          let _0_649 =
            let _0_648 =
              let _0_647 =
                FStar_All.pipe_right fields
                  (FStar_List.map
                     (fun uu____199  ->
                        match uu____199 with
                        | (id,t,doco) ->
<<<<<<< HEAD
                            let _0_646 = string_of_fsdoco doco in
                            let _0_645 =
                              let _0_644 =
                                let _0_643 =
                                  FStar_Parser_AST.term_to_string t in
                                Prims.strcat ":" _0_643 in
                              Prims.strcat id.FStar_Ident.idText _0_644 in
                            Prims.strcat _0_646 _0_645)) in
              FStar_All.pipe_right _0_647 (FStar_String.concat "; ") in
            Prims.strcat _0_648 " }" in
          Prims.strcat " = { " _0_649 in
=======
                            let _0_646 = string_of_fsdoco doco  in
                            let _0_645 =
                              let _0_644 =
                                let _0_643 =
                                  FStar_Parser_AST.term_to_string t  in
                                Prims.strcat ":" _0_643  in
                              Prims.strcat id.FStar_Ident.idText _0_644  in
                            Prims.strcat _0_646 _0_645))
                 in
              FStar_All.pipe_right _0_647 (FStar_String.concat "; ")  in
            Prims.strcat _0_648 " }"  in
          Prims.strcat " = { " _0_649  in
>>>>>>> 3e2e4220
        Prims.strcat id.FStar_Ident.idText _0_650
    | FStar_Parser_AST.TyconVariant (id,_bb,_ko,vars) ->
        let _0_657 =
          let _0_656 =
            let _0_655 =
              FStar_All.pipe_right vars
                (FStar_List.map
                   (fun uu____266  ->
                      match uu____266 with
                      | (id,trmo,doco,u) ->
<<<<<<< HEAD
                          let _0_654 = string_of_fsdoco doco in
=======
                          let _0_654 = string_of_fsdoco doco  in
>>>>>>> 3e2e4220
                          let _0_653 =
                            let _0_652 =
                              let _0_651 =
                                string_of_optiont
<<<<<<< HEAD
                                  FStar_Parser_AST.term_to_string "" trmo in
                              Prims.strcat ":" _0_651 in
                            Prims.strcat id.FStar_Ident.idText _0_652 in
                          Prims.strcat _0_654 _0_653)) in
            FStar_All.pipe_right _0_655 (FStar_String.concat " | ") in
          Prims.strcat " = " _0_656 in
        Prims.strcat id.FStar_Ident.idText _0_657
let string_of_decl': FStar_Parser_AST.decl' -> Prims.string =
=======
                                  FStar_Parser_AST.term_to_string "" trmo
                                 in
                              Prims.strcat ":" _0_651  in
                            Prims.strcat id.FStar_Ident.idText _0_652  in
                          Prims.strcat _0_654 _0_653))
               in
            FStar_All.pipe_right _0_655 (FStar_String.concat " | ")  in
          Prims.strcat " = " _0_656  in
        Prims.strcat id.FStar_Ident.idText _0_657
  
let string_of_decl' : FStar_Parser_AST.decl' -> Prims.string =
>>>>>>> 3e2e4220
  fun d  ->
    match d with
    | FStar_Parser_AST.TopLevelModule l ->
        Prims.strcat "module " l.FStar_Ident.str
    | FStar_Parser_AST.Open l -> Prims.strcat "open " l.FStar_Ident.str
    | FStar_Parser_AST.Include l -> Prims.strcat "include " l.FStar_Ident.str
    | FStar_Parser_AST.ModuleAbbrev (i,l) ->
        Prims.strcat "module "
          (Prims.strcat i.FStar_Ident.idText
             (Prims.strcat " = " l.FStar_Ident.str))
    | FStar_Parser_AST.TopLevelLet (uu____304,pats) ->
        let termty =
          FStar_List.map
            (fun uu____320  ->
               match uu____320 with
               | (p,t) ->
<<<<<<< HEAD
                   let _0_659 = FStar_Parser_AST.pat_to_string p in
                   let _0_658 = FStar_Parser_AST.term_to_string t in
                   (_0_659, _0_658)) pats in
=======
                   let _0_659 = FStar_Parser_AST.pat_to_string p  in
                   let _0_658 = FStar_Parser_AST.term_to_string t  in
                   (_0_659, _0_658)) pats
           in
>>>>>>> 3e2e4220
        let termty' =
          FStar_List.map
            (fun uu____331  ->
               match uu____331 with
<<<<<<< HEAD
               | (p,t) -> Prims.strcat p (Prims.strcat ":" t)) termty in
=======
               | (p,t) -> Prims.strcat p (Prims.strcat ":" t)) termty
           in
>>>>>>> 3e2e4220
        Prims.strcat "let " (FStar_String.concat ", " termty')
    | FStar_Parser_AST.Main uu____336 -> "main ..."
    | FStar_Parser_AST.Assume (i,t) ->
        let _0_662 =
          let _0_661 =
<<<<<<< HEAD
            let _0_660 = FStar_Parser_AST.term_to_string t in
            Prims.strcat ":" _0_660 in
          Prims.strcat i.FStar_Ident.idText _0_661 in
=======
            let _0_660 = FStar_Parser_AST.term_to_string t  in
            Prims.strcat ":" _0_660  in
          Prims.strcat i.FStar_Ident.idText _0_661  in
>>>>>>> 3e2e4220
        Prims.strcat "assume " _0_662
    | FStar_Parser_AST.Tycon (uu____339,tys) ->
        let _0_667 =
          let _0_666 =
            FStar_All.pipe_right tys
              (FStar_List.map
                 (fun uu____363  ->
                    match uu____363 with
                    | (t,d) ->
<<<<<<< HEAD
                        let _0_665 = string_of_tycon t in
                        let _0_664 =
                          let _0_663 = string_of_fsdoco d in
                          Prims.strcat " " _0_663 in
                        Prims.strcat _0_665 _0_664)) in
          FStar_All.pipe_right _0_666 (FStar_String.concat " and ") in
=======
                        let _0_665 = string_of_tycon t  in
                        let _0_664 =
                          let _0_663 = string_of_fsdoco d  in
                          Prims.strcat " " _0_663  in
                        Prims.strcat _0_665 _0_664))
             in
          FStar_All.pipe_right _0_666 (FStar_String.concat " and ")  in
>>>>>>> 3e2e4220
        Prims.strcat "type " _0_667
    | FStar_Parser_AST.Val (i,t) ->
        let _0_670 =
          let _0_669 =
<<<<<<< HEAD
            let _0_668 = FStar_Parser_AST.term_to_string t in
            Prims.strcat ":" _0_668 in
          Prims.strcat i.FStar_Ident.idText _0_669 in
=======
            let _0_668 = FStar_Parser_AST.term_to_string t  in
            Prims.strcat ":" _0_668  in
          Prims.strcat i.FStar_Ident.idText _0_669  in
>>>>>>> 3e2e4220
        Prims.strcat "val " _0_670
    | FStar_Parser_AST.Exception (i,uu____389) ->
        Prims.strcat "exception " i.FStar_Ident.idText
    | FStar_Parser_AST.NewEffect (FStar_Parser_AST.DefineEffect (i,_,_,_,_))
      |FStar_Parser_AST.NewEffect (FStar_Parser_AST.RedefineEffect (i,_,_))
        -> Prims.strcat "new_effect " i.FStar_Ident.idText
    | FStar_Parser_AST.NewEffectForFree (FStar_Parser_AST.DefineEffect
      (i,_,_,_,_))|FStar_Parser_AST.NewEffectForFree
      (FStar_Parser_AST.RedefineEffect (i,_,_)) ->
        Prims.strcat "new_effect_for_free " i.FStar_Ident.idText
    | FStar_Parser_AST.SubEffect uu____414 -> "sub_effect"
    | FStar_Parser_AST.Pragma uu____415 -> "pragma"
    | FStar_Parser_AST.Fsdoc (comm,uu____417) -> comm
<<<<<<< HEAD
let decl_documented: FStar_Parser_AST.decl -> Prims.bool =
=======
  
let decl_documented : FStar_Parser_AST.decl -> Prims.bool =
>>>>>>> 3e2e4220
  fun d  ->
    let tycon_documented tt =
      let tyconvars_documented tycon =
        match tycon with
        | FStar_Parser_AST.TyconAbstract _|FStar_Parser_AST.TyconAbbrev _ ->
            false
        | FStar_Parser_AST.TyconRecord (uu____445,uu____446,uu____447,fields)
            ->
            FStar_List.existsb
              (fun uu____467  ->
                 match uu____467 with
                 | (_id,_t,doco) -> FStar_Util.is_some doco) fields
        | FStar_Parser_AST.TyconVariant (uu____477,uu____478,uu____479,vars)
            ->
            FStar_List.existsb
              (fun uu____505  ->
                 match uu____505 with
<<<<<<< HEAD
                 | (_id,_t,doco,_u) -> FStar_Util.is_some doco) vars in
=======
                 | (_id,_t,doco,_u) -> FStar_Util.is_some doco) vars
         in
>>>>>>> 3e2e4220
      FStar_List.existsb
        (fun uu____523  ->
           match uu____523 with
           | (tycon,doco) ->
               (tyconvars_documented tycon) || (FStar_Util.is_some doco)) tt
       in
    match d.FStar_Parser_AST.doc with
    | Some uu____531 -> true
    | uu____532 ->
        (match d.FStar_Parser_AST.d with
         | FStar_Parser_AST.Fsdoc uu____534 -> true
         | FStar_Parser_AST.Tycon (uu____535,ty) -> tycon_documented ty
         | uu____545 -> false)
<<<<<<< HEAD
let document_decl:
=======
  
let document_decl :
>>>>>>> 3e2e4220
  (Prims.string -> Prims.unit) -> FStar_Parser_AST.decl -> Prims.unit =
  fun w  ->
    fun d  ->
      if decl_documented d
      then
<<<<<<< HEAD
        let uu____557 = d in
=======
        let uu____557 = d  in
>>>>>>> 3e2e4220
        match uu____557 with
        | { FStar_Parser_AST.d = decl; FStar_Parser_AST.drange = uu____559;
            FStar_Parser_AST.doc = fsdoc; FStar_Parser_AST.quals = uu____561;
            FStar_Parser_AST.attrs = uu____562;_} ->
            (w (code_wrap (string_of_decl' d.FStar_Parser_AST.d));
             (match fsdoc with
              | Some (doc,_kw) -> w (Prims.strcat "\n" doc)
              | uu____579 -> ());
             w "")
      else ()
<<<<<<< HEAD
=======
  
>>>>>>> 3e2e4220
let document_toplevel name topdecl =
  match topdecl.FStar_Parser_AST.d with
  | FStar_Parser_AST.TopLevelModule uu____598 ->
      (match topdecl.FStar_Parser_AST.doc with
       | Some (doc,kw) ->
           let uu____616 =
             FStar_List.tryFind
               (fun uu____622  ->
<<<<<<< HEAD
                  match uu____622 with | (k,v) -> k = "summary") kw in
=======
                  match uu____622 with | (k,v) -> k = "summary") kw
              in
>>>>>>> 3e2e4220
           (match uu____616 with
            | None  -> (None, (Some doc))
            | Some (uu____635,summary) -> ((Some summary), (Some doc)))
       | None  -> (None, None))
<<<<<<< HEAD
  | uu____643 -> Prims.raise (FStar_Errors.Err "Not a TopLevelModule")
let document_module: FStar_Parser_AST.modul -> FStar_Ident.lid =
=======
  | uu____643 -> Prims.raise (FStar_Errors.Err "Not a TopLevelModule") 
let document_module : FStar_Parser_AST.modul -> FStar_Ident.lid =
>>>>>>> 3e2e4220
  fun m  ->
    let uu____651 =
      match m with
      | FStar_Parser_AST.Module (n,d) -> (n, d, "module")
<<<<<<< HEAD
      | FStar_Parser_AST.Interface (n,d,uu____667) -> (n, d, "interface") in
    match uu____651 with
    | (name,decls,_mt) ->
        let uu____676 = one_toplevel decls in
=======
      | FStar_Parser_AST.Interface (n,d,uu____667) -> (n, d, "interface")  in
    match uu____651 with
    | (name,decls,_mt) ->
        let uu____676 = one_toplevel decls  in
>>>>>>> 3e2e4220
        (match uu____676 with
         | Some (top_decl,other_decls) ->
             let on =
               FStar_Options.prepend_output_dir
<<<<<<< HEAD
                 (Prims.strcat name.FStar_Ident.str ".md") in
             let fd = FStar_Util.open_file_for_writing on in
             let w = FStar_Util.append_to_file fd in
             let no_summary = "fsdoc: no-summary-found" in
             let no_comment = "fsdoc: no-comment-found" in
             let uu____695 = document_toplevel name top_decl in
=======
                 (Prims.strcat name.FStar_Ident.str ".md")
                in
             let fd = FStar_Util.open_file_for_writing on  in
             let w = FStar_Util.append_to_file fd  in
             let no_summary = "fsdoc: no-summary-found"  in
             let no_comment = "fsdoc: no-comment-found"  in
             let uu____695 = document_toplevel name top_decl  in
>>>>>>> 3e2e4220
             (match uu____695 with
              | (summary,comment) ->
                  let summary =
                    match summary with | Some s -> s | None  -> no_summary
                     in
                  let comment =
<<<<<<< HEAD
                    match comment with | Some s -> s | None  -> no_comment in
=======
                    match comment with | Some s -> s | None  -> no_comment
                     in
>>>>>>> 3e2e4220
                  (w (FStar_Util.format "# module %s" [name.FStar_Ident.str]);
                   w (FStar_Util.format "%s\n" [summary]);
                   w (FStar_Util.format "%s\n" [comment]);
                   FStar_List.iter (document_decl w) other_decls;
                   FStar_Util.close_file fd;
                   name))
         | None  ->
             Prims.raise
               (FStar_Errors.Err
                  (FStar_Util.format1 "No singleton toplevel in module %s"
                     name.FStar_Ident.str)))
<<<<<<< HEAD
let generate: Prims.string Prims.list -> Prims.unit =
  fun files  ->
    let modules =
      FStar_List.collect
        (fun fn  -> Prims.fst (FStar_Parser_Driver.parse_file fn)) files in
    let mods = FStar_List.map document_module modules in
    let on = FStar_Options.prepend_output_dir "index.md" in
    let fd = FStar_Util.open_file_for_writing on in
    FStar_List.iter
      (fun m  ->
         let _0_671 = FStar_Util.format "%s\n" [m.FStar_Ident.str] in
         FStar_Util.append_to_file fd _0_671) mods;
    FStar_Util.close_file fd
=======
  
let generate : Prims.string Prims.list -> Prims.unit =
  fun files  ->
    let modules =
      FStar_List.collect
        (fun fn  -> Prims.fst (FStar_Parser_Driver.parse_file fn)) files
       in
    let mods = FStar_List.map document_module modules  in
    let on = FStar_Options.prepend_output_dir "index.md"  in
    let fd = FStar_Util.open_file_for_writing on  in
    FStar_List.iter
      (fun m  ->
         let _0_671 = FStar_Util.format "%s\n" [m.FStar_Ident.str]  in
         FStar_Util.append_to_file fd _0_671) mods;
    FStar_Util.close_file fd
  
>>>>>>> 3e2e4220
<|MERGE_RESOLUTION|>--- conflicted
+++ resolved
@@ -41,16 +41,6 @@
     string_of_optiont
       (fun x  ->
          let _0_642 =
-<<<<<<< HEAD
-           let _0_641 = FStar_Parser_AST.string_of_fsdoc x in
-           Prims.strcat _0_641 "*)" in
-         Prims.strcat "(*" _0_642) "" d
-let string_of_termo: FStar_Parser_AST.term Prims.option -> Prims.string =
-  fun t  -> string_of_optiont FStar_Parser_AST.term_to_string "" t
-let code_wrap: Prims.string -> Prims.string =
-  fun s  -> Prims.strcat "```fsharp\n" (Prims.strcat s "\n```\n")
-let string_of_tycon: FStar_Parser_AST.tycon -> Prims.string =
-=======
            let _0_641 = FStar_Parser_AST.string_of_fsdoc x  in
            Prims.strcat _0_641 "*)"  in
          Prims.strcat "(*" _0_642) "" d
@@ -60,7 +50,6 @@
 let code_wrap : Prims.string -> Prims.string =
   fun s  -> Prims.strcat "```fsharp\n" (Prims.strcat s "\n```\n") 
 let string_of_tycon : FStar_Parser_AST.tycon -> Prims.string =
->>>>>>> 3e2e4220
   fun tycon  ->
     match tycon with
     | FStar_Parser_AST.TyconAbstract uu____152 -> "abstract"
@@ -75,19 +64,6 @@
                      (fun uu____199  ->
                         match uu____199 with
                         | (id,t,doco) ->
-<<<<<<< HEAD
-                            let _0_646 = string_of_fsdoco doco in
-                            let _0_645 =
-                              let _0_644 =
-                                let _0_643 =
-                                  FStar_Parser_AST.term_to_string t in
-                                Prims.strcat ":" _0_643 in
-                              Prims.strcat id.FStar_Ident.idText _0_644 in
-                            Prims.strcat _0_646 _0_645)) in
-              FStar_All.pipe_right _0_647 (FStar_String.concat "; ") in
-            Prims.strcat _0_648 " }" in
-          Prims.strcat " = { " _0_649 in
-=======
                             let _0_646 = string_of_fsdoco doco  in
                             let _0_645 =
                               let _0_644 =
@@ -100,7 +76,6 @@
               FStar_All.pipe_right _0_647 (FStar_String.concat "; ")  in
             Prims.strcat _0_648 " }"  in
           Prims.strcat " = { " _0_649  in
->>>>>>> 3e2e4220
         Prims.strcat id.FStar_Ident.idText _0_650
     | FStar_Parser_AST.TyconVariant (id,_bb,_ko,vars) ->
         let _0_657 =
@@ -111,25 +86,11 @@
                    (fun uu____266  ->
                       match uu____266 with
                       | (id,trmo,doco,u) ->
-<<<<<<< HEAD
-                          let _0_654 = string_of_fsdoco doco in
-=======
                           let _0_654 = string_of_fsdoco doco  in
->>>>>>> 3e2e4220
                           let _0_653 =
                             let _0_652 =
                               let _0_651 =
                                 string_of_optiont
-<<<<<<< HEAD
-                                  FStar_Parser_AST.term_to_string "" trmo in
-                              Prims.strcat ":" _0_651 in
-                            Prims.strcat id.FStar_Ident.idText _0_652 in
-                          Prims.strcat _0_654 _0_653)) in
-            FStar_All.pipe_right _0_655 (FStar_String.concat " | ") in
-          Prims.strcat " = " _0_656 in
-        Prims.strcat id.FStar_Ident.idText _0_657
-let string_of_decl': FStar_Parser_AST.decl' -> Prims.string =
-=======
                                   FStar_Parser_AST.term_to_string "" trmo
                                  in
                               Prims.strcat ":" _0_651  in
@@ -141,7 +102,6 @@
         Prims.strcat id.FStar_Ident.idText _0_657
   
 let string_of_decl' : FStar_Parser_AST.decl' -> Prims.string =
->>>>>>> 3e2e4220
   fun d  ->
     match d with
     | FStar_Parser_AST.TopLevelModule l ->
@@ -158,40 +118,24 @@
             (fun uu____320  ->
                match uu____320 with
                | (p,t) ->
-<<<<<<< HEAD
-                   let _0_659 = FStar_Parser_AST.pat_to_string p in
-                   let _0_658 = FStar_Parser_AST.term_to_string t in
-                   (_0_659, _0_658)) pats in
-=======
                    let _0_659 = FStar_Parser_AST.pat_to_string p  in
                    let _0_658 = FStar_Parser_AST.term_to_string t  in
                    (_0_659, _0_658)) pats
            in
->>>>>>> 3e2e4220
         let termty' =
           FStar_List.map
             (fun uu____331  ->
                match uu____331 with
-<<<<<<< HEAD
-               | (p,t) -> Prims.strcat p (Prims.strcat ":" t)) termty in
-=======
                | (p,t) -> Prims.strcat p (Prims.strcat ":" t)) termty
            in
->>>>>>> 3e2e4220
         Prims.strcat "let " (FStar_String.concat ", " termty')
     | FStar_Parser_AST.Main uu____336 -> "main ..."
     | FStar_Parser_AST.Assume (i,t) ->
         let _0_662 =
           let _0_661 =
-<<<<<<< HEAD
-            let _0_660 = FStar_Parser_AST.term_to_string t in
-            Prims.strcat ":" _0_660 in
-          Prims.strcat i.FStar_Ident.idText _0_661 in
-=======
             let _0_660 = FStar_Parser_AST.term_to_string t  in
             Prims.strcat ":" _0_660  in
           Prims.strcat i.FStar_Ident.idText _0_661  in
->>>>>>> 3e2e4220
         Prims.strcat "assume " _0_662
     | FStar_Parser_AST.Tycon (uu____339,tys) ->
         let _0_667 =
@@ -201,14 +145,6 @@
                  (fun uu____363  ->
                     match uu____363 with
                     | (t,d) ->
-<<<<<<< HEAD
-                        let _0_665 = string_of_tycon t in
-                        let _0_664 =
-                          let _0_663 = string_of_fsdoco d in
-                          Prims.strcat " " _0_663 in
-                        Prims.strcat _0_665 _0_664)) in
-          FStar_All.pipe_right _0_666 (FStar_String.concat " and ") in
-=======
                         let _0_665 = string_of_tycon t  in
                         let _0_664 =
                           let _0_663 = string_of_fsdoco d  in
@@ -216,20 +152,13 @@
                         Prims.strcat _0_665 _0_664))
              in
           FStar_All.pipe_right _0_666 (FStar_String.concat " and ")  in
->>>>>>> 3e2e4220
         Prims.strcat "type " _0_667
     | FStar_Parser_AST.Val (i,t) ->
         let _0_670 =
           let _0_669 =
-<<<<<<< HEAD
-            let _0_668 = FStar_Parser_AST.term_to_string t in
-            Prims.strcat ":" _0_668 in
-          Prims.strcat i.FStar_Ident.idText _0_669 in
-=======
             let _0_668 = FStar_Parser_AST.term_to_string t  in
             Prims.strcat ":" _0_668  in
           Prims.strcat i.FStar_Ident.idText _0_669  in
->>>>>>> 3e2e4220
         Prims.strcat "val " _0_670
     | FStar_Parser_AST.Exception (i,uu____389) ->
         Prims.strcat "exception " i.FStar_Ident.idText
@@ -243,12 +172,8 @@
     | FStar_Parser_AST.SubEffect uu____414 -> "sub_effect"
     | FStar_Parser_AST.Pragma uu____415 -> "pragma"
     | FStar_Parser_AST.Fsdoc (comm,uu____417) -> comm
-<<<<<<< HEAD
-let decl_documented: FStar_Parser_AST.decl -> Prims.bool =
-=======
   
 let decl_documented : FStar_Parser_AST.decl -> Prims.bool =
->>>>>>> 3e2e4220
   fun d  ->
     let tycon_documented tt =
       let tyconvars_documented tycon =
@@ -266,12 +191,8 @@
             FStar_List.existsb
               (fun uu____505  ->
                  match uu____505 with
-<<<<<<< HEAD
-                 | (_id,_t,doco,_u) -> FStar_Util.is_some doco) vars in
-=======
                  | (_id,_t,doco,_u) -> FStar_Util.is_some doco) vars
          in
->>>>>>> 3e2e4220
       FStar_List.existsb
         (fun uu____523  ->
            match uu____523 with
@@ -285,22 +206,14 @@
          | FStar_Parser_AST.Fsdoc uu____534 -> true
          | FStar_Parser_AST.Tycon (uu____535,ty) -> tycon_documented ty
          | uu____545 -> false)
-<<<<<<< HEAD
-let document_decl:
-=======
   
 let document_decl :
->>>>>>> 3e2e4220
   (Prims.string -> Prims.unit) -> FStar_Parser_AST.decl -> Prims.unit =
   fun w  ->
     fun d  ->
       if decl_documented d
       then
-<<<<<<< HEAD
-        let uu____557 = d in
-=======
         let uu____557 = d  in
->>>>>>> 3e2e4220
         match uu____557 with
         | { FStar_Parser_AST.d = decl; FStar_Parser_AST.drange = uu____559;
             FStar_Parser_AST.doc = fsdoc; FStar_Parser_AST.quals = uu____561;
@@ -311,10 +224,7 @@
               | uu____579 -> ());
              w "")
       else ()
-<<<<<<< HEAD
-=======
-  
->>>>>>> 3e2e4220
+  
 let document_toplevel name topdecl =
   match topdecl.FStar_Parser_AST.d with
   | FStar_Parser_AST.TopLevelModule uu____598 ->
@@ -323,50 +233,26 @@
            let uu____616 =
              FStar_List.tryFind
                (fun uu____622  ->
-<<<<<<< HEAD
-                  match uu____622 with | (k,v) -> k = "summary") kw in
-=======
                   match uu____622 with | (k,v) -> k = "summary") kw
               in
->>>>>>> 3e2e4220
            (match uu____616 with
             | None  -> (None, (Some doc))
             | Some (uu____635,summary) -> ((Some summary), (Some doc)))
        | None  -> (None, None))
-<<<<<<< HEAD
-  | uu____643 -> Prims.raise (FStar_Errors.Err "Not a TopLevelModule")
-let document_module: FStar_Parser_AST.modul -> FStar_Ident.lid =
-=======
   | uu____643 -> Prims.raise (FStar_Errors.Err "Not a TopLevelModule") 
 let document_module : FStar_Parser_AST.modul -> FStar_Ident.lid =
->>>>>>> 3e2e4220
   fun m  ->
     let uu____651 =
       match m with
       | FStar_Parser_AST.Module (n,d) -> (n, d, "module")
-<<<<<<< HEAD
-      | FStar_Parser_AST.Interface (n,d,uu____667) -> (n, d, "interface") in
-    match uu____651 with
-    | (name,decls,_mt) ->
-        let uu____676 = one_toplevel decls in
-=======
       | FStar_Parser_AST.Interface (n,d,uu____667) -> (n, d, "interface")  in
     match uu____651 with
     | (name,decls,_mt) ->
         let uu____676 = one_toplevel decls  in
->>>>>>> 3e2e4220
         (match uu____676 with
          | Some (top_decl,other_decls) ->
              let on =
                FStar_Options.prepend_output_dir
-<<<<<<< HEAD
-                 (Prims.strcat name.FStar_Ident.str ".md") in
-             let fd = FStar_Util.open_file_for_writing on in
-             let w = FStar_Util.append_to_file fd in
-             let no_summary = "fsdoc: no-summary-found" in
-             let no_comment = "fsdoc: no-comment-found" in
-             let uu____695 = document_toplevel name top_decl in
-=======
                  (Prims.strcat name.FStar_Ident.str ".md")
                 in
              let fd = FStar_Util.open_file_for_writing on  in
@@ -374,19 +260,14 @@
              let no_summary = "fsdoc: no-summary-found"  in
              let no_comment = "fsdoc: no-comment-found"  in
              let uu____695 = document_toplevel name top_decl  in
->>>>>>> 3e2e4220
              (match uu____695 with
               | (summary,comment) ->
                   let summary =
                     match summary with | Some s -> s | None  -> no_summary
                      in
                   let comment =
-<<<<<<< HEAD
-                    match comment with | Some s -> s | None  -> no_comment in
-=======
                     match comment with | Some s -> s | None  -> no_comment
                      in
->>>>>>> 3e2e4220
                   (w (FStar_Util.format "# module %s" [name.FStar_Ident.str]);
                    w (FStar_Util.format "%s\n" [summary]);
                    w (FStar_Util.format "%s\n" [comment]);
@@ -398,21 +279,6 @@
                (FStar_Errors.Err
                   (FStar_Util.format1 "No singleton toplevel in module %s"
                      name.FStar_Ident.str)))
-<<<<<<< HEAD
-let generate: Prims.string Prims.list -> Prims.unit =
-  fun files  ->
-    let modules =
-      FStar_List.collect
-        (fun fn  -> Prims.fst (FStar_Parser_Driver.parse_file fn)) files in
-    let mods = FStar_List.map document_module modules in
-    let on = FStar_Options.prepend_output_dir "index.md" in
-    let fd = FStar_Util.open_file_for_writing on in
-    FStar_List.iter
-      (fun m  ->
-         let _0_671 = FStar_Util.format "%s\n" [m.FStar_Ident.str] in
-         FStar_Util.append_to_file fd _0_671) mods;
-    FStar_Util.close_file fd
-=======
   
 let generate : Prims.string Prims.list -> Prims.unit =
   fun files  ->
@@ -428,5 +294,4 @@
          let _0_671 = FStar_Util.format "%s\n" [m.FStar_Ident.str]  in
          FStar_Util.append_to_file fd _0_671) mods;
     FStar_Util.close_file fd
-  
->>>>>>> 3e2e4220
+  