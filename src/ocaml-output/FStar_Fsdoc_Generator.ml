--- conflicted
+++ resolved
@@ -1,13 +1,7 @@
 open Prims
-<<<<<<< HEAD
-let one_toplevel :
-  FStar_Parser_AST.decl Prims.list ->
-    (FStar_Parser_AST.decl * FStar_Parser_AST.decl Prims.list) Prims.option
-=======
 let one_toplevel:
   FStar_Parser_AST.decl Prims.list ->
     (FStar_Parser_AST.decl* FStar_Parser_AST.decl Prims.list) Prims.option
->>>>>>> 2be3721a
   =
   fun decls  ->
     let uu____10 =
@@ -15,34 +9,6 @@
         (fun d  ->
            match d.FStar_Parser_AST.d with
            | FStar_Parser_AST.TopLevelModule uu____16 -> true
-<<<<<<< HEAD
-           | uu____17 -> false) decls
-       in
-    match uu____10 with
-    | (top,nontops) ->
-        (match top with | t::[] -> Some (t, nontops) | uu____37 -> None)
-  
-type mforest =
-  | Leaf of (Prims.string * Prims.string) 
-  | Branch of mforest FStar_Util.smap 
-let uu___is_Leaf : mforest -> Prims.bool =
-  fun projectee  ->
-    match projectee with | Leaf _0 -> true | uu____57 -> false
-  
-let __proj__Leaf__item___0 : mforest -> (Prims.string * Prims.string) =
-  fun projectee  -> match projectee with | Leaf _0 -> _0 
-let uu___is_Branch : mforest -> Prims.bool =
-  fun projectee  ->
-    match projectee with | Branch _0 -> true | uu____76 -> false
-  
-let __proj__Branch__item___0 : mforest -> mforest FStar_Util.smap =
-  fun projectee  -> match projectee with | Branch _0 -> _0 
-let htree : mforest FStar_Util.smap =
-  FStar_Util.smap_create (Prims.parse_int "50") 
-let string_of_optiont f y xo = match xo with | Some x -> f x | None  -> y 
-let string_of_fsdoco :
-  (Prims.string * (Prims.string * Prims.string) Prims.list) Prims.option ->
-=======
            | uu____17 -> false) decls in
     match uu____10 with
     | (top,nontops) ->
@@ -65,24 +31,12 @@
 let string_of_optiont f y xo = match xo with | Some x -> f x | None  -> y
 let string_of_fsdoco:
   (Prims.string* (Prims.string* Prims.string) Prims.list) Prims.option ->
->>>>>>> 2be3721a
     Prims.string
   =
   fun d  ->
     string_of_optiont
       (fun x  ->
          let uu____141 =
-<<<<<<< HEAD
-           let uu____142 = FStar_Parser_AST.string_of_fsdoc x  in
-           Prims.strcat uu____142 "*)"  in
-         Prims.strcat "(*" uu____141) "" d
-  
-let string_of_termo : FStar_Parser_AST.term Prims.option -> Prims.string =
-  fun t  -> string_of_optiont FStar_Parser_AST.term_to_string "" t 
-let code_wrap : Prims.string -> Prims.string =
-  fun s  -> Prims.strcat "```fsharp\n" (Prims.strcat s "\n```\n") 
-let string_of_tycon : FStar_Parser_AST.tycon -> Prims.string =
-=======
            let uu____142 = FStar_Parser_AST.string_of_fsdoc x in
            Prims.strcat uu____142 "*)" in
          Prims.strcat "(*" uu____141) "" d
@@ -91,7 +45,6 @@
 let code_wrap: Prims.string -> Prims.string =
   fun s  -> Prims.strcat "```fsharp\n" (Prims.strcat s "\n```\n")
 let string_of_tycon: FStar_Parser_AST.tycon -> Prims.string =
->>>>>>> 2be3721a
   fun tycon  ->
     match tycon with
     | FStar_Parser_AST.TyconAbstract uu____154 -> "abstract"
@@ -106,21 +59,6 @@
                      (fun uu____205  ->
                         match uu____205 with
                         | (id1,t,doco) ->
-<<<<<<< HEAD
-                            let uu____230 = string_of_fsdoco doco  in
-                            let uu____231 =
-                              let uu____232 =
-                                let uu____233 =
-                                  FStar_Parser_AST.term_to_string t  in
-                                Prims.strcat ":" uu____233  in
-                              Prims.strcat id1.FStar_Ident.idText uu____232
-                               in
-                            Prims.strcat uu____230 uu____231))
-                 in
-              FStar_All.pipe_right uu____188 (FStar_String.concat "; ")  in
-            Prims.strcat uu____187 " }"  in
-          Prims.strcat " = { " uu____186  in
-=======
                             let uu____230 = string_of_fsdoco doco in
                             let uu____231 =
                               let uu____232 =
@@ -132,7 +70,6 @@
               FStar_All.pipe_right uu____188 (FStar_String.concat "; ") in
             Prims.strcat uu____187 " }" in
           Prims.strcat " = { " uu____186 in
->>>>>>> 2be3721a
         Prims.strcat id.FStar_Ident.idText uu____185
     | FStar_Parser_AST.TyconVariant (id,_bb,_ko,vars) ->
         let uu____257 =
@@ -143,28 +80,11 @@
                    (fun uu____280  ->
                       match uu____280 with
                       | (id1,trmo,doco,u) ->
-<<<<<<< HEAD
-                          let uu____310 = string_of_fsdoco doco  in
-=======
                           let uu____310 = string_of_fsdoco doco in
->>>>>>> 2be3721a
                           let uu____311 =
                             let uu____312 =
                               let uu____313 =
                                 string_of_optiont
-<<<<<<< HEAD
-                                  FStar_Parser_AST.term_to_string "" trmo
-                                 in
-                              Prims.strcat ":" uu____313  in
-                            Prims.strcat id1.FStar_Ident.idText uu____312  in
-                          Prims.strcat uu____310 uu____311))
-               in
-            FStar_All.pipe_right uu____259 (FStar_String.concat " | ")  in
-          Prims.strcat " = " uu____258  in
-        Prims.strcat id.FStar_Ident.idText uu____257
-  
-let string_of_decl' : FStar_Parser_AST.decl' -> Prims.string =
-=======
                                   FStar_Parser_AST.term_to_string "" trmo in
                               Prims.strcat ":" uu____313 in
                             Prims.strcat id1.FStar_Ident.idText uu____312 in
@@ -173,7 +93,6 @@
           Prims.strcat " = " uu____258 in
         Prims.strcat id.FStar_Ident.idText uu____257
 let string_of_decl': FStar_Parser_AST.decl' -> Prims.string =
->>>>>>> 2be3721a
   fun d  ->
     match d with
     | FStar_Parser_AST.TopLevelModule l ->
@@ -190,40 +109,22 @@
             (fun uu____339  ->
                match uu____339 with
                | (p,t) ->
-<<<<<<< HEAD
-                   let uu____346 = FStar_Parser_AST.pat_to_string p  in
-                   let uu____347 = FStar_Parser_AST.term_to_string t  in
-                   (uu____346, uu____347)) pats
-           in
-=======
                    let uu____346 = FStar_Parser_AST.pat_to_string p in
                    let uu____347 = FStar_Parser_AST.term_to_string t in
                    (uu____346, uu____347)) pats in
->>>>>>> 2be3721a
         let termty' =
           FStar_List.map
             (fun uu____352  ->
                match uu____352 with
-<<<<<<< HEAD
-               | (p,t) -> Prims.strcat p (Prims.strcat ":" t)) termty
-           in
-=======
                | (p,t) -> Prims.strcat p (Prims.strcat ":" t)) termty in
->>>>>>> 2be3721a
         Prims.strcat "let " (FStar_String.concat ", " termty')
     | FStar_Parser_AST.Main uu____357 -> "main ..."
     | FStar_Parser_AST.Assume (i,t) ->
         let uu____360 =
           let uu____361 =
-<<<<<<< HEAD
-            let uu____362 = FStar_Parser_AST.term_to_string t  in
-            Prims.strcat ":" uu____362  in
-          Prims.strcat i.FStar_Ident.idText uu____361  in
-=======
             let uu____362 = FStar_Parser_AST.term_to_string t in
             Prims.strcat ":" uu____362 in
           Prims.strcat i.FStar_Ident.idText uu____361 in
->>>>>>> 2be3721a
         Prims.strcat "assume " uu____360
     | FStar_Parser_AST.Tycon (uu____363,tys) ->
         let uu____373 =
@@ -233,35 +134,19 @@
                  (fun uu____389  ->
                     match uu____389 with
                     | (t,d1) ->
-<<<<<<< HEAD
-                        let uu____412 = string_of_tycon t  in
-                        let uu____413 =
-                          let uu____414 = string_of_fsdoco d1  in
-                          Prims.strcat " " uu____414  in
-                        Prims.strcat uu____412 uu____413))
-             in
-          FStar_All.pipe_right uu____374 (FStar_String.concat " and ")  in
-=======
                         let uu____412 = string_of_tycon t in
                         let uu____413 =
                           let uu____414 = string_of_fsdoco d1 in
                           Prims.strcat " " uu____414 in
                         Prims.strcat uu____412 uu____413)) in
           FStar_All.pipe_right uu____374 (FStar_String.concat " and ") in
->>>>>>> 2be3721a
         Prims.strcat "type " uu____373
     | FStar_Parser_AST.Val (i,t) ->
         let uu____418 =
           let uu____419 =
-<<<<<<< HEAD
-            let uu____420 = FStar_Parser_AST.term_to_string t  in
-            Prims.strcat ":" uu____420  in
-          Prims.strcat i.FStar_Ident.idText uu____419  in
-=======
             let uu____420 = FStar_Parser_AST.term_to_string t in
             Prims.strcat ":" uu____420 in
           Prims.strcat i.FStar_Ident.idText uu____419 in
->>>>>>> 2be3721a
         Prims.strcat "val " uu____418
     | FStar_Parser_AST.Exception (i,uu____422) ->
         Prims.strcat "exception " i.FStar_Ident.idText
@@ -271,12 +156,7 @@
     | FStar_Parser_AST.SubEffect uu____434 -> "sub_effect"
     | FStar_Parser_AST.Pragma uu____435 -> "pragma"
     | FStar_Parser_AST.Fsdoc (comm,uu____437) -> comm
-<<<<<<< HEAD
-  
-let decl_documented : FStar_Parser_AST.decl -> Prims.bool =
-=======
 let decl_documented: FStar_Parser_AST.decl -> Prims.bool =
->>>>>>> 2be3721a
   fun d  ->
     let tycon_documented tt =
       let tyconvars_documented tycon =
@@ -294,22 +174,12 @@
             FStar_List.existsb
               (fun uu____525  ->
                  match uu____525 with
-<<<<<<< HEAD
-                 | (_id,_t,doco,_u) -> FStar_Util.is_some doco) vars
-         in
-=======
                  | (_id,_t,doco,_u) -> FStar_Util.is_some doco) vars in
->>>>>>> 2be3721a
       FStar_List.existsb
         (fun uu____543  ->
            match uu____543 with
            | (tycon,doco) ->
-<<<<<<< HEAD
-               (tyconvars_documented tycon) || (FStar_Util.is_some doco)) tt
-       in
-=======
                (tyconvars_documented tycon) || (FStar_Util.is_some doco)) tt in
->>>>>>> 2be3721a
     match d.FStar_Parser_AST.doc with
     | Some uu____551 -> true
     | uu____552 ->
@@ -317,44 +187,26 @@
          | FStar_Parser_AST.Fsdoc uu____554 -> true
          | FStar_Parser_AST.Tycon (uu____555,ty) -> tycon_documented ty
          | uu____565 -> false)
-<<<<<<< HEAD
-  
-let document_decl :
-=======
 let document_decl:
->>>>>>> 2be3721a
   (Prims.string -> Prims.unit) -> FStar_Parser_AST.decl -> Prims.unit =
   fun w  ->
     fun d  ->
       if decl_documented d
       then
-<<<<<<< HEAD
-        let uu____577 = d  in
-=======
         let uu____577 = d in
->>>>>>> 2be3721a
         match uu____577 with
         | { FStar_Parser_AST.d = decl; FStar_Parser_AST.drange = uu____579;
             FStar_Parser_AST.doc = fsdoc; FStar_Parser_AST.quals = uu____581;
             FStar_Parser_AST.attrs = uu____582;_} ->
             ((let uu____585 =
-<<<<<<< HEAD
-                let uu____586 = string_of_decl' d.FStar_Parser_AST.d  in
-                code_wrap uu____586  in
-=======
                 let uu____586 = string_of_decl' d.FStar_Parser_AST.d in
                 code_wrap uu____586 in
->>>>>>> 2be3721a
               w uu____585);
              (match fsdoc with
               | Some (doc1,_kw) -> w (Prims.strcat "\n" doc1)
               | uu____601 -> ());
              w "")
       else ()
-<<<<<<< HEAD
-  
-=======
->>>>>>> 2be3721a
 let document_toplevel name topdecl =
   match topdecl.FStar_Parser_AST.d with
   | FStar_Parser_AST.TopLevelModule uu____620 ->
@@ -363,67 +215,25 @@
            let uu____638 =
              FStar_List.tryFind
                (fun uu____644  ->
-<<<<<<< HEAD
-                  match uu____644 with | (k,v1) -> k = "summary") kw
-              in
-=======
                   match uu____644 with | (k,v1) -> k = "summary") kw in
->>>>>>> 2be3721a
            (match uu____638 with
             | None  -> (None, (Some doc1))
             | Some (uu____657,summary) -> ((Some summary), (Some doc1)))
        | None  -> (None, None))
-<<<<<<< HEAD
-  | uu____665 -> Prims.raise (FStar_Errors.Err "Not a TopLevelModule") 
-let document_module : FStar_Parser_AST.modul -> FStar_Ident.lid =
-=======
   | uu____665 -> Prims.raise (FStar_Errors.Err "Not a TopLevelModule")
 let document_module: FStar_Parser_AST.modul -> FStar_Ident.lid =
->>>>>>> 2be3721a
   fun m  ->
     let uu____673 =
       match m with
       | FStar_Parser_AST.Module (n1,d) -> (n1, d, "module")
-<<<<<<< HEAD
-      | FStar_Parser_AST.Interface (n1,d,uu____689) -> (n1, d, "interface")
-       in
-    match uu____673 with
-    | (name,decls,_mt) ->
-        let uu____698 = one_toplevel decls  in
-=======
       | FStar_Parser_AST.Interface (n1,d,uu____689) -> (n1, d, "interface") in
     match uu____673 with
     | (name,decls,_mt) ->
         let uu____698 = one_toplevel decls in
->>>>>>> 2be3721a
         (match uu____698 with
          | Some (top_decl,other_decls) ->
              let on =
                FStar_Options.prepend_output_dir
-<<<<<<< HEAD
-                 (Prims.strcat name.FStar_Ident.str ".md")
-                in
-             let fd = FStar_Util.open_file_for_writing on  in
-             let w = FStar_Util.append_to_file fd  in
-             let no_summary = "fsdoc: no-summary-found"  in
-             let no_comment = "fsdoc: no-comment-found"  in
-             let uu____717 = document_toplevel name top_decl  in
-             (match uu____717 with
-              | (summary,comment) ->
-                  let summary1 =
-                    match summary with | Some s -> s | None  -> no_summary
-                     in
-                  let comment1 =
-                    match comment with | Some s -> s | None  -> no_comment
-                     in
-                  ((let uu____733 =
-                      FStar_Util.format "# module %s" [name.FStar_Ident.str]
-                       in
-                    w uu____733);
-                   (let uu____735 = FStar_Util.format "%s\n" [summary1]  in
-                    w uu____735);
-                   (let uu____737 = FStar_Util.format "%s\n" [comment1]  in
-=======
                  (Prims.strcat name.FStar_Ident.str ".md") in
              let fd = FStar_Util.open_file_for_writing on in
              let w = FStar_Util.append_to_file fd in
@@ -442,7 +252,6 @@
                    (let uu____735 = FStar_Util.format "%s\n" [summary1] in
                     w uu____735);
                    (let uu____737 = FStar_Util.format "%s\n" [comment1] in
->>>>>>> 2be3721a
                     w uu____737);
                    FStar_List.iter (document_decl w) other_decls;
                    FStar_Util.close_file fd;
@@ -451,37 +260,14 @@
              let uu____743 =
                let uu____744 =
                  FStar_Util.format1 "No singleton toplevel in module %s"
-<<<<<<< HEAD
-                   name.FStar_Ident.str
-                  in
-               FStar_Errors.Err uu____744  in
-             Prims.raise uu____743)
-  
-let generate : Prims.string Prims.list -> Prims.unit =
-=======
                    name.FStar_Ident.str in
                FStar_Errors.Err uu____744 in
              Prims.raise uu____743)
 let generate: Prims.string Prims.list -> Prims.unit =
->>>>>>> 2be3721a
   fun files  ->
     let modules =
       FStar_List.collect
         (fun fn  ->
-<<<<<<< HEAD
-           let uu____753 = FStar_Parser_Driver.parse_file fn  in
-           Prims.fst uu____753) files
-       in
-    let mods = FStar_List.map document_module modules  in
-    let on = FStar_Options.prepend_output_dir "index.md"  in
-    let fd = FStar_Util.open_file_for_writing on  in
-    FStar_List.iter
-      (fun m  ->
-         let uu____768 = FStar_Util.format "%s\n" [m.FStar_Ident.str]  in
-         FStar_Util.append_to_file fd uu____768) mods;
-    FStar_Util.close_file fd
-  
-=======
            let uu____753 = FStar_Parser_Driver.parse_file fn in
            Prims.fst uu____753) files in
     let mods = FStar_List.map document_module modules in
@@ -491,5 +277,4 @@
       (fun m  ->
          let uu____768 = FStar_Util.format "%s\n" [m.FStar_Ident.str] in
          FStar_Util.append_to_file fd uu____768) mods;
-    FStar_Util.close_file fd
->>>>>>> 2be3721a
+    FStar_Util.close_file fd