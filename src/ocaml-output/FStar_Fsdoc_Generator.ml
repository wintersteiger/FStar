--- conflicted
+++ resolved
@@ -16,444 +16,6 @@
         (match top with | t::[] -> Some (t, nontops) | uu____37 -> None)
   
 type mforest =
-<<<<<<< HEAD
-| Leaf of (Prims.string * Prims.string)
-| Branch of mforest FStar_Util.smap
-
-
-let uu___is_Leaf : mforest  ->  Prims.bool = (fun projectee -> (match (projectee) with
-| Leaf (_0) -> begin
-true
-end
-| uu____57 -> begin
-false
-end))
-
-
-let __proj__Leaf__item___0 : mforest  ->  (Prims.string * Prims.string) = (fun projectee -> (match (projectee) with
-| Leaf (_0) -> begin
-_0
-end))
-
-
-let uu___is_Branch : mforest  ->  Prims.bool = (fun projectee -> (match (projectee) with
-| Branch (_0) -> begin
-true
-end
-| uu____76 -> begin
-false
-end))
-
-
-let __proj__Branch__item___0 : mforest  ->  mforest FStar_Util.smap = (fun projectee -> (match (projectee) with
-| Branch (_0) -> begin
-_0
-end))
-
-
-let htree : mforest FStar_Util.smap = (FStar_Util.smap_create (Prims.parse_int "50"))
-
-
-let string_of_optiont = (fun f y xo -> (match (xo) with
-| Some (x) -> begin
-(f x)
-end
-| None -> begin
-y
-end))
-
-
-let string_of_fsdoco : (Prims.string * (Prims.string * Prims.string) Prims.list) Prims.option  ->  Prims.string = (fun d -> (string_of_optiont (fun x -> (
-
-let uu____141 = (
-
-let uu____142 = (FStar_Parser_AST.string_of_fsdoc x)
-in (Prims.strcat uu____142 "*)"))
-in (Prims.strcat "(*" uu____141))) "" d))
-
-
-let string_of_termo : FStar_Parser_AST.term Prims.option  ->  Prims.string = (fun t -> (string_of_optiont FStar_Parser_AST.term_to_string "" t))
-
-
-let code_wrap : Prims.string  ->  Prims.string = (fun s -> (Prims.strcat "```fsharp\n" (Prims.strcat s "\n```\n")))
-
-
-let string_of_tycon : FStar_Parser_AST.tycon  ->  Prims.string = (fun tycon -> (match (tycon) with
-| FStar_Parser_AST.TyconAbstract (uu____154) -> begin
-"abstract"
-end
-| FStar_Parser_AST.TyconAbbrev (uu____160) -> begin
-"abbrev"
-end
-| FStar_Parser_AST.TyconRecord (id, _bb, _ko, fields) -> begin
-(
-
-let uu____185 = (
-
-let uu____186 = (
-
-let uu____187 = (
-
-let uu____188 = (FStar_All.pipe_right fields (FStar_List.map (fun uu____205 -> (match (uu____205) with
-| (id, t, doco) -> begin
-(
-
-let uu____230 = (string_of_fsdoco doco)
-in (
-
-let uu____231 = (
-
-let uu____232 = (
-
-let uu____233 = (FStar_Parser_AST.term_to_string t)
-in (Prims.strcat ":" uu____233))
-in (Prims.strcat id.FStar_Ident.idText uu____232))
-in (Prims.strcat uu____230 uu____231)))
-end))))
-in (FStar_All.pipe_right uu____188 (FStar_String.concat "; ")))
-in (Prims.strcat uu____187 " }"))
-in (Prims.strcat " = { " uu____186))
-in (Prims.strcat id.FStar_Ident.idText uu____185))
-end
-| FStar_Parser_AST.TyconVariant (id, _bb, _ko, vars) -> begin
-(
-
-let uu____257 = (
-
-let uu____258 = (
-
-let uu____259 = (FStar_All.pipe_right vars (FStar_List.map (fun uu____280 -> (match (uu____280) with
-| (id, trmo, doco, u) -> begin
-(
-
-let uu____310 = (string_of_fsdoco doco)
-in (
-
-let uu____311 = (
-
-let uu____312 = (
-
-let uu____313 = (string_of_optiont FStar_Parser_AST.term_to_string "" trmo)
-in (Prims.strcat ":" uu____313))
-in (Prims.strcat id.FStar_Ident.idText uu____312))
-in (Prims.strcat uu____310 uu____311)))
-end))))
-in (FStar_All.pipe_right uu____259 (FStar_String.concat " | ")))
-in (Prims.strcat " = " uu____258))
-in (Prims.strcat id.FStar_Ident.idText uu____257))
-end))
-
-
-let string_of_decl' : FStar_Parser_AST.decl'  ->  Prims.string = (fun d -> (match (d) with
-| FStar_Parser_AST.TopLevelModule (l) -> begin
-(Prims.strcat "module " l.FStar_Ident.str)
-end
-| FStar_Parser_AST.Open (l) -> begin
-(Prims.strcat "open " l.FStar_Ident.str)
-end
-| FStar_Parser_AST.Include (l) -> begin
-(Prims.strcat "include " l.FStar_Ident.str)
-end
-| FStar_Parser_AST.ModuleAbbrev (i, l) -> begin
-(Prims.strcat "module " (Prims.strcat i.FStar_Ident.idText (Prims.strcat " = " l.FStar_Ident.str)))
-end
-| FStar_Parser_AST.TopLevelLet (uu____323, pats) -> begin
-(
-
-let termty = (FStar_List.map (fun uu____339 -> (match (uu____339) with
-| (p, t) -> begin
-(
-
-let uu____346 = (FStar_Parser_AST.pat_to_string p)
-in (
-
-let uu____347 = (FStar_Parser_AST.term_to_string t)
-in ((uu____346), (uu____347))))
-end)) pats)
-in (
-
-let termty' = (FStar_List.map (fun uu____352 -> (match (uu____352) with
-| (p, t) -> begin
-(Prims.strcat p (Prims.strcat ":" t))
-end)) termty)
-in (Prims.strcat "let " (FStar_String.concat ", " termty'))))
-end
-| FStar_Parser_AST.Main (uu____357) -> begin
-"main ..."
-end
-| FStar_Parser_AST.Assume (i, t) -> begin
-(
-
-let uu____360 = (
-
-let uu____361 = (
-
-let uu____362 = (FStar_Parser_AST.term_to_string t)
-in (Prims.strcat ":" uu____362))
-in (Prims.strcat i.FStar_Ident.idText uu____361))
-in (Prims.strcat "assume " uu____360))
-end
-| FStar_Parser_AST.Tycon (uu____363, tys) -> begin
-(
-
-let uu____373 = (
-
-let uu____374 = (FStar_All.pipe_right tys (FStar_List.map (fun uu____389 -> (match (uu____389) with
-| (t, d) -> begin
-(
-
-let uu____412 = (string_of_tycon t)
-in (
-
-let uu____413 = (
-
-let uu____414 = (string_of_fsdoco d)
-in (Prims.strcat " " uu____414))
-in (Prims.strcat uu____412 uu____413)))
-end))))
-in (FStar_All.pipe_right uu____374 (FStar_String.concat " and ")))
-in (Prims.strcat "type " uu____373))
-end
-| FStar_Parser_AST.Val (i, t) -> begin
-(
-
-let uu____418 = (
-
-let uu____419 = (
-
-let uu____420 = (FStar_Parser_AST.term_to_string t)
-in (Prims.strcat ":" uu____420))
-in (Prims.strcat i.FStar_Ident.idText uu____419))
-in (Prims.strcat "val " uu____418))
-end
-| FStar_Parser_AST.Exception (i, uu____422) -> begin
-(Prims.strcat "exception " i.FStar_Ident.idText)
-end
-| (FStar_Parser_AST.NewEffect (FStar_Parser_AST.DefineEffect (i, _, _, _, _))) | (FStar_Parser_AST.NewEffect (FStar_Parser_AST.RedefineEffect (i, _, _))) -> begin
-(Prims.strcat "new_effect " i.FStar_Ident.idText)
-end
-| (FStar_Parser_AST.NewEffectForFree (FStar_Parser_AST.DefineEffect (i, _, _, _, _))) | (FStar_Parser_AST.NewEffectForFree (FStar_Parser_AST.RedefineEffect (i, _, _))) -> begin
-(Prims.strcat "new_effect_for_free " i.FStar_Ident.idText)
-end
-| FStar_Parser_AST.SubEffect (uu____447) -> begin
-"sub_effect"
-end
-| FStar_Parser_AST.Pragma (uu____448) -> begin
-"pragma"
-end
-| FStar_Parser_AST.Fsdoc (comm, uu____450) -> begin
-comm
-end))
-
-
-let decl_documented : FStar_Parser_AST.decl  ->  Prims.bool = (fun d -> (
-
-let tycon_documented = (fun tt -> (
-
-let tyconvars_documented = (fun tycon -> (match (tycon) with
-| (FStar_Parser_AST.TyconAbstract (_)) | (FStar_Parser_AST.TyconAbbrev (_)) -> begin
-false
-end
-| FStar_Parser_AST.TyconRecord (uu____478, uu____479, uu____480, fields) -> begin
-(FStar_List.existsb (fun uu____500 -> (match (uu____500) with
-| (_id, _t, doco) -> begin
-(FStar_Util.is_some doco)
-end)) fields)
-end
-| FStar_Parser_AST.TyconVariant (uu____510, uu____511, uu____512, vars) -> begin
-(FStar_List.existsb (fun uu____538 -> (match (uu____538) with
-| (_id, _t, doco, _u) -> begin
-(FStar_Util.is_some doco)
-end)) vars)
-end))
-in (FStar_List.existsb (fun uu____556 -> (match (uu____556) with
-| (tycon, doco) -> begin
-((tyconvars_documented tycon) || (FStar_Util.is_some doco))
-end)) tt)))
-in (match (d.FStar_Parser_AST.doc) with
-| Some (uu____564) -> begin
-true
-end
-| uu____565 -> begin
-(match (d.FStar_Parser_AST.d) with
-| FStar_Parser_AST.Fsdoc (uu____567) -> begin
-true
-end
-| FStar_Parser_AST.Tycon (uu____568, ty) -> begin
-(tycon_documented ty)
-end
-| uu____578 -> begin
-false
-end)
-end)))
-
-
-let document_decl : (Prims.string  ->  Prims.unit)  ->  FStar_Parser_AST.decl  ->  Prims.unit = (fun w d -> (match ((decl_documented d)) with
-| true -> begin
-(
-
-let uu____590 = d
-in (match (uu____590) with
-| {FStar_Parser_AST.d = decl; FStar_Parser_AST.drange = uu____592; FStar_Parser_AST.doc = fsdoc; FStar_Parser_AST.quals = uu____594; FStar_Parser_AST.attrs = uu____595} -> begin
-((
-
-let uu____598 = (
-
-let uu____599 = (string_of_decl' d.FStar_Parser_AST.d)
-in (code_wrap uu____599))
-in (w uu____598));
-(match (fsdoc) with
-| Some (doc, _kw) -> begin
-(w (Prims.strcat "\n" doc))
-end
-| uu____614 -> begin
-()
-end);
-(w "");
-)
-end))
-end
-| uu____616 -> begin
-()
-end))
-
-
-let document_toplevel = (fun name topdecl -> (match (topdecl.FStar_Parser_AST.d) with
-| FStar_Parser_AST.TopLevelModule (uu____633) -> begin
-(match (topdecl.FStar_Parser_AST.doc) with
-| Some (doc, kw) -> begin
-(
-
-let uu____651 = (FStar_List.tryFind (fun uu____657 -> (match (uu____657) with
-| (k, v) -> begin
-(k = "summary")
-end)) kw)
-in (match (uu____651) with
-| None -> begin
-((None), (Some (doc)))
-end
-| Some (uu____670, summary) -> begin
-((Some (summary)), (Some (doc)))
-end))
-end
-| None -> begin
-((None), (None))
-end)
-end
-| uu____678 -> begin
-(Prims.raise (FStar_Errors.Err ("Not a TopLevelModule")))
-end))
-
-
-let document_module : FStar_Parser_AST.modul  ->  FStar_Ident.lid = (fun m -> (
-
-let uu____686 = (match (m) with
-| FStar_Parser_AST.Module (n, d) -> begin
-((n), (d), ("module"))
-end
-| FStar_Parser_AST.Interface (n, d, uu____702) -> begin
-((n), (d), ("interface"))
-end)
-in (match (uu____686) with
-| (name, decls, _mt) -> begin
-(
-
-let uu____711 = (one_toplevel decls)
-in (match (uu____711) with
-| Some (top_decl, other_decls) -> begin
-(
-
-let on = (FStar_Options.prepend_output_dir (Prims.strcat name.FStar_Ident.str ".md"))
-in (
-
-let fd = (FStar_Util.open_file_for_writing on)
-in (
-
-let w = (FStar_Util.append_to_file fd)
-in (
-
-let no_summary = "fsdoc: no-summary-found"
-in (
-
-let no_comment = "fsdoc: no-comment-found"
-in (
-
-let uu____730 = (document_toplevel name top_decl)
-in (match (uu____730) with
-| (summary, comment) -> begin
-(
-
-let summary = (match (summary) with
-| Some (s) -> begin
-s
-end
-| None -> begin
-no_summary
-end)
-in (
-
-let comment = (match (comment) with
-| Some (s) -> begin
-s
-end
-| None -> begin
-no_comment
-end)
-in ((
-
-let uu____746 = (FStar_Util.format "# module %s" ((name.FStar_Ident.str)::[]))
-in (w uu____746));
-(
-
-let uu____748 = (FStar_Util.format "%s\n" ((summary)::[]))
-in (w uu____748));
-(
-
-let uu____750 = (FStar_Util.format "%s\n" ((comment)::[]))
-in (w uu____750));
-(FStar_List.iter (document_decl w) other_decls);
-(FStar_Util.close_file fd);
-name;
-)))
-end)))))))
-end
-| None -> begin
-(
-
-let uu____756 = (
-
-let uu____757 = (FStar_Util.format1 "No singleton toplevel in module %s" name.FStar_Ident.str)
-in FStar_Errors.Err (uu____757))
-in (Prims.raise uu____756))
-end))
-end)))
-
-
-let generate : Prims.string Prims.list  ->  Prims.unit = (fun files -> (
-
-let modules = (FStar_List.collect (fun fn -> (
-
-let uu____766 = (FStar_Parser_Driver.parse_file fn)
-in (Prims.fst uu____766))) files)
-in (
-
-let mods = (FStar_List.map document_module modules)
-in (
-
-let on = (FStar_Options.prepend_output_dir "index.md")
-in (
-
-let fd = (FStar_Util.open_file_for_writing on)
-in ((FStar_List.iter (fun m -> (
-
-let uu____781 = (FStar_Util.format "%s\n" ((m.FStar_Ident.str)::[]))
-in (FStar_Util.append_to_file fd uu____781))) mods);
-(FStar_Util.close_file fd);
-))))))
-
-
-
-=======
   | Leaf of (Prims.string * Prims.string) 
   | Branch of mforest FStar_Util.smap 
 let uu___is_Leaf : mforest -> Prims.bool =
@@ -734,5 +296,4 @@
          let _0_671 = FStar_Util.format "%s\n" [m.FStar_Ident.str]  in
          FStar_Util.append_to_file fd _0_671) mods;
     FStar_Util.close_file fd
-  
->>>>>>> cb49b421
+  