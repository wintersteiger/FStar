--- conflicted
+++ resolved
@@ -1,286 +1,5 @@
 
 open Prims
-<<<<<<< HEAD
-let one_toplevel:
-  FStar_Parser_AST.decl Prims.list ->
-    (FStar_Parser_AST.decl* FStar_Parser_AST.decl Prims.list) Prims.option
-  =
-  fun decls  ->
-    let uu____10 =
-      FStar_List.partition
-        (fun d  ->
-           match d.FStar_Parser_AST.d with
-           | FStar_Parser_AST.TopLevelModule uu____16 -> true
-           | uu____17 -> false) decls in
-    match uu____10 with
-    | (top,nontops) ->
-        (match top with | t::[] -> Some (t, nontops) | uu____37 -> None)
-type mforest =
-  | Leaf of (Prims.string* Prims.string)
-  | Branch of mforest FStar_Util.smap
-let uu___is_Leaf: mforest -> Prims.bool =
-  fun projectee  ->
-    match projectee with | Leaf _0 -> true | uu____57 -> false
-let __proj__Leaf__item___0: mforest -> (Prims.string* Prims.string) =
-  fun projectee  -> match projectee with | Leaf _0 -> _0
-let uu___is_Branch: mforest -> Prims.bool =
-  fun projectee  ->
-    match projectee with | Branch _0 -> true | uu____76 -> false
-let __proj__Branch__item___0: mforest -> mforest FStar_Util.smap =
-  fun projectee  -> match projectee with | Branch _0 -> _0
-let htree: mforest FStar_Util.smap =
-  FStar_Util.smap_create (Prims.parse_int "50")
-let string_of_optiont f y xo = match xo with | Some x -> f x | None  -> y
-let string_of_fsdoco:
-  (Prims.string* (Prims.string* Prims.string) Prims.list) Prims.option ->
-    Prims.string
-  =
-  fun d  ->
-    string_of_optiont
-      (fun x  ->
-         let uu____141 =
-           let uu____142 = FStar_Parser_AST.string_of_fsdoc x in
-           Prims.strcat uu____142 "*)" in
-         Prims.strcat "(*" uu____141) "" d
-let string_of_termo: FStar_Parser_AST.term Prims.option -> Prims.string =
-  fun t  -> string_of_optiont FStar_Parser_AST.term_to_string "" t
-let code_wrap: Prims.string -> Prims.string =
-  fun s  -> Prims.strcat "```fsharp\n" (Prims.strcat s "\n```\n")
-let string_of_tycon: FStar_Parser_AST.tycon -> Prims.string =
-  fun tycon  ->
-    match tycon with
-    | FStar_Parser_AST.TyconAbstract uu____154 -> "abstract"
-    | FStar_Parser_AST.TyconAbbrev uu____160 -> "abbrev"
-    | FStar_Parser_AST.TyconRecord (id,_bb,_ko,fields) ->
-        let uu____185 =
-          let uu____186 =
-            let uu____187 =
-              let uu____188 =
-                FStar_All.pipe_right fields
-                  (FStar_List.map
-                     (fun uu____205  ->
-                        match uu____205 with
-                        | (id1,t,doco) ->
-                            let uu____230 = string_of_fsdoco doco in
-                            let uu____231 =
-                              let uu____232 =
-                                let uu____233 =
-                                  FStar_Parser_AST.term_to_string t in
-                                Prims.strcat ":" uu____233 in
-                              Prims.strcat id1.FStar_Ident.idText uu____232 in
-                            Prims.strcat uu____230 uu____231)) in
-              FStar_All.pipe_right uu____188 (FStar_String.concat "; ") in
-            Prims.strcat uu____187 " }" in
-          Prims.strcat " = { " uu____186 in
-        Prims.strcat id.FStar_Ident.idText uu____185
-    | FStar_Parser_AST.TyconVariant (id,_bb,_ko,vars) ->
-        let uu____257 =
-          let uu____258 =
-            let uu____259 =
-              FStar_All.pipe_right vars
-                (FStar_List.map
-                   (fun uu____280  ->
-                      match uu____280 with
-                      | (id1,trmo,doco,u) ->
-                          let uu____310 = string_of_fsdoco doco in
-                          let uu____311 =
-                            let uu____312 =
-                              let uu____313 =
-                                string_of_optiont
-                                  FStar_Parser_AST.term_to_string "" trmo in
-                              Prims.strcat ":" uu____313 in
-                            Prims.strcat id1.FStar_Ident.idText uu____312 in
-                          Prims.strcat uu____310 uu____311)) in
-            FStar_All.pipe_right uu____259 (FStar_String.concat " | ") in
-          Prims.strcat " = " uu____258 in
-        Prims.strcat id.FStar_Ident.idText uu____257
-let string_of_decl': FStar_Parser_AST.decl' -> Prims.string =
-  fun d  ->
-    match d with
-    | FStar_Parser_AST.TopLevelModule l ->
-        Prims.strcat "module " l.FStar_Ident.str
-    | FStar_Parser_AST.Open l -> Prims.strcat "open " l.FStar_Ident.str
-    | FStar_Parser_AST.Include l -> Prims.strcat "include " l.FStar_Ident.str
-    | FStar_Parser_AST.ModuleAbbrev (i,l) ->
-        Prims.strcat "module "
-          (Prims.strcat i.FStar_Ident.idText
-             (Prims.strcat " = " l.FStar_Ident.str))
-    | FStar_Parser_AST.TopLevelLet (uu____323,pats) ->
-        let termty =
-          FStar_List.map
-            (fun uu____339  ->
-               match uu____339 with
-               | (p,t) ->
-                   let uu____346 = FStar_Parser_AST.pat_to_string p in
-                   let uu____347 = FStar_Parser_AST.term_to_string t in
-                   (uu____346, uu____347)) pats in
-        let termty' =
-          FStar_List.map
-            (fun uu____352  ->
-               match uu____352 with
-               | (p,t) -> Prims.strcat p (Prims.strcat ":" t)) termty in
-        Prims.strcat "let " (FStar_String.concat ", " termty')
-    | FStar_Parser_AST.Main uu____357 -> "main ..."
-    | FStar_Parser_AST.Assume (i,t) ->
-        let uu____360 =
-          let uu____361 =
-            let uu____362 = FStar_Parser_AST.term_to_string t in
-            Prims.strcat ":" uu____362 in
-          Prims.strcat i.FStar_Ident.idText uu____361 in
-        Prims.strcat "assume " uu____360
-    | FStar_Parser_AST.Tycon (uu____363,tys) ->
-        let uu____373 =
-          let uu____374 =
-            FStar_All.pipe_right tys
-              (FStar_List.map
-                 (fun uu____389  ->
-                    match uu____389 with
-                    | (t,d1) ->
-                        let uu____412 = string_of_tycon t in
-                        let uu____413 =
-                          let uu____414 = string_of_fsdoco d1 in
-                          Prims.strcat " " uu____414 in
-                        Prims.strcat uu____412 uu____413)) in
-          FStar_All.pipe_right uu____374 (FStar_String.concat " and ") in
-        Prims.strcat "type " uu____373
-    | FStar_Parser_AST.Val (i,t) ->
-        let uu____418 =
-          let uu____419 =
-            let uu____420 = FStar_Parser_AST.term_to_string t in
-            Prims.strcat ":" uu____420 in
-          Prims.strcat i.FStar_Ident.idText uu____419 in
-        Prims.strcat "val " uu____418
-    | FStar_Parser_AST.Exception (i,uu____422) ->
-        Prims.strcat "exception " i.FStar_Ident.idText
-    | FStar_Parser_AST.NewEffect (FStar_Parser_AST.DefineEffect (i,_,_,_))
-      |FStar_Parser_AST.NewEffect (FStar_Parser_AST.RedefineEffect (i,_,_))
-        -> Prims.strcat "new_effect " i.FStar_Ident.idText
-    | FStar_Parser_AST.SubEffect uu____434 -> "sub_effect"
-    | FStar_Parser_AST.Pragma uu____435 -> "pragma"
-    | FStar_Parser_AST.Fsdoc (comm,uu____437) -> comm
-let decl_documented: FStar_Parser_AST.decl -> Prims.bool =
-  fun d  ->
-    let tycon_documented tt =
-      let tyconvars_documented tycon =
-        match tycon with
-        | FStar_Parser_AST.TyconAbstract _|FStar_Parser_AST.TyconAbbrev _ ->
-            false
-        | FStar_Parser_AST.TyconRecord (uu____465,uu____466,uu____467,fields)
-            ->
-            FStar_List.existsb
-              (fun uu____487  ->
-                 match uu____487 with
-                 | (_id,_t,doco) -> FStar_Util.is_some doco) fields
-        | FStar_Parser_AST.TyconVariant (uu____497,uu____498,uu____499,vars)
-            ->
-            FStar_List.existsb
-              (fun uu____525  ->
-                 match uu____525 with
-                 | (_id,_t,doco,_u) -> FStar_Util.is_some doco) vars in
-      FStar_List.existsb
-        (fun uu____543  ->
-           match uu____543 with
-           | (tycon,doco) ->
-               (tyconvars_documented tycon) || (FStar_Util.is_some doco)) tt in
-    match d.FStar_Parser_AST.doc with
-    | Some uu____551 -> true
-    | uu____552 ->
-        (match d.FStar_Parser_AST.d with
-         | FStar_Parser_AST.Fsdoc uu____554 -> true
-         | FStar_Parser_AST.Tycon (uu____555,ty) -> tycon_documented ty
-         | uu____565 -> false)
-let document_decl:
-  (Prims.string -> Prims.unit) -> FStar_Parser_AST.decl -> Prims.unit =
-  fun w  ->
-    fun d  ->
-      if decl_documented d
-      then
-        let uu____577 = d in
-        match uu____577 with
-        | { FStar_Parser_AST.d = decl; FStar_Parser_AST.drange = uu____579;
-            FStar_Parser_AST.doc = fsdoc; FStar_Parser_AST.quals = uu____581;
-            FStar_Parser_AST.attrs = uu____582;_} ->
-            ((let uu____585 =
-                let uu____586 = string_of_decl' d.FStar_Parser_AST.d in
-                code_wrap uu____586 in
-              w uu____585);
-             (match fsdoc with
-              | Some (doc1,_kw) -> w (Prims.strcat "\n" doc1)
-              | uu____601 -> ());
-             w "")
-      else ()
-let document_toplevel name topdecl =
-  match topdecl.FStar_Parser_AST.d with
-  | FStar_Parser_AST.TopLevelModule uu____620 ->
-      (match topdecl.FStar_Parser_AST.doc with
-       | Some (doc1,kw) ->
-           let uu____638 =
-             FStar_List.tryFind
-               (fun uu____644  ->
-                  match uu____644 with | (k,v1) -> k = "summary") kw in
-           (match uu____638 with
-            | None  -> (None, (Some doc1))
-            | Some (uu____657,summary) -> ((Some summary), (Some doc1)))
-       | None  -> (None, None))
-  | uu____665 -> Prims.raise (FStar_Errors.Err "Not a TopLevelModule")
-let document_module: FStar_Parser_AST.modul -> FStar_Ident.lid =
-  fun m  ->
-    let uu____673 =
-      match m with
-      | FStar_Parser_AST.Module (n1,d) -> (n1, d, "module")
-      | FStar_Parser_AST.Interface (n1,d,uu____689) -> (n1, d, "interface") in
-    match uu____673 with
-    | (name,decls,_mt) ->
-        let uu____698 = one_toplevel decls in
-        (match uu____698 with
-         | Some (top_decl,other_decls) ->
-             let on =
-               FStar_Options.prepend_output_dir
-                 (Prims.strcat name.FStar_Ident.str ".md") in
-             let fd = FStar_Util.open_file_for_writing on in
-             let w = FStar_Util.append_to_file fd in
-             let no_summary = "fsdoc: no-summary-found" in
-             let no_comment = "fsdoc: no-comment-found" in
-             let uu____717 = document_toplevel name top_decl in
-             (match uu____717 with
-              | (summary,comment) ->
-                  let summary1 =
-                    match summary with | Some s -> s | None  -> no_summary in
-                  let comment1 =
-                    match comment with | Some s -> s | None  -> no_comment in
-                  ((let uu____733 =
-                      FStar_Util.format "# module %s" [name.FStar_Ident.str] in
-                    w uu____733);
-                   (let uu____735 = FStar_Util.format "%s\n" [summary1] in
-                    w uu____735);
-                   (let uu____737 = FStar_Util.format "%s\n" [comment1] in
-                    w uu____737);
-                   FStar_List.iter (document_decl w) other_decls;
-                   FStar_Util.close_file fd;
-                   name))
-         | None  ->
-             let uu____743 =
-               let uu____744 =
-                 FStar_Util.format1 "No singleton toplevel in module %s"
-                   name.FStar_Ident.str in
-               FStar_Errors.Err uu____744 in
-             Prims.raise uu____743)
-let generate: Prims.string Prims.list -> Prims.unit =
-  fun files  ->
-    let modules =
-      FStar_List.collect
-        (fun fn  ->
-           let uu____753 = FStar_Parser_Driver.parse_file fn in
-           Prims.fst uu____753) files in
-    let mods = FStar_List.map document_module modules in
-    let on = FStar_Options.prepend_output_dir "index.md" in
-    let fd = FStar_Util.open_file_for_writing on in
-    FStar_List.iter
-      (fun m  ->
-         let uu____768 = FStar_Util.format "%s\n" [m.FStar_Ident.str] in
-         FStar_Util.append_to_file fd uu____768) mods;
-    FStar_Util.close_file fd
-=======
 
 let one_toplevel : FStar_Parser_AST.decl Prims.list  ->  (FStar_Parser_AST.decl * FStar_Parser_AST.decl Prims.list) Prims.option = (fun decls -> (
 
@@ -736,4 +455,3 @@
 
 
 
->>>>>>> 54787939
