--- conflicted
+++ resolved
@@ -6367,91 +6367,43 @@
 
 let uu____12905 = (
 
-<<<<<<< HEAD
-let aux = (fun uu____12926 uu____12927 -> (match (((uu____12926), (uu____12927))) with
-| ((bv, uu____12954), (env, acc_sorts, acc)) -> begin
-(
-
-let uu____12975 = (gen_term_var env bv)
-in (match (uu____12975) with
+let aux = (fun uu____12934 uu____12935 -> (match (((uu____12934), (uu____12935))) with
+| ((bv, uu____12962), (env, acc_sorts, acc)) -> begin
+(
+
+let uu____12983 = (gen_term_var env bv)
+in (match (uu____12983) with
 | (xxsym, xx, env) -> begin
 ((env), ((((xxsym), (FStar_SMTEncoding_Term.Term_sort)))::acc_sorts), ((xx)::acc))
 end))
 end))
 in (FStar_List.fold_right aux formals ((env), ([]), ([]))))
-in (match (uu____12897) with
-| (uu____13013, xs_sorts, xs) -> begin
+in (match (uu____12905) with
+| (uu____13021, xs_sorts, xs) -> begin
 (
 
 let app = (FStar_SMTEncoding_Util.mkApp ((aname), (xs)))
-=======
-let uu____12912 = (FStar_All.pipe_right formals (FStar_List.map (fun uu____12932 -> (match (uu____12932) with
-| (bv, uu____12940) -> begin
-(
-
-let uu____12941 = (gen_term_var env bv)
-in (match (uu____12941) with
-| (xxsym, xx, uu____12951) -> begin
-((((xxsym), (FStar_SMTEncoding_Term.Term_sort))), (xx))
-end))
-end))))
-in (FStar_All.pipe_right uu____12912 FStar_List.split))
-in (match (uu____12905) with
-| (xs_sorts, xs) -> begin
-(
-
-let app = (
-
-let uu____12981 = (
-
-let uu____12985 = (
-
-let uu____12987 = (FStar_SMTEncoding_Util.mkApp ((aname), (xs)))
-in (uu____12987)::[])
-in (("Reify"), (uu____12985)))
-in (FStar_SMTEncoding_Util.mkApp uu____12981))
->>>>>>> bd76d606
 in (
 
 let a_eq = (
 
-<<<<<<< HEAD
-let uu____13027 = (
-
-let uu____13032 = (
-
-let uu____13033 = (
-
-let uu____13039 = (
+let uu____13035 = (
 
 let uu____13040 = (
 
-let uu____13043 = (mk_Apply tm xs_sorts)
-in ((app), (uu____13043)))
-in (FStar_SMTEncoding_Util.mkEq uu____13040))
-in ((((app)::[])::[]), (xs_sorts), (uu____13039)))
-in (FStar_SMTEncoding_Util.mkForall uu____13033))
-in ((uu____13032), (Some ("Action equality")), (Some ((Prims.strcat aname "_equality")))))
-in FStar_SMTEncoding_Term.Assume (uu____13027))
-=======
-let uu____12991 = (
-
-let uu____12996 = (
-
-let uu____12997 = (
-
-let uu____13003 = (
-
-let uu____13004 = (
-
-let uu____13007 = (mk_Apply tm xs_sorts)
-in ((app), (uu____13007)))
-in (FStar_SMTEncoding_Util.mkEq uu____13004))
-in ((((app)::[])::[]), (xs_sorts), (uu____13003)))
-in (FStar_SMTEncoding_Util.mkForall uu____12997))
-in ((uu____12996), (Some ("Action equality")), (Some ((Prims.strcat aname "_equality")))))
-in FStar_SMTEncoding_Term.Assume (uu____12991))
->>>>>>> bd76d606
+let uu____13041 = (
+
+let uu____13047 = (
+
+let uu____13048 = (
+
+let uu____13051 = (mk_Apply tm xs_sorts)
+in ((app), (uu____13051)))
+in (FStar_SMTEncoding_Util.mkEq uu____13048))
+in ((((app)::[])::[]), (xs_sorts), (uu____13047)))
+in (FStar_SMTEncoding_Util.mkForall uu____13041))
+in ((uu____13040), (Some ("Action equality")), (Some ((Prims.strcat aname "_equality")))))
+in FStar_SMTEncoding_Term.Assume (uu____13035))
 in (
 
 let tok_correspondence = (
@@ -6462,31 +6414,17 @@
 let tok_app = (mk_Apply tok_term xs_sorts)
 in (
 
-<<<<<<< HEAD
-let uu____13056 = (
-
-let uu____13061 = (
-
-let uu____13062 = (
-
-let uu____13068 = (FStar_SMTEncoding_Util.mkEq ((tok_app), (app)))
-in ((((tok_app)::[])::[]), (xs_sorts), (uu____13068)))
-in (FStar_SMTEncoding_Util.mkForall uu____13062))
-in ((uu____13061), (Some ("Action token correspondence")), (Some ((Prims.strcat aname "_token_correspondence")))))
-in FStar_SMTEncoding_Term.Assume (uu____13056))))
-=======
-let uu____13020 = (
-
-let uu____13025 = (
-
-let uu____13026 = (
-
-let uu____13032 = (FStar_SMTEncoding_Util.mkEq ((tok_app), (app)))
-in ((((tok_app)::[])::[]), (xs_sorts), (uu____13032)))
-in (FStar_SMTEncoding_Util.mkForall uu____13026))
-in ((uu____13025), (Some ("Action token correspondence")), (Some ((Prims.strcat aname "_token_correspondence")))))
-in FStar_SMTEncoding_Term.Assume (uu____13020))))
->>>>>>> bd76d606
+let uu____13064 = (
+
+let uu____13069 = (
+
+let uu____13070 = (
+
+let uu____13076 = (FStar_SMTEncoding_Util.mkEq ((tok_app), (app)))
+in ((((tok_app)::[])::[]), (xs_sorts), (uu____13076)))
+in (FStar_SMTEncoding_Util.mkForall uu____13070))
+in ((uu____13069), (Some ("Action token correspondence")), (Some ((Prims.strcat aname "_token_correspondence")))))
+in FStar_SMTEncoding_Term.Assume (uu____13064))))
 in ((env), ((FStar_List.append decls (FStar_List.append a_decls ((a_eq)::(tok_correspondence)::[]))))))))
 end)))
 end))
@@ -6494,84 +6432,47 @@
 end)))
 in (
 
-<<<<<<< HEAD
-let uu____13079 = (FStar_Util.fold_map encode_action env ed.FStar_Syntax_Syntax.actions)
-in (match (uu____13079) with
-=======
-let uu____13043 = (FStar_Util.fold_map encode_action env ed.FStar_Syntax_Syntax.actions)
-in (match (uu____13043) with
->>>>>>> bd76d606
+let uu____13087 = (FStar_Util.fold_map encode_action env ed.FStar_Syntax_Syntax.actions)
+in (match (uu____13087) with
 | (env, decls2) -> begin
 (((FStar_List.flatten decls2)), (env))
 end))))
 end))
 end
-<<<<<<< HEAD
-| FStar_Syntax_Syntax.Sig_declare_typ (lid, uu____13095, uu____13096, uu____13097, uu____13098) when (FStar_Ident.lid_equals lid FStar_Syntax_Const.precedes_lid) -> begin
-(
-
-let uu____13101 = (new_term_constant_and_tok_from_lid env lid)
-in (match (uu____13101) with
-=======
-| FStar_Syntax_Syntax.Sig_declare_typ (lid, uu____13059, uu____13060, uu____13061, uu____13062) when (FStar_Ident.lid_equals lid FStar_Syntax_Const.precedes_lid) -> begin
-(
-
-let uu____13065 = (new_term_constant_and_tok_from_lid env lid)
-in (match (uu____13065) with
->>>>>>> bd76d606
+| FStar_Syntax_Syntax.Sig_declare_typ (lid, uu____13103, uu____13104, uu____13105, uu____13106) when (FStar_Ident.lid_equals lid FStar_Syntax_Const.precedes_lid) -> begin
+(
+
+let uu____13109 = (new_term_constant_and_tok_from_lid env lid)
+in (match (uu____13109) with
 | (tname, ttok, env) -> begin
 (([]), (env))
 end))
 end
-<<<<<<< HEAD
-| FStar_Syntax_Syntax.Sig_declare_typ (lid, uu____13112, t, quals, uu____13115) -> begin
-=======
-| FStar_Syntax_Syntax.Sig_declare_typ (lid, uu____13076, t, quals, uu____13079) -> begin
->>>>>>> bd76d606
+| FStar_Syntax_Syntax.Sig_declare_typ (lid, uu____13120, t, quals, uu____13123) -> begin
 (
 
 let will_encode_definition = (
 
-<<<<<<< HEAD
-let uu____13119 = (FStar_All.pipe_right quals (FStar_Util.for_some (fun uu___126_13121 -> (match (uu___126_13121) with
+let uu____13127 = (FStar_All.pipe_right quals (FStar_Util.for_some (fun uu___126_13129 -> (match (uu___126_13129) with
 | (FStar_Syntax_Syntax.Assumption) | (FStar_Syntax_Syntax.Projector (_)) | (FStar_Syntax_Syntax.Discriminator (_)) | (FStar_Syntax_Syntax.Irreducible) -> begin
 true
 end
-| uu____13124 -> begin
+| uu____13132 -> begin
 false
 end))))
-in (not (uu____13119)))
-=======
-let uu____13083 = (FStar_All.pipe_right quals (FStar_Util.for_some (fun uu___126_13085 -> (match (uu___126_13085) with
-| (FStar_Syntax_Syntax.Assumption) | (FStar_Syntax_Syntax.Projector (_)) | (FStar_Syntax_Syntax.Discriminator (_)) | (FStar_Syntax_Syntax.Irreducible) -> begin
-true
-end
-| uu____13088 -> begin
-false
-end))))
-in (not (uu____13083)))
->>>>>>> bd76d606
+in (not (uu____13127)))
 in (match (will_encode_definition) with
 | true -> begin
 (([]), (env))
 end
-<<<<<<< HEAD
-| uu____13128 -> begin
-=======
-| uu____13092 -> begin
->>>>>>> bd76d606
+| uu____13136 -> begin
 (
 
 let fv = (FStar_Syntax_Syntax.lid_as_fv lid FStar_Syntax_Syntax.Delta_constant None)
 in (
 
-<<<<<<< HEAD
-let uu____13130 = (encode_top_level_val env fv t quals)
-in (match (uu____13130) with
-=======
-let uu____13094 = (encode_top_level_val env fv t quals)
-in (match (uu____13094) with
->>>>>>> bd76d606
+let uu____13138 = (encode_top_level_val env fv t quals)
+in (match (uu____13138) with
 | (decls, env) -> begin
 (
 
@@ -6581,172 +6482,91 @@
 let tsym = (FStar_SMTEncoding_Util.mkFreeV ((tname), (FStar_SMTEncoding_Term.Term_sort)))
 in (
 
-<<<<<<< HEAD
-let uu____13142 = (
-
-let uu____13144 = (primitive_type_axioms env.tcenv lid tname tsym)
-in (FStar_List.append decls uu____13144))
-in ((uu____13142), (env)))))
+let uu____13150 = (
+
+let uu____13152 = (primitive_type_axioms env.tcenv lid tname tsym)
+in (FStar_List.append decls uu____13152))
+in ((uu____13150), (env)))))
 end)))
 end))
 end
-| FStar_Syntax_Syntax.Sig_assume (l, f, uu____13149, uu____13150) -> begin
-(
-
-let uu____13153 = (encode_formula f env)
-in (match (uu____13153) with
-=======
-let uu____13106 = (
-
-let uu____13108 = (primitive_type_axioms env.tcenv lid tname tsym)
-in (FStar_List.append decls uu____13108))
-in ((uu____13106), (env)))))
-end)))
-end))
-end
-| FStar_Syntax_Syntax.Sig_assume (l, f, uu____13113, uu____13114) -> begin
-(
-
-let uu____13117 = (encode_formula f env)
-in (match (uu____13117) with
->>>>>>> bd76d606
+| FStar_Syntax_Syntax.Sig_assume (l, f, uu____13157, uu____13158) -> begin
+(
+
+let uu____13161 = (encode_formula f env)
+in (match (uu____13161) with
 | (f, decls) -> begin
 (
 
 let g = (
 
-<<<<<<< HEAD
-let uu____13162 = (
-
-let uu____13163 = (
-
-let uu____13168 = (
-
 let uu____13170 = (
 
-let uu____13171 = (FStar_Syntax_Print.lid_to_string l)
-in (FStar_Util.format1 "Assumption: %s" uu____13171))
-in Some (uu____13170))
-in (
-
-let uu____13172 = (
-
-let uu____13174 = (varops.mk_unique (Prims.strcat "assumption_" l.FStar_Ident.str))
-in Some (uu____13174))
-in ((f), (uu____13168), (uu____13172))))
-in FStar_SMTEncoding_Term.Assume (uu____13163))
-in (uu____13162)::[])
+let uu____13171 = (
+
+let uu____13176 = (
+
+let uu____13178 = (
+
+let uu____13179 = (FStar_Syntax_Print.lid_to_string l)
+in (FStar_Util.format1 "Assumption: %s" uu____13179))
+in Some (uu____13178))
+in (
+
+let uu____13180 = (
+
+let uu____13182 = (varops.mk_unique (Prims.strcat "assumption_" l.FStar_Ident.str))
+in Some (uu____13182))
+in ((f), (uu____13176), (uu____13180))))
+in FStar_SMTEncoding_Term.Assume (uu____13171))
+in (uu____13170)::[])
 in (((FStar_List.append decls g)), (env)))
 end))
 end
-| FStar_Syntax_Syntax.Sig_let (lbs, r, uu____13180, quals, uu____13182) when (FStar_All.pipe_right quals (FStar_List.contains FStar_Syntax_Syntax.Irreducible)) -> begin
-(
-
-let uu____13190 = (FStar_Util.fold_map (fun env lb -> (
+| FStar_Syntax_Syntax.Sig_let (lbs, r, uu____13188, quals, uu____13190) when (FStar_All.pipe_right quals (FStar_List.contains FStar_Syntax_Syntax.Irreducible)) -> begin
+(
+
+let uu____13198 = (FStar_Util.fold_map (fun env lb -> (
 
 let lid = (
 
-let uu____13197 = (
-
-let uu____13202 = (FStar_Util.right lb.FStar_Syntax_Syntax.lbname)
-in uu____13202.FStar_Syntax_Syntax.fv_name)
-in uu____13197.FStar_Syntax_Syntax.v)
-in (
-
-let uu____13206 = (
-
-let uu____13207 = (FStar_TypeChecker_Env.try_lookup_val_decl env.tcenv lid)
-in (FStar_All.pipe_left FStar_Option.isNone uu____13207))
-in (match (uu____13206) with
-=======
-let uu____13126 = (
-
-let uu____13127 = (
-
-let uu____13132 = (
-
-let uu____13134 = (
-
-let uu____13135 = (FStar_Syntax_Print.lid_to_string l)
-in (FStar_Util.format1 "Assumption: %s" uu____13135))
-in Some (uu____13134))
-in (
-
-let uu____13136 = (
-
-let uu____13138 = (varops.mk_unique (Prims.strcat "assumption_" l.FStar_Ident.str))
-in Some (uu____13138))
-in ((f), (uu____13132), (uu____13136))))
-in FStar_SMTEncoding_Term.Assume (uu____13127))
-in (uu____13126)::[])
-in (((FStar_List.append decls g)), (env)))
-end))
-end
-| FStar_Syntax_Syntax.Sig_let (lbs, r, uu____13144, quals, uu____13146) when (FStar_All.pipe_right quals (FStar_List.contains FStar_Syntax_Syntax.Irreducible)) -> begin
-(
-
-let uu____13154 = (FStar_Util.fold_map (fun env lb -> (
-
-let lid = (
-
-let uu____13161 = (
-
-let uu____13166 = (FStar_Util.right lb.FStar_Syntax_Syntax.lbname)
-in uu____13166.FStar_Syntax_Syntax.fv_name)
-in uu____13161.FStar_Syntax_Syntax.v)
-in (
-
-let uu____13170 = (
-
-let uu____13171 = (FStar_TypeChecker_Env.try_lookup_val_decl env.tcenv lid)
-in (FStar_All.pipe_left FStar_Option.isNone uu____13171))
-in (match (uu____13170) with
->>>>>>> bd76d606
+let uu____13205 = (
+
+let uu____13210 = (FStar_Util.right lb.FStar_Syntax_Syntax.lbname)
+in uu____13210.FStar_Syntax_Syntax.fv_name)
+in uu____13205.FStar_Syntax_Syntax.v)
+in (
+
+let uu____13214 = (
+
+let uu____13215 = (FStar_TypeChecker_Env.try_lookup_val_decl env.tcenv lid)
+in (FStar_All.pipe_left FStar_Option.isNone uu____13215))
+in (match (uu____13214) with
 | true -> begin
 (
 
 let val_decl = FStar_Syntax_Syntax.Sig_declare_typ (((lid), (lb.FStar_Syntax_Syntax.lbunivs), (lb.FStar_Syntax_Syntax.lbtyp), (quals), (r)))
 in (
 
-<<<<<<< HEAD
-let uu____13226 = (encode_sigelt' env val_decl)
-in (match (uu____13226) with
-=======
-let uu____13190 = (encode_sigelt' env val_decl)
-in (match (uu____13190) with
->>>>>>> bd76d606
+let uu____13234 = (encode_sigelt' env val_decl)
+in (match (uu____13234) with
 | (decls, env) -> begin
 ((env), (decls))
 end)))
 end
-<<<<<<< HEAD
-| uu____13233 -> begin
+| uu____13241 -> begin
 ((env), ([]))
 end)))) env (Prims.snd lbs))
-in (match (uu____13190) with
-=======
-| uu____13197 -> begin
-((env), ([]))
-end)))) env (Prims.snd lbs))
-in (match (uu____13154) with
->>>>>>> bd76d606
+in (match (uu____13198) with
 | (env, decls) -> begin
 (((FStar_List.flatten decls)), (env))
 end))
 end
-<<<<<<< HEAD
-| FStar_Syntax_Syntax.Sig_let ((uu____13243, ({FStar_Syntax_Syntax.lbname = FStar_Util.Inr (b2t); FStar_Syntax_Syntax.lbunivs = uu____13245; FStar_Syntax_Syntax.lbtyp = uu____13246; FStar_Syntax_Syntax.lbeff = uu____13247; FStar_Syntax_Syntax.lbdef = uu____13248})::[]), uu____13249, uu____13250, uu____13251, uu____13252) when (FStar_Syntax_Syntax.fv_eq_lid b2t FStar_Syntax_Const.b2t_lid) -> begin
-(
-
-let uu____13268 = (new_term_constant_and_tok_from_lid env b2t.FStar_Syntax_Syntax.fv_name.FStar_Syntax_Syntax.v)
-in (match (uu____13268) with
-=======
-| FStar_Syntax_Syntax.Sig_let ((uu____13207, ({FStar_Syntax_Syntax.lbname = FStar_Util.Inr (b2t); FStar_Syntax_Syntax.lbunivs = uu____13209; FStar_Syntax_Syntax.lbtyp = uu____13210; FStar_Syntax_Syntax.lbeff = uu____13211; FStar_Syntax_Syntax.lbdef = uu____13212})::[]), uu____13213, uu____13214, uu____13215, uu____13216) when (FStar_Syntax_Syntax.fv_eq_lid b2t FStar_Syntax_Const.b2t_lid) -> begin
-(
-
-let uu____13232 = (new_term_constant_and_tok_from_lid env b2t.FStar_Syntax_Syntax.fv_name.FStar_Syntax_Syntax.v)
-in (match (uu____13232) with
->>>>>>> bd76d606
+| FStar_Syntax_Syntax.Sig_let ((uu____13251, ({FStar_Syntax_Syntax.lbname = FStar_Util.Inr (b2t); FStar_Syntax_Syntax.lbunivs = uu____13253; FStar_Syntax_Syntax.lbtyp = uu____13254; FStar_Syntax_Syntax.lbeff = uu____13255; FStar_Syntax_Syntax.lbdef = uu____13256})::[]), uu____13257, uu____13258, uu____13259, uu____13260) when (FStar_Syntax_Syntax.fv_eq_lid b2t FStar_Syntax_Const.b2t_lid) -> begin
+(
+
+let uu____13276 = (new_term_constant_and_tok_from_lid env b2t.FStar_Syntax_Syntax.fv_name.FStar_Syntax_Syntax.v)
+in (match (uu____13276) with
 | (tname, ttok, env) -> begin
 (
 
@@ -6758,140 +6578,73 @@
 
 let valid_b2t_x = (
 
-<<<<<<< HEAD
-let uu____13286 = (
-
-let uu____13290 = (
-
-let uu____13292 = (FStar_SMTEncoding_Util.mkApp (("Prims.b2t"), ((x)::[])))
-in (uu____13292)::[])
-in (("Valid"), (uu____13290)))
-in (FStar_SMTEncoding_Util.mkApp uu____13286))
-=======
-let uu____13250 = (
-
-let uu____13254 = (
-
-let uu____13256 = (FStar_SMTEncoding_Util.mkApp (("Prims.b2t"), ((x)::[])))
-in (uu____13256)::[])
-in (("Valid"), (uu____13254)))
-in (FStar_SMTEncoding_Util.mkApp uu____13250))
->>>>>>> bd76d606
+let uu____13294 = (
+
+let uu____13298 = (
+
+let uu____13300 = (FStar_SMTEncoding_Util.mkApp (("Prims.b2t"), ((x)::[])))
+in (uu____13300)::[])
+in (("Valid"), (uu____13298)))
+in (FStar_SMTEncoding_Util.mkApp uu____13294))
 in (
 
 let decls = (
 
-<<<<<<< HEAD
-let uu____13297 = (
-
-let uu____13299 = (
-
-let uu____13300 = (
-
 let uu____13305 = (
 
-let uu____13306 = (
-
-let uu____13312 = (
+let uu____13307 = (
+
+let uu____13308 = (
 
 let uu____13313 = (
 
-let uu____13316 = (FStar_SMTEncoding_Util.mkApp (("BoxBool_proj_0"), ((x)::[])))
-in ((valid_b2t_x), (uu____13316)))
-in (FStar_SMTEncoding_Util.mkEq uu____13313))
-in ((((valid_b2t_x)::[])::[]), ((xx)::[]), (uu____13312)))
-in (FStar_SMTEncoding_Util.mkForall uu____13306))
-in ((uu____13305), (Some ("b2t def")), (Some ("b2t_def"))))
-in FStar_SMTEncoding_Term.Assume (uu____13300))
-in (uu____13299)::[])
-in (FStar_SMTEncoding_Term.DeclFun (((tname), ((FStar_SMTEncoding_Term.Term_sort)::[]), (FStar_SMTEncoding_Term.Term_sort), (None))))::uu____13297)
+let uu____13314 = (
+
+let uu____13320 = (
+
+let uu____13321 = (
+
+let uu____13324 = (FStar_SMTEncoding_Util.mkApp (("BoxBool_proj_0"), ((x)::[])))
+in ((valid_b2t_x), (uu____13324)))
+in (FStar_SMTEncoding_Util.mkEq uu____13321))
+in ((((valid_b2t_x)::[])::[]), ((xx)::[]), (uu____13320)))
+in (FStar_SMTEncoding_Util.mkForall uu____13314))
+in ((uu____13313), (Some ("b2t def")), (Some ("b2t_def"))))
+in FStar_SMTEncoding_Term.Assume (uu____13308))
+in (uu____13307)::[])
+in (FStar_SMTEncoding_Term.DeclFun (((tname), ((FStar_SMTEncoding_Term.Term_sort)::[]), (FStar_SMTEncoding_Term.Term_sort), (None))))::uu____13305)
 in ((decls), (env))))))
 end))
 end
-| FStar_Syntax_Syntax.Sig_let (uu____13334, uu____13335, uu____13336, quals, uu____13338) when (FStar_All.pipe_right quals (FStar_Util.for_some (fun uu___127_13346 -> (match (uu___127_13346) with
-| FStar_Syntax_Syntax.Discriminator (uu____13347) -> begin
+| FStar_Syntax_Syntax.Sig_let (uu____13342, uu____13343, uu____13344, quals, uu____13346) when (FStar_All.pipe_right quals (FStar_Util.for_some (fun uu___127_13354 -> (match (uu___127_13354) with
+| FStar_Syntax_Syntax.Discriminator (uu____13355) -> begin
 true
 end
-| uu____13348 -> begin
-=======
-let uu____13261 = (
-
-let uu____13263 = (
-
-let uu____13264 = (
-
-let uu____13269 = (
-
-let uu____13270 = (
-
-let uu____13276 = (
-
-let uu____13277 = (
-
-let uu____13280 = (FStar_SMTEncoding_Util.mkApp (("BoxBool_proj_0"), ((x)::[])))
-in ((valid_b2t_x), (uu____13280)))
-in (FStar_SMTEncoding_Util.mkEq uu____13277))
-in ((((valid_b2t_x)::[])::[]), ((xx)::[]), (uu____13276)))
-in (FStar_SMTEncoding_Util.mkForall uu____13270))
-in ((uu____13269), (Some ("b2t def")), (Some ("b2t_def"))))
-in FStar_SMTEncoding_Term.Assume (uu____13264))
-in (uu____13263)::[])
-in (FStar_SMTEncoding_Term.DeclFun (((tname), ((FStar_SMTEncoding_Term.Term_sort)::[]), (FStar_SMTEncoding_Term.Term_sort), (None))))::uu____13261)
-in ((decls), (env))))))
-end))
-end
-| FStar_Syntax_Syntax.Sig_let (uu____13298, uu____13299, uu____13300, quals, uu____13302) when (FStar_All.pipe_right quals (FStar_Util.for_some (fun uu___127_13310 -> (match (uu___127_13310) with
-| FStar_Syntax_Syntax.Discriminator (uu____13311) -> begin
-true
-end
-| uu____13312 -> begin
->>>>>>> bd76d606
+| uu____13356 -> begin
 false
 end)))) -> begin
 (([]), (env))
 end
-<<<<<<< HEAD
-| FStar_Syntax_Syntax.Sig_let (uu____13350, uu____13351, lids, quals, uu____13354) when ((FStar_All.pipe_right lids (FStar_Util.for_some (fun l -> (
-
-let uu____13363 = (
-
-let uu____13364 = (FStar_List.hd l.FStar_Ident.ns)
-in uu____13364.FStar_Ident.idText)
-in (uu____13363 = "Prims"))))) && (FStar_All.pipe_right quals (FStar_Util.for_some (fun uu___128_13366 -> (match (uu___128_13366) with
+| FStar_Syntax_Syntax.Sig_let (uu____13358, uu____13359, lids, quals, uu____13362) when ((FStar_All.pipe_right lids (FStar_Util.for_some (fun l -> (
+
+let uu____13371 = (
+
+let uu____13372 = (FStar_List.hd l.FStar_Ident.ns)
+in uu____13372.FStar_Ident.idText)
+in (uu____13371 = "Prims"))))) && (FStar_All.pipe_right quals (FStar_Util.for_some (fun uu___128_13374 -> (match (uu___128_13374) with
 | FStar_Syntax_Syntax.Unfold_for_unification_and_vcgen -> begin
 true
 end
-| uu____13367 -> begin
-=======
-| FStar_Syntax_Syntax.Sig_let (uu____13314, uu____13315, lids, quals, uu____13318) when ((FStar_All.pipe_right lids (FStar_Util.for_some (fun l -> (
-
-let uu____13327 = (
-
-let uu____13328 = (FStar_List.hd l.FStar_Ident.ns)
-in uu____13328.FStar_Ident.idText)
-in (uu____13327 = "Prims"))))) && (FStar_All.pipe_right quals (FStar_Util.for_some (fun uu___128_13330 -> (match (uu___128_13330) with
-| FStar_Syntax_Syntax.Unfold_for_unification_and_vcgen -> begin
-true
-end
-| uu____13331 -> begin
->>>>>>> bd76d606
+| uu____13375 -> begin
 false
 end))))) -> begin
 (([]), (env))
 end
-<<<<<<< HEAD
-| FStar_Syntax_Syntax.Sig_let ((false, (lb)::[]), uu____13370, uu____13371, quals, uu____13373) when (FStar_All.pipe_right quals (FStar_Util.for_some (fun uu___129_13385 -> (match (uu___129_13385) with
-| FStar_Syntax_Syntax.Projector (uu____13386) -> begin
+| FStar_Syntax_Syntax.Sig_let ((false, (lb)::[]), uu____13378, uu____13379, quals, uu____13381) when (FStar_All.pipe_right quals (FStar_Util.for_some (fun uu___129_13393 -> (match (uu___129_13393) with
+| FStar_Syntax_Syntax.Projector (uu____13394) -> begin
 true
 end
-| uu____13389 -> begin
-=======
-| FStar_Syntax_Syntax.Sig_let ((false, (lb)::[]), uu____13334, uu____13335, quals, uu____13337) when (FStar_All.pipe_right quals (FStar_Util.for_some (fun uu___129_13349 -> (match (uu___129_13349) with
-| FStar_Syntax_Syntax.Projector (uu____13350) -> begin
-true
-end
-| uu____13353 -> begin
->>>>>>> bd76d606
+| uu____13397 -> begin
 false
 end)))) -> begin
 (
@@ -6902,15 +6655,9 @@
 let l = fv.FStar_Syntax_Syntax.fv_name.FStar_Syntax_Syntax.v
 in (
 
-<<<<<<< HEAD
-let uu____13396 = (try_lookup_free_var env l)
-in (match (uu____13396) with
-| Some (uu____13400) -> begin
-=======
-let uu____13360 = (try_lookup_free_var env l)
-in (match (uu____13360) with
-| Some (uu____13364) -> begin
->>>>>>> bd76d606
+let uu____13404 = (try_lookup_free_var env l)
+in (match (uu____13404) with
+| Some (uu____13408) -> begin
 (([]), (env))
 end
 | None -> begin
@@ -6920,27 +6667,17 @@
 in (encode_sigelt env se))
 end))))
 end
-<<<<<<< HEAD
-| FStar_Syntax_Syntax.Sig_let ((is_rec, (lb)::[]), uu____13409, uu____13410, quals, uu____13412) when (FStar_All.pipe_right quals (FStar_List.contains FStar_Syntax_Syntax.Reifiable)) -> begin
-(
-
-let uu____13424 = (
-
-let uu____13425 = (FStar_Syntax_Subst.compress lb.FStar_Syntax_Syntax.lbdef)
-in uu____13425.FStar_Syntax_Syntax.n)
-in (match (uu____13424) with
-| FStar_Syntax_Syntax.Tm_abs (bs, body, uu____13432) -> begin
-=======
-| FStar_Syntax_Syntax.Sig_let ((is_rec, (lb)::[]), uu____13373, uu____13374, quals, uu____13376) when (FStar_All.pipe_right quals (FStar_List.contains FStar_Syntax_Syntax.Reifiable)) -> begin
-(
-
-let uu____13388 = (
-
-let uu____13389 = (FStar_Syntax_Subst.compress lb.FStar_Syntax_Syntax.lbdef)
-in uu____13389.FStar_Syntax_Syntax.n)
-in (match (uu____13388) with
-| FStar_Syntax_Syntax.Tm_abs (bs, body, uu____13396) -> begin
->>>>>>> bd76d606
+| FStar_Syntax_Syntax.Sig_let ((is_rec, bindings), uu____13417, uu____13418, quals, uu____13420) when (FStar_All.pipe_right quals (FStar_List.contains FStar_Syntax_Syntax.Reifiable)) -> begin
+(
+
+let reify_lb = (fun lb -> (
+
+let uu____13437 = (
+
+let uu____13438 = (FStar_Syntax_Subst.compress lb.FStar_Syntax_Syntax.lbdef)
+in uu____13438.FStar_Syntax_Syntax.n)
+in (match (uu____13437) with
+| FStar_Syntax_Syntax.Tm_abs (bs, body, uu____13443) -> begin
 (
 
 let body = (FStar_Syntax_Util.mk_reify body)
@@ -6954,440 +6691,248 @@
 
 let lb_typ = (
 
-<<<<<<< HEAD
-let uu____13489 = (FStar_Syntax_Util.arrow_formals_comp lb.FStar_Syntax_Syntax.lbtyp)
-in (match (uu____13489) with
-=======
-let uu____13453 = (FStar_Syntax_Util.arrow_formals_comp lb.FStar_Syntax_Syntax.lbtyp)
-in (match (uu____13453) with
->>>>>>> bd76d606
+let uu____13500 = (FStar_Syntax_Util.arrow_formals_comp lb.FStar_Syntax_Syntax.lbtyp)
+in (match (uu____13500) with
 | (formals, comp) -> begin
 (
 
 let reified_typ = (FStar_TypeChecker_Util.reify_comp (
 
-<<<<<<< HEAD
-let uu___155_13506 = env.tcenv
-in {FStar_TypeChecker_Env.solver = uu___155_13506.FStar_TypeChecker_Env.solver; FStar_TypeChecker_Env.range = uu___155_13506.FStar_TypeChecker_Env.range; FStar_TypeChecker_Env.curmodule = uu___155_13506.FStar_TypeChecker_Env.curmodule; FStar_TypeChecker_Env.gamma = uu___155_13506.FStar_TypeChecker_Env.gamma; FStar_TypeChecker_Env.gamma_cache = uu___155_13506.FStar_TypeChecker_Env.gamma_cache; FStar_TypeChecker_Env.modules = uu___155_13506.FStar_TypeChecker_Env.modules; FStar_TypeChecker_Env.expected_typ = uu___155_13506.FStar_TypeChecker_Env.expected_typ; FStar_TypeChecker_Env.sigtab = uu___155_13506.FStar_TypeChecker_Env.sigtab; FStar_TypeChecker_Env.is_pattern = uu___155_13506.FStar_TypeChecker_Env.is_pattern; FStar_TypeChecker_Env.instantiate_imp = uu___155_13506.FStar_TypeChecker_Env.instantiate_imp; FStar_TypeChecker_Env.effects = uu___155_13506.FStar_TypeChecker_Env.effects; FStar_TypeChecker_Env.generalize = uu___155_13506.FStar_TypeChecker_Env.generalize; FStar_TypeChecker_Env.letrecs = uu___155_13506.FStar_TypeChecker_Env.letrecs; FStar_TypeChecker_Env.top_level = uu___155_13506.FStar_TypeChecker_Env.top_level; FStar_TypeChecker_Env.check_uvars = uu___155_13506.FStar_TypeChecker_Env.check_uvars; FStar_TypeChecker_Env.use_eq = uu___155_13506.FStar_TypeChecker_Env.use_eq; FStar_TypeChecker_Env.is_iface = uu___155_13506.FStar_TypeChecker_Env.is_iface; FStar_TypeChecker_Env.admit = uu___155_13506.FStar_TypeChecker_Env.admit; FStar_TypeChecker_Env.lax = true; FStar_TypeChecker_Env.lax_universes = uu___155_13506.FStar_TypeChecker_Env.lax_universes; FStar_TypeChecker_Env.type_of = uu___155_13506.FStar_TypeChecker_Env.type_of; FStar_TypeChecker_Env.universe_of = uu___155_13506.FStar_TypeChecker_Env.universe_of; FStar_TypeChecker_Env.use_bv_sorts = uu___155_13506.FStar_TypeChecker_Env.use_bv_sorts; FStar_TypeChecker_Env.qname_and_index = uu___155_13506.FStar_TypeChecker_Env.qname_and_index}) (FStar_Syntax_Util.lcomp_of_comp comp) FStar_Syntax_Syntax.U_unknown)
-in (
-
-let uu____13507 = (FStar_Syntax_Syntax.mk_Total reified_typ)
-in (FStar_Syntax_Util.arrow formals uu____13507)))
-=======
-let uu___155_13470 = env.tcenv
-in {FStar_TypeChecker_Env.solver = uu___155_13470.FStar_TypeChecker_Env.solver; FStar_TypeChecker_Env.range = uu___155_13470.FStar_TypeChecker_Env.range; FStar_TypeChecker_Env.curmodule = uu___155_13470.FStar_TypeChecker_Env.curmodule; FStar_TypeChecker_Env.gamma = uu___155_13470.FStar_TypeChecker_Env.gamma; FStar_TypeChecker_Env.gamma_cache = uu___155_13470.FStar_TypeChecker_Env.gamma_cache; FStar_TypeChecker_Env.modules = uu___155_13470.FStar_TypeChecker_Env.modules; FStar_TypeChecker_Env.expected_typ = uu___155_13470.FStar_TypeChecker_Env.expected_typ; FStar_TypeChecker_Env.sigtab = uu___155_13470.FStar_TypeChecker_Env.sigtab; FStar_TypeChecker_Env.is_pattern = uu___155_13470.FStar_TypeChecker_Env.is_pattern; FStar_TypeChecker_Env.instantiate_imp = uu___155_13470.FStar_TypeChecker_Env.instantiate_imp; FStar_TypeChecker_Env.effects = uu___155_13470.FStar_TypeChecker_Env.effects; FStar_TypeChecker_Env.generalize = uu___155_13470.FStar_TypeChecker_Env.generalize; FStar_TypeChecker_Env.letrecs = uu___155_13470.FStar_TypeChecker_Env.letrecs; FStar_TypeChecker_Env.top_level = uu___155_13470.FStar_TypeChecker_Env.top_level; FStar_TypeChecker_Env.check_uvars = uu___155_13470.FStar_TypeChecker_Env.check_uvars; FStar_TypeChecker_Env.use_eq = uu___155_13470.FStar_TypeChecker_Env.use_eq; FStar_TypeChecker_Env.is_iface = uu___155_13470.FStar_TypeChecker_Env.is_iface; FStar_TypeChecker_Env.admit = uu___155_13470.FStar_TypeChecker_Env.admit; FStar_TypeChecker_Env.lax = true; FStar_TypeChecker_Env.lax_universes = uu___155_13470.FStar_TypeChecker_Env.lax_universes; FStar_TypeChecker_Env.type_of = uu___155_13470.FStar_TypeChecker_Env.type_of; FStar_TypeChecker_Env.universe_of = uu___155_13470.FStar_TypeChecker_Env.universe_of; FStar_TypeChecker_Env.use_bv_sorts = uu___155_13470.FStar_TypeChecker_Env.use_bv_sorts; FStar_TypeChecker_Env.qname_and_index = uu___155_13470.FStar_TypeChecker_Env.qname_and_index}) (FStar_Syntax_Util.lcomp_of_comp comp) FStar_Syntax_Syntax.U_unknown)
-in (
-
-let uu____13471 = (FStar_Syntax_Syntax.mk_Total reified_typ)
-in (FStar_Syntax_Util.arrow formals uu____13471)))
->>>>>>> bd76d606
+let uu___155_13517 = env.tcenv
+in {FStar_TypeChecker_Env.solver = uu___155_13517.FStar_TypeChecker_Env.solver; FStar_TypeChecker_Env.range = uu___155_13517.FStar_TypeChecker_Env.range; FStar_TypeChecker_Env.curmodule = uu___155_13517.FStar_TypeChecker_Env.curmodule; FStar_TypeChecker_Env.gamma = uu___155_13517.FStar_TypeChecker_Env.gamma; FStar_TypeChecker_Env.gamma_cache = uu___155_13517.FStar_TypeChecker_Env.gamma_cache; FStar_TypeChecker_Env.modules = uu___155_13517.FStar_TypeChecker_Env.modules; FStar_TypeChecker_Env.expected_typ = uu___155_13517.FStar_TypeChecker_Env.expected_typ; FStar_TypeChecker_Env.sigtab = uu___155_13517.FStar_TypeChecker_Env.sigtab; FStar_TypeChecker_Env.is_pattern = uu___155_13517.FStar_TypeChecker_Env.is_pattern; FStar_TypeChecker_Env.instantiate_imp = uu___155_13517.FStar_TypeChecker_Env.instantiate_imp; FStar_TypeChecker_Env.effects = uu___155_13517.FStar_TypeChecker_Env.effects; FStar_TypeChecker_Env.generalize = uu___155_13517.FStar_TypeChecker_Env.generalize; FStar_TypeChecker_Env.letrecs = uu___155_13517.FStar_TypeChecker_Env.letrecs; FStar_TypeChecker_Env.top_level = uu___155_13517.FStar_TypeChecker_Env.top_level; FStar_TypeChecker_Env.check_uvars = uu___155_13517.FStar_TypeChecker_Env.check_uvars; FStar_TypeChecker_Env.use_eq = uu___155_13517.FStar_TypeChecker_Env.use_eq; FStar_TypeChecker_Env.is_iface = uu___155_13517.FStar_TypeChecker_Env.is_iface; FStar_TypeChecker_Env.admit = uu___155_13517.FStar_TypeChecker_Env.admit; FStar_TypeChecker_Env.lax = true; FStar_TypeChecker_Env.lax_universes = uu___155_13517.FStar_TypeChecker_Env.lax_universes; FStar_TypeChecker_Env.type_of = uu___155_13517.FStar_TypeChecker_Env.type_of; FStar_TypeChecker_Env.universe_of = uu___155_13517.FStar_TypeChecker_Env.universe_of; FStar_TypeChecker_Env.use_bv_sorts = uu___155_13517.FStar_TypeChecker_Env.use_bv_sorts; FStar_TypeChecker_Env.qname_and_index = uu___155_13517.FStar_TypeChecker_Env.qname_and_index}) (FStar_Syntax_Util.lcomp_of_comp comp) FStar_Syntax_Syntax.U_unknown)
+in (
+
+let uu____13518 = (FStar_Syntax_Syntax.mk_Total reified_typ)
+in (FStar_Syntax_Util.arrow formals uu____13518)))
 end))
 in (
 
 let lb = (
 
-<<<<<<< HEAD
-let uu___156_13511 = lb
-in {FStar_Syntax_Syntax.lbname = uu___156_13511.FStar_Syntax_Syntax.lbname; FStar_Syntax_Syntax.lbunivs = uu___156_13511.FStar_Syntax_Syntax.lbunivs; FStar_Syntax_Syntax.lbtyp = lb_typ; FStar_Syntax_Syntax.lbeff = uu___156_13511.FStar_Syntax_Syntax.lbeff; FStar_Syntax_Syntax.lbdef = tm'})
+let uu___156_13522 = lb
+in {FStar_Syntax_Syntax.lbname = uu___156_13522.FStar_Syntax_Syntax.lbname; FStar_Syntax_Syntax.lbunivs = uu___156_13522.FStar_Syntax_Syntax.lbunivs; FStar_Syntax_Syntax.lbtyp = lb_typ; FStar_Syntax_Syntax.lbeff = uu___156_13522.FStar_Syntax_Syntax.lbeff; FStar_Syntax_Syntax.lbdef = tm'})
 in ((
 
-let uu____13513 = (FStar_All.pipe_left (FStar_TypeChecker_Env.debug env.tcenv) (FStar_Options.Other ("SMTEncodingReify")))
-in (match (uu____13513) with
+let uu____13524 = (FStar_All.pipe_left (FStar_TypeChecker_Env.debug env.tcenv) (FStar_Options.Other ("SMTEncodingReify")))
+in (match (uu____13524) with
 | true -> begin
 (
 
-let uu____13514 = (FStar_Syntax_Print.lbname_to_string lb.FStar_Syntax_Syntax.lbname)
-in (
-
-let uu____13515 = (FStar_Syntax_Print.term_to_string tm)
-in (
-
-let uu____13516 = (FStar_Syntax_Print.term_to_string tm')
-in (FStar_Util.print3 "%s: Reified %s\nto %s\n" uu____13514 uu____13515 uu____13516))))
-end
-| uu____13517 -> begin
-=======
-let uu___156_13475 = lb
-in {FStar_Syntax_Syntax.lbname = uu___156_13475.FStar_Syntax_Syntax.lbname; FStar_Syntax_Syntax.lbunivs = uu___156_13475.FStar_Syntax_Syntax.lbunivs; FStar_Syntax_Syntax.lbtyp = lb_typ; FStar_Syntax_Syntax.lbeff = uu___156_13475.FStar_Syntax_Syntax.lbeff; FStar_Syntax_Syntax.lbdef = tm'})
-in ((
-
-let uu____13477 = (FStar_All.pipe_left (FStar_TypeChecker_Env.debug env.tcenv) (FStar_Options.Other ("SMTEncodingReify")))
-in (match (uu____13477) with
-| true -> begin
-(
-
-let uu____13478 = (FStar_Syntax_Print.lbname_to_string lb.FStar_Syntax_Syntax.lbname)
-in (
-
-let uu____13479 = (FStar_Syntax_Print.term_to_string tm)
-in (
-
-let uu____13480 = (FStar_Syntax_Print.term_to_string tm')
-in (FStar_Util.print3 "%s: Reified %s\nto %s\n" uu____13478 uu____13479 uu____13480))))
-end
-| uu____13481 -> begin
->>>>>>> bd76d606
+let uu____13525 = (FStar_Syntax_Print.lbname_to_string lb.FStar_Syntax_Syntax.lbname)
+in (
+
+let uu____13526 = (FStar_Syntax_Print.term_to_string tm)
+in (
+
+let uu____13527 = (FStar_Syntax_Print.term_to_string tm')
+in (FStar_Util.print3 "%s: Reified %s\nto %s\n" uu____13525 uu____13526 uu____13527))))
+end
+| uu____13528 -> begin
 ()
 end));
-(encode_top_level_let env ((is_rec), ((lb)::[])) quals);
+lb;
 ))))))
 end
-<<<<<<< HEAD
-| uu____13519 -> begin
-(([]), (env))
-end))
-end
-| FStar_Syntax_Syntax.Sig_let ((is_rec, bindings), uu____13523, uu____13524, quals, uu____13526) -> begin
+| uu____13529 -> begin
+(
+
+let uu____13530 = (
+
+let uu____13531 = (FStar_Syntax_Print.lbname_to_string lb.FStar_Syntax_Syntax.lbname)
+in (FStar_Util.format1 "Unable to reify %s at smt encoding. It might be time to have a more robust code for this cases." uu____13531))
+in (failwith uu____13530))
+end)))
+in (
+
+let uu____13532 = (
+
+let uu____13536 = (FStar_List.map reify_lb bindings)
+in ((is_rec), (uu____13536)))
+in (encode_top_level_let env uu____13532 quals)))
+end
+| FStar_Syntax_Syntax.Sig_let ((is_rec, bindings), uu____13541, uu____13542, quals, uu____13544) -> begin
 (encode_top_level_let env ((is_rec), (bindings)) quals)
 end
-| FStar_Syntax_Syntax.Sig_bundle (ses, uu____13540, uu____13541, uu____13542) -> begin
-(
-
-let uu____13549 = (encode_signature env ses)
-in (match (uu____13549) with
+| FStar_Syntax_Syntax.Sig_bundle (ses, uu____13558, uu____13559, uu____13560) -> begin
+(
+
+let uu____13567 = (encode_signature env ses)
+in (match (uu____13567) with
 | (g, env) -> begin
 (
 
-let uu____13559 = (FStar_All.pipe_right g (FStar_List.partition (fun uu___130_13569 -> (match (uu___130_13569) with
-| FStar_SMTEncoding_Term.Assume (uu____13570, Some ("inversion axiom"), uu____13571) -> begin
+let uu____13577 = (FStar_All.pipe_right g (FStar_List.partition (fun uu___130_13587 -> (match (uu___130_13587) with
+| FStar_SMTEncoding_Term.Assume (uu____13588, Some ("inversion axiom"), uu____13589) -> begin
 false
 end
-| uu____13575 -> begin
+| uu____13593 -> begin
 true
 end))))
-in (match (uu____13559) with
+in (match (uu____13577) with
 | (g', inversions) -> begin
 (
 
-let uu____13584 = (FStar_All.pipe_right g' (FStar_List.partition (fun uu___131_13594 -> (match (uu___131_13594) with
-| FStar_SMTEncoding_Term.DeclFun (uu____13595) -> begin
+let uu____13602 = (FStar_All.pipe_right g' (FStar_List.partition (fun uu___131_13612 -> (match (uu___131_13612) with
+| FStar_SMTEncoding_Term.DeclFun (uu____13613) -> begin
 true
 end
-| uu____13601 -> begin
+| uu____13619 -> begin
 false
 end))))
-in (match (uu____13584) with
-=======
-| uu____13483 -> begin
-(([]), (env))
-end))
-end
-| FStar_Syntax_Syntax.Sig_let ((is_rec, bindings), uu____13487, uu____13488, quals, uu____13490) -> begin
-(encode_top_level_let env ((is_rec), (bindings)) quals)
-end
-| FStar_Syntax_Syntax.Sig_bundle (ses, uu____13504, uu____13505, uu____13506) -> begin
-(
-
-let uu____13513 = (encode_signature env ses)
-in (match (uu____13513) with
-| (g, env) -> begin
-(
-
-let uu____13523 = (FStar_All.pipe_right g (FStar_List.partition (fun uu___130_13533 -> (match (uu___130_13533) with
-| FStar_SMTEncoding_Term.Assume (uu____13534, Some ("inversion axiom"), uu____13535) -> begin
-false
-end
-| uu____13539 -> begin
+in (match (uu____13602) with
+| (decls, rest) -> begin
+(((FStar_List.append decls (FStar_List.append rest inversions))), (env))
+end))
+end))
+end))
+end
+| FStar_Syntax_Syntax.Sig_inductive_typ (t, uu____13630, tps, k, uu____13633, datas, quals, uu____13636) -> begin
+(
+
+let is_logical = (FStar_All.pipe_right quals (FStar_Util.for_some (fun uu___132_13645 -> (match (uu___132_13645) with
+| (FStar_Syntax_Syntax.Logic) | (FStar_Syntax_Syntax.Assumption) -> begin
 true
-end))))
-in (match (uu____13523) with
-| (g', inversions) -> begin
-(
-
-let uu____13548 = (FStar_All.pipe_right g' (FStar_List.partition (fun uu___131_13558 -> (match (uu___131_13558) with
-| FStar_SMTEncoding_Term.DeclFun (uu____13559) -> begin
-true
-end
-| uu____13565 -> begin
+end
+| uu____13646 -> begin
 false
 end))))
-in (match (uu____13548) with
->>>>>>> bd76d606
-| (decls, rest) -> begin
-(((FStar_List.append decls (FStar_List.append rest inversions))), (env))
-end))
-end))
-end))
-end
-<<<<<<< HEAD
-| FStar_Syntax_Syntax.Sig_inductive_typ (t, uu____13612, tps, k, uu____13615, datas, quals, uu____13618) -> begin
-(
-
-let is_logical = (FStar_All.pipe_right quals (FStar_Util.for_some (fun uu___132_13627 -> (match (uu___132_13627) with
-| (FStar_Syntax_Syntax.Logic) | (FStar_Syntax_Syntax.Assumption) -> begin
-true
-end
-| uu____13628 -> begin
-=======
-| FStar_Syntax_Syntax.Sig_inductive_typ (t, uu____13576, tps, k, uu____13579, datas, quals, uu____13582) -> begin
-(
-
-let is_logical = (FStar_All.pipe_right quals (FStar_Util.for_some (fun uu___132_13591 -> (match (uu___132_13591) with
-| (FStar_Syntax_Syntax.Logic) | (FStar_Syntax_Syntax.Assumption) -> begin
-true
-end
-| uu____13592 -> begin
->>>>>>> bd76d606
-false
-end))))
 in (
 
 let constructor_or_logic_type_decl = (fun c -> (match (is_logical) with
 | true -> begin
 (
 
-<<<<<<< HEAD
-let uu____13651 = c
-in (match (uu____13651) with
-| (name, args, uu____13663, uu____13664, uu____13665) -> begin
-(
-
-let uu____13672 = (
-
-let uu____13673 = (
-
-let uu____13679 = (FStar_All.pipe_right args (FStar_List.map Prims.snd))
-in ((name), (uu____13679), (FStar_SMTEncoding_Term.Term_sort), (None)))
-in FStar_SMTEncoding_Term.DeclFun (uu____13673))
-in (uu____13672)::[])
-end))
-end
-| uu____13689 -> begin
-=======
-let uu____13615 = c
-in (match (uu____13615) with
-| (name, args, uu____13627, uu____13628, uu____13629) -> begin
-(
-
-let uu____13636 = (
-
-let uu____13637 = (
-
-let uu____13643 = (FStar_All.pipe_right args (FStar_List.map Prims.snd))
-in ((name), (uu____13643), (FStar_SMTEncoding_Term.Term_sort), (None)))
-in FStar_SMTEncoding_Term.DeclFun (uu____13637))
-in (uu____13636)::[])
-end))
-end
-| uu____13653 -> begin
->>>>>>> bd76d606
+let uu____13669 = c
+in (match (uu____13669) with
+| (name, args, uu____13681, uu____13682, uu____13683) -> begin
+(
+
+let uu____13690 = (
+
+let uu____13691 = (
+
+let uu____13697 = (FStar_All.pipe_right args (FStar_List.map Prims.snd))
+in ((name), (uu____13697), (FStar_SMTEncoding_Term.Term_sort), (None)))
+in FStar_SMTEncoding_Term.DeclFun (uu____13691))
+in (uu____13690)::[])
+end))
+end
+| uu____13707 -> begin
 (FStar_SMTEncoding_Term.constructor_to_decl c)
 end))
 in (
 
 let inversion_axioms = (fun tapp vars -> (
 
-<<<<<<< HEAD
-let uu____13704 = (FStar_All.pipe_right datas (FStar_Util.for_some (fun l -> (
-
-let uu____13707 = (FStar_TypeChecker_Env.try_lookup_lid env.tcenv l)
-in (FStar_All.pipe_right uu____13707 FStar_Option.isNone)))))
-in (match (uu____13704) with
+let uu____13722 = (FStar_All.pipe_right datas (FStar_Util.for_some (fun l -> (
+
+let uu____13725 = (FStar_TypeChecker_Env.try_lookup_lid env.tcenv l)
+in (FStar_All.pipe_right uu____13725 FStar_Option.isNone)))))
+in (match (uu____13722) with
 | true -> begin
 []
 end
-| uu____13717 -> begin
-(
-
-let uu____13718 = (fresh_fvar "x" FStar_SMTEncoding_Term.Term_sort)
-in (match (uu____13718) with
+| uu____13735 -> begin
+(
+
+let uu____13736 = (fresh_fvar "x" FStar_SMTEncoding_Term.Term_sort)
+in (match (uu____13736) with
 | (xxsym, xx) -> begin
 (
 
-let uu____13724 = (FStar_All.pipe_right datas (FStar_List.fold_left (fun uu____13735 l -> (match (uu____13735) with
+let uu____13742 = (FStar_All.pipe_right datas (FStar_List.fold_left (fun uu____13753 l -> (match (uu____13753) with
 | (out, decls) -> begin
 (
 
-let uu____13747 = (FStar_TypeChecker_Env.lookup_datacon env.tcenv l)
-in (match (uu____13747) with
-| (uu____13753, data_t) -> begin
-(
-
-let uu____13755 = (FStar_Syntax_Util.arrow_formals data_t)
-in (match (uu____13755) with
-=======
-let uu____13668 = (FStar_All.pipe_right datas (FStar_Util.for_some (fun l -> (
-
-let uu____13671 = (FStar_TypeChecker_Env.try_lookup_lid env.tcenv l)
-in (FStar_All.pipe_right uu____13671 FStar_Option.isNone)))))
-in (match (uu____13668) with
-| true -> begin
+let uu____13765 = (FStar_TypeChecker_Env.lookup_datacon env.tcenv l)
+in (match (uu____13765) with
+| (uu____13771, data_t) -> begin
+(
+
+let uu____13773 = (FStar_Syntax_Util.arrow_formals data_t)
+in (match (uu____13773) with
+| (args, res) -> begin
+(
+
+let indices = (
+
+let uu____13802 = (
+
+let uu____13803 = (FStar_Syntax_Subst.compress res)
+in uu____13803.FStar_Syntax_Syntax.n)
+in (match (uu____13802) with
+| FStar_Syntax_Syntax.Tm_app (uu____13811, indices) -> begin
+indices
+end
+| uu____13827 -> begin
 []
-end
-| uu____13681 -> begin
-(
-
-let uu____13682 = (fresh_fvar "x" FStar_SMTEncoding_Term.Term_sort)
-in (match (uu____13682) with
-| (xxsym, xx) -> begin
-(
-
-let uu____13688 = (FStar_All.pipe_right datas (FStar_List.fold_left (fun uu____13699 l -> (match (uu____13699) with
-| (out, decls) -> begin
-(
-
-let uu____13711 = (FStar_TypeChecker_Env.lookup_datacon env.tcenv l)
-in (match (uu____13711) with
-| (uu____13717, data_t) -> begin
-(
-
-let uu____13719 = (FStar_Syntax_Util.arrow_formals data_t)
-in (match (uu____13719) with
->>>>>>> bd76d606
-| (args, res) -> begin
-(
-
-let indices = (
-
-<<<<<<< HEAD
-let uu____13784 = (
-
-let uu____13785 = (FStar_Syntax_Subst.compress res)
-in uu____13785.FStar_Syntax_Syntax.n)
-in (match (uu____13784) with
-| FStar_Syntax_Syntax.Tm_app (uu____13793, indices) -> begin
-indices
-end
-| uu____13809 -> begin
-=======
-let uu____13748 = (
-
-let uu____13749 = (FStar_Syntax_Subst.compress res)
-in uu____13749.FStar_Syntax_Syntax.n)
-in (match (uu____13748) with
-| FStar_Syntax_Syntax.Tm_app (uu____13757, indices) -> begin
-indices
-end
-| uu____13773 -> begin
->>>>>>> bd76d606
-[]
-end))
-in (
-
-<<<<<<< HEAD
-let env = (FStar_All.pipe_right args (FStar_List.fold_left (fun env uu____13821 -> (match (uu____13821) with
-| (x, uu____13825) -> begin
-(
-
-let uu____13826 = (
-
-let uu____13827 = (
-
-let uu____13831 = (mk_term_projector_name l x)
-in ((uu____13831), ((xx)::[])))
-in (FStar_SMTEncoding_Util.mkApp uu____13827))
-in (push_term_var env x uu____13826))
+end))
+in (
+
+let env = (FStar_All.pipe_right args (FStar_List.fold_left (fun env uu____13839 -> (match (uu____13839) with
+| (x, uu____13843) -> begin
+(
+
+let uu____13844 = (
+
+let uu____13845 = (
+
+let uu____13849 = (mk_term_projector_name l x)
+in ((uu____13849), ((xx)::[])))
+in (FStar_SMTEncoding_Util.mkApp uu____13845))
+in (push_term_var env x uu____13844))
 end)) env))
 in (
 
-let uu____13833 = (encode_args indices env)
-in (match (uu____13833) with
-=======
-let env = (FStar_All.pipe_right args (FStar_List.fold_left (fun env uu____13785 -> (match (uu____13785) with
-| (x, uu____13789) -> begin
-(
-
-let uu____13790 = (
-
-let uu____13791 = (
-
-let uu____13795 = (mk_term_projector_name l x)
-in ((uu____13795), ((xx)::[])))
-in (FStar_SMTEncoding_Util.mkApp uu____13791))
-in (push_term_var env x uu____13790))
-end)) env))
-in (
-
-let uu____13797 = (encode_args indices env)
-in (match (uu____13797) with
->>>>>>> bd76d606
+let uu____13851 = (encode_args indices env)
+in (match (uu____13851) with
 | (indices, decls') -> begin
 ((match (((FStar_List.length indices) <> (FStar_List.length vars))) with
 | true -> begin
 (failwith "Impossible")
 end
-<<<<<<< HEAD
-| uu____13851 -> begin
-=======
-| uu____13815 -> begin
->>>>>>> bd76d606
+| uu____13869 -> begin
 ()
 end);
 (
 
 let eqs = (
 
-<<<<<<< HEAD
-let uu____13853 = (FStar_List.map2 (fun v a -> (
-
-let uu____13861 = (
-
-let uu____13864 = (FStar_SMTEncoding_Util.mkFreeV v)
-in ((uu____13864), (a)))
-in (FStar_SMTEncoding_Util.mkEq uu____13861))) vars indices)
-in (FStar_All.pipe_right uu____13853 FStar_SMTEncoding_Util.mk_and_l))
-in (
-
-let uu____13866 = (
-
-let uu____13867 = (
-
-let uu____13870 = (
-
-let uu____13871 = (
-
-let uu____13874 = (mk_data_tester env l xx)
-in ((uu____13874), (eqs)))
-in (FStar_SMTEncoding_Util.mkAnd uu____13871))
-in ((out), (uu____13870)))
-in (FStar_SMTEncoding_Util.mkOr uu____13867))
-in ((uu____13866), ((FStar_List.append decls decls')))));
-=======
-let uu____13817 = (FStar_List.map2 (fun v a -> (
-
-let uu____13825 = (
-
-let uu____13828 = (FStar_SMTEncoding_Util.mkFreeV v)
-in ((uu____13828), (a)))
-in (FStar_SMTEncoding_Util.mkEq uu____13825))) vars indices)
-in (FStar_All.pipe_right uu____13817 FStar_SMTEncoding_Util.mk_and_l))
-in (
-
-let uu____13830 = (
-
-let uu____13831 = (
-
-let uu____13834 = (
-
-let uu____13835 = (
-
-let uu____13838 = (mk_data_tester env l xx)
-in ((uu____13838), (eqs)))
-in (FStar_SMTEncoding_Util.mkAnd uu____13835))
-in ((out), (uu____13834)))
-in (FStar_SMTEncoding_Util.mkOr uu____13831))
-in ((uu____13830), ((FStar_List.append decls decls')))));
->>>>>>> bd76d606
+let uu____13871 = (FStar_List.map2 (fun v a -> (
+
+let uu____13879 = (
+
+let uu____13882 = (FStar_SMTEncoding_Util.mkFreeV v)
+in ((uu____13882), (a)))
+in (FStar_SMTEncoding_Util.mkEq uu____13879))) vars indices)
+in (FStar_All.pipe_right uu____13871 FStar_SMTEncoding_Util.mk_and_l))
+in (
+
+let uu____13884 = (
+
+let uu____13885 = (
+
+let uu____13888 = (
+
+let uu____13889 = (
+
+let uu____13892 = (mk_data_tester env l xx)
+in ((uu____13892), (eqs)))
+in (FStar_SMTEncoding_Util.mkAnd uu____13889))
+in ((out), (uu____13888)))
+in (FStar_SMTEncoding_Util.mkOr uu____13885))
+in ((uu____13884), ((FStar_List.append decls decls')))));
 )
 end))))
 end))
 end))
 end)) ((FStar_SMTEncoding_Util.mkFalse), ([]))))
-<<<<<<< HEAD
-in (match (uu____13724) with
+in (match (uu____13742) with
 | (data_ax, decls) -> begin
 (
 
-let uu____13882 = (fresh_fvar "f" FStar_SMTEncoding_Term.Fuel_sort)
-in (match (uu____13882) with
-=======
-in (match (uu____13688) with
-| (data_ax, decls) -> begin
-(
-
-let uu____13846 = (fresh_fvar "f" FStar_SMTEncoding_Term.Fuel_sort)
-in (match (uu____13846) with
->>>>>>> bd76d606
+let uu____13900 = (fresh_fvar "f" FStar_SMTEncoding_Term.Fuel_sort)
+in (match (uu____13900) with
 | (ffsym, ff) -> begin
 (
 
@@ -7397,75 +6942,40 @@
 | true -> begin
 (
 
-<<<<<<< HEAD
-let uu____13893 = (FStar_SMTEncoding_Util.mkApp (("SFuel"), ((ff)::[])))
-in (FStar_SMTEncoding_Term.mk_HasTypeFuel uu____13893 xx tapp))
-end
-| uu____13895 -> begin
-=======
-let uu____13857 = (FStar_SMTEncoding_Util.mkApp (("SFuel"), ((ff)::[])))
-in (FStar_SMTEncoding_Term.mk_HasTypeFuel uu____13857 xx tapp))
-end
-| uu____13859 -> begin
->>>>>>> bd76d606
+let uu____13911 = (FStar_SMTEncoding_Util.mkApp (("SFuel"), ((ff)::[])))
+in (FStar_SMTEncoding_Term.mk_HasTypeFuel uu____13911 xx tapp))
+end
+| uu____13913 -> begin
 (FStar_SMTEncoding_Term.mk_HasTypeFuel ff xx tapp)
 end)
 in (
 
-<<<<<<< HEAD
-let uu____13896 = (
-
-let uu____13901 = (
-
-let uu____13902 = (
-
-let uu____13908 = (add_fuel ((ffsym), (FStar_SMTEncoding_Term.Fuel_sort)) ((((xxsym), (FStar_SMTEncoding_Term.Term_sort)))::vars))
-in (
-
-let uu____13916 = (FStar_SMTEncoding_Util.mkImp ((xx_has_type_sfuel), (data_ax)))
-in ((((xx_has_type_sfuel)::[])::[]), (uu____13908), (uu____13916))))
-in (FStar_SMTEncoding_Util.mkForall uu____13902))
-in (
-
-let uu____13924 = (
-
-let uu____13926 = (varops.mk_unique (Prims.strcat "fuel_guarded_inversion_" t.FStar_Ident.str))
-in Some (uu____13926))
-in ((uu____13901), (Some ("inversion axiom")), (uu____13924))))
-in FStar_SMTEncoding_Term.Assume (uu____13896)))
-=======
-let uu____13860 = (
-
-let uu____13865 = (
-
-let uu____13866 = (
-
-let uu____13872 = (add_fuel ((ffsym), (FStar_SMTEncoding_Term.Fuel_sort)) ((((xxsym), (FStar_SMTEncoding_Term.Term_sort)))::vars))
-in (
-
-let uu____13880 = (FStar_SMTEncoding_Util.mkImp ((xx_has_type_sfuel), (data_ax)))
-in ((((xx_has_type_sfuel)::[])::[]), (uu____13872), (uu____13880))))
-in (FStar_SMTEncoding_Util.mkForall uu____13866))
-in (
-
-let uu____13888 = (
-
-let uu____13890 = (varops.mk_unique (Prims.strcat "fuel_guarded_inversion_" t.FStar_Ident.str))
-in Some (uu____13890))
-in ((uu____13865), (Some ("inversion axiom")), (uu____13888))))
-in FStar_SMTEncoding_Term.Assume (uu____13860)))
->>>>>>> bd76d606
+let uu____13914 = (
+
+let uu____13919 = (
+
+let uu____13920 = (
+
+let uu____13926 = (add_fuel ((ffsym), (FStar_SMTEncoding_Term.Fuel_sort)) ((((xxsym), (FStar_SMTEncoding_Term.Term_sort)))::vars))
+in (
+
+let uu____13934 = (FStar_SMTEncoding_Util.mkImp ((xx_has_type_sfuel), (data_ax)))
+in ((((xx_has_type_sfuel)::[])::[]), (uu____13926), (uu____13934))))
+in (FStar_SMTEncoding_Util.mkForall uu____13920))
+in (
+
+let uu____13942 = (
+
+let uu____13944 = (varops.mk_unique (Prims.strcat "fuel_guarded_inversion_" t.FStar_Ident.str))
+in Some (uu____13944))
+in ((uu____13919), (Some ("inversion axiom")), (uu____13942))))
+in FStar_SMTEncoding_Term.Assume (uu____13914)))
 in (
 
 let pattern_guarded_inversion = (
 
-<<<<<<< HEAD
-let uu____13931 = ((contains_name env "Prims.inversion") && ((FStar_List.length datas) > (Prims.parse_int "1")))
-in (match (uu____13931) with
-=======
-let uu____13895 = ((contains_name env "Prims.inversion") && ((FStar_List.length datas) > (Prims.parse_int "1")))
-in (match (uu____13895) with
->>>>>>> bd76d606
+let uu____13949 = ((contains_name env "Prims.inversion") && ((FStar_List.length datas) > (Prims.parse_int "1")))
+in (match (uu____13949) with
 | true -> begin
 (
 
@@ -7475,59 +6985,31 @@
 let pattern_guard = (FStar_SMTEncoding_Util.mkApp (("Prims.inversion"), ((tapp)::[])))
 in (
 
-<<<<<<< HEAD
-let uu____13939 = (
-
-let uu____13940 = (
-
-let uu____13945 = (
-
-let uu____13946 = (
-
-let uu____13952 = (add_fuel ((ffsym), (FStar_SMTEncoding_Term.Fuel_sort)) ((((xxsym), (FStar_SMTEncoding_Term.Term_sort)))::vars))
-in (
-
-let uu____13960 = (FStar_SMTEncoding_Util.mkImp ((xx_has_type_fuel), (data_ax)))
-in ((((xx_has_type_fuel)::(pattern_guard)::[])::[]), (uu____13952), (uu____13960))))
-in (FStar_SMTEncoding_Util.mkForall uu____13946))
-in (
-
-let uu____13968 = (
-
-let uu____13970 = (varops.mk_unique (Prims.strcat "pattern_guarded_inversion_" t.FStar_Ident.str))
-in Some (uu____13970))
-in ((uu____13945), (Some ("inversion axiom")), (uu____13968))))
-in FStar_SMTEncoding_Term.Assume (uu____13940))
-in (uu____13939)::[])))
-end
-| uu____13973 -> begin
-=======
-let uu____13903 = (
-
-let uu____13904 = (
-
-let uu____13909 = (
-
-let uu____13910 = (
-
-let uu____13916 = (add_fuel ((ffsym), (FStar_SMTEncoding_Term.Fuel_sort)) ((((xxsym), (FStar_SMTEncoding_Term.Term_sort)))::vars))
-in (
-
-let uu____13924 = (FStar_SMTEncoding_Util.mkImp ((xx_has_type_fuel), (data_ax)))
-in ((((xx_has_type_fuel)::(pattern_guard)::[])::[]), (uu____13916), (uu____13924))))
-in (FStar_SMTEncoding_Util.mkForall uu____13910))
-in (
-
-let uu____13932 = (
-
-let uu____13934 = (varops.mk_unique (Prims.strcat "pattern_guarded_inversion_" t.FStar_Ident.str))
-in Some (uu____13934))
-in ((uu____13909), (Some ("inversion axiom")), (uu____13932))))
-in FStar_SMTEncoding_Term.Assume (uu____13904))
-in (uu____13903)::[])))
-end
-| uu____13937 -> begin
->>>>>>> bd76d606
+let uu____13957 = (
+
+let uu____13958 = (
+
+let uu____13963 = (
+
+let uu____13964 = (
+
+let uu____13970 = (add_fuel ((ffsym), (FStar_SMTEncoding_Term.Fuel_sort)) ((((xxsym), (FStar_SMTEncoding_Term.Term_sort)))::vars))
+in (
+
+let uu____13978 = (FStar_SMTEncoding_Util.mkImp ((xx_has_type_fuel), (data_ax)))
+in ((((xx_has_type_fuel)::(pattern_guard)::[])::[]), (uu____13970), (uu____13978))))
+in (FStar_SMTEncoding_Util.mkForall uu____13964))
+in (
+
+let uu____13986 = (
+
+let uu____13988 = (varops.mk_unique (Prims.strcat "pattern_guarded_inversion_" t.FStar_Ident.str))
+in Some (uu____13988))
+in ((uu____13963), (Some ("inversion axiom")), (uu____13986))))
+in FStar_SMTEncoding_Term.Assume (uu____13958))
+in (uu____13957)::[])))
+end
+| uu____13991 -> begin
 []
 end))
 in (FStar_List.append decls (FStar_List.append ((fuel_guarded_inversion)::[]) pattern_guarded_inversion))))
@@ -7537,67 +7019,35 @@
 end)))
 in (
 
-<<<<<<< HEAD
-let uu____13974 = (
-
-let uu____13982 = (
-
-let uu____13983 = (FStar_Syntax_Subst.compress k)
-in uu____13983.FStar_Syntax_Syntax.n)
-in (match (uu____13982) with
+let uu____13992 = (
+
+let uu____14000 = (
+
+let uu____14001 = (FStar_Syntax_Subst.compress k)
+in uu____14001.FStar_Syntax_Syntax.n)
+in (match (uu____14000) with
 | FStar_Syntax_Syntax.Tm_arrow (formals, kres) -> begin
 (((FStar_List.append tps formals)), ((FStar_Syntax_Util.comp_result kres)))
 end
-| uu____14012 -> begin
+| uu____14030 -> begin
 ((tps), (k))
 end))
-in (match (uu____13974) with
+in (match (uu____13992) with
 | (formals, res) -> begin
 (
 
-let uu____14027 = (FStar_Syntax_Subst.open_term formals res)
-in (match (uu____14027) with
+let uu____14045 = (FStar_Syntax_Subst.open_term formals res)
+in (match (uu____14045) with
 | (formals, res) -> begin
 (
 
-let uu____14034 = (encode_binders None formals env)
-in (match (uu____14034) with
-| (vars, guards, env', binder_decls, uu____14049) -> begin
-(
-
-let uu____14056 = (new_term_constant_and_tok_from_lid env t)
-in (match (uu____14056) with
-=======
-let uu____13938 = (
-
-let uu____13946 = (
-
-let uu____13947 = (FStar_Syntax_Subst.compress k)
-in uu____13947.FStar_Syntax_Syntax.n)
-in (match (uu____13946) with
-| FStar_Syntax_Syntax.Tm_arrow (formals, kres) -> begin
-(((FStar_List.append tps formals)), ((FStar_Syntax_Util.comp_result kres)))
-end
-| uu____13976 -> begin
-((tps), (k))
-end))
-in (match (uu____13938) with
-| (formals, res) -> begin
-(
-
-let uu____13991 = (FStar_Syntax_Subst.open_term formals res)
-in (match (uu____13991) with
-| (formals, res) -> begin
-(
-
-let uu____13998 = (encode_binders None formals env)
-in (match (uu____13998) with
-| (vars, guards, env', binder_decls, uu____14013) -> begin
-(
-
-let uu____14020 = (new_term_constant_and_tok_from_lid env t)
-in (match (uu____14020) with
->>>>>>> bd76d606
+let uu____14052 = (encode_binders None formals env)
+in (match (uu____14052) with
+| (vars, guards, env', binder_decls, uu____14067) -> begin
+(
+
+let uu____14074 = (new_term_constant_and_tok_from_lid env t)
+in (match (uu____14074) with
 | (tname, ttok, env) -> begin
 (
 
@@ -7609,83 +7059,44 @@
 
 let tapp = (
 
-<<<<<<< HEAD
-let uu____14069 = (
-
-let uu____14073 = (FStar_List.map FStar_SMTEncoding_Util.mkFreeV vars)
-in ((tname), (uu____14073)))
-in (FStar_SMTEncoding_Util.mkApp uu____14069))
-in (
-
-let uu____14078 = (
+let uu____14087 = (
+
+let uu____14091 = (FStar_List.map FStar_SMTEncoding_Util.mkFreeV vars)
+in ((tname), (uu____14091)))
+in (FStar_SMTEncoding_Util.mkApp uu____14087))
+in (
+
+let uu____14096 = (
 
 let tname_decl = (
 
-let uu____14084 = (
-
-let uu____14093 = (FStar_All.pipe_right vars (FStar_List.map (fun uu____14105 -> (match (uu____14105) with
-=======
-let uu____14033 = (
-
-let uu____14037 = (FStar_List.map FStar_SMTEncoding_Util.mkFreeV vars)
-in ((tname), (uu____14037)))
-in (FStar_SMTEncoding_Util.mkApp uu____14033))
-in (
-
-let uu____14042 = (
-
-let tname_decl = (
-
-let uu____14048 = (
-
-let uu____14057 = (FStar_All.pipe_right vars (FStar_List.map (fun uu____14069 -> (match (uu____14069) with
->>>>>>> bd76d606
+let uu____14102 = (
+
+let uu____14111 = (FStar_All.pipe_right vars (FStar_List.map (fun uu____14123 -> (match (uu____14123) with
 | (n, s) -> begin
 (((Prims.strcat tname n)), (s))
 end))))
 in (
 
-<<<<<<< HEAD
-let uu____14112 = (varops.next_id ())
-in ((tname), (uu____14093), (FStar_SMTEncoding_Term.Term_sort), (uu____14112), (false))))
-in (constructor_or_logic_type_decl uu____14084))
-in (
-
-let uu____14116 = (match (vars) with
+let uu____14130 = (varops.next_id ())
+in ((tname), (uu____14111), (FStar_SMTEncoding_Term.Term_sort), (uu____14130), (false))))
+in (constructor_or_logic_type_decl uu____14102))
+in (
+
+let uu____14134 = (match (vars) with
 | [] -> begin
 (
 
-let uu____14123 = (
-
-let uu____14124 = (
-
-let uu____14126 = (FStar_SMTEncoding_Util.mkApp ((tname), ([])))
-in (FStar_All.pipe_left (fun _0_38 -> Some (_0_38)) uu____14126))
-in (push_free_var env t tname uu____14124))
-in (([]), (uu____14123)))
-end
-| uu____14130 -> begin
-=======
-let uu____14076 = (varops.next_id ())
-in ((tname), (uu____14057), (FStar_SMTEncoding_Term.Term_sort), (uu____14076), (false))))
-in (constructor_or_logic_type_decl uu____14048))
-in (
-
-let uu____14080 = (match (vars) with
-| [] -> begin
-(
-
-let uu____14087 = (
-
-let uu____14088 = (
-
-let uu____14090 = (FStar_SMTEncoding_Util.mkApp ((tname), ([])))
-in (FStar_All.pipe_left (fun _0_38 -> Some (_0_38)) uu____14090))
-in (push_free_var env t tname uu____14088))
-in (([]), (uu____14087)))
-end
-| uu____14094 -> begin
->>>>>>> bd76d606
+let uu____14141 = (
+
+let uu____14142 = (
+
+let uu____14144 = (FStar_SMTEncoding_Util.mkApp ((tname), ([])))
+in (FStar_All.pipe_left (fun _0_38 -> Some (_0_38)) uu____14144))
+in (push_free_var env t tname uu____14142))
+in (([]), (uu____14141)))
+end
+| uu____14148 -> begin
 (
 
 let ttok_decl = FStar_SMTEncoding_Term.DeclFun (((ttok), ([]), (FStar_SMTEncoding_Term.Term_sort), (Some ("token"))))
@@ -7693,13 +7104,8 @@
 
 let ttok_fresh = (
 
-<<<<<<< HEAD
-let uu____14136 = (varops.next_id ())
-in (FStar_SMTEncoding_Term.fresh_token ((ttok), (FStar_SMTEncoding_Term.Term_sort)) uu____14136))
-=======
-let uu____14100 = (varops.next_id ())
-in (FStar_SMTEncoding_Term.fresh_token ((ttok), (FStar_SMTEncoding_Term.Term_sort)) uu____14100))
->>>>>>> bd76d606
+let uu____14154 = (varops.next_id ())
+in (FStar_SMTEncoding_Term.fresh_token ((ttok), (FStar_SMTEncoding_Term.Term_sort)) uu____14154))
 in (
 
 let ttok_app = (mk_Apply ttok_tm vars)
@@ -7710,57 +7116,31 @@
 
 let name_tok_corr = (
 
-<<<<<<< HEAD
-let uu____14145 = (
-
-let uu____14150 = (
-
-let uu____14151 = (
-
-let uu____14159 = (FStar_SMTEncoding_Util.mkEq ((ttok_app), (tapp)))
-in ((pats), (None), (vars), (uu____14159)))
-in (FStar_SMTEncoding_Util.mkForall' uu____14151))
-in ((uu____14150), (Some ("name-token correspondence")), (Some ((Prims.strcat "token_correspondence_" ttok)))))
-in FStar_SMTEncoding_Term.Assume (uu____14145))
+let uu____14163 = (
+
+let uu____14168 = (
+
+let uu____14169 = (
+
+let uu____14177 = (FStar_SMTEncoding_Util.mkEq ((ttok_app), (tapp)))
+in ((pats), (None), (vars), (uu____14177)))
+in (FStar_SMTEncoding_Util.mkForall' uu____14169))
+in ((uu____14168), (Some ("name-token correspondence")), (Some ((Prims.strcat "token_correspondence_" ttok)))))
+in FStar_SMTEncoding_Term.Assume (uu____14163))
 in (((ttok_decl)::(ttok_fresh)::(name_tok_corr)::[]), (env)))))))
 end)
-in (match (uu____14116) with
+in (match (uu____14134) with
 | (tok_decls, env) -> begin
 (((FStar_List.append tname_decl tok_decls)), (env))
 end)))
-in (match (uu____14078) with
-=======
-let uu____14109 = (
-
-let uu____14114 = (
-
-let uu____14115 = (
-
-let uu____14123 = (FStar_SMTEncoding_Util.mkEq ((ttok_app), (tapp)))
-in ((pats), (None), (vars), (uu____14123)))
-in (FStar_SMTEncoding_Util.mkForall' uu____14115))
-in ((uu____14114), (Some ("name-token correspondence")), (Some ((Prims.strcat "token_correspondence_" ttok)))))
-in FStar_SMTEncoding_Term.Assume (uu____14109))
-in (((ttok_decl)::(ttok_fresh)::(name_tok_corr)::[]), (env)))))))
-end)
-in (match (uu____14080) with
-| (tok_decls, env) -> begin
-(((FStar_List.append tname_decl tok_decls)), (env))
-end)))
-in (match (uu____14042) with
->>>>>>> bd76d606
+in (match (uu____14096) with
 | (decls, env) -> begin
 (
 
 let kindingAx = (
 
-<<<<<<< HEAD
-let uu____14183 = (encode_term_pred None res env' tapp)
-in (match (uu____14183) with
-=======
-let uu____14147 = (encode_term_pred None res env' tapp)
-in (match (uu____14147) with
->>>>>>> bd76d606
+let uu____14201 = (encode_term_pred None res env' tapp)
+in (match (uu____14201) with
 | (k, decls) -> begin
 (
 
@@ -7768,112 +7148,59 @@
 | true -> begin
 (
 
-<<<<<<< HEAD
-let uu____14197 = (
-
-let uu____14198 = (
-
-let uu____14203 = (
-
-let uu____14204 = (FStar_SMTEncoding_Term.mk_PreType ttok_tm)
-in (FStar_SMTEncoding_Term.mk_tester "Tm_arrow" uu____14204))
-in ((uu____14203), (Some ("kinding")), (Some ((Prims.strcat "pre_kinding_" ttok)))))
-in FStar_SMTEncoding_Term.Assume (uu____14198))
-in (uu____14197)::[])
-end
-| uu____14207 -> begin
-=======
-let uu____14161 = (
-
-let uu____14162 = (
-
-let uu____14167 = (
-
-let uu____14168 = (FStar_SMTEncoding_Term.mk_PreType ttok_tm)
-in (FStar_SMTEncoding_Term.mk_tester "Tm_arrow" uu____14168))
-in ((uu____14167), (Some ("kinding")), (Some ((Prims.strcat "pre_kinding_" ttok)))))
-in FStar_SMTEncoding_Term.Assume (uu____14162))
-in (uu____14161)::[])
-end
-| uu____14171 -> begin
->>>>>>> bd76d606
+let uu____14215 = (
+
+let uu____14216 = (
+
+let uu____14221 = (
+
+let uu____14222 = (FStar_SMTEncoding_Term.mk_PreType ttok_tm)
+in (FStar_SMTEncoding_Term.mk_tester "Tm_arrow" uu____14222))
+in ((uu____14221), (Some ("kinding")), (Some ((Prims.strcat "pre_kinding_" ttok)))))
+in FStar_SMTEncoding_Term.Assume (uu____14216))
+in (uu____14215)::[])
+end
+| uu____14225 -> begin
 []
 end)
 in (
 
-<<<<<<< HEAD
-let uu____14208 = (
-
-let uu____14210 = (
-
-let uu____14212 = (
-
-let uu____14213 = (
-
-let uu____14218 = (
-
-let uu____14219 = (
-
-let uu____14225 = (FStar_SMTEncoding_Util.mkImp ((guard), (k)))
-in ((((tapp)::[])::[]), (vars), (uu____14225)))
-in (FStar_SMTEncoding_Util.mkForall uu____14219))
-in ((uu____14218), (None), (Some ((Prims.strcat "kinding_" ttok)))))
-in FStar_SMTEncoding_Term.Assume (uu____14213))
-in (uu____14212)::[])
-in (FStar_List.append karr uu____14210))
-in (FStar_List.append decls uu____14208)))
-=======
-let uu____14172 = (
-
-let uu____14174 = (
-
-let uu____14176 = (
-
-let uu____14177 = (
-
-let uu____14182 = (
-
-let uu____14183 = (
-
-let uu____14189 = (FStar_SMTEncoding_Util.mkImp ((guard), (k)))
-in ((((tapp)::[])::[]), (vars), (uu____14189)))
-in (FStar_SMTEncoding_Util.mkForall uu____14183))
-in ((uu____14182), (None), (Some ((Prims.strcat "kinding_" ttok)))))
-in FStar_SMTEncoding_Term.Assume (uu____14177))
-in (uu____14176)::[])
-in (FStar_List.append karr uu____14174))
-in (FStar_List.append decls uu____14172)))
->>>>>>> bd76d606
+let uu____14226 = (
+
+let uu____14228 = (
+
+let uu____14230 = (
+
+let uu____14231 = (
+
+let uu____14236 = (
+
+let uu____14237 = (
+
+let uu____14243 = (FStar_SMTEncoding_Util.mkImp ((guard), (k)))
+in ((((tapp)::[])::[]), (vars), (uu____14243)))
+in (FStar_SMTEncoding_Util.mkForall uu____14237))
+in ((uu____14236), (None), (Some ((Prims.strcat "kinding_" ttok)))))
+in FStar_SMTEncoding_Term.Assume (uu____14231))
+in (uu____14230)::[])
+in (FStar_List.append karr uu____14228))
+in (FStar_List.append decls uu____14226)))
 end))
 in (
 
 let aux = (
 
-<<<<<<< HEAD
-let uu____14235 = (
-
-let uu____14237 = (inversion_axioms tapp vars)
-in (
-
-let uu____14239 = (
-
-let uu____14241 = (pretype_axiom tapp vars)
-in (uu____14241)::[])
-in (FStar_List.append uu____14237 uu____14239)))
-in (FStar_List.append kindingAx uu____14235))
-=======
-let uu____14199 = (
-
-let uu____14201 = (inversion_axioms tapp vars)
-in (
-
-let uu____14203 = (
-
-let uu____14205 = (pretype_axiom tapp vars)
-in (uu____14205)::[])
-in (FStar_List.append uu____14201 uu____14203)))
-in (FStar_List.append kindingAx uu____14199))
->>>>>>> bd76d606
+let uu____14253 = (
+
+let uu____14255 = (inversion_axioms tapp vars)
+in (
+
+let uu____14257 = (
+
+let uu____14259 = (pretype_axiom tapp vars)
+in (uu____14259)::[])
+in (FStar_List.append uu____14255 uu____14257)))
+in (FStar_List.append kindingAx uu____14253))
 in (
 
 let g = (FStar_List.append decls (FStar_List.append binder_decls aux))
@@ -7884,90 +7211,51 @@
 end))
 end)))))
 end
-<<<<<<< HEAD
-| FStar_Syntax_Syntax.Sig_datacon (d, uu____14246, uu____14247, uu____14248, uu____14249, uu____14250, uu____14251, uu____14252) when (FStar_Ident.lid_equals d FStar_Syntax_Const.lexcons_lid) -> begin
+| FStar_Syntax_Syntax.Sig_datacon (d, uu____14264, uu____14265, uu____14266, uu____14267, uu____14268, uu____14269, uu____14270) when (FStar_Ident.lid_equals d FStar_Syntax_Const.lexcons_lid) -> begin
 (([]), (env))
 end
-| FStar_Syntax_Syntax.Sig_datacon (d, uu____14259, t, uu____14261, n_tps, quals, uu____14264, drange) -> begin
-(
-
-let uu____14270 = (new_term_constant_and_tok_from_lid env d)
-in (match (uu____14270) with
-=======
-| FStar_Syntax_Syntax.Sig_datacon (d, uu____14210, uu____14211, uu____14212, uu____14213, uu____14214, uu____14215, uu____14216) when (FStar_Ident.lid_equals d FStar_Syntax_Const.lexcons_lid) -> begin
-(([]), (env))
-end
-| FStar_Syntax_Syntax.Sig_datacon (d, uu____14223, t, uu____14225, n_tps, quals, uu____14228, drange) -> begin
-(
-
-let uu____14234 = (new_term_constant_and_tok_from_lid env d)
-in (match (uu____14234) with
->>>>>>> bd76d606
+| FStar_Syntax_Syntax.Sig_datacon (d, uu____14277, t, uu____14279, n_tps, quals, uu____14282, drange) -> begin
+(
+
+let uu____14288 = (new_term_constant_and_tok_from_lid env d)
+in (match (uu____14288) with
 | (ddconstrsym, ddtok, env) -> begin
 (
 
 let ddtok_tm = (FStar_SMTEncoding_Util.mkApp ((ddtok), ([])))
 in (
 
-<<<<<<< HEAD
-let uu____14281 = (FStar_Syntax_Util.arrow_formals t)
-in (match (uu____14281) with
+let uu____14299 = (FStar_Syntax_Util.arrow_formals t)
+in (match (uu____14299) with
 | (formals, t_res) -> begin
 (
 
-let uu____14303 = (fresh_fvar "f" FStar_SMTEncoding_Term.Fuel_sort)
-in (match (uu____14303) with
-=======
-let uu____14245 = (FStar_Syntax_Util.arrow_formals t)
-in (match (uu____14245) with
-| (formals, t_res) -> begin
-(
-
-let uu____14267 = (fresh_fvar "f" FStar_SMTEncoding_Term.Fuel_sort)
-in (match (uu____14267) with
->>>>>>> bd76d606
+let uu____14321 = (fresh_fvar "f" FStar_SMTEncoding_Term.Fuel_sort)
+in (match (uu____14321) with
 | (fuel_var, fuel_tm) -> begin
 (
 
 let s_fuel_tm = (FStar_SMTEncoding_Util.mkApp (("SFuel"), ((fuel_tm)::[])))
 in (
 
-<<<<<<< HEAD
-let uu____14312 = (encode_binders (Some (fuel_tm)) formals env)
-in (match (uu____14312) with
-=======
-let uu____14276 = (encode_binders (Some (fuel_tm)) formals env)
-in (match (uu____14276) with
->>>>>>> bd76d606
+let uu____14330 = (encode_binders (Some (fuel_tm)) formals env)
+in (match (uu____14330) with
 | (vars, guards, env', binder_decls, names) -> begin
 (
 
 let projectors = (FStar_All.pipe_right names (FStar_List.map (fun x -> (
 
-<<<<<<< HEAD
-let uu____14345 = (mk_term_projector_name d x)
-in ((uu____14345), (FStar_SMTEncoding_Term.Term_sort))))))
-=======
-let uu____14309 = (mk_term_projector_name d x)
-in ((uu____14309), (FStar_SMTEncoding_Term.Term_sort))))))
->>>>>>> bd76d606
+let uu____14363 = (mk_term_projector_name d x)
+in ((uu____14363), (FStar_SMTEncoding_Term.Term_sort))))))
 in (
 
 let datacons = (
 
-<<<<<<< HEAD
-let uu____14347 = (
-
-let uu____14356 = (varops.next_id ())
-in ((ddconstrsym), (projectors), (FStar_SMTEncoding_Term.Term_sort), (uu____14356), (true)))
-in (FStar_All.pipe_right uu____14347 FStar_SMTEncoding_Term.constructor_to_decl))
-=======
-let uu____14311 = (
-
-let uu____14320 = (varops.next_id ())
-in ((ddconstrsym), (projectors), (FStar_SMTEncoding_Term.Term_sort), (uu____14320), (true)))
-in (FStar_All.pipe_right uu____14311 FStar_SMTEncoding_Term.constructor_to_decl))
->>>>>>> bd76d606
+let uu____14365 = (
+
+let uu____14374 = (varops.next_id ())
+in ((ddconstrsym), (projectors), (FStar_SMTEncoding_Term.Term_sort), (uu____14374), (true)))
+in (FStar_All.pipe_right uu____14365 FStar_SMTEncoding_Term.constructor_to_decl))
 in (
 
 let app = (mk_Apply ddtok_tm vars)
@@ -7982,42 +7270,24 @@
 let dapp = (FStar_SMTEncoding_Util.mkApp ((ddconstrsym), (xvars)))
 in (
 
-<<<<<<< HEAD
-let uu____14376 = (encode_term_pred None t env ddtok_tm)
-in (match (uu____14376) with
+let uu____14394 = (encode_term_pred None t env ddtok_tm)
+in (match (uu____14394) with
 | (tok_typing, decls3) -> begin
 (
 
-let uu____14383 = (encode_binders (Some (fuel_tm)) formals env)
-in (match (uu____14383) with
-| (vars', guards', env'', decls_formals, uu____14398) -> begin
-(
-
-let uu____14405 = (
-=======
-let uu____14340 = (encode_term_pred None t env ddtok_tm)
-in (match (uu____14340) with
-| (tok_typing, decls3) -> begin
-(
-
-let uu____14347 = (encode_binders (Some (fuel_tm)) formals env)
-in (match (uu____14347) with
-| (vars', guards', env'', decls_formals, uu____14362) -> begin
-(
-
-let uu____14369 = (
->>>>>>> bd76d606
+let uu____14401 = (encode_binders (Some (fuel_tm)) formals env)
+in (match (uu____14401) with
+| (vars', guards', env'', decls_formals, uu____14416) -> begin
+(
+
+let uu____14423 = (
 
 let xvars = (FStar_List.map FStar_SMTEncoding_Util.mkFreeV vars')
 in (
 
 let dapp = (FStar_SMTEncoding_Util.mkApp ((ddconstrsym), (xvars)))
 in (encode_term_pred (Some (fuel_tm)) t_res env'' dapp)))
-<<<<<<< HEAD
-in (match (uu____14405) with
-=======
-in (match (uu____14369) with
->>>>>>> bd76d606
+in (match (uu____14423) with
 | (ty_pred', decls_pred) -> begin
 (
 
@@ -8028,116 +7298,61 @@
 | [] -> begin
 []
 end
-<<<<<<< HEAD
-| uu____14424 -> begin
-(
-
-let uu____14428 = (
-
-let uu____14429 = (varops.next_id ())
-in (FStar_SMTEncoding_Term.fresh_token ((ddtok), (FStar_SMTEncoding_Term.Term_sort)) uu____14429))
-in (uu____14428)::[])
+| uu____14442 -> begin
+(
+
+let uu____14446 = (
+
+let uu____14447 = (varops.next_id ())
+in (FStar_SMTEncoding_Term.fresh_token ((ddtok), (FStar_SMTEncoding_Term.Term_sort)) uu____14447))
+in (uu____14446)::[])
 end)
 in (
 
-let encode_elim = (fun uu____14436 -> (
-
-let uu____14437 = (FStar_Syntax_Util.head_and_args t_res)
-in (match (uu____14437) with
+let encode_elim = (fun uu____14454 -> (
+
+let uu____14455 = (FStar_Syntax_Util.head_and_args t_res)
+in (match (uu____14455) with
 | (head, args) -> begin
 (
 
-let uu____14466 = (
-
-let uu____14467 = (FStar_Syntax_Subst.compress head)
-in uu____14467.FStar_Syntax_Syntax.n)
-in (match (uu____14466) with
-=======
-| uu____14388 -> begin
-(
-
-let uu____14392 = (
-
-let uu____14393 = (varops.next_id ())
-in (FStar_SMTEncoding_Term.fresh_token ((ddtok), (FStar_SMTEncoding_Term.Term_sort)) uu____14393))
-in (uu____14392)::[])
-end)
-in (
-
-let encode_elim = (fun uu____14400 -> (
-
-let uu____14401 = (FStar_Syntax_Util.head_and_args t_res)
-in (match (uu____14401) with
-| (head, args) -> begin
-(
-
-let uu____14430 = (
-
-let uu____14431 = (FStar_Syntax_Subst.compress head)
-in uu____14431.FStar_Syntax_Syntax.n)
-in (match (uu____14430) with
->>>>>>> bd76d606
+let uu____14484 = (
+
+let uu____14485 = (FStar_Syntax_Subst.compress head)
+in uu____14485.FStar_Syntax_Syntax.n)
+in (match (uu____14484) with
 | (FStar_Syntax_Syntax.Tm_uinst ({FStar_Syntax_Syntax.n = FStar_Syntax_Syntax.Tm_fvar (fv); FStar_Syntax_Syntax.tk = _; FStar_Syntax_Syntax.pos = _; FStar_Syntax_Syntax.vars = _}, _)) | (FStar_Syntax_Syntax.Tm_fvar (fv)) -> begin
 (
 
 let encoded_head = (lookup_free_var_name env' fv.FStar_Syntax_Syntax.fv_name)
 in (
 
-<<<<<<< HEAD
-let uu____14485 = (encode_args args env')
-in (match (uu____14485) with
+let uu____14503 = (encode_args args env')
+in (match (uu____14503) with
 | (encoded_args, arg_decls) -> begin
 (
 
-let uu____14496 = (FStar_List.fold_left (fun uu____14507 arg -> (match (uu____14507) with
+let uu____14514 = (FStar_List.fold_left (fun uu____14525 arg -> (match (uu____14525) with
 | (env, arg_vars, eqns) -> begin
 (
 
-let uu____14526 = (
-
-let uu____14530 = (FStar_Syntax_Syntax.new_bv None FStar_Syntax_Syntax.tun)
-in (gen_term_var env uu____14530))
-in (match (uu____14526) with
-| (uu____14536, xv, env) -> begin
-(
-
-let uu____14539 = (
-
-let uu____14541 = (FStar_SMTEncoding_Util.mkEq ((arg), (xv)))
-in (uu____14541)::eqns)
-in ((env), ((xv)::arg_vars), (uu____14539)))
+let uu____14544 = (
+
+let uu____14548 = (FStar_Syntax_Syntax.new_bv None FStar_Syntax_Syntax.tun)
+in (gen_term_var env uu____14548))
+in (match (uu____14544) with
+| (uu____14554, xv, env) -> begin
+(
+
+let uu____14557 = (
+
+let uu____14559 = (FStar_SMTEncoding_Util.mkEq ((arg), (xv)))
+in (uu____14559)::eqns)
+in ((env), ((xv)::arg_vars), (uu____14557)))
 end))
 end)) ((env'), ([]), ([])) encoded_args)
-in (match (uu____14496) with
-| (uu____14549, arg_vars, eqns) -> begin
-=======
-let uu____14449 = (encode_args args env')
-in (match (uu____14449) with
-| (encoded_args, arg_decls) -> begin
-(
-
-let uu____14460 = (FStar_List.fold_left (fun uu____14471 arg -> (match (uu____14471) with
-| (env, arg_vars, eqns) -> begin
-(
-
-let uu____14490 = (
-
-let uu____14494 = (FStar_Syntax_Syntax.new_bv None FStar_Syntax_Syntax.tun)
-in (gen_term_var env uu____14494))
-in (match (uu____14490) with
-| (uu____14500, xv, env) -> begin
-(
-
-let uu____14503 = (
-
-let uu____14505 = (FStar_SMTEncoding_Util.mkEq ((arg), (xv)))
-in (uu____14505)::eqns)
-in ((env), ((xv)::arg_vars), (uu____14503)))
-end))
-end)) ((env'), ([]), ([])) encoded_args)
-in (match (uu____14460) with
-| (uu____14513, arg_vars, eqns) -> begin
->>>>>>> bd76d606
+in (match (uu____14514) with
+| (uu____14567, arg_vars, eqns) -> begin
 (
 
 let arg_vars = (FStar_List.rev arg_vars)
@@ -8160,49 +7375,26 @@
 
 let typing_inversion = (
 
-<<<<<<< HEAD
-let uu____14570 = (
-
-let uu____14575 = (
-
-let uu____14576 = (
-
-let uu____14582 = (add_fuel ((fuel_var), (FStar_SMTEncoding_Term.Fuel_sort)) (FStar_List.append vars arg_binders))
-in (
-
 let uu____14588 = (
 
-let uu____14589 = (
-
-let uu____14592 = (FStar_SMTEncoding_Util.mk_and_l (FStar_List.append eqns guards))
-in ((ty_pred), (uu____14592)))
-in (FStar_SMTEncoding_Util.mkImp uu____14589))
-in ((((ty_pred)::[])::[]), (uu____14582), (uu____14588))))
-in (FStar_SMTEncoding_Util.mkForall uu____14576))
-in ((uu____14575), (Some ("data constructor typing elim")), (Some ((Prims.strcat "data_elim_" ddconstrsym)))))
-in FStar_SMTEncoding_Term.Assume (uu____14570))
-=======
-let uu____14534 = (
-
-let uu____14539 = (
-
-let uu____14540 = (
-
-let uu____14546 = (add_fuel ((fuel_var), (FStar_SMTEncoding_Term.Fuel_sort)) (FStar_List.append vars arg_binders))
-in (
-
-let uu____14552 = (
-
-let uu____14553 = (
-
-let uu____14556 = (FStar_SMTEncoding_Util.mk_and_l (FStar_List.append eqns guards))
-in ((ty_pred), (uu____14556)))
-in (FStar_SMTEncoding_Util.mkImp uu____14553))
-in ((((ty_pred)::[])::[]), (uu____14546), (uu____14552))))
-in (FStar_SMTEncoding_Util.mkForall uu____14540))
-in ((uu____14539), (Some ("data constructor typing elim")), (Some ((Prims.strcat "data_elim_" ddconstrsym)))))
-in FStar_SMTEncoding_Term.Assume (uu____14534))
->>>>>>> bd76d606
+let uu____14593 = (
+
+let uu____14594 = (
+
+let uu____14600 = (add_fuel ((fuel_var), (FStar_SMTEncoding_Term.Fuel_sort)) (FStar_List.append vars arg_binders))
+in (
+
+let uu____14606 = (
+
+let uu____14607 = (
+
+let uu____14610 = (FStar_SMTEncoding_Util.mk_and_l (FStar_List.append eqns guards))
+in ((ty_pred), (uu____14610)))
+in (FStar_SMTEncoding_Util.mkImp uu____14607))
+in ((((ty_pred)::[])::[]), (uu____14600), (uu____14606))))
+in (FStar_SMTEncoding_Util.mkForall uu____14594))
+in ((uu____14593), (Some ("data constructor typing elim")), (Some ((Prims.strcat "data_elim_" ddconstrsym)))))
+in FStar_SMTEncoding_Term.Assume (uu____14588))
 in (
 
 let subterm_ordering = (match ((FStar_Ident.lid_equals d FStar_Syntax_Const.lextop_lid)) with
@@ -8211,95 +7403,50 @@
 
 let x = (
 
-<<<<<<< HEAD
-let uu____14606 = (varops.fresh "x")
-in ((uu____14606), (FStar_SMTEncoding_Term.Term_sort)))
-=======
-let uu____14570 = (varops.fresh "x")
-in ((uu____14570), (FStar_SMTEncoding_Term.Term_sort)))
->>>>>>> bd76d606
+let uu____14624 = (varops.fresh "x")
+in ((uu____14624), (FStar_SMTEncoding_Term.Term_sort)))
 in (
 
 let xtm = (FStar_SMTEncoding_Util.mkFreeV x)
 in (
 
-<<<<<<< HEAD
-let uu____14608 = (
-
-let uu____14613 = (
-
-let uu____14614 = (
-
-let uu____14620 = (
-
-let uu____14623 = (
-
-let uu____14625 = (FStar_SMTEncoding_Util.mk_Precedes xtm dapp)
-in (uu____14625)::[])
-in (uu____14623)::[])
-in (
-
-let uu____14628 = (
-
-let uu____14629 = (
-
-let uu____14632 = (FStar_SMTEncoding_Term.mk_tester "LexCons" xtm)
-in (
-
-let uu____14633 = (FStar_SMTEncoding_Util.mk_Precedes xtm dapp)
-in ((uu____14632), (uu____14633))))
-in (FStar_SMTEncoding_Util.mkImp uu____14629))
-in ((uu____14620), ((x)::[]), (uu____14628))))
-in (FStar_SMTEncoding_Util.mkForall uu____14614))
-in (
-
-let uu____14643 = (
-
-let uu____14645 = (varops.mk_unique "lextop")
-in Some (uu____14645))
-in ((uu____14613), (Some ("lextop is top")), (uu____14643))))
-in FStar_SMTEncoding_Term.Assume (uu____14608))))
-end
-| uu____14648 -> begin
-=======
-let uu____14572 = (
-
-let uu____14577 = (
-
-let uu____14578 = (
-
-let uu____14584 = (
-
-let uu____14587 = (
-
-let uu____14589 = (FStar_SMTEncoding_Util.mk_Precedes xtm dapp)
-in (uu____14589)::[])
-in (uu____14587)::[])
-in (
-
-let uu____14592 = (
-
-let uu____14593 = (
-
-let uu____14596 = (FStar_SMTEncoding_Term.mk_tester "LexCons" xtm)
-in (
-
-let uu____14597 = (FStar_SMTEncoding_Util.mk_Precedes xtm dapp)
-in ((uu____14596), (uu____14597))))
-in (FStar_SMTEncoding_Util.mkImp uu____14593))
-in ((uu____14584), ((x)::[]), (uu____14592))))
-in (FStar_SMTEncoding_Util.mkForall uu____14578))
-in (
-
-let uu____14607 = (
-
-let uu____14609 = (varops.mk_unique "lextop")
-in Some (uu____14609))
-in ((uu____14577), (Some ("lextop is top")), (uu____14607))))
-in FStar_SMTEncoding_Term.Assume (uu____14572))))
-end
-| uu____14612 -> begin
->>>>>>> bd76d606
+let uu____14626 = (
+
+let uu____14631 = (
+
+let uu____14632 = (
+
+let uu____14638 = (
+
+let uu____14641 = (
+
+let uu____14643 = (FStar_SMTEncoding_Util.mk_Precedes xtm dapp)
+in (uu____14643)::[])
+in (uu____14641)::[])
+in (
+
+let uu____14646 = (
+
+let uu____14647 = (
+
+let uu____14650 = (FStar_SMTEncoding_Term.mk_tester "LexCons" xtm)
+in (
+
+let uu____14651 = (FStar_SMTEncoding_Util.mk_Precedes xtm dapp)
+in ((uu____14650), (uu____14651))))
+in (FStar_SMTEncoding_Util.mkImp uu____14647))
+in ((uu____14638), ((x)::[]), (uu____14646))))
+in (FStar_SMTEncoding_Util.mkForall uu____14632))
+in (
+
+let uu____14661 = (
+
+let uu____14663 = (varops.mk_unique "lextop")
+in Some (uu____14663))
+in ((uu____14631), (Some ("lextop is top")), (uu____14661))))
+in FStar_SMTEncoding_Term.Assume (uu____14626))))
+end
+| uu____14666 -> begin
 (
 
 let prec = (FStar_All.pipe_right vars (FStar_List.collect (fun v -> (match ((Prims.snd v)) with
@@ -8309,275 +7456,146 @@
 | FStar_SMTEncoding_Term.Term_sort -> begin
 (
 
-<<<<<<< HEAD
-let uu____14659 = (
-
-let uu____14660 = (FStar_SMTEncoding_Util.mkFreeV v)
-in (FStar_SMTEncoding_Util.mk_Precedes uu____14660 dapp))
-in (uu____14659)::[])
-end
-| uu____14661 -> begin
-=======
-let uu____14623 = (
-
-let uu____14624 = (FStar_SMTEncoding_Util.mkFreeV v)
-in (FStar_SMTEncoding_Util.mk_Precedes uu____14624 dapp))
-in (uu____14623)::[])
-end
-| uu____14625 -> begin
->>>>>>> bd76d606
+let uu____14677 = (
+
+let uu____14678 = (FStar_SMTEncoding_Util.mkFreeV v)
+in (FStar_SMTEncoding_Util.mk_Precedes uu____14678 dapp))
+in (uu____14677)::[])
+end
+| uu____14679 -> begin
 (failwith "unexpected sort")
 end))))
 in (
 
-<<<<<<< HEAD
-let uu____14663 = (
-
-let uu____14668 = (
-
-let uu____14669 = (
-
-let uu____14675 = (add_fuel ((fuel_var), (FStar_SMTEncoding_Term.Fuel_sort)) (FStar_List.append vars arg_binders))
-in (
-
 let uu____14681 = (
 
-let uu____14682 = (
-
-let uu____14685 = (FStar_SMTEncoding_Util.mk_and_l prec)
-in ((ty_pred), (uu____14685)))
-in (FStar_SMTEncoding_Util.mkImp uu____14682))
-in ((((ty_pred)::[])::[]), (uu____14675), (uu____14681))))
-in (FStar_SMTEncoding_Util.mkForall uu____14669))
-in ((uu____14668), (Some ("subterm ordering")), (Some ((Prims.strcat "subterm_ordering_" ddconstrsym)))))
-in FStar_SMTEncoding_Term.Assume (uu____14663)))
-=======
-let uu____14627 = (
-
-let uu____14632 = (
-
-let uu____14633 = (
-
-let uu____14639 = (add_fuel ((fuel_var), (FStar_SMTEncoding_Term.Fuel_sort)) (FStar_List.append vars arg_binders))
-in (
-
-let uu____14645 = (
-
-let uu____14646 = (
-
-let uu____14649 = (FStar_SMTEncoding_Util.mk_and_l prec)
-in ((ty_pred), (uu____14649)))
-in (FStar_SMTEncoding_Util.mkImp uu____14646))
-in ((((ty_pred)::[])::[]), (uu____14639), (uu____14645))))
-in (FStar_SMTEncoding_Util.mkForall uu____14633))
-in ((uu____14632), (Some ("subterm ordering")), (Some ((Prims.strcat "subterm_ordering_" ddconstrsym)))))
-in FStar_SMTEncoding_Term.Assume (uu____14627)))
->>>>>>> bd76d606
+let uu____14686 = (
+
+let uu____14687 = (
+
+let uu____14693 = (add_fuel ((fuel_var), (FStar_SMTEncoding_Term.Fuel_sort)) (FStar_List.append vars arg_binders))
+in (
+
+let uu____14699 = (
+
+let uu____14700 = (
+
+let uu____14703 = (FStar_SMTEncoding_Util.mk_and_l prec)
+in ((ty_pred), (uu____14703)))
+in (FStar_SMTEncoding_Util.mkImp uu____14700))
+in ((((ty_pred)::[])::[]), (uu____14693), (uu____14699))))
+in (FStar_SMTEncoding_Util.mkForall uu____14687))
+in ((uu____14686), (Some ("subterm ordering")), (Some ((Prims.strcat "subterm_ordering_" ddconstrsym)))))
+in FStar_SMTEncoding_Term.Assume (uu____14681)))
 end)
 in ((arg_decls), ((typing_inversion)::(subterm_ordering)::[]))))))))))
 end))
 end)))
 end
-<<<<<<< HEAD
-| uu____14696 -> begin
+| uu____14714 -> begin
 ((
 
-let uu____14698 = (
-
-let uu____14699 = (FStar_Syntax_Print.lid_to_string d)
-in (
-
-let uu____14700 = (FStar_Syntax_Print.term_to_string head)
-in (FStar_Util.format2 "Constructor %s builds an unexpected type %s\n" uu____14699 uu____14700)))
-in (FStar_Errors.warn drange uu____14698));
-=======
-| uu____14660 -> begin
-((
-
-let uu____14662 = (
-
-let uu____14663 = (FStar_Syntax_Print.lid_to_string d)
-in (
-
-let uu____14664 = (FStar_Syntax_Print.term_to_string head)
-in (FStar_Util.format2 "Constructor %s builds an unexpected type %s\n" uu____14663 uu____14664)))
-in (FStar_Errors.warn drange uu____14662));
->>>>>>> bd76d606
+let uu____14716 = (
+
+let uu____14717 = (FStar_Syntax_Print.lid_to_string d)
+in (
+
+let uu____14718 = (FStar_Syntax_Print.term_to_string head)
+in (FStar_Util.format2 "Constructor %s builds an unexpected type %s\n" uu____14717 uu____14718)))
+in (FStar_Errors.warn drange uu____14716));
 (([]), ([]));
 )
 end))
 end)))
 in (
 
-<<<<<<< HEAD
-let uu____14703 = (encode_elim ())
-in (match (uu____14703) with
-=======
-let uu____14667 = (encode_elim ())
-in (match (uu____14667) with
->>>>>>> bd76d606
+let uu____14721 = (encode_elim ())
+in (match (uu____14721) with
 | (decls2, elim) -> begin
 (
 
 let g = (
 
-<<<<<<< HEAD
-let uu____14715 = (
-
-let uu____14717 = (
-
-let uu____14719 = (
-
-let uu____14721 = (
-
-let uu____14723 = (
-
-let uu____14724 = (
-
-let uu____14730 = (
-
-let uu____14732 = (
-
-let uu____14733 = (FStar_Syntax_Print.lid_to_string d)
-in (FStar_Util.format1 "data constructor proxy: %s" uu____14733))
-in Some (uu____14732))
-in ((ddtok), ([]), (FStar_SMTEncoding_Term.Term_sort), (uu____14730)))
-in FStar_SMTEncoding_Term.DeclFun (uu____14724))
-in (uu____14723)::[])
-in (
-
-let uu____14736 = (
-=======
-let uu____14679 = (
-
-let uu____14681 = (
-
-let uu____14683 = (
-
-let uu____14685 = (
-
-let uu____14687 = (
-
-let uu____14688 = (
->>>>>>> bd76d606
-
-let uu____14738 = (
-
-let uu____14740 = (
-
-<<<<<<< HEAD
+let uu____14733 = (
+
+let uu____14735 = (
+
+let uu____14737 = (
+
+let uu____14739 = (
+
+let uu____14741 = (
+
 let uu____14742 = (
-=======
-let uu____14697 = (FStar_Syntax_Print.lid_to_string d)
-in (FStar_Util.format1 "data constructor proxy: %s" uu____14697))
-in Some (uu____14696))
-in ((ddtok), ([]), (FStar_SMTEncoding_Term.Term_sort), (uu____14694)))
-in FStar_SMTEncoding_Term.DeclFun (uu____14688))
-in (uu____14687)::[])
-in (
->>>>>>> bd76d606
-
-let uu____14744 = (
-
-let uu____14746 = (
 
 let uu____14748 = (
 
-<<<<<<< HEAD
-let uu____14749 = (
-=======
-let uu____14706 = (
-
-let uu____14708 = (
->>>>>>> bd76d606
+let uu____14750 = (
+
+let uu____14751 = (FStar_Syntax_Print.lid_to_string d)
+in (FStar_Util.format1 "data constructor proxy: %s" uu____14751))
+in Some (uu____14750))
+in ((ddtok), ([]), (FStar_SMTEncoding_Term.Term_sort), (uu____14748)))
+in FStar_SMTEncoding_Term.DeclFun (uu____14742))
+in (uu____14741)::[])
+in (
 
 let uu____14754 = (
 
-<<<<<<< HEAD
-let uu____14755 = (
-
-let uu____14761 = (FStar_SMTEncoding_Util.mkEq ((app), (dapp)))
-in ((((app)::[])::[]), (vars), (uu____14761)))
-in (FStar_SMTEncoding_Util.mkForall uu____14755))
-in ((uu____14754), (Some ("equality for proxy")), (Some ((Prims.strcat "equality_tok_" ddtok)))))
-in FStar_SMTEncoding_Term.Assume (uu____14749))
-in (
-
-let uu____14769 = (
-
-let uu____14771 = (
+let uu____14756 = (
+
+let uu____14758 = (
+
+let uu____14760 = (
+
+let uu____14762 = (
+
+let uu____14764 = (
+
+let uu____14766 = (
+
+let uu____14767 = (
 
 let uu____14772 = (
-=======
-let uu____14712 = (
-
-let uu____14713 = (
-
-let uu____14718 = (
-
-let uu____14719 = (
-
-let uu____14725 = (FStar_SMTEncoding_Util.mkEq ((app), (dapp)))
-in ((((app)::[])::[]), (vars), (uu____14725)))
-in (FStar_SMTEncoding_Util.mkForall uu____14719))
-in ((uu____14718), (Some ("equality for proxy")), (Some ((Prims.strcat "equality_tok_" ddtok)))))
-in FStar_SMTEncoding_Term.Assume (uu____14713))
-in (
->>>>>>> bd76d606
-
-let uu____14777 = (
-
-<<<<<<< HEAD
-let uu____14778 = (
-
-let uu____14784 = (add_fuel ((fuel_var), (FStar_SMTEncoding_Term.Fuel_sort)) vars')
-in (
-
-let uu____14790 = (FStar_SMTEncoding_Util.mkImp ((guard'), (ty_pred')))
-in ((((ty_pred')::[])::[]), (uu____14784), (uu____14790))))
-in (FStar_SMTEncoding_Util.mkForall uu____14778))
-in ((uu____14777), (Some ("data constructor typing intro")), (Some ((Prims.strcat "data_typing_intro_" ddtok)))))
-in FStar_SMTEncoding_Term.Assume (uu____14772))
-in (uu____14771)::[])
-in (uu____14748)::uu____14769))
-in (FStar_SMTEncoding_Term.Assume (((tok_typing), (Some ("typing for data constructor proxy")), (Some ((Prims.strcat "typing_tok_" ddtok))))))::uu____14746)
-in (FStar_List.append uu____14744 elim))
-in (FStar_List.append decls_pred uu____14742))
-in (FStar_List.append decls_formals uu____14740))
-in (FStar_List.append proxy_fresh uu____14738))
-in (FStar_List.append uu____14721 uu____14736)))
-in (FStar_List.append decls3 uu____14719))
-in (FStar_List.append decls2 uu____14717))
-in (FStar_List.append binder_decls uu____14715))
-=======
-let uu____14735 = (
-
-let uu____14736 = (
-
-let uu____14741 = (
-
-let uu____14742 = (
-
-let uu____14748 = (add_fuel ((fuel_var), (FStar_SMTEncoding_Term.Fuel_sort)) vars')
-in (
-
-let uu____14754 = (FStar_SMTEncoding_Util.mkImp ((guard'), (ty_pred')))
-in ((((ty_pred')::[])::[]), (uu____14748), (uu____14754))))
-in (FStar_SMTEncoding_Util.mkForall uu____14742))
-in ((uu____14741), (Some ("data constructor typing intro")), (Some ((Prims.strcat "data_typing_intro_" ddtok)))))
-in FStar_SMTEncoding_Term.Assume (uu____14736))
-in (uu____14735)::[])
-in (uu____14712)::uu____14733))
-in (FStar_SMTEncoding_Term.Assume (((tok_typing), (Some ("typing for data constructor proxy")), (Some ((Prims.strcat "typing_tok_" ddtok))))))::uu____14710)
-in (FStar_List.append uu____14708 elim))
-in (FStar_List.append decls_pred uu____14706))
-in (FStar_List.append decls_formals uu____14704))
-in (FStar_List.append proxy_fresh uu____14702))
-in (FStar_List.append uu____14685 uu____14700)))
-in (FStar_List.append decls3 uu____14683))
-in (FStar_List.append decls2 uu____14681))
-in (FStar_List.append binder_decls uu____14679))
->>>>>>> bd76d606
+
+let uu____14773 = (
+
+let uu____14779 = (FStar_SMTEncoding_Util.mkEq ((app), (dapp)))
+in ((((app)::[])::[]), (vars), (uu____14779)))
+in (FStar_SMTEncoding_Util.mkForall uu____14773))
+in ((uu____14772), (Some ("equality for proxy")), (Some ((Prims.strcat "equality_tok_" ddtok)))))
+in FStar_SMTEncoding_Term.Assume (uu____14767))
+in (
+
+let uu____14787 = (
+
+let uu____14789 = (
+
+let uu____14790 = (
+
+let uu____14795 = (
+
+let uu____14796 = (
+
+let uu____14802 = (add_fuel ((fuel_var), (FStar_SMTEncoding_Term.Fuel_sort)) vars')
+in (
+
+let uu____14808 = (FStar_SMTEncoding_Util.mkImp ((guard'), (ty_pred')))
+in ((((ty_pred')::[])::[]), (uu____14802), (uu____14808))))
+in (FStar_SMTEncoding_Util.mkForall uu____14796))
+in ((uu____14795), (Some ("data constructor typing intro")), (Some ((Prims.strcat "data_typing_intro_" ddtok)))))
+in FStar_SMTEncoding_Term.Assume (uu____14790))
+in (uu____14789)::[])
+in (uu____14766)::uu____14787))
+in (FStar_SMTEncoding_Term.Assume (((tok_typing), (Some ("typing for data constructor proxy")), (Some ((Prims.strcat "typing_tok_" ddtok))))))::uu____14764)
+in (FStar_List.append uu____14762 elim))
+in (FStar_List.append decls_pred uu____14760))
+in (FStar_List.append decls_formals uu____14758))
+in (FStar_List.append proxy_fresh uu____14756))
+in (FStar_List.append uu____14739 uu____14754)))
+in (FStar_List.append decls3 uu____14737))
+in (FStar_List.append decls2 uu____14735))
+in (FStar_List.append binder_decls uu____14733))
 in (((FStar_List.append datacons g)), (env)))
 end)))))
 end))
@@ -8588,21 +7606,12 @@
 end)))
 end))
 end))
-<<<<<<< HEAD
-and encode_signature : env_t  ->  FStar_Syntax_Syntax.sigelt Prims.list  ->  (FStar_SMTEncoding_Term.decl Prims.list * env_t) = (fun env ses -> (FStar_All.pipe_right ses (FStar_List.fold_left (fun uu____14813 se -> (match (uu____14813) with
+and encode_signature : env_t  ->  FStar_Syntax_Syntax.sigelt Prims.list  ->  (FStar_SMTEncoding_Term.decl Prims.list * env_t) = (fun env ses -> (FStar_All.pipe_right ses (FStar_List.fold_left (fun uu____14831 se -> (match (uu____14831) with
 | (g, env) -> begin
 (
 
-let uu____14825 = (encode_sigelt env se)
-in (match (uu____14825) with
-=======
-and encode_signature : env_t  ->  FStar_Syntax_Syntax.sigelt Prims.list  ->  (FStar_SMTEncoding_Term.decl Prims.list * env_t) = (fun env ses -> (FStar_All.pipe_right ses (FStar_List.fold_left (fun uu____14777 se -> (match (uu____14777) with
-| (g, env) -> begin
-(
-
-let uu____14789 = (encode_sigelt env se)
-in (match (uu____14789) with
->>>>>>> bd76d606
+let uu____14843 = (encode_sigelt env se)
+in (match (uu____14843) with
 | (g', env) -> begin
 (((FStar_List.append g g')), (env))
 end))
@@ -8611,17 +7620,10 @@
 
 let encode_env_bindings : env_t  ->  FStar_TypeChecker_Env.binding Prims.list  ->  (FStar_SMTEncoding_Term.decls_t * env_t) = (fun env bindings -> (
 
-<<<<<<< HEAD
-let encode_binding = (fun b uu____14861 -> (match (uu____14861) with
+let encode_binding = (fun b uu____14879 -> (match (uu____14879) with
 | (i, decls, env) -> begin
 (match (b) with
-| FStar_TypeChecker_Env.Binding_univ (uu____14879) -> begin
-=======
-let encode_binding = (fun b uu____14825 -> (match (uu____14825) with
-| (i, decls, env) -> begin
-(match (b) with
-| FStar_TypeChecker_Env.Binding_univ (uu____14843) -> begin
->>>>>>> bd76d606
+| FStar_TypeChecker_Env.Binding_univ (uu____14897) -> begin
 (((i + (Prims.parse_int "1"))), ([]), (env))
 end
 | FStar_TypeChecker_Env.Binding_var (x) -> begin
@@ -8630,93 +7632,50 @@
 let t1 = (FStar_TypeChecker_Normalize.normalize ((FStar_TypeChecker_Normalize.Beta)::(FStar_TypeChecker_Normalize.Eager_unfolding)::(FStar_TypeChecker_Normalize.Simplify)::(FStar_TypeChecker_Normalize.EraseUniverses)::[]) env.tcenv x.FStar_Syntax_Syntax.sort)
 in ((
 
-<<<<<<< HEAD
-let uu____14884 = (FStar_All.pipe_left (FStar_TypeChecker_Env.debug env.tcenv) (FStar_Options.Other ("SMTEncoding")))
-in (match (uu____14884) with
+let uu____14902 = (FStar_All.pipe_left (FStar_TypeChecker_Env.debug env.tcenv) (FStar_Options.Other ("SMTEncoding")))
+in (match (uu____14902) with
 | true -> begin
 (
 
-let uu____14885 = (FStar_Syntax_Print.bv_to_string x)
-in (
-
-let uu____14886 = (FStar_Syntax_Print.term_to_string x.FStar_Syntax_Syntax.sort)
-in (
-
-let uu____14887 = (FStar_Syntax_Print.term_to_string t1)
-in (FStar_Util.print3 "Normalized %s : %s to %s\n" uu____14885 uu____14886 uu____14887))))
-end
-| uu____14888 -> begin
-=======
-let uu____14848 = (FStar_All.pipe_left (FStar_TypeChecker_Env.debug env.tcenv) (FStar_Options.Other ("SMTEncoding")))
-in (match (uu____14848) with
-| true -> begin
-(
-
-let uu____14849 = (FStar_Syntax_Print.bv_to_string x)
-in (
-
-let uu____14850 = (FStar_Syntax_Print.term_to_string x.FStar_Syntax_Syntax.sort)
-in (
-
-let uu____14851 = (FStar_Syntax_Print.term_to_string t1)
-in (FStar_Util.print3 "Normalized %s : %s to %s\n" uu____14849 uu____14850 uu____14851))))
-end
-| uu____14852 -> begin
->>>>>>> bd76d606
+let uu____14903 = (FStar_Syntax_Print.bv_to_string x)
+in (
+
+let uu____14904 = (FStar_Syntax_Print.term_to_string x.FStar_Syntax_Syntax.sort)
+in (
+
+let uu____14905 = (FStar_Syntax_Print.term_to_string t1)
+in (FStar_Util.print3 "Normalized %s : %s to %s\n" uu____14903 uu____14904 uu____14905))))
+end
+| uu____14906 -> begin
 ()
 end));
 (
 
-<<<<<<< HEAD
-let uu____14889 = (encode_term t1 env)
-in (match (uu____14889) with
-=======
-let uu____14853 = (encode_term t1 env)
-in (match (uu____14853) with
->>>>>>> bd76d606
+let uu____14907 = (encode_term t1 env)
+in (match (uu____14907) with
 | (t, decls') -> begin
 (
 
 let t_hash = (FStar_SMTEncoding_Term.hash_of_term t)
 in (
 
-<<<<<<< HEAD
-let uu____14899 = (
-
-let uu____14903 = (
-
-let uu____14904 = (
-
-let uu____14905 = (FStar_Util.digest_of_string t_hash)
-in (
-
-let uu____14906 = (
-
-let uu____14907 = (FStar_Util.string_of_int i)
-in (Prims.strcat "_" uu____14907))
-in (Prims.strcat uu____14905 uu____14906)))
-in (Prims.strcat "x_" uu____14904))
-in (new_term_constant_from_string env x uu____14903))
-in (match (uu____14899) with
-=======
-let uu____14863 = (
-
-let uu____14867 = (
-
-let uu____14868 = (
-
-let uu____14869 = (FStar_Util.digest_of_string t_hash)
-in (
-
-let uu____14870 = (
-
-let uu____14871 = (FStar_Util.string_of_int i)
-in (Prims.strcat "_" uu____14871))
-in (Prims.strcat uu____14869 uu____14870)))
-in (Prims.strcat "x_" uu____14868))
-in (new_term_constant_from_string env x uu____14867))
-in (match (uu____14863) with
->>>>>>> bd76d606
+let uu____14917 = (
+
+let uu____14921 = (
+
+let uu____14922 = (
+
+let uu____14923 = (FStar_Util.digest_of_string t_hash)
+in (
+
+let uu____14924 = (
+
+let uu____14925 = (FStar_Util.string_of_int i)
+in (Prims.strcat "_" uu____14925))
+in (Prims.strcat uu____14923 uu____14924)))
+in (Prims.strcat "x_" uu____14922))
+in (new_term_constant_from_string env x uu____14921))
+in (match (uu____14917) with
 | (xxsym, xx, env') -> begin
 (
 
@@ -8725,45 +7684,24 @@
 
 let caption = (
 
-<<<<<<< HEAD
-let uu____14918 = (FStar_Options.log_queries ())
-in (match (uu____14918) with
+let uu____14936 = (FStar_Options.log_queries ())
+in (match (uu____14936) with
 | true -> begin
 (
 
-let uu____14920 = (
-
-let uu____14921 = (FStar_Syntax_Print.bv_to_string x)
-in (
-
-let uu____14922 = (FStar_Syntax_Print.term_to_string x.FStar_Syntax_Syntax.sort)
-in (
-
-let uu____14923 = (FStar_Syntax_Print.term_to_string t1)
-in (FStar_Util.format3 "%s : %s (%s)" uu____14921 uu____14922 uu____14923))))
-in Some (uu____14920))
-end
-| uu____14924 -> begin
-=======
-let uu____14882 = (FStar_Options.log_queries ())
-in (match (uu____14882) with
-| true -> begin
-(
-
-let uu____14884 = (
-
-let uu____14885 = (FStar_Syntax_Print.bv_to_string x)
-in (
-
-let uu____14886 = (FStar_Syntax_Print.term_to_string x.FStar_Syntax_Syntax.sort)
-in (
-
-let uu____14887 = (FStar_Syntax_Print.term_to_string t1)
-in (FStar_Util.format3 "%s : %s (%s)" uu____14885 uu____14886 uu____14887))))
-in Some (uu____14884))
-end
-| uu____14888 -> begin
->>>>>>> bd76d606
+let uu____14938 = (
+
+let uu____14939 = (FStar_Syntax_Print.bv_to_string x)
+in (
+
+let uu____14940 = (FStar_Syntax_Print.term_to_string x.FStar_Syntax_Syntax.sort)
+in (
+
+let uu____14941 = (FStar_Syntax_Print.term_to_string t1)
+in (FStar_Util.format3 "%s : %s (%s)" uu____14939 uu____14940 uu____14941))))
+in Some (uu____14938))
+end
+| uu____14942 -> begin
 None
 end))
 in (
@@ -8780,11 +7718,7 @@
 end));
 ))
 end
-<<<<<<< HEAD
-| FStar_TypeChecker_Env.Binding_lid (x, (uu____14936, t)) -> begin
-=======
-| FStar_TypeChecker_Env.Binding_lid (x, (uu____14900, t)) -> begin
->>>>>>> bd76d606
+| FStar_TypeChecker_Env.Binding_lid (x, (uu____14954, t)) -> begin
 (
 
 let t_norm = (whnf env t)
@@ -8793,13 +7727,8 @@
 let fv = (FStar_Syntax_Syntax.lid_as_fv x FStar_Syntax_Syntax.Delta_constant None)
 in (
 
-<<<<<<< HEAD
-let uu____14945 = (encode_free_var env fv t t_norm [])
-in (match (uu____14945) with
-=======
-let uu____14909 = (encode_free_var env fv t t_norm [])
-in (match (uu____14909) with
->>>>>>> bd76d606
+let uu____14963 = (encode_free_var env fv t t_norm [])
+in (match (uu____14963) with
 | (g, env') -> begin
 (((i + (Prims.parse_int "1"))), ((FStar_List.append decls g)), (env'))
 end))))
@@ -8807,13 +7736,8 @@
 | (FStar_TypeChecker_Env.Binding_sig_inst (_, se, _)) | (FStar_TypeChecker_Env.Binding_sig (_, se)) -> begin
 (
 
-<<<<<<< HEAD
-let uu____14964 = (encode_sigelt env se)
-in (match (uu____14964) with
-=======
-let uu____14928 = (encode_sigelt env se)
-in (match (uu____14928) with
->>>>>>> bd76d606
+let uu____14982 = (encode_sigelt env se)
+in (match (uu____14982) with
 | (g, env') -> begin
 (((i + (Prims.parse_int "1"))), ((FStar_List.append decls g)), (env'))
 end))
@@ -8821,65 +7745,36 @@
 end))
 in (
 
-<<<<<<< HEAD
-let uu____14974 = (FStar_List.fold_right encode_binding bindings (((Prims.parse_int "0")), ([]), (env)))
-in (match (uu____14974) with
-| (uu____14986, decls, env) -> begin
-=======
-let uu____14938 = (FStar_List.fold_right encode_binding bindings (((Prims.parse_int "0")), ([]), (env)))
-in (match (uu____14938) with
-| (uu____14950, decls, env) -> begin
->>>>>>> bd76d606
+let uu____14992 = (FStar_List.fold_right encode_binding bindings (((Prims.parse_int "0")), ([]), (env)))
+in (match (uu____14992) with
+| (uu____15004, decls, env) -> begin
 ((decls), (env))
 end))))
 
 
 let encode_labels = (fun labs -> (
 
-<<<<<<< HEAD
-let prefix = (FStar_All.pipe_right labs (FStar_List.map (fun uu____15031 -> (match (uu____15031) with
-| (l, uu____15038, uu____15039) -> begin
-=======
-let prefix = (FStar_All.pipe_right labs (FStar_List.map (fun uu____14995 -> (match (uu____14995) with
-| (l, uu____15002, uu____15003) -> begin
->>>>>>> bd76d606
+let prefix = (FStar_All.pipe_right labs (FStar_List.map (fun uu____15049 -> (match (uu____15049) with
+| (l, uu____15056, uu____15057) -> begin
 FStar_SMTEncoding_Term.DeclFun ((((Prims.fst l)), ([]), (FStar_SMTEncoding_Term.Bool_sort), (None)))
 end))))
 in (
 
-<<<<<<< HEAD
-let suffix = (FStar_All.pipe_right labs (FStar_List.collect (fun uu____15060 -> (match (uu____15060) with
-| (l, uu____15068, uu____15069) -> begin
-(
-
-let uu____15074 = (FStar_All.pipe_left (fun _0_39 -> FStar_SMTEncoding_Term.Echo (_0_39)) (Prims.fst l))
-in (
-
-let uu____15075 = (
-
-let uu____15077 = (
-
-let uu____15078 = (FStar_SMTEncoding_Util.mkFreeV l)
-in FStar_SMTEncoding_Term.Eval (uu____15078))
-in (uu____15077)::[])
-in (uu____15074)::uu____15075))
-=======
-let suffix = (FStar_All.pipe_right labs (FStar_List.collect (fun uu____15024 -> (match (uu____15024) with
-| (l, uu____15032, uu____15033) -> begin
-(
-
-let uu____15038 = (FStar_All.pipe_left (fun _0_39 -> FStar_SMTEncoding_Term.Echo (_0_39)) (Prims.fst l))
-in (
-
-let uu____15039 = (
-
-let uu____15041 = (
-
-let uu____15042 = (FStar_SMTEncoding_Util.mkFreeV l)
-in FStar_SMTEncoding_Term.Eval (uu____15042))
-in (uu____15041)::[])
-in (uu____15038)::uu____15039))
->>>>>>> bd76d606
+let suffix = (FStar_All.pipe_right labs (FStar_List.collect (fun uu____15078 -> (match (uu____15078) with
+| (l, uu____15086, uu____15087) -> begin
+(
+
+let uu____15092 = (FStar_All.pipe_left (fun _0_39 -> FStar_SMTEncoding_Term.Echo (_0_39)) (Prims.fst l))
+in (
+
+let uu____15093 = (
+
+let uu____15095 = (
+
+let uu____15096 = (FStar_SMTEncoding_Util.mkFreeV l)
+in FStar_SMTEncoding_Term.Eval (uu____15096))
+in (uu____15095)::[])
+in (uu____15092)::uu____15093))
 end))))
 in ((prefix), (suffix)))))
 
@@ -8889,163 +7784,90 @@
 
 let init_env : FStar_TypeChecker_Env.env  ->  Prims.unit = (fun tcenv -> (
 
-<<<<<<< HEAD
-let uu____15089 = (
-
-let uu____15091 = (
-
-let uu____15092 = (FStar_Util.smap_create (Prims.parse_int "100"))
-in {bindings = []; depth = (Prims.parse_int "0"); tcenv = tcenv; warn = true; cache = uu____15092; nolabels = false; use_zfuel_name = false; encode_non_total_function_typ = true})
-in (uu____15091)::[])
-in (FStar_ST.write last_env uu____15089)))
-=======
-let uu____15053 = (
-
-let uu____15055 = (
-
-let uu____15056 = (FStar_Util.smap_create (Prims.parse_int "100"))
-in {bindings = []; depth = (Prims.parse_int "0"); tcenv = tcenv; warn = true; cache = uu____15056; nolabels = false; use_zfuel_name = false; encode_non_total_function_typ = true})
-in (uu____15055)::[])
-in (FStar_ST.write last_env uu____15053)))
->>>>>>> bd76d606
+let uu____15107 = (
+
+let uu____15109 = (
+
+let uu____15110 = (FStar_Util.smap_create (Prims.parse_int "100"))
+in {bindings = []; depth = (Prims.parse_int "0"); tcenv = tcenv; warn = true; cache = uu____15110; nolabels = false; use_zfuel_name = false; encode_non_total_function_typ = true})
+in (uu____15109)::[])
+in (FStar_ST.write last_env uu____15107)))
 
 
 let get_env : FStar_TypeChecker_Env.env  ->  env_t = (fun tcenv -> (
-
-<<<<<<< HEAD
-let uu____15110 = (FStar_ST.read last_env)
-in (match (uu____15110) with
-| [] -> begin
-(failwith "No env; call init first!")
-end
-| (e)::uu____15116 -> begin
-(
-
-let uu___157_15118 = e
-in {bindings = uu___157_15118.bindings; depth = uu___157_15118.depth; tcenv = tcenv; warn = uu___157_15118.warn; cache = uu___157_15118.cache; nolabels = uu___157_15118.nolabels; use_zfuel_name = uu___157_15118.use_zfuel_name; encode_non_total_function_typ = uu___157_15118.encode_non_total_function_typ})
-=======
-let uu____15074 = (FStar_ST.read last_env)
-in (match (uu____15074) with
-| [] -> begin
-(failwith "No env; call init first!")
-end
-| (e)::uu____15080 -> begin
-(
-
-let uu___157_15082 = e
-in {bindings = uu___157_15082.bindings; depth = uu___157_15082.depth; tcenv = tcenv; warn = uu___157_15082.warn; cache = uu___157_15082.cache; nolabels = uu___157_15082.nolabels; use_zfuel_name = uu___157_15082.use_zfuel_name; encode_non_total_function_typ = uu___157_15082.encode_non_total_function_typ})
->>>>>>> bd76d606
-end)))
-
-
-let set_env : env_t  ->  Prims.unit = (fun env -> (
-
-<<<<<<< HEAD
-let uu____15122 = (FStar_ST.read last_env)
-in (match (uu____15122) with
-| [] -> begin
-(failwith "Empty env stack")
-end
-| (uu____15127)::tl -> begin
-=======
-let uu____15086 = (FStar_ST.read last_env)
-in (match (uu____15086) with
-| [] -> begin
-(failwith "Empty env stack")
-end
-| (uu____15091)::tl -> begin
->>>>>>> bd76d606
-(FStar_ST.write last_env ((env)::tl))
-end)))
-
-
-<<<<<<< HEAD
-let push_env : Prims.unit  ->  Prims.unit = (fun uu____15135 -> (
-
-let uu____15136 = (FStar_ST.read last_env)
-in (match (uu____15136) with
-=======
-let push_env : Prims.unit  ->  Prims.unit = (fun uu____15099 -> (
-
-let uu____15100 = (FStar_ST.read last_env)
-in (match (uu____15100) with
->>>>>>> bd76d606
-| [] -> begin
-(failwith "Empty env stack")
-end
-| (hd)::tl -> begin
-(
-
-let refs = (FStar_Util.smap_copy hd.cache)
-in (
-
-let top = (
-
-<<<<<<< HEAD
-let uu___158_15157 = hd
-in {bindings = uu___158_15157.bindings; depth = uu___158_15157.depth; tcenv = uu___158_15157.tcenv; warn = uu___158_15157.warn; cache = refs; nolabels = uu___158_15157.nolabels; use_zfuel_name = uu___158_15157.use_zfuel_name; encode_non_total_function_typ = uu___158_15157.encode_non_total_function_typ})
-=======
-let uu___158_15121 = hd
-in {bindings = uu___158_15121.bindings; depth = uu___158_15121.depth; tcenv = uu___158_15121.tcenv; warn = uu___158_15121.warn; cache = refs; nolabels = uu___158_15121.nolabels; use_zfuel_name = uu___158_15121.use_zfuel_name; encode_non_total_function_typ = uu___158_15121.encode_non_total_function_typ})
->>>>>>> bd76d606
-in (FStar_ST.write last_env ((top)::(hd)::tl))))
-end)))
-
-
-<<<<<<< HEAD
-let pop_env : Prims.unit  ->  Prims.unit = (fun uu____15163 -> (
-
-let uu____15164 = (FStar_ST.read last_env)
-in (match (uu____15164) with
-| [] -> begin
-(failwith "Popping an empty stack")
-end
-| (uu____15169)::tl -> begin
-=======
-let pop_env : Prims.unit  ->  Prims.unit = (fun uu____15127 -> (
 
 let uu____15128 = (FStar_ST.read last_env)
 in (match (uu____15128) with
 | [] -> begin
+(failwith "No env; call init first!")
+end
+| (e)::uu____15134 -> begin
+(
+
+let uu___157_15136 = e
+in {bindings = uu___157_15136.bindings; depth = uu___157_15136.depth; tcenv = tcenv; warn = uu___157_15136.warn; cache = uu___157_15136.cache; nolabels = uu___157_15136.nolabels; use_zfuel_name = uu___157_15136.use_zfuel_name; encode_non_total_function_typ = uu___157_15136.encode_non_total_function_typ})
+end)))
+
+
+let set_env : env_t  ->  Prims.unit = (fun env -> (
+
+let uu____15140 = (FStar_ST.read last_env)
+in (match (uu____15140) with
+| [] -> begin
+(failwith "Empty env stack")
+end
+| (uu____15145)::tl -> begin
+(FStar_ST.write last_env ((env)::tl))
+end)))
+
+
+let push_env : Prims.unit  ->  Prims.unit = (fun uu____15153 -> (
+
+let uu____15154 = (FStar_ST.read last_env)
+in (match (uu____15154) with
+| [] -> begin
+(failwith "Empty env stack")
+end
+| (hd)::tl -> begin
+(
+
+let refs = (FStar_Util.smap_copy hd.cache)
+in (
+
+let top = (
+
+let uu___158_15175 = hd
+in {bindings = uu___158_15175.bindings; depth = uu___158_15175.depth; tcenv = uu___158_15175.tcenv; warn = uu___158_15175.warn; cache = refs; nolabels = uu___158_15175.nolabels; use_zfuel_name = uu___158_15175.use_zfuel_name; encode_non_total_function_typ = uu___158_15175.encode_non_total_function_typ})
+in (FStar_ST.write last_env ((top)::(hd)::tl))))
+end)))
+
+
+let pop_env : Prims.unit  ->  Prims.unit = (fun uu____15181 -> (
+
+let uu____15182 = (FStar_ST.read last_env)
+in (match (uu____15182) with
+| [] -> begin
 (failwith "Popping an empty stack")
 end
-| (uu____15133)::tl -> begin
->>>>>>> bd76d606
+| (uu____15187)::tl -> begin
 (FStar_ST.write last_env tl)
 end)))
 
 
-<<<<<<< HEAD
-let mark_env : Prims.unit  ->  Prims.unit = (fun uu____15177 -> (push_env ()))
-
-
-let reset_mark_env : Prims.unit  ->  Prims.unit = (fun uu____15180 -> (pop_env ()))
-
-
-let commit_mark_env : Prims.unit  ->  Prims.unit = (fun uu____15183 -> (
-
-let uu____15184 = (FStar_ST.read last_env)
-in (match (uu____15184) with
-| (hd)::(uu____15190)::tl -> begin
+let mark_env : Prims.unit  ->  Prims.unit = (fun uu____15195 -> (push_env ()))
+
+
+let reset_mark_env : Prims.unit  ->  Prims.unit = (fun uu____15198 -> (pop_env ()))
+
+
+let commit_mark_env : Prims.unit  ->  Prims.unit = (fun uu____15201 -> (
+
+let uu____15202 = (FStar_ST.read last_env)
+in (match (uu____15202) with
+| (hd)::(uu____15208)::tl -> begin
 (FStar_ST.write last_env ((hd)::tl))
 end
-| uu____15196 -> begin
-=======
-let mark_env : Prims.unit  ->  Prims.unit = (fun uu____15141 -> (push_env ()))
-
-
-let reset_mark_env : Prims.unit  ->  Prims.unit = (fun uu____15144 -> (pop_env ()))
-
-
-let commit_mark_env : Prims.unit  ->  Prims.unit = (fun uu____15147 -> (
-
-let uu____15148 = (FStar_ST.read last_env)
-in (match (uu____15148) with
-| (hd)::(uu____15154)::tl -> begin
-(FStar_ST.write last_env ((hd)::tl))
-end
-| uu____15160 -> begin
->>>>>>> bd76d606
+| uu____15214 -> begin
 (failwith "Impossible")
 end)))
 
@@ -9090,45 +7912,24 @@
 
 let caption = (fun decls -> (
 
-<<<<<<< HEAD
-let uu____15241 = (FStar_Options.log_queries ())
-in (match (uu____15241) with
+let uu____15259 = (FStar_Options.log_queries ())
+in (match (uu____15259) with
 | true -> begin
 (
 
-let uu____15243 = (
-
-let uu____15244 = (
-
-let uu____15245 = (
-
-let uu____15246 = (FStar_All.pipe_right (FStar_Syntax_Util.lids_of_sigelt se) (FStar_List.map FStar_Syntax_Print.lid_to_string))
-in (FStar_All.pipe_right uu____15246 (FStar_String.concat ", ")))
-in (Prims.strcat "encoding sigelt " uu____15245))
-in FStar_SMTEncoding_Term.Caption (uu____15244))
-in (uu____15243)::decls)
-end
-| uu____15251 -> begin
-=======
-let uu____15205 = (FStar_Options.log_queries ())
-in (match (uu____15205) with
-| true -> begin
-(
-
-let uu____15207 = (
-
-let uu____15208 = (
-
-let uu____15209 = (
-
-let uu____15210 = (FStar_All.pipe_right (FStar_Syntax_Util.lids_of_sigelt se) (FStar_List.map FStar_Syntax_Print.lid_to_string))
-in (FStar_All.pipe_right uu____15210 (FStar_String.concat ", ")))
-in (Prims.strcat "encoding sigelt " uu____15209))
-in FStar_SMTEncoding_Term.Caption (uu____15208))
-in (uu____15207)::decls)
-end
-| uu____15215 -> begin
->>>>>>> bd76d606
+let uu____15261 = (
+
+let uu____15262 = (
+
+let uu____15263 = (
+
+let uu____15264 = (FStar_All.pipe_right (FStar_Syntax_Util.lids_of_sigelt se) (FStar_List.map FStar_Syntax_Print.lid_to_string))
+in (FStar_All.pipe_right uu____15264 (FStar_String.concat ", ")))
+in (Prims.strcat "encoding sigelt " uu____15263))
+in FStar_SMTEncoding_Term.Caption (uu____15262))
+in (uu____15261)::decls)
+end
+| uu____15269 -> begin
 decls
 end)))
 in (
@@ -9136,24 +7937,14 @@
 let env = (get_env tcenv)
 in (
 
-<<<<<<< HEAD
-let uu____15253 = (encode_sigelt env se)
-in (match (uu____15253) with
-=======
-let uu____15217 = (encode_sigelt env se)
-in (match (uu____15217) with
->>>>>>> bd76d606
+let uu____15271 = (encode_sigelt env se)
+in (match (uu____15271) with
 | (decls, env) -> begin
 ((set_env env);
 (
 
-<<<<<<< HEAD
-let uu____15259 = (caption decls)
-in (FStar_SMTEncoding_Z3.giveZ3 uu____15259));
-=======
-let uu____15223 = (caption decls)
-in (FStar_SMTEncoding_Z3.giveZ3 uu____15223));
->>>>>>> bd76d606
+let uu____15277 = (caption decls)
+in (FStar_SMTEncoding_Z3.giveZ3 uu____15277));
 )
 end)))))
 
@@ -9164,36 +7955,20 @@
 | true -> begin
 "interface"
 end
-<<<<<<< HEAD
-| uu____15268 -> begin
-=======
-| uu____15232 -> begin
->>>>>>> bd76d606
+| uu____15286 -> begin
 "module"
 end) modul.FStar_Syntax_Syntax.name.FStar_Ident.str)
 in ((
 
-<<<<<<< HEAD
-let uu____15270 = (FStar_TypeChecker_Env.debug tcenv FStar_Options.Low)
-in (match (uu____15270) with
+let uu____15288 = (FStar_TypeChecker_Env.debug tcenv FStar_Options.Low)
+in (match (uu____15288) with
 | true -> begin
 (
 
-let uu____15271 = (FStar_All.pipe_right (FStar_List.length modul.FStar_Syntax_Syntax.exports) FStar_Util.string_of_int)
-in (FStar_Util.print2 "+++++++++++Encoding externals for %s ... %s exports\n" name uu____15271))
-end
-| uu____15274 -> begin
-=======
-let uu____15234 = (FStar_TypeChecker_Env.debug tcenv FStar_Options.Low)
-in (match (uu____15234) with
-| true -> begin
-(
-
-let uu____15235 = (FStar_All.pipe_right (FStar_List.length modul.FStar_Syntax_Syntax.exports) FStar_Util.string_of_int)
-in (FStar_Util.print2 "+++++++++++Encoding externals for %s ... %s exports\n" name uu____15235))
-end
-| uu____15238 -> begin
->>>>>>> bd76d606
+let uu____15289 = (FStar_All.pipe_right (FStar_List.length modul.FStar_Syntax_Syntax.exports) FStar_Util.string_of_int)
+in (FStar_Util.print2 "+++++++++++Encoding externals for %s ... %s exports\n" name uu____15289))
+end
+| uu____15292 -> begin
 ()
 end));
 (
@@ -9201,69 +7976,39 @@
 let env = (get_env tcenv)
 in (
 
-<<<<<<< HEAD
-let uu____15276 = (encode_signature (
-
-let uu___159_15280 = env
-in {bindings = uu___159_15280.bindings; depth = uu___159_15280.depth; tcenv = uu___159_15280.tcenv; warn = false; cache = uu___159_15280.cache; nolabels = uu___159_15280.nolabels; use_zfuel_name = uu___159_15280.use_zfuel_name; encode_non_total_function_typ = uu___159_15280.encode_non_total_function_typ}) modul.FStar_Syntax_Syntax.exports)
-in (match (uu____15276) with
-=======
-let uu____15240 = (encode_signature (
-
-let uu___159_15244 = env
-in {bindings = uu___159_15244.bindings; depth = uu___159_15244.depth; tcenv = uu___159_15244.tcenv; warn = false; cache = uu___159_15244.cache; nolabels = uu___159_15244.nolabels; use_zfuel_name = uu___159_15244.use_zfuel_name; encode_non_total_function_typ = uu___159_15244.encode_non_total_function_typ}) modul.FStar_Syntax_Syntax.exports)
-in (match (uu____15240) with
->>>>>>> bd76d606
+let uu____15294 = (encode_signature (
+
+let uu___159_15298 = env
+in {bindings = uu___159_15298.bindings; depth = uu___159_15298.depth; tcenv = uu___159_15298.tcenv; warn = false; cache = uu___159_15298.cache; nolabels = uu___159_15298.nolabels; use_zfuel_name = uu___159_15298.use_zfuel_name; encode_non_total_function_typ = uu___159_15298.encode_non_total_function_typ}) modul.FStar_Syntax_Syntax.exports)
+in (match (uu____15294) with
 | (decls, env) -> begin
 (
 
 let caption = (fun decls -> (
 
-<<<<<<< HEAD
-let uu____15292 = (FStar_Options.log_queries ())
-in (match (uu____15292) with
-=======
-let uu____15256 = (FStar_Options.log_queries ())
-in (match (uu____15256) with
->>>>>>> bd76d606
+let uu____15310 = (FStar_Options.log_queries ())
+in (match (uu____15310) with
 | true -> begin
 (
 
 let msg = (Prims.strcat "Externals for " name)
 in (FStar_List.append ((FStar_SMTEncoding_Term.Caption (msg))::decls) ((FStar_SMTEncoding_Term.Caption ((Prims.strcat "End " msg)))::[])))
 end
-<<<<<<< HEAD
-| uu____15295 -> begin
-=======
-| uu____15259 -> begin
->>>>>>> bd76d606
+| uu____15313 -> begin
 decls
 end)))
 in ((set_env (
 
-<<<<<<< HEAD
-let uu___160_15297 = env
-in {bindings = uu___160_15297.bindings; depth = uu___160_15297.depth; tcenv = uu___160_15297.tcenv; warn = true; cache = uu___160_15297.cache; nolabels = uu___160_15297.nolabels; use_zfuel_name = uu___160_15297.use_zfuel_name; encode_non_total_function_typ = uu___160_15297.encode_non_total_function_typ}));
-(
-
-let uu____15299 = (FStar_TypeChecker_Env.debug tcenv FStar_Options.Low)
-in (match (uu____15299) with
+let uu___160_15315 = env
+in {bindings = uu___160_15315.bindings; depth = uu___160_15315.depth; tcenv = uu___160_15315.tcenv; warn = true; cache = uu___160_15315.cache; nolabels = uu___160_15315.nolabels; use_zfuel_name = uu___160_15315.use_zfuel_name; encode_non_total_function_typ = uu___160_15315.encode_non_total_function_typ}));
+(
+
+let uu____15317 = (FStar_TypeChecker_Env.debug tcenv FStar_Options.Low)
+in (match (uu____15317) with
 | true -> begin
 (FStar_Util.print1 "Done encoding externals for %s\n" name)
 end
-| uu____15300 -> begin
-=======
-let uu___160_15261 = env
-in {bindings = uu___160_15261.bindings; depth = uu___160_15261.depth; tcenv = uu___160_15261.tcenv; warn = true; cache = uu___160_15261.cache; nolabels = uu___160_15261.nolabels; use_zfuel_name = uu___160_15261.use_zfuel_name; encode_non_total_function_typ = uu___160_15261.encode_non_total_function_typ}));
-(
-
-let uu____15263 = (FStar_TypeChecker_Env.debug tcenv FStar_Options.Low)
-in (match (uu____15263) with
-| true -> begin
-(FStar_Util.print1 "Done encoding externals for %s\n" name)
-end
-| uu____15264 -> begin
->>>>>>> bd76d606
+| uu____15318 -> begin
 ()
 end));
 (
@@ -9277,19 +8022,11 @@
 
 let encode_query : (Prims.unit  ->  Prims.string) Prims.option  ->  FStar_TypeChecker_Env.env  ->  FStar_Syntax_Syntax.term  ->  (FStar_SMTEncoding_Term.decl Prims.list * FStar_SMTEncoding_ErrorReporting.label Prims.list * FStar_SMTEncoding_Term.decl * FStar_SMTEncoding_Term.decl Prims.list) = (fun use_env_msg tcenv q -> ((
 
-<<<<<<< HEAD
-let uu____15334 = (
-
-let uu____15335 = (FStar_TypeChecker_Env.current_module tcenv)
-in uu____15335.FStar_Ident.str)
-in (FStar_SMTEncoding_Z3.query_logging.FStar_SMTEncoding_Z3.set_module_name uu____15334));
-=======
-let uu____15298 = (
-
-let uu____15299 = (FStar_TypeChecker_Env.current_module tcenv)
-in uu____15299.FStar_Ident.str)
-in (FStar_SMTEncoding_Z3.query_logging.FStar_SMTEncoding_Z3.set_module_name uu____15298));
->>>>>>> bd76d606
+let uu____15352 = (
+
+let uu____15353 = (FStar_TypeChecker_Env.current_module tcenv)
+in uu____15353.FStar_Ident.str)
+in (FStar_SMTEncoding_Z3.query_logging.FStar_SMTEncoding_Z3.set_module_name uu____15352));
 (
 
 let env = (get_env tcenv)
@@ -9298,168 +8035,89 @@
 let bindings = (FStar_TypeChecker_Env.fold_env tcenv (fun bs b -> (b)::bs) [])
 in (
 
-<<<<<<< HEAD
-let uu____15343 = (
-=======
-let uu____15307 = (
->>>>>>> bd76d606
+let uu____15361 = (
 
 let rec aux = (fun bindings -> (match (bindings) with
 | (FStar_TypeChecker_Env.Binding_var (x))::rest -> begin
 (
 
-<<<<<<< HEAD
-let uu____15364 = (aux rest)
-in (match (uu____15364) with
-=======
-let uu____15328 = (aux rest)
-in (match (uu____15328) with
->>>>>>> bd76d606
+let uu____15382 = (aux rest)
+in (match (uu____15382) with
 | (out, rest) -> begin
 (
 
 let t = (FStar_TypeChecker_Normalize.normalize ((FStar_TypeChecker_Normalize.Eager_unfolding)::(FStar_TypeChecker_Normalize.Beta)::(FStar_TypeChecker_Normalize.Simplify)::(FStar_TypeChecker_Normalize.EraseUniverses)::[]) env.tcenv x.FStar_Syntax_Syntax.sort)
 in (
 
-<<<<<<< HEAD
-let uu____15380 = (
-
-let uu____15382 = (FStar_Syntax_Syntax.mk_binder (
-
-let uu___161_15383 = x
-in {FStar_Syntax_Syntax.ppname = uu___161_15383.FStar_Syntax_Syntax.ppname; FStar_Syntax_Syntax.index = uu___161_15383.FStar_Syntax_Syntax.index; FStar_Syntax_Syntax.sort = t}))
-in (uu____15382)::out)
-in ((uu____15380), (rest))))
-end))
-end
-| uu____15386 -> begin
-=======
-let uu____15344 = (
-
-let uu____15346 = (FStar_Syntax_Syntax.mk_binder (
-
-let uu___161_15347 = x
-in {FStar_Syntax_Syntax.ppname = uu___161_15347.FStar_Syntax_Syntax.ppname; FStar_Syntax_Syntax.index = uu___161_15347.FStar_Syntax_Syntax.index; FStar_Syntax_Syntax.sort = t}))
-in (uu____15346)::out)
-in ((uu____15344), (rest))))
-end))
-end
-| uu____15350 -> begin
->>>>>>> bd76d606
+let uu____15398 = (
+
+let uu____15400 = (FStar_Syntax_Syntax.mk_binder (
+
+let uu___161_15401 = x
+in {FStar_Syntax_Syntax.ppname = uu___161_15401.FStar_Syntax_Syntax.ppname; FStar_Syntax_Syntax.index = uu___161_15401.FStar_Syntax_Syntax.index; FStar_Syntax_Syntax.sort = t}))
+in (uu____15400)::out)
+in ((uu____15398), (rest))))
+end))
+end
+| uu____15404 -> begin
 (([]), (bindings))
 end))
 in (
 
-<<<<<<< HEAD
-let uu____15390 = (aux bindings)
-in (match (uu____15390) with
+let uu____15408 = (aux bindings)
+in (match (uu____15408) with
 | (closing, bindings) -> begin
 (
 
-let uu____15404 = (FStar_Syntax_Util.close_forall (FStar_List.rev closing) q)
-in ((uu____15404), (bindings)))
+let uu____15422 = (FStar_Syntax_Util.close_forall (FStar_List.rev closing) q)
+in ((uu____15422), (bindings)))
 end)))
-in (match (uu____15343) with
+in (match (uu____15361) with
 | (q, bindings) -> begin
 (
 
-let uu____15417 = (
-
-let uu____15420 = (FStar_List.filter (fun uu___133_15422 -> (match (uu___133_15422) with
-| FStar_TypeChecker_Env.Binding_sig (uu____15423) -> begin
+let uu____15435 = (
+
+let uu____15438 = (FStar_List.filter (fun uu___133_15440 -> (match (uu___133_15440) with
+| FStar_TypeChecker_Env.Binding_sig (uu____15441) -> begin
 false
 end
-| uu____15427 -> begin
+| uu____15445 -> begin
 true
 end)) bindings)
-in (encode_env_bindings env uu____15420))
-in (match (uu____15417) with
+in (encode_env_bindings env uu____15438))
+in (match (uu____15435) with
 | (env_decls, env) -> begin
 ((
 
-let uu____15438 = (((FStar_TypeChecker_Env.debug tcenv FStar_Options.Low) || (FStar_All.pipe_left (FStar_TypeChecker_Env.debug tcenv) (FStar_Options.Other ("SMTEncoding")))) || (FStar_All.pipe_left (FStar_TypeChecker_Env.debug tcenv) (FStar_Options.Other ("SMTQuery"))))
-in (match (uu____15438) with
+let uu____15456 = (((FStar_TypeChecker_Env.debug tcenv FStar_Options.Low) || (FStar_All.pipe_left (FStar_TypeChecker_Env.debug tcenv) (FStar_Options.Other ("SMTEncoding")))) || (FStar_All.pipe_left (FStar_TypeChecker_Env.debug tcenv) (FStar_Options.Other ("SMTQuery"))))
+in (match (uu____15456) with
 | true -> begin
 (
 
-let uu____15439 = (FStar_Syntax_Print.term_to_string q)
-in (FStar_Util.print1 "Encoding query formula: %s\n" uu____15439))
-end
-| uu____15440 -> begin
-=======
-let uu____15354 = (aux bindings)
-in (match (uu____15354) with
-| (closing, bindings) -> begin
-(
-
-let uu____15368 = (FStar_Syntax_Util.close_forall (FStar_List.rev closing) q)
-in ((uu____15368), (bindings)))
-end)))
-in (match (uu____15307) with
-| (q, bindings) -> begin
-(
-
-let uu____15381 = (
-
-let uu____15384 = (FStar_List.filter (fun uu___133_15386 -> (match (uu___133_15386) with
-| FStar_TypeChecker_Env.Binding_sig (uu____15387) -> begin
-false
-end
-| uu____15391 -> begin
-true
-end)) bindings)
-in (encode_env_bindings env uu____15384))
-in (match (uu____15381) with
-| (env_decls, env) -> begin
-((
-
-let uu____15402 = (((FStar_TypeChecker_Env.debug tcenv FStar_Options.Low) || (FStar_All.pipe_left (FStar_TypeChecker_Env.debug tcenv) (FStar_Options.Other ("SMTEncoding")))) || (FStar_All.pipe_left (FStar_TypeChecker_Env.debug tcenv) (FStar_Options.Other ("SMTQuery"))))
-in (match (uu____15402) with
-| true -> begin
-(
-
-let uu____15403 = (FStar_Syntax_Print.term_to_string q)
-in (FStar_Util.print1 "Encoding query formula: %s\n" uu____15403))
-end
-| uu____15404 -> begin
->>>>>>> bd76d606
+let uu____15457 = (FStar_Syntax_Print.term_to_string q)
+in (FStar_Util.print1 "Encoding query formula: %s\n" uu____15457))
+end
+| uu____15458 -> begin
 ()
 end));
 (
 
-<<<<<<< HEAD
-let uu____15441 = (encode_formula q env)
-in (match (uu____15441) with
+let uu____15459 = (encode_formula q env)
+in (match (uu____15459) with
 | (phi, qdecls) -> begin
 (
 
-let uu____15453 = (
-
-let uu____15456 = (FStar_TypeChecker_Env.get_range tcenv)
-in (FStar_SMTEncoding_ErrorReporting.label_goals use_env_msg uu____15456 phi))
-in (match (uu____15453) with
+let uu____15471 = (
+
+let uu____15474 = (FStar_TypeChecker_Env.get_range tcenv)
+in (FStar_SMTEncoding_ErrorReporting.label_goals use_env_msg uu____15474 phi))
+in (match (uu____15471) with
 | (labels, phi) -> begin
 (
 
-let uu____15466 = (encode_labels labels)
-in (match (uu____15466) with
-=======
-let uu____15405 = (encode_formula q env)
-in (match (uu____15405) with
-| (phi, qdecls) -> begin
-(
-
-let uu____15417 = (
-
-let uu____15420 = (FStar_TypeChecker_Env.get_range tcenv)
-in (FStar_SMTEncoding_ErrorReporting.label_goals use_env_msg uu____15420 phi))
-in (match (uu____15417) with
-| (labels, phi) -> begin
-(
-
-let uu____15430 = (encode_labels labels)
-in (match (uu____15430) with
->>>>>>> bd76d606
+let uu____15484 = (encode_labels labels)
+in (match (uu____15484) with
 | (label_prefix, label_suffix) -> begin
 (
 
@@ -9468,66 +8126,35 @@
 
 let qry = (
 
-<<<<<<< HEAD
-let uu____15487 = (
-
-let uu____15492 = (FStar_SMTEncoding_Util.mkNot phi)
-in (
-
-let uu____15493 = (
-
-let uu____15495 = (varops.mk_unique "@query")
-in Some (uu____15495))
-in ((uu____15492), (Some ("query")), (uu____15493))))
-in FStar_SMTEncoding_Term.Assume (uu____15487))
-=======
-let uu____15451 = (
-
-let uu____15456 = (FStar_SMTEncoding_Util.mkNot phi)
-in (
-
-let uu____15457 = (
-
-let uu____15459 = (varops.mk_unique "@query")
-in Some (uu____15459))
-in ((uu____15456), (Some ("query")), (uu____15457))))
-in FStar_SMTEncoding_Term.Assume (uu____15451))
->>>>>>> bd76d606
+let uu____15505 = (
+
+let uu____15510 = (FStar_SMTEncoding_Util.mkNot phi)
+in (
+
+let uu____15511 = (
+
+let uu____15513 = (varops.mk_unique "@query")
+in Some (uu____15513))
+in ((uu____15510), (Some ("query")), (uu____15511))))
+in FStar_SMTEncoding_Term.Assume (uu____15505))
 in (
 
 let suffix = (
 
-<<<<<<< HEAD
-let uu____15500 = (
-
-let uu____15502 = (
-
-let uu____15504 = (FStar_Options.print_z3_statistics ())
-in (match (uu____15504) with
+let uu____15518 = (
+
+let uu____15520 = (
+
+let uu____15522 = (FStar_Options.print_z3_statistics ())
+in (match (uu____15522) with
 | true -> begin
 (FStar_SMTEncoding_Term.PrintStats)::[]
 end
-| uu____15506 -> begin
+| uu____15524 -> begin
 []
 end))
-in (FStar_List.append uu____15502 ((FStar_SMTEncoding_Term.Echo ("Done!"))::[])))
-in (FStar_List.append label_suffix uu____15500))
-=======
-let uu____15464 = (
-
-let uu____15466 = (
-
-let uu____15468 = (FStar_Options.print_z3_statistics ())
-in (match (uu____15468) with
-| true -> begin
-(FStar_SMTEncoding_Term.PrintStats)::[]
-end
-| uu____15470 -> begin
-[]
-end))
-in (FStar_List.append uu____15466 ((FStar_SMTEncoding_Term.Echo ("Done!"))::[])))
-in (FStar_List.append label_suffix uu____15464))
->>>>>>> bd76d606
+in (FStar_List.append uu____15520 ((FStar_SMTEncoding_Term.Echo ("Done!"))::[])))
+in (FStar_List.append label_suffix uu____15518))
 in ((query_prelude), (labels), (qry), (suffix)))))
 end))
 end))
@@ -9544,27 +8171,15 @@
 in ((FStar_SMTEncoding_Z3.push "query");
 (
 
-<<<<<<< HEAD
-let uu____15517 = (encode_formula q env)
-in (match (uu____15517) with
-| (f, uu____15521) -> begin
+let uu____15535 = (encode_formula q env)
+in (match (uu____15535) with
+| (f, uu____15539) -> begin
 ((FStar_SMTEncoding_Z3.pop "query");
 (match (f.FStar_SMTEncoding_Term.tm) with
-| FStar_SMTEncoding_Term.App (FStar_SMTEncoding_Term.TrueOp, uu____15523) -> begin
+| FStar_SMTEncoding_Term.App (FStar_SMTEncoding_Term.TrueOp, uu____15541) -> begin
 true
 end
-| uu____15526 -> begin
-=======
-let uu____15481 = (encode_formula q env)
-in (match (uu____15481) with
-| (f, uu____15485) -> begin
-((FStar_SMTEncoding_Z3.pop "query");
-(match (f.FStar_SMTEncoding_Term.tm) with
-| FStar_SMTEncoding_Term.App (FStar_SMTEncoding_Term.TrueOp, uu____15487) -> begin
-true
-end
-| uu____15490 -> begin
->>>>>>> bd76d606
+| uu____15544 -> begin
 false
 end);
 )
