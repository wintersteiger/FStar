--- conflicted
+++ resolved
@@ -1301,98 +1301,6 @@
                             then
                               let uu____5528 =
                                 FStar_TypeChecker_Env.reify_comp
-<<<<<<< HEAD
-                                  (let uu___384_5531 =
-                                     env.FStar_SMTEncoding_Env.tcenv  in
-                                   {
-                                     FStar_TypeChecker_Env.solver =
-                                       (uu___384_5531.FStar_TypeChecker_Env.solver);
-                                     FStar_TypeChecker_Env.range =
-                                       (uu___384_5531.FStar_TypeChecker_Env.range);
-                                     FStar_TypeChecker_Env.curmodule =
-                                       (uu___384_5531.FStar_TypeChecker_Env.curmodule);
-                                     FStar_TypeChecker_Env.gamma =
-                                       (uu___384_5531.FStar_TypeChecker_Env.gamma);
-                                     FStar_TypeChecker_Env.gamma_sig =
-                                       (uu___384_5531.FStar_TypeChecker_Env.gamma_sig);
-                                     FStar_TypeChecker_Env.gamma_cache =
-                                       (uu___384_5531.FStar_TypeChecker_Env.gamma_cache);
-                                     FStar_TypeChecker_Env.modules =
-                                       (uu___384_5531.FStar_TypeChecker_Env.modules);
-                                     FStar_TypeChecker_Env.expected_typ =
-                                       (uu___384_5531.FStar_TypeChecker_Env.expected_typ);
-                                     FStar_TypeChecker_Env.sigtab =
-                                       (uu___384_5531.FStar_TypeChecker_Env.sigtab);
-                                     FStar_TypeChecker_Env.attrtab =
-                                       (uu___384_5531.FStar_TypeChecker_Env.attrtab);
-                                     FStar_TypeChecker_Env.is_pattern =
-                                       (uu___384_5531.FStar_TypeChecker_Env.is_pattern);
-                                     FStar_TypeChecker_Env.instantiate_imp =
-                                       (uu___384_5531.FStar_TypeChecker_Env.instantiate_imp);
-                                     FStar_TypeChecker_Env.effects =
-                                       (uu___384_5531.FStar_TypeChecker_Env.effects);
-                                     FStar_TypeChecker_Env.generalize =
-                                       (uu___384_5531.FStar_TypeChecker_Env.generalize);
-                                     FStar_TypeChecker_Env.letrecs =
-                                       (uu___384_5531.FStar_TypeChecker_Env.letrecs);
-                                     FStar_TypeChecker_Env.top_level =
-                                       (uu___384_5531.FStar_TypeChecker_Env.top_level);
-                                     FStar_TypeChecker_Env.check_uvars =
-                                       (uu___384_5531.FStar_TypeChecker_Env.check_uvars);
-                                     FStar_TypeChecker_Env.use_eq =
-                                       (uu___384_5531.FStar_TypeChecker_Env.use_eq);
-                                     FStar_TypeChecker_Env.is_iface =
-                                       (uu___384_5531.FStar_TypeChecker_Env.is_iface);
-                                     FStar_TypeChecker_Env.admit =
-                                       (uu___384_5531.FStar_TypeChecker_Env.admit);
-                                     FStar_TypeChecker_Env.lax = true;
-                                     FStar_TypeChecker_Env.lax_universes =
-                                       (uu___384_5531.FStar_TypeChecker_Env.lax_universes);
-                                     FStar_TypeChecker_Env.phase1 =
-                                       (uu___384_5531.FStar_TypeChecker_Env.phase1);
-                                     FStar_TypeChecker_Env.failhard =
-                                       (uu___384_5531.FStar_TypeChecker_Env.failhard);
-                                     FStar_TypeChecker_Env.nosynth =
-                                       (uu___384_5531.FStar_TypeChecker_Env.nosynth);
-                                     FStar_TypeChecker_Env.uvar_subtyping =
-                                       (uu___384_5531.FStar_TypeChecker_Env.uvar_subtyping);
-                                     FStar_TypeChecker_Env.tc_term =
-                                       (uu___384_5531.FStar_TypeChecker_Env.tc_term);
-                                     FStar_TypeChecker_Env.type_of =
-                                       (uu___384_5531.FStar_TypeChecker_Env.type_of);
-                                     FStar_TypeChecker_Env.universe_of =
-                                       (uu___384_5531.FStar_TypeChecker_Env.universe_of);
-                                     FStar_TypeChecker_Env.check_type_of =
-                                       (uu___384_5531.FStar_TypeChecker_Env.check_type_of);
-                                     FStar_TypeChecker_Env.use_bv_sorts =
-                                       (uu___384_5531.FStar_TypeChecker_Env.use_bv_sorts);
-                                     FStar_TypeChecker_Env.qtbl_name_and_index
-                                       =
-                                       (uu___384_5531.FStar_TypeChecker_Env.qtbl_name_and_index);
-                                     FStar_TypeChecker_Env.normalized_eff_names
-                                       =
-                                       (uu___384_5531.FStar_TypeChecker_Env.normalized_eff_names);
-                                     FStar_TypeChecker_Env.fv_delta_depths =
-                                       (uu___384_5531.FStar_TypeChecker_Env.fv_delta_depths);
-                                     FStar_TypeChecker_Env.proof_ns =
-                                       (uu___384_5531.FStar_TypeChecker_Env.proof_ns);
-                                     FStar_TypeChecker_Env.synth_hook =
-                                       (uu___384_5531.FStar_TypeChecker_Env.synth_hook);
-                                     FStar_TypeChecker_Env.splice =
-                                       (uu___384_5531.FStar_TypeChecker_Env.splice);
-                                     FStar_TypeChecker_Env.postprocess =
-                                       (uu___384_5531.FStar_TypeChecker_Env.postprocess);
-                                     FStar_TypeChecker_Env.is_native_tactic =
-                                       (uu___384_5531.FStar_TypeChecker_Env.is_native_tactic);
-                                     FStar_TypeChecker_Env.identifier_info =
-                                       (uu___384_5531.FStar_TypeChecker_Env.identifier_info);
-                                     FStar_TypeChecker_Env.tc_hooks =
-                                       (uu___384_5531.FStar_TypeChecker_Env.tc_hooks);
-                                     FStar_TypeChecker_Env.dsenv =
-                                       (uu___384_5531.FStar_TypeChecker_Env.dsenv);
-                                     FStar_TypeChecker_Env.nbe =
-                                       (uu___384_5531.FStar_TypeChecker_Env.nbe)
-=======
                                   (let uu___390_5531 =
                                      env.FStar_SMTEncoding_Env.tcenv  in
                                    {
@@ -1483,7 +1391,6 @@
                                        (uu___390_5531.FStar_TypeChecker_Env.dsenv);
                                      FStar_TypeChecker_Env.nbe =
                                        (uu___390_5531.FStar_TypeChecker_Env.nbe)
->>>>>>> 3ed53797
                                    }) comp FStar_Syntax_Syntax.U_unknown
                                  in
                               FStar_Syntax_Syntax.mk_Total uu____5528
@@ -1506,13 +1413,8 @@
                           =
                           FStar_All.pipe_right quals
                             (FStar_List.collect
-<<<<<<< HEAD
-                               (fun uu___374_5662  ->
-                                  match uu___374_5662 with
-=======
                                (fun uu___380_5662  ->
                                   match uu___380_5662 with
->>>>>>> 3ed53797
                                   | FStar_Syntax_Syntax.Discriminator d ->
                                       let uu____5666 = FStar_Util.prefix vars
                                          in
@@ -1822,39 +1724,11 @@
                                                  in
                                               let uu____6362 =
                                                 let env2 =
-<<<<<<< HEAD
-                                                  let uu___385_6368 = env1
-=======
                                                   let uu___391_6368 = env1
->>>>>>> 3ed53797
                                                      in
                                                   {
                                                     FStar_SMTEncoding_Env.bvar_bindings
                                                       =
-<<<<<<< HEAD
-                                                      (uu___385_6368.FStar_SMTEncoding_Env.bvar_bindings);
-                                                    FStar_SMTEncoding_Env.fvar_bindings
-                                                      =
-                                                      (uu___385_6368.FStar_SMTEncoding_Env.fvar_bindings);
-                                                    FStar_SMTEncoding_Env.depth
-                                                      =
-                                                      (uu___385_6368.FStar_SMTEncoding_Env.depth);
-                                                    FStar_SMTEncoding_Env.tcenv
-                                                      =
-                                                      (uu___385_6368.FStar_SMTEncoding_Env.tcenv);
-                                                    FStar_SMTEncoding_Env.warn
-                                                      =
-                                                      (uu___385_6368.FStar_SMTEncoding_Env.warn);
-                                                    FStar_SMTEncoding_Env.cache
-                                                      =
-                                                      (uu___385_6368.FStar_SMTEncoding_Env.cache);
-                                                    FStar_SMTEncoding_Env.nolabels
-                                                      =
-                                                      (uu___385_6368.FStar_SMTEncoding_Env.nolabels);
-                                                    FStar_SMTEncoding_Env.use_zfuel_name
-                                                      =
-                                                      (uu___385_6368.FStar_SMTEncoding_Env.use_zfuel_name);
-=======
                                                       (uu___391_6368.FStar_SMTEncoding_Env.bvar_bindings);
                                                     FStar_SMTEncoding_Env.fvar_bindings
                                                       =
@@ -1877,23 +1751,15 @@
                                                     FStar_SMTEncoding_Env.use_zfuel_name
                                                       =
                                                       (uu___391_6368.FStar_SMTEncoding_Env.use_zfuel_name);
->>>>>>> 3ed53797
                                                     FStar_SMTEncoding_Env.encode_non_total_function_typ
                                                       =
                                                       encode_non_total_function_typ;
                                                     FStar_SMTEncoding_Env.current_module_name
                                                       =
-<<<<<<< HEAD
-                                                      (uu___385_6368.FStar_SMTEncoding_Env.current_module_name);
-                                                    FStar_SMTEncoding_Env.encoding_quantifier
-                                                      =
-                                                      (uu___385_6368.FStar_SMTEncoding_Env.encoding_quantifier)
-=======
                                                       (uu___391_6368.FStar_SMTEncoding_Env.current_module_name);
                                                     FStar_SMTEncoding_Env.encoding_quantifier
                                                       =
                                                       (uu___391_6368.FStar_SMTEncoding_Env.encoding_quantifier)
->>>>>>> 3ed53797
                                                   }  in
                                                 let uu____6369 =
                                                   let uu____6371 =
@@ -2385,31 +2251,6 @@
   
 let (copy_env : FStar_SMTEncoding_Env.env_t -> FStar_SMTEncoding_Env.env_t) =
   fun en  ->
-<<<<<<< HEAD
-    let uu___386_7163 = en  in
-    let uu____7164 = FStar_Util.smap_copy en.FStar_SMTEncoding_Env.cache  in
-    {
-      FStar_SMTEncoding_Env.bvar_bindings =
-        (uu___386_7163.FStar_SMTEncoding_Env.bvar_bindings);
-      FStar_SMTEncoding_Env.fvar_bindings =
-        (uu___386_7163.FStar_SMTEncoding_Env.fvar_bindings);
-      FStar_SMTEncoding_Env.depth =
-        (uu___386_7163.FStar_SMTEncoding_Env.depth);
-      FStar_SMTEncoding_Env.tcenv =
-        (uu___386_7163.FStar_SMTEncoding_Env.tcenv);
-      FStar_SMTEncoding_Env.warn = (uu___386_7163.FStar_SMTEncoding_Env.warn);
-      FStar_SMTEncoding_Env.cache = uu____7164;
-      FStar_SMTEncoding_Env.nolabels =
-        (uu___386_7163.FStar_SMTEncoding_Env.nolabels);
-      FStar_SMTEncoding_Env.use_zfuel_name =
-        (uu___386_7163.FStar_SMTEncoding_Env.use_zfuel_name);
-      FStar_SMTEncoding_Env.encode_non_total_function_typ =
-        (uu___386_7163.FStar_SMTEncoding_Env.encode_non_total_function_typ);
-      FStar_SMTEncoding_Env.current_module_name =
-        (uu___386_7163.FStar_SMTEncoding_Env.current_module_name);
-      FStar_SMTEncoding_Env.encoding_quantifier =
-        (uu___386_7163.FStar_SMTEncoding_Env.encoding_quantifier)
-=======
     let uu___392_7163 = en  in
     let uu____7164 = FStar_Util.smap_copy en.FStar_SMTEncoding_Env.cache  in
     {
@@ -2433,7 +2274,6 @@
         (uu___392_7163.FStar_SMTEncoding_Env.current_module_name);
       FStar_SMTEncoding_Env.encoding_quantifier =
         (uu___392_7163.FStar_SMTEncoding_Env.encoding_quantifier)
->>>>>>> 3ed53797
     }
   
 let (encode_top_level_let :
@@ -2474,26 +2314,16 @@
                               match uu____7516 with
                               | (x,i) ->
                                   let uu____7535 =
-<<<<<<< HEAD
-                                    let uu___387_7536 = x  in
-=======
                                     let uu___393_7536 = x  in
->>>>>>> 3ed53797
                                     let uu____7537 =
                                       FStar_Syntax_Subst.subst subst1
                                         x.FStar_Syntax_Syntax.sort
                                        in
                                     {
                                       FStar_Syntax_Syntax.ppname =
-<<<<<<< HEAD
-                                        (uu___387_7536.FStar_Syntax_Syntax.ppname);
-                                      FStar_Syntax_Syntax.index =
-                                        (uu___387_7536.FStar_Syntax_Syntax.index);
-=======
                                         (uu___393_7536.FStar_Syntax_Syntax.ppname);
                                       FStar_Syntax_Syntax.index =
                                         (uu___393_7536.FStar_Syntax_Syntax.index);
->>>>>>> 3ed53797
                                       FStar_Syntax_Syntax.sort = uu____7537
                                     }  in
                                   (uu____7535, i)))
@@ -2520,95 +2350,6 @@
                in
             let destruct_bound_function t e =
               let tcenv =
-<<<<<<< HEAD
-                let uu___388_7619 = env.FStar_SMTEncoding_Env.tcenv  in
-                {
-                  FStar_TypeChecker_Env.solver =
-                    (uu___388_7619.FStar_TypeChecker_Env.solver);
-                  FStar_TypeChecker_Env.range =
-                    (uu___388_7619.FStar_TypeChecker_Env.range);
-                  FStar_TypeChecker_Env.curmodule =
-                    (uu___388_7619.FStar_TypeChecker_Env.curmodule);
-                  FStar_TypeChecker_Env.gamma =
-                    (uu___388_7619.FStar_TypeChecker_Env.gamma);
-                  FStar_TypeChecker_Env.gamma_sig =
-                    (uu___388_7619.FStar_TypeChecker_Env.gamma_sig);
-                  FStar_TypeChecker_Env.gamma_cache =
-                    (uu___388_7619.FStar_TypeChecker_Env.gamma_cache);
-                  FStar_TypeChecker_Env.modules =
-                    (uu___388_7619.FStar_TypeChecker_Env.modules);
-                  FStar_TypeChecker_Env.expected_typ =
-                    (uu___388_7619.FStar_TypeChecker_Env.expected_typ);
-                  FStar_TypeChecker_Env.sigtab =
-                    (uu___388_7619.FStar_TypeChecker_Env.sigtab);
-                  FStar_TypeChecker_Env.attrtab =
-                    (uu___388_7619.FStar_TypeChecker_Env.attrtab);
-                  FStar_TypeChecker_Env.is_pattern =
-                    (uu___388_7619.FStar_TypeChecker_Env.is_pattern);
-                  FStar_TypeChecker_Env.instantiate_imp =
-                    (uu___388_7619.FStar_TypeChecker_Env.instantiate_imp);
-                  FStar_TypeChecker_Env.effects =
-                    (uu___388_7619.FStar_TypeChecker_Env.effects);
-                  FStar_TypeChecker_Env.generalize =
-                    (uu___388_7619.FStar_TypeChecker_Env.generalize);
-                  FStar_TypeChecker_Env.letrecs =
-                    (uu___388_7619.FStar_TypeChecker_Env.letrecs);
-                  FStar_TypeChecker_Env.top_level =
-                    (uu___388_7619.FStar_TypeChecker_Env.top_level);
-                  FStar_TypeChecker_Env.check_uvars =
-                    (uu___388_7619.FStar_TypeChecker_Env.check_uvars);
-                  FStar_TypeChecker_Env.use_eq =
-                    (uu___388_7619.FStar_TypeChecker_Env.use_eq);
-                  FStar_TypeChecker_Env.is_iface =
-                    (uu___388_7619.FStar_TypeChecker_Env.is_iface);
-                  FStar_TypeChecker_Env.admit =
-                    (uu___388_7619.FStar_TypeChecker_Env.admit);
-                  FStar_TypeChecker_Env.lax = true;
-                  FStar_TypeChecker_Env.lax_universes =
-                    (uu___388_7619.FStar_TypeChecker_Env.lax_universes);
-                  FStar_TypeChecker_Env.phase1 =
-                    (uu___388_7619.FStar_TypeChecker_Env.phase1);
-                  FStar_TypeChecker_Env.failhard =
-                    (uu___388_7619.FStar_TypeChecker_Env.failhard);
-                  FStar_TypeChecker_Env.nosynth =
-                    (uu___388_7619.FStar_TypeChecker_Env.nosynth);
-                  FStar_TypeChecker_Env.uvar_subtyping =
-                    (uu___388_7619.FStar_TypeChecker_Env.uvar_subtyping);
-                  FStar_TypeChecker_Env.tc_term =
-                    (uu___388_7619.FStar_TypeChecker_Env.tc_term);
-                  FStar_TypeChecker_Env.type_of =
-                    (uu___388_7619.FStar_TypeChecker_Env.type_of);
-                  FStar_TypeChecker_Env.universe_of =
-                    (uu___388_7619.FStar_TypeChecker_Env.universe_of);
-                  FStar_TypeChecker_Env.check_type_of =
-                    (uu___388_7619.FStar_TypeChecker_Env.check_type_of);
-                  FStar_TypeChecker_Env.use_bv_sorts =
-                    (uu___388_7619.FStar_TypeChecker_Env.use_bv_sorts);
-                  FStar_TypeChecker_Env.qtbl_name_and_index =
-                    (uu___388_7619.FStar_TypeChecker_Env.qtbl_name_and_index);
-                  FStar_TypeChecker_Env.normalized_eff_names =
-                    (uu___388_7619.FStar_TypeChecker_Env.normalized_eff_names);
-                  FStar_TypeChecker_Env.fv_delta_depths =
-                    (uu___388_7619.FStar_TypeChecker_Env.fv_delta_depths);
-                  FStar_TypeChecker_Env.proof_ns =
-                    (uu___388_7619.FStar_TypeChecker_Env.proof_ns);
-                  FStar_TypeChecker_Env.synth_hook =
-                    (uu___388_7619.FStar_TypeChecker_Env.synth_hook);
-                  FStar_TypeChecker_Env.splice =
-                    (uu___388_7619.FStar_TypeChecker_Env.splice);
-                  FStar_TypeChecker_Env.postprocess =
-                    (uu___388_7619.FStar_TypeChecker_Env.postprocess);
-                  FStar_TypeChecker_Env.is_native_tactic =
-                    (uu___388_7619.FStar_TypeChecker_Env.is_native_tactic);
-                  FStar_TypeChecker_Env.identifier_info =
-                    (uu___388_7619.FStar_TypeChecker_Env.identifier_info);
-                  FStar_TypeChecker_Env.tc_hooks =
-                    (uu___388_7619.FStar_TypeChecker_Env.tc_hooks);
-                  FStar_TypeChecker_Env.dsenv =
-                    (uu___388_7619.FStar_TypeChecker_Env.dsenv);
-                  FStar_TypeChecker_Env.nbe =
-                    (uu___388_7619.FStar_TypeChecker_Env.nbe)
-=======
                 let uu___394_7619 = env.FStar_SMTEncoding_Env.tcenv  in
                 {
                   FStar_TypeChecker_Env.solver =
@@ -2696,7 +2437,6 @@
                     (uu___394_7619.FStar_TypeChecker_Env.dsenv);
                   FStar_TypeChecker_Env.nbe =
                     (uu___394_7619.FStar_TypeChecker_Env.nbe)
->>>>>>> 3ed53797
                 }  in
               let subst_comp1 formals actuals comp =
                 let subst1 =
@@ -2818,11 +2558,7 @@
                        (binders1, uu____8387, comp1))
                in
             (try
-<<<<<<< HEAD
-               (fun uu___390_8414  ->
-=======
                (fun uu___396_8414  ->
->>>>>>> 3ed53797
                   match () with
                   | () ->
                       let uu____8421 =
@@ -2911,19 +2647,6 @@
                                             in
                                          (match uu____8768 with
                                           | (e1,t_norm1) ->
-<<<<<<< HEAD
-                                              ((let uu___391_8796 = env2  in
-                                                {
-                                                  FStar_SMTEncoding_Env.bvar_bindings
-                                                    =
-                                                    (uu___391_8796.FStar_SMTEncoding_Env.bvar_bindings);
-                                                  FStar_SMTEncoding_Env.fvar_bindings
-                                                    =
-                                                    (uu___391_8796.FStar_SMTEncoding_Env.fvar_bindings);
-                                                  FStar_SMTEncoding_Env.depth
-                                                    =
-                                                    (uu___391_8796.FStar_SMTEncoding_Env.depth);
-=======
                                               ((let uu___397_8796 = env2  in
                                                 {
                                                   FStar_SMTEncoding_Env.bvar_bindings
@@ -2935,32 +2658,10 @@
                                                   FStar_SMTEncoding_Env.depth
                                                     =
                                                     (uu___397_8796.FStar_SMTEncoding_Env.depth);
->>>>>>> 3ed53797
                                                   FStar_SMTEncoding_Env.tcenv
                                                     = tcenv';
                                                   FStar_SMTEncoding_Env.warn
                                                     =
-<<<<<<< HEAD
-                                                    (uu___391_8796.FStar_SMTEncoding_Env.warn);
-                                                  FStar_SMTEncoding_Env.cache
-                                                    =
-                                                    (uu___391_8796.FStar_SMTEncoding_Env.cache);
-                                                  FStar_SMTEncoding_Env.nolabels
-                                                    =
-                                                    (uu___391_8796.FStar_SMTEncoding_Env.nolabels);
-                                                  FStar_SMTEncoding_Env.use_zfuel_name
-                                                    =
-                                                    (uu___391_8796.FStar_SMTEncoding_Env.use_zfuel_name);
-                                                  FStar_SMTEncoding_Env.encode_non_total_function_typ
-                                                    =
-                                                    (uu___391_8796.FStar_SMTEncoding_Env.encode_non_total_function_typ);
-                                                  FStar_SMTEncoding_Env.current_module_name
-                                                    =
-                                                    (uu___391_8796.FStar_SMTEncoding_Env.current_module_name);
-                                                  FStar_SMTEncoding_Env.encoding_quantifier
-                                                    =
-                                                    (uu___391_8796.FStar_SMTEncoding_Env.encoding_quantifier)
-=======
                                                     (uu___397_8796.FStar_SMTEncoding_Env.warn);
                                                   FStar_SMTEncoding_Env.cache
                                                     =
@@ -2980,7 +2681,6 @@
                                                   FStar_SMTEncoding_Env.encoding_quantifier
                                                     =
                                                     (uu___397_8796.FStar_SMTEncoding_Env.encoding_quantifier)
->>>>>>> 3ed53797
                                                 }), e1, t_norm1))
                                       in
                                    (match uu____8739 with
@@ -3327,24 +3027,11 @@
                                                   in
                                                (match uu____9483 with
                                                 | (e1,t_norm1) ->
-<<<<<<< HEAD
-                                                    ((let uu___392_9511 =
-=======
                                                     ((let uu___398_9511 =
->>>>>>> 3ed53797
                                                         env3  in
                                                       {
                                                         FStar_SMTEncoding_Env.bvar_bindings
                                                           =
-<<<<<<< HEAD
-                                                          (uu___392_9511.FStar_SMTEncoding_Env.bvar_bindings);
-                                                        FStar_SMTEncoding_Env.fvar_bindings
-                                                          =
-                                                          (uu___392_9511.FStar_SMTEncoding_Env.fvar_bindings);
-                                                        FStar_SMTEncoding_Env.depth
-                                                          =
-                                                          (uu___392_9511.FStar_SMTEncoding_Env.depth);
-=======
                                                           (uu___398_9511.FStar_SMTEncoding_Env.bvar_bindings);
                                                         FStar_SMTEncoding_Env.fvar_bindings
                                                           =
@@ -3352,32 +3039,10 @@
                                                         FStar_SMTEncoding_Env.depth
                                                           =
                                                           (uu___398_9511.FStar_SMTEncoding_Env.depth);
->>>>>>> 3ed53797
                                                         FStar_SMTEncoding_Env.tcenv
                                                           = tcenv';
                                                         FStar_SMTEncoding_Env.warn
                                                           =
-<<<<<<< HEAD
-                                                          (uu___392_9511.FStar_SMTEncoding_Env.warn);
-                                                        FStar_SMTEncoding_Env.cache
-                                                          =
-                                                          (uu___392_9511.FStar_SMTEncoding_Env.cache);
-                                                        FStar_SMTEncoding_Env.nolabels
-                                                          =
-                                                          (uu___392_9511.FStar_SMTEncoding_Env.nolabels);
-                                                        FStar_SMTEncoding_Env.use_zfuel_name
-                                                          =
-                                                          (uu___392_9511.FStar_SMTEncoding_Env.use_zfuel_name);
-                                                        FStar_SMTEncoding_Env.encode_non_total_function_typ
-                                                          =
-                                                          (uu___392_9511.FStar_SMTEncoding_Env.encode_non_total_function_typ);
-                                                        FStar_SMTEncoding_Env.current_module_name
-                                                          =
-                                                          (uu___392_9511.FStar_SMTEncoding_Env.current_module_name);
-                                                        FStar_SMTEncoding_Env.encoding_quantifier
-                                                          =
-                                                          (uu___392_9511.FStar_SMTEncoding_Env.encoding_quantifier)
-=======
                                                           (uu___398_9511.FStar_SMTEncoding_Env.warn);
                                                         FStar_SMTEncoding_Env.cache
                                                           =
@@ -3397,7 +3062,6 @@
                                                         FStar_SMTEncoding_Env.encoding_quantifier
                                                           =
                                                           (uu___398_9511.FStar_SMTEncoding_Env.encoding_quantifier)
->>>>>>> 3ed53797
                                                       }), e1, t_norm1))
                                             in
                                          (match uu____9454 with
@@ -3981,13 +3645,8 @@
                                    (match uu____10103 with
                                     | (decls2,eqns,env01) ->
                                         let uu____10378 =
-<<<<<<< HEAD
-                                          let isDeclFun uu___375_10393 =
-                                            match uu___375_10393 with
-=======
                                           let isDeclFun uu___381_10393 =
                                             match uu___381_10393 with
->>>>>>> 3ed53797
                                             | FStar_SMTEncoding_Term.DeclFun
                                                 uu____10395 -> true
                                             | uu____10408 -> false  in
@@ -4009,13 +3668,8 @@
                              let uu____10450 =
                                (FStar_All.pipe_right quals
                                   (FStar_Util.for_some
-<<<<<<< HEAD
-                                     (fun uu___376_10456  ->
-                                        match uu___376_10456 with
-=======
                                      (fun uu___382_10456  ->
                                         match uu___382_10456 with
->>>>>>> 3ed53797
                                         | FStar_Syntax_Syntax.HasMaskedEffect
                                              -> true
                                         | uu____10459 -> false)))
@@ -4038,11 +3692,7 @@
                              then (decls1, env_decls)
                              else
                                (try
-<<<<<<< HEAD
-                                  (fun uu___394_10489  ->
-=======
                                   (fun uu___400_10489  ->
->>>>>>> 3ed53797
                                      match () with
                                      | () ->
                                          if Prims.op_Negation is_rec
@@ -4350,13 +4000,8 @@
              let uu____11265 =
                FStar_All.pipe_right quals
                  (FStar_Util.for_some
-<<<<<<< HEAD
-                    (fun uu___377_11271  ->
-                       match uu___377_11271 with
-=======
                     (fun uu___383_11271  ->
                        match uu___383_11271 with
->>>>>>> 3ed53797
                        | FStar_Syntax_Syntax.Assumption  -> true
                        | FStar_Syntax_Syntax.Projector uu____11274 -> true
                        | FStar_Syntax_Syntax.Discriminator uu____11280 ->
@@ -4402,39 +4047,13 @@
            (match uu____11327 with
             | (uvs,f1) ->
                 let env1 =
-<<<<<<< HEAD
-                  let uu___395_11339 = env  in
-=======
                   let uu___401_11339 = env  in
->>>>>>> 3ed53797
                   let uu____11340 =
                     FStar_TypeChecker_Env.push_univ_vars
                       env.FStar_SMTEncoding_Env.tcenv uvs
                      in
                   {
                     FStar_SMTEncoding_Env.bvar_bindings =
-<<<<<<< HEAD
-                      (uu___395_11339.FStar_SMTEncoding_Env.bvar_bindings);
-                    FStar_SMTEncoding_Env.fvar_bindings =
-                      (uu___395_11339.FStar_SMTEncoding_Env.fvar_bindings);
-                    FStar_SMTEncoding_Env.depth =
-                      (uu___395_11339.FStar_SMTEncoding_Env.depth);
-                    FStar_SMTEncoding_Env.tcenv = uu____11340;
-                    FStar_SMTEncoding_Env.warn =
-                      (uu___395_11339.FStar_SMTEncoding_Env.warn);
-                    FStar_SMTEncoding_Env.cache =
-                      (uu___395_11339.FStar_SMTEncoding_Env.cache);
-                    FStar_SMTEncoding_Env.nolabels =
-                      (uu___395_11339.FStar_SMTEncoding_Env.nolabels);
-                    FStar_SMTEncoding_Env.use_zfuel_name =
-                      (uu___395_11339.FStar_SMTEncoding_Env.use_zfuel_name);
-                    FStar_SMTEncoding_Env.encode_non_total_function_typ =
-                      (uu___395_11339.FStar_SMTEncoding_Env.encode_non_total_function_typ);
-                    FStar_SMTEncoding_Env.current_module_name =
-                      (uu___395_11339.FStar_SMTEncoding_Env.current_module_name);
-                    FStar_SMTEncoding_Env.encoding_quantifier =
-                      (uu___395_11339.FStar_SMTEncoding_Env.encoding_quantifier)
-=======
                       (uu___401_11339.FStar_SMTEncoding_Env.bvar_bindings);
                     FStar_SMTEncoding_Env.fvar_bindings =
                       (uu___401_11339.FStar_SMTEncoding_Env.fvar_bindings);
@@ -4455,7 +4074,6 @@
                       (uu___401_11339.FStar_SMTEncoding_Env.current_module_name);
                     FStar_SMTEncoding_Env.encoding_quantifier =
                       (uu___401_11339.FStar_SMTEncoding_Env.encoding_quantifier)
->>>>>>> 3ed53797
                   }  in
                 let f2 =
                   FStar_TypeChecker_Normalize.normalize
@@ -4513,35 +4131,21 @@
                     if uu____11417
                     then
                       let val_decl =
-<<<<<<< HEAD
-                        let uu___396_11451 = se  in
-=======
                         let uu___402_11451 = se  in
->>>>>>> 3ed53797
                         {
                           FStar_Syntax_Syntax.sigel =
                             (FStar_Syntax_Syntax.Sig_declare_typ
                                (lid, (lb.FStar_Syntax_Syntax.lbunivs),
                                  (lb.FStar_Syntax_Syntax.lbtyp)));
                           FStar_Syntax_Syntax.sigrng =
-<<<<<<< HEAD
-                            (uu___396_11451.FStar_Syntax_Syntax.sigrng);
-=======
                             (uu___402_11451.FStar_Syntax_Syntax.sigrng);
->>>>>>> 3ed53797
                           FStar_Syntax_Syntax.sigquals =
                             (FStar_Syntax_Syntax.Irreducible ::
                             (se.FStar_Syntax_Syntax.sigquals));
                           FStar_Syntax_Syntax.sigmeta =
-<<<<<<< HEAD
-                            (uu___396_11451.FStar_Syntax_Syntax.sigmeta);
-                          FStar_Syntax_Syntax.sigattrs =
-                            (uu___396_11451.FStar_Syntax_Syntax.sigattrs)
-=======
                             (uu___402_11451.FStar_Syntax_Syntax.sigmeta);
                           FStar_Syntax_Syntax.sigattrs =
                             (uu___402_11451.FStar_Syntax_Syntax.sigattrs)
->>>>>>> 3ed53797
                         }  in
                       let uu____11452 = encode_sigelt' env1 val_decl  in
                       match uu____11452 with | (decls,env2) -> (env2, decls)
@@ -4613,13 +4217,8 @@
        | FStar_Syntax_Syntax.Sig_let (uu____11622,uu____11623) when
            FStar_All.pipe_right se.FStar_Syntax_Syntax.sigquals
              (FStar_Util.for_some
-<<<<<<< HEAD
-                (fun uu___378_11633  ->
-                   match uu___378_11633 with
-=======
                 (fun uu___384_11633  ->
                    match uu___384_11633 with
->>>>>>> 3ed53797
                    | FStar_Syntax_Syntax.Discriminator uu____11635 -> true
                    | uu____11637 -> false))
            -> ([], env)
@@ -4634,13 +4233,8 @@
              &&
              (FStar_All.pipe_right se.FStar_Syntax_Syntax.sigquals
                 (FStar_Util.for_some
-<<<<<<< HEAD
-                   (fun uu___379_11660  ->
-                      match uu___379_11660 with
-=======
                    (fun uu___385_11660  ->
                       match uu___385_11660 with
->>>>>>> 3ed53797
                       | FStar_Syntax_Syntax.Unfold_for_unification_and_vcgen 
                           -> true
                       | uu____11663 -> false)))
@@ -4648,13 +4242,8 @@
        | FStar_Syntax_Syntax.Sig_let ((false ,lb::[]),uu____11666) when
            FStar_All.pipe_right se.FStar_Syntax_Syntax.sigquals
              (FStar_Util.for_some
-<<<<<<< HEAD
-                (fun uu___380_11680  ->
-                   match uu___380_11680 with
-=======
                 (fun uu___386_11680  ->
                    match uu___386_11680 with
->>>>>>> 3ed53797
                    | FStar_Syntax_Syntax.Projector uu____11682 -> true
                    | uu____11688 -> false))
            ->
@@ -4666,11 +4255,7 @@
             | FStar_Pervasives_Native.Some uu____11699 -> ([], env)
             | FStar_Pervasives_Native.None  ->
                 let se1 =
-<<<<<<< HEAD
-                  let uu___397_11701 = se  in
-=======
                   let uu___403_11701 = se  in
->>>>>>> 3ed53797
                   let uu____11702 = FStar_Ident.range_of_lid l  in
                   {
                     FStar_Syntax_Syntax.sigel =
@@ -4679,19 +4264,11 @@
                            (lb.FStar_Syntax_Syntax.lbtyp)));
                     FStar_Syntax_Syntax.sigrng = uu____11702;
                     FStar_Syntax_Syntax.sigquals =
-<<<<<<< HEAD
-                      (uu___397_11701.FStar_Syntax_Syntax.sigquals);
-                    FStar_Syntax_Syntax.sigmeta =
-                      (uu___397_11701.FStar_Syntax_Syntax.sigmeta);
-                    FStar_Syntax_Syntax.sigattrs =
-                      (uu___397_11701.FStar_Syntax_Syntax.sigattrs)
-=======
                       (uu___403_11701.FStar_Syntax_Syntax.sigquals);
                     FStar_Syntax_Syntax.sigmeta =
                       (uu___403_11701.FStar_Syntax_Syntax.sigmeta);
                     FStar_Syntax_Syntax.sigattrs =
                       (uu___403_11701.FStar_Syntax_Syntax.sigattrs)
->>>>>>> 3ed53797
                   }  in
                 encode_sigelt env se1)
        | FStar_Syntax_Syntax.Sig_let ((is_rec,bindings),uu____11705) ->
@@ -4704,13 +4281,8 @@
                 let uu____11746 =
                   FStar_All.pipe_right g
                     (FStar_List.partition
-<<<<<<< HEAD
-                       (fun uu___381_11769  ->
-                          match uu___381_11769 with
-=======
                        (fun uu___387_11769  ->
                           match uu___387_11769 with
->>>>>>> 3ed53797
                           | FStar_SMTEncoding_Term.Assume
                               {
                                 FStar_SMTEncoding_Term.assumption_term =
@@ -4730,13 +4302,8 @@
                      let uu____11796 =
                        FStar_All.pipe_right g'
                          (FStar_List.partition
-<<<<<<< HEAD
-                            (fun uu___382_11817  ->
-                               match uu___382_11817 with
-=======
                             (fun uu___388_11817  ->
                                match uu___388_11817 with
->>>>>>> 3ed53797
                                | FStar_SMTEncoding_Term.DeclFun uu____11819
                                    -> true
                                | uu____11832 -> false))
@@ -4746,36 +4313,6 @@
                           ((FStar_List.append decls
                               (FStar_List.append rest inversions)), env1))))
        | FStar_Syntax_Syntax.Sig_inductive_typ
-<<<<<<< HEAD
-           (t,uu____11849,tps,k,uu____11852,datas) ->
-           let quals = se.FStar_Syntax_Syntax.sigquals  in
-           let is_logical =
-             FStar_All.pipe_right quals
-               (FStar_Util.for_some
-                  (fun uu___383_11871  ->
-                     match uu___383_11871 with
-                     | FStar_Syntax_Syntax.Logic  -> true
-                     | FStar_Syntax_Syntax.Assumption  -> true
-                     | uu____11875 -> false))
-              in
-           let constructor_or_logic_type_decl c =
-             if is_logical
-             then
-               let uu____11888 = c  in
-               match uu____11888 with
-               | (name,args,uu____11893,uu____11894,uu____11895) ->
-                   let uu____11906 =
-                     let uu____11907 =
-                       let uu____11919 =
-                         FStar_All.pipe_right args
-                           (FStar_List.map
-                              (fun uu____11946  ->
-                                 match uu____11946 with
-                                 | (uu____11955,sort,uu____11957) -> sort))
-                          in
-                       (name, uu____11919, FStar_SMTEncoding_Term.Term_sort,
-                         FStar_Pervasives_Native.None)
-=======
            (t,universe_names,tps,k,uu____11852,datas) ->
            let tcenv = env.FStar_SMTEncoding_Env.tcenv  in
            let is_injective =
@@ -4792,7 +4329,6 @@
                      let uu____11895 =
                        FStar_Syntax_Subst.shift_subst (FStar_List.length tps)
                          usubst
->>>>>>> 3ed53797
                         in
                      FStar_Syntax_Subst.subst uu____11895 k  in
                    (uu____11892, uu____11893, uu____11894)  in
@@ -6959,32 +6495,6 @@
       let uu____15595 = FStar_ST.op_Bang last_env  in
       match uu____15595 with
       | [] -> failwith "No env; call init first!"
-<<<<<<< HEAD
-      | e::uu____15347 ->
-          let uu___398_15350 = e  in
-          let uu____15351 = FStar_Ident.string_of_lid cmn  in
-          {
-            FStar_SMTEncoding_Env.bvar_bindings =
-              (uu___398_15350.FStar_SMTEncoding_Env.bvar_bindings);
-            FStar_SMTEncoding_Env.fvar_bindings =
-              (uu___398_15350.FStar_SMTEncoding_Env.fvar_bindings);
-            FStar_SMTEncoding_Env.depth =
-              (uu___398_15350.FStar_SMTEncoding_Env.depth);
-            FStar_SMTEncoding_Env.tcenv = tcenv;
-            FStar_SMTEncoding_Env.warn =
-              (uu___398_15350.FStar_SMTEncoding_Env.warn);
-            FStar_SMTEncoding_Env.cache =
-              (uu___398_15350.FStar_SMTEncoding_Env.cache);
-            FStar_SMTEncoding_Env.nolabels =
-              (uu___398_15350.FStar_SMTEncoding_Env.nolabels);
-            FStar_SMTEncoding_Env.use_zfuel_name =
-              (uu___398_15350.FStar_SMTEncoding_Env.use_zfuel_name);
-            FStar_SMTEncoding_Env.encode_non_total_function_typ =
-              (uu___398_15350.FStar_SMTEncoding_Env.encode_non_total_function_typ);
-            FStar_SMTEncoding_Env.current_module_name = uu____15351;
-            FStar_SMTEncoding_Env.encoding_quantifier =
-              (uu___398_15350.FStar_SMTEncoding_Env.encoding_quantifier)
-=======
       | e::uu____15623 ->
           let uu___404_15626 = e  in
           let uu____15627 = FStar_Ident.string_of_lid cmn  in
@@ -7009,7 +6519,6 @@
             FStar_SMTEncoding_Env.current_module_name = uu____15627;
             FStar_SMTEncoding_Env.encoding_quantifier =
               (uu___404_15626.FStar_SMTEncoding_Env.encoding_quantifier)
->>>>>>> 3ed53797
           }
   
 let (set_env : FStar_SMTEncoding_Env.env_t -> unit) =
@@ -7107,16 +6616,6 @@
         match (fact_db_ids, d) with
         | (uu____16118::uu____16119,FStar_SMTEncoding_Term.Assume a) ->
             FStar_SMTEncoding_Term.Assume
-<<<<<<< HEAD
-              (let uu___399_15851 = a  in
-               {
-                 FStar_SMTEncoding_Term.assumption_term =
-                   (uu___399_15851.FStar_SMTEncoding_Term.assumption_term);
-                 FStar_SMTEncoding_Term.assumption_caption =
-                   (uu___399_15851.FStar_SMTEncoding_Term.assumption_caption);
-                 FStar_SMTEncoding_Term.assumption_name =
-                   (uu___399_15851.FStar_SMTEncoding_Term.assumption_name);
-=======
               (let uu___405_16127 = a  in
                {
                  FStar_SMTEncoding_Term.assumption_term =
@@ -7125,7 +6624,6 @@
                    (uu___405_16127.FStar_SMTEncoding_Term.assumption_caption);
                  FStar_SMTEncoding_Term.assumption_name =
                    (uu___405_16127.FStar_SMTEncoding_Term.assumption_name);
->>>>>>> 3ed53797
                  FStar_SMTEncoding_Term.assumption_fact_ids = fact_db_ids
                })
         | uu____16128 -> d
@@ -7247,31 +6745,6 @@
              in
           let uu____16399 =
             encode_signature
-<<<<<<< HEAD
-              (let uu___400_16132 = env  in
-               {
-                 FStar_SMTEncoding_Env.bvar_bindings =
-                   (uu___400_16132.FStar_SMTEncoding_Env.bvar_bindings);
-                 FStar_SMTEncoding_Env.fvar_bindings =
-                   (uu___400_16132.FStar_SMTEncoding_Env.fvar_bindings);
-                 FStar_SMTEncoding_Env.depth =
-                   (uu___400_16132.FStar_SMTEncoding_Env.depth);
-                 FStar_SMTEncoding_Env.tcenv =
-                   (uu___400_16132.FStar_SMTEncoding_Env.tcenv);
-                 FStar_SMTEncoding_Env.warn = false;
-                 FStar_SMTEncoding_Env.cache =
-                   (uu___400_16132.FStar_SMTEncoding_Env.cache);
-                 FStar_SMTEncoding_Env.nolabels =
-                   (uu___400_16132.FStar_SMTEncoding_Env.nolabels);
-                 FStar_SMTEncoding_Env.use_zfuel_name =
-                   (uu___400_16132.FStar_SMTEncoding_Env.use_zfuel_name);
-                 FStar_SMTEncoding_Env.encode_non_total_function_typ =
-                   (uu___400_16132.FStar_SMTEncoding_Env.encode_non_total_function_typ);
-                 FStar_SMTEncoding_Env.current_module_name =
-                   (uu___400_16132.FStar_SMTEncoding_Env.current_module_name);
-                 FStar_SMTEncoding_Env.encoding_quantifier =
-                   (uu___400_16132.FStar_SMTEncoding_Env.encoding_quantifier)
-=======
               (let uu___406_16408 = env  in
                {
                  FStar_SMTEncoding_Env.bvar_bindings =
@@ -7295,7 +6768,6 @@
                    (uu___406_16408.FStar_SMTEncoding_Env.current_module_name);
                  FStar_SMTEncoding_Env.encoding_quantifier =
                    (uu___406_16408.FStar_SMTEncoding_Env.encoding_quantifier)
->>>>>>> 3ed53797
                }) modul.FStar_Syntax_Syntax.exports
              in
           match uu____16399 with
@@ -7313,31 +6785,6 @@
                              (Prims.strcat "End " msg)]))]
                 else [FStar_SMTEncoding_Term.Module (name, decls1)]  in
               (set_env
-<<<<<<< HEAD
-                 (let uu___401_16172 = env1  in
-                  {
-                    FStar_SMTEncoding_Env.bvar_bindings =
-                      (uu___401_16172.FStar_SMTEncoding_Env.bvar_bindings);
-                    FStar_SMTEncoding_Env.fvar_bindings =
-                      (uu___401_16172.FStar_SMTEncoding_Env.fvar_bindings);
-                    FStar_SMTEncoding_Env.depth =
-                      (uu___401_16172.FStar_SMTEncoding_Env.depth);
-                    FStar_SMTEncoding_Env.tcenv =
-                      (uu___401_16172.FStar_SMTEncoding_Env.tcenv);
-                    FStar_SMTEncoding_Env.warn = true;
-                    FStar_SMTEncoding_Env.cache =
-                      (uu___401_16172.FStar_SMTEncoding_Env.cache);
-                    FStar_SMTEncoding_Env.nolabels =
-                      (uu___401_16172.FStar_SMTEncoding_Env.nolabels);
-                    FStar_SMTEncoding_Env.use_zfuel_name =
-                      (uu___401_16172.FStar_SMTEncoding_Env.use_zfuel_name);
-                    FStar_SMTEncoding_Env.encode_non_total_function_typ =
-                      (uu___401_16172.FStar_SMTEncoding_Env.encode_non_total_function_typ);
-                    FStar_SMTEncoding_Env.current_module_name =
-                      (uu___401_16172.FStar_SMTEncoding_Env.current_module_name);
-                    FStar_SMTEncoding_Env.encoding_quantifier =
-                      (uu___401_16172.FStar_SMTEncoding_Env.encoding_quantifier)
-=======
                  (let uu___407_16448 = env1  in
                   {
                     FStar_SMTEncoding_Env.bvar_bindings =
@@ -7361,7 +6808,6 @@
                       (uu___407_16448.FStar_SMTEncoding_Env.current_module_name);
                     FStar_SMTEncoding_Env.encoding_quantifier =
                       (uu___407_16448.FStar_SMTEncoding_Env.encoding_quantifier)
->>>>>>> 3ed53797
                   });
                (let uu____16451 =
                   FStar_TypeChecker_Env.debug tcenv FStar_Options.Medium  in
@@ -7426,21 +6872,12 @@
                       let uu____16597 =
                         let uu____16600 =
                           FStar_Syntax_Syntax.mk_binder
-<<<<<<< HEAD
-                            (let uu___402_16327 = x  in
-                             {
-                               FStar_Syntax_Syntax.ppname =
-                                 (uu___402_16327.FStar_Syntax_Syntax.ppname);
-                               FStar_Syntax_Syntax.index =
-                                 (uu___402_16327.FStar_Syntax_Syntax.index);
-=======
                             (let uu___408_16603 = x  in
                              {
                                FStar_Syntax_Syntax.ppname =
                                  (uu___408_16603.FStar_Syntax_Syntax.ppname);
                                FStar_Syntax_Syntax.index =
                                  (uu___408_16603.FStar_Syntax_Syntax.index);
->>>>>>> 3ed53797
                                FStar_Syntax_Syntax.sort = t1
                              })
                            in
