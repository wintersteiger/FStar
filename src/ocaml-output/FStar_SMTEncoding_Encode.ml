--- conflicted
+++ resolved
@@ -3532,13 +3532,8 @@
 end)))
 end))
 end
-<<<<<<< HEAD
 | FStar_Syntax_Syntax.Tm_refine (x, _84_2244) -> begin
-(aux true x.FStar_Syntax_Syntax.sort)
-=======
-| FStar_Syntax_Syntax.Tm_refine (x, _84_2222) -> begin
 (aux norm x.FStar_Syntax_Syntax.sort)
->>>>>>> d7e2092d
 end
 | _84_2248 when (not (norm)) -> begin
 (
