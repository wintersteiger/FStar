
open Prims

let str : Prims.string  ->  FStar_Pprint.document = (fun s -> (FStar_Pprint.doc_of_string s))


let default_or_map = (fun n f x -> (match (x) with
| None -> begin
n
end
| Some (x') -> begin
(f x')
end))


<<<<<<< HEAD
let doc_of_fsdoc : (Prims.string * (Prims.string * Prims.string) Prims.list)  ->  FStar_Pprint.document = (fun _68_14 -> (match (_68_14) with
| (comment, keywords) -> begin
(let _166_24 = (let _166_23 = (let _166_22 = (str comment)
in (let _166_21 = (let _166_20 = (let _166_19 = (let _166_18 = (str ",")
in (FStar_Pprint.separate_map _166_18 (fun _68_17 -> (match (_68_17) with
| (k, v) -> begin
(let _166_17 = (let _166_16 = (str k)
in (let _166_15 = (let _166_14 = (str "->")
in (let _166_13 = (let _166_12 = (str v)
in (_166_12)::[])
in (_166_14)::_166_13))
in (_166_16)::_166_15))
in (FStar_Pprint.concat _166_17))
end)) keywords))
in (_166_19)::[])
in (FStar_Pprint.space)::_166_20)
in (_166_22)::_166_21))
in (FStar_Pprint.concat _166_23))
in (FStar_Pprint.group _166_24))
end))


let doc_of_let_qualifier : FStar_Parser_AST.let_qualifier  ->  FStar_Pprint.document = (fun _68_1 -> (match (_68_1) with
=======
let prefix2 : FStar_Pprint.document  ->  FStar_Pprint.document  ->  FStar_Pprint.document = (fun prefix_ body -> (FStar_Pprint.prefix (Prims.parse_int "2") (Prims.parse_int "1") prefix_ body))


let op_Hat_Slash_Plus_Hat : FStar_Pprint.document  ->  FStar_Pprint.document  ->  FStar_Pprint.document = (fun prefix_ body -> (prefix2 prefix_ body))


let jump2 : FStar_Pprint.document  ->  FStar_Pprint.document = (fun body -> (FStar_Pprint.jump (Prims.parse_int "2") (Prims.parse_int "1") body))


let infix2 : FStar_Pprint.document  ->  FStar_Pprint.document  ->  FStar_Pprint.document  ->  FStar_Pprint.document = (FStar_Pprint.infix (Prims.parse_int "2") (Prims.parse_int "1"))


let break1 : FStar_Pprint.document = (FStar_Pprint.break_ (Prims.parse_int "1"))


let separate_break_map = (fun sep f l -> (let _165_30 = (let _165_29 = (let _165_28 = (FStar_Pprint.op_Hat_Hat sep break1)
in (FStar_Pprint.op_Hat_Hat FStar_Pprint.space _165_28))
in (FStar_Pprint.separate_map _165_29 f l))
in (FStar_Pprint.group _165_30)))


let precede_break_separate_map = (fun prec sep f l -> (let _165_47 = (let _165_40 = (FStar_Pprint.op_Hat_Hat prec FStar_Pprint.space)
in (let _165_39 = (let _165_38 = (FStar_List.hd l)
in (FStar_All.pipe_right _165_38 f))
in (FStar_Pprint.precede _165_40 _165_39)))
in (let _165_46 = (let _165_45 = (FStar_List.tl l)
in (FStar_Pprint.concat_map (fun x -> (let _165_44 = (let _165_43 = (let _165_42 = (f x)
in (FStar_Pprint.op_Hat_Hat FStar_Pprint.space _165_42))
in (FStar_Pprint.op_Hat_Hat sep _165_43))
in (FStar_Pprint.op_Hat_Hat break1 _165_44))) _165_45))
in (FStar_Pprint.op_Hat_Hat _165_47 _165_46))))


let concat_break_map = (fun f l -> (let _165_55 = (FStar_Pprint.concat_map (fun x -> (let _165_54 = (f x)
in (FStar_Pprint.op_Hat_Hat _165_54 break1))) l)
in (FStar_Pprint.group _165_55)))


let parens_with_nesting : FStar_Pprint.document  ->  FStar_Pprint.document = (fun contents -> (FStar_Pprint.surround (Prims.parse_int "2") (Prims.parse_int "0") FStar_Pprint.lparen contents FStar_Pprint.rparen))


let braces_with_nesting : FStar_Pprint.document  ->  FStar_Pprint.document = (fun contents -> (FStar_Pprint.surround (Prims.parse_int "2") (Prims.parse_int "1") FStar_Pprint.lbrace contents FStar_Pprint.rbrace))


let brackets_with_nesting : FStar_Pprint.document  ->  FStar_Pprint.document = (fun contents -> (FStar_Pprint.surround (Prims.parse_int "2") (Prims.parse_int "1") FStar_Pprint.lbracket contents FStar_Pprint.rbracket))


let separate_map_or_flow = (fun sep f l -> if ((FStar_List.length l) < (Prims.parse_int "10")) then begin
(FStar_Pprint.separate_map sep f l)
end else begin
(FStar_Pprint.flow_map sep f l)
end)


let doc_of_fsdoc : (Prims.string * (Prims.string * Prims.string) Prims.list)  ->  FStar_Pprint.document = (fun _67_51 -> (match (_67_51) with
| (comment, keywords) -> begin
(let _165_81 = (let _165_80 = (let _165_79 = (str comment)
in (let _165_78 = (let _165_77 = (let _165_76 = (FStar_Pprint.separate_map FStar_Pprint.comma (fun _67_54 -> (match (_67_54) with
| (k, v) -> begin
(let _165_75 = (let _165_74 = (str k)
in (let _165_73 = (let _165_72 = (let _165_71 = (str v)
in (_165_71)::[])
in (FStar_Pprint.rarrow)::_165_72)
in (_165_74)::_165_73))
in (FStar_Pprint.concat _165_75))
end)) keywords)
in (_165_76)::[])
in (FStar_Pprint.space)::_165_77)
in (_165_79)::_165_78))
in (FStar_Pprint.concat _165_80))
in (FStar_Pprint.group _165_81))
end))


let is_unit : FStar_Parser_AST.term  ->  Prims.bool = (fun e -> (match (e.FStar_Parser_AST.tm) with
| FStar_Parser_AST.Const (FStar_Const.Const_unit) -> begin
true
end
| _67_59 -> begin
false
end))


let matches_var : FStar_Parser_AST.term  ->  FStar_Ident.ident  ->  Prims.bool = (fun t x -> (match (t.FStar_Parser_AST.tm) with
| FStar_Parser_AST.Var (y) -> begin
(x.FStar_Ident.idText = (FStar_Ident.text_of_lid y))
end
| _67_65 -> begin
false
end))


let is_tuple_constructor : FStar_Ident.lident  ->  Prims.bool = FStar_Syntax_Util.is_tuple_data_lid'


let is_dtuple_constructor : FStar_Ident.lident  ->  Prims.bool = FStar_Syntax_Util.is_dtuple_data_lid'


let is_list_structure : FStar_Ident.lident  ->  FStar_Ident.lident  ->  FStar_Parser_AST.term  ->  Prims.bool = (fun cons_lid nil_lid -> (

let rec aux = (fun e -> (match (e.FStar_Parser_AST.tm) with
| FStar_Parser_AST.Construct (lid, []) -> begin
(FStar_Ident.lid_equals lid nil_lid)
end
| FStar_Parser_AST.Construct (lid, (_67_80)::((e2, _67_77))::[]) -> begin
((FStar_Ident.lid_equals lid cons_lid) && (aux e2))
end
| _67_85 -> begin
false
end))
in aux))


let is_list : FStar_Parser_AST.term  ->  Prims.bool = (is_list_structure FStar_Syntax_Const.cons_lid FStar_Syntax_Const.nil_lid)


let is_lex_list : FStar_Parser_AST.term  ->  Prims.bool = (is_list_structure FStar_Syntax_Const.lexcons_lid FStar_Syntax_Const.lextop_lid)


let rec extract_from_list : FStar_Parser_AST.term  ->  FStar_Parser_AST.term Prims.list = (fun e -> (match (e.FStar_Parser_AST.tm) with
| FStar_Parser_AST.Construct (_67_88, []) -> begin
[]
end
| FStar_Parser_AST.Construct (_67_93, ((e1, FStar_Parser_AST.Nothing))::((e2, FStar_Parser_AST.Nothing))::[]) -> begin
(let _165_104 = (extract_from_list e2)
in (e1)::_165_104)
end
| _67_104 -> begin
(let _165_106 = (let _165_105 = (FStar_Parser_AST.term_to_string e)
in (FStar_Util.format1 "Not a list %s" _165_105))
in (failwith _165_106))
end))


let is_array : FStar_Parser_AST.term  ->  Prims.bool = (fun e -> (match (e.FStar_Parser_AST.tm) with
| FStar_Parser_AST.App ({FStar_Parser_AST.tm = FStar_Parser_AST.Var (lid); FStar_Parser_AST.range = _67_109; FStar_Parser_AST.level = _67_107}, l, FStar_Parser_AST.Nothing) -> begin
((FStar_Ident.lid_equals lid FStar_Syntax_Const.array_mk_array_lid) && (is_list l))
end
| _67_118 -> begin
false
end))


let rec is_ref_set : FStar_Parser_AST.term  ->  Prims.bool = (fun e -> (match (e.FStar_Parser_AST.tm) with
| FStar_Parser_AST.Var (maybe_empty_lid) -> begin
(FStar_Ident.lid_equals maybe_empty_lid FStar_Syntax_Const.tset_empty)
end
| FStar_Parser_AST.App ({FStar_Parser_AST.tm = FStar_Parser_AST.Var (maybe_singleton_lid); FStar_Parser_AST.range = _67_125; FStar_Parser_AST.level = _67_123}, {FStar_Parser_AST.tm = FStar_Parser_AST.App ({FStar_Parser_AST.tm = FStar_Parser_AST.Var (maybe_ref_lid); FStar_Parser_AST.range = _67_136; FStar_Parser_AST.level = _67_134}, e, FStar_Parser_AST.Nothing); FStar_Parser_AST.range = _67_132; FStar_Parser_AST.level = _67_130}, FStar_Parser_AST.Nothing) -> begin
((FStar_Ident.lid_equals maybe_singleton_lid FStar_Syntax_Const.tset_singleton) && (FStar_Ident.lid_equals maybe_ref_lid FStar_Syntax_Const.heap_ref))
end
| FStar_Parser_AST.App ({FStar_Parser_AST.tm = FStar_Parser_AST.App ({FStar_Parser_AST.tm = FStar_Parser_AST.Var (maybe_union_lid); FStar_Parser_AST.range = _67_155; FStar_Parser_AST.level = _67_153}, e1, FStar_Parser_AST.Nothing); FStar_Parser_AST.range = _67_151; FStar_Parser_AST.level = _67_149}, e2, FStar_Parser_AST.Nothing) -> begin
(((FStar_Ident.lid_equals maybe_union_lid FStar_Syntax_Const.tset_union) && (is_ref_set e1)) && (is_ref_set e2))
end
| _67_169 -> begin
false
end))


let rec extract_from_ref_set : FStar_Parser_AST.term  ->  FStar_Parser_AST.term Prims.list = (fun e -> (match (e.FStar_Parser_AST.tm) with
| FStar_Parser_AST.Var (_67_172) -> begin
[]
end
| FStar_Parser_AST.App ({FStar_Parser_AST.tm = FStar_Parser_AST.Var (_67_179); FStar_Parser_AST.range = _67_177; FStar_Parser_AST.level = _67_175}, {FStar_Parser_AST.tm = FStar_Parser_AST.App ({FStar_Parser_AST.tm = FStar_Parser_AST.Var (_67_191); FStar_Parser_AST.range = _67_189; FStar_Parser_AST.level = _67_187}, e, FStar_Parser_AST.Nothing); FStar_Parser_AST.range = _67_185; FStar_Parser_AST.level = _67_183}, FStar_Parser_AST.Nothing) -> begin
(e)::[]
end
| FStar_Parser_AST.App ({FStar_Parser_AST.tm = FStar_Parser_AST.App ({FStar_Parser_AST.tm = FStar_Parser_AST.Var (_67_211); FStar_Parser_AST.range = _67_209; FStar_Parser_AST.level = _67_207}, e1, FStar_Parser_AST.Nothing); FStar_Parser_AST.range = _67_205; FStar_Parser_AST.level = _67_203}, e2, FStar_Parser_AST.Nothing) -> begin
(let _165_114 = (extract_from_ref_set e1)
in (let _165_113 = (extract_from_ref_set e2)
in (FStar_List.append _165_114 _165_113)))
end
| _67_224 -> begin
(let _165_116 = (let _165_115 = (FStar_Parser_AST.term_to_string e)
in (FStar_Util.format1 "Not a ref set %s" _165_115))
in (failwith _165_116))
end))


let is_general_application : FStar_Parser_AST.term  ->  Prims.bool = (fun e -> (not (((is_array e) || (is_ref_set e)))))


let is_general_construction : FStar_Parser_AST.term  ->  Prims.bool = (fun e -> (not (((is_list e) || (is_lex_list e)))))


let head_and_args : FStar_Parser_AST.term  ->  (FStar_Parser_AST.term * (FStar_Parser_AST.term * FStar_Parser_AST.imp) Prims.list) = (fun e -> (

let rec aux = (fun e acc -> (match (e.FStar_Parser_AST.tm) with
| FStar_Parser_AST.App (head, arg, imp) -> begin
(aux head ((((arg), (imp)))::acc))
end
| _67_237 -> begin
((e), (acc))
end))
in (aux e [])))


type associativity =
| Left
| Right
| NonAssoc


let is_Left = (fun _discr_ -> (match (_discr_) with
| Left (_) -> begin
true
end
| _ -> begin
false
end))


let is_Right = (fun _discr_ -> (match (_discr_) with
| Right (_) -> begin
true
end
| _ -> begin
false
end))


let is_NonAssoc = (fun _discr_ -> (match (_discr_) with
| NonAssoc (_) -> begin
true
end
| _ -> begin
false
end))


type token =
(FStar_Char.char, Prims.string) FStar_Util.either


type associativity_level =
(associativity * token Prims.list)


let token_to_string : (FStar_BaseTypes.char, Prims.string) FStar_Util.either  ->  Prims.string = (fun _67_1 -> (match (_67_1) with
| FStar_Util.Inl (c) -> begin
(Prims.strcat (FStar_Util.string_of_char c) ".*")
end
| FStar_Util.Inr (s) -> begin
s
end))


let matches_token : Prims.string  ->  (FStar_Char.char, Prims.string) FStar_Util.either  ->  Prims.bool = (fun s _67_2 -> (match (_67_2) with
| FStar_Util.Inl (c) -> begin
((FStar_String.get s (Prims.parse_int "0")) = c)
end
| FStar_Util.Inr (s') -> begin
(s = s')
end))


let matches_level = (fun s _67_252 -> (match (_67_252) with
| (assoc_levels, tokens) -> begin
((FStar_List.tryFind (matches_token s) tokens) <> None)
end))


let opinfix4 = ((Right), ((FStar_Util.Inr ("**"))::[]))


let opinfix3 = ((Left), ((FStar_Util.Inl ('*'))::(FStar_Util.Inl ('/'))::(FStar_Util.Inl ('%'))::[]))


let opinfix2 = ((Left), ((FStar_Util.Inl ('+'))::(FStar_Util.Inl ('-'))::[]))


let minus_lvl = ((Left), ((FStar_Util.Inr ("-"))::[]))


let opinfix1 = ((Right), ((FStar_Util.Inl ('@'))::(FStar_Util.Inl ('^'))::[]))


let pipe_right = ((Left), ((FStar_Util.Inr ("|>"))::[]))


let opinfix0d = ((Left), ((FStar_Util.Inl ('$'))::[]))


let opinfix0c = ((Left), ((FStar_Util.Inl ('='))::(FStar_Util.Inl ('<'))::(FStar_Util.Inl ('>'))::[]))


let equal = ((Left), ((FStar_Util.Inr ("="))::[]))


let opinfix0b = ((Left), ((FStar_Util.Inl ('&'))::[]))


let opinfix0a = ((Left), ((FStar_Util.Inl ('|'))::[]))


let colon_equals = ((NonAssoc), ((FStar_Util.Inr (":="))::[]))


let amp = ((Right), ((FStar_Util.Inr ("&"))::[]))


let colon_colon = ((Right), ((FStar_Util.Inr ("::"))::[]))


let level_associativity_spec : (associativity * (FStar_Char.char, Prims.string) FStar_Util.either Prims.list) Prims.list = (colon_colon)::(amp)::(colon_equals)::(opinfix0a)::(opinfix0b)::(opinfix0c)::(opinfix0d)::(pipe_right)::(opinfix1)::(opinfix2)::(opinfix3)::(opinfix4)::[]


let level_table : ((Prims.int * Prims.int * Prims.int) * (FStar_Char.char, Prims.string) FStar_Util.either Prims.list) Prims.list = (

let levels_from_associativity = (fun l _67_3 -> (match (_67_3) with
| Left -> begin
((l), (l), ((l - (Prims.parse_int "1"))))
end
| Right -> begin
(((l - (Prims.parse_int "1"))), (l), (l))
end
| NonAssoc -> begin
((l), (l), (l))
end))
in (FStar_List.mapi (fun i _67_262 -> (match (_67_262) with
| (assoc, tokens) -> begin
(((levels_from_associativity i assoc)), (tokens))
end)) level_associativity_spec))


let assign_levels : associativity_level Prims.list  ->  Prims.string  ->  (Prims.int * Prims.int * Prims.int) = (fun token_associativity_spec s -> (match ((FStar_List.tryFind (matches_level s) level_table)) with
| Some (assoc_levels, _67_267) -> begin
assoc_levels
end
| _67_271 -> begin
(failwith (Prims.strcat "Unrecognized operator " s))
end))


let max : Prims.int  ->  Prims.int  ->  Prims.int = (fun k1 k2 -> if (k1 > k2) then begin
k1
end else begin
k2
end)


let max_level = (fun l -> (

let find_level_and_max = (fun n level -> (match ((FStar_List.tryFind (fun _67_281 -> (match (_67_281) with
| (_67_279, tokens) -> begin
(tokens = (Prims.snd level))
end)) level_table)) with
| Some ((_67_283, l, _67_286), _67_289) -> begin
(max n l)
end
| None -> begin
(let _165_160 = (let _165_159 = (let _165_158 = (FStar_List.map token_to_string (Prims.snd level))
in (FStar_String.concat "," _165_158))
in (FStar_Util.format1 "Undefined associativity level %s" _165_159))
in (failwith _165_160))
end))
in (FStar_List.fold_left find_level_and_max (Prims.parse_int "0") l)))


let levels : Prims.string  ->  (Prims.int * Prims.int * Prims.int) = (assign_levels level_associativity_spec)


let operatorInfix0ad12 = (opinfix0a)::(opinfix0b)::(opinfix0c)::(opinfix0d)::(opinfix1)::(opinfix2)::[]


let is_operatorInfix0ad12 : Prims.string  ->  Prims.bool = (fun op -> ((FStar_List.tryFind (matches_level op) operatorInfix0ad12) <> None))


let is_operatorInfix34 : Prims.string  ->  Prims.bool = (

let opinfix34 = (opinfix3)::(opinfix4)::[]
in (fun op -> ((FStar_List.tryFind (matches_level op) opinfix34) <> None)))


let doc_of_let_qualifier : FStar_Parser_AST.let_qualifier  ->  FStar_Pprint.document = (fun _67_4 -> (match (_67_4) with
>>>>>>> 325d5cd9
| FStar_Parser_AST.NoLetQualifier -> begin
FStar_Pprint.empty
end
| FStar_Parser_AST.Rec -> begin
(str "rec")
end
| FStar_Parser_AST.Mutable -> begin
(str "mutable")
end))


<<<<<<< HEAD
let to_string_l = (fun sep f l -> (let _166_33 = (FStar_List.map f l)
in (FStar_String.concat sep _166_33)))


let doc_of_imp : FStar_Parser_AST.imp  ->  FStar_Pprint.document = (fun _68_2 -> (match (_68_2) with
| FStar_Parser_AST.Hash -> begin
(str "#")
end
| _68_28 -> begin
=======
let doc_of_imp : FStar_Parser_AST.imp  ->  FStar_Pprint.document = (fun _67_5 -> (match (_67_5) with
| FStar_Parser_AST.Hash -> begin
(str "#")
end
| FStar_Parser_AST.UnivApp -> begin
(str "u#")
end
| (FStar_Parser_AST.Nothing) | (FStar_Parser_AST.FsTypApp) -> begin
>>>>>>> 325d5cd9
FStar_Pprint.empty
end))


let rec p_decl : FStar_Parser_AST.decl  ->  FStar_Pprint.document = (fun d -> (let _165_271 = (FStar_Pprint.optional p_fsdoc d.FStar_Parser_AST.doc)
in (let _165_270 = (let _165_269 = (p_attributes d.FStar_Parser_AST.attrs)
in (let _165_268 = (let _165_267 = (p_qualifiers d.FStar_Parser_AST.quals)
in (let _165_266 = (let _165_265 = (p_rawDecl d)
in (FStar_Pprint.op_Hat_Hat (if (d.FStar_Parser_AST.quals = []) then begin
FStar_Pprint.empty
end else begin
break1
end) _165_265))
in (FStar_Pprint.op_Hat_Hat _165_267 _165_266)))
in (FStar_Pprint.op_Hat_Hat _165_269 _165_268)))
in (FStar_Pprint.op_Hat_Hat _165_271 _165_270))))
and p_attributes : FStar_Parser_AST.attributes_  ->  FStar_Pprint.document = (fun attrs -> (let _165_275 = (let _165_273 = (str "@")
in (FStar_Pprint.op_Hat_Hat FStar_Pprint.lbracket _165_273))
in (let _165_274 = (FStar_Pprint.op_Hat_Hat FStar_Pprint.rbracket FStar_Pprint.hardline)
in (FStar_Pprint.surround_separate_map (Prims.parse_int "0") (Prims.parse_int "2") FStar_Pprint.empty _165_275 FStar_Pprint.space _165_274 p_atomicTerm attrs))))
and p_fsdoc : FStar_Parser_AST.fsdoc  ->  FStar_Pprint.document = (fun _67_309 -> (match (_67_309) with
| (doc, kwd_args) -> begin
(

let kwd_args_doc = (match (kwd_args) with
| [] -> begin
FStar_Pprint.empty
end
| kwd_args -> begin
(

let process_kwd_arg = (fun _67_315 -> (match (_67_315) with
| (kwd, arg) -> begin
(let _165_283 = (str "@")
in (let _165_282 = (let _165_281 = (str kwd)
in (let _165_280 = (let _165_279 = (str arg)
in (FStar_Pprint.op_Hat_Hat FStar_Pprint.space _165_279))
in (FStar_Pprint.op_Hat_Hat _165_281 _165_280)))
in (FStar_Pprint.op_Hat_Hat _165_283 _165_282)))
end))
in (let _165_285 = (let _165_284 = (FStar_Pprint.separate_map FStar_Pprint.hardline process_kwd_arg kwd_args)
in (FStar_Pprint.op_Hat_Hat _165_284 FStar_Pprint.hardline))
in (FStar_Pprint.op_Hat_Hat FStar_Pprint.hardline _165_285)))
end)
in (let _165_293 = (let _165_292 = (let _165_291 = (let _165_290 = (let _165_289 = (str doc)
in (let _165_288 = (let _165_287 = (let _165_286 = (FStar_Pprint.op_Hat_Hat FStar_Pprint.rparen FStar_Pprint.hardline)
in (FStar_Pprint.op_Hat_Hat FStar_Pprint.star _165_286))
in (FStar_Pprint.op_Hat_Hat kwd_args_doc _165_287))
in (FStar_Pprint.op_Hat_Hat _165_289 _165_288)))
in (FStar_Pprint.op_Hat_Hat FStar_Pprint.star _165_290))
in (FStar_Pprint.op_Hat_Hat FStar_Pprint.star _165_291))
in (FStar_Pprint.op_Hat_Hat FStar_Pprint.lparen _165_292))
in (FStar_Pprint.op_Hat_Hat FStar_Pprint.hardline _165_293)))
end))
and p_rawDecl : FStar_Parser_AST.decl  ->  FStar_Pprint.document = (fun d -> (match (d.FStar_Parser_AST.d) with
| FStar_Parser_AST.Open (uid) -> begin
(let _165_297 = (let _165_296 = (str "open")
in (let _165_295 = (p_quident uid)
in (FStar_Pprint.op_Hat_Slash_Hat _165_296 _165_295)))
in (FStar_Pprint.group _165_297))
end
| FStar_Parser_AST.ModuleAbbrev (uid1, uid2) -> begin
(let _165_304 = (let _165_302 = (str "module")
in (let _165_301 = (let _165_300 = (let _165_299 = (p_uident uid1)
in (let _165_298 = (FStar_Pprint.op_Hat_Hat FStar_Pprint.space FStar_Pprint.equals)
in (FStar_Pprint.op_Hat_Hat _165_299 _165_298)))
in (FStar_Pprint.op_Hat_Hat FStar_Pprint.space _165_300))
in (FStar_Pprint.op_Hat_Hat _165_302 _165_301)))
in (let _165_303 = (p_quident uid2)
in (op_Hat_Slash_Plus_Hat _165_304 _165_303)))
end
| FStar_Parser_AST.TopLevelModule (uid) -> begin
(let _165_308 = (let _165_307 = (str "module")
in (let _165_306 = (let _165_305 = (p_quident uid)
in (FStar_Pprint.op_Hat_Hat FStar_Pprint.space _165_305))
in (FStar_Pprint.op_Hat_Hat _165_307 _165_306)))
in (FStar_Pprint.group _165_308))
end
| FStar_Parser_AST.KindAbbrev (_67_327) -> begin
(failwith "Deprecated, please stop throwing your old stuff at me !")
end
| FStar_Parser_AST.Tycon (true, ((FStar_Parser_AST.TyconAbbrev (uid, tpars, None, t), None))::[]) -> begin
(

let effect_prefix_doc = (let _165_311 = (str "effect")
in (let _165_310 = (let _165_309 = (p_uident uid)
in (FStar_Pprint.op_Hat_Hat FStar_Pprint.space _165_309))
in (FStar_Pprint.op_Hat_Hat _165_311 _165_310)))
in (let _165_314 = (let _165_312 = (p_typars tpars)
in (FStar_Pprint.surround (Prims.parse_int "2") (Prims.parse_int "1") effect_prefix_doc _165_312 FStar_Pprint.equals))
in (let _165_313 = (p_typ t)
in (op_Hat_Slash_Plus_Hat _165_314 _165_313))))
end
| FStar_Parser_AST.Tycon (false, tcdefs) -> begin
(let _165_316 = (str "type")
in (let _165_315 = (str "and")
in (precede_break_separate_map _165_316 _165_315 p_fsdocTypeDeclPairs tcdefs)))
end
| FStar_Parser_AST.TopLevelLet (q, lbs) -> begin
(

let let_doc = (let _165_318 = (str "let")
in (let _165_317 = (p_letqualifier q)
in (FStar_Pprint.op_Hat_Hat _165_318 _165_317)))
in (let _165_319 = (str "and")
in (precede_break_separate_map let_doc _165_319 p_letbinding lbs)))
end
| FStar_Parser_AST.Val (lid, t) -> begin
(let _165_326 = (let _165_324 = (str "val")
in (let _165_323 = (let _165_322 = (let _165_321 = (p_lident lid)
in (let _165_320 = (FStar_Pprint.op_Hat_Hat FStar_Pprint.space FStar_Pprint.colon)
in (FStar_Pprint.op_Hat_Hat _165_321 _165_320)))
in (FStar_Pprint.op_Hat_Hat FStar_Pprint.space _165_322))
in (FStar_Pprint.op_Hat_Hat _165_324 _165_323)))
in (let _165_325 = (p_typ t)
in (op_Hat_Slash_Plus_Hat _165_326 _165_325)))
end
| FStar_Parser_AST.Assume (id, t) -> begin
(

let decl_keyword = if (let _165_327 = (FStar_Util.char_at id.FStar_Ident.idText (Prims.parse_int "0"))
in (FStar_All.pipe_right _165_327 FStar_Util.is_upper)) then begin
FStar_Pprint.empty
end else begin
(let _165_328 = (str "val")
in (FStar_Pprint.op_Hat_Hat _165_328 FStar_Pprint.space))
end
in (let _165_333 = (let _165_331 = (let _165_330 = (p_ident id)
in (let _165_329 = (FStar_Pprint.op_Hat_Hat FStar_Pprint.space FStar_Pprint.colon)
in (FStar_Pprint.op_Hat_Hat _165_330 _165_329)))
in (FStar_Pprint.op_Hat_Hat decl_keyword _165_331))
in (let _165_332 = (p_typ t)
in (op_Hat_Slash_Plus_Hat _165_333 _165_332))))
end
| FStar_Parser_AST.Exception (uid, t_opt) -> begin
(let _165_341 = (str "exception")
in (let _165_340 = (let _165_339 = (let _165_338 = (p_uident uid)
in (let _165_337 = (FStar_Pprint.optional (fun t -> (let _165_336 = (str "of")
in (let _165_335 = (p_typ t)
in (op_Hat_Slash_Plus_Hat _165_336 _165_335)))) t_opt)
in (FStar_Pprint.op_Hat_Hat _165_338 _165_337)))
in (FStar_Pprint.op_Hat_Hat FStar_Pprint.space _165_339))
in (FStar_Pprint.op_Hat_Hat _165_341 _165_340)))
end
| FStar_Parser_AST.NewEffect (ne) -> begin
(let _165_344 = (str "new_effect")
in (let _165_343 = (let _165_342 = (p_newEffect ne)
in (FStar_Pprint.op_Hat_Hat FStar_Pprint.space _165_342))
in (FStar_Pprint.op_Hat_Hat _165_344 _165_343)))
end
| FStar_Parser_AST.SubEffect (se) -> begin
(let _165_347 = (str "sub_effect")
in (let _165_346 = (let _165_345 = (p_subEffect se)
in (FStar_Pprint.op_Hat_Hat FStar_Pprint.space _165_345))
in (FStar_Pprint.op_Hat_Hat _165_347 _165_346)))
end
| FStar_Parser_AST.NewEffectForFree (ne) -> begin
(let _165_350 = (str "new_effect_for_free")
in (let _165_349 = (let _165_348 = (p_newEffect ne)
in (FStar_Pprint.op_Hat_Hat FStar_Pprint.space _165_348))
in (FStar_Pprint.op_Hat_Hat _165_350 _165_349)))
end
| FStar_Parser_AST.Pragma (p) -> begin
(p_pragma p)
end
| FStar_Parser_AST.Fsdoc (doc) -> begin
(let _165_351 = (p_fsdoc doc)
in (FStar_Pprint.op_Hat_Hat _165_351 FStar_Pprint.hardline))
end
| FStar_Parser_AST.Main (_67_376) -> begin
(failwith "*Main declaration* : Is that really still in use ??")
end
| FStar_Parser_AST.Tycon (true, _67_380) -> begin
(failwith "Effect abbreviation is expected to be defined by an abbreviation")
end))
and p_pragma : FStar_Parser_AST.pragma  ->  FStar_Pprint.document = (fun _67_6 -> (match (_67_6) with
| FStar_Parser_AST.SetOptions (s) -> begin
(let _165_356 = (str "#set-options")
in (let _165_355 = (let _165_354 = (let _165_353 = (str s)
in (FStar_Pprint.dquotes _165_353))
in (FStar_Pprint.op_Hat_Hat FStar_Pprint.space _165_354))
in (FStar_Pprint.op_Hat_Hat _165_356 _165_355)))
end
| FStar_Parser_AST.ResetOptions (s_opt) -> begin
(let _165_361 = (str "#reset-options")
in (let _165_360 = (FStar_Pprint.optional (fun s -> (let _165_359 = (let _165_358 = (str s)
in (FStar_Pprint.dquotes _165_358))
in (FStar_Pprint.op_Hat_Hat FStar_Pprint.space _165_359))) s_opt)
in (FStar_Pprint.op_Hat_Hat _165_361 _165_360)))
end))
and p_typars : FStar_Parser_AST.binder Prims.list  ->  FStar_Pprint.document = (fun bs -> (p_binders true bs))
and p_fsdocTypeDeclPairs : (FStar_Parser_AST.tycon * FStar_Parser_AST.fsdoc Prims.option)  ->  FStar_Pprint.document = (fun _67_392 -> (match (_67_392) with
| (typedecl, fsdoc_opt) -> begin
(let _165_365 = (FStar_Pprint.optional p_fsdoc fsdoc_opt)
in (let _165_364 = (p_typeDecl typedecl)
in (FStar_Pprint.op_Hat_Hat _165_365 _165_364)))
end))
and p_typeDecl : FStar_Parser_AST.tycon  ->  FStar_Pprint.document = (fun _67_7 -> (match (_67_7) with
| FStar_Parser_AST.TyconAbstract (lid, bs, typ_opt) -> begin
(p_typeDeclPrefix lid bs typ_opt FStar_Pprint.empty)
end
| FStar_Parser_AST.TyconAbbrev (lid, bs, typ_opt, t) -> begin
(let _165_368 = (let _165_367 = (p_typ t)
in (prefix2 FStar_Pprint.equals _165_367))
in (p_typeDeclPrefix lid bs typ_opt _165_368))
end
| FStar_Parser_AST.TyconRecord (lid, bs, typ_opt, record_field_decls) -> begin
(let _165_373 = (let _165_372 = (let _165_371 = (let _165_370 = (let _165_369 = (FStar_Pprint.op_Hat_Hat FStar_Pprint.semi break1)
in (FStar_Pprint.separate_map _165_369 p_recordFieldDecl record_field_decls))
in (braces_with_nesting _165_370))
in (FStar_Pprint.op_Hat_Hat FStar_Pprint.space _165_371))
in (FStar_Pprint.op_Hat_Hat FStar_Pprint.equals _165_372))
in (p_typeDeclPrefix lid bs typ_opt _165_373))
end
| FStar_Parser_AST.TyconVariant (lid, bs, typ_opt, ct_decls) -> begin
(

let datacon_doc = (let _165_378 = (FStar_Pprint.separate_map break1 (fun decl -> (let _165_377 = (let _165_376 = (let _165_375 = (p_constructorDecl decl)
in (FStar_Pprint.op_Hat_Hat FStar_Pprint.space _165_375))
in (FStar_Pprint.op_Hat_Hat FStar_Pprint.bar _165_376))
in (FStar_Pprint.group _165_377))) ct_decls)
in (FStar_Pprint.group _165_378))
in (let _165_379 = (prefix2 FStar_Pprint.equals datacon_doc)
in (p_typeDeclPrefix lid bs typ_opt _165_379)))
end))
and p_typeDeclPrefix : FStar_Ident.ident  ->  FStar_Parser_AST.binder Prims.list  ->  FStar_Parser_AST.knd Prims.option  ->  FStar_Pprint.document  ->  FStar_Pprint.document = (fun lid bs typ_opt cont -> if ((bs = []) && (typ_opt = None)) then begin
(let _165_385 = (p_ident lid)
in (let _165_384 = (FStar_Pprint.op_Hat_Hat FStar_Pprint.space cont)
in (FStar_Pprint.op_Hat_Hat _165_385 _165_384)))
end else begin
(

let binders_doc = (let _165_391 = (p_typars bs)
in (let _165_390 = (FStar_Pprint.optional (fun t -> (let _165_389 = (let _165_388 = (let _165_387 = (p_typ t)
in (FStar_Pprint.op_Hat_Hat FStar_Pprint.space _165_387))
in (FStar_Pprint.op_Hat_Hat FStar_Pprint.colon _165_388))
in (FStar_Pprint.op_Hat_Hat break1 _165_389))) typ_opt)
in (FStar_Pprint.op_Hat_Hat _165_391 _165_390)))
in (let _165_392 = (p_ident lid)
in (FStar_Pprint.surround (Prims.parse_int "2") (Prims.parse_int "1") _165_392 binders_doc cont)))
end)
and p_recordFieldDecl : (FStar_Ident.ident * FStar_Parser_AST.term * FStar_Parser_AST.fsdoc Prims.option)  ->  FStar_Pprint.document = (fun _67_428 -> (match (_67_428) with
| (lid, t, doc_opt) -> begin
(let _165_399 = (let _165_398 = (FStar_Pprint.optional p_fsdoc doc_opt)
in (let _165_397 = (let _165_396 = (p_lident lid)
in (let _165_395 = (let _165_394 = (p_typ t)
in (FStar_Pprint.op_Hat_Hat FStar_Pprint.colon _165_394))
in (FStar_Pprint.op_Hat_Hat _165_396 _165_395)))
in (FStar_Pprint.op_Hat_Hat _165_398 _165_397)))
in (FStar_Pprint.group _165_399))
end))
and p_constructorDecl : (FStar_Ident.ident * FStar_Parser_AST.term Prims.option * FStar_Parser_AST.fsdoc Prims.option * Prims.bool)  ->  FStar_Pprint.document = (fun _67_433 -> (match (_67_433) with
| (uid, t_opt, doc_opt, use_of) -> begin
(

let sep = if use_of then begin
(str "of")
end else begin
FStar_Pprint.colon
end
in (

let uid_doc = (p_uident uid)
in (let _165_406 = (FStar_Pprint.optional p_fsdoc doc_opt)
in (let _165_405 = (default_or_map uid_doc (fun t -> (let _165_404 = (let _165_402 = (FStar_Pprint.op_Hat_Hat FStar_Pprint.space sep)
in (FStar_Pprint.op_Hat_Hat uid_doc _165_402))
in (let _165_403 = (p_typ t)
in (op_Hat_Slash_Plus_Hat _165_404 _165_403)))) t_opt)
in (FStar_Pprint.op_Hat_Hat _165_406 _165_405)))))
end))
and p_letbinding : (FStar_Parser_AST.pattern * FStar_Parser_AST.term)  ->  FStar_Pprint.document = (fun _67_439 -> (match (_67_439) with
| (pat, e) -> begin
(

let pat_doc = (

let _67_448 = (match (pat.FStar_Parser_AST.pat) with
| FStar_Parser_AST.PatAscribed (pat, t) -> begin
(let _165_411 = (let _165_410 = (let _165_409 = (let _165_408 = (p_typ t)
in (FStar_Pprint.op_Hat_Hat break1 _165_408))
in (FStar_Pprint.op_Hat_Hat FStar_Pprint.colon _165_409))
in (FStar_Pprint.op_Hat_Hat break1 _165_410))
in ((pat), (_165_411)))
end
| _67_445 -> begin
((pat), (FStar_Pprint.empty))
end)
in (match (_67_448) with
| (pat, ascr_doc) -> begin
(match (pat.FStar_Parser_AST.pat) with
| FStar_Parser_AST.PatApp ({FStar_Parser_AST.pat = FStar_Parser_AST.PatVar (x, _67_453); FStar_Parser_AST.prange = _67_450}, pats) -> begin
(let _165_414 = (p_lident x)
in (let _165_413 = (let _165_412 = (FStar_Pprint.separate_map break1 p_atomicPattern pats)
in (FStar_Pprint.op_Hat_Hat _165_412 ascr_doc))
in (FStar_Pprint.surround (Prims.parse_int "2") (Prims.parse_int "1") _165_414 _165_413 FStar_Pprint.equals)))
end
| _67_461 -> begin
(let _165_417 = (let _165_416 = (p_tuplePattern pat)
in (let _165_415 = (FStar_Pprint.op_Hat_Slash_Hat ascr_doc FStar_Pprint.equals)
in (FStar_Pprint.op_Hat_Hat _165_416 _165_415)))
in (FStar_Pprint.group _165_417))
end)
end))
in (let _165_418 = (p_term e)
in (prefix2 pat_doc _165_418)))
end))
and p_newEffect : FStar_Parser_AST.effect_decl  ->  FStar_Pprint.document = (fun _67_8 -> (match (_67_8) with
| FStar_Parser_AST.RedefineEffect (lid, bs, t) -> begin
(p_effectRedefinition lid bs t)
end
<<<<<<< HEAD
| FStar_Const.Const_char (x) -> begin
(let _166_38 = (FStar_Pprint.document_of_char x)
in (FStar_Pprint.squotes _166_38))
end
| FStar_Const.Const_string (bytes, _68_40) -> begin
(let _166_39 = (str (FStar_Util.string_of_bytes bytes))
in (FStar_Pprint.dquotes _166_39))
end
| FStar_Const.Const_bytearray (_68_44) -> begin
(str "<bytearray>")
end
| FStar_Const.Const_int (x, _68_48) -> begin
(str x)
end
| FStar_Const.Const_range (r) -> begin
(let _166_40 = (FStar_Range.string_of_range r)
in (str _166_40))
=======
| FStar_Parser_AST.DefineEffect (lid, bs, t, eff_decls, action_decls) -> begin
(p_effectDefinition lid bs t eff_decls action_decls)
end))
and p_effectRedefinition : FStar_Ident.ident  ->  FStar_Parser_AST.binder Prims.list  ->  FStar_Parser_AST.term  ->  FStar_Pprint.document = (fun uid bs t -> (let _165_426 = (p_uident uid)
in (let _165_425 = (p_binders true bs)
in (let _165_424 = (let _165_423 = (p_simpleTerm t)
in (prefix2 FStar_Pprint.equals _165_423))
in (FStar_Pprint.surround (Prims.parse_int "2") (Prims.parse_int "1") _165_426 _165_425 _165_424)))))
and p_effectDefinition : FStar_Ident.ident  ->  FStar_Parser_AST.binder Prims.list  ->  FStar_Parser_AST.term  ->  FStar_Parser_AST.decl Prims.list  ->  FStar_Parser_AST.decl Prims.list  ->  FStar_Pprint.document = (fun uid bs t eff_decls action_decls -> (let _165_443 = (let _165_442 = (let _165_436 = (let _165_435 = (p_uident uid)
in (let _165_434 = (p_binders true bs)
in (let _165_433 = (let _165_432 = (p_typ t)
in (prefix2 FStar_Pprint.colon _165_432))
in (FStar_Pprint.surround (Prims.parse_int "2") (Prims.parse_int "1") _165_435 _165_434 _165_433))))
in (FStar_Pprint.group _165_436))
in (let _165_441 = (let _165_440 = (let _165_438 = (str "with")
in (let _165_437 = (separate_break_map FStar_Pprint.semi p_effectDecl eff_decls)
in (prefix2 _165_438 _165_437)))
in (let _165_439 = (p_actionDecls action_decls)
in (FStar_Pprint.op_Hat_Hat _165_440 _165_439)))
in (FStar_Pprint.op_Hat_Slash_Hat _165_442 _165_441)))
in (braces_with_nesting _165_443)))
and p_actionDecls : FStar_Parser_AST.decl Prims.list  ->  FStar_Pprint.document = (fun _67_9 -> (match (_67_9) with
| [] -> begin
FStar_Pprint.empty
end
| l -> begin
(let _165_447 = (let _165_446 = (str "and actions")
in (let _165_445 = (separate_break_map FStar_Pprint.semi p_effectDecl l)
in (prefix2 _165_446 _165_445)))
in (FStar_Pprint.op_Hat_Hat break1 _165_447))
end))
and p_effectDecl : FStar_Parser_AST.decl  ->  FStar_Pprint.document = (fun d -> (match (d.FStar_Parser_AST.d) with
| FStar_Parser_AST.Tycon (false, ((FStar_Parser_AST.TyconAbbrev (lid, [], None, e), None))::[]) -> begin
(let _165_452 = (let _165_450 = (p_lident lid)
in (let _165_449 = (FStar_Pprint.op_Hat_Hat FStar_Pprint.space FStar_Pprint.equals)
in (FStar_Pprint.op_Hat_Hat _165_450 _165_449)))
in (let _165_451 = (p_simpleTerm e)
in (prefix2 _165_452 _165_451)))
end
| _67_501 -> begin
(let _165_454 = (let _165_453 = (FStar_Parser_AST.decl_to_string d)
in (FStar_Util.format1 "Not a declaration of an effect member... or at least I hope so : %s" _165_453))
in (failwith _165_454))
end))
and p_subEffect : FStar_Parser_AST.lift  ->  FStar_Pprint.document = (fun lift -> (

let lift_op_doc = (

let lifts = (match (lift.FStar_Parser_AST.lift_op) with
| FStar_Parser_AST.NonReifiableLift (t) -> begin
((("lift_wp"), (t)))::[]
end
| FStar_Parser_AST.ReifiableLift (t1, t2) -> begin
((("lif_wp"), (t1)))::((("lift"), (t2)))::[]
end
| FStar_Parser_AST.LiftForFree (t) -> begin
((("lift"), (t)))::[]
end)
in (

let p_lift = (fun _67_515 -> (match (_67_515) with
| (kwd, t) -> begin
(let _165_461 = (let _165_459 = (str kwd)
in (let _165_458 = (FStar_Pprint.op_Hat_Hat FStar_Pprint.space FStar_Pprint.equals)
in (FStar_Pprint.op_Hat_Hat _165_459 _165_458)))
in (let _165_460 = (p_simpleTerm t)
in (prefix2 _165_461 _165_460)))
end))
in (separate_break_map FStar_Pprint.semi p_lift lifts)))
in (let _165_469 = (let _165_466 = (let _165_464 = (p_quident lift.FStar_Parser_AST.msource)
in (let _165_463 = (let _165_462 = (str "~>")
in (FStar_Pprint.op_Hat_Hat FStar_Pprint.space _165_462))
in (FStar_Pprint.op_Hat_Hat _165_464 _165_463)))
in (let _165_465 = (p_quident lift.FStar_Parser_AST.mdest)
in (prefix2 _165_466 _165_465)))
in (let _165_468 = (let _165_467 = (braces_with_nesting lift_op_doc)
in (FStar_Pprint.op_Hat_Hat FStar_Pprint.space _165_467))
in (FStar_Pprint.op_Hat_Hat _165_469 _165_468)))))
and p_qualifier : FStar_Parser_AST.qualifier  ->  FStar_Pprint.document = (fun _67_10 -> (match (_67_10) with
| FStar_Parser_AST.Private -> begin
(str "private")
end
| FStar_Parser_AST.Abstract -> begin
(str "abstract")
end
| FStar_Parser_AST.Noeq -> begin
(str "noeq")
end
| FStar_Parser_AST.Unopteq -> begin
(str "unopteq")
end
| FStar_Parser_AST.Assumption -> begin
(str "assume")
end
| FStar_Parser_AST.DefaultEffect -> begin
(str "default")
end
| FStar_Parser_AST.TotalEffect -> begin
(str "total")
end
| FStar_Parser_AST.Effect -> begin
FStar_Pprint.empty
end
| FStar_Parser_AST.New -> begin
(str "new")
end
| FStar_Parser_AST.Inline -> begin
(str "inline")
end
| FStar_Parser_AST.Visible -> begin
FStar_Pprint.empty
end
| FStar_Parser_AST.Unfold_for_unification_and_vcgen -> begin
(str "unfold")
end
| FStar_Parser_AST.Inline_for_extraction -> begin
(str "inline_for_extraction")
end
| FStar_Parser_AST.Irreducible -> begin
(str "irreducible")
end
| FStar_Parser_AST.NoExtract -> begin
(str "noextract")
end
| FStar_Parser_AST.Reifiable -> begin
(str "reifiable")
end
| FStar_Parser_AST.Reflectable -> begin
(str "reflectable")
end
| FStar_Parser_AST.Opaque -> begin
(str "opaque")
end
| FStar_Parser_AST.Logic -> begin
(str "logic")
end))
and p_qualifiers : FStar_Parser_AST.qualifiers  ->  FStar_Pprint.document = (fun qs -> (let _165_473 = (let _165_472 = (FStar_Pprint.separate_map break1 p_qualifier qs)
in (FStar_Pprint.op_Hat_Hat _165_472 (if (qs = []) then begin
FStar_Pprint.empty
end else begin
FStar_Pprint.space
end)))
in (FStar_Pprint.group _165_473)))
and p_letqualifier : FStar_Parser_AST.let_qualifier  ->  FStar_Pprint.document = (fun _67_11 -> (match (_67_11) with
| FStar_Parser_AST.Rec -> begin
(let _165_475 = (str "rec")
in (FStar_Pprint.op_Hat_Hat FStar_Pprint.space _165_475))
>>>>>>> 325d5cd9
end
| FStar_Parser_AST.Mutable -> begin
(let _165_476 = (str "mutable")
in (FStar_Pprint.op_Hat_Hat FStar_Pprint.space _165_476))
end
| FStar_Parser_AST.NoLetQualifier -> begin
FStar_Pprint.empty
end))
and p_aqual : FStar_Parser_AST.arg_qualifier  ->  FStar_Pprint.document = (fun _67_12 -> (match (_67_12) with
| FStar_Parser_AST.Implicit -> begin
(str "#")
end
| FStar_Parser_AST.Equality -> begin
(str "$")
end))
and p_disjunctivePattern : FStar_Parser_AST.pattern  ->  FStar_Pprint.document = (fun p -> (match (p.FStar_Parser_AST.pat) with
| FStar_Parser_AST.PatOr (pats) -> begin
(let _165_481 = (let _165_480 = (let _165_479 = (FStar_Pprint.op_Hat_Hat FStar_Pprint.bar FStar_Pprint.space)
in (FStar_Pprint.op_Hat_Hat break1 _165_479))
in (FStar_Pprint.separate_map _165_480 p_tuplePattern pats))
in (FStar_Pprint.group _165_481))
end
| _67_549 -> begin
(p_tuplePattern p)
end))
and p_tuplePattern : FStar_Parser_AST.pattern  ->  FStar_Pprint.document = (fun p -> (match (p.FStar_Parser_AST.pat) with
| FStar_Parser_AST.PatTuple (pats, false) -> begin
(let _165_484 = (let _165_483 = (FStar_Pprint.op_Hat_Hat FStar_Pprint.comma break1)
in (FStar_Pprint.separate_map _165_483 p_constructorPattern pats))
in (FStar_Pprint.group _165_484))
end
| _67_556 -> begin
(p_constructorPattern p)
end))
and p_constructorPattern : FStar_Parser_AST.pattern  ->  FStar_Pprint.document = (fun p -> (match (p.FStar_Parser_AST.pat) with
| FStar_Parser_AST.PatApp ({FStar_Parser_AST.pat = FStar_Parser_AST.PatName (maybe_cons_lid); FStar_Parser_AST.prange = _67_559}, (hd)::(tl)::[]) when (FStar_Ident.lid_equals maybe_cons_lid FStar_Syntax_Const.cons_lid) -> begin
(let _165_488 = (FStar_Pprint.op_Hat_Hat FStar_Pprint.colon FStar_Pprint.colon)
in (let _165_487 = (p_constructorPattern hd)
in (let _165_486 = (p_constructorPattern tl)
in (infix2 _165_488 _165_487 _165_486))))
end
| FStar_Parser_AST.PatApp ({FStar_Parser_AST.pat = FStar_Parser_AST.PatName (uid); FStar_Parser_AST.prange = _67_569}, pats) -> begin
(let _165_490 = (p_quident uid)
in (let _165_489 = (FStar_Pprint.separate_map break1 p_atomicPattern pats)
in (prefix2 _165_490 _165_489)))
end
| _67_577 -> begin
(p_atomicPattern p)
end))
and p_atomicPattern : FStar_Parser_AST.pattern  ->  FStar_Pprint.document = (fun p -> (match (p.FStar_Parser_AST.pat) with
| FStar_Parser_AST.PatAscribed (pat, t) -> begin
(let _165_494 = (let _165_493 = (p_tuplePattern pat)
in (let _165_492 = (p_typ t)
in (infix2 FStar_Pprint.colon _165_493 _165_492)))
in (parens_with_nesting _165_494))
end
| FStar_Parser_AST.PatList (pats) -> begin
(let _165_495 = (separate_break_map FStar_Pprint.semi p_tuplePattern pats)
in (FStar_Pprint.surround (Prims.parse_int "2") (Prims.parse_int "0") FStar_Pprint.lbracket _165_495 FStar_Pprint.rbracket))
end
| FStar_Parser_AST.PatRecord (pats) -> begin
(

let p_recordFieldPat = (fun _67_590 -> (match (_67_590) with
| (lid, pat) -> begin
(let _165_499 = (p_qlident lid)
in (let _165_498 = (p_tuplePattern pat)
in (infix2 FStar_Pprint.equals _165_499 _165_498)))
end))
in (let _165_500 = (separate_break_map FStar_Pprint.semi p_recordFieldPat pats)
in (braces_with_nesting _165_500)))
end
| FStar_Parser_AST.PatTuple (pats, true) -> begin
(let _165_503 = (FStar_Pprint.op_Hat_Hat FStar_Pprint.lparen FStar_Pprint.bar)
in (let _165_502 = (separate_break_map FStar_Pprint.comma p_constructorPattern pats)
in (let _165_501 = (FStar_Pprint.op_Hat_Hat FStar_Pprint.bar FStar_Pprint.rparen)
in (FStar_Pprint.surround (Prims.parse_int "2") (Prims.parse_int "1") _165_503 _165_502 _165_501))))
end
| FStar_Parser_AST.PatTvar (tv, arg_qualifier_opt) -> begin
(

let _67_599 = ()
in (p_tvar tv))
end
| FStar_Parser_AST.PatOp (op) -> begin
(let _165_507 = (let _165_506 = (let _165_505 = (str op)
in (let _165_504 = (FStar_Pprint.op_Hat_Hat FStar_Pprint.space FStar_Pprint.rparen)
in (FStar_Pprint.op_Hat_Hat _165_505 _165_504)))
in (FStar_Pprint.op_Hat_Hat FStar_Pprint.space _165_506))
in (FStar_Pprint.op_Hat_Hat FStar_Pprint.lparen _165_507))
end
| FStar_Parser_AST.PatWild -> begin
FStar_Pprint.underscore
end
<<<<<<< HEAD
| FStar_Parser_AST.Requires (t, _68_61) -> begin
(let _166_52 = (let _166_51 = (let _166_50 = (let _166_49 = (str "requires")
in (let _166_48 = (let _166_47 = (let _166_46 = (doc_of_term t)
in (_166_46)::[])
in (FStar_Pprint.space)::_166_47)
in (_166_49)::_166_48))
in (FStar_Pprint.concat _166_50))
in (FStar_Pprint.brackets _166_51))
in (FStar_Pprint.group _166_52))
end
| FStar_Parser_AST.Ensures (t, _68_66) -> begin
(let _166_59 = (let _166_58 = (let _166_57 = (let _166_56 = (str "ensures")
in (let _166_55 = (let _166_54 = (let _166_53 = (doc_of_term t)
in (_166_53)::[])
in (FStar_Pprint.space)::_166_54)
in (_166_56)::_166_55))
in (FStar_Pprint.concat _166_57))
in (FStar_Pprint.brackets _166_58))
in (FStar_Pprint.group _166_59))
end
| FStar_Parser_AST.Labeled (t, l, _68_72) -> begin
(let _166_68 = (let _166_67 = (let _166_66 = (let _166_65 = (str "labeled")
in (let _166_64 = (let _166_63 = (let _166_62 = (str l)
in (let _166_61 = (let _166_60 = (doc_of_term t)
in (_166_60)::[])
in (_166_62)::_166_61))
in (FStar_Pprint.space)::_166_63)
in (_166_65)::_166_64))
in (FStar_Pprint.concat _166_66))
in (FStar_Pprint.brackets _166_67))
in (FStar_Pprint.group _166_68))
end
| FStar_Parser_AST.Const (c) -> begin
(let _166_69 = (doc_of_const c)
in (FStar_Pprint.group _166_69))
end
| FStar_Parser_AST.Op (s, xs) -> begin
(let _166_76 = (let _166_75 = (let _166_74 = (str s)
in (let _166_73 = (let _166_72 = (let _166_71 = (let _166_70 = (str ", ")
in (FStar_Pprint.separate_map _166_70 doc_of_term xs))
in (FStar_Pprint.brackets _166_71))
in (_166_72)::[])
in (_166_74)::_166_73))
in (FStar_Pprint.concat _166_75))
in (FStar_Pprint.group _166_76))
end
| FStar_Parser_AST.Tvar (id) -> begin
(let _166_77 = (str id.FStar_Ident.idText)
in (FStar_Pprint.group _166_77))
end
| (FStar_Parser_AST.Var (l)) | (FStar_Parser_AST.Name (l)) -> begin
(let _166_78 = (str l.FStar_Ident.str)
in (FStar_Pprint.group _166_78))
end
| FStar_Parser_AST.Construct (l, args) -> begin
(let _166_90 = (let _166_89 = (let _166_88 = (let _166_87 = (str l.FStar_Ident.str)
in (let _166_86 = (let _166_85 = (let _166_84 = (FStar_Pprint.separate_map FStar_Pprint.space (fun _68_92 -> (match (_68_92) with
| (a, imp) -> begin
(let _166_83 = (let _166_82 = (doc_of_imp imp)
in (let _166_81 = (let _166_80 = (doc_of_term a)
in (_166_80)::[])
in (_166_82)::_166_81))
in (FStar_Pprint.concat _166_83))
end)) args)
in (_166_84)::[])
in (FStar_Pprint.space)::_166_85)
in (_166_87)::_166_86))
in (FStar_Pprint.concat _166_88))
in (FStar_Pprint.brackets _166_89))
in (FStar_Pprint.group _166_90))
end
| FStar_Parser_AST.Abs (pats, t) -> begin
(let _166_103 = (let _166_102 = (let _166_101 = (let _166_100 = (str "fun")
in (let _166_99 = (let _166_98 = (let _166_97 = (FStar_Pprint.separate_map FStar_Pprint.space doc_of_pat pats)
in (let _166_96 = (let _166_95 = (let _166_94 = (str "->")
in (let _166_93 = (let _166_92 = (let _166_91 = (doc_of_term t)
in (_166_91)::[])
in (FStar_Pprint.space)::_166_92)
in (_166_94)::_166_93))
in (FStar_Pprint.space)::_166_95)
in (_166_97)::_166_96))
in (FStar_Pprint.space)::_166_98)
in (_166_100)::_166_99))
in (FStar_Pprint.concat _166_101))
in (FStar_Pprint.brackets _166_102))
in (FStar_Pprint.group _166_103))
end
| FStar_Parser_AST.App (t1, t2, imp) -> begin
(let _166_111 = (let _166_110 = (let _166_109 = (doc_of_term t1)
in (let _166_108 = (let _166_107 = (let _166_106 = (doc_of_imp imp)
in (let _166_105 = (let _166_104 = (doc_of_term t2)
in (_166_104)::[])
in (_166_106)::_166_105))
in (FStar_Pprint.space)::_166_107)
in (_166_109)::_166_108))
in (FStar_Pprint.concat _166_110))
in (FStar_Pprint.group _166_111))
end
| FStar_Parser_AST.Let (FStar_Parser_AST.Rec, lbs, body) -> begin
(let _166_130 = (let _166_129 = (let _166_128 = (str "let rec")
in (let _166_127 = (let _166_126 = (let _166_125 = (let _166_118 = (str " and ")
in (FStar_Pprint.separate_map _166_118 (fun _68_109 -> (match (_68_109) with
| (p, b) -> begin
(let _166_117 = (let _166_116 = (doc_of_pat p)
in (let _166_115 = (let _166_114 = (let _166_113 = (doc_of_term b)
in (_166_113)::[])
in (FStar_Pprint.equals)::_166_114)
in (_166_116)::_166_115))
in (FStar_Pprint.concat _166_117))
end)) lbs))
in (let _166_124 = (let _166_123 = (let _166_122 = (str "in")
in (let _166_121 = (let _166_120 = (let _166_119 = (doc_of_term body)
in (_166_119)::[])
in (FStar_Pprint.space)::_166_120)
in (_166_122)::_166_121))
in (FStar_Pprint.space)::_166_123)
in (_166_125)::_166_124))
in (FStar_Pprint.space)::_166_126)
in (_166_128)::_166_127))
in (FStar_Pprint.concat _166_129))
in (FStar_Pprint.group _166_130))
end
| FStar_Parser_AST.Let (q, ((pat, tm))::[], body) -> begin
(let _166_150 = (let _166_149 = (let _166_148 = (str "let")
in (let _166_147 = (let _166_146 = (let _166_145 = (doc_of_let_qualifier q)
in (let _166_144 = (let _166_143 = (let _166_142 = (doc_of_pat pat)
in (let _166_141 = (let _166_140 = (let _166_139 = (let _166_138 = (let _166_137 = (doc_of_term tm)
in (let _166_136 = (let _166_135 = (let _166_134 = (str "in")
in (let _166_133 = (let _166_132 = (let _166_131 = (doc_of_term body)
in (_166_131)::[])
in (FStar_Pprint.space)::_166_132)
in (_166_134)::_166_133))
in (FStar_Pprint.space)::_166_135)
in (_166_137)::_166_136))
in (FStar_Pprint.space)::_166_138)
in (FStar_Pprint.equals)::_166_139)
in (FStar_Pprint.space)::_166_140)
in (_166_142)::_166_141))
in (FStar_Pprint.space)::_166_143)
in (_166_145)::_166_144))
in (FStar_Pprint.space)::_166_146)
in (_166_148)::_166_147))
in (FStar_Pprint.concat _166_149))
in (FStar_Pprint.group _166_150))
end
| FStar_Parser_AST.Seq (t1, t2) -> begin
(let _166_157 = (let _166_156 = (let _166_155 = (doc_of_term t1)
in (let _166_154 = (let _166_153 = (let _166_152 = (let _166_151 = (doc_of_term t2)
in (_166_151)::[])
in (FStar_Pprint.space)::_166_152)
in (FStar_Pprint.semi)::_166_153)
in (_166_155)::_166_154))
in (FStar_Pprint.concat _166_156))
in (FStar_Pprint.group _166_157))
end
| FStar_Parser_AST.If (t1, t2, t3) -> begin
(let _166_176 = (let _166_175 = (let _166_174 = (str "if")
in (let _166_173 = (let _166_172 = (let _166_171 = (doc_of_term t1)
in (let _166_170 = (let _166_169 = (let _166_168 = (str "then")
in (let _166_167 = (let _166_166 = (let _166_165 = (let _166_158 = (doc_of_term t2)
in (FStar_Pprint.nest (Prims.parse_int "2") _166_158))
in (let _166_164 = (let _166_163 = (str "else")
in (let _166_162 = (let _166_161 = (let _166_160 = (let _166_159 = (doc_of_term t3)
in (FStar_Pprint.nest (Prims.parse_int "2") _166_159))
in (_166_160)::[])
in (FStar_Pprint.space)::_166_161)
in (_166_163)::_166_162))
in (_166_165)::_166_164))
in (FStar_Pprint.space)::_166_166)
in (_166_168)::_166_167))
in (FStar_Pprint.space)::_166_169)
in (_166_171)::_166_170))
in (FStar_Pprint.space)::_166_172)
in (_166_174)::_166_173))
in (FStar_Pprint.concat _166_175))
in (FStar_Pprint.group _166_176))
end
| FStar_Parser_AST.Match (t, branches) -> begin
(let _166_206 = (let _166_205 = (let _166_204 = (str "match")
in (let _166_203 = (let _166_202 = (let _166_201 = (doc_of_term t)
in (let _166_200 = (let _166_199 = (let _166_198 = (str "with")
in (let _166_197 = (let _166_196 = (let _166_195 = (FStar_Pprint.separate_map FStar_Pprint.hardline (fun _68_134 -> (match (_68_134) with
| (p, w, e) -> begin
(let _166_194 = (let _166_193 = (str " | ")
in (let _166_192 = (let _166_191 = (doc_of_pat p)
in (let _166_190 = (let _166_189 = (let _166_188 = (match (w) with
=======
| FStar_Parser_AST.PatConst (c) -> begin
(p_constant c)
end
| FStar_Parser_AST.PatVar (lid, aqual) -> begin
(let _165_509 = (FStar_Pprint.optional p_aqual aqual)
in (let _165_508 = (p_lident lid)
in (FStar_Pprint.op_Hat_Hat _165_509 _165_508)))
end
| FStar_Parser_AST.PatName (uid) -> begin
(p_quident uid)
end
| FStar_Parser_AST.PatOr (_67_613) -> begin
(failwith "Inner or pattern !")
end
| (FStar_Parser_AST.PatApp ({FStar_Parser_AST.pat = FStar_Parser_AST.PatName (_); FStar_Parser_AST.prange = _}, _)) | (FStar_Parser_AST.PatTuple (_, false)) -> begin
(let _165_510 = (p_tuplePattern p)
in (parens_with_nesting _165_510))
end
| _67_631 -> begin
(let _165_512 = (let _165_511 = (FStar_Parser_AST.pat_to_string p)
in (FStar_Util.format1 "Invalid pattern %s" _165_511))
in (failwith _165_512))
end))
and p_binder : Prims.bool  ->  FStar_Parser_AST.binder  ->  FStar_Pprint.document = (fun is_atomic b -> (match (b.FStar_Parser_AST.b) with
| FStar_Parser_AST.Variable (lid) -> begin
(let _165_516 = (FStar_Pprint.optional p_aqual b.FStar_Parser_AST.aqual)
in (let _165_515 = (p_lident lid)
in (FStar_Pprint.op_Hat_Hat _165_516 _165_515)))
end
| FStar_Parser_AST.TVariable (lid) -> begin
(p_lident lid)
end
| FStar_Parser_AST.Annotated (lid, t) -> begin
(

let doc = (let _165_521 = (FStar_Pprint.optional p_aqual b.FStar_Parser_AST.aqual)
in (let _165_520 = (let _165_519 = (p_lident lid)
in (let _165_518 = (let _165_517 = (p_typ t)
in (FStar_Pprint.op_Hat_Hat FStar_Pprint.colon _165_517))
in (FStar_Pprint.op_Hat_Hat _165_519 _165_518)))
in (FStar_Pprint.op_Hat_Hat _165_521 _165_520)))
in if is_atomic then begin
(let _165_523 = (let _165_522 = (FStar_Pprint.op_Hat_Hat doc FStar_Pprint.rparen)
in (FStar_Pprint.op_Hat_Hat FStar_Pprint.lparen _165_522))
in (FStar_Pprint.group _165_523))
end else begin
(FStar_Pprint.group doc)
end)
end
| FStar_Parser_AST.TAnnotated (_67_644) -> begin
(failwith "Is this still used ?")
end
| FStar_Parser_AST.NoName (t) -> begin
if is_atomic then begin
(p_atomicTerm t)
end else begin
(p_appTerm t)
end
end))
and p_binders : Prims.bool  ->  FStar_Parser_AST.binder Prims.list  ->  FStar_Pprint.document = (fun is_atomic bs -> (FStar_Pprint.separate_map break1 (p_binder is_atomic) bs))
and p_qlident : FStar_Ident.lid  ->  FStar_Pprint.document = (fun lid -> (str (FStar_Ident.text_of_lid lid)))
and p_quident : FStar_Ident.lid  ->  FStar_Pprint.document = (fun lid -> (str (FStar_Ident.text_of_lid lid)))
and p_ident : FStar_Ident.ident  ->  FStar_Pprint.document = (fun lid -> (str (FStar_Ident.text_of_id lid)))
and p_lident : FStar_Ident.ident  ->  FStar_Pprint.document = (fun lid -> (str (FStar_Ident.text_of_id lid)))
and p_uident : FStar_Ident.ident  ->  FStar_Pprint.document = (fun lid -> (str (FStar_Ident.text_of_id lid)))
and p_tvar : FStar_Ident.ident  ->  FStar_Pprint.document = (fun lid -> (str (FStar_Ident.text_of_id lid)))
and p_lidentOrUnderscore : FStar_Ident.ident  ->  FStar_Pprint.document = (fun id -> if (FStar_Util.starts_with FStar_Ident.reserved_prefix id.FStar_Ident.idText) then begin
FStar_Pprint.underscore
end else begin
(p_lident id)
end)
and p_term : FStar_Parser_AST.term  ->  FStar_Pprint.document = (fun e -> (match (e.FStar_Parser_AST.tm) with
| FStar_Parser_AST.Seq (e1, e2) -> begin
(let _165_537 = (let _165_535 = (let _165_534 = (p_noSeqTerm e1)
in (FStar_Pprint.op_Hat_Hat _165_534 FStar_Pprint.semi))
in (FStar_Pprint.group _165_535))
in (let _165_536 = (p_term e2)
in (FStar_Pprint.op_Hat_Slash_Hat _165_537 _165_536)))
end
| _67_663 -> begin
(let _165_538 = (p_noSeqTerm e)
in (FStar_Pprint.group _165_538))
end))
and p_noSeqTerm : FStar_Parser_AST.term  ->  FStar_Pprint.document = (fun e -> (match (e.FStar_Parser_AST.tm) with
| FStar_Parser_AST.Ascribed (e, t) -> begin
(let _165_544 = (let _165_543 = (p_tmIff e)
in (let _165_542 = (let _165_541 = (let _165_540 = (p_typ t)
in (FStar_Pprint.op_Hat_Slash_Hat FStar_Pprint.colon _165_540))
in (FStar_Pprint.op_Hat_Hat FStar_Pprint.langle _165_541))
in (FStar_Pprint.op_Hat_Slash_Hat _165_543 _165_542)))
in (FStar_Pprint.group _165_544))
end
| FStar_Parser_AST.Op (op, (e1)::(e2)::(e3)::[]) when (op = ".()<-") -> begin
(let _165_555 = (let _165_554 = (let _165_551 = (let _165_550 = (p_atomicTermNotQUident e1)
in (let _165_549 = (let _165_548 = (let _165_547 = (let _165_545 = (p_term e2)
in (parens_with_nesting _165_545))
in (let _165_546 = (FStar_Pprint.op_Hat_Hat FStar_Pprint.space FStar_Pprint.larrow)
in (FStar_Pprint.op_Hat_Hat _165_547 _165_546)))
in (FStar_Pprint.op_Hat_Hat FStar_Pprint.dot _165_548))
in (FStar_Pprint.op_Hat_Hat _165_550 _165_549)))
in (FStar_Pprint.group _165_551))
in (let _165_553 = (let _165_552 = (p_noSeqTerm e3)
in (jump2 _165_552))
in (FStar_Pprint.op_Hat_Hat _165_554 _165_553)))
in (FStar_Pprint.group _165_555))
end
| FStar_Parser_AST.Op (op, (e1)::(e2)::(e3)::[]) when (op = ".[]<-") -> begin
(let _165_566 = (let _165_565 = (let _165_562 = (let _165_561 = (p_atomicTermNotQUident e1)
in (let _165_560 = (let _165_559 = (let _165_558 = (let _165_556 = (p_term e2)
in (brackets_with_nesting _165_556))
in (let _165_557 = (FStar_Pprint.op_Hat_Hat FStar_Pprint.space FStar_Pprint.larrow)
in (FStar_Pprint.op_Hat_Hat _165_558 _165_557)))
in (FStar_Pprint.op_Hat_Hat FStar_Pprint.dot _165_559))
in (FStar_Pprint.op_Hat_Hat _165_561 _165_560)))
in (FStar_Pprint.group _165_562))
in (let _165_564 = (let _165_563 = (p_noSeqTerm e3)
in (jump2 _165_563))
in (FStar_Pprint.op_Hat_Hat _165_565 _165_564)))
in (FStar_Pprint.group _165_566))
end
| FStar_Parser_AST.Requires (e, wtf) -> begin
(

let _67_687 = ()
in (let _165_569 = (let _165_568 = (str "requires")
in (let _165_567 = (p_typ e)
in (FStar_Pprint.op_Hat_Slash_Hat _165_568 _165_567)))
in (FStar_Pprint.group _165_569)))
end
| FStar_Parser_AST.Ensures (e, wtf) -> begin
(

let _67_693 = ()
in (let _165_572 = (let _165_571 = (str "ensures")
in (let _165_570 = (p_typ e)
in (FStar_Pprint.op_Hat_Slash_Hat _165_571 _165_570)))
in (FStar_Pprint.group _165_572)))
end
| FStar_Parser_AST.Attributes (es) -> begin
(let _165_575 = (let _165_574 = (str "attributes")
in (let _165_573 = (FStar_Pprint.separate_map break1 p_atomicTerm es)
in (FStar_Pprint.op_Hat_Slash_Hat _165_574 _165_573)))
in (FStar_Pprint.group _165_575))
end
| FStar_Parser_AST.If (e1, e2, e3) -> begin
if (is_unit e3) then begin
(let _165_582 = (let _165_581 = (let _165_577 = (str "if")
in (let _165_576 = (p_noSeqTerm e1)
in (op_Hat_Slash_Plus_Hat _165_577 _165_576)))
in (let _165_580 = (let _165_579 = (str "then")
in (let _165_578 = (p_noSeqTerm e2)
in (op_Hat_Slash_Plus_Hat _165_579 _165_578)))
in (FStar_Pprint.op_Hat_Slash_Hat _165_581 _165_580)))
in (FStar_Pprint.group _165_582))
end else begin
(

let e2_doc = (match (e2.FStar_Parser_AST.tm) with
| FStar_Parser_AST.If (_67_703, _67_705, e3) when (is_unit e3) -> begin
(let _165_583 = (p_noSeqTerm e2)
in (parens_with_nesting _165_583))
end
| _67_710 -> begin
(p_noSeqTerm e2)
end)
in (let _165_593 = (let _165_592 = (let _165_585 = (str "if")
in (let _165_584 = (p_noSeqTerm e1)
in (op_Hat_Slash_Plus_Hat _165_585 _165_584)))
in (let _165_591 = (let _165_590 = (let _165_586 = (str "then")
in (op_Hat_Slash_Plus_Hat _165_586 e2_doc))
in (let _165_589 = (let _165_588 = (str "else")
in (let _165_587 = (p_noSeqTerm e3)
in (op_Hat_Slash_Plus_Hat _165_588 _165_587)))
in (FStar_Pprint.op_Hat_Slash_Hat _165_590 _165_589)))
in (FStar_Pprint.op_Hat_Slash_Hat _165_592 _165_591)))
in (FStar_Pprint.group _165_593)))
end
end
| FStar_Parser_AST.TryWith (e, branches) -> begin
(let _165_600 = (let _165_599 = (let _165_595 = (str "try")
in (let _165_594 = (p_noSeqTerm e)
in (prefix2 _165_595 _165_594)))
in (let _165_598 = (let _165_597 = (str "with")
in (let _165_596 = (FStar_Pprint.separate_map FStar_Pprint.hardline p_patternBranch branches)
in (FStar_Pprint.op_Hat_Slash_Hat _165_597 _165_596)))
in (FStar_Pprint.op_Hat_Slash_Hat _165_599 _165_598)))
in (FStar_Pprint.group _165_600))
end
| FStar_Parser_AST.Match (e, branches) -> begin
(let _165_606 = (let _165_605 = (let _165_603 = (str "match")
in (let _165_602 = (p_noSeqTerm e)
in (let _165_601 = (str "with")
in (FStar_Pprint.surround (Prims.parse_int "2") (Prims.parse_int "1") _165_603 _165_602 _165_601))))
in (let _165_604 = (FStar_Pprint.separate_map FStar_Pprint.hardline p_patternBranch branches)
in (FStar_Pprint.op_Hat_Slash_Hat _165_605 _165_604)))
in (FStar_Pprint.group _165_606))
end
| FStar_Parser_AST.LetOpen (uid, e) -> begin
(let _165_612 = (let _165_611 = (let _165_609 = (str "let open")
in (let _165_608 = (p_quident uid)
in (let _165_607 = (str "in")
in (FStar_Pprint.surround (Prims.parse_int "2") (Prims.parse_int "1") _165_609 _165_608 _165_607))))
in (let _165_610 = (p_term e)
in (FStar_Pprint.op_Hat_Slash_Hat _165_611 _165_610)))
in (FStar_Pprint.group _165_612))
end
| FStar_Parser_AST.Let (q, lbs, e) -> begin
(

let let_doc = (let _165_614 = (str "let")
in (let _165_613 = (p_letqualifier q)
in (FStar_Pprint.op_Hat_Hat _165_614 _165_613)))
in (let _165_619 = (let _165_615 = (str "and")
in (precede_break_separate_map let_doc _165_615 p_letbinding lbs))
in (let _165_618 = (let _165_617 = (str "in")
in (let _165_616 = (p_term e)
in (prefix2 _165_617 _165_616)))
in (FStar_Pprint.op_Hat_Slash_Hat _165_619 _165_618))))
end
| FStar_Parser_AST.Abs (({FStar_Parser_AST.pat = FStar_Parser_AST.PatVar (x, typ_opt); FStar_Parser_AST.prange = _67_731})::[], {FStar_Parser_AST.tm = FStar_Parser_AST.Match (maybe_x, branches); FStar_Parser_AST.range = _67_741; FStar_Parser_AST.level = _67_739}) when (matches_var maybe_x x) -> begin
(let _165_622 = (let _165_621 = (str "function")
in (let _165_620 = (FStar_Pprint.separate_map FStar_Pprint.hardline p_patternBranch branches)
in (FStar_Pprint.op_Hat_Slash_Hat _165_621 _165_620)))
in (FStar_Pprint.group _165_622))
end
| FStar_Parser_AST.Assign (id, e) -> begin
(let _165_626 = (let _165_625 = (p_lident id)
in (let _165_624 = (let _165_623 = (p_noSeqTerm e)
in (FStar_Pprint.op_Hat_Slash_Hat FStar_Pprint.larrow _165_623))
in (FStar_Pprint.op_Hat_Slash_Hat _165_625 _165_624)))
in (FStar_Pprint.group _165_626))
end
| _67_754 -> begin
(p_typ e)
end))
and p_typ : FStar_Parser_AST.term  ->  FStar_Pprint.document = (fun e -> (match (e.FStar_Parser_AST.tm) with
| (FStar_Parser_AST.QForall (bs, trigger, e1)) | (FStar_Parser_AST.QExists (bs, trigger, e1)) -> begin
(let _165_634 = (let _165_630 = (let _165_628 = (p_quantifier e)
in (FStar_Pprint.op_Hat_Hat _165_628 FStar_Pprint.space))
in (let _165_629 = (p_binders true bs)
in (FStar_Pprint.soft_surround (Prims.parse_int "2") (Prims.parse_int "0") _165_630 _165_629 FStar_Pprint.dot)))
in (let _165_633 = (let _165_632 = (p_trigger trigger)
in (let _165_631 = (p_noSeqTerm e1)
in (FStar_Pprint.op_Hat_Hat _165_632 _165_631)))
in (prefix2 _165_634 _165_633)))
end
| _67_764 -> begin
(p_simpleTerm e)
end))
and p_quantifier : FStar_Parser_AST.term  ->  FStar_Pprint.document = (fun e -> (match (e.FStar_Parser_AST.tm) with
| FStar_Parser_AST.QForall (_67_767) -> begin
(str "forall")
end
| FStar_Parser_AST.QExists (_67_770) -> begin
(str "exists")
end
| _67_773 -> begin
(failwith "Imposible : p_quantifier called on a non-quantifier term")
end))
and p_trigger : FStar_Parser_AST.term Prims.list Prims.list  ->  FStar_Pprint.document = (fun _67_13 -> (match (_67_13) with
| [] -> begin
FStar_Pprint.empty
end
| pats -> begin
(let _165_643 = (let _165_642 = (let _165_641 = (str "pattern")
in (let _165_640 = (let _165_639 = (let _165_637 = (p_disjunctivePats pats)
in (jump2 _165_637))
in (let _165_638 = (FStar_Pprint.op_Hat_Hat FStar_Pprint.rbrace break1)
in (FStar_Pprint.op_Hat_Slash_Hat _165_639 _165_638)))
in (FStar_Pprint.op_Hat_Slash_Hat _165_641 _165_640)))
in (FStar_Pprint.op_Hat_Hat FStar_Pprint.colon _165_642))
in (FStar_Pprint.op_Hat_Hat FStar_Pprint.lbrace _165_643))
end))
and p_disjunctivePats : FStar_Parser_AST.term Prims.list Prims.list  ->  FStar_Pprint.document = (fun pats -> (let _165_645 = (str "\\/")
in (FStar_Pprint.separate_map _165_645 p_conjunctivePats pats)))
and p_conjunctivePats : FStar_Parser_AST.term Prims.list  ->  FStar_Pprint.document = (fun pats -> (let _165_647 = (FStar_Pprint.separate_map FStar_Pprint.semi p_appTerm pats)
in (FStar_Pprint.group _165_647)))
and p_simpleTerm : FStar_Parser_AST.term  ->  FStar_Pprint.document = (fun e -> (match (e.FStar_Parser_AST.tm) with
| FStar_Parser_AST.Abs (pats, e) -> begin
(let _165_653 = (let _165_651 = (str "fun")
in (let _165_650 = (let _165_649 = (FStar_Pprint.separate_map break1 p_atomicPattern pats)
in (FStar_Pprint.op_Hat_Slash_Hat _165_649 FStar_Pprint.rarrow))
in (op_Hat_Slash_Plus_Hat _165_651 _165_650)))
in (let _165_652 = (p_term e)
in (op_Hat_Slash_Plus_Hat _165_653 _165_652)))
end
| _67_785 -> begin
(p_tmIff e)
end))
and p_maybeFocusArrow : Prims.bool  ->  FStar_Pprint.document = (fun b -> if b then begin
(str "~>")
end else begin
FStar_Pprint.rarrow
end)
and p_patternBranch : FStar_Parser_AST.branch  ->  FStar_Pprint.document = (fun _67_790 -> (match (_67_790) with
| (pat, when_opt, e) -> begin
(let _165_664 = (let _165_663 = (let _165_661 = (let _165_660 = (let _165_659 = (let _165_658 = (p_disjunctivePattern pat)
in (let _165_657 = (let _165_656 = (p_maybeWhen when_opt)
in (FStar_Pprint.op_Hat_Hat _165_656 FStar_Pprint.rarrow))
in (FStar_Pprint.op_Hat_Slash_Hat _165_658 _165_657)))
in (FStar_Pprint.op_Hat_Hat FStar_Pprint.space _165_659))
in (FStar_Pprint.op_Hat_Hat FStar_Pprint.bar _165_660))
in (FStar_Pprint.group _165_661))
in (let _165_662 = (p_term e)
in (op_Hat_Slash_Plus_Hat _165_663 _165_662)))
in (FStar_Pprint.group _165_664))
end))
and p_maybeWhen : FStar_Parser_AST.term Prims.option  ->  FStar_Pprint.document = (fun _67_14 -> (match (_67_14) with
>>>>>>> 325d5cd9
| None -> begin
FStar_Pprint.empty
end
| Some (e) -> begin
<<<<<<< HEAD
(let _166_181 = (let _166_180 = (str "when ")
in (let _166_179 = (let _166_178 = (doc_of_term e)
in (_166_178)::[])
in (_166_180)::_166_179))
in (FStar_Pprint.concat _166_181))
end)
in (let _166_187 = (let _166_186 = (let _166_185 = (str "->")
in (let _166_184 = (let _166_183 = (let _166_182 = (doc_of_term e)
in (_166_182)::[])
in (FStar_Pprint.space)::_166_183)
in (_166_185)::_166_184))
in (FStar_Pprint.space)::_166_186)
in (_166_188)::_166_187))
in (FStar_Pprint.space)::_166_189)
in (_166_191)::_166_190))
in (_166_193)::_166_192))
in (FStar_Pprint.concat _166_194))
end)) branches)
in (_166_195)::[])
in (FStar_Pprint.space)::_166_196)
in (_166_198)::_166_197))
in (FStar_Pprint.space)::_166_199)
in (_166_201)::_166_200))
in (FStar_Pprint.space)::_166_202)
in (_166_204)::_166_203))
in (FStar_Pprint.concat _166_205))
in (FStar_Pprint.group _166_206))
end
| FStar_Parser_AST.Ascribed (t1, t2) -> begin
(let _166_214 = (let _166_213 = (let _166_212 = (doc_of_term t1)
in (let _166_211 = (let _166_210 = (let _166_209 = (let _166_208 = (let _166_207 = (doc_of_term t2)
in (_166_207)::[])
in (FStar_Pprint.space)::_166_208)
in (FStar_Pprint.colon)::_166_209)
in (FStar_Pprint.space)::_166_210)
in (_166_212)::_166_211))
in (FStar_Pprint.concat _166_213))
in (FStar_Pprint.group _166_214))
end
| FStar_Parser_AST.Record (Some (e), fields) -> begin
(let _166_230 = (let _166_229 = (let _166_228 = (let _166_227 = (doc_of_term e)
in (let _166_226 = (let _166_225 = (let _166_224 = (str "with")
in (let _166_223 = (let _166_222 = (let _166_221 = (FStar_Pprint.separate_map FStar_Pprint.space (fun _68_149 -> (match (_68_149) with
| (l, e) -> begin
(let _166_220 = (let _166_219 = (str l.FStar_Ident.str)
in (let _166_218 = (let _166_217 = (let _166_216 = (doc_of_term e)
in (_166_216)::[])
in (FStar_Pprint.equals)::_166_217)
in (_166_219)::_166_218))
in (FStar_Pprint.concat _166_220))
end)) fields)
in (_166_221)::(FStar_Pprint.rbrace)::[])
in (FStar_Pprint.space)::_166_222)
in (_166_224)::_166_223))
in (FStar_Pprint.space)::_166_225)
in (_166_227)::_166_226))
in (FStar_Pprint.lbrace)::_166_228)
in (FStar_Pprint.concat _166_229))
in (FStar_Pprint.group _166_230))
end
| FStar_Parser_AST.Record (None, fields) -> begin
(let _166_240 = (let _166_239 = (let _166_238 = (let _166_237 = (FStar_Pprint.separate_map FStar_Pprint.space (fun _68_156 -> (match (_68_156) with
| (l, e) -> begin
(let _166_236 = (let _166_235 = (str l.FStar_Ident.str)
in (let _166_234 = (let _166_233 = (let _166_232 = (doc_of_term e)
in (_166_232)::[])
in (FStar_Pprint.equals)::_166_233)
in (_166_235)::_166_234))
in (FStar_Pprint.concat _166_236))
end)) fields)
in (_166_237)::(FStar_Pprint.rbrace)::[])
in (FStar_Pprint.lbrace)::_166_238)
in (FStar_Pprint.concat _166_239))
in (FStar_Pprint.group _166_240))
end
| FStar_Parser_AST.Project (e, l) -> begin
(let _166_246 = (let _166_245 = (let _166_244 = (doc_of_term e)
in (let _166_243 = (let _166_242 = (let _166_241 = (str l.FStar_Ident.str)
in (_166_241)::[])
in (FStar_Pprint.dot)::_166_242)
in (_166_244)::_166_243))
in (FStar_Pprint.concat _166_245))
in (FStar_Pprint.group _166_246))
end
| FStar_Parser_AST.Product ([], t) -> begin
(let _166_247 = (doc_of_term t)
in (FStar_Pprint.group _166_247))
end
| FStar_Parser_AST.Product ((b)::(hd)::tl, t) -> begin
(let _166_248 = (doc_of_term (FStar_Parser_AST.mk_term (FStar_Parser_AST.Product ((((b)::[]), ((FStar_Parser_AST.mk_term (FStar_Parser_AST.Product ((((hd)::tl), (t)))) x.FStar_Parser_AST.range x.FStar_Parser_AST.level))))) x.FStar_Parser_AST.range x.FStar_Parser_AST.level))
in (FStar_Pprint.group _166_248))
end
| FStar_Parser_AST.Product ((b)::[], t) when (x.FStar_Parser_AST.level = FStar_Parser_AST.Type) -> begin
(let _166_257 = (let _166_256 = (let _166_255 = (doc_of_binder b)
in (let _166_254 = (let _166_253 = (let _166_252 = (str "->")
in (let _166_251 = (let _166_250 = (let _166_249 = (doc_of_term t)
in (_166_249)::[])
in (FStar_Pprint.space)::_166_250)
in (_166_252)::_166_251))
in (FStar_Pprint.space)::_166_253)
in (_166_255)::_166_254))
in (FStar_Pprint.concat _166_256))
in (FStar_Pprint.group _166_257))
end
| FStar_Parser_AST.Product ((b)::[], t) when (x.FStar_Parser_AST.level = FStar_Parser_AST.Kind) -> begin
(let _166_266 = (let _166_265 = (let _166_264 = (doc_of_binder b)
in (let _166_263 = (let _166_262 = (let _166_261 = (str "=>")
in (let _166_260 = (let _166_259 = (let _166_258 = (doc_of_term t)
in (_166_258)::[])
in (FStar_Pprint.space)::_166_259)
in (_166_261)::_166_260))
in (FStar_Pprint.space)::_166_262)
in (_166_264)::_166_263))
in (FStar_Pprint.concat _166_265))
in (FStar_Pprint.group _166_266))
end
| FStar_Parser_AST.Sum (binders, t) -> begin
(let _166_276 = (let _166_275 = (let _166_274 = (let _166_267 = (str " * ")
in (FStar_Pprint.separate_map _166_267 doc_of_binder binders))
in (let _166_273 = (let _166_272 = (let _166_271 = (str "*")
in (let _166_270 = (let _166_269 = (let _166_268 = (doc_of_term t)
in (_166_268)::[])
in (FStar_Pprint.space)::_166_269)
in (_166_271)::_166_270))
in (FStar_Pprint.space)::_166_272)
in (_166_274)::_166_273))
in (FStar_Pprint.concat _166_275))
in (FStar_Pprint.group _166_276))
end
| FStar_Parser_AST.QForall (bs, pats, t) -> begin
(let _166_297 = (let _166_296 = (let _166_295 = (str "forall")
in (let _166_294 = (let _166_293 = (let _166_292 = (FStar_Pprint.separate_map FStar_Pprint.space doc_of_binder bs)
in (let _166_291 = (let _166_290 = (let _166_289 = (let _166_288 = (let _166_287 = (str "pattern")
in (let _166_286 = (let _166_285 = (let _166_284 = (let _166_279 = (str " \\/ ")
in (let _166_278 = (let _166_277 = (FStar_Pprint.concat ((FStar_Pprint.semi)::(FStar_Pprint.space)::[]))
in (FStar_Pprint.separate_map _166_277 doc_of_term))
in (FStar_Pprint.separate_map _166_279 _166_278 pats)))
in (let _166_283 = (let _166_282 = (let _166_281 = (let _166_280 = (doc_of_term t)
in (_166_280)::[])
in (FStar_Pprint.space)::_166_281)
in (FStar_Pprint.rbrace)::_166_282)
in (_166_284)::_166_283))
in (FStar_Pprint.space)::_166_285)
in (_166_287)::_166_286))
in (FStar_Pprint.colon)::_166_288)
in (FStar_Pprint.lbrace)::_166_289)
in (FStar_Pprint.dot)::_166_290)
in (_166_292)::_166_291))
in (FStar_Pprint.space)::_166_293)
in (_166_295)::_166_294))
in (FStar_Pprint.concat _166_296))
in (FStar_Pprint.group _166_297))
end
| FStar_Parser_AST.QExists (bs, pats, t) -> begin
(let _166_318 = (let _166_317 = (let _166_316 = (str "exists")
in (let _166_315 = (let _166_314 = (let _166_313 = (FStar_Pprint.separate_map FStar_Pprint.space doc_of_binder bs)
in (let _166_312 = (let _166_311 = (let _166_310 = (let _166_309 = (let _166_308 = (str "pattern")
in (let _166_307 = (let _166_306 = (let _166_305 = (let _166_300 = (str " \\/ ")
in (let _166_299 = (let _166_298 = (FStar_Pprint.concat ((FStar_Pprint.semi)::(FStar_Pprint.space)::[]))
in (FStar_Pprint.separate_map _166_298 doc_of_term))
in (FStar_Pprint.separate_map _166_300 _166_299 pats)))
in (let _166_304 = (let _166_303 = (let _166_302 = (let _166_301 = (doc_of_term t)
in (_166_301)::[])
in (FStar_Pprint.space)::_166_302)
in (FStar_Pprint.rbrace)::_166_303)
in (_166_305)::_166_304))
in (FStar_Pprint.space)::_166_306)
in (_166_308)::_166_307))
in (FStar_Pprint.colon)::_166_309)
in (FStar_Pprint.lbrace)::_166_310)
in (FStar_Pprint.dot)::_166_311)
in (_166_313)::_166_312))
in (FStar_Pprint.space)::_166_314)
in (_166_316)::_166_315))
in (FStar_Pprint.concat _166_317))
in (FStar_Pprint.group _166_318))
end
| FStar_Parser_AST.Refine (b, t) -> begin
(let _166_325 = (let _166_324 = (let _166_323 = (doc_of_binder b)
in (let _166_322 = (let _166_321 = (let _166_320 = (let _166_319 = (doc_of_term t)
in (_166_319)::(FStar_Pprint.rbrace)::[])
in (FStar_Pprint.lbrace)::_166_320)
in (FStar_Pprint.colon)::_166_321)
in (_166_323)::_166_322))
in (FStar_Pprint.concat _166_324))
in (FStar_Pprint.group _166_325))
end
| FStar_Parser_AST.NamedTyp (x, t) -> begin
(let _166_331 = (let _166_330 = (let _166_329 = (str x.FStar_Ident.idText)
in (let _166_328 = (let _166_327 = (let _166_326 = (doc_of_term t)
in (_166_326)::[])
in (FStar_Pprint.colon)::_166_327)
in (_166_329)::_166_328))
in (FStar_Pprint.concat _166_330))
in (FStar_Pprint.group _166_331))
end
| FStar_Parser_AST.Paren (t) -> begin
(let _166_333 = (let _166_332 = (doc_of_term t)
in (FStar_Pprint.parens _166_332))
in (FStar_Pprint.group _166_333))
end
| FStar_Parser_AST.Product (bs, t) -> begin
(let _166_343 = (let _166_342 = (let _166_341 = (str "Unidentified product: [")
in (let _166_340 = (let _166_339 = (FStar_Pprint.separate_map FStar_Pprint.comma doc_of_binder bs)
in (let _166_338 = (let _166_337 = (str "]")
in (let _166_336 = (let _166_335 = (let _166_334 = (doc_of_term t)
in (_166_334)::[])
in (FStar_Pprint.space)::_166_335)
in (_166_337)::_166_336))
in (_166_339)::_166_338))
in (_166_341)::_166_340))
in (FStar_Pprint.concat _166_342))
in (FStar_Pprint.group _166_343))
end
| t -> begin
FStar_Pprint.underscore
=======
(let _165_668 = (str "when")
in (let _165_667 = (let _165_666 = (p_tmFormula e)
in (FStar_Pprint.op_Hat_Hat _165_666 FStar_Pprint.space))
in (op_Hat_Slash_Plus_Hat _165_668 _165_667)))
end))
and p_tmIff : FStar_Parser_AST.term  ->  FStar_Pprint.document = (fun e -> (match (e.FStar_Parser_AST.tm) with
| FStar_Parser_AST.Op ("<==>", (e1)::(e2)::[]) -> begin
(let _165_672 = (str "<==>")
in (let _165_671 = (p_tmImplies e1)
in (let _165_670 = (p_tmIff e2)
in (infix2 _165_672 _165_671 _165_670))))
end
| _67_803 -> begin
(p_tmImplies e)
end))
and p_tmImplies : FStar_Parser_AST.term  ->  FStar_Pprint.document = (fun e -> (match (e.FStar_Parser_AST.tm) with
| FStar_Parser_AST.Op ("==>", (e1)::(e2)::[]) -> begin
(let _165_676 = (str "==>")
in (let _165_675 = (p_tmArrow p_tmFormula e1)
in (let _165_674 = (p_tmImplies e2)
in (infix2 _165_676 _165_675 _165_674))))
end
| _67_812 -> begin
(p_tmArrow p_tmFormula e)
end))
and p_tmArrow : (FStar_Parser_AST.term  ->  FStar_Pprint.document)  ->  FStar_Parser_AST.term  ->  FStar_Pprint.document = (fun p_Tm e -> (match (e.FStar_Parser_AST.tm) with
| FStar_Parser_AST.Product (bs, tgt) -> begin
(let _165_688 = (let _165_687 = (FStar_Pprint.concat_map (fun b -> (let _165_685 = (p_binder false b)
in (let _165_684 = (let _165_683 = (FStar_Pprint.op_Hat_Hat FStar_Pprint.rarrow break1)
in (FStar_Pprint.op_Hat_Hat FStar_Pprint.space _165_683))
in (FStar_Pprint.op_Hat_Hat _165_685 _165_684)))) bs)
in (let _165_686 = (p_tmArrow p_Tm tgt)
in (FStar_Pprint.op_Hat_Hat _165_687 _165_686)))
in (FStar_Pprint.group _165_688))
end
| _67_821 -> begin
(p_Tm e)
end))
and p_tmFormula : FStar_Parser_AST.term  ->  FStar_Pprint.document = (fun e -> (match (e.FStar_Parser_AST.tm) with
| FStar_Parser_AST.Op ("\\/", (e1)::(e2)::[]) -> begin
(let _165_692 = (str "\\/")
in (let _165_691 = (p_tmFormula e1)
in (let _165_690 = (p_tmConjunction e2)
in (infix2 _165_692 _165_691 _165_690))))
end
| _67_830 -> begin
(p_tmConjunction e)
end))
and p_tmConjunction : FStar_Parser_AST.term  ->  FStar_Pprint.document = (fun e -> (match (e.FStar_Parser_AST.tm) with
| FStar_Parser_AST.Op ("/\\", (e1)::(e2)::[]) -> begin
(let _165_696 = (str "/\\")
in (let _165_695 = (p_tmConjunction e1)
in (let _165_694 = (p_tmTuple e2)
in (infix2 _165_696 _165_695 _165_694))))
end
| _67_839 -> begin
(p_tmTuple e)
end))
and p_tmTuple : FStar_Parser_AST.term  ->  FStar_Pprint.document = (fun e -> (match (e.FStar_Parser_AST.tm) with
| FStar_Parser_AST.Construct (lid, args) when (is_tuple_constructor lid) -> begin
(let _165_699 = (FStar_Pprint.op_Hat_Hat FStar_Pprint.comma break1)
in (FStar_Pprint.separate_map _165_699 (fun _67_848 -> (match (_67_848) with
| (e, _67_847) -> begin
(p_tmEq e)
end)) args))
end
| _67_850 -> begin
(p_tmEq e)
end))
and paren_if : Prims.int  ->  Prims.int  ->  FStar_Pprint.document  ->  FStar_Pprint.document = (fun curr mine doc -> if (mine <= curr) then begin
doc
end else begin
(let _165_704 = (let _165_703 = (FStar_Pprint.op_Hat_Hat doc FStar_Pprint.rparen)
in (FStar_Pprint.op_Hat_Hat FStar_Pprint.lparen _165_703))
in (FStar_Pprint.group _165_704))
end)
and p_tmEq : FStar_Parser_AST.term  ->  FStar_Pprint.document = (fun e -> (

let n = (max_level (FStar_List.append ((colon_equals)::(pipe_right)::[]) operatorInfix0ad12))
in (p_tmEq' n e)))
and p_tmEq' : Prims.int  ->  FStar_Parser_AST.term  ->  FStar_Pprint.document = (fun curr e -> (match (e.FStar_Parser_AST.tm) with
| FStar_Parser_AST.Op (op, (e1)::(e2)::[]) when (((is_operatorInfix0ad12 op) || (op = "=")) || (op = "|>")) -> begin
(

let _67_867 = (levels op)
in (match (_67_867) with
| (left, mine, right) -> begin
(let _165_711 = (let _165_710 = (str op)
in (let _165_709 = (p_tmEq' left e1)
in (let _165_708 = (p_tmEq' right e2)
in (infix2 _165_710 _165_709 _165_708))))
in (paren_if curr mine _165_711))
end))
end
| FStar_Parser_AST.Op (":=", (e1)::(e2)::[]) -> begin
(let _165_717 = (let _165_716 = (p_tmEq e1)
in (let _165_715 = (let _165_714 = (let _165_713 = (let _165_712 = (p_tmEq e2)
in (op_Hat_Slash_Plus_Hat FStar_Pprint.equals _165_712))
in (FStar_Pprint.op_Hat_Hat FStar_Pprint.colon _165_713))
in (FStar_Pprint.op_Hat_Hat FStar_Pprint.space _165_714))
in (FStar_Pprint.op_Hat_Hat _165_716 _165_715)))
in (FStar_Pprint.group _165_717))
end
| _67_875 -> begin
(p_tmNoEq e)
>>>>>>> 325d5cd9
end))
and p_tmNoEq : FStar_Parser_AST.term  ->  FStar_Pprint.document = (fun e -> (

let n = (max_level ((colon_colon)::(amp)::(opinfix3)::(opinfix4)::[]))
in (p_tmNoEq' n e)))
and p_tmNoEq' : Prims.int  ->  FStar_Parser_AST.term  ->  FStar_Pprint.document = (fun curr e -> (match (e.FStar_Parser_AST.tm) with
| FStar_Parser_AST.Construct (lid, ((e1, _67_887))::((e2, _67_883))::[]) when ((FStar_Ident.lid_equals lid FStar_Syntax_Const.cons_lid) && (not ((is_list e)))) -> begin
(

let op = "::"
in (

let _67_896 = (levels op)
in (match (_67_896) with
| (left, mine, right) -> begin
(let _165_724 = (let _165_723 = (str op)
in (let _165_722 = (p_tmNoEq' left e1)
in (let _165_721 = (p_tmNoEq' right e2)
in (infix2 _165_723 _165_722 _165_721))))
in (paren_if curr mine _165_724))
end)))
end
| FStar_Parser_AST.Sum (binders, res) -> begin
(

let op = "&"
in (

let _67_905 = (levels op)
in (match (_67_905) with
| (left, mine, right) -> begin
(

let p_dsumfst = (fun b -> (let _165_730 = (p_binder false b)
in (let _165_729 = (let _165_728 = (let _165_727 = (str "&")
in (FStar_Pprint.op_Hat_Hat _165_727 break1))
in (FStar_Pprint.op_Hat_Hat FStar_Pprint.space _165_728))
in (FStar_Pprint.op_Hat_Hat _165_730 _165_729))))
in (let _165_733 = (let _165_732 = (FStar_Pprint.concat_map p_dsumfst binders)
in (let _165_731 = (p_tmNoEq' right res)
in (FStar_Pprint.op_Hat_Hat _165_732 _165_731)))
in (paren_if curr mine _165_733)))
end)))
end
| FStar_Parser_AST.Op (op, (e1)::(e2)::[]) when (is_operatorInfix34 op) -> begin
(

let _67_917 = (levels op)
in (match (_67_917) with
| (left, mine, right) -> begin
(let _165_737 = (let _165_736 = (str op)
in (let _165_735 = (p_tmNoEq' left e1)
in (let _165_734 = (p_tmNoEq' right e2)
in (infix2 _165_736 _165_735 _165_734))))
in (paren_if curr mine _165_737))
end))
end
<<<<<<< HEAD
| FStar_Parser_AST.TVariable (i) -> begin
(let _166_346 = (let _166_345 = (str i.FStar_Ident.idText)
in (_166_345)::(FStar_Pprint.colon)::(FStar_Pprint.underscore)::[])
in (FStar_Pprint.concat _166_346))
end
| (FStar_Parser_AST.TAnnotated (i, t)) | (FStar_Parser_AST.Annotated (i, t)) -> begin
(let _166_351 = (let _166_350 = (str i.FStar_Ident.idText)
in (let _166_349 = (let _166_348 = (let _166_347 = (doc_of_term t)
in (_166_347)::[])
in (FStar_Pprint.colon)::_166_348)
in (_166_350)::_166_349))
in (FStar_Pprint.concat _166_351))
end
| FStar_Parser_AST.NoName (t) -> begin
(doc_of_term t)
end)
in (let _166_353 = (let _166_352 = (doc_of_aqual x.FStar_Parser_AST.aqual)
in (_166_352)::(s)::[])
in (FStar_Pprint.concat _166_353))))
and doc_of_aqual : FStar_Parser_AST.aqual  ->  FStar_Pprint.document = (fun _68_3 -> (match (_68_3) with
| Some (FStar_Parser_AST.Equality) -> begin
(str "$")
=======
| FStar_Parser_AST.Op ("-", (e)::[]) -> begin
(

let _67_926 = (levels "-")
in (match (_67_926) with
| (left, mine, right) -> begin
(let _165_738 = (p_tmNoEq' mine e)
in (FStar_Pprint.op_Hat_Slash_Hat FStar_Pprint.minus _165_738))
end))
end
| FStar_Parser_AST.NamedTyp (lid, e) -> begin
(let _165_742 = (let _165_741 = (p_lidentOrUnderscore lid)
in (let _165_740 = (let _165_739 = (p_appTerm e)
in (FStar_Pprint.op_Hat_Slash_Hat FStar_Pprint.colon _165_739))
in (FStar_Pprint.op_Hat_Slash_Hat _165_741 _165_740)))
in (FStar_Pprint.group _165_742))
end
| FStar_Parser_AST.Refine (b, phi) -> begin
(p_refinedBinder b phi)
end
| FStar_Parser_AST.Record (with_opt, record_fields) -> begin
(let _165_746 = (let _165_745 = (default_or_map FStar_Pprint.empty p_with_clause with_opt)
in (let _165_744 = (let _165_743 = (FStar_Pprint.op_Hat_Hat FStar_Pprint.semi break1)
in (FStar_Pprint.separate_map _165_743 p_simpleDef record_fields))
in (FStar_Pprint.op_Hat_Hat _165_745 _165_744)))
in (braces_with_nesting _165_746))
end
| FStar_Parser_AST.Op ("~", (e)::[]) -> begin
(let _165_749 = (let _165_748 = (str "~")
in (let _165_747 = (p_atomicTerm e)
in (FStar_Pprint.op_Hat_Hat _165_748 _165_747)))
in (FStar_Pprint.group _165_749))
end
| _67_945 -> begin
(p_appTerm e)
end))
and p_with_clause : FStar_Parser_AST.term  ->  FStar_Pprint.document = (fun e -> (let _165_754 = (p_appTerm e)
in (let _165_753 = (let _165_752 = (let _165_751 = (str "with")
in (FStar_Pprint.op_Hat_Hat _165_751 break1))
in (FStar_Pprint.op_Hat_Hat FStar_Pprint.space _165_752))
in (FStar_Pprint.op_Hat_Hat _165_754 _165_753))))
and p_refinedBinder : FStar_Parser_AST.binder  ->  FStar_Parser_AST.term  ->  FStar_Pprint.document = (fun b phi -> (match (b.FStar_Parser_AST.b) with
| FStar_Parser_AST.Annotated (lid, t) -> begin
(let _165_764 = (let _165_763 = (p_lident lid)
in (let _165_762 = (let _165_761 = (let _165_760 = (p_typ t)
in (let _165_759 = (let _165_758 = (let _165_757 = (p_term phi)
in (braces_with_nesting _165_757))
in (FStar_Pprint.op_Hat_Hat _165_758 FStar_Pprint.rparen))
in (FStar_Pprint.op_Hat_Hat _165_760 _165_759)))
in (FStar_Pprint.op_Hat_Hat FStar_Pprint.colon _165_761))
in (FStar_Pprint.op_Hat_Hat _165_763 _165_762)))
in (FStar_Pprint.op_Hat_Hat FStar_Pprint.lparen _165_764))
end
| FStar_Parser_AST.TAnnotated (_67_954) -> begin
(failwith "Is this still used ?")
end
| (FStar_Parser_AST.Variable (_)) | (FStar_Parser_AST.TVariable (_)) | (FStar_Parser_AST.NoName (_)) -> begin
(let _165_766 = (let _165_765 = (FStar_Parser_AST.binder_to_string b)
in (FStar_Util.format1 "Imposible : a refined binder ought to be annotated %s" _165_765))
in (failwith _165_766))
end))
and p_simpleDef : (FStar_Ident.lid * FStar_Parser_AST.term)  ->  FStar_Pprint.document = (fun _67_967 -> (match (_67_967) with
| (lid, e) -> begin
(let _165_771 = (let _165_770 = (p_qlident lid)
in (let _165_769 = (let _165_768 = (p_simpleTerm e)
in (FStar_Pprint.op_Hat_Slash_Hat FStar_Pprint.equals _165_768))
in (FStar_Pprint.op_Hat_Slash_Hat _165_770 _165_769)))
in (FStar_Pprint.group _165_771))
end))
and p_appTerm : FStar_Parser_AST.term  ->  FStar_Pprint.document = (fun e -> (match (e.FStar_Parser_AST.tm) with
| FStar_Parser_AST.App (_67_970) when (is_general_application e) -> begin
(

let _67_974 = (head_and_args e)
in (match (_67_974) with
| (head, args) -> begin
(let _165_774 = (p_indexingTerm head)
in (let _165_773 = (FStar_Pprint.separate_map FStar_Pprint.space p_argTerm args)
in (op_Hat_Slash_Plus_Hat _165_774 _165_773)))
end))
end
| FStar_Parser_AST.Construct (lid, args) when ((is_general_construction e) && (not ((is_dtuple_constructor lid)))) -> begin
if (args = []) then begin
(p_quident lid)
end else begin
(let _165_776 = (p_quident lid)
in (let _165_775 = (FStar_Pprint.separate_map break1 p_argTerm args)
in (op_Hat_Slash_Plus_Hat _165_776 _165_775)))
>>>>>>> 325d5cd9
end
end
<<<<<<< HEAD
| _68_232 -> begin
FStar_Pprint.empty
=======
| _67_980 -> begin
(p_indexingTerm e)
>>>>>>> 325d5cd9
end))
and p_argTerm : (FStar_Parser_AST.term * FStar_Parser_AST.imp)  ->  FStar_Pprint.document = (fun arg_imp -> (match (arg_imp) with
| ({FStar_Parser_AST.tm = FStar_Parser_AST.Uvar (_67_987); FStar_Parser_AST.range = _67_985; FStar_Parser_AST.level = _67_983}, FStar_Parser_AST.UnivApp) -> begin
(p_univar (Prims.fst arg_imp))
end
| (u, FStar_Parser_AST.UnivApp) -> begin
(p_universe u)
end
| (e, FStar_Parser_AST.FsTypApp) -> begin
(let _165_778 = (p_indexingTerm e)
in (FStar_Pprint.surround (Prims.parse_int "2") (Prims.parse_int "1") FStar_Pprint.langle _165_778 FStar_Pprint.rangle))
end
| (e, FStar_Parser_AST.Hash) -> begin
(let _165_780 = (str "#")
in (let _165_779 = (p_indexingTerm e)
in (FStar_Pprint.op_Hat_Hat _165_780 _165_779)))
end
| (e, FStar_Parser_AST.Nothing) -> begin
(p_indexingTerm e)
end))
and p_indexingTerm_aux : (FStar_Parser_AST.term  ->  FStar_Pprint.document)  ->  FStar_Parser_AST.term  ->  FStar_Pprint.document = (fun exit e -> (match (e.FStar_Parser_AST.tm) with
| FStar_Parser_AST.Op (".()", (e1)::(e2)::[]) -> begin
(let _165_790 = (let _165_789 = (p_indexingTerm_aux p_atomicTermNotQUident e1)
in (let _165_788 = (let _165_787 = (let _165_786 = (p_term e2)
in (parens_with_nesting _165_786))
in (FStar_Pprint.op_Hat_Hat FStar_Pprint.dot _165_787))
in (FStar_Pprint.op_Hat_Hat _165_789 _165_788)))
in (FStar_Pprint.group _165_790))
end
| FStar_Parser_AST.Op (".[]", (e1)::(e2)::[]) -> begin
(let _165_795 = (let _165_794 = (p_indexingTerm_aux p_atomicTermNotQUident e1)
in (let _165_793 = (let _165_792 = (let _165_791 = (p_term e2)
in (brackets_with_nesting _165_791))
in (FStar_Pprint.op_Hat_Hat FStar_Pprint.dot _165_792))
in (FStar_Pprint.op_Hat_Hat _165_794 _165_793)))
in (FStar_Pprint.group _165_795))
end
| _67_1019 -> begin
(exit e)
end))
and p_indexingTerm : FStar_Parser_AST.term  ->  FStar_Pprint.document = (fun e -> (p_indexingTerm_aux p_atomicTerm e))
and p_atomicTerm : FStar_Parser_AST.term  ->  FStar_Pprint.document = (fun e -> (match (e.FStar_Parser_AST.tm) with
| FStar_Parser_AST.LetOpen (lid, e) -> begin
(let _165_801 = (p_quident lid)
in (let _165_800 = (let _165_799 = (let _165_798 = (p_term e)
in (parens_with_nesting _165_798))
in (FStar_Pprint.op_Hat_Hat FStar_Pprint.dot _165_799))
in (FStar_Pprint.op_Hat_Hat _165_801 _165_800)))
end
| FStar_Parser_AST.Name (lid) -> begin
(p_quident lid)
end
| FStar_Parser_AST.Op (op, (e)::[]) -> begin
(let _165_803 = (str op)
in (let _165_802 = (p_atomicTerm e)
in (FStar_Pprint.op_Hat_Hat _165_803 _165_802)))
end
| _67_1034 -> begin
(p_atomicTermNotQUident e)
end))
and p_atomicTermNotQUident : FStar_Parser_AST.term  ->  FStar_Pprint.document = (fun e -> (match (e.FStar_Parser_AST.tm) with
| FStar_Parser_AST.Wild -> begin
FStar_Pprint.underscore
end
<<<<<<< HEAD
| FStar_Parser_AST.PatConst (c) -> begin
(doc_of_const c)
end
| FStar_Parser_AST.PatApp (p, ps) -> begin
(let _166_362 = (let _166_361 = (let _166_360 = (let _166_359 = (doc_of_pat p)
in (let _166_358 = (let _166_357 = (let _166_356 = (FStar_Pprint.separate_map FStar_Pprint.space doc_of_pat ps)
in (_166_356)::[])
in (FStar_Pprint.space)::_166_357)
in (_166_359)::_166_358))
in (FStar_Pprint.concat _166_360))
in (FStar_Pprint.parens _166_361))
in (FStar_Pprint.group _166_362))
end
| (FStar_Parser_AST.PatTvar (i, aq)) | (FStar_Parser_AST.PatVar (i, aq)) -> begin
(let _166_367 = (let _166_366 = (let _166_365 = (doc_of_aqual aq)
in (let _166_364 = (let _166_363 = (str i.FStar_Ident.idText)
in (_166_363)::[])
in (_166_365)::_166_364))
in (FStar_Pprint.concat _166_366))
in (FStar_Pprint.group _166_367))
end
| FStar_Parser_AST.PatName (l) -> begin
(str l.FStar_Ident.str)
end
| FStar_Parser_AST.PatList (l) -> begin
(let _166_370 = (let _166_369 = (let _166_368 = (FStar_Pprint.concat ((FStar_Pprint.semi)::(FStar_Pprint.space)::[]))
in (FStar_Pprint.separate_map _166_368 doc_of_pat l))
in (FStar_Pprint.brackets _166_369))
in (FStar_Pprint.group _166_370))
end
| FStar_Parser_AST.PatTuple (l, false) -> begin
(let _166_373 = (let _166_372 = (let _166_371 = (FStar_Pprint.concat ((FStar_Pprint.semi)::(FStar_Pprint.space)::[]))
in (FStar_Pprint.separate_map _166_371 doc_of_pat l))
in (FStar_Pprint.parens _166_372))
in (FStar_Pprint.group _166_373))
end
| FStar_Parser_AST.PatTuple (l, true) -> begin
(let _166_379 = (let _166_378 = (let _166_377 = (let _166_376 = (let _166_375 = (let _166_374 = (FStar_Pprint.concat ((FStar_Pprint.comma)::(FStar_Pprint.space)::[]))
in (FStar_Pprint.separate_map _166_374 doc_of_pat l))
in (_166_375)::(FStar_Pprint.bar)::[])
in (FStar_Pprint.bar)::_166_376)
in (FStar_Pprint.concat _166_377))
in (FStar_Pprint.parens _166_378))
in (FStar_Pprint.group _166_379))
end
| FStar_Parser_AST.PatRecord (l) -> begin
(let _166_388 = (let _166_387 = (let _166_386 = (FStar_Pprint.concat ((FStar_Pprint.semi)::(FStar_Pprint.space)::[]))
in (FStar_Pprint.separate_map _166_386 (fun _68_263 -> (match (_68_263) with
| (f, e) -> begin
(let _166_385 = (let _166_384 = (str f.FStar_Ident.str)
in (let _166_383 = (let _166_382 = (let _166_381 = (doc_of_pat e)
in (_166_381)::[])
in (FStar_Pprint.equals)::_166_382)
in (_166_384)::_166_383))
in (FStar_Pprint.concat _166_385))
end)) l))
in (FStar_Pprint.braces _166_387))
in (FStar_Pprint.group _166_388))
end
| FStar_Parser_AST.PatOr (l) -> begin
(let _166_389 = (FStar_Pprint.concat ((FStar_Pprint.bar)::(FStar_Pprint.hardline)::(FStar_Pprint.space)::[]))
in (FStar_Pprint.separate_map _166_389 doc_of_pat l))
end
| FStar_Parser_AST.PatOp (op) -> begin
(let _166_390 = (str op)
in (FStar_Pprint.parens _166_390))
end
| FStar_Parser_AST.PatAscribed (p, t) -> begin
(let _166_397 = (let _166_396 = (let _166_395 = (let _166_394 = (doc_of_pat p)
in (let _166_393 = (let _166_392 = (let _166_391 = (doc_of_term t)
in (_166_391)::[])
in (FStar_Pprint.colon)::_166_392)
in (_166_394)::_166_393))
in (FStar_Pprint.concat _166_395))
in (FStar_Pprint.parens _166_396))
in (FStar_Pprint.group _166_397))
=======
| FStar_Parser_AST.Var (lid) when ((FStar_Ident.text_of_lid lid) = "assert") -> begin
(str "assert")
end
| FStar_Parser_AST.Tvar (tv) -> begin
(p_tvar tv)
end
| FStar_Parser_AST.Const (c) -> begin
(p_constant c)
end
| FStar_Parser_AST.Name (lid) when ((FStar_Ident.text_of_lid lid) = "True") -> begin
(str "True")
end
| FStar_Parser_AST.Name (lid) when ((FStar_Ident.text_of_lid lid) = "False") -> begin
(str "False")
end
| FStar_Parser_AST.Op (op, (e)::[]) -> begin
(let _165_806 = (str op)
in (let _165_805 = (p_atomicTermNotQUident e)
in (FStar_Pprint.op_Hat_Hat _165_806 _165_805)))
end
| FStar_Parser_AST.Op (op, []) -> begin
(let _165_810 = (let _165_809 = (let _165_808 = (str op)
in (let _165_807 = (FStar_Pprint.op_Hat_Hat FStar_Pprint.space FStar_Pprint.rparen)
in (FStar_Pprint.op_Hat_Hat _165_808 _165_807)))
in (FStar_Pprint.op_Hat_Hat FStar_Pprint.space _165_809))
in (FStar_Pprint.op_Hat_Hat FStar_Pprint.lparen _165_810))
end
| FStar_Parser_AST.Construct (lid, args) when (is_dtuple_constructor lid) -> begin
(let _165_815 = (FStar_Pprint.op_Hat_Hat FStar_Pprint.lparen FStar_Pprint.bar)
in (let _165_814 = (let _165_812 = (FStar_Pprint.op_Hat_Hat FStar_Pprint.comma break1)
in (let _165_811 = (FStar_List.map Prims.fst args)
in (FStar_Pprint.separate_map _165_812 p_tmEq _165_811)))
in (let _165_813 = (FStar_Pprint.op_Hat_Hat FStar_Pprint.bar FStar_Pprint.rparen)
in (FStar_Pprint.surround (Prims.parse_int "2") (Prims.parse_int "1") _165_815 _165_814 _165_813))))
end
| FStar_Parser_AST.Project (e, lid) -> begin
(let _165_819 = (let _165_818 = (p_atomicTermNotQUident e)
in (let _165_817 = (let _165_816 = (p_qlident lid)
in (FStar_Pprint.op_Hat_Hat FStar_Pprint.dot _165_816))
in (FStar_Pprint.op_Hat_Slash_Hat _165_818 _165_817)))
in (FStar_Pprint.group _165_819))
end
| _67_1065 -> begin
(p_projectionLHS e)
>>>>>>> 325d5cd9
end))
and p_projectionLHS : FStar_Parser_AST.term  ->  FStar_Pprint.document = (fun e -> (match (e.FStar_Parser_AST.tm) with
| FStar_Parser_AST.Var (lid) -> begin
(p_qlident lid)
end
| FStar_Parser_AST.Projector (constr_lid, field_lid) -> begin
(let _165_824 = (p_quident constr_lid)
in (let _165_823 = (let _165_822 = (let _165_821 = (p_lident field_lid)
in (FStar_Pprint.op_Hat_Hat FStar_Pprint.dot _165_821))
in (FStar_Pprint.op_Hat_Hat FStar_Pprint.qmark _165_822))
in (FStar_Pprint.op_Hat_Hat _165_824 _165_823)))
end
| FStar_Parser_AST.Discrim (constr_lid) -> begin
(let _165_825 = (p_quident constr_lid)
in (FStar_Pprint.op_Hat_Hat _165_825 FStar_Pprint.qmark))
end
| FStar_Parser_AST.Paren (e) -> begin
(let _165_826 = (p_term e)
in (parens_with_nesting _165_826))
end
| _67_1078 when (is_array e) -> begin
(

let es = (extract_from_list e)
in (let _165_829 = (FStar_Pprint.op_Hat_Hat FStar_Pprint.lbracket FStar_Pprint.bar)
in (let _165_828 = (separate_map_or_flow FStar_Pprint.semi p_noSeqTerm es)
in (let _165_827 = (FStar_Pprint.op_Hat_Hat FStar_Pprint.bar FStar_Pprint.rbracket)
in (FStar_Pprint.surround (Prims.parse_int "2") (Prims.parse_int "0") _165_829 _165_828 _165_827)))))
end
| _67_1081 when (is_list e) -> begin
(let _165_831 = (let _165_830 = (extract_from_list e)
in (separate_map_or_flow FStar_Pprint.semi p_noSeqTerm _165_830))
in (FStar_Pprint.surround (Prims.parse_int "2") (Prims.parse_int "0") FStar_Pprint.lbracket _165_831 FStar_Pprint.rbracket))
end
| _67_1083 when (is_lex_list e) -> begin
(let _165_834 = (FStar_Pprint.op_Hat_Hat FStar_Pprint.percent FStar_Pprint.lbracket)
in (let _165_833 = (let _165_832 = (extract_from_list e)
in (separate_map_or_flow FStar_Pprint.semi p_noSeqTerm _165_832))
in (FStar_Pprint.surround (Prims.parse_int "2") (Prims.parse_int "1") _165_834 _165_833 FStar_Pprint.rbracket)))
end
| _67_1085 when (is_ref_set e) -> begin
(

let es = (extract_from_ref_set e)
in (let _165_836 = (FStar_Pprint.op_Hat_Hat FStar_Pprint.bang FStar_Pprint.lbrace)
in (let _165_835 = (separate_map_or_flow FStar_Pprint.comma p_appTerm es)
in (FStar_Pprint.surround (Prims.parse_int "2") (Prims.parse_int "0") _165_836 _165_835 FStar_Pprint.rbrace))))
end
<<<<<<< HEAD
| FStar_Parser_AST.PatVar (i, _68_277) -> begin
(let _166_400 = (FStar_Ident.lid_of_ids ((i)::[]))
in (_166_400)::[])
end
| FStar_Parser_AST.PatApp (p, _68_282) -> begin
(head_id_of_pat p)
end
| FStar_Parser_AST.PatAscribed (p, _68_287) -> begin
(head_id_of_pat p)
end
| _68_291 -> begin
[]
=======
| (FStar_Parser_AST.Wild) | (FStar_Parser_AST.Const (_)) | (FStar_Parser_AST.Op (_)) | (FStar_Parser_AST.Tvar (_)) | (FStar_Parser_AST.Uvar (_)) | (FStar_Parser_AST.Var (_)) | (FStar_Parser_AST.Name (_)) | (FStar_Parser_AST.Construct (_)) | (FStar_Parser_AST.Abs (_)) | (FStar_Parser_AST.App (_)) | (FStar_Parser_AST.Let (_)) | (FStar_Parser_AST.LetOpen (_)) | (FStar_Parser_AST.Seq (_)) | (FStar_Parser_AST.If (_)) | (FStar_Parser_AST.Match (_)) | (FStar_Parser_AST.TryWith (_)) | (FStar_Parser_AST.Ascribed (_)) | (FStar_Parser_AST.Record (_)) | (FStar_Parser_AST.Project (_)) | (FStar_Parser_AST.Product (_)) | (FStar_Parser_AST.Sum (_)) | (FStar_Parser_AST.QForall (_)) | (FStar_Parser_AST.QExists (_)) | (FStar_Parser_AST.Refine (_)) | (FStar_Parser_AST.NamedTyp (_)) | (FStar_Parser_AST.Requires (_)) | (FStar_Parser_AST.Ensures (_)) | (FStar_Parser_AST.Assign (_)) | (FStar_Parser_AST.Attributes (_)) -> begin
(let _165_837 = (p_term e)
in (parens_with_nesting _165_837))
end
| FStar_Parser_AST.Labeled (_67_1173) -> begin
(failwith "Not valid in universe")
end))
and p_constant : FStar_Const.sconst  ->  FStar_Pprint.document = (fun _67_17 -> (match (_67_17) with
| FStar_Const.Const_effect -> begin
(str "Effect")
end
| FStar_Const.Const_unit -> begin
(str "()")
end
| FStar_Const.Const_bool (b) -> begin
(FStar_Pprint.doc_of_bool b)
end
| FStar_Const.Const_float (x) -> begin
(str (FStar_Util.string_of_float x))
end
| FStar_Const.Const_char (x) -> begin
(let _165_839 = (FStar_Pprint.doc_of_char x)
in (FStar_Pprint.squotes _165_839))
end
| FStar_Const.Const_string (bytes, _67_1186) -> begin
(let _165_840 = (str (FStar_Util.string_of_bytes bytes))
in (FStar_Pprint.dquotes _165_840))
end
| FStar_Const.Const_bytearray (bytes, _67_1191) -> begin
(let _165_843 = (let _165_841 = (str (FStar_Util.string_of_bytes bytes))
in (FStar_Pprint.dquotes _165_841))
in (let _165_842 = (str "B")
in (FStar_Pprint.op_Hat_Hat _165_843 _165_842)))
end
| FStar_Const.Const_int (repr, sign_width_opt) -> begin
(

let signedness = (fun _67_15 -> (match (_67_15) with
| FStar_Const.Unsigned -> begin
(str "u")
end
| FStar_Const.Signed -> begin
FStar_Pprint.empty
>>>>>>> 325d5cd9
end))
in (

let width = (fun _67_16 -> (match (_67_16) with
| FStar_Const.Int8 -> begin
(str "y")
end
| FStar_Const.Int16 -> begin
(str "s")
end
| FStar_Const.Int32 -> begin
(str "l")
end
| FStar_Const.Int64 -> begin
(str "L")
end))
in (

<<<<<<< HEAD
let lids_of_let = (fun defs -> (FStar_All.pipe_right defs (FStar_List.collect (fun _68_296 -> (match (_68_296) with
| (p, _68_295) -> begin
(head_id_of_pat p)
end)))))


let doc_of_tycon : FStar_Parser_AST.tycon  ->  FStar_Pprint.document = (fun _68_4 -> (match (_68_4) with
| FStar_Parser_AST.TyconAbstract (i, bb, k) -> begin
(let _166_413 = (let _166_412 = (let _166_411 = (str "abstract")
in (let _166_410 = (let _166_409 = (let _166_408 = (FStar_Pprint.separate_map FStar_Pprint.space doc_of_binder bb)
in (let _166_407 = (let _166_406 = (let _166_405 = (doc_of_option FStar_Pprint.empty doc_of_term k)
in (_166_405)::(FStar_Pprint.space)::(FStar_Pprint.hardline)::[])
in (FStar_Pprint.space)::_166_406)
in (_166_408)::_166_407))
in (FStar_Pprint.space)::_166_409)
in (_166_411)::_166_410))
in (FStar_Pprint.concat _166_412))
in (FStar_Pprint.group _166_413))
end
| FStar_Parser_AST.TyconAbbrev (i, bb, k, t) -> begin
(let _166_414 = (str i.FStar_Ident.idText)
in (FStar_Pprint.group _166_414))
end
| FStar_Parser_AST.TyconRecord (i, bb, k, flds) -> begin
(let _166_438 = (let _166_437 = (let _166_436 = (str i.FStar_Ident.idText)
in (let _166_435 = (let _166_434 = (let _166_433 = (let _166_432 = (let _166_431 = (FStar_Pprint.separate_map FStar_Pprint.space doc_of_binder bb)
in (let _166_430 = (let _166_429 = (let _166_428 = (doc_of_option FStar_Pprint.empty doc_of_term k)
in (let _166_427 = (let _166_426 = (let _166_425 = (let _166_424 = (let _166_423 = (FStar_Pprint.concat ((FStar_Pprint.space)::(FStar_Pprint.semi)::(FStar_Pprint.space)::[]))
in (FStar_Pprint.separate_map _166_423 (fun _68_318 -> (match (_68_318) with
| (i, t, d) -> begin
(let _166_422 = (let _166_421 = (str i.FStar_Ident.idText)
in (let _166_420 = (let _166_419 = (let _166_418 = (let _166_417 = (let _166_416 = (doc_of_term t)
in (_166_416)::[])
in (FStar_Pprint.space)::_166_417)
in (FStar_Pprint.colon)::_166_418)
in (FStar_Pprint.space)::_166_419)
in (_166_421)::_166_420))
in (FStar_Pprint.concat _166_422))
end)) flds))
in (FStar_Pprint.braces _166_424))
in (_166_425)::[])
in (FStar_Pprint.space)::_166_426)
in (_166_428)::_166_427))
in (FStar_Pprint.space)::_166_429)
in (_166_431)::_166_430))
in (FStar_Pprint.space)::_166_432)
in (FStar_Pprint.equals)::_166_433)
in (FStar_Pprint.space)::_166_434)
in (_166_436)::_166_435))
in (FStar_Pprint.concat _166_437))
in (FStar_Pprint.group _166_438))
end
| FStar_Parser_AST.TyconVariant (i, bb, k, vars) -> begin
(let _166_439 = (str i.FStar_Ident.idText)
in (FStar_Pprint.group _166_439))
end))


let doc_of_decl : FStar_Parser_AST.decl  ->  FStar_Pprint.document = (fun d -> (match (d.FStar_Parser_AST.d) with
| FStar_Parser_AST.TopLevelModule (l) -> begin
(let _166_447 = (let _166_446 = (let _166_445 = (str "module")
in (let _166_444 = (let _166_443 = (let _166_442 = (str l.FStar_Ident.str)
in (_166_442)::(FStar_Pprint.hardline)::[])
in (FStar_Pprint.space)::_166_443)
in (_166_445)::_166_444))
in (FStar_Pprint.concat _166_446))
in (FStar_Pprint.group _166_447))
end
| FStar_Parser_AST.Open (l) -> begin
(let _166_455 = (let _166_454 = (let _166_453 = (str "open")
in (let _166_452 = (let _166_451 = (let _166_450 = (let _166_449 = (let _166_448 = (str l.FStar_Ident.str)
in (_166_448)::(FStar_Pprint.hardline)::[])
in (FStar_Pprint.space)::_166_449)
in (FStar_Pprint.equals)::_166_450)
in (FStar_Pprint.space)::_166_451)
in (_166_453)::_166_452))
in (FStar_Pprint.concat _166_454))
in (FStar_Pprint.group _166_455))
end
| FStar_Parser_AST.ModuleAbbrev (i, l) -> begin
(let _166_466 = (let _166_465 = (let _166_464 = (str "module")
in (let _166_463 = (let _166_462 = (let _166_461 = (str i.FStar_Ident.idText)
in (let _166_460 = (let _166_459 = (let _166_458 = (let _166_457 = (let _166_456 = (str l.FStar_Ident.str)
in (_166_456)::(FStar_Pprint.hardline)::[])
in (FStar_Pprint.space)::_166_457)
in (FStar_Pprint.equals)::_166_458)
in (FStar_Pprint.space)::_166_459)
in (_166_461)::_166_460))
in (FStar_Pprint.space)::_166_462)
in (_166_464)::_166_463))
in (FStar_Pprint.concat _166_465))
in (FStar_Pprint.group _166_466))
end
| FStar_Parser_AST.KindAbbrev (i, bb, k) -> begin
(let _166_480 = (let _166_479 = (let _166_478 = (str "kind")
in (let _166_477 = (let _166_476 = (let _166_475 = (str i.FStar_Ident.idText)
in (let _166_474 = (let _166_473 = (FStar_Pprint.separate_map FStar_Pprint.space (fun b -> (doc_of_binder b)) bb)
in (let _166_472 = (let _166_471 = (let _166_470 = (let _166_469 = (let _166_468 = (doc_of_term k)
in (_166_468)::(FStar_Pprint.hardline)::[])
in (FStar_Pprint.space)::_166_469)
in (FStar_Pprint.equals)::_166_470)
in (FStar_Pprint.space)::_166_471)
in (_166_473)::_166_472))
in (_166_475)::_166_474))
in (FStar_Pprint.space)::_166_476)
in (_166_478)::_166_477))
in (FStar_Pprint.concat _166_479))
in (FStar_Pprint.group _166_480))
end
| FStar_Parser_AST.TopLevelLet (lq, pats_terms) -> begin
(

let head_ids = (FStar_List.collect (fun _68_347 -> (match (_68_347) with
| (p, _68_346) -> begin
(head_id_of_pat p)
end)) pats_terms)
in (let _166_489 = (let _166_488 = (let _166_487 = (str "let")
in (let _166_486 = (let _166_485 = (let _166_484 = (let _166_483 = (str ", ")
in (FStar_Pprint.separate_map _166_483 (fun l -> (str l.FStar_Ident.str)) head_ids))
in (_166_484)::(FStar_Pprint.hardline)::[])
in (FStar_Pprint.space)::_166_485)
in (_166_487)::_166_486))
in (FStar_Pprint.concat _166_488))
in (FStar_Pprint.group _166_489)))
end
| FStar_Parser_AST.Main (e) -> begin
(let _166_495 = (let _166_494 = (let _166_493 = (str "main")
in (let _166_492 = (let _166_491 = (let _166_490 = (doc_of_term e)
in (_166_490)::[])
in (FStar_Pprint.space)::_166_491)
in (_166_493)::_166_492))
in (FStar_Pprint.concat _166_494))
in (FStar_Pprint.group _166_495))
end
| FStar_Parser_AST.Assume (i, t) -> begin
(let _166_501 = (let _166_500 = (let _166_499 = (str "assume")
in (let _166_498 = (let _166_497 = (let _166_496 = (str i.FStar_Ident.idText)
in (_166_496)::(FStar_Pprint.hardline)::[])
in (FStar_Pprint.space)::_166_497)
in (_166_499)::_166_498))
in (FStar_Pprint.concat _166_500))
in (FStar_Pprint.group _166_501))
end
| FStar_Parser_AST.Tycon (q, tys) -> begin
(let _166_509 = (let _166_508 = (let _166_507 = (str "type")
in (let _166_506 = (let _166_505 = (let _166_504 = (let _166_503 = (str ", ")
in (FStar_Pprint.separate_map _166_503 (fun _68_362 -> (match (_68_362) with
| (x, d) -> begin
(doc_of_tycon x)
end)) tys))
in (_166_504)::(FStar_Pprint.hardline)::[])
in (FStar_Pprint.space)::_166_505)
in (_166_507)::_166_506))
in (FStar_Pprint.concat _166_508))
in (FStar_Pprint.group _166_509))
end
| FStar_Parser_AST.Val (i, _68_365) -> begin
(let _166_513 = (let _166_512 = (str "val ")
in (let _166_511 = (let _166_510 = (str i.FStar_Ident.idText)
in (_166_510)::(FStar_Pprint.hardline)::[])
in (_166_512)::_166_511))
in (FStar_Pprint.concat _166_513))
end
| FStar_Parser_AST.Exception (i, _68_370) -> begin
(let _166_517 = (let _166_516 = (str "exception ")
in (let _166_515 = (let _166_514 = (str i.FStar_Ident.idText)
in (_166_514)::(FStar_Pprint.hardline)::[])
in (_166_516)::_166_515))
in (FStar_Pprint.concat _166_517))
end
| (FStar_Parser_AST.NewEffect (FStar_Parser_AST.DefineEffect (i, _, _, _, _))) | (FStar_Parser_AST.NewEffect (FStar_Parser_AST.RedefineEffect (i, _, _))) -> begin
(let _166_521 = (let _166_520 = (str "new_effect) ")
in (let _166_519 = (let _166_518 = (str i.FStar_Ident.idText)
in (_166_518)::(FStar_Pprint.hardline)::[])
in (_166_520)::_166_519))
in (FStar_Pprint.concat _166_521))
end
| (FStar_Parser_AST.NewEffectForFree (FStar_Parser_AST.DefineEffect (i, _, _, _, _))) | (FStar_Parser_AST.NewEffectForFree (FStar_Parser_AST.RedefineEffect (i, _, _))) -> begin
(let _166_525 = (let _166_524 = (str "new_effect_for_free ")
in (let _166_523 = (let _166_522 = (str i.FStar_Ident.idText)
in (_166_522)::(FStar_Pprint.hardline)::[])
in (_166_524)::_166_523))
in (FStar_Pprint.concat _166_525))
end
| FStar_Parser_AST.SubEffect (l) -> begin
(str "sub_effect")
=======
let ending = (default_or_map FStar_Pprint.empty (fun _67_1210 -> (match (_67_1210) with
| (s, w) -> begin
(let _165_850 = (signedness s)
in (let _165_849 = (width w)
in (FStar_Pprint.op_Hat_Hat _165_850 _165_849)))
end)) sign_width_opt)
in (let _165_851 = (str repr)
in (FStar_Pprint.op_Hat_Hat _165_851 ending)))))
end
| FStar_Const.Const_range (r) -> begin
(let _165_852 = (FStar_Range.string_of_range r)
in (str _165_852))
end
| FStar_Const.Const_reify -> begin
(str "reify")
end
| FStar_Const.Const_reflect (lid) -> begin
(let _165_856 = (p_quident lid)
in (let _165_855 = (let _165_854 = (let _165_853 = (str "reflect")
in (FStar_Pprint.op_Hat_Hat FStar_Pprint.dot _165_853))
in (FStar_Pprint.op_Hat_Hat FStar_Pprint.qmark _165_854))
in (FStar_Pprint.op_Hat_Hat _165_856 _165_855)))
end))
and p_universe : FStar_Parser_AST.term  ->  FStar_Pprint.document = (fun u -> (let _165_859 = (str "u#")
in (let _165_858 = (p_atomicUniverse u)
in (FStar_Pprint.op_Hat_Hat _165_859 _165_858))))
and p_universeFrom : FStar_Parser_AST.term  ->  FStar_Pprint.document = (fun u -> (match (u.FStar_Parser_AST.tm) with
| FStar_Parser_AST.Op ("+", (u1)::(u2)::[]) -> begin
(let _165_864 = (let _165_863 = (p_universeFrom u1)
in (let _165_862 = (let _165_861 = (p_universeFrom u2)
in (FStar_Pprint.op_Hat_Slash_Hat FStar_Pprint.plus _165_861))
in (FStar_Pprint.op_Hat_Slash_Hat _165_863 _165_862)))
in (FStar_Pprint.group _165_864))
end
| FStar_Parser_AST.App (_67_1226) -> begin
(

let _67_1230 = (head_and_args u)
in (match (_67_1230) with
| (head, args) -> begin
(match (head.FStar_Parser_AST.tm) with
| FStar_Parser_AST.Var (maybe_max_lid) when (FStar_Ident.lid_equals maybe_max_lid FStar_Syntax_Const.max_lid) -> begin
(let _165_868 = (let _165_867 = (p_qlident FStar_Syntax_Const.max_lid)
in (let _165_866 = (FStar_Pprint.separate_map FStar_Pprint.space (fun _67_1236 -> (match (_67_1236) with
| (u, _67_1235) -> begin
(p_atomicUniverse u)
end)) args)
in (op_Hat_Slash_Plus_Hat _165_867 _165_866)))
in (FStar_Pprint.group _165_868))
>>>>>>> 325d5cd9
end
| _67_1238 -> begin
(let _165_870 = (let _165_869 = (FStar_Parser_AST.term_to_string u)
in (FStar_Util.format1 "Invalid term in universe context %s" _165_869))
in (failwith _165_870))
end)
end))
end
<<<<<<< HEAD
| FStar_Parser_AST.Fsdoc (d) -> begin
(let _166_528 = (let _166_527 = (let _166_526 = (doc_of_fsdoc d)
in (_166_526)::(FStar_Pprint.hardline)::[])
in (FStar_Pprint.concat _166_527))
in (FStar_Pprint.group _166_528))
=======
| _67_1240 -> begin
(p_atomicUniverse u)
>>>>>>> 325d5cd9
end))
and p_atomicUniverse : FStar_Parser_AST.term  ->  FStar_Pprint.document = (fun u -> (match (u.FStar_Parser_AST.tm) with
| FStar_Parser_AST.Wild -> begin
FStar_Pprint.underscore
end
| FStar_Parser_AST.Const (FStar_Const.Const_int (r, sw)) -> begin
(p_constant (FStar_Const.Const_int (((r), (sw)))))
end
| FStar_Parser_AST.Uvar (_67_1249) -> begin
(p_univar u)
end
| FStar_Parser_AST.Paren (u) -> begin
(let _165_872 = (p_universeFrom u)
in (parens_with_nesting _165_872))
end
| (FStar_Parser_AST.Op ("+", (_)::(_)::[])) | (FStar_Parser_AST.App (_)) -> begin
(let _165_873 = (p_universeFrom u)
in (parens_with_nesting _165_873))
end
| _67_1265 -> begin
(let _165_875 = (let _165_874 = (FStar_Parser_AST.term_to_string u)
in (FStar_Util.format1 "Invalid term in universe context %s" _165_874))
in (failwith _165_875))
end))
and p_univar : FStar_Parser_AST.term  ->  FStar_Pprint.document = (fun u -> (match (u.FStar_Parser_AST.tm) with
| FStar_Parser_AST.Uvar (id) -> begin
(str (FStar_Ident.text_of_id id))
end
| _67_1270 -> begin
(let _165_878 = (let _165_877 = (FStar_Parser_AST.term_to_string u)
in (FStar_Util.format1 "Not a universe variable %s" _165_877))
in (failwith _165_878))
end))


let term_to_document : FStar_Parser_AST.term  ->  FStar_Pprint.document = (fun e -> (p_term e))


let decl_to_document : FStar_Parser_AST.decl  ->  FStar_Pprint.document = (fun e -> (p_decl e))


let modul_to_document : FStar_Parser_AST.modul  ->  FStar_Pprint.document = (fun m -> (match (m) with
| (FStar_Parser_AST.Module (_, decls)) | (FStar_Parser_AST.Interface (_, decls, _)) -> begin
<<<<<<< HEAD
(let _166_531 = (FStar_All.pipe_right decls (FStar_List.map doc_of_decl))
in (FStar_All.pipe_right _166_531 FStar_Pprint.concat))
=======
(let _165_885 = (FStar_All.pipe_right decls (FStar_List.map decl_to_document))
in (FStar_All.pipe_right _165_885 (FStar_Pprint.separate FStar_Pprint.hardline)))
>>>>>>> 325d5cd9
end))


let comments_to_document : (Prims.string * FStar_Range.range) Prims.list  ->  FStar_Pprint.document = (fun comments -> (FStar_Pprint.separate_map FStar_Pprint.hardline (fun _67_1288 -> (match (_67_1288) with
| (comment, range) -> begin
(str comment)
end)) comments))


let modul_with_comments_to_document : FStar_Parser_AST.modul  ->  (Prims.string * FStar_Range.range) Prims.list  ->  (FStar_Pprint.document * (Prims.string * FStar_Range.range) Prims.list) = (fun m comments -> (

let rec aux = (fun _67_1295 decl -> (match (_67_1295) with
| (previous_range_end, comments, doc) -> begin
(

let current_range = decl.FStar_Parser_AST.drange
in (

let inbetween_range = (let _165_898 = (FStar_Range.file_of_range current_range)
in (let _165_897 = (FStar_Range.start_of_range current_range)
in (FStar_Range.mk_range _165_898 previous_range_end _165_897)))
in (

let _67_1306 = (FStar_Util.take (fun _67_18 -> (match (_67_18) with
| (_67_1301, range) -> begin
(FStar_Range.range_contains_range inbetween_range range)
end)) comments)
in (match (_67_1306) with
| (preceding_comments, comments) -> begin
(

let _67_1314 = (FStar_Util.take (fun _67_19 -> (match (_67_19) with
| (_67_1309, range) -> begin
(FStar_Range.range_contains_range current_range range)
end)) comments)
in (match (_67_1314) with
| (inner_comments, comments) -> begin
(

let range_line_diff = (fun range -> ((let _165_903 = (FStar_Range.end_of_range range)
in (FStar_Range.line_of_pos _165_903)) - (let _165_904 = (FStar_Range.start_of_range range)
in (FStar_Range.line_of_pos _165_904))))
in (

let max = (fun x y -> if (x < y) then begin
y
end else begin
x
end)
in (

let line_count = (((range_line_diff inbetween_range) - (Prims.parse_int "1")) - (FStar_List.fold_left (fun n _67_1324 -> (match (_67_1324) with
| (_67_1322, r) -> begin
(n + (let _165_911 = (range_line_diff r)
in (max _165_911 (Prims.parse_int "1"))))
end)) (Prims.parse_int "0") preceding_comments))
in (

let line_count = (max line_count (if (preceding_comments = []) then begin
(Prims.parse_int "0")
end else begin
(Prims.parse_int "1")
end))
in (

let inner_comments_doc = if (inner_comments = []) then begin
FStar_Pprint.empty
end else begin
(let _165_912 = (comments_to_document inner_comments)
in (FStar_Pprint.op_Hat_Hat FStar_Pprint.hardline _165_912))
end
in (

let doc = (let _165_919 = (let _165_918 = (FStar_Pprint.repeat line_count FStar_Pprint.hardline)
in (let _165_917 = (let _165_916 = (comments_to_document preceding_comments)
in (let _165_915 = (let _165_914 = (let _165_913 = (decl_to_document decl)
in (FStar_Pprint.op_Hat_Hat _165_913 inner_comments_doc))
in (FStar_Pprint.op_Hat_Hat FStar_Pprint.hardline _165_914))
in (FStar_Pprint.op_Hat_Hat _165_916 _165_915)))
in (FStar_Pprint.op_Hat_Hat _165_918 _165_917)))
in (FStar_Pprint.op_Hat_Hat doc _165_919))
in (let _165_920 = (FStar_Range.end_of_range current_range)
in ((_165_920), (comments), (doc)))))))))
end))
end))))
end))
in (

let decls = (match (m) with
| (FStar_Parser_AST.Module (_, decls)) | (FStar_Parser_AST.Interface (_, decls, _)) -> begin
decls
end)
in (match (decls) with
| [] -> begin
((FStar_Pprint.empty), (comments))
end
| (d)::_67_1343 -> begin
(

let _67_1350 = (FStar_List.fold_left aux ((FStar_Range.zeroPos), (comments), (FStar_Pprint.empty)) decls)
in (match (_67_1350) with
| (_67_1347, comments, doc) -> begin
((doc), (comments))
end))
end))))



<|MERGE_RESOLUTION|>--- conflicted
+++ resolved
@@ -13,31 +13,6 @@
 end))
 
 
-<<<<<<< HEAD
-let doc_of_fsdoc : (Prims.string * (Prims.string * Prims.string) Prims.list)  ->  FStar_Pprint.document = (fun _68_14 -> (match (_68_14) with
-| (comment, keywords) -> begin
-(let _166_24 = (let _166_23 = (let _166_22 = (str comment)
-in (let _166_21 = (let _166_20 = (let _166_19 = (let _166_18 = (str ",")
-in (FStar_Pprint.separate_map _166_18 (fun _68_17 -> (match (_68_17) with
-| (k, v) -> begin
-(let _166_17 = (let _166_16 = (str k)
-in (let _166_15 = (let _166_14 = (str "->")
-in (let _166_13 = (let _166_12 = (str v)
-in (_166_12)::[])
-in (_166_14)::_166_13))
-in (_166_16)::_166_15))
-in (FStar_Pprint.concat _166_17))
-end)) keywords))
-in (_166_19)::[])
-in (FStar_Pprint.space)::_166_20)
-in (_166_22)::_166_21))
-in (FStar_Pprint.concat _166_23))
-in (FStar_Pprint.group _166_24))
-end))
-
-
-let doc_of_let_qualifier : FStar_Parser_AST.let_qualifier  ->  FStar_Pprint.document = (fun _68_1 -> (match (_68_1) with
-=======
 let prefix2 : FStar_Pprint.document  ->  FStar_Pprint.document  ->  FStar_Pprint.document = (fun prefix_ body -> (FStar_Pprint.prefix (Prims.parse_int "2") (Prims.parse_int "1") prefix_ body))
 
 
@@ -53,27 +28,27 @@
 let break1 : FStar_Pprint.document = (FStar_Pprint.break_ (Prims.parse_int "1"))
 
 
-let separate_break_map = (fun sep f l -> (let _165_30 = (let _165_29 = (let _165_28 = (FStar_Pprint.op_Hat_Hat sep break1)
-in (FStar_Pprint.op_Hat_Hat FStar_Pprint.space _165_28))
-in (FStar_Pprint.separate_map _165_29 f l))
-in (FStar_Pprint.group _165_30)))
-
-
-let precede_break_separate_map = (fun prec sep f l -> (let _165_47 = (let _165_40 = (FStar_Pprint.op_Hat_Hat prec FStar_Pprint.space)
-in (let _165_39 = (let _165_38 = (FStar_List.hd l)
-in (FStar_All.pipe_right _165_38 f))
-in (FStar_Pprint.precede _165_40 _165_39)))
-in (let _165_46 = (let _165_45 = (FStar_List.tl l)
-in (FStar_Pprint.concat_map (fun x -> (let _165_44 = (let _165_43 = (let _165_42 = (f x)
-in (FStar_Pprint.op_Hat_Hat FStar_Pprint.space _165_42))
-in (FStar_Pprint.op_Hat_Hat sep _165_43))
-in (FStar_Pprint.op_Hat_Hat break1 _165_44))) _165_45))
-in (FStar_Pprint.op_Hat_Hat _165_47 _165_46))))
-
-
-let concat_break_map = (fun f l -> (let _165_55 = (FStar_Pprint.concat_map (fun x -> (let _165_54 = (f x)
-in (FStar_Pprint.op_Hat_Hat _165_54 break1))) l)
-in (FStar_Pprint.group _165_55)))
+let separate_break_map = (fun sep f l -> (let _167_30 = (let _167_29 = (let _167_28 = (FStar_Pprint.op_Hat_Hat sep break1)
+in (FStar_Pprint.op_Hat_Hat FStar_Pprint.space _167_28))
+in (FStar_Pprint.separate_map _167_29 f l))
+in (FStar_Pprint.group _167_30)))
+
+
+let precede_break_separate_map = (fun prec sep f l -> (let _167_47 = (let _167_40 = (FStar_Pprint.op_Hat_Hat prec FStar_Pprint.space)
+in (let _167_39 = (let _167_38 = (FStar_List.hd l)
+in (FStar_All.pipe_right _167_38 f))
+in (FStar_Pprint.precede _167_40 _167_39)))
+in (let _167_46 = (let _167_45 = (FStar_List.tl l)
+in (FStar_Pprint.concat_map (fun x -> (let _167_44 = (let _167_43 = (let _167_42 = (f x)
+in (FStar_Pprint.op_Hat_Hat FStar_Pprint.space _167_42))
+in (FStar_Pprint.op_Hat_Hat sep _167_43))
+in (FStar_Pprint.op_Hat_Hat break1 _167_44))) _167_45))
+in (FStar_Pprint.op_Hat_Hat _167_47 _167_46))))
+
+
+let concat_break_map = (fun f l -> (let _167_55 = (FStar_Pprint.concat_map (fun x -> (let _167_54 = (f x)
+in (FStar_Pprint.op_Hat_Hat _167_54 break1))) l)
+in (FStar_Pprint.group _167_55)))
 
 
 let parens_with_nesting : FStar_Pprint.document  ->  FStar_Pprint.document = (fun contents -> (FStar_Pprint.surround (Prims.parse_int "2") (Prims.parse_int "0") FStar_Pprint.lparen contents FStar_Pprint.rparen))
@@ -92,23 +67,23 @@
 end)
 
 
-let doc_of_fsdoc : (Prims.string * (Prims.string * Prims.string) Prims.list)  ->  FStar_Pprint.document = (fun _67_51 -> (match (_67_51) with
+let doc_of_fsdoc : (Prims.string * (Prims.string * Prims.string) Prims.list)  ->  FStar_Pprint.document = (fun _68_51 -> (match (_68_51) with
 | (comment, keywords) -> begin
-(let _165_81 = (let _165_80 = (let _165_79 = (str comment)
-in (let _165_78 = (let _165_77 = (let _165_76 = (FStar_Pprint.separate_map FStar_Pprint.comma (fun _67_54 -> (match (_67_54) with
+(let _167_81 = (let _167_80 = (let _167_79 = (str comment)
+in (let _167_78 = (let _167_77 = (let _167_76 = (FStar_Pprint.separate_map FStar_Pprint.comma (fun _68_54 -> (match (_68_54) with
 | (k, v) -> begin
-(let _165_75 = (let _165_74 = (str k)
-in (let _165_73 = (let _165_72 = (let _165_71 = (str v)
-in (_165_71)::[])
-in (FStar_Pprint.rarrow)::_165_72)
-in (_165_74)::_165_73))
-in (FStar_Pprint.concat _165_75))
+(let _167_75 = (let _167_74 = (str k)
+in (let _167_73 = (let _167_72 = (let _167_71 = (str v)
+in (_167_71)::[])
+in (FStar_Pprint.rarrow)::_167_72)
+in (_167_74)::_167_73))
+in (FStar_Pprint.concat _167_75))
 end)) keywords)
-in (_165_76)::[])
-in (FStar_Pprint.space)::_165_77)
-in (_165_79)::_165_78))
-in (FStar_Pprint.concat _165_80))
-in (FStar_Pprint.group _165_81))
+in (_167_76)::[])
+in (FStar_Pprint.space)::_167_77)
+in (_167_79)::_167_78))
+in (FStar_Pprint.concat _167_80))
+in (FStar_Pprint.group _167_81))
 end))
 
 
@@ -116,7 +91,7 @@
 | FStar_Parser_AST.Const (FStar_Const.Const_unit) -> begin
 true
 end
-| _67_59 -> begin
+| _68_59 -> begin
 false
 end))
 
@@ -125,7 +100,7 @@
 | FStar_Parser_AST.Var (y) -> begin
 (x.FStar_Ident.idText = (FStar_Ident.text_of_lid y))
 end
-| _67_65 -> begin
+| _68_65 -> begin
 false
 end))
 
@@ -142,10 +117,10 @@
 | FStar_Parser_AST.Construct (lid, []) -> begin
 (FStar_Ident.lid_equals lid nil_lid)
 end
-| FStar_Parser_AST.Construct (lid, (_67_80)::((e2, _67_77))::[]) -> begin
+| FStar_Parser_AST.Construct (lid, (_68_80)::((e2, _68_77))::[]) -> begin
 ((FStar_Ident.lid_equals lid cons_lid) && (aux e2))
 end
-| _67_85 -> begin
+| _68_85 -> begin
 false
 end))
 in aux))
@@ -158,25 +133,25 @@
 
 
 let rec extract_from_list : FStar_Parser_AST.term  ->  FStar_Parser_AST.term Prims.list = (fun e -> (match (e.FStar_Parser_AST.tm) with
-| FStar_Parser_AST.Construct (_67_88, []) -> begin
+| FStar_Parser_AST.Construct (_68_88, []) -> begin
 []
 end
-| FStar_Parser_AST.Construct (_67_93, ((e1, FStar_Parser_AST.Nothing))::((e2, FStar_Parser_AST.Nothing))::[]) -> begin
-(let _165_104 = (extract_from_list e2)
-in (e1)::_165_104)
-end
-| _67_104 -> begin
-(let _165_106 = (let _165_105 = (FStar_Parser_AST.term_to_string e)
-in (FStar_Util.format1 "Not a list %s" _165_105))
-in (failwith _165_106))
+| FStar_Parser_AST.Construct (_68_93, ((e1, FStar_Parser_AST.Nothing))::((e2, FStar_Parser_AST.Nothing))::[]) -> begin
+(let _167_104 = (extract_from_list e2)
+in (e1)::_167_104)
+end
+| _68_104 -> begin
+(let _167_106 = (let _167_105 = (FStar_Parser_AST.term_to_string e)
+in (FStar_Util.format1 "Not a list %s" _167_105))
+in (failwith _167_106))
 end))
 
 
 let is_array : FStar_Parser_AST.term  ->  Prims.bool = (fun e -> (match (e.FStar_Parser_AST.tm) with
-| FStar_Parser_AST.App ({FStar_Parser_AST.tm = FStar_Parser_AST.Var (lid); FStar_Parser_AST.range = _67_109; FStar_Parser_AST.level = _67_107}, l, FStar_Parser_AST.Nothing) -> begin
+| FStar_Parser_AST.App ({FStar_Parser_AST.tm = FStar_Parser_AST.Var (lid); FStar_Parser_AST.range = _68_109; FStar_Parser_AST.level = _68_107}, l, FStar_Parser_AST.Nothing) -> begin
 ((FStar_Ident.lid_equals lid FStar_Syntax_Const.array_mk_array_lid) && (is_list l))
 end
-| _67_118 -> begin
+| _68_118 -> begin
 false
 end))
 
@@ -185,33 +160,33 @@
 | FStar_Parser_AST.Var (maybe_empty_lid) -> begin
 (FStar_Ident.lid_equals maybe_empty_lid FStar_Syntax_Const.tset_empty)
 end
-| FStar_Parser_AST.App ({FStar_Parser_AST.tm = FStar_Parser_AST.Var (maybe_singleton_lid); FStar_Parser_AST.range = _67_125; FStar_Parser_AST.level = _67_123}, {FStar_Parser_AST.tm = FStar_Parser_AST.App ({FStar_Parser_AST.tm = FStar_Parser_AST.Var (maybe_ref_lid); FStar_Parser_AST.range = _67_136; FStar_Parser_AST.level = _67_134}, e, FStar_Parser_AST.Nothing); FStar_Parser_AST.range = _67_132; FStar_Parser_AST.level = _67_130}, FStar_Parser_AST.Nothing) -> begin
+| FStar_Parser_AST.App ({FStar_Parser_AST.tm = FStar_Parser_AST.Var (maybe_singleton_lid); FStar_Parser_AST.range = _68_125; FStar_Parser_AST.level = _68_123}, {FStar_Parser_AST.tm = FStar_Parser_AST.App ({FStar_Parser_AST.tm = FStar_Parser_AST.Var (maybe_ref_lid); FStar_Parser_AST.range = _68_136; FStar_Parser_AST.level = _68_134}, e, FStar_Parser_AST.Nothing); FStar_Parser_AST.range = _68_132; FStar_Parser_AST.level = _68_130}, FStar_Parser_AST.Nothing) -> begin
 ((FStar_Ident.lid_equals maybe_singleton_lid FStar_Syntax_Const.tset_singleton) && (FStar_Ident.lid_equals maybe_ref_lid FStar_Syntax_Const.heap_ref))
 end
-| FStar_Parser_AST.App ({FStar_Parser_AST.tm = FStar_Parser_AST.App ({FStar_Parser_AST.tm = FStar_Parser_AST.Var (maybe_union_lid); FStar_Parser_AST.range = _67_155; FStar_Parser_AST.level = _67_153}, e1, FStar_Parser_AST.Nothing); FStar_Parser_AST.range = _67_151; FStar_Parser_AST.level = _67_149}, e2, FStar_Parser_AST.Nothing) -> begin
+| FStar_Parser_AST.App ({FStar_Parser_AST.tm = FStar_Parser_AST.App ({FStar_Parser_AST.tm = FStar_Parser_AST.Var (maybe_union_lid); FStar_Parser_AST.range = _68_155; FStar_Parser_AST.level = _68_153}, e1, FStar_Parser_AST.Nothing); FStar_Parser_AST.range = _68_151; FStar_Parser_AST.level = _68_149}, e2, FStar_Parser_AST.Nothing) -> begin
 (((FStar_Ident.lid_equals maybe_union_lid FStar_Syntax_Const.tset_union) && (is_ref_set e1)) && (is_ref_set e2))
 end
-| _67_169 -> begin
+| _68_169 -> begin
 false
 end))
 
 
 let rec extract_from_ref_set : FStar_Parser_AST.term  ->  FStar_Parser_AST.term Prims.list = (fun e -> (match (e.FStar_Parser_AST.tm) with
-| FStar_Parser_AST.Var (_67_172) -> begin
+| FStar_Parser_AST.Var (_68_172) -> begin
 []
 end
-| FStar_Parser_AST.App ({FStar_Parser_AST.tm = FStar_Parser_AST.Var (_67_179); FStar_Parser_AST.range = _67_177; FStar_Parser_AST.level = _67_175}, {FStar_Parser_AST.tm = FStar_Parser_AST.App ({FStar_Parser_AST.tm = FStar_Parser_AST.Var (_67_191); FStar_Parser_AST.range = _67_189; FStar_Parser_AST.level = _67_187}, e, FStar_Parser_AST.Nothing); FStar_Parser_AST.range = _67_185; FStar_Parser_AST.level = _67_183}, FStar_Parser_AST.Nothing) -> begin
+| FStar_Parser_AST.App ({FStar_Parser_AST.tm = FStar_Parser_AST.Var (_68_179); FStar_Parser_AST.range = _68_177; FStar_Parser_AST.level = _68_175}, {FStar_Parser_AST.tm = FStar_Parser_AST.App ({FStar_Parser_AST.tm = FStar_Parser_AST.Var (_68_191); FStar_Parser_AST.range = _68_189; FStar_Parser_AST.level = _68_187}, e, FStar_Parser_AST.Nothing); FStar_Parser_AST.range = _68_185; FStar_Parser_AST.level = _68_183}, FStar_Parser_AST.Nothing) -> begin
 (e)::[]
 end
-| FStar_Parser_AST.App ({FStar_Parser_AST.tm = FStar_Parser_AST.App ({FStar_Parser_AST.tm = FStar_Parser_AST.Var (_67_211); FStar_Parser_AST.range = _67_209; FStar_Parser_AST.level = _67_207}, e1, FStar_Parser_AST.Nothing); FStar_Parser_AST.range = _67_205; FStar_Parser_AST.level = _67_203}, e2, FStar_Parser_AST.Nothing) -> begin
-(let _165_114 = (extract_from_ref_set e1)
-in (let _165_113 = (extract_from_ref_set e2)
-in (FStar_List.append _165_114 _165_113)))
-end
-| _67_224 -> begin
-(let _165_116 = (let _165_115 = (FStar_Parser_AST.term_to_string e)
-in (FStar_Util.format1 "Not a ref set %s" _165_115))
-in (failwith _165_116))
+| FStar_Parser_AST.App ({FStar_Parser_AST.tm = FStar_Parser_AST.App ({FStar_Parser_AST.tm = FStar_Parser_AST.Var (_68_211); FStar_Parser_AST.range = _68_209; FStar_Parser_AST.level = _68_207}, e1, FStar_Parser_AST.Nothing); FStar_Parser_AST.range = _68_205; FStar_Parser_AST.level = _68_203}, e2, FStar_Parser_AST.Nothing) -> begin
+(let _167_114 = (extract_from_ref_set e1)
+in (let _167_113 = (extract_from_ref_set e2)
+in (FStar_List.append _167_114 _167_113)))
+end
+| _68_224 -> begin
+(let _167_116 = (let _167_115 = (FStar_Parser_AST.term_to_string e)
+in (FStar_Util.format1 "Not a ref set %s" _167_115))
+in (failwith _167_116))
 end))
 
 
@@ -227,7 +202,7 @@
 | FStar_Parser_AST.App (head, arg, imp) -> begin
 (aux head ((((arg), (imp)))::acc))
 end
-| _67_237 -> begin
+| _68_237 -> begin
 ((e), (acc))
 end))
 in (aux e [])))
@@ -274,7 +249,7 @@
 (associativity * token Prims.list)
 
 
-let token_to_string : (FStar_BaseTypes.char, Prims.string) FStar_Util.either  ->  Prims.string = (fun _67_1 -> (match (_67_1) with
+let token_to_string : (FStar_BaseTypes.char, Prims.string) FStar_Util.either  ->  Prims.string = (fun _68_1 -> (match (_68_1) with
 | FStar_Util.Inl (c) -> begin
 (Prims.strcat (FStar_Util.string_of_char c) ".*")
 end
@@ -283,7 +258,7 @@
 end))
 
 
-let matches_token : Prims.string  ->  (FStar_Char.char, Prims.string) FStar_Util.either  ->  Prims.bool = (fun s _67_2 -> (match (_67_2) with
+let matches_token : Prims.string  ->  (FStar_Char.char, Prims.string) FStar_Util.either  ->  Prims.bool = (fun s _68_2 -> (match (_68_2) with
 | FStar_Util.Inl (c) -> begin
 ((FStar_String.get s (Prims.parse_int "0")) = c)
 end
@@ -292,7 +267,7 @@
 end))
 
 
-let matches_level = (fun s _67_252 -> (match (_67_252) with
+let matches_level = (fun s _68_252 -> (match (_68_252) with
 | (assoc_levels, tokens) -> begin
 ((FStar_List.tryFind (matches_token s) tokens) <> None)
 end))
@@ -345,7 +320,7 @@
 
 let level_table : ((Prims.int * Prims.int * Prims.int) * (FStar_Char.char, Prims.string) FStar_Util.either Prims.list) Prims.list = (
 
-let levels_from_associativity = (fun l _67_3 -> (match (_67_3) with
+let levels_from_associativity = (fun l _68_3 -> (match (_68_3) with
 | Left -> begin
 ((l), (l), ((l - (Prims.parse_int "1"))))
 end
@@ -355,17 +330,17 @@
 | NonAssoc -> begin
 ((l), (l), (l))
 end))
-in (FStar_List.mapi (fun i _67_262 -> (match (_67_262) with
+in (FStar_List.mapi (fun i _68_262 -> (match (_68_262) with
 | (assoc, tokens) -> begin
 (((levels_from_associativity i assoc)), (tokens))
 end)) level_associativity_spec))
 
 
 let assign_levels : associativity_level Prims.list  ->  Prims.string  ->  (Prims.int * Prims.int * Prims.int) = (fun token_associativity_spec s -> (match ((FStar_List.tryFind (matches_level s) level_table)) with
-| Some (assoc_levels, _67_267) -> begin
+| Some (assoc_levels, _68_267) -> begin
 assoc_levels
 end
-| _67_271 -> begin
+| _68_271 -> begin
 (failwith (Prims.strcat "Unrecognized operator " s))
 end))
 
@@ -379,18 +354,18 @@
 
 let max_level = (fun l -> (
 
-let find_level_and_max = (fun n level -> (match ((FStar_List.tryFind (fun _67_281 -> (match (_67_281) with
-| (_67_279, tokens) -> begin
+let find_level_and_max = (fun n level -> (match ((FStar_List.tryFind (fun _68_281 -> (match (_68_281) with
+| (_68_279, tokens) -> begin
 (tokens = (Prims.snd level))
 end)) level_table)) with
-| Some ((_67_283, l, _67_286), _67_289) -> begin
+| Some ((_68_283, l, _68_286), _68_289) -> begin
 (max n l)
 end
 | None -> begin
-(let _165_160 = (let _165_159 = (let _165_158 = (FStar_List.map token_to_string (Prims.snd level))
-in (FStar_String.concat "," _165_158))
-in (FStar_Util.format1 "Undefined associativity level %s" _165_159))
-in (failwith _165_160))
+(let _167_160 = (let _167_159 = (let _167_158 = (FStar_List.map token_to_string (Prims.snd level))
+in (FStar_String.concat "," _167_158))
+in (FStar_Util.format1 "Undefined associativity level %s" _167_159))
+in (failwith _167_160))
 end))
 in (FStar_List.fold_left find_level_and_max (Prims.parse_int "0") l)))
 
@@ -410,8 +385,7 @@
 in (fun op -> ((FStar_List.tryFind (matches_level op) opinfix34) <> None)))
 
 
-let doc_of_let_qualifier : FStar_Parser_AST.let_qualifier  ->  FStar_Pprint.document = (fun _67_4 -> (match (_67_4) with
->>>>>>> 325d5cd9
+let doc_of_let_qualifier : FStar_Parser_AST.let_qualifier  ->  FStar_Pprint.document = (fun _68_4 -> (match (_68_4) with
 | FStar_Parser_AST.NoLetQualifier -> begin
 FStar_Pprint.empty
 end
@@ -423,47 +397,35 @@
 end))
 
 
-<<<<<<< HEAD
-let to_string_l = (fun sep f l -> (let _166_33 = (FStar_List.map f l)
-in (FStar_String.concat sep _166_33)))
-
-
-let doc_of_imp : FStar_Parser_AST.imp  ->  FStar_Pprint.document = (fun _68_2 -> (match (_68_2) with
+let doc_of_imp : FStar_Parser_AST.imp  ->  FStar_Pprint.document = (fun _68_5 -> (match (_68_5) with
 | FStar_Parser_AST.Hash -> begin
 (str "#")
 end
-| _68_28 -> begin
-=======
-let doc_of_imp : FStar_Parser_AST.imp  ->  FStar_Pprint.document = (fun _67_5 -> (match (_67_5) with
-| FStar_Parser_AST.Hash -> begin
-(str "#")
-end
 | FStar_Parser_AST.UnivApp -> begin
 (str "u#")
 end
 | (FStar_Parser_AST.Nothing) | (FStar_Parser_AST.FsTypApp) -> begin
->>>>>>> 325d5cd9
 FStar_Pprint.empty
 end))
 
 
-let rec p_decl : FStar_Parser_AST.decl  ->  FStar_Pprint.document = (fun d -> (let _165_271 = (FStar_Pprint.optional p_fsdoc d.FStar_Parser_AST.doc)
-in (let _165_270 = (let _165_269 = (p_attributes d.FStar_Parser_AST.attrs)
-in (let _165_268 = (let _165_267 = (p_qualifiers d.FStar_Parser_AST.quals)
-in (let _165_266 = (let _165_265 = (p_rawDecl d)
+let rec p_decl : FStar_Parser_AST.decl  ->  FStar_Pprint.document = (fun d -> (let _167_271 = (FStar_Pprint.optional p_fsdoc d.FStar_Parser_AST.doc)
+in (let _167_270 = (let _167_269 = (p_attributes d.FStar_Parser_AST.attrs)
+in (let _167_268 = (let _167_267 = (p_qualifiers d.FStar_Parser_AST.quals)
+in (let _167_266 = (let _167_265 = (p_rawDecl d)
 in (FStar_Pprint.op_Hat_Hat (if (d.FStar_Parser_AST.quals = []) then begin
 FStar_Pprint.empty
 end else begin
 break1
-end) _165_265))
-in (FStar_Pprint.op_Hat_Hat _165_267 _165_266)))
-in (FStar_Pprint.op_Hat_Hat _165_269 _165_268)))
-in (FStar_Pprint.op_Hat_Hat _165_271 _165_270))))
-and p_attributes : FStar_Parser_AST.attributes_  ->  FStar_Pprint.document = (fun attrs -> (let _165_275 = (let _165_273 = (str "@")
-in (FStar_Pprint.op_Hat_Hat FStar_Pprint.lbracket _165_273))
-in (let _165_274 = (FStar_Pprint.op_Hat_Hat FStar_Pprint.rbracket FStar_Pprint.hardline)
-in (FStar_Pprint.surround_separate_map (Prims.parse_int "0") (Prims.parse_int "2") FStar_Pprint.empty _165_275 FStar_Pprint.space _165_274 p_atomicTerm attrs))))
-and p_fsdoc : FStar_Parser_AST.fsdoc  ->  FStar_Pprint.document = (fun _67_309 -> (match (_67_309) with
+end) _167_265))
+in (FStar_Pprint.op_Hat_Hat _167_267 _167_266)))
+in (FStar_Pprint.op_Hat_Hat _167_269 _167_268)))
+in (FStar_Pprint.op_Hat_Hat _167_271 _167_270))))
+and p_attributes : FStar_Parser_AST.attributes_  ->  FStar_Pprint.document = (fun attrs -> (let _167_275 = (let _167_273 = (str "@")
+in (FStar_Pprint.op_Hat_Hat FStar_Pprint.lbracket _167_273))
+in (let _167_274 = (FStar_Pprint.op_Hat_Hat FStar_Pprint.rbracket FStar_Pprint.hardline)
+in (FStar_Pprint.surround_separate_map (Prims.parse_int "0") (Prims.parse_int "2") FStar_Pprint.empty _167_275 FStar_Pprint.space _167_274 p_atomicTerm attrs))))
+and p_fsdoc : FStar_Parser_AST.fsdoc  ->  FStar_Pprint.document = (fun _68_309 -> (match (_68_309) with
 | (doc, kwd_args) -> begin
 (
 
@@ -474,227 +436,233 @@
 | kwd_args -> begin
 (
 
-let process_kwd_arg = (fun _67_315 -> (match (_67_315) with
+let process_kwd_arg = (fun _68_315 -> (match (_68_315) with
 | (kwd, arg) -> begin
-(let _165_283 = (str "@")
-in (let _165_282 = (let _165_281 = (str kwd)
-in (let _165_280 = (let _165_279 = (str arg)
-in (FStar_Pprint.op_Hat_Hat FStar_Pprint.space _165_279))
-in (FStar_Pprint.op_Hat_Hat _165_281 _165_280)))
-in (FStar_Pprint.op_Hat_Hat _165_283 _165_282)))
-end))
-in (let _165_285 = (let _165_284 = (FStar_Pprint.separate_map FStar_Pprint.hardline process_kwd_arg kwd_args)
-in (FStar_Pprint.op_Hat_Hat _165_284 FStar_Pprint.hardline))
-in (FStar_Pprint.op_Hat_Hat FStar_Pprint.hardline _165_285)))
+(let _167_283 = (str "@")
+in (let _167_282 = (let _167_281 = (str kwd)
+in (let _167_280 = (let _167_279 = (str arg)
+in (FStar_Pprint.op_Hat_Hat FStar_Pprint.space _167_279))
+in (FStar_Pprint.op_Hat_Hat _167_281 _167_280)))
+in (FStar_Pprint.op_Hat_Hat _167_283 _167_282)))
+end))
+in (let _167_285 = (let _167_284 = (FStar_Pprint.separate_map FStar_Pprint.hardline process_kwd_arg kwd_args)
+in (FStar_Pprint.op_Hat_Hat _167_284 FStar_Pprint.hardline))
+in (FStar_Pprint.op_Hat_Hat FStar_Pprint.hardline _167_285)))
 end)
-in (let _165_293 = (let _165_292 = (let _165_291 = (let _165_290 = (let _165_289 = (str doc)
-in (let _165_288 = (let _165_287 = (let _165_286 = (FStar_Pprint.op_Hat_Hat FStar_Pprint.rparen FStar_Pprint.hardline)
-in (FStar_Pprint.op_Hat_Hat FStar_Pprint.star _165_286))
-in (FStar_Pprint.op_Hat_Hat kwd_args_doc _165_287))
-in (FStar_Pprint.op_Hat_Hat _165_289 _165_288)))
-in (FStar_Pprint.op_Hat_Hat FStar_Pprint.star _165_290))
-in (FStar_Pprint.op_Hat_Hat FStar_Pprint.star _165_291))
-in (FStar_Pprint.op_Hat_Hat FStar_Pprint.lparen _165_292))
-in (FStar_Pprint.op_Hat_Hat FStar_Pprint.hardline _165_293)))
+in (let _167_293 = (let _167_292 = (let _167_291 = (let _167_290 = (let _167_289 = (str doc)
+in (let _167_288 = (let _167_287 = (let _167_286 = (FStar_Pprint.op_Hat_Hat FStar_Pprint.rparen FStar_Pprint.hardline)
+in (FStar_Pprint.op_Hat_Hat FStar_Pprint.star _167_286))
+in (FStar_Pprint.op_Hat_Hat kwd_args_doc _167_287))
+in (FStar_Pprint.op_Hat_Hat _167_289 _167_288)))
+in (FStar_Pprint.op_Hat_Hat FStar_Pprint.star _167_290))
+in (FStar_Pprint.op_Hat_Hat FStar_Pprint.star _167_291))
+in (FStar_Pprint.op_Hat_Hat FStar_Pprint.lparen _167_292))
+in (FStar_Pprint.op_Hat_Hat FStar_Pprint.hardline _167_293)))
 end))
 and p_rawDecl : FStar_Parser_AST.decl  ->  FStar_Pprint.document = (fun d -> (match (d.FStar_Parser_AST.d) with
 | FStar_Parser_AST.Open (uid) -> begin
-(let _165_297 = (let _165_296 = (str "open")
-in (let _165_295 = (p_quident uid)
-in (FStar_Pprint.op_Hat_Slash_Hat _165_296 _165_295)))
-in (FStar_Pprint.group _165_297))
+(let _167_297 = (let _167_296 = (str "open")
+in (let _167_295 = (p_quident uid)
+in (FStar_Pprint.op_Hat_Slash_Hat _167_296 _167_295)))
+in (FStar_Pprint.group _167_297))
+end
+| FStar_Parser_AST.Include (uid) -> begin
+(let _167_300 = (let _167_299 = (str "include")
+in (let _167_298 = (p_quident uid)
+in (FStar_Pprint.op_Hat_Slash_Hat _167_299 _167_298)))
+in (FStar_Pprint.group _167_300))
 end
 | FStar_Parser_AST.ModuleAbbrev (uid1, uid2) -> begin
-(let _165_304 = (let _165_302 = (str "module")
-in (let _165_301 = (let _165_300 = (let _165_299 = (p_uident uid1)
-in (let _165_298 = (FStar_Pprint.op_Hat_Hat FStar_Pprint.space FStar_Pprint.equals)
-in (FStar_Pprint.op_Hat_Hat _165_299 _165_298)))
-in (FStar_Pprint.op_Hat_Hat FStar_Pprint.space _165_300))
-in (FStar_Pprint.op_Hat_Hat _165_302 _165_301)))
-in (let _165_303 = (p_quident uid2)
-in (op_Hat_Slash_Plus_Hat _165_304 _165_303)))
+(let _167_307 = (let _167_305 = (str "module")
+in (let _167_304 = (let _167_303 = (let _167_302 = (p_uident uid1)
+in (let _167_301 = (FStar_Pprint.op_Hat_Hat FStar_Pprint.space FStar_Pprint.equals)
+in (FStar_Pprint.op_Hat_Hat _167_302 _167_301)))
+in (FStar_Pprint.op_Hat_Hat FStar_Pprint.space _167_303))
+in (FStar_Pprint.op_Hat_Hat _167_305 _167_304)))
+in (let _167_306 = (p_quident uid2)
+in (op_Hat_Slash_Plus_Hat _167_307 _167_306)))
 end
 | FStar_Parser_AST.TopLevelModule (uid) -> begin
-(let _165_308 = (let _165_307 = (str "module")
-in (let _165_306 = (let _165_305 = (p_quident uid)
-in (FStar_Pprint.op_Hat_Hat FStar_Pprint.space _165_305))
-in (FStar_Pprint.op_Hat_Hat _165_307 _165_306)))
-in (FStar_Pprint.group _165_308))
-end
-| FStar_Parser_AST.KindAbbrev (_67_327) -> begin
+(let _167_311 = (let _167_310 = (str "module")
+in (let _167_309 = (let _167_308 = (p_quident uid)
+in (FStar_Pprint.op_Hat_Hat FStar_Pprint.space _167_308))
+in (FStar_Pprint.op_Hat_Hat _167_310 _167_309)))
+in (FStar_Pprint.group _167_311))
+end
+| FStar_Parser_AST.KindAbbrev (_68_329) -> begin
 (failwith "Deprecated, please stop throwing your old stuff at me !")
 end
 | FStar_Parser_AST.Tycon (true, ((FStar_Parser_AST.TyconAbbrev (uid, tpars, None, t), None))::[]) -> begin
 (
 
-let effect_prefix_doc = (let _165_311 = (str "effect")
-in (let _165_310 = (let _165_309 = (p_uident uid)
-in (FStar_Pprint.op_Hat_Hat FStar_Pprint.space _165_309))
-in (FStar_Pprint.op_Hat_Hat _165_311 _165_310)))
-in (let _165_314 = (let _165_312 = (p_typars tpars)
-in (FStar_Pprint.surround (Prims.parse_int "2") (Prims.parse_int "1") effect_prefix_doc _165_312 FStar_Pprint.equals))
-in (let _165_313 = (p_typ t)
-in (op_Hat_Slash_Plus_Hat _165_314 _165_313))))
+let effect_prefix_doc = (let _167_314 = (str "effect")
+in (let _167_313 = (let _167_312 = (p_uident uid)
+in (FStar_Pprint.op_Hat_Hat FStar_Pprint.space _167_312))
+in (FStar_Pprint.op_Hat_Hat _167_314 _167_313)))
+in (let _167_317 = (let _167_315 = (p_typars tpars)
+in (FStar_Pprint.surround (Prims.parse_int "2") (Prims.parse_int "1") effect_prefix_doc _167_315 FStar_Pprint.equals))
+in (let _167_316 = (p_typ t)
+in (op_Hat_Slash_Plus_Hat _167_317 _167_316))))
 end
 | FStar_Parser_AST.Tycon (false, tcdefs) -> begin
-(let _165_316 = (str "type")
-in (let _165_315 = (str "and")
-in (precede_break_separate_map _165_316 _165_315 p_fsdocTypeDeclPairs tcdefs)))
+(let _167_319 = (str "type")
+in (let _167_318 = (str "and")
+in (precede_break_separate_map _167_319 _167_318 p_fsdocTypeDeclPairs tcdefs)))
 end
 | FStar_Parser_AST.TopLevelLet (q, lbs) -> begin
 (
 
-let let_doc = (let _165_318 = (str "let")
-in (let _165_317 = (p_letqualifier q)
-in (FStar_Pprint.op_Hat_Hat _165_318 _165_317)))
-in (let _165_319 = (str "and")
-in (precede_break_separate_map let_doc _165_319 p_letbinding lbs)))
+let let_doc = (let _167_321 = (str "let")
+in (let _167_320 = (p_letqualifier q)
+in (FStar_Pprint.op_Hat_Hat _167_321 _167_320)))
+in (let _167_322 = (str "and")
+in (precede_break_separate_map let_doc _167_322 p_letbinding lbs)))
 end
 | FStar_Parser_AST.Val (lid, t) -> begin
-(let _165_326 = (let _165_324 = (str "val")
-in (let _165_323 = (let _165_322 = (let _165_321 = (p_lident lid)
-in (let _165_320 = (FStar_Pprint.op_Hat_Hat FStar_Pprint.space FStar_Pprint.colon)
-in (FStar_Pprint.op_Hat_Hat _165_321 _165_320)))
-in (FStar_Pprint.op_Hat_Hat FStar_Pprint.space _165_322))
-in (FStar_Pprint.op_Hat_Hat _165_324 _165_323)))
-in (let _165_325 = (p_typ t)
-in (op_Hat_Slash_Plus_Hat _165_326 _165_325)))
+(let _167_329 = (let _167_327 = (str "val")
+in (let _167_326 = (let _167_325 = (let _167_324 = (p_lident lid)
+in (let _167_323 = (FStar_Pprint.op_Hat_Hat FStar_Pprint.space FStar_Pprint.colon)
+in (FStar_Pprint.op_Hat_Hat _167_324 _167_323)))
+in (FStar_Pprint.op_Hat_Hat FStar_Pprint.space _167_325))
+in (FStar_Pprint.op_Hat_Hat _167_327 _167_326)))
+in (let _167_328 = (p_typ t)
+in (op_Hat_Slash_Plus_Hat _167_329 _167_328)))
 end
 | FStar_Parser_AST.Assume (id, t) -> begin
 (
 
-let decl_keyword = if (let _165_327 = (FStar_Util.char_at id.FStar_Ident.idText (Prims.parse_int "0"))
-in (FStar_All.pipe_right _165_327 FStar_Util.is_upper)) then begin
+let decl_keyword = if (let _167_330 = (FStar_Util.char_at id.FStar_Ident.idText (Prims.parse_int "0"))
+in (FStar_All.pipe_right _167_330 FStar_Util.is_upper)) then begin
 FStar_Pprint.empty
 end else begin
-(let _165_328 = (str "val")
-in (FStar_Pprint.op_Hat_Hat _165_328 FStar_Pprint.space))
-end
-in (let _165_333 = (let _165_331 = (let _165_330 = (p_ident id)
-in (let _165_329 = (FStar_Pprint.op_Hat_Hat FStar_Pprint.space FStar_Pprint.colon)
-in (FStar_Pprint.op_Hat_Hat _165_330 _165_329)))
-in (FStar_Pprint.op_Hat_Hat decl_keyword _165_331))
-in (let _165_332 = (p_typ t)
-in (op_Hat_Slash_Plus_Hat _165_333 _165_332))))
+(let _167_331 = (str "val")
+in (FStar_Pprint.op_Hat_Hat _167_331 FStar_Pprint.space))
+end
+in (let _167_336 = (let _167_334 = (let _167_333 = (p_ident id)
+in (let _167_332 = (FStar_Pprint.op_Hat_Hat FStar_Pprint.space FStar_Pprint.colon)
+in (FStar_Pprint.op_Hat_Hat _167_333 _167_332)))
+in (FStar_Pprint.op_Hat_Hat decl_keyword _167_334))
+in (let _167_335 = (p_typ t)
+in (op_Hat_Slash_Plus_Hat _167_336 _167_335))))
 end
 | FStar_Parser_AST.Exception (uid, t_opt) -> begin
-(let _165_341 = (str "exception")
-in (let _165_340 = (let _165_339 = (let _165_338 = (p_uident uid)
-in (let _165_337 = (FStar_Pprint.optional (fun t -> (let _165_336 = (str "of")
-in (let _165_335 = (p_typ t)
-in (op_Hat_Slash_Plus_Hat _165_336 _165_335)))) t_opt)
-in (FStar_Pprint.op_Hat_Hat _165_338 _165_337)))
-in (FStar_Pprint.op_Hat_Hat FStar_Pprint.space _165_339))
-in (FStar_Pprint.op_Hat_Hat _165_341 _165_340)))
+(let _167_344 = (str "exception")
+in (let _167_343 = (let _167_342 = (let _167_341 = (p_uident uid)
+in (let _167_340 = (FStar_Pprint.optional (fun t -> (let _167_339 = (str "of")
+in (let _167_338 = (p_typ t)
+in (op_Hat_Slash_Plus_Hat _167_339 _167_338)))) t_opt)
+in (FStar_Pprint.op_Hat_Hat _167_341 _167_340)))
+in (FStar_Pprint.op_Hat_Hat FStar_Pprint.space _167_342))
+in (FStar_Pprint.op_Hat_Hat _167_344 _167_343)))
 end
 | FStar_Parser_AST.NewEffect (ne) -> begin
-(let _165_344 = (str "new_effect")
-in (let _165_343 = (let _165_342 = (p_newEffect ne)
-in (FStar_Pprint.op_Hat_Hat FStar_Pprint.space _165_342))
-in (FStar_Pprint.op_Hat_Hat _165_344 _165_343)))
+(let _167_347 = (str "new_effect")
+in (let _167_346 = (let _167_345 = (p_newEffect ne)
+in (FStar_Pprint.op_Hat_Hat FStar_Pprint.space _167_345))
+in (FStar_Pprint.op_Hat_Hat _167_347 _167_346)))
 end
 | FStar_Parser_AST.SubEffect (se) -> begin
-(let _165_347 = (str "sub_effect")
-in (let _165_346 = (let _165_345 = (p_subEffect se)
-in (FStar_Pprint.op_Hat_Hat FStar_Pprint.space _165_345))
-in (FStar_Pprint.op_Hat_Hat _165_347 _165_346)))
+(let _167_350 = (str "sub_effect")
+in (let _167_349 = (let _167_348 = (p_subEffect se)
+in (FStar_Pprint.op_Hat_Hat FStar_Pprint.space _167_348))
+in (FStar_Pprint.op_Hat_Hat _167_350 _167_349)))
 end
 | FStar_Parser_AST.NewEffectForFree (ne) -> begin
-(let _165_350 = (str "new_effect_for_free")
-in (let _165_349 = (let _165_348 = (p_newEffect ne)
-in (FStar_Pprint.op_Hat_Hat FStar_Pprint.space _165_348))
-in (FStar_Pprint.op_Hat_Hat _165_350 _165_349)))
+(let _167_353 = (str "new_effect_for_free")
+in (let _167_352 = (let _167_351 = (p_newEffect ne)
+in (FStar_Pprint.op_Hat_Hat FStar_Pprint.space _167_351))
+in (FStar_Pprint.op_Hat_Hat _167_353 _167_352)))
 end
 | FStar_Parser_AST.Pragma (p) -> begin
 (p_pragma p)
 end
 | FStar_Parser_AST.Fsdoc (doc) -> begin
-(let _165_351 = (p_fsdoc doc)
-in (FStar_Pprint.op_Hat_Hat _165_351 FStar_Pprint.hardline))
-end
-| FStar_Parser_AST.Main (_67_376) -> begin
+(let _167_354 = (p_fsdoc doc)
+in (FStar_Pprint.op_Hat_Hat _167_354 FStar_Pprint.hardline))
+end
+| FStar_Parser_AST.Main (_68_378) -> begin
 (failwith "*Main declaration* : Is that really still in use ??")
 end
-| FStar_Parser_AST.Tycon (true, _67_380) -> begin
+| FStar_Parser_AST.Tycon (true, _68_382) -> begin
 (failwith "Effect abbreviation is expected to be defined by an abbreviation")
 end))
-and p_pragma : FStar_Parser_AST.pragma  ->  FStar_Pprint.document = (fun _67_6 -> (match (_67_6) with
+and p_pragma : FStar_Parser_AST.pragma  ->  FStar_Pprint.document = (fun _68_6 -> (match (_68_6) with
 | FStar_Parser_AST.SetOptions (s) -> begin
-(let _165_356 = (str "#set-options")
-in (let _165_355 = (let _165_354 = (let _165_353 = (str s)
-in (FStar_Pprint.dquotes _165_353))
-in (FStar_Pprint.op_Hat_Hat FStar_Pprint.space _165_354))
-in (FStar_Pprint.op_Hat_Hat _165_356 _165_355)))
+(let _167_359 = (str "#set-options")
+in (let _167_358 = (let _167_357 = (let _167_356 = (str s)
+in (FStar_Pprint.dquotes _167_356))
+in (FStar_Pprint.op_Hat_Hat FStar_Pprint.space _167_357))
+in (FStar_Pprint.op_Hat_Hat _167_359 _167_358)))
 end
 | FStar_Parser_AST.ResetOptions (s_opt) -> begin
-(let _165_361 = (str "#reset-options")
-in (let _165_360 = (FStar_Pprint.optional (fun s -> (let _165_359 = (let _165_358 = (str s)
-in (FStar_Pprint.dquotes _165_358))
-in (FStar_Pprint.op_Hat_Hat FStar_Pprint.space _165_359))) s_opt)
-in (FStar_Pprint.op_Hat_Hat _165_361 _165_360)))
+(let _167_364 = (str "#reset-options")
+in (let _167_363 = (FStar_Pprint.optional (fun s -> (let _167_362 = (let _167_361 = (str s)
+in (FStar_Pprint.dquotes _167_361))
+in (FStar_Pprint.op_Hat_Hat FStar_Pprint.space _167_362))) s_opt)
+in (FStar_Pprint.op_Hat_Hat _167_364 _167_363)))
 end))
 and p_typars : FStar_Parser_AST.binder Prims.list  ->  FStar_Pprint.document = (fun bs -> (p_binders true bs))
-and p_fsdocTypeDeclPairs : (FStar_Parser_AST.tycon * FStar_Parser_AST.fsdoc Prims.option)  ->  FStar_Pprint.document = (fun _67_392 -> (match (_67_392) with
+and p_fsdocTypeDeclPairs : (FStar_Parser_AST.tycon * FStar_Parser_AST.fsdoc Prims.option)  ->  FStar_Pprint.document = (fun _68_394 -> (match (_68_394) with
 | (typedecl, fsdoc_opt) -> begin
-(let _165_365 = (FStar_Pprint.optional p_fsdoc fsdoc_opt)
-in (let _165_364 = (p_typeDecl typedecl)
-in (FStar_Pprint.op_Hat_Hat _165_365 _165_364)))
-end))
-and p_typeDecl : FStar_Parser_AST.tycon  ->  FStar_Pprint.document = (fun _67_7 -> (match (_67_7) with
+(let _167_368 = (FStar_Pprint.optional p_fsdoc fsdoc_opt)
+in (let _167_367 = (p_typeDecl typedecl)
+in (FStar_Pprint.op_Hat_Hat _167_368 _167_367)))
+end))
+and p_typeDecl : FStar_Parser_AST.tycon  ->  FStar_Pprint.document = (fun _68_7 -> (match (_68_7) with
 | FStar_Parser_AST.TyconAbstract (lid, bs, typ_opt) -> begin
 (p_typeDeclPrefix lid bs typ_opt FStar_Pprint.empty)
 end
 | FStar_Parser_AST.TyconAbbrev (lid, bs, typ_opt, t) -> begin
-(let _165_368 = (let _165_367 = (p_typ t)
-in (prefix2 FStar_Pprint.equals _165_367))
-in (p_typeDeclPrefix lid bs typ_opt _165_368))
+(let _167_371 = (let _167_370 = (p_typ t)
+in (prefix2 FStar_Pprint.equals _167_370))
+in (p_typeDeclPrefix lid bs typ_opt _167_371))
 end
 | FStar_Parser_AST.TyconRecord (lid, bs, typ_opt, record_field_decls) -> begin
-(let _165_373 = (let _165_372 = (let _165_371 = (let _165_370 = (let _165_369 = (FStar_Pprint.op_Hat_Hat FStar_Pprint.semi break1)
-in (FStar_Pprint.separate_map _165_369 p_recordFieldDecl record_field_decls))
-in (braces_with_nesting _165_370))
-in (FStar_Pprint.op_Hat_Hat FStar_Pprint.space _165_371))
-in (FStar_Pprint.op_Hat_Hat FStar_Pprint.equals _165_372))
-in (p_typeDeclPrefix lid bs typ_opt _165_373))
+(let _167_376 = (let _167_375 = (let _167_374 = (let _167_373 = (let _167_372 = (FStar_Pprint.op_Hat_Hat FStar_Pprint.semi break1)
+in (FStar_Pprint.separate_map _167_372 p_recordFieldDecl record_field_decls))
+in (braces_with_nesting _167_373))
+in (FStar_Pprint.op_Hat_Hat FStar_Pprint.space _167_374))
+in (FStar_Pprint.op_Hat_Hat FStar_Pprint.equals _167_375))
+in (p_typeDeclPrefix lid bs typ_opt _167_376))
 end
 | FStar_Parser_AST.TyconVariant (lid, bs, typ_opt, ct_decls) -> begin
 (
 
-let datacon_doc = (let _165_378 = (FStar_Pprint.separate_map break1 (fun decl -> (let _165_377 = (let _165_376 = (let _165_375 = (p_constructorDecl decl)
-in (FStar_Pprint.op_Hat_Hat FStar_Pprint.space _165_375))
-in (FStar_Pprint.op_Hat_Hat FStar_Pprint.bar _165_376))
-in (FStar_Pprint.group _165_377))) ct_decls)
-in (FStar_Pprint.group _165_378))
-in (let _165_379 = (prefix2 FStar_Pprint.equals datacon_doc)
-in (p_typeDeclPrefix lid bs typ_opt _165_379)))
+let datacon_doc = (let _167_381 = (FStar_Pprint.separate_map break1 (fun decl -> (let _167_380 = (let _167_379 = (let _167_378 = (p_constructorDecl decl)
+in (FStar_Pprint.op_Hat_Hat FStar_Pprint.space _167_378))
+in (FStar_Pprint.op_Hat_Hat FStar_Pprint.bar _167_379))
+in (FStar_Pprint.group _167_380))) ct_decls)
+in (FStar_Pprint.group _167_381))
+in (let _167_382 = (prefix2 FStar_Pprint.equals datacon_doc)
+in (p_typeDeclPrefix lid bs typ_opt _167_382)))
 end))
 and p_typeDeclPrefix : FStar_Ident.ident  ->  FStar_Parser_AST.binder Prims.list  ->  FStar_Parser_AST.knd Prims.option  ->  FStar_Pprint.document  ->  FStar_Pprint.document = (fun lid bs typ_opt cont -> if ((bs = []) && (typ_opt = None)) then begin
-(let _165_385 = (p_ident lid)
-in (let _165_384 = (FStar_Pprint.op_Hat_Hat FStar_Pprint.space cont)
-in (FStar_Pprint.op_Hat_Hat _165_385 _165_384)))
+(let _167_388 = (p_ident lid)
+in (let _167_387 = (FStar_Pprint.op_Hat_Hat FStar_Pprint.space cont)
+in (FStar_Pprint.op_Hat_Hat _167_388 _167_387)))
 end else begin
 (
 
-let binders_doc = (let _165_391 = (p_typars bs)
-in (let _165_390 = (FStar_Pprint.optional (fun t -> (let _165_389 = (let _165_388 = (let _165_387 = (p_typ t)
-in (FStar_Pprint.op_Hat_Hat FStar_Pprint.space _165_387))
-in (FStar_Pprint.op_Hat_Hat FStar_Pprint.colon _165_388))
-in (FStar_Pprint.op_Hat_Hat break1 _165_389))) typ_opt)
-in (FStar_Pprint.op_Hat_Hat _165_391 _165_390)))
-in (let _165_392 = (p_ident lid)
-in (FStar_Pprint.surround (Prims.parse_int "2") (Prims.parse_int "1") _165_392 binders_doc cont)))
+let binders_doc = (let _167_394 = (p_typars bs)
+in (let _167_393 = (FStar_Pprint.optional (fun t -> (let _167_392 = (let _167_391 = (let _167_390 = (p_typ t)
+in (FStar_Pprint.op_Hat_Hat FStar_Pprint.space _167_390))
+in (FStar_Pprint.op_Hat_Hat FStar_Pprint.colon _167_391))
+in (FStar_Pprint.op_Hat_Hat break1 _167_392))) typ_opt)
+in (FStar_Pprint.op_Hat_Hat _167_394 _167_393)))
+in (let _167_395 = (p_ident lid)
+in (FStar_Pprint.surround (Prims.parse_int "2") (Prims.parse_int "1") _167_395 binders_doc cont)))
 end)
-and p_recordFieldDecl : (FStar_Ident.ident * FStar_Parser_AST.term * FStar_Parser_AST.fsdoc Prims.option)  ->  FStar_Pprint.document = (fun _67_428 -> (match (_67_428) with
+and p_recordFieldDecl : (FStar_Ident.ident * FStar_Parser_AST.term * FStar_Parser_AST.fsdoc Prims.option)  ->  FStar_Pprint.document = (fun _68_430 -> (match (_68_430) with
 | (lid, t, doc_opt) -> begin
-(let _165_399 = (let _165_398 = (FStar_Pprint.optional p_fsdoc doc_opt)
-in (let _165_397 = (let _165_396 = (p_lident lid)
-in (let _165_395 = (let _165_394 = (p_typ t)
-in (FStar_Pprint.op_Hat_Hat FStar_Pprint.colon _165_394))
-in (FStar_Pprint.op_Hat_Hat _165_396 _165_395)))
-in (FStar_Pprint.op_Hat_Hat _165_398 _165_397)))
-in (FStar_Pprint.group _165_399))
-end))
-and p_constructorDecl : (FStar_Ident.ident * FStar_Parser_AST.term Prims.option * FStar_Parser_AST.fsdoc Prims.option * Prims.bool)  ->  FStar_Pprint.document = (fun _67_433 -> (match (_67_433) with
+(let _167_402 = (let _167_401 = (FStar_Pprint.optional p_fsdoc doc_opt)
+in (let _167_400 = (let _167_399 = (p_lident lid)
+in (let _167_398 = (let _167_397 = (p_typ t)
+in (FStar_Pprint.op_Hat_Hat FStar_Pprint.colon _167_397))
+in (FStar_Pprint.op_Hat_Hat _167_399 _167_398)))
+in (FStar_Pprint.op_Hat_Hat _167_401 _167_400)))
+in (FStar_Pprint.group _167_402))
+end))
+and p_constructorDecl : (FStar_Ident.ident * FStar_Parser_AST.term Prims.option * FStar_Parser_AST.fsdoc Prims.option * Prims.bool)  ->  FStar_Pprint.document = (fun _68_435 -> (match (_68_435) with
 | (uid, t_opt, doc_opt, use_of) -> begin
 (
 
@@ -706,115 +674,96 @@
 in (
 
 let uid_doc = (p_uident uid)
-in (let _165_406 = (FStar_Pprint.optional p_fsdoc doc_opt)
-in (let _165_405 = (default_or_map uid_doc (fun t -> (let _165_404 = (let _165_402 = (FStar_Pprint.op_Hat_Hat FStar_Pprint.space sep)
-in (FStar_Pprint.op_Hat_Hat uid_doc _165_402))
-in (let _165_403 = (p_typ t)
-in (op_Hat_Slash_Plus_Hat _165_404 _165_403)))) t_opt)
-in (FStar_Pprint.op_Hat_Hat _165_406 _165_405)))))
-end))
-and p_letbinding : (FStar_Parser_AST.pattern * FStar_Parser_AST.term)  ->  FStar_Pprint.document = (fun _67_439 -> (match (_67_439) with
+in (let _167_409 = (FStar_Pprint.optional p_fsdoc doc_opt)
+in (let _167_408 = (default_or_map uid_doc (fun t -> (let _167_407 = (let _167_405 = (FStar_Pprint.op_Hat_Hat FStar_Pprint.space sep)
+in (FStar_Pprint.op_Hat_Hat uid_doc _167_405))
+in (let _167_406 = (p_typ t)
+in (op_Hat_Slash_Plus_Hat _167_407 _167_406)))) t_opt)
+in (FStar_Pprint.op_Hat_Hat _167_409 _167_408)))))
+end))
+and p_letbinding : (FStar_Parser_AST.pattern * FStar_Parser_AST.term)  ->  FStar_Pprint.document = (fun _68_441 -> (match (_68_441) with
 | (pat, e) -> begin
 (
 
 let pat_doc = (
 
-let _67_448 = (match (pat.FStar_Parser_AST.pat) with
+let _68_450 = (match (pat.FStar_Parser_AST.pat) with
 | FStar_Parser_AST.PatAscribed (pat, t) -> begin
-(let _165_411 = (let _165_410 = (let _165_409 = (let _165_408 = (p_typ t)
-in (FStar_Pprint.op_Hat_Hat break1 _165_408))
-in (FStar_Pprint.op_Hat_Hat FStar_Pprint.colon _165_409))
-in (FStar_Pprint.op_Hat_Hat break1 _165_410))
-in ((pat), (_165_411)))
-end
-| _67_445 -> begin
+(let _167_414 = (let _167_413 = (let _167_412 = (let _167_411 = (p_typ t)
+in (FStar_Pprint.op_Hat_Hat break1 _167_411))
+in (FStar_Pprint.op_Hat_Hat FStar_Pprint.colon _167_412))
+in (FStar_Pprint.op_Hat_Hat break1 _167_413))
+in ((pat), (_167_414)))
+end
+| _68_447 -> begin
 ((pat), (FStar_Pprint.empty))
 end)
-in (match (_67_448) with
+in (match (_68_450) with
 | (pat, ascr_doc) -> begin
 (match (pat.FStar_Parser_AST.pat) with
-| FStar_Parser_AST.PatApp ({FStar_Parser_AST.pat = FStar_Parser_AST.PatVar (x, _67_453); FStar_Parser_AST.prange = _67_450}, pats) -> begin
-(let _165_414 = (p_lident x)
-in (let _165_413 = (let _165_412 = (FStar_Pprint.separate_map break1 p_atomicPattern pats)
-in (FStar_Pprint.op_Hat_Hat _165_412 ascr_doc))
-in (FStar_Pprint.surround (Prims.parse_int "2") (Prims.parse_int "1") _165_414 _165_413 FStar_Pprint.equals)))
-end
-| _67_461 -> begin
-(let _165_417 = (let _165_416 = (p_tuplePattern pat)
-in (let _165_415 = (FStar_Pprint.op_Hat_Slash_Hat ascr_doc FStar_Pprint.equals)
-in (FStar_Pprint.op_Hat_Hat _165_416 _165_415)))
-in (FStar_Pprint.group _165_417))
+| FStar_Parser_AST.PatApp ({FStar_Parser_AST.pat = FStar_Parser_AST.PatVar (x, _68_455); FStar_Parser_AST.prange = _68_452}, pats) -> begin
+(let _167_417 = (p_lident x)
+in (let _167_416 = (let _167_415 = (FStar_Pprint.separate_map break1 p_atomicPattern pats)
+in (FStar_Pprint.op_Hat_Hat _167_415 ascr_doc))
+in (FStar_Pprint.surround (Prims.parse_int "2") (Prims.parse_int "1") _167_417 _167_416 FStar_Pprint.equals)))
+end
+| _68_463 -> begin
+(let _167_420 = (let _167_419 = (p_tuplePattern pat)
+in (let _167_418 = (FStar_Pprint.op_Hat_Slash_Hat ascr_doc FStar_Pprint.equals)
+in (FStar_Pprint.op_Hat_Hat _167_419 _167_418)))
+in (FStar_Pprint.group _167_420))
 end)
 end))
-in (let _165_418 = (p_term e)
-in (prefix2 pat_doc _165_418)))
-end))
-and p_newEffect : FStar_Parser_AST.effect_decl  ->  FStar_Pprint.document = (fun _67_8 -> (match (_67_8) with
+in (let _167_421 = (p_term e)
+in (prefix2 pat_doc _167_421)))
+end))
+and p_newEffect : FStar_Parser_AST.effect_decl  ->  FStar_Pprint.document = (fun _68_8 -> (match (_68_8) with
 | FStar_Parser_AST.RedefineEffect (lid, bs, t) -> begin
 (p_effectRedefinition lid bs t)
 end
-<<<<<<< HEAD
-| FStar_Const.Const_char (x) -> begin
-(let _166_38 = (FStar_Pprint.document_of_char x)
-in (FStar_Pprint.squotes _166_38))
-end
-| FStar_Const.Const_string (bytes, _68_40) -> begin
-(let _166_39 = (str (FStar_Util.string_of_bytes bytes))
-in (FStar_Pprint.dquotes _166_39))
-end
-| FStar_Const.Const_bytearray (_68_44) -> begin
-(str "<bytearray>")
-end
-| FStar_Const.Const_int (x, _68_48) -> begin
-(str x)
-end
-| FStar_Const.Const_range (r) -> begin
-(let _166_40 = (FStar_Range.string_of_range r)
-in (str _166_40))
-=======
 | FStar_Parser_AST.DefineEffect (lid, bs, t, eff_decls, action_decls) -> begin
 (p_effectDefinition lid bs t eff_decls action_decls)
 end))
-and p_effectRedefinition : FStar_Ident.ident  ->  FStar_Parser_AST.binder Prims.list  ->  FStar_Parser_AST.term  ->  FStar_Pprint.document = (fun uid bs t -> (let _165_426 = (p_uident uid)
-in (let _165_425 = (p_binders true bs)
-in (let _165_424 = (let _165_423 = (p_simpleTerm t)
-in (prefix2 FStar_Pprint.equals _165_423))
-in (FStar_Pprint.surround (Prims.parse_int "2") (Prims.parse_int "1") _165_426 _165_425 _165_424)))))
-and p_effectDefinition : FStar_Ident.ident  ->  FStar_Parser_AST.binder Prims.list  ->  FStar_Parser_AST.term  ->  FStar_Parser_AST.decl Prims.list  ->  FStar_Parser_AST.decl Prims.list  ->  FStar_Pprint.document = (fun uid bs t eff_decls action_decls -> (let _165_443 = (let _165_442 = (let _165_436 = (let _165_435 = (p_uident uid)
-in (let _165_434 = (p_binders true bs)
-in (let _165_433 = (let _165_432 = (p_typ t)
-in (prefix2 FStar_Pprint.colon _165_432))
-in (FStar_Pprint.surround (Prims.parse_int "2") (Prims.parse_int "1") _165_435 _165_434 _165_433))))
-in (FStar_Pprint.group _165_436))
-in (let _165_441 = (let _165_440 = (let _165_438 = (str "with")
-in (let _165_437 = (separate_break_map FStar_Pprint.semi p_effectDecl eff_decls)
-in (prefix2 _165_438 _165_437)))
-in (let _165_439 = (p_actionDecls action_decls)
-in (FStar_Pprint.op_Hat_Hat _165_440 _165_439)))
-in (FStar_Pprint.op_Hat_Slash_Hat _165_442 _165_441)))
-in (braces_with_nesting _165_443)))
-and p_actionDecls : FStar_Parser_AST.decl Prims.list  ->  FStar_Pprint.document = (fun _67_9 -> (match (_67_9) with
+and p_effectRedefinition : FStar_Ident.ident  ->  FStar_Parser_AST.binder Prims.list  ->  FStar_Parser_AST.term  ->  FStar_Pprint.document = (fun uid bs t -> (let _167_429 = (p_uident uid)
+in (let _167_428 = (p_binders true bs)
+in (let _167_427 = (let _167_426 = (p_simpleTerm t)
+in (prefix2 FStar_Pprint.equals _167_426))
+in (FStar_Pprint.surround (Prims.parse_int "2") (Prims.parse_int "1") _167_429 _167_428 _167_427)))))
+and p_effectDefinition : FStar_Ident.ident  ->  FStar_Parser_AST.binder Prims.list  ->  FStar_Parser_AST.term  ->  FStar_Parser_AST.decl Prims.list  ->  FStar_Parser_AST.decl Prims.list  ->  FStar_Pprint.document = (fun uid bs t eff_decls action_decls -> (let _167_446 = (let _167_445 = (let _167_439 = (let _167_438 = (p_uident uid)
+in (let _167_437 = (p_binders true bs)
+in (let _167_436 = (let _167_435 = (p_typ t)
+in (prefix2 FStar_Pprint.colon _167_435))
+in (FStar_Pprint.surround (Prims.parse_int "2") (Prims.parse_int "1") _167_438 _167_437 _167_436))))
+in (FStar_Pprint.group _167_439))
+in (let _167_444 = (let _167_443 = (let _167_441 = (str "with")
+in (let _167_440 = (separate_break_map FStar_Pprint.semi p_effectDecl eff_decls)
+in (prefix2 _167_441 _167_440)))
+in (let _167_442 = (p_actionDecls action_decls)
+in (FStar_Pprint.op_Hat_Hat _167_443 _167_442)))
+in (FStar_Pprint.op_Hat_Slash_Hat _167_445 _167_444)))
+in (braces_with_nesting _167_446)))
+and p_actionDecls : FStar_Parser_AST.decl Prims.list  ->  FStar_Pprint.document = (fun _68_9 -> (match (_68_9) with
 | [] -> begin
 FStar_Pprint.empty
 end
 | l -> begin
-(let _165_447 = (let _165_446 = (str "and actions")
-in (let _165_445 = (separate_break_map FStar_Pprint.semi p_effectDecl l)
-in (prefix2 _165_446 _165_445)))
-in (FStar_Pprint.op_Hat_Hat break1 _165_447))
+(let _167_450 = (let _167_449 = (str "and actions")
+in (let _167_448 = (separate_break_map FStar_Pprint.semi p_effectDecl l)
+in (prefix2 _167_449 _167_448)))
+in (FStar_Pprint.op_Hat_Hat break1 _167_450))
 end))
 and p_effectDecl : FStar_Parser_AST.decl  ->  FStar_Pprint.document = (fun d -> (match (d.FStar_Parser_AST.d) with
 | FStar_Parser_AST.Tycon (false, ((FStar_Parser_AST.TyconAbbrev (lid, [], None, e), None))::[]) -> begin
-(let _165_452 = (let _165_450 = (p_lident lid)
-in (let _165_449 = (FStar_Pprint.op_Hat_Hat FStar_Pprint.space FStar_Pprint.equals)
-in (FStar_Pprint.op_Hat_Hat _165_450 _165_449)))
-in (let _165_451 = (p_simpleTerm e)
-in (prefix2 _165_452 _165_451)))
-end
-| _67_501 -> begin
-(let _165_454 = (let _165_453 = (FStar_Parser_AST.decl_to_string d)
-in (FStar_Util.format1 "Not a declaration of an effect member... or at least I hope so : %s" _165_453))
-in (failwith _165_454))
+(let _167_455 = (let _167_453 = (p_lident lid)
+in (let _167_452 = (FStar_Pprint.op_Hat_Hat FStar_Pprint.space FStar_Pprint.equals)
+in (FStar_Pprint.op_Hat_Hat _167_453 _167_452)))
+in (let _167_454 = (p_simpleTerm e)
+in (prefix2 _167_455 _167_454)))
+end
+| _68_503 -> begin
+(let _167_457 = (let _167_456 = (FStar_Parser_AST.decl_to_string d)
+in (FStar_Util.format1 "Not a declaration of an effect member... or at least I hope so : %s" _167_456))
+in (failwith _167_457))
 end))
 and p_subEffect : FStar_Parser_AST.lift  ->  FStar_Pprint.document = (fun lift -> (
 
@@ -832,25 +781,25 @@
 end)
 in (
 
-let p_lift = (fun _67_515 -> (match (_67_515) with
+let p_lift = (fun _68_517 -> (match (_68_517) with
 | (kwd, t) -> begin
-(let _165_461 = (let _165_459 = (str kwd)
-in (let _165_458 = (FStar_Pprint.op_Hat_Hat FStar_Pprint.space FStar_Pprint.equals)
-in (FStar_Pprint.op_Hat_Hat _165_459 _165_458)))
-in (let _165_460 = (p_simpleTerm t)
-in (prefix2 _165_461 _165_460)))
+(let _167_464 = (let _167_462 = (str kwd)
+in (let _167_461 = (FStar_Pprint.op_Hat_Hat FStar_Pprint.space FStar_Pprint.equals)
+in (FStar_Pprint.op_Hat_Hat _167_462 _167_461)))
+in (let _167_463 = (p_simpleTerm t)
+in (prefix2 _167_464 _167_463)))
 end))
 in (separate_break_map FStar_Pprint.semi p_lift lifts)))
-in (let _165_469 = (let _165_466 = (let _165_464 = (p_quident lift.FStar_Parser_AST.msource)
-in (let _165_463 = (let _165_462 = (str "~>")
-in (FStar_Pprint.op_Hat_Hat FStar_Pprint.space _165_462))
-in (FStar_Pprint.op_Hat_Hat _165_464 _165_463)))
-in (let _165_465 = (p_quident lift.FStar_Parser_AST.mdest)
-in (prefix2 _165_466 _165_465)))
-in (let _165_468 = (let _165_467 = (braces_with_nesting lift_op_doc)
-in (FStar_Pprint.op_Hat_Hat FStar_Pprint.space _165_467))
-in (FStar_Pprint.op_Hat_Hat _165_469 _165_468)))))
-and p_qualifier : FStar_Parser_AST.qualifier  ->  FStar_Pprint.document = (fun _67_10 -> (match (_67_10) with
+in (let _167_472 = (let _167_469 = (let _167_467 = (p_quident lift.FStar_Parser_AST.msource)
+in (let _167_466 = (let _167_465 = (str "~>")
+in (FStar_Pprint.op_Hat_Hat FStar_Pprint.space _167_465))
+in (FStar_Pprint.op_Hat_Hat _167_467 _167_466)))
+in (let _167_468 = (p_quident lift.FStar_Parser_AST.mdest)
+in (prefix2 _167_469 _167_468)))
+in (let _167_471 = (let _167_470 = (braces_with_nesting lift_op_doc)
+in (FStar_Pprint.op_Hat_Hat FStar_Pprint.space _167_470))
+in (FStar_Pprint.op_Hat_Hat _167_472 _167_471)))))
+and p_qualifier : FStar_Parser_AST.qualifier  ->  FStar_Pprint.document = (fun _68_10 -> (match (_68_10) with
 | FStar_Parser_AST.Private -> begin
 (str "private")
 end
@@ -908,27 +857,26 @@
 | FStar_Parser_AST.Logic -> begin
 (str "logic")
 end))
-and p_qualifiers : FStar_Parser_AST.qualifiers  ->  FStar_Pprint.document = (fun qs -> (let _165_473 = (let _165_472 = (FStar_Pprint.separate_map break1 p_qualifier qs)
-in (FStar_Pprint.op_Hat_Hat _165_472 (if (qs = []) then begin
+and p_qualifiers : FStar_Parser_AST.qualifiers  ->  FStar_Pprint.document = (fun qs -> (let _167_476 = (let _167_475 = (FStar_Pprint.separate_map break1 p_qualifier qs)
+in (FStar_Pprint.op_Hat_Hat _167_475 (if (qs = []) then begin
 FStar_Pprint.empty
 end else begin
 FStar_Pprint.space
 end)))
-in (FStar_Pprint.group _165_473)))
-and p_letqualifier : FStar_Parser_AST.let_qualifier  ->  FStar_Pprint.document = (fun _67_11 -> (match (_67_11) with
+in (FStar_Pprint.group _167_476)))
+and p_letqualifier : FStar_Parser_AST.let_qualifier  ->  FStar_Pprint.document = (fun _68_11 -> (match (_68_11) with
 | FStar_Parser_AST.Rec -> begin
-(let _165_475 = (str "rec")
-in (FStar_Pprint.op_Hat_Hat FStar_Pprint.space _165_475))
->>>>>>> 325d5cd9
+(let _167_478 = (str "rec")
+in (FStar_Pprint.op_Hat_Hat FStar_Pprint.space _167_478))
 end
 | FStar_Parser_AST.Mutable -> begin
-(let _165_476 = (str "mutable")
-in (FStar_Pprint.op_Hat_Hat FStar_Pprint.space _165_476))
+(let _167_479 = (str "mutable")
+in (FStar_Pprint.op_Hat_Hat FStar_Pprint.space _167_479))
 end
 | FStar_Parser_AST.NoLetQualifier -> begin
 FStar_Pprint.empty
 end))
-and p_aqual : FStar_Parser_AST.arg_qualifier  ->  FStar_Pprint.document = (fun _67_12 -> (match (_67_12) with
+and p_aqual : FStar_Parser_AST.arg_qualifier  ->  FStar_Pprint.document = (fun _68_12 -> (match (_68_12) with
 | FStar_Parser_AST.Implicit -> begin
 (str "#")
 end
@@ -937,299 +885,111 @@
 end))
 and p_disjunctivePattern : FStar_Parser_AST.pattern  ->  FStar_Pprint.document = (fun p -> (match (p.FStar_Parser_AST.pat) with
 | FStar_Parser_AST.PatOr (pats) -> begin
-(let _165_481 = (let _165_480 = (let _165_479 = (FStar_Pprint.op_Hat_Hat FStar_Pprint.bar FStar_Pprint.space)
-in (FStar_Pprint.op_Hat_Hat break1 _165_479))
-in (FStar_Pprint.separate_map _165_480 p_tuplePattern pats))
-in (FStar_Pprint.group _165_481))
-end
-| _67_549 -> begin
+(let _167_484 = (let _167_483 = (let _167_482 = (FStar_Pprint.op_Hat_Hat FStar_Pprint.bar FStar_Pprint.space)
+in (FStar_Pprint.op_Hat_Hat break1 _167_482))
+in (FStar_Pprint.separate_map _167_483 p_tuplePattern pats))
+in (FStar_Pprint.group _167_484))
+end
+| _68_551 -> begin
 (p_tuplePattern p)
 end))
 and p_tuplePattern : FStar_Parser_AST.pattern  ->  FStar_Pprint.document = (fun p -> (match (p.FStar_Parser_AST.pat) with
 | FStar_Parser_AST.PatTuple (pats, false) -> begin
-(let _165_484 = (let _165_483 = (FStar_Pprint.op_Hat_Hat FStar_Pprint.comma break1)
-in (FStar_Pprint.separate_map _165_483 p_constructorPattern pats))
-in (FStar_Pprint.group _165_484))
-end
-| _67_556 -> begin
+(let _167_487 = (let _167_486 = (FStar_Pprint.op_Hat_Hat FStar_Pprint.comma break1)
+in (FStar_Pprint.separate_map _167_486 p_constructorPattern pats))
+in (FStar_Pprint.group _167_487))
+end
+| _68_558 -> begin
 (p_constructorPattern p)
 end))
 and p_constructorPattern : FStar_Parser_AST.pattern  ->  FStar_Pprint.document = (fun p -> (match (p.FStar_Parser_AST.pat) with
-| FStar_Parser_AST.PatApp ({FStar_Parser_AST.pat = FStar_Parser_AST.PatName (maybe_cons_lid); FStar_Parser_AST.prange = _67_559}, (hd)::(tl)::[]) when (FStar_Ident.lid_equals maybe_cons_lid FStar_Syntax_Const.cons_lid) -> begin
-(let _165_488 = (FStar_Pprint.op_Hat_Hat FStar_Pprint.colon FStar_Pprint.colon)
-in (let _165_487 = (p_constructorPattern hd)
-in (let _165_486 = (p_constructorPattern tl)
-in (infix2 _165_488 _165_487 _165_486))))
-end
-| FStar_Parser_AST.PatApp ({FStar_Parser_AST.pat = FStar_Parser_AST.PatName (uid); FStar_Parser_AST.prange = _67_569}, pats) -> begin
-(let _165_490 = (p_quident uid)
-in (let _165_489 = (FStar_Pprint.separate_map break1 p_atomicPattern pats)
-in (prefix2 _165_490 _165_489)))
-end
-| _67_577 -> begin
+| FStar_Parser_AST.PatApp ({FStar_Parser_AST.pat = FStar_Parser_AST.PatName (maybe_cons_lid); FStar_Parser_AST.prange = _68_561}, (hd)::(tl)::[]) when (FStar_Ident.lid_equals maybe_cons_lid FStar_Syntax_Const.cons_lid) -> begin
+(let _167_491 = (FStar_Pprint.op_Hat_Hat FStar_Pprint.colon FStar_Pprint.colon)
+in (let _167_490 = (p_constructorPattern hd)
+in (let _167_489 = (p_constructorPattern tl)
+in (infix2 _167_491 _167_490 _167_489))))
+end
+| FStar_Parser_AST.PatApp ({FStar_Parser_AST.pat = FStar_Parser_AST.PatName (uid); FStar_Parser_AST.prange = _68_571}, pats) -> begin
+(let _167_493 = (p_quident uid)
+in (let _167_492 = (FStar_Pprint.separate_map break1 p_atomicPattern pats)
+in (prefix2 _167_493 _167_492)))
+end
+| _68_579 -> begin
 (p_atomicPattern p)
 end))
 and p_atomicPattern : FStar_Parser_AST.pattern  ->  FStar_Pprint.document = (fun p -> (match (p.FStar_Parser_AST.pat) with
 | FStar_Parser_AST.PatAscribed (pat, t) -> begin
-(let _165_494 = (let _165_493 = (p_tuplePattern pat)
-in (let _165_492 = (p_typ t)
-in (infix2 FStar_Pprint.colon _165_493 _165_492)))
-in (parens_with_nesting _165_494))
+(let _167_497 = (let _167_496 = (p_tuplePattern pat)
+in (let _167_495 = (p_typ t)
+in (infix2 FStar_Pprint.colon _167_496 _167_495)))
+in (parens_with_nesting _167_497))
 end
 | FStar_Parser_AST.PatList (pats) -> begin
-(let _165_495 = (separate_break_map FStar_Pprint.semi p_tuplePattern pats)
-in (FStar_Pprint.surround (Prims.parse_int "2") (Prims.parse_int "0") FStar_Pprint.lbracket _165_495 FStar_Pprint.rbracket))
+(let _167_498 = (separate_break_map FStar_Pprint.semi p_tuplePattern pats)
+in (FStar_Pprint.surround (Prims.parse_int "2") (Prims.parse_int "0") FStar_Pprint.lbracket _167_498 FStar_Pprint.rbracket))
 end
 | FStar_Parser_AST.PatRecord (pats) -> begin
 (
 
-let p_recordFieldPat = (fun _67_590 -> (match (_67_590) with
+let p_recordFieldPat = (fun _68_592 -> (match (_68_592) with
 | (lid, pat) -> begin
-(let _165_499 = (p_qlident lid)
-in (let _165_498 = (p_tuplePattern pat)
-in (infix2 FStar_Pprint.equals _165_499 _165_498)))
-end))
-in (let _165_500 = (separate_break_map FStar_Pprint.semi p_recordFieldPat pats)
-in (braces_with_nesting _165_500)))
+(let _167_502 = (p_qlident lid)
+in (let _167_501 = (p_tuplePattern pat)
+in (infix2 FStar_Pprint.equals _167_502 _167_501)))
+end))
+in (let _167_503 = (separate_break_map FStar_Pprint.semi p_recordFieldPat pats)
+in (braces_with_nesting _167_503)))
 end
 | FStar_Parser_AST.PatTuple (pats, true) -> begin
-(let _165_503 = (FStar_Pprint.op_Hat_Hat FStar_Pprint.lparen FStar_Pprint.bar)
-in (let _165_502 = (separate_break_map FStar_Pprint.comma p_constructorPattern pats)
-in (let _165_501 = (FStar_Pprint.op_Hat_Hat FStar_Pprint.bar FStar_Pprint.rparen)
-in (FStar_Pprint.surround (Prims.parse_int "2") (Prims.parse_int "1") _165_503 _165_502 _165_501))))
+(let _167_506 = (FStar_Pprint.op_Hat_Hat FStar_Pprint.lparen FStar_Pprint.bar)
+in (let _167_505 = (separate_break_map FStar_Pprint.comma p_constructorPattern pats)
+in (let _167_504 = (FStar_Pprint.op_Hat_Hat FStar_Pprint.bar FStar_Pprint.rparen)
+in (FStar_Pprint.surround (Prims.parse_int "2") (Prims.parse_int "1") _167_506 _167_505 _167_504))))
 end
 | FStar_Parser_AST.PatTvar (tv, arg_qualifier_opt) -> begin
 (
 
-let _67_599 = ()
+let _68_601 = ()
 in (p_tvar tv))
 end
 | FStar_Parser_AST.PatOp (op) -> begin
-(let _165_507 = (let _165_506 = (let _165_505 = (str op)
-in (let _165_504 = (FStar_Pprint.op_Hat_Hat FStar_Pprint.space FStar_Pprint.rparen)
-in (FStar_Pprint.op_Hat_Hat _165_505 _165_504)))
-in (FStar_Pprint.op_Hat_Hat FStar_Pprint.space _165_506))
-in (FStar_Pprint.op_Hat_Hat FStar_Pprint.lparen _165_507))
+(let _167_510 = (let _167_509 = (let _167_508 = (str op)
+in (let _167_507 = (FStar_Pprint.op_Hat_Hat FStar_Pprint.space FStar_Pprint.rparen)
+in (FStar_Pprint.op_Hat_Hat _167_508 _167_507)))
+in (FStar_Pprint.op_Hat_Hat FStar_Pprint.space _167_509))
+in (FStar_Pprint.op_Hat_Hat FStar_Pprint.lparen _167_510))
 end
 | FStar_Parser_AST.PatWild -> begin
 FStar_Pprint.underscore
 end
-<<<<<<< HEAD
-| FStar_Parser_AST.Requires (t, _68_61) -> begin
-(let _166_52 = (let _166_51 = (let _166_50 = (let _166_49 = (str "requires")
-in (let _166_48 = (let _166_47 = (let _166_46 = (doc_of_term t)
-in (_166_46)::[])
-in (FStar_Pprint.space)::_166_47)
-in (_166_49)::_166_48))
-in (FStar_Pprint.concat _166_50))
-in (FStar_Pprint.brackets _166_51))
-in (FStar_Pprint.group _166_52))
-end
-| FStar_Parser_AST.Ensures (t, _68_66) -> begin
-(let _166_59 = (let _166_58 = (let _166_57 = (let _166_56 = (str "ensures")
-in (let _166_55 = (let _166_54 = (let _166_53 = (doc_of_term t)
-in (_166_53)::[])
-in (FStar_Pprint.space)::_166_54)
-in (_166_56)::_166_55))
-in (FStar_Pprint.concat _166_57))
-in (FStar_Pprint.brackets _166_58))
-in (FStar_Pprint.group _166_59))
-end
-| FStar_Parser_AST.Labeled (t, l, _68_72) -> begin
-(let _166_68 = (let _166_67 = (let _166_66 = (let _166_65 = (str "labeled")
-in (let _166_64 = (let _166_63 = (let _166_62 = (str l)
-in (let _166_61 = (let _166_60 = (doc_of_term t)
-in (_166_60)::[])
-in (_166_62)::_166_61))
-in (FStar_Pprint.space)::_166_63)
-in (_166_65)::_166_64))
-in (FStar_Pprint.concat _166_66))
-in (FStar_Pprint.brackets _166_67))
-in (FStar_Pprint.group _166_68))
-end
-| FStar_Parser_AST.Const (c) -> begin
-(let _166_69 = (doc_of_const c)
-in (FStar_Pprint.group _166_69))
-end
-| FStar_Parser_AST.Op (s, xs) -> begin
-(let _166_76 = (let _166_75 = (let _166_74 = (str s)
-in (let _166_73 = (let _166_72 = (let _166_71 = (let _166_70 = (str ", ")
-in (FStar_Pprint.separate_map _166_70 doc_of_term xs))
-in (FStar_Pprint.brackets _166_71))
-in (_166_72)::[])
-in (_166_74)::_166_73))
-in (FStar_Pprint.concat _166_75))
-in (FStar_Pprint.group _166_76))
-end
-| FStar_Parser_AST.Tvar (id) -> begin
-(let _166_77 = (str id.FStar_Ident.idText)
-in (FStar_Pprint.group _166_77))
-end
-| (FStar_Parser_AST.Var (l)) | (FStar_Parser_AST.Name (l)) -> begin
-(let _166_78 = (str l.FStar_Ident.str)
-in (FStar_Pprint.group _166_78))
-end
-| FStar_Parser_AST.Construct (l, args) -> begin
-(let _166_90 = (let _166_89 = (let _166_88 = (let _166_87 = (str l.FStar_Ident.str)
-in (let _166_86 = (let _166_85 = (let _166_84 = (FStar_Pprint.separate_map FStar_Pprint.space (fun _68_92 -> (match (_68_92) with
-| (a, imp) -> begin
-(let _166_83 = (let _166_82 = (doc_of_imp imp)
-in (let _166_81 = (let _166_80 = (doc_of_term a)
-in (_166_80)::[])
-in (_166_82)::_166_81))
-in (FStar_Pprint.concat _166_83))
-end)) args)
-in (_166_84)::[])
-in (FStar_Pprint.space)::_166_85)
-in (_166_87)::_166_86))
-in (FStar_Pprint.concat _166_88))
-in (FStar_Pprint.brackets _166_89))
-in (FStar_Pprint.group _166_90))
-end
-| FStar_Parser_AST.Abs (pats, t) -> begin
-(let _166_103 = (let _166_102 = (let _166_101 = (let _166_100 = (str "fun")
-in (let _166_99 = (let _166_98 = (let _166_97 = (FStar_Pprint.separate_map FStar_Pprint.space doc_of_pat pats)
-in (let _166_96 = (let _166_95 = (let _166_94 = (str "->")
-in (let _166_93 = (let _166_92 = (let _166_91 = (doc_of_term t)
-in (_166_91)::[])
-in (FStar_Pprint.space)::_166_92)
-in (_166_94)::_166_93))
-in (FStar_Pprint.space)::_166_95)
-in (_166_97)::_166_96))
-in (FStar_Pprint.space)::_166_98)
-in (_166_100)::_166_99))
-in (FStar_Pprint.concat _166_101))
-in (FStar_Pprint.brackets _166_102))
-in (FStar_Pprint.group _166_103))
-end
-| FStar_Parser_AST.App (t1, t2, imp) -> begin
-(let _166_111 = (let _166_110 = (let _166_109 = (doc_of_term t1)
-in (let _166_108 = (let _166_107 = (let _166_106 = (doc_of_imp imp)
-in (let _166_105 = (let _166_104 = (doc_of_term t2)
-in (_166_104)::[])
-in (_166_106)::_166_105))
-in (FStar_Pprint.space)::_166_107)
-in (_166_109)::_166_108))
-in (FStar_Pprint.concat _166_110))
-in (FStar_Pprint.group _166_111))
-end
-| FStar_Parser_AST.Let (FStar_Parser_AST.Rec, lbs, body) -> begin
-(let _166_130 = (let _166_129 = (let _166_128 = (str "let rec")
-in (let _166_127 = (let _166_126 = (let _166_125 = (let _166_118 = (str " and ")
-in (FStar_Pprint.separate_map _166_118 (fun _68_109 -> (match (_68_109) with
-| (p, b) -> begin
-(let _166_117 = (let _166_116 = (doc_of_pat p)
-in (let _166_115 = (let _166_114 = (let _166_113 = (doc_of_term b)
-in (_166_113)::[])
-in (FStar_Pprint.equals)::_166_114)
-in (_166_116)::_166_115))
-in (FStar_Pprint.concat _166_117))
-end)) lbs))
-in (let _166_124 = (let _166_123 = (let _166_122 = (str "in")
-in (let _166_121 = (let _166_120 = (let _166_119 = (doc_of_term body)
-in (_166_119)::[])
-in (FStar_Pprint.space)::_166_120)
-in (_166_122)::_166_121))
-in (FStar_Pprint.space)::_166_123)
-in (_166_125)::_166_124))
-in (FStar_Pprint.space)::_166_126)
-in (_166_128)::_166_127))
-in (FStar_Pprint.concat _166_129))
-in (FStar_Pprint.group _166_130))
-end
-| FStar_Parser_AST.Let (q, ((pat, tm))::[], body) -> begin
-(let _166_150 = (let _166_149 = (let _166_148 = (str "let")
-in (let _166_147 = (let _166_146 = (let _166_145 = (doc_of_let_qualifier q)
-in (let _166_144 = (let _166_143 = (let _166_142 = (doc_of_pat pat)
-in (let _166_141 = (let _166_140 = (let _166_139 = (let _166_138 = (let _166_137 = (doc_of_term tm)
-in (let _166_136 = (let _166_135 = (let _166_134 = (str "in")
-in (let _166_133 = (let _166_132 = (let _166_131 = (doc_of_term body)
-in (_166_131)::[])
-in (FStar_Pprint.space)::_166_132)
-in (_166_134)::_166_133))
-in (FStar_Pprint.space)::_166_135)
-in (_166_137)::_166_136))
-in (FStar_Pprint.space)::_166_138)
-in (FStar_Pprint.equals)::_166_139)
-in (FStar_Pprint.space)::_166_140)
-in (_166_142)::_166_141))
-in (FStar_Pprint.space)::_166_143)
-in (_166_145)::_166_144))
-in (FStar_Pprint.space)::_166_146)
-in (_166_148)::_166_147))
-in (FStar_Pprint.concat _166_149))
-in (FStar_Pprint.group _166_150))
-end
-| FStar_Parser_AST.Seq (t1, t2) -> begin
-(let _166_157 = (let _166_156 = (let _166_155 = (doc_of_term t1)
-in (let _166_154 = (let _166_153 = (let _166_152 = (let _166_151 = (doc_of_term t2)
-in (_166_151)::[])
-in (FStar_Pprint.space)::_166_152)
-in (FStar_Pprint.semi)::_166_153)
-in (_166_155)::_166_154))
-in (FStar_Pprint.concat _166_156))
-in (FStar_Pprint.group _166_157))
-end
-| FStar_Parser_AST.If (t1, t2, t3) -> begin
-(let _166_176 = (let _166_175 = (let _166_174 = (str "if")
-in (let _166_173 = (let _166_172 = (let _166_171 = (doc_of_term t1)
-in (let _166_170 = (let _166_169 = (let _166_168 = (str "then")
-in (let _166_167 = (let _166_166 = (let _166_165 = (let _166_158 = (doc_of_term t2)
-in (FStar_Pprint.nest (Prims.parse_int "2") _166_158))
-in (let _166_164 = (let _166_163 = (str "else")
-in (let _166_162 = (let _166_161 = (let _166_160 = (let _166_159 = (doc_of_term t3)
-in (FStar_Pprint.nest (Prims.parse_int "2") _166_159))
-in (_166_160)::[])
-in (FStar_Pprint.space)::_166_161)
-in (_166_163)::_166_162))
-in (_166_165)::_166_164))
-in (FStar_Pprint.space)::_166_166)
-in (_166_168)::_166_167))
-in (FStar_Pprint.space)::_166_169)
-in (_166_171)::_166_170))
-in (FStar_Pprint.space)::_166_172)
-in (_166_174)::_166_173))
-in (FStar_Pprint.concat _166_175))
-in (FStar_Pprint.group _166_176))
-end
-| FStar_Parser_AST.Match (t, branches) -> begin
-(let _166_206 = (let _166_205 = (let _166_204 = (str "match")
-in (let _166_203 = (let _166_202 = (let _166_201 = (doc_of_term t)
-in (let _166_200 = (let _166_199 = (let _166_198 = (str "with")
-in (let _166_197 = (let _166_196 = (let _166_195 = (FStar_Pprint.separate_map FStar_Pprint.hardline (fun _68_134 -> (match (_68_134) with
-| (p, w, e) -> begin
-(let _166_194 = (let _166_193 = (str " | ")
-in (let _166_192 = (let _166_191 = (doc_of_pat p)
-in (let _166_190 = (let _166_189 = (let _166_188 = (match (w) with
-=======
 | FStar_Parser_AST.PatConst (c) -> begin
 (p_constant c)
 end
 | FStar_Parser_AST.PatVar (lid, aqual) -> begin
-(let _165_509 = (FStar_Pprint.optional p_aqual aqual)
-in (let _165_508 = (p_lident lid)
-in (FStar_Pprint.op_Hat_Hat _165_509 _165_508)))
+(let _167_512 = (FStar_Pprint.optional p_aqual aqual)
+in (let _167_511 = (p_lident lid)
+in (FStar_Pprint.op_Hat_Hat _167_512 _167_511)))
 end
 | FStar_Parser_AST.PatName (uid) -> begin
 (p_quident uid)
 end
-| FStar_Parser_AST.PatOr (_67_613) -> begin
+| FStar_Parser_AST.PatOr (_68_615) -> begin
 (failwith "Inner or pattern !")
 end
 | (FStar_Parser_AST.PatApp ({FStar_Parser_AST.pat = FStar_Parser_AST.PatName (_); FStar_Parser_AST.prange = _}, _)) | (FStar_Parser_AST.PatTuple (_, false)) -> begin
-(let _165_510 = (p_tuplePattern p)
-in (parens_with_nesting _165_510))
-end
-| _67_631 -> begin
-(let _165_512 = (let _165_511 = (FStar_Parser_AST.pat_to_string p)
-in (FStar_Util.format1 "Invalid pattern %s" _165_511))
-in (failwith _165_512))
+(let _167_513 = (p_tuplePattern p)
+in (parens_with_nesting _167_513))
+end
+| _68_633 -> begin
+(let _167_515 = (let _167_514 = (FStar_Parser_AST.pat_to_string p)
+in (FStar_Util.format1 "Invalid pattern %s" _167_514))
+in (failwith _167_515))
 end))
 and p_binder : Prims.bool  ->  FStar_Parser_AST.binder  ->  FStar_Pprint.document = (fun is_atomic b -> (match (b.FStar_Parser_AST.b) with
 | FStar_Parser_AST.Variable (lid) -> begin
-(let _165_516 = (FStar_Pprint.optional p_aqual b.FStar_Parser_AST.aqual)
-in (let _165_515 = (p_lident lid)
-in (FStar_Pprint.op_Hat_Hat _165_516 _165_515)))
+(let _167_519 = (FStar_Pprint.optional p_aqual b.FStar_Parser_AST.aqual)
+in (let _167_518 = (p_lident lid)
+in (FStar_Pprint.op_Hat_Hat _167_519 _167_518)))
 end
 | FStar_Parser_AST.TVariable (lid) -> begin
 (p_lident lid)
@@ -1237,21 +997,21 @@
 | FStar_Parser_AST.Annotated (lid, t) -> begin
 (
 
-let doc = (let _165_521 = (FStar_Pprint.optional p_aqual b.FStar_Parser_AST.aqual)
-in (let _165_520 = (let _165_519 = (p_lident lid)
-in (let _165_518 = (let _165_517 = (p_typ t)
-in (FStar_Pprint.op_Hat_Hat FStar_Pprint.colon _165_517))
-in (FStar_Pprint.op_Hat_Hat _165_519 _165_518)))
-in (FStar_Pprint.op_Hat_Hat _165_521 _165_520)))
+let doc = (let _167_524 = (FStar_Pprint.optional p_aqual b.FStar_Parser_AST.aqual)
+in (let _167_523 = (let _167_522 = (p_lident lid)
+in (let _167_521 = (let _167_520 = (p_typ t)
+in (FStar_Pprint.op_Hat_Hat FStar_Pprint.colon _167_520))
+in (FStar_Pprint.op_Hat_Hat _167_522 _167_521)))
+in (FStar_Pprint.op_Hat_Hat _167_524 _167_523)))
 in if is_atomic then begin
-(let _165_523 = (let _165_522 = (FStar_Pprint.op_Hat_Hat doc FStar_Pprint.rparen)
-in (FStar_Pprint.op_Hat_Hat FStar_Pprint.lparen _165_522))
-in (FStar_Pprint.group _165_523))
+(let _167_526 = (let _167_525 = (FStar_Pprint.op_Hat_Hat doc FStar_Pprint.rparen)
+in (FStar_Pprint.op_Hat_Hat FStar_Pprint.lparen _167_525))
+in (FStar_Pprint.group _167_526))
 end else begin
 (FStar_Pprint.group doc)
 end)
 end
-| FStar_Parser_AST.TAnnotated (_67_644) -> begin
+| FStar_Parser_AST.TAnnotated (_68_646) -> begin
 (failwith "Is this still used ?")
 end
 | FStar_Parser_AST.NoName (t) -> begin
@@ -1275,220 +1035,220 @@
 end)
 and p_term : FStar_Parser_AST.term  ->  FStar_Pprint.document = (fun e -> (match (e.FStar_Parser_AST.tm) with
 | FStar_Parser_AST.Seq (e1, e2) -> begin
-(let _165_537 = (let _165_535 = (let _165_534 = (p_noSeqTerm e1)
-in (FStar_Pprint.op_Hat_Hat _165_534 FStar_Pprint.semi))
-in (FStar_Pprint.group _165_535))
-in (let _165_536 = (p_term e2)
-in (FStar_Pprint.op_Hat_Slash_Hat _165_537 _165_536)))
-end
-| _67_663 -> begin
-(let _165_538 = (p_noSeqTerm e)
-in (FStar_Pprint.group _165_538))
+(let _167_540 = (let _167_538 = (let _167_537 = (p_noSeqTerm e1)
+in (FStar_Pprint.op_Hat_Hat _167_537 FStar_Pprint.semi))
+in (FStar_Pprint.group _167_538))
+in (let _167_539 = (p_term e2)
+in (FStar_Pprint.op_Hat_Slash_Hat _167_540 _167_539)))
+end
+| _68_665 -> begin
+(let _167_541 = (p_noSeqTerm e)
+in (FStar_Pprint.group _167_541))
 end))
 and p_noSeqTerm : FStar_Parser_AST.term  ->  FStar_Pprint.document = (fun e -> (match (e.FStar_Parser_AST.tm) with
 | FStar_Parser_AST.Ascribed (e, t) -> begin
-(let _165_544 = (let _165_543 = (p_tmIff e)
-in (let _165_542 = (let _165_541 = (let _165_540 = (p_typ t)
-in (FStar_Pprint.op_Hat_Slash_Hat FStar_Pprint.colon _165_540))
-in (FStar_Pprint.op_Hat_Hat FStar_Pprint.langle _165_541))
-in (FStar_Pprint.op_Hat_Slash_Hat _165_543 _165_542)))
-in (FStar_Pprint.group _165_544))
+(let _167_547 = (let _167_546 = (p_tmIff e)
+in (let _167_545 = (let _167_544 = (let _167_543 = (p_typ t)
+in (FStar_Pprint.op_Hat_Slash_Hat FStar_Pprint.colon _167_543))
+in (FStar_Pprint.op_Hat_Hat FStar_Pprint.langle _167_544))
+in (FStar_Pprint.op_Hat_Slash_Hat _167_546 _167_545)))
+in (FStar_Pprint.group _167_547))
 end
 | FStar_Parser_AST.Op (op, (e1)::(e2)::(e3)::[]) when (op = ".()<-") -> begin
-(let _165_555 = (let _165_554 = (let _165_551 = (let _165_550 = (p_atomicTermNotQUident e1)
-in (let _165_549 = (let _165_548 = (let _165_547 = (let _165_545 = (p_term e2)
-in (parens_with_nesting _165_545))
-in (let _165_546 = (FStar_Pprint.op_Hat_Hat FStar_Pprint.space FStar_Pprint.larrow)
-in (FStar_Pprint.op_Hat_Hat _165_547 _165_546)))
-in (FStar_Pprint.op_Hat_Hat FStar_Pprint.dot _165_548))
-in (FStar_Pprint.op_Hat_Hat _165_550 _165_549)))
-in (FStar_Pprint.group _165_551))
-in (let _165_553 = (let _165_552 = (p_noSeqTerm e3)
-in (jump2 _165_552))
-in (FStar_Pprint.op_Hat_Hat _165_554 _165_553)))
-in (FStar_Pprint.group _165_555))
+(let _167_558 = (let _167_557 = (let _167_554 = (let _167_553 = (p_atomicTermNotQUident e1)
+in (let _167_552 = (let _167_551 = (let _167_550 = (let _167_548 = (p_term e2)
+in (parens_with_nesting _167_548))
+in (let _167_549 = (FStar_Pprint.op_Hat_Hat FStar_Pprint.space FStar_Pprint.larrow)
+in (FStar_Pprint.op_Hat_Hat _167_550 _167_549)))
+in (FStar_Pprint.op_Hat_Hat FStar_Pprint.dot _167_551))
+in (FStar_Pprint.op_Hat_Hat _167_553 _167_552)))
+in (FStar_Pprint.group _167_554))
+in (let _167_556 = (let _167_555 = (p_noSeqTerm e3)
+in (jump2 _167_555))
+in (FStar_Pprint.op_Hat_Hat _167_557 _167_556)))
+in (FStar_Pprint.group _167_558))
 end
 | FStar_Parser_AST.Op (op, (e1)::(e2)::(e3)::[]) when (op = ".[]<-") -> begin
-(let _165_566 = (let _165_565 = (let _165_562 = (let _165_561 = (p_atomicTermNotQUident e1)
-in (let _165_560 = (let _165_559 = (let _165_558 = (let _165_556 = (p_term e2)
-in (brackets_with_nesting _165_556))
-in (let _165_557 = (FStar_Pprint.op_Hat_Hat FStar_Pprint.space FStar_Pprint.larrow)
-in (FStar_Pprint.op_Hat_Hat _165_558 _165_557)))
-in (FStar_Pprint.op_Hat_Hat FStar_Pprint.dot _165_559))
-in (FStar_Pprint.op_Hat_Hat _165_561 _165_560)))
-in (FStar_Pprint.group _165_562))
-in (let _165_564 = (let _165_563 = (p_noSeqTerm e3)
-in (jump2 _165_563))
-in (FStar_Pprint.op_Hat_Hat _165_565 _165_564)))
-in (FStar_Pprint.group _165_566))
+(let _167_569 = (let _167_568 = (let _167_565 = (let _167_564 = (p_atomicTermNotQUident e1)
+in (let _167_563 = (let _167_562 = (let _167_561 = (let _167_559 = (p_term e2)
+in (brackets_with_nesting _167_559))
+in (let _167_560 = (FStar_Pprint.op_Hat_Hat FStar_Pprint.space FStar_Pprint.larrow)
+in (FStar_Pprint.op_Hat_Hat _167_561 _167_560)))
+in (FStar_Pprint.op_Hat_Hat FStar_Pprint.dot _167_562))
+in (FStar_Pprint.op_Hat_Hat _167_564 _167_563)))
+in (FStar_Pprint.group _167_565))
+in (let _167_567 = (let _167_566 = (p_noSeqTerm e3)
+in (jump2 _167_566))
+in (FStar_Pprint.op_Hat_Hat _167_568 _167_567)))
+in (FStar_Pprint.group _167_569))
 end
 | FStar_Parser_AST.Requires (e, wtf) -> begin
 (
 
-let _67_687 = ()
-in (let _165_569 = (let _165_568 = (str "requires")
-in (let _165_567 = (p_typ e)
-in (FStar_Pprint.op_Hat_Slash_Hat _165_568 _165_567)))
-in (FStar_Pprint.group _165_569)))
+let _68_689 = ()
+in (let _167_572 = (let _167_571 = (str "requires")
+in (let _167_570 = (p_typ e)
+in (FStar_Pprint.op_Hat_Slash_Hat _167_571 _167_570)))
+in (FStar_Pprint.group _167_572)))
 end
 | FStar_Parser_AST.Ensures (e, wtf) -> begin
 (
 
-let _67_693 = ()
-in (let _165_572 = (let _165_571 = (str "ensures")
-in (let _165_570 = (p_typ e)
-in (FStar_Pprint.op_Hat_Slash_Hat _165_571 _165_570)))
-in (FStar_Pprint.group _165_572)))
+let _68_695 = ()
+in (let _167_575 = (let _167_574 = (str "ensures")
+in (let _167_573 = (p_typ e)
+in (FStar_Pprint.op_Hat_Slash_Hat _167_574 _167_573)))
+in (FStar_Pprint.group _167_575)))
 end
 | FStar_Parser_AST.Attributes (es) -> begin
-(let _165_575 = (let _165_574 = (str "attributes")
-in (let _165_573 = (FStar_Pprint.separate_map break1 p_atomicTerm es)
-in (FStar_Pprint.op_Hat_Slash_Hat _165_574 _165_573)))
-in (FStar_Pprint.group _165_575))
+(let _167_578 = (let _167_577 = (str "attributes")
+in (let _167_576 = (FStar_Pprint.separate_map break1 p_atomicTerm es)
+in (FStar_Pprint.op_Hat_Slash_Hat _167_577 _167_576)))
+in (FStar_Pprint.group _167_578))
 end
 | FStar_Parser_AST.If (e1, e2, e3) -> begin
 if (is_unit e3) then begin
-(let _165_582 = (let _165_581 = (let _165_577 = (str "if")
-in (let _165_576 = (p_noSeqTerm e1)
-in (op_Hat_Slash_Plus_Hat _165_577 _165_576)))
-in (let _165_580 = (let _165_579 = (str "then")
-in (let _165_578 = (p_noSeqTerm e2)
-in (op_Hat_Slash_Plus_Hat _165_579 _165_578)))
-in (FStar_Pprint.op_Hat_Slash_Hat _165_581 _165_580)))
-in (FStar_Pprint.group _165_582))
+(let _167_585 = (let _167_584 = (let _167_580 = (str "if")
+in (let _167_579 = (p_noSeqTerm e1)
+in (op_Hat_Slash_Plus_Hat _167_580 _167_579)))
+in (let _167_583 = (let _167_582 = (str "then")
+in (let _167_581 = (p_noSeqTerm e2)
+in (op_Hat_Slash_Plus_Hat _167_582 _167_581)))
+in (FStar_Pprint.op_Hat_Slash_Hat _167_584 _167_583)))
+in (FStar_Pprint.group _167_585))
 end else begin
 (
 
 let e2_doc = (match (e2.FStar_Parser_AST.tm) with
-| FStar_Parser_AST.If (_67_703, _67_705, e3) when (is_unit e3) -> begin
-(let _165_583 = (p_noSeqTerm e2)
-in (parens_with_nesting _165_583))
-end
-| _67_710 -> begin
+| FStar_Parser_AST.If (_68_705, _68_707, e3) when (is_unit e3) -> begin
+(let _167_586 = (p_noSeqTerm e2)
+in (parens_with_nesting _167_586))
+end
+| _68_712 -> begin
 (p_noSeqTerm e2)
 end)
-in (let _165_593 = (let _165_592 = (let _165_585 = (str "if")
-in (let _165_584 = (p_noSeqTerm e1)
-in (op_Hat_Slash_Plus_Hat _165_585 _165_584)))
-in (let _165_591 = (let _165_590 = (let _165_586 = (str "then")
-in (op_Hat_Slash_Plus_Hat _165_586 e2_doc))
-in (let _165_589 = (let _165_588 = (str "else")
-in (let _165_587 = (p_noSeqTerm e3)
-in (op_Hat_Slash_Plus_Hat _165_588 _165_587)))
-in (FStar_Pprint.op_Hat_Slash_Hat _165_590 _165_589)))
-in (FStar_Pprint.op_Hat_Slash_Hat _165_592 _165_591)))
-in (FStar_Pprint.group _165_593)))
+in (let _167_596 = (let _167_595 = (let _167_588 = (str "if")
+in (let _167_587 = (p_noSeqTerm e1)
+in (op_Hat_Slash_Plus_Hat _167_588 _167_587)))
+in (let _167_594 = (let _167_593 = (let _167_589 = (str "then")
+in (op_Hat_Slash_Plus_Hat _167_589 e2_doc))
+in (let _167_592 = (let _167_591 = (str "else")
+in (let _167_590 = (p_noSeqTerm e3)
+in (op_Hat_Slash_Plus_Hat _167_591 _167_590)))
+in (FStar_Pprint.op_Hat_Slash_Hat _167_593 _167_592)))
+in (FStar_Pprint.op_Hat_Slash_Hat _167_595 _167_594)))
+in (FStar_Pprint.group _167_596)))
 end
 end
 | FStar_Parser_AST.TryWith (e, branches) -> begin
-(let _165_600 = (let _165_599 = (let _165_595 = (str "try")
-in (let _165_594 = (p_noSeqTerm e)
-in (prefix2 _165_595 _165_594)))
-in (let _165_598 = (let _165_597 = (str "with")
-in (let _165_596 = (FStar_Pprint.separate_map FStar_Pprint.hardline p_patternBranch branches)
-in (FStar_Pprint.op_Hat_Slash_Hat _165_597 _165_596)))
-in (FStar_Pprint.op_Hat_Slash_Hat _165_599 _165_598)))
-in (FStar_Pprint.group _165_600))
+(let _167_603 = (let _167_602 = (let _167_598 = (str "try")
+in (let _167_597 = (p_noSeqTerm e)
+in (prefix2 _167_598 _167_597)))
+in (let _167_601 = (let _167_600 = (str "with")
+in (let _167_599 = (FStar_Pprint.separate_map FStar_Pprint.hardline p_patternBranch branches)
+in (FStar_Pprint.op_Hat_Slash_Hat _167_600 _167_599)))
+in (FStar_Pprint.op_Hat_Slash_Hat _167_602 _167_601)))
+in (FStar_Pprint.group _167_603))
 end
 | FStar_Parser_AST.Match (e, branches) -> begin
-(let _165_606 = (let _165_605 = (let _165_603 = (str "match")
-in (let _165_602 = (p_noSeqTerm e)
-in (let _165_601 = (str "with")
-in (FStar_Pprint.surround (Prims.parse_int "2") (Prims.parse_int "1") _165_603 _165_602 _165_601))))
-in (let _165_604 = (FStar_Pprint.separate_map FStar_Pprint.hardline p_patternBranch branches)
-in (FStar_Pprint.op_Hat_Slash_Hat _165_605 _165_604)))
-in (FStar_Pprint.group _165_606))
+(let _167_609 = (let _167_608 = (let _167_606 = (str "match")
+in (let _167_605 = (p_noSeqTerm e)
+in (let _167_604 = (str "with")
+in (FStar_Pprint.surround (Prims.parse_int "2") (Prims.parse_int "1") _167_606 _167_605 _167_604))))
+in (let _167_607 = (FStar_Pprint.separate_map FStar_Pprint.hardline p_patternBranch branches)
+in (FStar_Pprint.op_Hat_Slash_Hat _167_608 _167_607)))
+in (FStar_Pprint.group _167_609))
 end
 | FStar_Parser_AST.LetOpen (uid, e) -> begin
-(let _165_612 = (let _165_611 = (let _165_609 = (str "let open")
-in (let _165_608 = (p_quident uid)
-in (let _165_607 = (str "in")
-in (FStar_Pprint.surround (Prims.parse_int "2") (Prims.parse_int "1") _165_609 _165_608 _165_607))))
-in (let _165_610 = (p_term e)
-in (FStar_Pprint.op_Hat_Slash_Hat _165_611 _165_610)))
-in (FStar_Pprint.group _165_612))
+(let _167_615 = (let _167_614 = (let _167_612 = (str "let open")
+in (let _167_611 = (p_quident uid)
+in (let _167_610 = (str "in")
+in (FStar_Pprint.surround (Prims.parse_int "2") (Prims.parse_int "1") _167_612 _167_611 _167_610))))
+in (let _167_613 = (p_term e)
+in (FStar_Pprint.op_Hat_Slash_Hat _167_614 _167_613)))
+in (FStar_Pprint.group _167_615))
 end
 | FStar_Parser_AST.Let (q, lbs, e) -> begin
 (
 
-let let_doc = (let _165_614 = (str "let")
-in (let _165_613 = (p_letqualifier q)
-in (FStar_Pprint.op_Hat_Hat _165_614 _165_613)))
-in (let _165_619 = (let _165_615 = (str "and")
-in (precede_break_separate_map let_doc _165_615 p_letbinding lbs))
-in (let _165_618 = (let _165_617 = (str "in")
-in (let _165_616 = (p_term e)
-in (prefix2 _165_617 _165_616)))
-in (FStar_Pprint.op_Hat_Slash_Hat _165_619 _165_618))))
-end
-| FStar_Parser_AST.Abs (({FStar_Parser_AST.pat = FStar_Parser_AST.PatVar (x, typ_opt); FStar_Parser_AST.prange = _67_731})::[], {FStar_Parser_AST.tm = FStar_Parser_AST.Match (maybe_x, branches); FStar_Parser_AST.range = _67_741; FStar_Parser_AST.level = _67_739}) when (matches_var maybe_x x) -> begin
-(let _165_622 = (let _165_621 = (str "function")
-in (let _165_620 = (FStar_Pprint.separate_map FStar_Pprint.hardline p_patternBranch branches)
-in (FStar_Pprint.op_Hat_Slash_Hat _165_621 _165_620)))
-in (FStar_Pprint.group _165_622))
+let let_doc = (let _167_617 = (str "let")
+in (let _167_616 = (p_letqualifier q)
+in (FStar_Pprint.op_Hat_Hat _167_617 _167_616)))
+in (let _167_622 = (let _167_618 = (str "and")
+in (precede_break_separate_map let_doc _167_618 p_letbinding lbs))
+in (let _167_621 = (let _167_620 = (str "in")
+in (let _167_619 = (p_term e)
+in (prefix2 _167_620 _167_619)))
+in (FStar_Pprint.op_Hat_Slash_Hat _167_622 _167_621))))
+end
+| FStar_Parser_AST.Abs (({FStar_Parser_AST.pat = FStar_Parser_AST.PatVar (x, typ_opt); FStar_Parser_AST.prange = _68_733})::[], {FStar_Parser_AST.tm = FStar_Parser_AST.Match (maybe_x, branches); FStar_Parser_AST.range = _68_743; FStar_Parser_AST.level = _68_741}) when (matches_var maybe_x x) -> begin
+(let _167_625 = (let _167_624 = (str "function")
+in (let _167_623 = (FStar_Pprint.separate_map FStar_Pprint.hardline p_patternBranch branches)
+in (FStar_Pprint.op_Hat_Slash_Hat _167_624 _167_623)))
+in (FStar_Pprint.group _167_625))
 end
 | FStar_Parser_AST.Assign (id, e) -> begin
-(let _165_626 = (let _165_625 = (p_lident id)
-in (let _165_624 = (let _165_623 = (p_noSeqTerm e)
-in (FStar_Pprint.op_Hat_Slash_Hat FStar_Pprint.larrow _165_623))
-in (FStar_Pprint.op_Hat_Slash_Hat _165_625 _165_624)))
-in (FStar_Pprint.group _165_626))
-end
-| _67_754 -> begin
+(let _167_629 = (let _167_628 = (p_lident id)
+in (let _167_627 = (let _167_626 = (p_noSeqTerm e)
+in (FStar_Pprint.op_Hat_Slash_Hat FStar_Pprint.larrow _167_626))
+in (FStar_Pprint.op_Hat_Slash_Hat _167_628 _167_627)))
+in (FStar_Pprint.group _167_629))
+end
+| _68_756 -> begin
 (p_typ e)
 end))
 and p_typ : FStar_Parser_AST.term  ->  FStar_Pprint.document = (fun e -> (match (e.FStar_Parser_AST.tm) with
 | (FStar_Parser_AST.QForall (bs, trigger, e1)) | (FStar_Parser_AST.QExists (bs, trigger, e1)) -> begin
-(let _165_634 = (let _165_630 = (let _165_628 = (p_quantifier e)
-in (FStar_Pprint.op_Hat_Hat _165_628 FStar_Pprint.space))
-in (let _165_629 = (p_binders true bs)
-in (FStar_Pprint.soft_surround (Prims.parse_int "2") (Prims.parse_int "0") _165_630 _165_629 FStar_Pprint.dot)))
-in (let _165_633 = (let _165_632 = (p_trigger trigger)
-in (let _165_631 = (p_noSeqTerm e1)
-in (FStar_Pprint.op_Hat_Hat _165_632 _165_631)))
-in (prefix2 _165_634 _165_633)))
-end
-| _67_764 -> begin
+(let _167_637 = (let _167_633 = (let _167_631 = (p_quantifier e)
+in (FStar_Pprint.op_Hat_Hat _167_631 FStar_Pprint.space))
+in (let _167_632 = (p_binders true bs)
+in (FStar_Pprint.soft_surround (Prims.parse_int "2") (Prims.parse_int "0") _167_633 _167_632 FStar_Pprint.dot)))
+in (let _167_636 = (let _167_635 = (p_trigger trigger)
+in (let _167_634 = (p_noSeqTerm e1)
+in (FStar_Pprint.op_Hat_Hat _167_635 _167_634)))
+in (prefix2 _167_637 _167_636)))
+end
+| _68_766 -> begin
 (p_simpleTerm e)
 end))
 and p_quantifier : FStar_Parser_AST.term  ->  FStar_Pprint.document = (fun e -> (match (e.FStar_Parser_AST.tm) with
-| FStar_Parser_AST.QForall (_67_767) -> begin
+| FStar_Parser_AST.QForall (_68_769) -> begin
 (str "forall")
 end
-| FStar_Parser_AST.QExists (_67_770) -> begin
+| FStar_Parser_AST.QExists (_68_772) -> begin
 (str "exists")
 end
-| _67_773 -> begin
+| _68_775 -> begin
 (failwith "Imposible : p_quantifier called on a non-quantifier term")
 end))
-and p_trigger : FStar_Parser_AST.term Prims.list Prims.list  ->  FStar_Pprint.document = (fun _67_13 -> (match (_67_13) with
+and p_trigger : FStar_Parser_AST.term Prims.list Prims.list  ->  FStar_Pprint.document = (fun _68_13 -> (match (_68_13) with
 | [] -> begin
 FStar_Pprint.empty
 end
 | pats -> begin
-(let _165_643 = (let _165_642 = (let _165_641 = (str "pattern")
-in (let _165_640 = (let _165_639 = (let _165_637 = (p_disjunctivePats pats)
-in (jump2 _165_637))
-in (let _165_638 = (FStar_Pprint.op_Hat_Hat FStar_Pprint.rbrace break1)
-in (FStar_Pprint.op_Hat_Slash_Hat _165_639 _165_638)))
-in (FStar_Pprint.op_Hat_Slash_Hat _165_641 _165_640)))
-in (FStar_Pprint.op_Hat_Hat FStar_Pprint.colon _165_642))
-in (FStar_Pprint.op_Hat_Hat FStar_Pprint.lbrace _165_643))
-end))
-and p_disjunctivePats : FStar_Parser_AST.term Prims.list Prims.list  ->  FStar_Pprint.document = (fun pats -> (let _165_645 = (str "\\/")
-in (FStar_Pprint.separate_map _165_645 p_conjunctivePats pats)))
-and p_conjunctivePats : FStar_Parser_AST.term Prims.list  ->  FStar_Pprint.document = (fun pats -> (let _165_647 = (FStar_Pprint.separate_map FStar_Pprint.semi p_appTerm pats)
-in (FStar_Pprint.group _165_647)))
+(let _167_646 = (let _167_645 = (let _167_644 = (str "pattern")
+in (let _167_643 = (let _167_642 = (let _167_640 = (p_disjunctivePats pats)
+in (jump2 _167_640))
+in (let _167_641 = (FStar_Pprint.op_Hat_Hat FStar_Pprint.rbrace break1)
+in (FStar_Pprint.op_Hat_Slash_Hat _167_642 _167_641)))
+in (FStar_Pprint.op_Hat_Slash_Hat _167_644 _167_643)))
+in (FStar_Pprint.op_Hat_Hat FStar_Pprint.colon _167_645))
+in (FStar_Pprint.op_Hat_Hat FStar_Pprint.lbrace _167_646))
+end))
+and p_disjunctivePats : FStar_Parser_AST.term Prims.list Prims.list  ->  FStar_Pprint.document = (fun pats -> (let _167_648 = (str "\\/")
+in (FStar_Pprint.separate_map _167_648 p_conjunctivePats pats)))
+and p_conjunctivePats : FStar_Parser_AST.term Prims.list  ->  FStar_Pprint.document = (fun pats -> (let _167_650 = (FStar_Pprint.separate_map FStar_Pprint.semi p_appTerm pats)
+in (FStar_Pprint.group _167_650)))
 and p_simpleTerm : FStar_Parser_AST.term  ->  FStar_Pprint.document = (fun e -> (match (e.FStar_Parser_AST.tm) with
 | FStar_Parser_AST.Abs (pats, e) -> begin
-(let _165_653 = (let _165_651 = (str "fun")
-in (let _165_650 = (let _165_649 = (FStar_Pprint.separate_map break1 p_atomicPattern pats)
-in (FStar_Pprint.op_Hat_Slash_Hat _165_649 FStar_Pprint.rarrow))
-in (op_Hat_Slash_Plus_Hat _165_651 _165_650)))
-in (let _165_652 = (p_term e)
-in (op_Hat_Slash_Plus_Hat _165_653 _165_652)))
-end
-| _67_785 -> begin
+(let _167_656 = (let _167_654 = (str "fun")
+in (let _167_653 = (let _167_652 = (FStar_Pprint.separate_map break1 p_atomicPattern pats)
+in (FStar_Pprint.op_Hat_Slash_Hat _167_652 FStar_Pprint.rarrow))
+in (op_Hat_Slash_Plus_Hat _167_654 _167_653)))
+in (let _167_655 = (p_term e)
+in (op_Hat_Slash_Plus_Hat _167_656 _167_655)))
+end
+| _68_787 -> begin
 (p_tmIff e)
 end))
 and p_maybeFocusArrow : Prims.bool  ->  FStar_Pprint.document = (fun b -> if b then begin
@@ -1496,318 +1256,99 @@
 end else begin
 FStar_Pprint.rarrow
 end)
-and p_patternBranch : FStar_Parser_AST.branch  ->  FStar_Pprint.document = (fun _67_790 -> (match (_67_790) with
+and p_patternBranch : FStar_Parser_AST.branch  ->  FStar_Pprint.document = (fun _68_792 -> (match (_68_792) with
 | (pat, when_opt, e) -> begin
-(let _165_664 = (let _165_663 = (let _165_661 = (let _165_660 = (let _165_659 = (let _165_658 = (p_disjunctivePattern pat)
-in (let _165_657 = (let _165_656 = (p_maybeWhen when_opt)
-in (FStar_Pprint.op_Hat_Hat _165_656 FStar_Pprint.rarrow))
-in (FStar_Pprint.op_Hat_Slash_Hat _165_658 _165_657)))
-in (FStar_Pprint.op_Hat_Hat FStar_Pprint.space _165_659))
-in (FStar_Pprint.op_Hat_Hat FStar_Pprint.bar _165_660))
-in (FStar_Pprint.group _165_661))
-in (let _165_662 = (p_term e)
-in (op_Hat_Slash_Plus_Hat _165_663 _165_662)))
-in (FStar_Pprint.group _165_664))
-end))
-and p_maybeWhen : FStar_Parser_AST.term Prims.option  ->  FStar_Pprint.document = (fun _67_14 -> (match (_67_14) with
->>>>>>> 325d5cd9
+(let _167_667 = (let _167_666 = (let _167_664 = (let _167_663 = (let _167_662 = (let _167_661 = (p_disjunctivePattern pat)
+in (let _167_660 = (let _167_659 = (p_maybeWhen when_opt)
+in (FStar_Pprint.op_Hat_Hat _167_659 FStar_Pprint.rarrow))
+in (FStar_Pprint.op_Hat_Slash_Hat _167_661 _167_660)))
+in (FStar_Pprint.op_Hat_Hat FStar_Pprint.space _167_662))
+in (FStar_Pprint.op_Hat_Hat FStar_Pprint.bar _167_663))
+in (FStar_Pprint.group _167_664))
+in (let _167_665 = (p_term e)
+in (op_Hat_Slash_Plus_Hat _167_666 _167_665)))
+in (FStar_Pprint.group _167_667))
+end))
+and p_maybeWhen : FStar_Parser_AST.term Prims.option  ->  FStar_Pprint.document = (fun _68_14 -> (match (_68_14) with
 | None -> begin
 FStar_Pprint.empty
 end
 | Some (e) -> begin
-<<<<<<< HEAD
-(let _166_181 = (let _166_180 = (str "when ")
-in (let _166_179 = (let _166_178 = (doc_of_term e)
-in (_166_178)::[])
-in (_166_180)::_166_179))
-in (FStar_Pprint.concat _166_181))
-end)
-in (let _166_187 = (let _166_186 = (let _166_185 = (str "->")
-in (let _166_184 = (let _166_183 = (let _166_182 = (doc_of_term e)
-in (_166_182)::[])
-in (FStar_Pprint.space)::_166_183)
-in (_166_185)::_166_184))
-in (FStar_Pprint.space)::_166_186)
-in (_166_188)::_166_187))
-in (FStar_Pprint.space)::_166_189)
-in (_166_191)::_166_190))
-in (_166_193)::_166_192))
-in (FStar_Pprint.concat _166_194))
-end)) branches)
-in (_166_195)::[])
-in (FStar_Pprint.space)::_166_196)
-in (_166_198)::_166_197))
-in (FStar_Pprint.space)::_166_199)
-in (_166_201)::_166_200))
-in (FStar_Pprint.space)::_166_202)
-in (_166_204)::_166_203))
-in (FStar_Pprint.concat _166_205))
-in (FStar_Pprint.group _166_206))
-end
-| FStar_Parser_AST.Ascribed (t1, t2) -> begin
-(let _166_214 = (let _166_213 = (let _166_212 = (doc_of_term t1)
-in (let _166_211 = (let _166_210 = (let _166_209 = (let _166_208 = (let _166_207 = (doc_of_term t2)
-in (_166_207)::[])
-in (FStar_Pprint.space)::_166_208)
-in (FStar_Pprint.colon)::_166_209)
-in (FStar_Pprint.space)::_166_210)
-in (_166_212)::_166_211))
-in (FStar_Pprint.concat _166_213))
-in (FStar_Pprint.group _166_214))
-end
-| FStar_Parser_AST.Record (Some (e), fields) -> begin
-(let _166_230 = (let _166_229 = (let _166_228 = (let _166_227 = (doc_of_term e)
-in (let _166_226 = (let _166_225 = (let _166_224 = (str "with")
-in (let _166_223 = (let _166_222 = (let _166_221 = (FStar_Pprint.separate_map FStar_Pprint.space (fun _68_149 -> (match (_68_149) with
-| (l, e) -> begin
-(let _166_220 = (let _166_219 = (str l.FStar_Ident.str)
-in (let _166_218 = (let _166_217 = (let _166_216 = (doc_of_term e)
-in (_166_216)::[])
-in (FStar_Pprint.equals)::_166_217)
-in (_166_219)::_166_218))
-in (FStar_Pprint.concat _166_220))
-end)) fields)
-in (_166_221)::(FStar_Pprint.rbrace)::[])
-in (FStar_Pprint.space)::_166_222)
-in (_166_224)::_166_223))
-in (FStar_Pprint.space)::_166_225)
-in (_166_227)::_166_226))
-in (FStar_Pprint.lbrace)::_166_228)
-in (FStar_Pprint.concat _166_229))
-in (FStar_Pprint.group _166_230))
-end
-| FStar_Parser_AST.Record (None, fields) -> begin
-(let _166_240 = (let _166_239 = (let _166_238 = (let _166_237 = (FStar_Pprint.separate_map FStar_Pprint.space (fun _68_156 -> (match (_68_156) with
-| (l, e) -> begin
-(let _166_236 = (let _166_235 = (str l.FStar_Ident.str)
-in (let _166_234 = (let _166_233 = (let _166_232 = (doc_of_term e)
-in (_166_232)::[])
-in (FStar_Pprint.equals)::_166_233)
-in (_166_235)::_166_234))
-in (FStar_Pprint.concat _166_236))
-end)) fields)
-in (_166_237)::(FStar_Pprint.rbrace)::[])
-in (FStar_Pprint.lbrace)::_166_238)
-in (FStar_Pprint.concat _166_239))
-in (FStar_Pprint.group _166_240))
-end
-| FStar_Parser_AST.Project (e, l) -> begin
-(let _166_246 = (let _166_245 = (let _166_244 = (doc_of_term e)
-in (let _166_243 = (let _166_242 = (let _166_241 = (str l.FStar_Ident.str)
-in (_166_241)::[])
-in (FStar_Pprint.dot)::_166_242)
-in (_166_244)::_166_243))
-in (FStar_Pprint.concat _166_245))
-in (FStar_Pprint.group _166_246))
-end
-| FStar_Parser_AST.Product ([], t) -> begin
-(let _166_247 = (doc_of_term t)
-in (FStar_Pprint.group _166_247))
-end
-| FStar_Parser_AST.Product ((b)::(hd)::tl, t) -> begin
-(let _166_248 = (doc_of_term (FStar_Parser_AST.mk_term (FStar_Parser_AST.Product ((((b)::[]), ((FStar_Parser_AST.mk_term (FStar_Parser_AST.Product ((((hd)::tl), (t)))) x.FStar_Parser_AST.range x.FStar_Parser_AST.level))))) x.FStar_Parser_AST.range x.FStar_Parser_AST.level))
-in (FStar_Pprint.group _166_248))
-end
-| FStar_Parser_AST.Product ((b)::[], t) when (x.FStar_Parser_AST.level = FStar_Parser_AST.Type) -> begin
-(let _166_257 = (let _166_256 = (let _166_255 = (doc_of_binder b)
-in (let _166_254 = (let _166_253 = (let _166_252 = (str "->")
-in (let _166_251 = (let _166_250 = (let _166_249 = (doc_of_term t)
-in (_166_249)::[])
-in (FStar_Pprint.space)::_166_250)
-in (_166_252)::_166_251))
-in (FStar_Pprint.space)::_166_253)
-in (_166_255)::_166_254))
-in (FStar_Pprint.concat _166_256))
-in (FStar_Pprint.group _166_257))
-end
-| FStar_Parser_AST.Product ((b)::[], t) when (x.FStar_Parser_AST.level = FStar_Parser_AST.Kind) -> begin
-(let _166_266 = (let _166_265 = (let _166_264 = (doc_of_binder b)
-in (let _166_263 = (let _166_262 = (let _166_261 = (str "=>")
-in (let _166_260 = (let _166_259 = (let _166_258 = (doc_of_term t)
-in (_166_258)::[])
-in (FStar_Pprint.space)::_166_259)
-in (_166_261)::_166_260))
-in (FStar_Pprint.space)::_166_262)
-in (_166_264)::_166_263))
-in (FStar_Pprint.concat _166_265))
-in (FStar_Pprint.group _166_266))
-end
-| FStar_Parser_AST.Sum (binders, t) -> begin
-(let _166_276 = (let _166_275 = (let _166_274 = (let _166_267 = (str " * ")
-in (FStar_Pprint.separate_map _166_267 doc_of_binder binders))
-in (let _166_273 = (let _166_272 = (let _166_271 = (str "*")
-in (let _166_270 = (let _166_269 = (let _166_268 = (doc_of_term t)
-in (_166_268)::[])
-in (FStar_Pprint.space)::_166_269)
-in (_166_271)::_166_270))
-in (FStar_Pprint.space)::_166_272)
-in (_166_274)::_166_273))
-in (FStar_Pprint.concat _166_275))
-in (FStar_Pprint.group _166_276))
-end
-| FStar_Parser_AST.QForall (bs, pats, t) -> begin
-(let _166_297 = (let _166_296 = (let _166_295 = (str "forall")
-in (let _166_294 = (let _166_293 = (let _166_292 = (FStar_Pprint.separate_map FStar_Pprint.space doc_of_binder bs)
-in (let _166_291 = (let _166_290 = (let _166_289 = (let _166_288 = (let _166_287 = (str "pattern")
-in (let _166_286 = (let _166_285 = (let _166_284 = (let _166_279 = (str " \\/ ")
-in (let _166_278 = (let _166_277 = (FStar_Pprint.concat ((FStar_Pprint.semi)::(FStar_Pprint.space)::[]))
-in (FStar_Pprint.separate_map _166_277 doc_of_term))
-in (FStar_Pprint.separate_map _166_279 _166_278 pats)))
-in (let _166_283 = (let _166_282 = (let _166_281 = (let _166_280 = (doc_of_term t)
-in (_166_280)::[])
-in (FStar_Pprint.space)::_166_281)
-in (FStar_Pprint.rbrace)::_166_282)
-in (_166_284)::_166_283))
-in (FStar_Pprint.space)::_166_285)
-in (_166_287)::_166_286))
-in (FStar_Pprint.colon)::_166_288)
-in (FStar_Pprint.lbrace)::_166_289)
-in (FStar_Pprint.dot)::_166_290)
-in (_166_292)::_166_291))
-in (FStar_Pprint.space)::_166_293)
-in (_166_295)::_166_294))
-in (FStar_Pprint.concat _166_296))
-in (FStar_Pprint.group _166_297))
-end
-| FStar_Parser_AST.QExists (bs, pats, t) -> begin
-(let _166_318 = (let _166_317 = (let _166_316 = (str "exists")
-in (let _166_315 = (let _166_314 = (let _166_313 = (FStar_Pprint.separate_map FStar_Pprint.space doc_of_binder bs)
-in (let _166_312 = (let _166_311 = (let _166_310 = (let _166_309 = (let _166_308 = (str "pattern")
-in (let _166_307 = (let _166_306 = (let _166_305 = (let _166_300 = (str " \\/ ")
-in (let _166_299 = (let _166_298 = (FStar_Pprint.concat ((FStar_Pprint.semi)::(FStar_Pprint.space)::[]))
-in (FStar_Pprint.separate_map _166_298 doc_of_term))
-in (FStar_Pprint.separate_map _166_300 _166_299 pats)))
-in (let _166_304 = (let _166_303 = (let _166_302 = (let _166_301 = (doc_of_term t)
-in (_166_301)::[])
-in (FStar_Pprint.space)::_166_302)
-in (FStar_Pprint.rbrace)::_166_303)
-in (_166_305)::_166_304))
-in (FStar_Pprint.space)::_166_306)
-in (_166_308)::_166_307))
-in (FStar_Pprint.colon)::_166_309)
-in (FStar_Pprint.lbrace)::_166_310)
-in (FStar_Pprint.dot)::_166_311)
-in (_166_313)::_166_312))
-in (FStar_Pprint.space)::_166_314)
-in (_166_316)::_166_315))
-in (FStar_Pprint.concat _166_317))
-in (FStar_Pprint.group _166_318))
-end
-| FStar_Parser_AST.Refine (b, t) -> begin
-(let _166_325 = (let _166_324 = (let _166_323 = (doc_of_binder b)
-in (let _166_322 = (let _166_321 = (let _166_320 = (let _166_319 = (doc_of_term t)
-in (_166_319)::(FStar_Pprint.rbrace)::[])
-in (FStar_Pprint.lbrace)::_166_320)
-in (FStar_Pprint.colon)::_166_321)
-in (_166_323)::_166_322))
-in (FStar_Pprint.concat _166_324))
-in (FStar_Pprint.group _166_325))
-end
-| FStar_Parser_AST.NamedTyp (x, t) -> begin
-(let _166_331 = (let _166_330 = (let _166_329 = (str x.FStar_Ident.idText)
-in (let _166_328 = (let _166_327 = (let _166_326 = (doc_of_term t)
-in (_166_326)::[])
-in (FStar_Pprint.colon)::_166_327)
-in (_166_329)::_166_328))
-in (FStar_Pprint.concat _166_330))
-in (FStar_Pprint.group _166_331))
-end
-| FStar_Parser_AST.Paren (t) -> begin
-(let _166_333 = (let _166_332 = (doc_of_term t)
-in (FStar_Pprint.parens _166_332))
-in (FStar_Pprint.group _166_333))
-end
-| FStar_Parser_AST.Product (bs, t) -> begin
-(let _166_343 = (let _166_342 = (let _166_341 = (str "Unidentified product: [")
-in (let _166_340 = (let _166_339 = (FStar_Pprint.separate_map FStar_Pprint.comma doc_of_binder bs)
-in (let _166_338 = (let _166_337 = (str "]")
-in (let _166_336 = (let _166_335 = (let _166_334 = (doc_of_term t)
-in (_166_334)::[])
-in (FStar_Pprint.space)::_166_335)
-in (_166_337)::_166_336))
-in (_166_339)::_166_338))
-in (_166_341)::_166_340))
-in (FStar_Pprint.concat _166_342))
-in (FStar_Pprint.group _166_343))
-end
-| t -> begin
-FStar_Pprint.underscore
-=======
-(let _165_668 = (str "when")
-in (let _165_667 = (let _165_666 = (p_tmFormula e)
-in (FStar_Pprint.op_Hat_Hat _165_666 FStar_Pprint.space))
-in (op_Hat_Slash_Plus_Hat _165_668 _165_667)))
+(let _167_671 = (str "when")
+in (let _167_670 = (let _167_669 = (p_tmFormula e)
+in (FStar_Pprint.op_Hat_Hat _167_669 FStar_Pprint.space))
+in (op_Hat_Slash_Plus_Hat _167_671 _167_670)))
 end))
 and p_tmIff : FStar_Parser_AST.term  ->  FStar_Pprint.document = (fun e -> (match (e.FStar_Parser_AST.tm) with
 | FStar_Parser_AST.Op ("<==>", (e1)::(e2)::[]) -> begin
-(let _165_672 = (str "<==>")
-in (let _165_671 = (p_tmImplies e1)
-in (let _165_670 = (p_tmIff e2)
-in (infix2 _165_672 _165_671 _165_670))))
-end
-| _67_803 -> begin
+(let _167_675 = (str "<==>")
+in (let _167_674 = (p_tmImplies e1)
+in (let _167_673 = (p_tmIff e2)
+in (infix2 _167_675 _167_674 _167_673))))
+end
+| _68_805 -> begin
 (p_tmImplies e)
 end))
 and p_tmImplies : FStar_Parser_AST.term  ->  FStar_Pprint.document = (fun e -> (match (e.FStar_Parser_AST.tm) with
 | FStar_Parser_AST.Op ("==>", (e1)::(e2)::[]) -> begin
-(let _165_676 = (str "==>")
-in (let _165_675 = (p_tmArrow p_tmFormula e1)
-in (let _165_674 = (p_tmImplies e2)
-in (infix2 _165_676 _165_675 _165_674))))
-end
-| _67_812 -> begin
+(let _167_679 = (str "==>")
+in (let _167_678 = (p_tmArrow p_tmFormula e1)
+in (let _167_677 = (p_tmImplies e2)
+in (infix2 _167_679 _167_678 _167_677))))
+end
+| _68_814 -> begin
 (p_tmArrow p_tmFormula e)
 end))
 and p_tmArrow : (FStar_Parser_AST.term  ->  FStar_Pprint.document)  ->  FStar_Parser_AST.term  ->  FStar_Pprint.document = (fun p_Tm e -> (match (e.FStar_Parser_AST.tm) with
 | FStar_Parser_AST.Product (bs, tgt) -> begin
-(let _165_688 = (let _165_687 = (FStar_Pprint.concat_map (fun b -> (let _165_685 = (p_binder false b)
-in (let _165_684 = (let _165_683 = (FStar_Pprint.op_Hat_Hat FStar_Pprint.rarrow break1)
-in (FStar_Pprint.op_Hat_Hat FStar_Pprint.space _165_683))
-in (FStar_Pprint.op_Hat_Hat _165_685 _165_684)))) bs)
-in (let _165_686 = (p_tmArrow p_Tm tgt)
-in (FStar_Pprint.op_Hat_Hat _165_687 _165_686)))
-in (FStar_Pprint.group _165_688))
-end
-| _67_821 -> begin
+(let _167_691 = (let _167_690 = (FStar_Pprint.concat_map (fun b -> (let _167_688 = (p_binder false b)
+in (let _167_687 = (let _167_686 = (FStar_Pprint.op_Hat_Hat FStar_Pprint.rarrow break1)
+in (FStar_Pprint.op_Hat_Hat FStar_Pprint.space _167_686))
+in (FStar_Pprint.op_Hat_Hat _167_688 _167_687)))) bs)
+in (let _167_689 = (p_tmArrow p_Tm tgt)
+in (FStar_Pprint.op_Hat_Hat _167_690 _167_689)))
+in (FStar_Pprint.group _167_691))
+end
+| _68_823 -> begin
 (p_Tm e)
 end))
 and p_tmFormula : FStar_Parser_AST.term  ->  FStar_Pprint.document = (fun e -> (match (e.FStar_Parser_AST.tm) with
 | FStar_Parser_AST.Op ("\\/", (e1)::(e2)::[]) -> begin
-(let _165_692 = (str "\\/")
-in (let _165_691 = (p_tmFormula e1)
-in (let _165_690 = (p_tmConjunction e2)
-in (infix2 _165_692 _165_691 _165_690))))
-end
-| _67_830 -> begin
+(let _167_695 = (str "\\/")
+in (let _167_694 = (p_tmFormula e1)
+in (let _167_693 = (p_tmConjunction e2)
+in (infix2 _167_695 _167_694 _167_693))))
+end
+| _68_832 -> begin
 (p_tmConjunction e)
 end))
 and p_tmConjunction : FStar_Parser_AST.term  ->  FStar_Pprint.document = (fun e -> (match (e.FStar_Parser_AST.tm) with
 | FStar_Parser_AST.Op ("/\\", (e1)::(e2)::[]) -> begin
-(let _165_696 = (str "/\\")
-in (let _165_695 = (p_tmConjunction e1)
-in (let _165_694 = (p_tmTuple e2)
-in (infix2 _165_696 _165_695 _165_694))))
-end
-| _67_839 -> begin
+(let _167_699 = (str "/\\")
+in (let _167_698 = (p_tmConjunction e1)
+in (let _167_697 = (p_tmTuple e2)
+in (infix2 _167_699 _167_698 _167_697))))
+end
+| _68_841 -> begin
 (p_tmTuple e)
 end))
 and p_tmTuple : FStar_Parser_AST.term  ->  FStar_Pprint.document = (fun e -> (match (e.FStar_Parser_AST.tm) with
 | FStar_Parser_AST.Construct (lid, args) when (is_tuple_constructor lid) -> begin
-(let _165_699 = (FStar_Pprint.op_Hat_Hat FStar_Pprint.comma break1)
-in (FStar_Pprint.separate_map _165_699 (fun _67_848 -> (match (_67_848) with
-| (e, _67_847) -> begin
+(let _167_702 = (FStar_Pprint.op_Hat_Hat FStar_Pprint.comma break1)
+in (FStar_Pprint.separate_map _167_702 (fun _68_850 -> (match (_68_850) with
+| (e, _68_849) -> begin
 (p_tmEq e)
 end)) args))
 end
-| _67_850 -> begin
+| _68_852 -> begin
 (p_tmEq e)
 end))
 and paren_if : Prims.int  ->  Prims.int  ->  FStar_Pprint.document  ->  FStar_Pprint.document = (fun curr mine doc -> if (mine <= curr) then begin
 doc
 end else begin
-(let _165_704 = (let _165_703 = (FStar_Pprint.op_Hat_Hat doc FStar_Pprint.rparen)
-in (FStar_Pprint.op_Hat_Hat FStar_Pprint.lparen _165_703))
-in (FStar_Pprint.group _165_704))
+(let _167_707 = (let _167_706 = (FStar_Pprint.op_Hat_Hat doc FStar_Pprint.rparen)
+in (FStar_Pprint.op_Hat_Hat FStar_Pprint.lparen _167_706))
+in (FStar_Pprint.group _167_707))
 end)
 and p_tmEq : FStar_Parser_AST.term  ->  FStar_Pprint.document = (fun e -> (
 
@@ -1817,48 +1358,47 @@
 | FStar_Parser_AST.Op (op, (e1)::(e2)::[]) when (((is_operatorInfix0ad12 op) || (op = "=")) || (op = "|>")) -> begin
 (
 
-let _67_867 = (levels op)
-in (match (_67_867) with
+let _68_869 = (levels op)
+in (match (_68_869) with
 | (left, mine, right) -> begin
-(let _165_711 = (let _165_710 = (str op)
-in (let _165_709 = (p_tmEq' left e1)
-in (let _165_708 = (p_tmEq' right e2)
-in (infix2 _165_710 _165_709 _165_708))))
-in (paren_if curr mine _165_711))
+(let _167_714 = (let _167_713 = (str op)
+in (let _167_712 = (p_tmEq' left e1)
+in (let _167_711 = (p_tmEq' right e2)
+in (infix2 _167_713 _167_712 _167_711))))
+in (paren_if curr mine _167_714))
 end))
 end
 | FStar_Parser_AST.Op (":=", (e1)::(e2)::[]) -> begin
-(let _165_717 = (let _165_716 = (p_tmEq e1)
-in (let _165_715 = (let _165_714 = (let _165_713 = (let _165_712 = (p_tmEq e2)
-in (op_Hat_Slash_Plus_Hat FStar_Pprint.equals _165_712))
-in (FStar_Pprint.op_Hat_Hat FStar_Pprint.colon _165_713))
-in (FStar_Pprint.op_Hat_Hat FStar_Pprint.space _165_714))
-in (FStar_Pprint.op_Hat_Hat _165_716 _165_715)))
-in (FStar_Pprint.group _165_717))
-end
-| _67_875 -> begin
+(let _167_720 = (let _167_719 = (p_tmEq e1)
+in (let _167_718 = (let _167_717 = (let _167_716 = (let _167_715 = (p_tmEq e2)
+in (op_Hat_Slash_Plus_Hat FStar_Pprint.equals _167_715))
+in (FStar_Pprint.op_Hat_Hat FStar_Pprint.colon _167_716))
+in (FStar_Pprint.op_Hat_Hat FStar_Pprint.space _167_717))
+in (FStar_Pprint.op_Hat_Hat _167_719 _167_718)))
+in (FStar_Pprint.group _167_720))
+end
+| _68_877 -> begin
 (p_tmNoEq e)
->>>>>>> 325d5cd9
 end))
 and p_tmNoEq : FStar_Parser_AST.term  ->  FStar_Pprint.document = (fun e -> (
 
 let n = (max_level ((colon_colon)::(amp)::(opinfix3)::(opinfix4)::[]))
 in (p_tmNoEq' n e)))
 and p_tmNoEq' : Prims.int  ->  FStar_Parser_AST.term  ->  FStar_Pprint.document = (fun curr e -> (match (e.FStar_Parser_AST.tm) with
-| FStar_Parser_AST.Construct (lid, ((e1, _67_887))::((e2, _67_883))::[]) when ((FStar_Ident.lid_equals lid FStar_Syntax_Const.cons_lid) && (not ((is_list e)))) -> begin
+| FStar_Parser_AST.Construct (lid, ((e1, _68_889))::((e2, _68_885))::[]) when ((FStar_Ident.lid_equals lid FStar_Syntax_Const.cons_lid) && (not ((is_list e)))) -> begin
 (
 
 let op = "::"
 in (
 
-let _67_896 = (levels op)
-in (match (_67_896) with
+let _68_898 = (levels op)
+in (match (_68_898) with
 | (left, mine, right) -> begin
-(let _165_724 = (let _165_723 = (str op)
-in (let _165_722 = (p_tmNoEq' left e1)
-in (let _165_721 = (p_tmNoEq' right e2)
-in (infix2 _165_723 _165_722 _165_721))))
-in (paren_if curr mine _165_724))
+(let _167_727 = (let _167_726 = (str op)
+in (let _167_725 = (p_tmNoEq' left e1)
+in (let _167_724 = (p_tmNoEq' right e2)
+in (infix2 _167_726 _167_725 _167_724))))
+in (paren_if curr mine _167_727))
 end)))
 end
 | FStar_Parser_AST.Sum (binders, res) -> begin
@@ -1867,299 +1407,191 @@
 let op = "&"
 in (
 
-let _67_905 = (levels op)
-in (match (_67_905) with
+let _68_907 = (levels op)
+in (match (_68_907) with
 | (left, mine, right) -> begin
 (
 
-let p_dsumfst = (fun b -> (let _165_730 = (p_binder false b)
-in (let _165_729 = (let _165_728 = (let _165_727 = (str "&")
-in (FStar_Pprint.op_Hat_Hat _165_727 break1))
-in (FStar_Pprint.op_Hat_Hat FStar_Pprint.space _165_728))
-in (FStar_Pprint.op_Hat_Hat _165_730 _165_729))))
-in (let _165_733 = (let _165_732 = (FStar_Pprint.concat_map p_dsumfst binders)
-in (let _165_731 = (p_tmNoEq' right res)
-in (FStar_Pprint.op_Hat_Hat _165_732 _165_731)))
-in (paren_if curr mine _165_733)))
+let p_dsumfst = (fun b -> (let _167_733 = (p_binder false b)
+in (let _167_732 = (let _167_731 = (let _167_730 = (str "&")
+in (FStar_Pprint.op_Hat_Hat _167_730 break1))
+in (FStar_Pprint.op_Hat_Hat FStar_Pprint.space _167_731))
+in (FStar_Pprint.op_Hat_Hat _167_733 _167_732))))
+in (let _167_736 = (let _167_735 = (FStar_Pprint.concat_map p_dsumfst binders)
+in (let _167_734 = (p_tmNoEq' right res)
+in (FStar_Pprint.op_Hat_Hat _167_735 _167_734)))
+in (paren_if curr mine _167_736)))
 end)))
 end
 | FStar_Parser_AST.Op (op, (e1)::(e2)::[]) when (is_operatorInfix34 op) -> begin
 (
 
-let _67_917 = (levels op)
-in (match (_67_917) with
+let _68_919 = (levels op)
+in (match (_68_919) with
 | (left, mine, right) -> begin
-(let _165_737 = (let _165_736 = (str op)
-in (let _165_735 = (p_tmNoEq' left e1)
-in (let _165_734 = (p_tmNoEq' right e2)
-in (infix2 _165_736 _165_735 _165_734))))
-in (paren_if curr mine _165_737))
-end))
-end
-<<<<<<< HEAD
-| FStar_Parser_AST.TVariable (i) -> begin
-(let _166_346 = (let _166_345 = (str i.FStar_Ident.idText)
-in (_166_345)::(FStar_Pprint.colon)::(FStar_Pprint.underscore)::[])
-in (FStar_Pprint.concat _166_346))
-end
-| (FStar_Parser_AST.TAnnotated (i, t)) | (FStar_Parser_AST.Annotated (i, t)) -> begin
-(let _166_351 = (let _166_350 = (str i.FStar_Ident.idText)
-in (let _166_349 = (let _166_348 = (let _166_347 = (doc_of_term t)
-in (_166_347)::[])
-in (FStar_Pprint.colon)::_166_348)
-in (_166_350)::_166_349))
-in (FStar_Pprint.concat _166_351))
-end
-| FStar_Parser_AST.NoName (t) -> begin
-(doc_of_term t)
-end)
-in (let _166_353 = (let _166_352 = (doc_of_aqual x.FStar_Parser_AST.aqual)
-in (_166_352)::(s)::[])
-in (FStar_Pprint.concat _166_353))))
-and doc_of_aqual : FStar_Parser_AST.aqual  ->  FStar_Pprint.document = (fun _68_3 -> (match (_68_3) with
-| Some (FStar_Parser_AST.Equality) -> begin
-(str "$")
-=======
+(let _167_740 = (let _167_739 = (str op)
+in (let _167_738 = (p_tmNoEq' left e1)
+in (let _167_737 = (p_tmNoEq' right e2)
+in (infix2 _167_739 _167_738 _167_737))))
+in (paren_if curr mine _167_740))
+end))
+end
 | FStar_Parser_AST.Op ("-", (e)::[]) -> begin
 (
 
-let _67_926 = (levels "-")
-in (match (_67_926) with
+let _68_928 = (levels "-")
+in (match (_68_928) with
 | (left, mine, right) -> begin
-(let _165_738 = (p_tmNoEq' mine e)
-in (FStar_Pprint.op_Hat_Slash_Hat FStar_Pprint.minus _165_738))
+(let _167_741 = (p_tmNoEq' mine e)
+in (FStar_Pprint.op_Hat_Slash_Hat FStar_Pprint.minus _167_741))
 end))
 end
 | FStar_Parser_AST.NamedTyp (lid, e) -> begin
-(let _165_742 = (let _165_741 = (p_lidentOrUnderscore lid)
-in (let _165_740 = (let _165_739 = (p_appTerm e)
-in (FStar_Pprint.op_Hat_Slash_Hat FStar_Pprint.colon _165_739))
-in (FStar_Pprint.op_Hat_Slash_Hat _165_741 _165_740)))
-in (FStar_Pprint.group _165_742))
+(let _167_745 = (let _167_744 = (p_lidentOrUnderscore lid)
+in (let _167_743 = (let _167_742 = (p_appTerm e)
+in (FStar_Pprint.op_Hat_Slash_Hat FStar_Pprint.colon _167_742))
+in (FStar_Pprint.op_Hat_Slash_Hat _167_744 _167_743)))
+in (FStar_Pprint.group _167_745))
 end
 | FStar_Parser_AST.Refine (b, phi) -> begin
 (p_refinedBinder b phi)
 end
 | FStar_Parser_AST.Record (with_opt, record_fields) -> begin
-(let _165_746 = (let _165_745 = (default_or_map FStar_Pprint.empty p_with_clause with_opt)
-in (let _165_744 = (let _165_743 = (FStar_Pprint.op_Hat_Hat FStar_Pprint.semi break1)
-in (FStar_Pprint.separate_map _165_743 p_simpleDef record_fields))
-in (FStar_Pprint.op_Hat_Hat _165_745 _165_744)))
-in (braces_with_nesting _165_746))
+(let _167_749 = (let _167_748 = (default_or_map FStar_Pprint.empty p_with_clause with_opt)
+in (let _167_747 = (let _167_746 = (FStar_Pprint.op_Hat_Hat FStar_Pprint.semi break1)
+in (FStar_Pprint.separate_map _167_746 p_simpleDef record_fields))
+in (FStar_Pprint.op_Hat_Hat _167_748 _167_747)))
+in (braces_with_nesting _167_749))
 end
 | FStar_Parser_AST.Op ("~", (e)::[]) -> begin
-(let _165_749 = (let _165_748 = (str "~")
-in (let _165_747 = (p_atomicTerm e)
-in (FStar_Pprint.op_Hat_Hat _165_748 _165_747)))
-in (FStar_Pprint.group _165_749))
-end
-| _67_945 -> begin
+(let _167_752 = (let _167_751 = (str "~")
+in (let _167_750 = (p_atomicTerm e)
+in (FStar_Pprint.op_Hat_Hat _167_751 _167_750)))
+in (FStar_Pprint.group _167_752))
+end
+| _68_947 -> begin
 (p_appTerm e)
 end))
-and p_with_clause : FStar_Parser_AST.term  ->  FStar_Pprint.document = (fun e -> (let _165_754 = (p_appTerm e)
-in (let _165_753 = (let _165_752 = (let _165_751 = (str "with")
-in (FStar_Pprint.op_Hat_Hat _165_751 break1))
-in (FStar_Pprint.op_Hat_Hat FStar_Pprint.space _165_752))
-in (FStar_Pprint.op_Hat_Hat _165_754 _165_753))))
+and p_with_clause : FStar_Parser_AST.term  ->  FStar_Pprint.document = (fun e -> (let _167_757 = (p_appTerm e)
+in (let _167_756 = (let _167_755 = (let _167_754 = (str "with")
+in (FStar_Pprint.op_Hat_Hat _167_754 break1))
+in (FStar_Pprint.op_Hat_Hat FStar_Pprint.space _167_755))
+in (FStar_Pprint.op_Hat_Hat _167_757 _167_756))))
 and p_refinedBinder : FStar_Parser_AST.binder  ->  FStar_Parser_AST.term  ->  FStar_Pprint.document = (fun b phi -> (match (b.FStar_Parser_AST.b) with
 | FStar_Parser_AST.Annotated (lid, t) -> begin
-(let _165_764 = (let _165_763 = (p_lident lid)
-in (let _165_762 = (let _165_761 = (let _165_760 = (p_typ t)
-in (let _165_759 = (let _165_758 = (let _165_757 = (p_term phi)
-in (braces_with_nesting _165_757))
-in (FStar_Pprint.op_Hat_Hat _165_758 FStar_Pprint.rparen))
-in (FStar_Pprint.op_Hat_Hat _165_760 _165_759)))
-in (FStar_Pprint.op_Hat_Hat FStar_Pprint.colon _165_761))
-in (FStar_Pprint.op_Hat_Hat _165_763 _165_762)))
-in (FStar_Pprint.op_Hat_Hat FStar_Pprint.lparen _165_764))
-end
-| FStar_Parser_AST.TAnnotated (_67_954) -> begin
+(let _167_767 = (let _167_766 = (p_lident lid)
+in (let _167_765 = (let _167_764 = (let _167_763 = (p_typ t)
+in (let _167_762 = (let _167_761 = (let _167_760 = (p_term phi)
+in (braces_with_nesting _167_760))
+in (FStar_Pprint.op_Hat_Hat _167_761 FStar_Pprint.rparen))
+in (FStar_Pprint.op_Hat_Hat _167_763 _167_762)))
+in (FStar_Pprint.op_Hat_Hat FStar_Pprint.colon _167_764))
+in (FStar_Pprint.op_Hat_Hat _167_766 _167_765)))
+in (FStar_Pprint.op_Hat_Hat FStar_Pprint.lparen _167_767))
+end
+| FStar_Parser_AST.TAnnotated (_68_956) -> begin
 (failwith "Is this still used ?")
 end
 | (FStar_Parser_AST.Variable (_)) | (FStar_Parser_AST.TVariable (_)) | (FStar_Parser_AST.NoName (_)) -> begin
-(let _165_766 = (let _165_765 = (FStar_Parser_AST.binder_to_string b)
-in (FStar_Util.format1 "Imposible : a refined binder ought to be annotated %s" _165_765))
-in (failwith _165_766))
-end))
-and p_simpleDef : (FStar_Ident.lid * FStar_Parser_AST.term)  ->  FStar_Pprint.document = (fun _67_967 -> (match (_67_967) with
+(let _167_769 = (let _167_768 = (FStar_Parser_AST.binder_to_string b)
+in (FStar_Util.format1 "Imposible : a refined binder ought to be annotated %s" _167_768))
+in (failwith _167_769))
+end))
+and p_simpleDef : (FStar_Ident.lid * FStar_Parser_AST.term)  ->  FStar_Pprint.document = (fun _68_969 -> (match (_68_969) with
 | (lid, e) -> begin
-(let _165_771 = (let _165_770 = (p_qlident lid)
-in (let _165_769 = (let _165_768 = (p_simpleTerm e)
-in (FStar_Pprint.op_Hat_Slash_Hat FStar_Pprint.equals _165_768))
-in (FStar_Pprint.op_Hat_Slash_Hat _165_770 _165_769)))
-in (FStar_Pprint.group _165_771))
+(let _167_774 = (let _167_773 = (p_qlident lid)
+in (let _167_772 = (let _167_771 = (p_simpleTerm e)
+in (FStar_Pprint.op_Hat_Slash_Hat FStar_Pprint.equals _167_771))
+in (FStar_Pprint.op_Hat_Slash_Hat _167_773 _167_772)))
+in (FStar_Pprint.group _167_774))
 end))
 and p_appTerm : FStar_Parser_AST.term  ->  FStar_Pprint.document = (fun e -> (match (e.FStar_Parser_AST.tm) with
-| FStar_Parser_AST.App (_67_970) when (is_general_application e) -> begin
-(
-
-let _67_974 = (head_and_args e)
-in (match (_67_974) with
+| FStar_Parser_AST.App (_68_972) when (is_general_application e) -> begin
+(
+
+let _68_976 = (head_and_args e)
+in (match (_68_976) with
 | (head, args) -> begin
-(let _165_774 = (p_indexingTerm head)
-in (let _165_773 = (FStar_Pprint.separate_map FStar_Pprint.space p_argTerm args)
-in (op_Hat_Slash_Plus_Hat _165_774 _165_773)))
+(let _167_777 = (p_indexingTerm head)
+in (let _167_776 = (FStar_Pprint.separate_map FStar_Pprint.space p_argTerm args)
+in (op_Hat_Slash_Plus_Hat _167_777 _167_776)))
 end))
 end
 | FStar_Parser_AST.Construct (lid, args) when ((is_general_construction e) && (not ((is_dtuple_constructor lid)))) -> begin
 if (args = []) then begin
 (p_quident lid)
 end else begin
-(let _165_776 = (p_quident lid)
-in (let _165_775 = (FStar_Pprint.separate_map break1 p_argTerm args)
-in (op_Hat_Slash_Plus_Hat _165_776 _165_775)))
->>>>>>> 325d5cd9
-end
-end
-<<<<<<< HEAD
-| _68_232 -> begin
-FStar_Pprint.empty
-=======
-| _67_980 -> begin
+(let _167_779 = (p_quident lid)
+in (let _167_778 = (FStar_Pprint.separate_map break1 p_argTerm args)
+in (op_Hat_Slash_Plus_Hat _167_779 _167_778)))
+end
+end
+| _68_982 -> begin
 (p_indexingTerm e)
->>>>>>> 325d5cd9
 end))
 and p_argTerm : (FStar_Parser_AST.term * FStar_Parser_AST.imp)  ->  FStar_Pprint.document = (fun arg_imp -> (match (arg_imp) with
-| ({FStar_Parser_AST.tm = FStar_Parser_AST.Uvar (_67_987); FStar_Parser_AST.range = _67_985; FStar_Parser_AST.level = _67_983}, FStar_Parser_AST.UnivApp) -> begin
+| ({FStar_Parser_AST.tm = FStar_Parser_AST.Uvar (_68_989); FStar_Parser_AST.range = _68_987; FStar_Parser_AST.level = _68_985}, FStar_Parser_AST.UnivApp) -> begin
 (p_univar (Prims.fst arg_imp))
 end
 | (u, FStar_Parser_AST.UnivApp) -> begin
 (p_universe u)
 end
 | (e, FStar_Parser_AST.FsTypApp) -> begin
-(let _165_778 = (p_indexingTerm e)
-in (FStar_Pprint.surround (Prims.parse_int "2") (Prims.parse_int "1") FStar_Pprint.langle _165_778 FStar_Pprint.rangle))
+(let _167_781 = (p_indexingTerm e)
+in (FStar_Pprint.surround (Prims.parse_int "2") (Prims.parse_int "1") FStar_Pprint.langle _167_781 FStar_Pprint.rangle))
 end
 | (e, FStar_Parser_AST.Hash) -> begin
-(let _165_780 = (str "#")
-in (let _165_779 = (p_indexingTerm e)
-in (FStar_Pprint.op_Hat_Hat _165_780 _165_779)))
+(let _167_783 = (str "#")
+in (let _167_782 = (p_indexingTerm e)
+in (FStar_Pprint.op_Hat_Hat _167_783 _167_782)))
 end
 | (e, FStar_Parser_AST.Nothing) -> begin
 (p_indexingTerm e)
 end))
 and p_indexingTerm_aux : (FStar_Parser_AST.term  ->  FStar_Pprint.document)  ->  FStar_Parser_AST.term  ->  FStar_Pprint.document = (fun exit e -> (match (e.FStar_Parser_AST.tm) with
 | FStar_Parser_AST.Op (".()", (e1)::(e2)::[]) -> begin
-(let _165_790 = (let _165_789 = (p_indexingTerm_aux p_atomicTermNotQUident e1)
-in (let _165_788 = (let _165_787 = (let _165_786 = (p_term e2)
-in (parens_with_nesting _165_786))
-in (FStar_Pprint.op_Hat_Hat FStar_Pprint.dot _165_787))
-in (FStar_Pprint.op_Hat_Hat _165_789 _165_788)))
-in (FStar_Pprint.group _165_790))
+(let _167_793 = (let _167_792 = (p_indexingTerm_aux p_atomicTermNotQUident e1)
+in (let _167_791 = (let _167_790 = (let _167_789 = (p_term e2)
+in (parens_with_nesting _167_789))
+in (FStar_Pprint.op_Hat_Hat FStar_Pprint.dot _167_790))
+in (FStar_Pprint.op_Hat_Hat _167_792 _167_791)))
+in (FStar_Pprint.group _167_793))
 end
 | FStar_Parser_AST.Op (".[]", (e1)::(e2)::[]) -> begin
-(let _165_795 = (let _165_794 = (p_indexingTerm_aux p_atomicTermNotQUident e1)
-in (let _165_793 = (let _165_792 = (let _165_791 = (p_term e2)
-in (brackets_with_nesting _165_791))
-in (FStar_Pprint.op_Hat_Hat FStar_Pprint.dot _165_792))
-in (FStar_Pprint.op_Hat_Hat _165_794 _165_793)))
-in (FStar_Pprint.group _165_795))
-end
-| _67_1019 -> begin
+(let _167_798 = (let _167_797 = (p_indexingTerm_aux p_atomicTermNotQUident e1)
+in (let _167_796 = (let _167_795 = (let _167_794 = (p_term e2)
+in (brackets_with_nesting _167_794))
+in (FStar_Pprint.op_Hat_Hat FStar_Pprint.dot _167_795))
+in (FStar_Pprint.op_Hat_Hat _167_797 _167_796)))
+in (FStar_Pprint.group _167_798))
+end
+| _68_1021 -> begin
 (exit e)
 end))
 and p_indexingTerm : FStar_Parser_AST.term  ->  FStar_Pprint.document = (fun e -> (p_indexingTerm_aux p_atomicTerm e))
 and p_atomicTerm : FStar_Parser_AST.term  ->  FStar_Pprint.document = (fun e -> (match (e.FStar_Parser_AST.tm) with
 | FStar_Parser_AST.LetOpen (lid, e) -> begin
-(let _165_801 = (p_quident lid)
-in (let _165_800 = (let _165_799 = (let _165_798 = (p_term e)
-in (parens_with_nesting _165_798))
-in (FStar_Pprint.op_Hat_Hat FStar_Pprint.dot _165_799))
-in (FStar_Pprint.op_Hat_Hat _165_801 _165_800)))
+(let _167_804 = (p_quident lid)
+in (let _167_803 = (let _167_802 = (let _167_801 = (p_term e)
+in (parens_with_nesting _167_801))
+in (FStar_Pprint.op_Hat_Hat FStar_Pprint.dot _167_802))
+in (FStar_Pprint.op_Hat_Hat _167_804 _167_803)))
 end
 | FStar_Parser_AST.Name (lid) -> begin
 (p_quident lid)
 end
 | FStar_Parser_AST.Op (op, (e)::[]) -> begin
-(let _165_803 = (str op)
-in (let _165_802 = (p_atomicTerm e)
-in (FStar_Pprint.op_Hat_Hat _165_803 _165_802)))
-end
-| _67_1034 -> begin
+(let _167_806 = (str op)
+in (let _167_805 = (p_atomicTerm e)
+in (FStar_Pprint.op_Hat_Hat _167_806 _167_805)))
+end
+| _68_1036 -> begin
 (p_atomicTermNotQUident e)
 end))
 and p_atomicTermNotQUident : FStar_Parser_AST.term  ->  FStar_Pprint.document = (fun e -> (match (e.FStar_Parser_AST.tm) with
 | FStar_Parser_AST.Wild -> begin
 FStar_Pprint.underscore
 end
-<<<<<<< HEAD
-| FStar_Parser_AST.PatConst (c) -> begin
-(doc_of_const c)
-end
-| FStar_Parser_AST.PatApp (p, ps) -> begin
-(let _166_362 = (let _166_361 = (let _166_360 = (let _166_359 = (doc_of_pat p)
-in (let _166_358 = (let _166_357 = (let _166_356 = (FStar_Pprint.separate_map FStar_Pprint.space doc_of_pat ps)
-in (_166_356)::[])
-in (FStar_Pprint.space)::_166_357)
-in (_166_359)::_166_358))
-in (FStar_Pprint.concat _166_360))
-in (FStar_Pprint.parens _166_361))
-in (FStar_Pprint.group _166_362))
-end
-| (FStar_Parser_AST.PatTvar (i, aq)) | (FStar_Parser_AST.PatVar (i, aq)) -> begin
-(let _166_367 = (let _166_366 = (let _166_365 = (doc_of_aqual aq)
-in (let _166_364 = (let _166_363 = (str i.FStar_Ident.idText)
-in (_166_363)::[])
-in (_166_365)::_166_364))
-in (FStar_Pprint.concat _166_366))
-in (FStar_Pprint.group _166_367))
-end
-| FStar_Parser_AST.PatName (l) -> begin
-(str l.FStar_Ident.str)
-end
-| FStar_Parser_AST.PatList (l) -> begin
-(let _166_370 = (let _166_369 = (let _166_368 = (FStar_Pprint.concat ((FStar_Pprint.semi)::(FStar_Pprint.space)::[]))
-in (FStar_Pprint.separate_map _166_368 doc_of_pat l))
-in (FStar_Pprint.brackets _166_369))
-in (FStar_Pprint.group _166_370))
-end
-| FStar_Parser_AST.PatTuple (l, false) -> begin
-(let _166_373 = (let _166_372 = (let _166_371 = (FStar_Pprint.concat ((FStar_Pprint.semi)::(FStar_Pprint.space)::[]))
-in (FStar_Pprint.separate_map _166_371 doc_of_pat l))
-in (FStar_Pprint.parens _166_372))
-in (FStar_Pprint.group _166_373))
-end
-| FStar_Parser_AST.PatTuple (l, true) -> begin
-(let _166_379 = (let _166_378 = (let _166_377 = (let _166_376 = (let _166_375 = (let _166_374 = (FStar_Pprint.concat ((FStar_Pprint.comma)::(FStar_Pprint.space)::[]))
-in (FStar_Pprint.separate_map _166_374 doc_of_pat l))
-in (_166_375)::(FStar_Pprint.bar)::[])
-in (FStar_Pprint.bar)::_166_376)
-in (FStar_Pprint.concat _166_377))
-in (FStar_Pprint.parens _166_378))
-in (FStar_Pprint.group _166_379))
-end
-| FStar_Parser_AST.PatRecord (l) -> begin
-(let _166_388 = (let _166_387 = (let _166_386 = (FStar_Pprint.concat ((FStar_Pprint.semi)::(FStar_Pprint.space)::[]))
-in (FStar_Pprint.separate_map _166_386 (fun _68_263 -> (match (_68_263) with
-| (f, e) -> begin
-(let _166_385 = (let _166_384 = (str f.FStar_Ident.str)
-in (let _166_383 = (let _166_382 = (let _166_381 = (doc_of_pat e)
-in (_166_381)::[])
-in (FStar_Pprint.equals)::_166_382)
-in (_166_384)::_166_383))
-in (FStar_Pprint.concat _166_385))
-end)) l))
-in (FStar_Pprint.braces _166_387))
-in (FStar_Pprint.group _166_388))
-end
-| FStar_Parser_AST.PatOr (l) -> begin
-(let _166_389 = (FStar_Pprint.concat ((FStar_Pprint.bar)::(FStar_Pprint.hardline)::(FStar_Pprint.space)::[]))
-in (FStar_Pprint.separate_map _166_389 doc_of_pat l))
-end
-| FStar_Parser_AST.PatOp (op) -> begin
-(let _166_390 = (str op)
-in (FStar_Pprint.parens _166_390))
-end
-| FStar_Parser_AST.PatAscribed (p, t) -> begin
-(let _166_397 = (let _166_396 = (let _166_395 = (let _166_394 = (doc_of_pat p)
-in (let _166_393 = (let _166_392 = (let _166_391 = (doc_of_term t)
-in (_166_391)::[])
-in (FStar_Pprint.colon)::_166_392)
-in (_166_394)::_166_393))
-in (FStar_Pprint.concat _166_395))
-in (FStar_Pprint.parens _166_396))
-in (FStar_Pprint.group _166_397))
-=======
 | FStar_Parser_AST.Var (lid) when ((FStar_Ident.text_of_lid lid) = "assert") -> begin
 (str "assert")
 end
@@ -2176,105 +1608,90 @@
 (str "False")
 end
 | FStar_Parser_AST.Op (op, (e)::[]) -> begin
-(let _165_806 = (str op)
-in (let _165_805 = (p_atomicTermNotQUident e)
-in (FStar_Pprint.op_Hat_Hat _165_806 _165_805)))
+(let _167_809 = (str op)
+in (let _167_808 = (p_atomicTermNotQUident e)
+in (FStar_Pprint.op_Hat_Hat _167_809 _167_808)))
 end
 | FStar_Parser_AST.Op (op, []) -> begin
-(let _165_810 = (let _165_809 = (let _165_808 = (str op)
-in (let _165_807 = (FStar_Pprint.op_Hat_Hat FStar_Pprint.space FStar_Pprint.rparen)
-in (FStar_Pprint.op_Hat_Hat _165_808 _165_807)))
-in (FStar_Pprint.op_Hat_Hat FStar_Pprint.space _165_809))
-in (FStar_Pprint.op_Hat_Hat FStar_Pprint.lparen _165_810))
+(let _167_813 = (let _167_812 = (let _167_811 = (str op)
+in (let _167_810 = (FStar_Pprint.op_Hat_Hat FStar_Pprint.space FStar_Pprint.rparen)
+in (FStar_Pprint.op_Hat_Hat _167_811 _167_810)))
+in (FStar_Pprint.op_Hat_Hat FStar_Pprint.space _167_812))
+in (FStar_Pprint.op_Hat_Hat FStar_Pprint.lparen _167_813))
 end
 | FStar_Parser_AST.Construct (lid, args) when (is_dtuple_constructor lid) -> begin
-(let _165_815 = (FStar_Pprint.op_Hat_Hat FStar_Pprint.lparen FStar_Pprint.bar)
-in (let _165_814 = (let _165_812 = (FStar_Pprint.op_Hat_Hat FStar_Pprint.comma break1)
-in (let _165_811 = (FStar_List.map Prims.fst args)
-in (FStar_Pprint.separate_map _165_812 p_tmEq _165_811)))
-in (let _165_813 = (FStar_Pprint.op_Hat_Hat FStar_Pprint.bar FStar_Pprint.rparen)
-in (FStar_Pprint.surround (Prims.parse_int "2") (Prims.parse_int "1") _165_815 _165_814 _165_813))))
+(let _167_818 = (FStar_Pprint.op_Hat_Hat FStar_Pprint.lparen FStar_Pprint.bar)
+in (let _167_817 = (let _167_815 = (FStar_Pprint.op_Hat_Hat FStar_Pprint.comma break1)
+in (let _167_814 = (FStar_List.map Prims.fst args)
+in (FStar_Pprint.separate_map _167_815 p_tmEq _167_814)))
+in (let _167_816 = (FStar_Pprint.op_Hat_Hat FStar_Pprint.bar FStar_Pprint.rparen)
+in (FStar_Pprint.surround (Prims.parse_int "2") (Prims.parse_int "1") _167_818 _167_817 _167_816))))
 end
 | FStar_Parser_AST.Project (e, lid) -> begin
-(let _165_819 = (let _165_818 = (p_atomicTermNotQUident e)
-in (let _165_817 = (let _165_816 = (p_qlident lid)
-in (FStar_Pprint.op_Hat_Hat FStar_Pprint.dot _165_816))
-in (FStar_Pprint.op_Hat_Slash_Hat _165_818 _165_817)))
-in (FStar_Pprint.group _165_819))
-end
-| _67_1065 -> begin
+(let _167_822 = (let _167_821 = (p_atomicTermNotQUident e)
+in (let _167_820 = (let _167_819 = (p_qlident lid)
+in (FStar_Pprint.op_Hat_Hat FStar_Pprint.dot _167_819))
+in (FStar_Pprint.op_Hat_Slash_Hat _167_821 _167_820)))
+in (FStar_Pprint.group _167_822))
+end
+| _68_1067 -> begin
 (p_projectionLHS e)
->>>>>>> 325d5cd9
 end))
 and p_projectionLHS : FStar_Parser_AST.term  ->  FStar_Pprint.document = (fun e -> (match (e.FStar_Parser_AST.tm) with
 | FStar_Parser_AST.Var (lid) -> begin
 (p_qlident lid)
 end
 | FStar_Parser_AST.Projector (constr_lid, field_lid) -> begin
-(let _165_824 = (p_quident constr_lid)
-in (let _165_823 = (let _165_822 = (let _165_821 = (p_lident field_lid)
-in (FStar_Pprint.op_Hat_Hat FStar_Pprint.dot _165_821))
-in (FStar_Pprint.op_Hat_Hat FStar_Pprint.qmark _165_822))
-in (FStar_Pprint.op_Hat_Hat _165_824 _165_823)))
+(let _167_827 = (p_quident constr_lid)
+in (let _167_826 = (let _167_825 = (let _167_824 = (p_lident field_lid)
+in (FStar_Pprint.op_Hat_Hat FStar_Pprint.dot _167_824))
+in (FStar_Pprint.op_Hat_Hat FStar_Pprint.qmark _167_825))
+in (FStar_Pprint.op_Hat_Hat _167_827 _167_826)))
 end
 | FStar_Parser_AST.Discrim (constr_lid) -> begin
-(let _165_825 = (p_quident constr_lid)
-in (FStar_Pprint.op_Hat_Hat _165_825 FStar_Pprint.qmark))
+(let _167_828 = (p_quident constr_lid)
+in (FStar_Pprint.op_Hat_Hat _167_828 FStar_Pprint.qmark))
 end
 | FStar_Parser_AST.Paren (e) -> begin
-(let _165_826 = (p_term e)
-in (parens_with_nesting _165_826))
-end
-| _67_1078 when (is_array e) -> begin
+(let _167_829 = (p_term e)
+in (parens_with_nesting _167_829))
+end
+| _68_1080 when (is_array e) -> begin
 (
 
 let es = (extract_from_list e)
-in (let _165_829 = (FStar_Pprint.op_Hat_Hat FStar_Pprint.lbracket FStar_Pprint.bar)
-in (let _165_828 = (separate_map_or_flow FStar_Pprint.semi p_noSeqTerm es)
-in (let _165_827 = (FStar_Pprint.op_Hat_Hat FStar_Pprint.bar FStar_Pprint.rbracket)
-in (FStar_Pprint.surround (Prims.parse_int "2") (Prims.parse_int "0") _165_829 _165_828 _165_827)))))
-end
-| _67_1081 when (is_list e) -> begin
-(let _165_831 = (let _165_830 = (extract_from_list e)
-in (separate_map_or_flow FStar_Pprint.semi p_noSeqTerm _165_830))
-in (FStar_Pprint.surround (Prims.parse_int "2") (Prims.parse_int "0") FStar_Pprint.lbracket _165_831 FStar_Pprint.rbracket))
-end
-| _67_1083 when (is_lex_list e) -> begin
-(let _165_834 = (FStar_Pprint.op_Hat_Hat FStar_Pprint.percent FStar_Pprint.lbracket)
-in (let _165_833 = (let _165_832 = (extract_from_list e)
-in (separate_map_or_flow FStar_Pprint.semi p_noSeqTerm _165_832))
-in (FStar_Pprint.surround (Prims.parse_int "2") (Prims.parse_int "1") _165_834 _165_833 FStar_Pprint.rbracket)))
-end
-| _67_1085 when (is_ref_set e) -> begin
+in (let _167_832 = (FStar_Pprint.op_Hat_Hat FStar_Pprint.lbracket FStar_Pprint.bar)
+in (let _167_831 = (separate_map_or_flow FStar_Pprint.semi p_noSeqTerm es)
+in (let _167_830 = (FStar_Pprint.op_Hat_Hat FStar_Pprint.bar FStar_Pprint.rbracket)
+in (FStar_Pprint.surround (Prims.parse_int "2") (Prims.parse_int "0") _167_832 _167_831 _167_830)))))
+end
+| _68_1083 when (is_list e) -> begin
+(let _167_834 = (let _167_833 = (extract_from_list e)
+in (separate_map_or_flow FStar_Pprint.semi p_noSeqTerm _167_833))
+in (FStar_Pprint.surround (Prims.parse_int "2") (Prims.parse_int "0") FStar_Pprint.lbracket _167_834 FStar_Pprint.rbracket))
+end
+| _68_1085 when (is_lex_list e) -> begin
+(let _167_837 = (FStar_Pprint.op_Hat_Hat FStar_Pprint.percent FStar_Pprint.lbracket)
+in (let _167_836 = (let _167_835 = (extract_from_list e)
+in (separate_map_or_flow FStar_Pprint.semi p_noSeqTerm _167_835))
+in (FStar_Pprint.surround (Prims.parse_int "2") (Prims.parse_int "1") _167_837 _167_836 FStar_Pprint.rbracket)))
+end
+| _68_1087 when (is_ref_set e) -> begin
 (
 
 let es = (extract_from_ref_set e)
-in (let _165_836 = (FStar_Pprint.op_Hat_Hat FStar_Pprint.bang FStar_Pprint.lbrace)
-in (let _165_835 = (separate_map_or_flow FStar_Pprint.comma p_appTerm es)
-in (FStar_Pprint.surround (Prims.parse_int "2") (Prims.parse_int "0") _165_836 _165_835 FStar_Pprint.rbrace))))
-end
-<<<<<<< HEAD
-| FStar_Parser_AST.PatVar (i, _68_277) -> begin
-(let _166_400 = (FStar_Ident.lid_of_ids ((i)::[]))
-in (_166_400)::[])
-end
-| FStar_Parser_AST.PatApp (p, _68_282) -> begin
-(head_id_of_pat p)
-end
-| FStar_Parser_AST.PatAscribed (p, _68_287) -> begin
-(head_id_of_pat p)
-end
-| _68_291 -> begin
-[]
-=======
+in (let _167_839 = (FStar_Pprint.op_Hat_Hat FStar_Pprint.bang FStar_Pprint.lbrace)
+in (let _167_838 = (separate_map_or_flow FStar_Pprint.comma p_appTerm es)
+in (FStar_Pprint.surround (Prims.parse_int "2") (Prims.parse_int "0") _167_839 _167_838 FStar_Pprint.rbrace))))
+end
 | (FStar_Parser_AST.Wild) | (FStar_Parser_AST.Const (_)) | (FStar_Parser_AST.Op (_)) | (FStar_Parser_AST.Tvar (_)) | (FStar_Parser_AST.Uvar (_)) | (FStar_Parser_AST.Var (_)) | (FStar_Parser_AST.Name (_)) | (FStar_Parser_AST.Construct (_)) | (FStar_Parser_AST.Abs (_)) | (FStar_Parser_AST.App (_)) | (FStar_Parser_AST.Let (_)) | (FStar_Parser_AST.LetOpen (_)) | (FStar_Parser_AST.Seq (_)) | (FStar_Parser_AST.If (_)) | (FStar_Parser_AST.Match (_)) | (FStar_Parser_AST.TryWith (_)) | (FStar_Parser_AST.Ascribed (_)) | (FStar_Parser_AST.Record (_)) | (FStar_Parser_AST.Project (_)) | (FStar_Parser_AST.Product (_)) | (FStar_Parser_AST.Sum (_)) | (FStar_Parser_AST.QForall (_)) | (FStar_Parser_AST.QExists (_)) | (FStar_Parser_AST.Refine (_)) | (FStar_Parser_AST.NamedTyp (_)) | (FStar_Parser_AST.Requires (_)) | (FStar_Parser_AST.Ensures (_)) | (FStar_Parser_AST.Assign (_)) | (FStar_Parser_AST.Attributes (_)) -> begin
-(let _165_837 = (p_term e)
-in (parens_with_nesting _165_837))
-end
-| FStar_Parser_AST.Labeled (_67_1173) -> begin
+(let _167_840 = (p_term e)
+in (parens_with_nesting _167_840))
+end
+| FStar_Parser_AST.Labeled (_68_1175) -> begin
 (failwith "Not valid in universe")
 end))
-and p_constant : FStar_Const.sconst  ->  FStar_Pprint.document = (fun _67_17 -> (match (_67_17) with
+and p_constant : FStar_Const.sconst  ->  FStar_Pprint.document = (fun _68_17 -> (match (_68_17) with
 | FStar_Const.Const_effect -> begin
 (str "Effect")
 end
@@ -2288,33 +1705,32 @@
 (str (FStar_Util.string_of_float x))
 end
 | FStar_Const.Const_char (x) -> begin
-(let _165_839 = (FStar_Pprint.doc_of_char x)
-in (FStar_Pprint.squotes _165_839))
-end
-| FStar_Const.Const_string (bytes, _67_1186) -> begin
-(let _165_840 = (str (FStar_Util.string_of_bytes bytes))
-in (FStar_Pprint.dquotes _165_840))
-end
-| FStar_Const.Const_bytearray (bytes, _67_1191) -> begin
-(let _165_843 = (let _165_841 = (str (FStar_Util.string_of_bytes bytes))
-in (FStar_Pprint.dquotes _165_841))
-in (let _165_842 = (str "B")
-in (FStar_Pprint.op_Hat_Hat _165_843 _165_842)))
+(let _167_842 = (FStar_Pprint.doc_of_char x)
+in (FStar_Pprint.squotes _167_842))
+end
+| FStar_Const.Const_string (bytes, _68_1188) -> begin
+(let _167_843 = (str (FStar_Util.string_of_bytes bytes))
+in (FStar_Pprint.dquotes _167_843))
+end
+| FStar_Const.Const_bytearray (bytes, _68_1193) -> begin
+(let _167_846 = (let _167_844 = (str (FStar_Util.string_of_bytes bytes))
+in (FStar_Pprint.dquotes _167_844))
+in (let _167_845 = (str "B")
+in (FStar_Pprint.op_Hat_Hat _167_846 _167_845)))
 end
 | FStar_Const.Const_int (repr, sign_width_opt) -> begin
 (
 
-let signedness = (fun _67_15 -> (match (_67_15) with
+let signedness = (fun _68_15 -> (match (_68_15) with
 | FStar_Const.Unsigned -> begin
 (str "u")
 end
 | FStar_Const.Signed -> begin
 FStar_Pprint.empty
->>>>>>> 325d5cd9
 end))
 in (
 
-let width = (fun _67_16 -> (match (_67_16) with
+let width = (fun _68_16 -> (match (_68_16) with
 | FStar_Const.Int8 -> begin
 (str "y")
 end
@@ -2329,262 +1745,65 @@
 end))
 in (
 
-<<<<<<< HEAD
-let lids_of_let = (fun defs -> (FStar_All.pipe_right defs (FStar_List.collect (fun _68_296 -> (match (_68_296) with
-| (p, _68_295) -> begin
-(head_id_of_pat p)
-end)))))
-
-
-let doc_of_tycon : FStar_Parser_AST.tycon  ->  FStar_Pprint.document = (fun _68_4 -> (match (_68_4) with
-| FStar_Parser_AST.TyconAbstract (i, bb, k) -> begin
-(let _166_413 = (let _166_412 = (let _166_411 = (str "abstract")
-in (let _166_410 = (let _166_409 = (let _166_408 = (FStar_Pprint.separate_map FStar_Pprint.space doc_of_binder bb)
-in (let _166_407 = (let _166_406 = (let _166_405 = (doc_of_option FStar_Pprint.empty doc_of_term k)
-in (_166_405)::(FStar_Pprint.space)::(FStar_Pprint.hardline)::[])
-in (FStar_Pprint.space)::_166_406)
-in (_166_408)::_166_407))
-in (FStar_Pprint.space)::_166_409)
-in (_166_411)::_166_410))
-in (FStar_Pprint.concat _166_412))
-in (FStar_Pprint.group _166_413))
-end
-| FStar_Parser_AST.TyconAbbrev (i, bb, k, t) -> begin
-(let _166_414 = (str i.FStar_Ident.idText)
-in (FStar_Pprint.group _166_414))
-end
-| FStar_Parser_AST.TyconRecord (i, bb, k, flds) -> begin
-(let _166_438 = (let _166_437 = (let _166_436 = (str i.FStar_Ident.idText)
-in (let _166_435 = (let _166_434 = (let _166_433 = (let _166_432 = (let _166_431 = (FStar_Pprint.separate_map FStar_Pprint.space doc_of_binder bb)
-in (let _166_430 = (let _166_429 = (let _166_428 = (doc_of_option FStar_Pprint.empty doc_of_term k)
-in (let _166_427 = (let _166_426 = (let _166_425 = (let _166_424 = (let _166_423 = (FStar_Pprint.concat ((FStar_Pprint.space)::(FStar_Pprint.semi)::(FStar_Pprint.space)::[]))
-in (FStar_Pprint.separate_map _166_423 (fun _68_318 -> (match (_68_318) with
-| (i, t, d) -> begin
-(let _166_422 = (let _166_421 = (str i.FStar_Ident.idText)
-in (let _166_420 = (let _166_419 = (let _166_418 = (let _166_417 = (let _166_416 = (doc_of_term t)
-in (_166_416)::[])
-in (FStar_Pprint.space)::_166_417)
-in (FStar_Pprint.colon)::_166_418)
-in (FStar_Pprint.space)::_166_419)
-in (_166_421)::_166_420))
-in (FStar_Pprint.concat _166_422))
-end)) flds))
-in (FStar_Pprint.braces _166_424))
-in (_166_425)::[])
-in (FStar_Pprint.space)::_166_426)
-in (_166_428)::_166_427))
-in (FStar_Pprint.space)::_166_429)
-in (_166_431)::_166_430))
-in (FStar_Pprint.space)::_166_432)
-in (FStar_Pprint.equals)::_166_433)
-in (FStar_Pprint.space)::_166_434)
-in (_166_436)::_166_435))
-in (FStar_Pprint.concat _166_437))
-in (FStar_Pprint.group _166_438))
-end
-| FStar_Parser_AST.TyconVariant (i, bb, k, vars) -> begin
-(let _166_439 = (str i.FStar_Ident.idText)
-in (FStar_Pprint.group _166_439))
-end))
-
-
-let doc_of_decl : FStar_Parser_AST.decl  ->  FStar_Pprint.document = (fun d -> (match (d.FStar_Parser_AST.d) with
-| FStar_Parser_AST.TopLevelModule (l) -> begin
-(let _166_447 = (let _166_446 = (let _166_445 = (str "module")
-in (let _166_444 = (let _166_443 = (let _166_442 = (str l.FStar_Ident.str)
-in (_166_442)::(FStar_Pprint.hardline)::[])
-in (FStar_Pprint.space)::_166_443)
-in (_166_445)::_166_444))
-in (FStar_Pprint.concat _166_446))
-in (FStar_Pprint.group _166_447))
-end
-| FStar_Parser_AST.Open (l) -> begin
-(let _166_455 = (let _166_454 = (let _166_453 = (str "open")
-in (let _166_452 = (let _166_451 = (let _166_450 = (let _166_449 = (let _166_448 = (str l.FStar_Ident.str)
-in (_166_448)::(FStar_Pprint.hardline)::[])
-in (FStar_Pprint.space)::_166_449)
-in (FStar_Pprint.equals)::_166_450)
-in (FStar_Pprint.space)::_166_451)
-in (_166_453)::_166_452))
-in (FStar_Pprint.concat _166_454))
-in (FStar_Pprint.group _166_455))
-end
-| FStar_Parser_AST.ModuleAbbrev (i, l) -> begin
-(let _166_466 = (let _166_465 = (let _166_464 = (str "module")
-in (let _166_463 = (let _166_462 = (let _166_461 = (str i.FStar_Ident.idText)
-in (let _166_460 = (let _166_459 = (let _166_458 = (let _166_457 = (let _166_456 = (str l.FStar_Ident.str)
-in (_166_456)::(FStar_Pprint.hardline)::[])
-in (FStar_Pprint.space)::_166_457)
-in (FStar_Pprint.equals)::_166_458)
-in (FStar_Pprint.space)::_166_459)
-in (_166_461)::_166_460))
-in (FStar_Pprint.space)::_166_462)
-in (_166_464)::_166_463))
-in (FStar_Pprint.concat _166_465))
-in (FStar_Pprint.group _166_466))
-end
-| FStar_Parser_AST.KindAbbrev (i, bb, k) -> begin
-(let _166_480 = (let _166_479 = (let _166_478 = (str "kind")
-in (let _166_477 = (let _166_476 = (let _166_475 = (str i.FStar_Ident.idText)
-in (let _166_474 = (let _166_473 = (FStar_Pprint.separate_map FStar_Pprint.space (fun b -> (doc_of_binder b)) bb)
-in (let _166_472 = (let _166_471 = (let _166_470 = (let _166_469 = (let _166_468 = (doc_of_term k)
-in (_166_468)::(FStar_Pprint.hardline)::[])
-in (FStar_Pprint.space)::_166_469)
-in (FStar_Pprint.equals)::_166_470)
-in (FStar_Pprint.space)::_166_471)
-in (_166_473)::_166_472))
-in (_166_475)::_166_474))
-in (FStar_Pprint.space)::_166_476)
-in (_166_478)::_166_477))
-in (FStar_Pprint.concat _166_479))
-in (FStar_Pprint.group _166_480))
-end
-| FStar_Parser_AST.TopLevelLet (lq, pats_terms) -> begin
-(
-
-let head_ids = (FStar_List.collect (fun _68_347 -> (match (_68_347) with
-| (p, _68_346) -> begin
-(head_id_of_pat p)
-end)) pats_terms)
-in (let _166_489 = (let _166_488 = (let _166_487 = (str "let")
-in (let _166_486 = (let _166_485 = (let _166_484 = (let _166_483 = (str ", ")
-in (FStar_Pprint.separate_map _166_483 (fun l -> (str l.FStar_Ident.str)) head_ids))
-in (_166_484)::(FStar_Pprint.hardline)::[])
-in (FStar_Pprint.space)::_166_485)
-in (_166_487)::_166_486))
-in (FStar_Pprint.concat _166_488))
-in (FStar_Pprint.group _166_489)))
-end
-| FStar_Parser_AST.Main (e) -> begin
-(let _166_495 = (let _166_494 = (let _166_493 = (str "main")
-in (let _166_492 = (let _166_491 = (let _166_490 = (doc_of_term e)
-in (_166_490)::[])
-in (FStar_Pprint.space)::_166_491)
-in (_166_493)::_166_492))
-in (FStar_Pprint.concat _166_494))
-in (FStar_Pprint.group _166_495))
-end
-| FStar_Parser_AST.Assume (i, t) -> begin
-(let _166_501 = (let _166_500 = (let _166_499 = (str "assume")
-in (let _166_498 = (let _166_497 = (let _166_496 = (str i.FStar_Ident.idText)
-in (_166_496)::(FStar_Pprint.hardline)::[])
-in (FStar_Pprint.space)::_166_497)
-in (_166_499)::_166_498))
-in (FStar_Pprint.concat _166_500))
-in (FStar_Pprint.group _166_501))
-end
-| FStar_Parser_AST.Tycon (q, tys) -> begin
-(let _166_509 = (let _166_508 = (let _166_507 = (str "type")
-in (let _166_506 = (let _166_505 = (let _166_504 = (let _166_503 = (str ", ")
-in (FStar_Pprint.separate_map _166_503 (fun _68_362 -> (match (_68_362) with
-| (x, d) -> begin
-(doc_of_tycon x)
-end)) tys))
-in (_166_504)::(FStar_Pprint.hardline)::[])
-in (FStar_Pprint.space)::_166_505)
-in (_166_507)::_166_506))
-in (FStar_Pprint.concat _166_508))
-in (FStar_Pprint.group _166_509))
-end
-| FStar_Parser_AST.Val (i, _68_365) -> begin
-(let _166_513 = (let _166_512 = (str "val ")
-in (let _166_511 = (let _166_510 = (str i.FStar_Ident.idText)
-in (_166_510)::(FStar_Pprint.hardline)::[])
-in (_166_512)::_166_511))
-in (FStar_Pprint.concat _166_513))
-end
-| FStar_Parser_AST.Exception (i, _68_370) -> begin
-(let _166_517 = (let _166_516 = (str "exception ")
-in (let _166_515 = (let _166_514 = (str i.FStar_Ident.idText)
-in (_166_514)::(FStar_Pprint.hardline)::[])
-in (_166_516)::_166_515))
-in (FStar_Pprint.concat _166_517))
-end
-| (FStar_Parser_AST.NewEffect (FStar_Parser_AST.DefineEffect (i, _, _, _, _))) | (FStar_Parser_AST.NewEffect (FStar_Parser_AST.RedefineEffect (i, _, _))) -> begin
-(let _166_521 = (let _166_520 = (str "new_effect) ")
-in (let _166_519 = (let _166_518 = (str i.FStar_Ident.idText)
-in (_166_518)::(FStar_Pprint.hardline)::[])
-in (_166_520)::_166_519))
-in (FStar_Pprint.concat _166_521))
-end
-| (FStar_Parser_AST.NewEffectForFree (FStar_Parser_AST.DefineEffect (i, _, _, _, _))) | (FStar_Parser_AST.NewEffectForFree (FStar_Parser_AST.RedefineEffect (i, _, _))) -> begin
-(let _166_525 = (let _166_524 = (str "new_effect_for_free ")
-in (let _166_523 = (let _166_522 = (str i.FStar_Ident.idText)
-in (_166_522)::(FStar_Pprint.hardline)::[])
-in (_166_524)::_166_523))
-in (FStar_Pprint.concat _166_525))
-end
-| FStar_Parser_AST.SubEffect (l) -> begin
-(str "sub_effect")
-=======
-let ending = (default_or_map FStar_Pprint.empty (fun _67_1210 -> (match (_67_1210) with
+let ending = (default_or_map FStar_Pprint.empty (fun _68_1212 -> (match (_68_1212) with
 | (s, w) -> begin
-(let _165_850 = (signedness s)
-in (let _165_849 = (width w)
-in (FStar_Pprint.op_Hat_Hat _165_850 _165_849)))
+(let _167_853 = (signedness s)
+in (let _167_852 = (width w)
+in (FStar_Pprint.op_Hat_Hat _167_853 _167_852)))
 end)) sign_width_opt)
-in (let _165_851 = (str repr)
-in (FStar_Pprint.op_Hat_Hat _165_851 ending)))))
+in (let _167_854 = (str repr)
+in (FStar_Pprint.op_Hat_Hat _167_854 ending)))))
 end
 | FStar_Const.Const_range (r) -> begin
-(let _165_852 = (FStar_Range.string_of_range r)
-in (str _165_852))
+(let _167_855 = (FStar_Range.string_of_range r)
+in (str _167_855))
 end
 | FStar_Const.Const_reify -> begin
 (str "reify")
 end
 | FStar_Const.Const_reflect (lid) -> begin
-(let _165_856 = (p_quident lid)
-in (let _165_855 = (let _165_854 = (let _165_853 = (str "reflect")
-in (FStar_Pprint.op_Hat_Hat FStar_Pprint.dot _165_853))
-in (FStar_Pprint.op_Hat_Hat FStar_Pprint.qmark _165_854))
-in (FStar_Pprint.op_Hat_Hat _165_856 _165_855)))
-end))
-and p_universe : FStar_Parser_AST.term  ->  FStar_Pprint.document = (fun u -> (let _165_859 = (str "u#")
-in (let _165_858 = (p_atomicUniverse u)
-in (FStar_Pprint.op_Hat_Hat _165_859 _165_858))))
+(let _167_859 = (p_quident lid)
+in (let _167_858 = (let _167_857 = (let _167_856 = (str "reflect")
+in (FStar_Pprint.op_Hat_Hat FStar_Pprint.dot _167_856))
+in (FStar_Pprint.op_Hat_Hat FStar_Pprint.qmark _167_857))
+in (FStar_Pprint.op_Hat_Hat _167_859 _167_858)))
+end))
+and p_universe : FStar_Parser_AST.term  ->  FStar_Pprint.document = (fun u -> (let _167_862 = (str "u#")
+in (let _167_861 = (p_atomicUniverse u)
+in (FStar_Pprint.op_Hat_Hat _167_862 _167_861))))
 and p_universeFrom : FStar_Parser_AST.term  ->  FStar_Pprint.document = (fun u -> (match (u.FStar_Parser_AST.tm) with
 | FStar_Parser_AST.Op ("+", (u1)::(u2)::[]) -> begin
-(let _165_864 = (let _165_863 = (p_universeFrom u1)
-in (let _165_862 = (let _165_861 = (p_universeFrom u2)
-in (FStar_Pprint.op_Hat_Slash_Hat FStar_Pprint.plus _165_861))
-in (FStar_Pprint.op_Hat_Slash_Hat _165_863 _165_862)))
-in (FStar_Pprint.group _165_864))
-end
-| FStar_Parser_AST.App (_67_1226) -> begin
-(
-
-let _67_1230 = (head_and_args u)
-in (match (_67_1230) with
+(let _167_867 = (let _167_866 = (p_universeFrom u1)
+in (let _167_865 = (let _167_864 = (p_universeFrom u2)
+in (FStar_Pprint.op_Hat_Slash_Hat FStar_Pprint.plus _167_864))
+in (FStar_Pprint.op_Hat_Slash_Hat _167_866 _167_865)))
+in (FStar_Pprint.group _167_867))
+end
+| FStar_Parser_AST.App (_68_1228) -> begin
+(
+
+let _68_1232 = (head_and_args u)
+in (match (_68_1232) with
 | (head, args) -> begin
 (match (head.FStar_Parser_AST.tm) with
 | FStar_Parser_AST.Var (maybe_max_lid) when (FStar_Ident.lid_equals maybe_max_lid FStar_Syntax_Const.max_lid) -> begin
-(let _165_868 = (let _165_867 = (p_qlident FStar_Syntax_Const.max_lid)
-in (let _165_866 = (FStar_Pprint.separate_map FStar_Pprint.space (fun _67_1236 -> (match (_67_1236) with
-| (u, _67_1235) -> begin
+(let _167_871 = (let _167_870 = (p_qlident FStar_Syntax_Const.max_lid)
+in (let _167_869 = (FStar_Pprint.separate_map FStar_Pprint.space (fun _68_1238 -> (match (_68_1238) with
+| (u, _68_1237) -> begin
 (p_atomicUniverse u)
 end)) args)
-in (op_Hat_Slash_Plus_Hat _165_867 _165_866)))
-in (FStar_Pprint.group _165_868))
->>>>>>> 325d5cd9
-end
-| _67_1238 -> begin
-(let _165_870 = (let _165_869 = (FStar_Parser_AST.term_to_string u)
-in (FStar_Util.format1 "Invalid term in universe context %s" _165_869))
-in (failwith _165_870))
+in (op_Hat_Slash_Plus_Hat _167_870 _167_869)))
+in (FStar_Pprint.group _167_871))
+end
+| _68_1240 -> begin
+(let _167_873 = (let _167_872 = (FStar_Parser_AST.term_to_string u)
+in (FStar_Util.format1 "Invalid term in universe context %s" _167_872))
+in (failwith _167_873))
 end)
 end))
 end
-<<<<<<< HEAD
-| FStar_Parser_AST.Fsdoc (d) -> begin
-(let _166_528 = (let _166_527 = (let _166_526 = (doc_of_fsdoc d)
-in (_166_526)::(FStar_Pprint.hardline)::[])
-in (FStar_Pprint.concat _166_527))
-in (FStar_Pprint.group _166_528))
-=======
-| _67_1240 -> begin
+| _68_1242 -> begin
 (p_atomicUniverse u)
->>>>>>> 325d5cd9
 end))
 and p_atomicUniverse : FStar_Parser_AST.term  ->  FStar_Pprint.document = (fun u -> (match (u.FStar_Parser_AST.tm) with
 | FStar_Parser_AST.Wild -> begin
@@ -2593,30 +1812,30 @@
 | FStar_Parser_AST.Const (FStar_Const.Const_int (r, sw)) -> begin
 (p_constant (FStar_Const.Const_int (((r), (sw)))))
 end
-| FStar_Parser_AST.Uvar (_67_1249) -> begin
+| FStar_Parser_AST.Uvar (_68_1251) -> begin
 (p_univar u)
 end
 | FStar_Parser_AST.Paren (u) -> begin
-(let _165_872 = (p_universeFrom u)
-in (parens_with_nesting _165_872))
+(let _167_875 = (p_universeFrom u)
+in (parens_with_nesting _167_875))
 end
 | (FStar_Parser_AST.Op ("+", (_)::(_)::[])) | (FStar_Parser_AST.App (_)) -> begin
-(let _165_873 = (p_universeFrom u)
-in (parens_with_nesting _165_873))
-end
-| _67_1265 -> begin
-(let _165_875 = (let _165_874 = (FStar_Parser_AST.term_to_string u)
-in (FStar_Util.format1 "Invalid term in universe context %s" _165_874))
-in (failwith _165_875))
+(let _167_876 = (p_universeFrom u)
+in (parens_with_nesting _167_876))
+end
+| _68_1267 -> begin
+(let _167_878 = (let _167_877 = (FStar_Parser_AST.term_to_string u)
+in (FStar_Util.format1 "Invalid term in universe context %s" _167_877))
+in (failwith _167_878))
 end))
 and p_univar : FStar_Parser_AST.term  ->  FStar_Pprint.document = (fun u -> (match (u.FStar_Parser_AST.tm) with
 | FStar_Parser_AST.Uvar (id) -> begin
 (str (FStar_Ident.text_of_id id))
 end
-| _67_1270 -> begin
-(let _165_878 = (let _165_877 = (FStar_Parser_AST.term_to_string u)
-in (FStar_Util.format1 "Not a universe variable %s" _165_877))
-in (failwith _165_878))
+| _68_1272 -> begin
+(let _167_881 = (let _167_880 = (FStar_Parser_AST.term_to_string u)
+in (FStar_Util.format1 "Not a universe variable %s" _167_880))
+in (failwith _167_881))
 end))
 
 
@@ -2628,17 +1847,12 @@
 
 let modul_to_document : FStar_Parser_AST.modul  ->  FStar_Pprint.document = (fun m -> (match (m) with
 | (FStar_Parser_AST.Module (_, decls)) | (FStar_Parser_AST.Interface (_, decls, _)) -> begin
-<<<<<<< HEAD
-(let _166_531 = (FStar_All.pipe_right decls (FStar_List.map doc_of_decl))
-in (FStar_All.pipe_right _166_531 FStar_Pprint.concat))
-=======
-(let _165_885 = (FStar_All.pipe_right decls (FStar_List.map decl_to_document))
-in (FStar_All.pipe_right _165_885 (FStar_Pprint.separate FStar_Pprint.hardline)))
->>>>>>> 325d5cd9
-end))
-
-
-let comments_to_document : (Prims.string * FStar_Range.range) Prims.list  ->  FStar_Pprint.document = (fun comments -> (FStar_Pprint.separate_map FStar_Pprint.hardline (fun _67_1288 -> (match (_67_1288) with
+(let _167_888 = (FStar_All.pipe_right decls (FStar_List.map decl_to_document))
+in (FStar_All.pipe_right _167_888 (FStar_Pprint.separate FStar_Pprint.hardline)))
+end))
+
+
+let comments_to_document : (Prims.string * FStar_Range.range) Prims.list  ->  FStar_Pprint.document = (fun comments -> (FStar_Pprint.separate_map FStar_Pprint.hardline (fun _68_1290 -> (match (_68_1290) with
 | (comment, range) -> begin
 (str comment)
 end)) comments))
@@ -2646,37 +1860,37 @@
 
 let modul_with_comments_to_document : FStar_Parser_AST.modul  ->  (Prims.string * FStar_Range.range) Prims.list  ->  (FStar_Pprint.document * (Prims.string * FStar_Range.range) Prims.list) = (fun m comments -> (
 
-let rec aux = (fun _67_1295 decl -> (match (_67_1295) with
+let rec aux = (fun _68_1297 decl -> (match (_68_1297) with
 | (previous_range_end, comments, doc) -> begin
 (
 
 let current_range = decl.FStar_Parser_AST.drange
 in (
 
-let inbetween_range = (let _165_898 = (FStar_Range.file_of_range current_range)
-in (let _165_897 = (FStar_Range.start_of_range current_range)
-in (FStar_Range.mk_range _165_898 previous_range_end _165_897)))
+let inbetween_range = (let _167_901 = (FStar_Range.file_of_range current_range)
+in (let _167_900 = (FStar_Range.start_of_range current_range)
+in (FStar_Range.mk_range _167_901 previous_range_end _167_900)))
 in (
 
-let _67_1306 = (FStar_Util.take (fun _67_18 -> (match (_67_18) with
-| (_67_1301, range) -> begin
+let _68_1308 = (FStar_Util.take (fun _68_18 -> (match (_68_18) with
+| (_68_1303, range) -> begin
 (FStar_Range.range_contains_range inbetween_range range)
 end)) comments)
-in (match (_67_1306) with
+in (match (_68_1308) with
 | (preceding_comments, comments) -> begin
 (
 
-let _67_1314 = (FStar_Util.take (fun _67_19 -> (match (_67_19) with
-| (_67_1309, range) -> begin
+let _68_1316 = (FStar_Util.take (fun _68_19 -> (match (_68_19) with
+| (_68_1311, range) -> begin
 (FStar_Range.range_contains_range current_range range)
 end)) comments)
-in (match (_67_1314) with
+in (match (_68_1316) with
 | (inner_comments, comments) -> begin
 (
 
-let range_line_diff = (fun range -> ((let _165_903 = (FStar_Range.end_of_range range)
-in (FStar_Range.line_of_pos _165_903)) - (let _165_904 = (FStar_Range.start_of_range range)
-in (FStar_Range.line_of_pos _165_904))))
+let range_line_diff = (fun range -> ((let _167_906 = (FStar_Range.end_of_range range)
+in (FStar_Range.line_of_pos _167_906)) - (let _167_907 = (FStar_Range.start_of_range range)
+in (FStar_Range.line_of_pos _167_907))))
 in (
 
 let max = (fun x y -> if (x < y) then begin
@@ -2686,10 +1900,10 @@
 end)
 in (
 
-let line_count = (((range_line_diff inbetween_range) - (Prims.parse_int "1")) - (FStar_List.fold_left (fun n _67_1324 -> (match (_67_1324) with
-| (_67_1322, r) -> begin
-(n + (let _165_911 = (range_line_diff r)
-in (max _165_911 (Prims.parse_int "1"))))
+let line_count = (((range_line_diff inbetween_range) - (Prims.parse_int "1")) - (FStar_List.fold_left (fun n _68_1326 -> (match (_68_1326) with
+| (_68_1324, r) -> begin
+(n + (let _167_914 = (range_line_diff r)
+in (max _167_914 (Prims.parse_int "1"))))
 end)) (Prims.parse_int "0") preceding_comments))
 in (
 
@@ -2703,21 +1917,21 @@
 let inner_comments_doc = if (inner_comments = []) then begin
 FStar_Pprint.empty
 end else begin
-(let _165_912 = (comments_to_document inner_comments)
-in (FStar_Pprint.op_Hat_Hat FStar_Pprint.hardline _165_912))
+(let _167_915 = (comments_to_document inner_comments)
+in (FStar_Pprint.op_Hat_Hat FStar_Pprint.hardline _167_915))
 end
 in (
 
-let doc = (let _165_919 = (let _165_918 = (FStar_Pprint.repeat line_count FStar_Pprint.hardline)
-in (let _165_917 = (let _165_916 = (comments_to_document preceding_comments)
-in (let _165_915 = (let _165_914 = (let _165_913 = (decl_to_document decl)
-in (FStar_Pprint.op_Hat_Hat _165_913 inner_comments_doc))
-in (FStar_Pprint.op_Hat_Hat FStar_Pprint.hardline _165_914))
-in (FStar_Pprint.op_Hat_Hat _165_916 _165_915)))
-in (FStar_Pprint.op_Hat_Hat _165_918 _165_917)))
-in (FStar_Pprint.op_Hat_Hat doc _165_919))
-in (let _165_920 = (FStar_Range.end_of_range current_range)
-in ((_165_920), (comments), (doc)))))))))
+let doc = (let _167_922 = (let _167_921 = (FStar_Pprint.repeat line_count FStar_Pprint.hardline)
+in (let _167_920 = (let _167_919 = (comments_to_document preceding_comments)
+in (let _167_918 = (let _167_917 = (let _167_916 = (decl_to_document decl)
+in (FStar_Pprint.op_Hat_Hat _167_916 inner_comments_doc))
+in (FStar_Pprint.op_Hat_Hat FStar_Pprint.hardline _167_917))
+in (FStar_Pprint.op_Hat_Hat _167_919 _167_918)))
+in (FStar_Pprint.op_Hat_Hat _167_921 _167_920)))
+in (FStar_Pprint.op_Hat_Hat doc _167_922))
+in (let _167_923 = (FStar_Range.end_of_range current_range)
+in ((_167_923), (comments), (doc)))))))))
 end))
 end))))
 end))
@@ -2731,12 +1945,12 @@
 | [] -> begin
 ((FStar_Pprint.empty), (comments))
 end
-| (d)::_67_1343 -> begin
-(
-
-let _67_1350 = (FStar_List.fold_left aux ((FStar_Range.zeroPos), (comments), (FStar_Pprint.empty)) decls)
-in (match (_67_1350) with
-| (_67_1347, comments, doc) -> begin
+| (d)::_68_1345 -> begin
+(
+
+let _68_1352 = (FStar_List.fold_left aux ((FStar_Range.zeroPos), (comments), (FStar_Pprint.empty)) decls)
+in (match (_68_1352) with
+| (_68_1349, comments, doc) -> begin
 ((doc), (comments))
 end))
 end))))
