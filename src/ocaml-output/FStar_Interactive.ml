--- conflicted
+++ resolved
@@ -1,13 +1,13 @@
 
 open Prims
-# 23 "FStar.Interactive.fst"
+# 28 "FStar.Interactive.fst"
 type ('env, 'modul) interactive_tc =
 {pop : 'env  ->  Prims.string  ->  Prims.unit; push : 'env  ->  Prims.string  ->  'env; mark : 'env  ->  'env; reset_mark : 'env  ->  'env; commit_mark : 'env  ->  'env; check_frag : 'env  ->  'modul  ->  Prims.string  ->  ('modul * 'env * Prims.int) Prims.option; report_fail : Prims.unit  ->  Prims.unit}
 
 # 28 "FStar.Interactive.fst"
 let is_Mkinteractive_tc = (Obj.magic ((fun _ -> (FStar_All.failwith "Not yet implemented:is_Mkinteractive_tc"))))
 
-# 36 "FStar.Interactive.fst"
+# 41 "FStar.Interactive.fst"
 type input_chunks =
 | Push of Prims.string
 | Pop of Prims.string
@@ -58,25 +58,25 @@
 _85_19
 end))
 
-# 44 "FStar.Interactive.fst"
+# 46 "FStar.Interactive.fst"
 type ('env, 'modul) stack =
 ('env * 'modul) Prims.list
 
-# 46 "FStar.Interactive.fst"
+# 48 "FStar.Interactive.fst"
 type interactive_state =
 {chunk : FStar_Util.string_builder; stdin : FStar_Util.stream_reader Prims.option FStar_ST.ref; buffer : input_chunks Prims.list FStar_ST.ref; log : FStar_Util.file_handle Prims.option FStar_ST.ref}
 
 # 48 "FStar.Interactive.fst"
 let is_Mkinteractive_state : interactive_state  ->  Prims.bool = (Obj.magic ((fun _ -> (FStar_All.failwith "Not yet implemented:is_Mkinteractive_state"))))
 
-# 53 "FStar.Interactive.fst"
+# 56 "FStar.Interactive.fst"
 let the_interactive_state : interactive_state = (let _174_149 = (FStar_Util.new_string_builder ())
 in (let _174_148 = (FStar_ST.alloc None)
 in (let _174_147 = (FStar_ST.alloc [])
 in (let _174_146 = (FStar_ST.alloc None)
 in {chunk = _174_149; stdin = _174_148; buffer = _174_147; log = _174_146}))))
 
-# 61 "FStar.Interactive.fst"
+# 66 "FStar.Interactive.fst"
 let rec read_chunk : Prims.unit  ->  input_chunks = (fun _85_27 -> (match (()) with
 | () -> begin
 (
@@ -183,7 +183,7 @@
 end))))))
 end))
 
-# 114 "FStar.Interactive.fst"
+# 116 "FStar.Interactive.fst"
 let shift_chunk : Prims.unit  ->  input_chunks = (fun _85_75 -> (match (()) with
 | () -> begin
 (
@@ -201,7 +201,7 @@
 end))
 end))
 
-# 122 "FStar.Interactive.fst"
+# 124 "FStar.Interactive.fst"
 let fill_buffer : Prims.unit  ->  Prims.unit = (fun _85_83 -> (match (()) with
 | () -> begin
 (
@@ -232,7 +232,7 @@
 _85_86
 end))
 
-# 128 "FStar.Interactive.fst"
+# 129 "FStar.Interactive.fst"
 let find_initial_module_name : Prims.unit  ->  Prims.string Prims.option = (fun _85_87 -> (match (()) with
 | () -> begin
 (
@@ -274,7 +274,7 @@
 end))
 end))
 
-# 146 "FStar.Interactive.fst"
+# 147 "FStar.Interactive.fst"
 let detect_dependencies_with_first_interactive_chunk : Prims.unit  ->  Prims.string Prims.list = (fun _85_116 -> (match (()) with
 | () -> begin
 try
@@ -345,11 +345,6 @@
 end
 end))
 
-<<<<<<< HEAD
-# 178 "FStar.Interactive.fst"
-let interactive_mode = (fun env initial_mod tc -> (
-=======
->>>>>>> af2dab1b
 # 185 "FStar.Interactive.fst"
 let interactive_mode = (fun env initial_mod tc -> (
 # 186 "FStar.Interactive.fst"
