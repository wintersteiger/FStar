--- conflicted
+++ resolved
@@ -816,8 +816,8 @@
       -> 'Auu____3187
   = fun uu____3198  -> match uu____3198 with | (uu____3205,uu____3206,x) -> x 
 let (mk_width : Prims.string -> width FStar_Pervasives_Native.option) =
-  fun uu___276_3214  ->
-    match uu___276_3214 with
+  fun uu___275_3214  ->
+    match uu___275_3214 with
     | "UInt8" -> FStar_Pervasives_Native.Some UInt8
     | "UInt16" -> FStar_Pervasives_Native.Some UInt16
     | "UInt32" -> FStar_Pervasives_Native.Some UInt32
@@ -829,8 +829,8 @@
     | uu____3217 -> FStar_Pervasives_Native.None
   
 let (mk_bool_op : Prims.string -> op FStar_Pervasives_Native.option) =
-  fun uu___277_3224  ->
-    match uu___277_3224 with
+  fun uu___276_3224  ->
+    match uu___276_3224 with
     | "op_Negation" -> FStar_Pervasives_Native.Some Not
     | "op_AmpAmp" -> FStar_Pervasives_Native.Some And
     | "op_BarBar" -> FStar_Pervasives_Native.Some Or
@@ -841,8 +841,8 @@
 let (is_bool_op : Prims.string -> Prims.bool) =
   fun op  -> (mk_bool_op op) <> FStar_Pervasives_Native.None 
 let (mk_op : Prims.string -> op FStar_Pervasives_Native.option) =
-  fun uu___278_3241  ->
-    match uu___278_3241 with
+  fun uu___277_3241  ->
+    match uu___277_3241 with
     | "add" -> FStar_Pervasives_Native.Some Add
     | "op_Plus_Hat" -> FStar_Pervasives_Native.Some Add
     | "add_underspec" -> FStar_Pervasives_Native.Some Add
@@ -924,21 +924,21 @@
 let (extend : env -> Prims.string -> env) =
   fun env  ->
     fun x  ->
-      let uu___284_3364 = env  in
+      let uu___283_3364 = env  in
       {
         names = ({ pretty = x } :: (env.names));
-        names_t = (uu___284_3364.names_t);
-        module_name = (uu___284_3364.module_name)
+        names_t = (uu___283_3364.names_t);
+        module_name = (uu___283_3364.module_name)
       }
   
 let (extend_t : env -> Prims.string -> env) =
   fun env  ->
     fun x  ->
-      let uu___285_3375 = env  in
+      let uu___284_3375 = env  in
       {
-        names = (uu___285_3375.names);
+        names = (uu___284_3375.names);
         names_t = (x :: (env.names_t));
-        module_name = (uu___285_3375.module_name)
+        module_name = (uu___284_3375.module_name)
       }
   
 let (find_name : env -> Prims.string -> name) =
@@ -955,12 +955,12 @@
   fun env  ->
     fun x  ->
       try
-        (fun uu___287_3403  ->
+        (fun uu___286_3403  ->
            match () with
            | () -> FStar_List.index (fun name  -> name.pretty = x) env.names)
           ()
       with
-      | uu___286_3408 ->
+      | uu___285_3408 ->
           let uu____3409 =
             FStar_Util.format1 "Internal error: name not found %s\n" x  in
           failwith uu____3409
@@ -969,11 +969,11 @@
   fun env  ->
     fun x  ->
       try
-        (fun uu___289_3421  ->
+        (fun uu___288_3421  ->
            match () with
            | () -> FStar_List.index (fun name  -> name = x) env.names_t) ()
       with
-      | uu___288_3426 ->
+      | uu___287_3426 ->
           let uu____3427 =
             FStar_Util.format1 "Internal error: name not found %s\n" x  in
           failwith uu____3427
@@ -1022,7 +1022,7 @@
                    FStar_Extraction_ML_Syntax.string_of_mlpath path
                 in
              try
-               (fun uu___291_3805  ->
+               (fun uu___290_3805  ->
                   match () with
                   | () ->
                       (FStar_Util.print1
@@ -1065,8 +1065,8 @@
   FStar_Extraction_ML_Syntax.meta Prims.list -> flag Prims.list) =
   fun flags1  ->
     FStar_List.choose
-      (fun uu___279_3872  ->
-         match uu___279_3872 with
+      (fun uu___278_3872  ->
+         match uu___278_3872 with
          | FStar_Extraction_ML_Syntax.Private  ->
              FStar_Pervasives_Native.Some Private
          | FStar_Extraction_ML_Syntax.NoExtract  ->
@@ -1098,8 +1098,8 @@
   fun flags1  ->
     let uu____3883 =
       FStar_List.choose
-        (fun uu___280_3888  ->
-           match uu___280_3888 with
+        (fun uu___279_3888  ->
+           match uu___279_3888 with
            | FStar_Extraction_ML_Syntax.CCConv s ->
                FStar_Pervasives_Native.Some s
            | uu____3892 -> FStar_Pervasives_Native.None) flags1
@@ -1154,8 +1154,8 @@
             else
               (let assumed =
                  FStar_Util.for_some
-                   (fun uu___281_3960  ->
-                      match uu___281_3960 with
+                   (fun uu___280_3960  ->
+                      match uu___280_3960 with
                       | FStar_Extraction_ML_Syntax.Assumed  -> true
                       | uu____3961 -> false) meta
                   in
@@ -1168,8 +1168,8 @@
                    (fun env2  -> fun name1  -> extend_t env2 name1) env1
                    tvars
                   in
-               let rec find_return_type eff i uu___282_3988 =
-                 match uu___282_3988 with
+               let rec find_return_type eff i uu___281_3988 =
+                 match uu___281_3988 with
                  | FStar_Extraction_ML_Syntax.MLTY_Fun (uu____3993,eff1,t)
                      when i > (Prims.parse_int "0") ->
                      find_return_type eff1 (i - (Prims.parse_int "1")) t
@@ -1214,7 +1214,7 @@
                          FStar_Pervasives_Native.None))
                    else
                      (try
-                        (fun uu___293_4087  ->
+                        (fun uu___292_4087  ->
                            match () with
                            | () ->
                                let body1 = translate_expr env3 body  in
@@ -1270,8 +1270,8 @@
             else
               (let assumed =
                  FStar_Util.for_some
-                   (fun uu___281_4165  ->
-                      match uu___281_4165 with
+                   (fun uu___280_4165  ->
+                      match uu___280_4165 with
                       | FStar_Extraction_ML_Syntax.Assumed  -> true
                       | uu____4166 -> false) meta
                   in
@@ -1284,8 +1284,8 @@
                    (fun env2  -> fun name1  -> extend_t env2 name1) env1
                    tvars
                   in
-               let rec find_return_type eff i uu___282_4193 =
-                 match uu___282_4193 with
+               let rec find_return_type eff i uu___281_4193 =
+                 match uu___281_4193 with
                  | FStar_Extraction_ML_Syntax.MLTY_Fun (uu____4198,eff1,t)
                      when i > (Prims.parse_int "0") ->
                      find_return_type eff1 (i - (Prims.parse_int "1")) t
@@ -1330,7 +1330,7 @@
                          FStar_Pervasives_Native.None))
                    else
                      (try
-                        (fun uu___293_4292  ->
+                        (fun uu___292_4292  ->
                            match () with
                            | () ->
                                let body1 = translate_expr env3 body  in
@@ -1382,7 +1382,7 @@
                let t1 = translate_type env1 t  in
                let name1 = ((env1.module_name), name)  in
                try
-                 (fun uu___295_4371  ->
+                 (fun uu___294_4371  ->
                     match () with
                     | () ->
                         let expr1 = translate_expr env1 expr  in
@@ -2776,13 +2776,8 @@
   (FStar_Const.signedness,FStar_Const.width) FStar_Pervasives_Native.tuple2
     FStar_Pervasives_Native.option -> width)
   =
-<<<<<<< HEAD
-  fun uu___283_6479  ->
-    match uu___283_6479 with
-=======
   fun uu___282_6491  ->
     match uu___282_6491 with
->>>>>>> 02830740
     | FStar_Pervasives_Native.None  -> CInt
     | FStar_Pervasives_Native.Some (FStar_Const.Signed ,FStar_Const.Int8 ) ->
         Int8
