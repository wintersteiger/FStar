--- conflicted
+++ resolved
@@ -209,19 +209,19 @@
                      FStar_Pervasives_Native.None
                     in
                  (match uu____819 with
-                  | (t_x,uu____841,guard) ->
+                  | (t_x,uu____845,guard) ->
                       let x1 =
-                        let uu___104_856 = x  in
+                        let uu___104_860 = x  in
                         {
                           FStar_Syntax_Syntax.ppname =
-                            (uu___104_856.FStar_Syntax_Syntax.ppname);
+                            (uu___104_860.FStar_Syntax_Syntax.ppname);
                           FStar_Syntax_Syntax.index =
-                            (uu___104_856.FStar_Syntax_Syntax.index);
+                            (uu___104_860.FStar_Syntax_Syntax.index);
                           FStar_Syntax_Syntax.sort = t_x
                         }  in
-                      let uu____857 = FStar_TypeChecker_Env.push_bv env1 x1
+                      let uu____861 = FStar_TypeChecker_Env.push_bv env1 x1
                          in
-                      (x1, guard, uu____857)))
+                      (x1, guard, uu____861)))
            in
         let rec pat_as_arg_with_env env1 p1 =
           match p1.FStar_Syntax_Syntax.v with
@@ -233,59 +233,59 @@
                     FStar_ToSyntax_ToSyntax.desugar_machine_integer
                       env1.FStar_TypeChecker_Env.dsenv repr sw
                       p1.FStar_Syntax_Syntax.p
-                | uu____929 ->
+                | uu____933 ->
                     FStar_Syntax_Syntax.mk
                       (FStar_Syntax_Syntax.Tm_constant c)
                       p1.FStar_Syntax_Syntax.p
                  in
               ([], [], [], env1, e, FStar_TypeChecker_Common.trivial_guard,
                 p1)
-          | FStar_Syntax_Syntax.Pat_dot_term (x,uu____937) ->
-              let uu____942 = FStar_Syntax_Util.type_u ()  in
-              (match uu____942 with
-               | (k,uu____968) ->
-                   let uu____969 =
-                     let uu____982 = FStar_Syntax_Syntax.range_of_bv x  in
+          | FStar_Syntax_Syntax.Pat_dot_term (x,uu____941) ->
+              let uu____946 = FStar_Syntax_Util.type_u ()  in
+              (match uu____946 with
+               | (k,uu____972) ->
+                   let uu____973 =
+                     let uu____986 = FStar_Syntax_Syntax.range_of_bv x  in
                      FStar_TypeChecker_Env.new_implicit_var_aux
-                       "pat_dot_term type" uu____982 env1 k
+                       "pat_dot_term type" uu____986 env1 k
                        FStar_Syntax_Syntax.Allow_untyped
                        FStar_Pervasives_Native.None
                       in
-                   (match uu____969 with
-                    | (t,uu____1005,g) ->
+                   (match uu____973 with
+                    | (t,uu____1013,g) ->
                         let x1 =
-                          let uu___130_1020 = x  in
+                          let uu___130_1028 = x  in
                           {
                             FStar_Syntax_Syntax.ppname =
-                              (uu___130_1020.FStar_Syntax_Syntax.ppname);
+                              (uu___130_1028.FStar_Syntax_Syntax.ppname);
                             FStar_Syntax_Syntax.index =
-                              (uu___130_1020.FStar_Syntax_Syntax.index);
+                              (uu___130_1028.FStar_Syntax_Syntax.index);
                             FStar_Syntax_Syntax.sort = t
                           }  in
-                        let uu____1021 =
-                          let uu____1034 = FStar_Syntax_Syntax.range_of_bv x1
+                        let uu____1029 =
+                          let uu____1042 = FStar_Syntax_Syntax.range_of_bv x1
                              in
                           FStar_TypeChecker_Env.new_implicit_var_aux
-                            "pat_dot_term" uu____1034 env1 t
+                            "pat_dot_term" uu____1042 env1 t
                             FStar_Syntax_Syntax.Allow_untyped
                             FStar_Pervasives_Native.None
                            in
-                        (match uu____1021 with
-                         | (e,uu____1057,g') ->
+                        (match uu____1029 with
+                         | (e,uu____1069,g') ->
                              let p2 =
-                               let uu___137_1074 = p1  in
+                               let uu___137_1086 = p1  in
                                {
                                  FStar_Syntax_Syntax.v =
                                    (FStar_Syntax_Syntax.Pat_dot_term (x1, e));
                                  FStar_Syntax_Syntax.p =
-                                   (uu___137_1074.FStar_Syntax_Syntax.p)
+                                   (uu___137_1086.FStar_Syntax_Syntax.p)
                                }  in
-                             let uu____1077 =
+                             let uu____1089 =
                                FStar_TypeChecker_Common.conj_guard g g'  in
-                             ([], [], [], env1, e, uu____1077, p2))))
+                             ([], [], [], env1, e, uu____1089, p2))))
           | FStar_Syntax_Syntax.Pat_wild x ->
-              let uu____1085 = intro_bv env1 x  in
-              (match uu____1085 with
+              let uu____1097 = intro_bv env1 x  in
+              (match uu____1097 with
                | (x1,g,env2) ->
                    let e =
                      FStar_Syntax_Syntax.mk (FStar_Syntax_Syntax.Tm_name x1)
@@ -293,8 +293,8 @@
                       in
                    ([x1], [], [x1], env2, e, g, p1))
           | FStar_Syntax_Syntax.Pat_var x ->
-              let uu____1125 = intro_bv env1 x  in
-              (match uu____1125 with
+              let uu____1137 = intro_bv env1 x  in
+              (match uu____1137 with
                | (x1,g,env2) ->
                    let e =
                      FStar_Syntax_Syntax.mk (FStar_Syntax_Syntax.Tm_name x1)
@@ -302,59 +302,34 @@
                       in
                    ([x1], [x1], [], env2, e, g, p1))
           | FStar_Syntax_Syntax.Pat_cons (fv,pats) ->
-              let uu____1184 =
+              let uu____1196 =
                 FStar_All.pipe_right pats
                   (FStar_List.fold_left
-                     (fun uu____1323  ->
-                        fun uu____1324  ->
-                          match (uu____1323, uu____1324) with
+                     (fun uu____1335  ->
+                        fun uu____1336  ->
+                          match (uu____1335, uu____1336) with
                           | ((b,a,w,env2,args,guard,pats1),(p2,imp)) ->
-                              let uu____1533 = pat_as_arg_with_env env2 p2
+                              let uu____1545 = pat_as_arg_with_env env2 p2
                                  in
-                              (match uu____1533 with
+                              (match uu____1545 with
                                | (b',a',w',env3,te,guard',pat) ->
                                    let arg =
                                      if imp
                                      then FStar_Syntax_Syntax.iarg te
                                      else FStar_Syntax_Syntax.as_arg te  in
-                                   let uu____1612 =
+                                   let uu____1624 =
                                      FStar_TypeChecker_Common.conj_guard
                                        guard guard'
                                       in
                                    ((b' :: b), (a' :: a), (w' :: w), env3,
-                                     (arg :: args), uu____1612, ((pat, imp)
+                                     (arg :: args), uu____1624, ((pat, imp)
                                      :: pats1))))
                      ([], [], [], env1, [],
                        FStar_TypeChecker_Common.trivial_guard, []))
                  in
-              (match uu____1184 with
+              (match uu____1196 with
                | (b,a,w,env2,args,guard,pats1) ->
                    let e =
-<<<<<<< HEAD
-                     let uu____1750 =
-                       let uu____1755 = FStar_Syntax_Syntax.fv_to_tm fv  in
-                       let uu____1756 =
-                         FStar_All.pipe_right args FStar_List.rev  in
-                       FStar_Syntax_Syntax.mk_Tm_app uu____1755 uu____1756
-                        in
-                     uu____1750 FStar_Pervasives_Native.None
-                       p1.FStar_Syntax_Syntax.p
-                      in
-                   let uu____1759 =
-                     FStar_All.pipe_right (FStar_List.rev b)
-                       FStar_List.flatten
-                      in
-                   let uu____1770 =
-                     FStar_All.pipe_right (FStar_List.rev a)
-                       FStar_List.flatten
-                      in
-                   let uu____1781 =
-                     FStar_All.pipe_right (FStar_List.rev w)
-                       FStar_List.flatten
-                      in
-                   (uu____1759, uu____1770, uu____1781, env2, e, guard,
-                     (let uu___188_1799 = p1  in
-=======
                      let uu____1760 = FStar_Syntax_Syntax.fv_to_tm fv  in
                      let uu____1761 =
                        FStar_All.pipe_right args FStar_List.rev  in
@@ -375,35 +350,16 @@
                       in
                    (uu____1764, uu____1775, uu____1786, env2, e, guard,
                      (let uu___188_1804 = p1  in
->>>>>>> b924ea92
                       {
                         FStar_Syntax_Syntax.v =
                           (FStar_Syntax_Syntax.Pat_cons
                              (fv, (FStar_List.rev pats1)));
                         FStar_Syntax_Syntax.p =
-<<<<<<< HEAD
-                          (uu___188_1799.FStar_Syntax_Syntax.p)
-=======
                           (uu___188_1804.FStar_Syntax_Syntax.p)
->>>>>>> b924ea92
                       })))
            in
         let one_pat env1 p1 =
           let p2 = elaborate_pat env1 p1  in
-<<<<<<< HEAD
-          let uu____1844 = pat_as_arg_with_env env1 p2  in
-          match uu____1844 with
-          | (b,a,w,env2,arg,guard,p3) ->
-              let uu____1902 =
-                FStar_All.pipe_right b
-                  (FStar_Util.find_dup FStar_Syntax_Syntax.bv_eq)
-                 in
-              (match uu____1902 with
-               | FStar_Pervasives_Native.Some x ->
-                   let m = FStar_Syntax_Print.bv_to_string x  in
-                   let err =
-                     let uu____1936 =
-=======
           let uu____1849 = pat_as_arg_with_env env1 p2  in
           match uu____1849 with
           | (b,a,w,env2,arg,guard,p3) ->
@@ -416,21 +372,10 @@
                    let m = FStar_Syntax_Print.bv_to_string x  in
                    let err =
                      let uu____1941 =
->>>>>>> b924ea92
                        FStar_Util.format1
                          "The pattern variable \"%s\" was used more than once"
                          m
                         in
-<<<<<<< HEAD
-                     (FStar_Errors.Fatal_NonLinearPatternVars, uu____1936)
-                      in
-                   FStar_Errors.raise_error err p3.FStar_Syntax_Syntax.p
-               | uu____1958 -> (b, a, w, arg, guard, p3))
-           in
-        let uu____1967 = one_pat env p  in
-        match uu____1967 with
-        | (b,uu____1997,uu____1998,tm,guard,p1) -> (b, tm, guard, p1)
-=======
                      (FStar_Errors.Fatal_NonLinearPatternVars, uu____1941)
                       in
                    FStar_Errors.raise_error err p3.FStar_Syntax_Syntax.p
@@ -439,5 +384,4 @@
         let uu____1972 = one_pat env p  in
         match uu____1972 with
         | (b,uu____2002,uu____2003,tm,guard,p1) -> (b, tm, guard, p1)
->>>>>>> b924ea92
   