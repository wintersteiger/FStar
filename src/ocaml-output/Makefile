<<<<<<< HEAD
.PHONY: all __force__

FSTAR_HOME=../..

OPTIONS=-thread -package batteries,zarith,yojson,pprint -linkpkg -g -w "-28-26-11-21" -annot

=======
>>>>>>> 13162c0d
HAS_MENHIR := $(shell command -v menhir 2> /dev/null)
ifdef HAS_MENHIR
HAS_VALID_MENHIR := $(shell expr `menhir --version | sed -e 's/.*version \([0-9]*\)/\1/'` \>= 20161115)
else
HAS_VALID_MENHIR := 0
endif

MENHIR=menhir #--explain --infer -la 1 --table
<<<<<<< HEAD
OCAMLYACC=ocamlyacc
OCAMLC=ocamlfind ocamlc $(OPTIONS)
OCAMLOPT=ocamlfind ocamlopt $(OPTIONS)
OCAMLDEP=ocamldep
INCLUDES=-I $(FSTAR_HOME)/lib/ml/ # all relevant -I options here
OCAMLFLAGS=$(INCLUDES)    -w -8  # add other options for ocamlc here
OCAMLOPTFLAGS=$(INCLUDES) -w -8  # add other options for ocamlopt here

COMPILER_ML_LIB=FStar_Util.cmx FStar_Bytes.cmx FStar_Getopt.cmx FStar_Range.cmx FStar_Platform.cmx FStar_Unionfind.cmx
PARSER_ML_LIB=FStar_Parser_Util.cmx
PRETTYPRINT_ML_LIB=FStar_Pprint.cmx
FSTAR_OBJS=$(COMPILER_ML_LIB) \
	   $(PARSER_ML_LIB) \
	   $(PRETTYPRINT_ML_LIB) \
	   FStar_Version.cmx FStar_Options.cmx FStar_Ident.cmx FStar_Const.cmx \
	   FStar_Absyn_Syntax.cmx FStar_Absyn_Const.cmx FStar_Absyn_Visit.cmx FStar_Absyn_Util.cmx FStar_Absyn_Print.cmx \
	   FStar_Syntax_Syntax.cmx FStar_Syntax_Const.cmx FStar_Syntax_Subst.cmx FStar_Syntax_Free.cmx FStar_Syntax_InstFV.cmx FStar_Syntax_Util.cmx FStar_Syntax_Print.cmx \
	   FStar_Tc_Env.cmx FStar_Tc_Recheck.cmx FStar_Tc_Normalize.cmx FStar_Tc_Errors.cmx FStar_Tc_Rel.cmx FStar_Tc_Util.cmx FStar_Tc_Tc.cmx \
	   FStar_ToSMT_Term.cmx FStar_ToSMT_Z3.cmx FStar_ToSMT_SplitQueryCases.cmx FStar_ToSMT_Encode.cmx \
	   FStar_Format.cmx \
	   FStar_TypeChecker_Common.cmx FStar_TypeChecker_Env.cmx FStar_TypeChecker_Normalize.cmx FStar_TypeChecker_Errors.cmx FStar_TypeChecker_Rel.cmx FStar_TypeChecker_Util.cmx FStar_TypeChecker_DMFF.cmx FStar_TypeChecker_TcTerm.cmx FStar_TypeChecker_Tc.cmx \
	   FStar_Parser_AST.cmx FStar_Parser_DesugarEnv.cmx FStar_Parser_Desugar.cmx FStar_Parser_Env.cmx FStar_Parser_Interleave.cmx FStar_Parser_ToSyntax.cmx FStar_Parser_ToDocument.cmx FStar_Parser_Parse.cmx FStar_Parser_Lexhelp.cmx FStar_Parser_LexFStar.cmx FStar_Parser_ParseIt.cmx FStar_Parser_Driver.cmx FStar_Parser_Dep.cmx \
	   FStar_Extraction_ML_Syntax.cmx FStar_Extraction_ML_Env.cmx FStar_Extraction_ML_UEnv.cmx FStar_Extraction_ML_Util.cmx FStar_Extraction_ML_Code.cmx FStar_Extraction_ML_ExtractTyp.cmx FStar_Extraction_ML_ExtractExp.cmx FStar_Extraction_ML_ExtractMod.cmx FStar_Extraction_ML_Term.cmx FStar_Extraction_ML_Modul.cmx FStar_Extraction_Kremlin.cmx \
	   FStar_Fsdoc_Generator.cmx \
	   FStar_SMTEncoding_Term.cmx FStar_SMTEncoding_Util.cmx FStar_SMTEncoding_Z3.cmx FStar_SMTEncoding_SplitQueryCases.cmx FStar_SMTEncoding_ErrorReporting.cmx FStar_SMTEncoding_Encode.cmx FStar_SMTEncoding_Solver.cmx \
	   FStar_Dependences.cmx FStar_Interactive.cmx FStar_Stratified.cmx FStar_Universal.cmx FStar_FStar.cmx

GENERATED_FILES=$(COMPILER_ML_LIB:.cmx=.ml) $(PARSER_ML_LIB) $(PRETTYPRINT_ML_LIB) main.ml parse.mly parse.ml FStar_Parser_Parse.ml FStar_Parser_LexFStar.ml lex.mll FStar_Parser_ParseIt.ml 
=======
OCAMLLEX=ocamllex
OCAMLBUILD=cd ../../ && ocamlbuild -I src/ocaml-output -I src/basic/ml \
  -I src/parser/ml -I src/fstar/ml -j 24 -build-dir src/ocaml-output/_build \
  -I lib/ml -use-ocamlfind
GENERATED_FILES=main.ml parse.mly parse.ml FStar_Parser_Parse.ml \
  FStar_Version.ml FStar_Parser_LexFStar.ml lex.mll FStar_Parser_ParseIt.ml
>>>>>>> 13162c0d

# The directory where we install files when doing "make install".
# Overridden via the command-line by the OPAM invocation.
PREFIX=$(shell pwd)/fstar
# The string "Madoko" if madoko is installed, something else otherwise.
MADOKO = $(shell madoko --version 2>/dev/null | cut -c -6)

# Detect the GNU utilities
INSTALL_EXEC := $(shell ginstall --version 2>/dev/null | cut -c -8 | head -n 1)
DATE_EXEC := $(shell gdate --version 2>/dev/null | cut -c -4 | head -n 1)
ifdef INSTALL_EXEC
   INSTALL_EXEC := ginstall
else
   INSTALL_EXEC := install
endif

ifdef DATE_EXEC
   DATE_EXEC := gdate
else
   DATE_EXEC := date
endif

# Final sanity check for the OCaml version
_UNUSED=$(shell echo 'if Sys.ocaml_version < "4.02.3" then (print_endline "We need OCaml >= 4.02.3"; exit 0)' | ocaml -noinit -noprompt -nostdin)

# Complete build: generate fstar.exe and derive a fresh F#-compatible parser
# from our reference parser (i.e. ../parser/parse.mly) using Menhir (if
# possible).
all: fstar.exe ../parser/parse.fsy

.PHONY: fstar.exe
fstar.exe: FStar_Parser_Parse.ml FStar_Parser_LexFStar.ml FStar_Parser_ParseIt.ml FStar_Version.ml
	$(OCAMLBUILD) main.native
	cp _build/src/fstar/ml/main.native ../../bin/$@

parse.mly: ../parser/parse.mly
ifeq ($(HAS_VALID_MENHIR), 1)
	# TODO : call menhir directly when positions are fixed instead of
	# letting OCamlbuild go through ocamlyacc
	$(MENHIR) --only-preprocess-for-ocamlyacc $< > $@
	# Save a copy of the dumb parse.mly for whoever doesn't have menhir.
	# (NOT the same as $< !)
	cp parse.mly ../parser/ml/
else
	cp ../parser/ml/parse.mly ./parse.mly
endif

FStar_Parser_Parse.ml: parse.mly
	# We are opening the same module twice but we need these modules
	# open for the definition of tokens
<<<<<<< HEAD
	echo "open Prims" > FStar_Parser_Parse.ml
	echo "open FStar_List" >> FStar_Parser_Parse.ml
	echo "open FStar_Util" >> FStar_Parser_Parse.ml
	echo "open FStar_Range" >> FStar_Parser_Parse.ml
	echo "open FStar_Options" >> FStar_Parser_Parse.ml
	echo "open FStar_Absyn_Syntax" >> FStar_Parser_Parse.ml
	echo "open FStar_Absyn_Const" >> FStar_Parser_Parse.ml
	echo "open FStar_Absyn_Util" >> FStar_Parser_Parse.ml
	echo "open FStar_Parser_AST" >> FStar_Parser_Parse.ml
	echo "open FStar_Parser_Util" >> FStar_Parser_Parse.ml
	echo "open FStar_Const" >> FStar_Parser_Parse.ml
	echo "open FStar_Ident" >> FStar_Parser_Parse.ml
	echo "open FStar_String" >> FStar_Parser_Parse.ml
	cat parse.ml >> FStar_Parser_Parse.ml
	ocamllex ../parser/ml/lex.mll -o FStar_Parser_LexFStar.ml
	cp ../parser/ml/parseit.ml FStar_Parser_ParseIt.ml

fsharp-parser:
	rm -f parse.preprocessed.fsy
	echo "%{" > parse.preprocessed.fsy
	echo "#light \"off\"" >> parse.preprocessed.fsy
	echo "// (c) Microsoft Corporation. All rights reserved" >> parse.preprocessed.fsy
	echo "open Prims" >> parse.preprocessed.fsy
	echo "open FStar.List" >> parse.preprocessed.fsy
	echo "open FStar.Util" >> parse.preprocessed.fsy
	echo "open FStar.Range" >> parse.preprocessed.fsy
	echo "open FStar.Options" >> parse.preprocessed.fsy
	echo "open FStar.Absyn.Syntax" >> parse.preprocessed.fsy
	echo "open FStar.Absyn.Const" >> parse.preprocessed.fsy
	echo "open FStar.Absyn.Util" >> parse.preprocessed.fsy
	echo "open FStar.Parser.AST" >> parse.preprocessed.fsy
	echo "open FStar.Parser.Util" >> parse.preprocessed.fsy
	echo "open FStar.Const" >> parse.preprocessed.fsy
	echo "open FStar.Ident" >> parse.preprocessed.fsy
	echo "open FStar.String" >> parse.preprocessed.fsy
  # TODO : fsyacc seems to complain as soon as there is an arrow -> in a %type declaration...
	cat parse.mly | sed -e '/%{/d' \
											-e '/^open /d' \
											-e '/%token/s/[a-zA-Z0-9_]*\.//g' \
											-e '/%type/s/[a-zA-Z0-9_]*\.//g' \
											-e '/%token.*->.*/d' \
											-e '/%type.*->.*/d' \
											>> parse.preprocessed.fsy
	mv parse.preprocessed.fsy ../parser/parse.fsy

copy_lib_files: $(addprefix ../basic/ml/, $(COMPILER_ML_LIB:.cmx=.ml)) ../parser/ml/$(PARSER_ML_LIB:.cmx=.ml) ../prettyprint/ml/$(PRETTYPRINT_ML_LIB:.cmx=.ml) ../fstar/ml/main.ml
	cp $^ .

# Dependencies
depend:
	$(OCAMLDEP) *.ml > .depend


fstar.exe: $(FSTAR_OBJS) main.ml
	$(OCAMLOPT) $(OCAMLOPTFLAGS) $(FSTAR_HOME)/lib/ml/fstarlib.cmxa -o fstar.exe $^
	cp fstar.exe ../../bin/fstar.exe

# always bump version for a release
=======
	echo "open Prims" > $@
	echo "open FStar_List" >> $@
	echo "open FStar_Util" >> $@
	echo "open FStar_Range" >> $@
	echo "open FStar_Options" >> $@
	echo "open FStar_Absyn_Syntax" >> $@
	echo "open FStar_Absyn_Const" >> $@
	echo "open FStar_Absyn_Util" >> $@
	echo "open FStar_Parser_AST" >> $@
	echo "open FStar_Parser_Util" >> $@
	echo "open FStar_Const" >> $@
	echo "open FStar_Ident" >> $@
	echo "open FStar_String" >> $@
	# TODO: create a proper OCamlbuild rule for this production so that
	# OCamlbuild knows how to generate parse.mly first (possibly using
	# menhir) and removes the production as needed.
	ocamlyacc parse.mly
	cat parse.ml >> $@
	rm parse.ml parse.mli

FStar_Parser_LexFStar.ml: ../parser/ml/lex.mll FStar_Parser_Parse.ml
	$(OCAMLLEX) $< -o $@

FStar_Parser_ParseIt.ml: ../parser/ml/parseit.ml
	cp $< $@

../parser/parse.fsy: parse.mly
	echo "%{" > $@
	echo "#light \"off\"" >> $@
	echo "// (c) Microsoft Corporation. All rights reserved" >> $@
	echo "open Prims" >> $@
	echo "open FStar.List" >> $@
	echo "open FStar.Util" >> $@
	echo "open FStar.Range" >> $@
	echo "open FStar.Options" >> $@
	echo "open FStar.Absyn.Syntax" >> $@
	echo "open FStar.Absyn.Const" >> $@
	echo "open FStar.Absyn.Util" >> $@
	echo "open FStar.Parser.AST" >> $@
	echo "open FStar.Parser.Util" >> $@
	echo "open FStar.Const" >> $@
	echo "open FStar.Ident" >> $@
	echo "open FStar.String" >> $@
	# TODO : fsyacc seems to complain as soon as there is an arrow -> in a %type declaration...
	cat parse.mly | sed -e '/%{/d' \
	                    -e '/^open /d' \
	                    -e '/%token/s/[a-zA-Z0-9_]*\.//g' \
	                    -e '/%type/s/[a-zA-Z0-9_]*\.//g' \
	                    -e '/%token.*->.*/d' \
	                    -e '/%type.*->.*/d' \
	                    >> $@

# always bump version for a release; always bump it when recompiling so that one
# can easily help debugging
>>>>>>> 13162c0d
VERSION=$(shell head -n 1 ../../version.txt)
ifeq ($(OS),Windows_NT)
  ifeq ($(PROCESSOR_ARCHITECTURE),AMD64)
     PLATFORM=Windows_x64
  else
     PLATFORM=Windows_x86
  endif
else
     PLATFORM=$(shell echo `uname`_`uname -m`)
endif
COMPILER = OCaml $(shell ocamlc -version)
DATE = $(shell $(DATE_EXEC) -Iseconds)
COMMIT = $(shell ../tools/get_commit)

.PHONY: version
FStar_Version.ml:
	echo 'let version = "$(VERSION)"' > $@
	echo 'let platform = "$(PLATFORM)"' >> $@
	echo 'let compiler = "$(COMPILER)"' >> $@
	echo 'let date = "$(DATE)"' >> $@
	echo 'let commit= "$(COMMIT)"' >> $@


# ------------------------------------------------------------------------------
# Preparing a release... these targets are not optimized and the Makefile is
# actually used for scripting a bunch of stuff.
# ------------------------------------------------------------------------------

# Copy the contents of $(1) into $(PREFIX)/$(2) while setting the right file
# permissions and creating directories on the fly as needed.
# (JP: the package version of this command is based on git but for OPAM
#  installs we cannot assume the user has git installed.)
install_dir = cd ../../$(1) && find . -type f -exec $(INSTALL_EXEC) -m 644 -D {} $(PREFIX)/$(2)/{} \;

# Install FStar into $(PREFIX) using the standard Unix directory structure.
install: all
        # Install the binary
	$(INSTALL_EXEC) -m 755 -D -T fstar.exe $(PREFIX)/bin/fstar.exe
        # Then the rest of the static files.
	$(call install_dir,ulib,lib/fstar)
	$(call install_dir,examples,share/fstar/examples)
	$(call install_dir,ucontrib,share/fstar/contrib)
ifeq ($(MADOKO),Madoko)
        # Build the tutorial first
	$(MAKE) -C ../../doc/tutorial
endif
	$(call install_dir,doc/tutorial,share/fstar/tutorial)

NAME=fstar_$(VERSION)_$(PLATFORM)

# the `fexport` function takes a path relative to the top of the F* repo
# and exports the contents of that directory to the $(PREFIX) dir
fexport = cd ../.. && git archive "--format=tar" "--prefix=$(1)/" HEAD:$(1)/ |\
          tar -x -C $(PREFIX)

# Create a zip / tar.gz package of FStar that contains a Z3 binary and
# proper license files.
package: all
        # Clean previous packages.
	rm -f $(NAME).zip $(NAME).tar.gz
	if [ -d "$(PREFIX)" ]; then rm -dfr fstar; fi
        # Install the F* binary
	mkdir -p $(PREFIX)/bin/
	$(INSTALL_EXEC) -m 755 fstar.exe $(PREFIX)/bin/fstar.exe
        # Then the rest of the static files.
	$(call fexport,lib)
	$(call fexport,ulib)
	$(call fexport,examples)
	$(call fexport,contrib)
	$(call fexport,ucontrib)
	$(call fexport,doc/tutorial)
ifeq ($(MADOKO),Madoko)
        # Build the tutorial
	$(MAKE) -C fstar/doc/tutorial
else
	@echo " ********** WARNING: You don't have Madoko installed. Binary package will not include tutorial in html form."
endif
        # Documentation and licenses
	cp ../../README.md ../../INSTALL.md ../../LICENSE ../../LICENSE-fsharp.txt $(PREFIX)
	wget https://raw.githubusercontent.com/Z3Prover/z3/master/LICENSE.txt -O fstar/LICENSE-z3.txt
        # Copy Z3 binary
	@cp ../../bin/*z3* $(PREFIX)/bin &> /dev/null || cp `which z3` $(PREFIX)/bin &> /dev/null || echo " ********** WARNING: you don't have Z3 in \\$(FSTAR_HOME)/bin or in your \\$PATH, skipped from package ************** "
        # JP: actually this only makes sense for the F# build of F*. Why are we
        # copying these files while this directory builds an OCaml-compiled,
        # Windows-native version of F*?
        # CH: Nik added these, and if I remember right it might be related to bootstrapping?
	make -C ../VS install-packages
	cp ../../bin/FSharp.PowerPack.* $(PREFIX)/bin
        # Some new things used by examples/Makefile
	mkdir -p $(PREFIX)/src/gmake/
	cp ../../src/gmake/fstar.mk ../../src/gmake/nubuild.mk $(PREFIX)/src/gmake/
ifeq ($(OS),Windows_NT)
	cp ../../bin/msvc*dll $(PREFIX)
	zip -r -9 $(NAME).zip fstar
else
	tar czf $(NAME).tar.gz fstar
endif


# Clean up all files generated by targets in _this_ Makefile
clean:
	rm -rf _build
	rm -f $(GENERATED_FILES)
	rm -f *.tar.gz *.zip

# Purge (clean + delete *all* automatically generated files)
# if you do this you'll need to run `make ocaml` in `src` to get them back
purge: clean
	rm -f *.ml || true

-include .depend<|MERGE_RESOLUTION|>--- conflicted
+++ resolved
@@ -1,12 +1,3 @@
-<<<<<<< HEAD
-.PHONY: all __force__
-
-FSTAR_HOME=../..
-
-OPTIONS=-thread -package batteries,zarith,yojson,pprint -linkpkg -g -w "-28-26-11-21" -annot
-
-=======
->>>>>>> 13162c0d
 HAS_MENHIR := $(shell command -v menhir 2> /dev/null)
 ifdef HAS_MENHIR
 HAS_VALID_MENHIR := $(shell expr `menhir --version | sed -e 's/.*version \([0-9]*\)/\1/'` \>= 20161115)
@@ -15,43 +6,15 @@
 endif
 
 MENHIR=menhir #--explain --infer -la 1 --table
-<<<<<<< HEAD
-OCAMLYACC=ocamlyacc
-OCAMLC=ocamlfind ocamlc $(OPTIONS)
-OCAMLOPT=ocamlfind ocamlopt $(OPTIONS)
-OCAMLDEP=ocamldep
-INCLUDES=-I $(FSTAR_HOME)/lib/ml/ # all relevant -I options here
-OCAMLFLAGS=$(INCLUDES)    -w -8  # add other options for ocamlc here
-OCAMLOPTFLAGS=$(INCLUDES) -w -8  # add other options for ocamlopt here
-
+OCAMLLEX=ocamllex
+OCAMLBUILD=cd ../../ && ocamlbuild -I src/ocaml-output -I src/basic/ml \
+  -I src/parser/ml -I src/fstar/ml -j 24 -build-dir src/ocaml-output/_build \
+  -I src/prettyprint/ml \
+  -I lib/ml -use-ocamlfind
 COMPILER_ML_LIB=FStar_Util.cmx FStar_Bytes.cmx FStar_Getopt.cmx FStar_Range.cmx FStar_Platform.cmx FStar_Unionfind.cmx
 PARSER_ML_LIB=FStar_Parser_Util.cmx
 PRETTYPRINT_ML_LIB=FStar_Pprint.cmx
-FSTAR_OBJS=$(COMPILER_ML_LIB) \
-	   $(PARSER_ML_LIB) \
-	   $(PRETTYPRINT_ML_LIB) \
-	   FStar_Version.cmx FStar_Options.cmx FStar_Ident.cmx FStar_Const.cmx \
-	   FStar_Absyn_Syntax.cmx FStar_Absyn_Const.cmx FStar_Absyn_Visit.cmx FStar_Absyn_Util.cmx FStar_Absyn_Print.cmx \
-	   FStar_Syntax_Syntax.cmx FStar_Syntax_Const.cmx FStar_Syntax_Subst.cmx FStar_Syntax_Free.cmx FStar_Syntax_InstFV.cmx FStar_Syntax_Util.cmx FStar_Syntax_Print.cmx \
-	   FStar_Tc_Env.cmx FStar_Tc_Recheck.cmx FStar_Tc_Normalize.cmx FStar_Tc_Errors.cmx FStar_Tc_Rel.cmx FStar_Tc_Util.cmx FStar_Tc_Tc.cmx \
-	   FStar_ToSMT_Term.cmx FStar_ToSMT_Z3.cmx FStar_ToSMT_SplitQueryCases.cmx FStar_ToSMT_Encode.cmx \
-	   FStar_Format.cmx \
-	   FStar_TypeChecker_Common.cmx FStar_TypeChecker_Env.cmx FStar_TypeChecker_Normalize.cmx FStar_TypeChecker_Errors.cmx FStar_TypeChecker_Rel.cmx FStar_TypeChecker_Util.cmx FStar_TypeChecker_DMFF.cmx FStar_TypeChecker_TcTerm.cmx FStar_TypeChecker_Tc.cmx \
-	   FStar_Parser_AST.cmx FStar_Parser_DesugarEnv.cmx FStar_Parser_Desugar.cmx FStar_Parser_Env.cmx FStar_Parser_Interleave.cmx FStar_Parser_ToSyntax.cmx FStar_Parser_ToDocument.cmx FStar_Parser_Parse.cmx FStar_Parser_Lexhelp.cmx FStar_Parser_LexFStar.cmx FStar_Parser_ParseIt.cmx FStar_Parser_Driver.cmx FStar_Parser_Dep.cmx \
-	   FStar_Extraction_ML_Syntax.cmx FStar_Extraction_ML_Env.cmx FStar_Extraction_ML_UEnv.cmx FStar_Extraction_ML_Util.cmx FStar_Extraction_ML_Code.cmx FStar_Extraction_ML_ExtractTyp.cmx FStar_Extraction_ML_ExtractExp.cmx FStar_Extraction_ML_ExtractMod.cmx FStar_Extraction_ML_Term.cmx FStar_Extraction_ML_Modul.cmx FStar_Extraction_Kremlin.cmx \
-	   FStar_Fsdoc_Generator.cmx \
-	   FStar_SMTEncoding_Term.cmx FStar_SMTEncoding_Util.cmx FStar_SMTEncoding_Z3.cmx FStar_SMTEncoding_SplitQueryCases.cmx FStar_SMTEncoding_ErrorReporting.cmx FStar_SMTEncoding_Encode.cmx FStar_SMTEncoding_Solver.cmx \
-	   FStar_Dependences.cmx FStar_Interactive.cmx FStar_Stratified.cmx FStar_Universal.cmx FStar_FStar.cmx
-
-GENERATED_FILES=$(COMPILER_ML_LIB:.cmx=.ml) $(PARSER_ML_LIB) $(PRETTYPRINT_ML_LIB) main.ml parse.mly parse.ml FStar_Parser_Parse.ml FStar_Parser_LexFStar.ml lex.mll FStar_Parser_ParseIt.ml 
-=======
-OCAMLLEX=ocamllex
-OCAMLBUILD=cd ../../ && ocamlbuild -I src/ocaml-output -I src/basic/ml \
-  -I src/parser/ml -I src/fstar/ml -j 24 -build-dir src/ocaml-output/_build \
-  -I lib/ml -use-ocamlfind
-GENERATED_FILES=main.ml parse.mly parse.ml FStar_Parser_Parse.ml \
-  FStar_Version.ml FStar_Parser_LexFStar.ml lex.mll FStar_Parser_ParseIt.ml
->>>>>>> 13162c0d
+GENERATED_FILES=main.ml parse.mly parse.ml FStar_Parser_Parse.ml FStar_Parser_LexFStar.ml lex.mll FStar_Parser_ParseIt.ml 
 
 # The directory where we install files when doing "make install".
 # Overridden via the command-line by the OPAM invocation.
@@ -102,66 +65,6 @@
 FStar_Parser_Parse.ml: parse.mly
 	# We are opening the same module twice but we need these modules
 	# open for the definition of tokens
-<<<<<<< HEAD
-	echo "open Prims" > FStar_Parser_Parse.ml
-	echo "open FStar_List" >> FStar_Parser_Parse.ml
-	echo "open FStar_Util" >> FStar_Parser_Parse.ml
-	echo "open FStar_Range" >> FStar_Parser_Parse.ml
-	echo "open FStar_Options" >> FStar_Parser_Parse.ml
-	echo "open FStar_Absyn_Syntax" >> FStar_Parser_Parse.ml
-	echo "open FStar_Absyn_Const" >> FStar_Parser_Parse.ml
-	echo "open FStar_Absyn_Util" >> FStar_Parser_Parse.ml
-	echo "open FStar_Parser_AST" >> FStar_Parser_Parse.ml
-	echo "open FStar_Parser_Util" >> FStar_Parser_Parse.ml
-	echo "open FStar_Const" >> FStar_Parser_Parse.ml
-	echo "open FStar_Ident" >> FStar_Parser_Parse.ml
-	echo "open FStar_String" >> FStar_Parser_Parse.ml
-	cat parse.ml >> FStar_Parser_Parse.ml
-	ocamllex ../parser/ml/lex.mll -o FStar_Parser_LexFStar.ml
-	cp ../parser/ml/parseit.ml FStar_Parser_ParseIt.ml
-
-fsharp-parser:
-	rm -f parse.preprocessed.fsy
-	echo "%{" > parse.preprocessed.fsy
-	echo "#light \"off\"" >> parse.preprocessed.fsy
-	echo "// (c) Microsoft Corporation. All rights reserved" >> parse.preprocessed.fsy
-	echo "open Prims" >> parse.preprocessed.fsy
-	echo "open FStar.List" >> parse.preprocessed.fsy
-	echo "open FStar.Util" >> parse.preprocessed.fsy
-	echo "open FStar.Range" >> parse.preprocessed.fsy
-	echo "open FStar.Options" >> parse.preprocessed.fsy
-	echo "open FStar.Absyn.Syntax" >> parse.preprocessed.fsy
-	echo "open FStar.Absyn.Const" >> parse.preprocessed.fsy
-	echo "open FStar.Absyn.Util" >> parse.preprocessed.fsy
-	echo "open FStar.Parser.AST" >> parse.preprocessed.fsy
-	echo "open FStar.Parser.Util" >> parse.preprocessed.fsy
-	echo "open FStar.Const" >> parse.preprocessed.fsy
-	echo "open FStar.Ident" >> parse.preprocessed.fsy
-	echo "open FStar.String" >> parse.preprocessed.fsy
-  # TODO : fsyacc seems to complain as soon as there is an arrow -> in a %type declaration...
-	cat parse.mly | sed -e '/%{/d' \
-											-e '/^open /d' \
-											-e '/%token/s/[a-zA-Z0-9_]*\.//g' \
-											-e '/%type/s/[a-zA-Z0-9_]*\.//g' \
-											-e '/%token.*->.*/d' \
-											-e '/%type.*->.*/d' \
-											>> parse.preprocessed.fsy
-	mv parse.preprocessed.fsy ../parser/parse.fsy
-
-copy_lib_files: $(addprefix ../basic/ml/, $(COMPILER_ML_LIB:.cmx=.ml)) ../parser/ml/$(PARSER_ML_LIB:.cmx=.ml) ../prettyprint/ml/$(PRETTYPRINT_ML_LIB:.cmx=.ml) ../fstar/ml/main.ml
-	cp $^ .
-
-# Dependencies
-depend:
-	$(OCAMLDEP) *.ml > .depend
-
-
-fstar.exe: $(FSTAR_OBJS) main.ml
-	$(OCAMLOPT) $(OCAMLOPTFLAGS) $(FSTAR_HOME)/lib/ml/fstarlib.cmxa -o fstar.exe $^
-	cp fstar.exe ../../bin/fstar.exe
-
-# always bump version for a release
-=======
 	echo "open Prims" > $@
 	echo "open FStar_List" >> $@
 	echo "open FStar_Util" >> $@
@@ -216,7 +119,6 @@
 
 # always bump version for a release; always bump it when recompiling so that one
 # can easily help debugging
->>>>>>> 13162c0d
 VERSION=$(shell head -n 1 ../../version.txt)
 ifeq ($(OS),Windows_NT)
   ifeq ($(PROCESSOR_ARCHITECTURE),AMD64)
