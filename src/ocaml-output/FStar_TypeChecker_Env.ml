
open Prims

type binding =
| Binding_var of FStar_Syntax_Syntax.bv
| Binding_lid of (FStar_Ident.lident * FStar_Syntax_Syntax.tscheme)
| Binding_sig of (FStar_Ident.lident Prims.list * FStar_Syntax_Syntax.sigelt)
| Binding_univ of FStar_Syntax_Syntax.univ_name
| Binding_sig_inst of (FStar_Ident.lident Prims.list * FStar_Syntax_Syntax.sigelt * FStar_Syntax_Syntax.universes)


let is_Binding_var = (fun _discr_ -> (match (_discr_) with
| Binding_var (_) -> begin
true
end
| _ -> begin
false
end))


let is_Binding_lid = (fun _discr_ -> (match (_discr_) with
| Binding_lid (_) -> begin
true
end
| _ -> begin
false
end))


let is_Binding_sig = (fun _discr_ -> (match (_discr_) with
| Binding_sig (_) -> begin
true
end
| _ -> begin
false
end))


let is_Binding_univ = (fun _discr_ -> (match (_discr_) with
| Binding_univ (_) -> begin
true
end
| _ -> begin
false
end))


let is_Binding_sig_inst = (fun _discr_ -> (match (_discr_) with
| Binding_sig_inst (_) -> begin
true
end
| _ -> begin
false
end))


let ___Binding_var____0 = (fun projectee -> (match (projectee) with
| Binding_var (_54_16) -> begin
_54_16
end))


let ___Binding_lid____0 = (fun projectee -> (match (projectee) with
| Binding_lid (_54_19) -> begin
_54_19
end))


let ___Binding_sig____0 = (fun projectee -> (match (projectee) with
| Binding_sig (_54_22) -> begin
_54_22
end))


let ___Binding_univ____0 = (fun projectee -> (match (projectee) with
| Binding_univ (_54_25) -> begin
_54_25
end))


let ___Binding_sig_inst____0 = (fun projectee -> (match (projectee) with
| Binding_sig_inst (_54_28) -> begin
_54_28
end))


type delta_level =
| NoDelta
| Inlining
| Eager_unfolding_only
| Unfold of FStar_Syntax_Syntax.delta_depth


let is_NoDelta = (fun _discr_ -> (match (_discr_) with
| NoDelta (_) -> begin
true
end
| _ -> begin
false
end))


let is_Inlining = (fun _discr_ -> (match (_discr_) with
| Inlining (_) -> begin
true
end
| _ -> begin
false
end))


let is_Eager_unfolding_only = (fun _discr_ -> (match (_discr_) with
| Eager_unfolding_only (_) -> begin
true
end
| _ -> begin
false
end))


let is_Unfold = (fun _discr_ -> (match (_discr_) with
| Unfold (_) -> begin
true
end
| _ -> begin
false
end))


let ___Unfold____0 = (fun projectee -> (match (projectee) with
| Unfold (_54_31) -> begin
_54_31
end))


type mlift =
FStar_Syntax_Syntax.typ  ->  FStar_Syntax_Syntax.typ  ->  FStar_Syntax_Syntax.typ


type edge =
{msource : FStar_Ident.lident; mtarget : FStar_Ident.lident; mlift : FStar_Syntax_Syntax.typ  ->  FStar_Syntax_Syntax.typ  ->  FStar_Syntax_Syntax.typ}


let is_Mkedge : edge  ->  Prims.bool = (Obj.magic ((fun _ -> (failwith "Not yet implemented:is_Mkedge"))))


type effects =
{decls : FStar_Syntax_Syntax.eff_decl Prims.list; order : edge Prims.list; joins : (FStar_Ident.lident * FStar_Ident.lident * FStar_Ident.lident * mlift * mlift) Prims.list}


let is_Mkeffects : effects  ->  Prims.bool = (Obj.magic ((fun _ -> (failwith "Not yet implemented:is_Mkeffects"))))


type cached_elt =
((FStar_Syntax_Syntax.universes * FStar_Syntax_Syntax.typ), (FStar_Syntax_Syntax.sigelt * FStar_Syntax_Syntax.universes Prims.option)) FStar_Util.either


type env =
{solver : solver_t; range : FStar_Range.range; curmodule : FStar_Ident.lident; gamma : binding Prims.list; gamma_cache : cached_elt FStar_Util.smap; modules : FStar_Syntax_Syntax.modul Prims.list; expected_typ : FStar_Syntax_Syntax.typ Prims.option; sigtab : FStar_Syntax_Syntax.sigelt FStar_Util.smap; is_pattern : Prims.bool; instantiate_imp : Prims.bool; effects : effects; generalize : Prims.bool; letrecs : (FStar_Syntax_Syntax.lbname * FStar_Syntax_Syntax.typ) Prims.list; top_level : Prims.bool; check_uvars : Prims.bool; use_eq : Prims.bool; is_iface : Prims.bool; admit : Prims.bool; lax : Prims.bool; lax_universes : Prims.bool; type_of : env  ->  FStar_Syntax_Syntax.term  ->  (FStar_Syntax_Syntax.term * FStar_Syntax_Syntax.typ * guard_t); universe_of : env  ->  FStar_Syntax_Syntax.term  ->  FStar_Syntax_Syntax.universe; use_bv_sorts : Prims.bool; qname_and_index : (FStar_Ident.lident * Prims.int) Prims.option} 
 and solver_t =
{init : env  ->  Prims.unit; push : Prims.string  ->  Prims.unit; pop : Prims.string  ->  Prims.unit; mark : Prims.string  ->  Prims.unit; reset_mark : Prims.string  ->  Prims.unit; commit_mark : Prims.string  ->  Prims.unit; encode_modul : env  ->  FStar_Syntax_Syntax.modul  ->  Prims.unit; encode_sig : env  ->  FStar_Syntax_Syntax.sigelt  ->  Prims.unit; solve : (Prims.unit  ->  Prims.string) Prims.option  ->  env  ->  FStar_Syntax_Syntax.typ  ->  Prims.unit; is_trivial : env  ->  FStar_Syntax_Syntax.typ  ->  Prims.bool; finish : Prims.unit  ->  Prims.unit; refresh : Prims.unit  ->  Prims.unit} 
 and guard_t =
{guard_f : FStar_TypeChecker_Common.guard_formula; deferred : FStar_TypeChecker_Common.deferred; univ_ineqs : FStar_TypeChecker_Common.univ_ineq Prims.list; implicits : (Prims.string * env * FStar_Syntax_Syntax.uvar * FStar_Syntax_Syntax.term * FStar_Syntax_Syntax.typ * FStar_Range.range) Prims.list}


let is_Mkenv : env  ->  Prims.bool = (Obj.magic ((fun _ -> (failwith "Not yet implemented:is_Mkenv"))))


let is_Mksolver_t : solver_t  ->  Prims.bool = (Obj.magic ((fun _ -> (failwith "Not yet implemented:is_Mksolver_t"))))


let is_Mkguard_t : guard_t  ->  Prims.bool = (Obj.magic ((fun _ -> (failwith "Not yet implemented:is_Mkguard_t"))))


type env_t =
env


type implicits =
(env * FStar_Syntax_Syntax.uvar * FStar_Syntax_Syntax.term * FStar_Syntax_Syntax.typ * FStar_Range.range) Prims.list


type sigtable =
FStar_Syntax_Syntax.sigelt FStar_Util.smap


let should_verify : env  ->  Prims.bool = (fun env -> (((not (env.lax)) && (not (env.admit))) && (FStar_Options.should_verify env.curmodule.FStar_Ident.str)))


let visible_at : delta_level  ->  FStar_Syntax_Syntax.qualifier  ->  Prims.bool = (fun d q -> (match (((d), (q))) with
| ((NoDelta, _)) | ((Eager_unfolding_only, FStar_Syntax_Syntax.Unfold_for_unification_and_vcgen)) | ((Unfold (_), FStar_Syntax_Syntax.Unfold_for_unification_and_vcgen)) | ((Unfold (_), FStar_Syntax_Syntax.Visible_default)) -> begin
true
end
| (Inlining, FStar_Syntax_Syntax.Inline_for_extraction) -> begin
true
end
| _54_108 -> begin
false
end))


let default_table_size : Prims.int = (Prims.parse_int "200")


let new_sigtab = (fun _54_109 -> (match (()) with
| () -> begin
(FStar_Util.smap_create default_table_size)
end))


let new_gamma_cache = (fun _54_110 -> (match (()) with
| () -> begin
(FStar_Util.smap_create (Prims.parse_int "100"))
end))


<<<<<<< HEAD
let initial_env : (env  ->  FStar_Syntax_Syntax.term  ->  (FStar_Syntax_Syntax.term * FStar_Syntax_Syntax.typ * guard_t))  ->  (env  ->  FStar_Syntax_Syntax.term  ->  FStar_Syntax_Syntax.universe)  ->  solver_t  ->  FStar_Ident.lident  ->  env = (fun type_of universe_of solver module_lid -> (let _152_422 = (new_gamma_cache ())
in (let _152_421 = (new_sigtab ())
in {solver = solver; range = FStar_Range.dummyRange; curmodule = module_lid; gamma = []; gamma_cache = _152_422; modules = []; expected_typ = None; sigtab = _152_421; is_pattern = false; instantiate_imp = true; effects = {decls = []; order = []; joins = []}; generalize = true; letrecs = []; top_level = false; check_uvars = false; use_eq = false; is_iface = false; admit = false; lax = false; lax_universes = false; type_of = type_of; universe_of = universe_of; use_bv_sorts = false; qname_and_index = None})))
=======
let initial_env : (env  ->  FStar_Syntax_Syntax.term  ->  (FStar_Syntax_Syntax.term * FStar_Syntax_Syntax.typ * guard_t))  ->  (env  ->  FStar_Syntax_Syntax.term  ->  FStar_Syntax_Syntax.universe)  ->  solver_t  ->  FStar_Ident.lident  ->  env = (fun type_of universe_of solver module_lid -> (let _151_422 = (new_gamma_cache ())
in (let _151_421 = (new_sigtab ())
in {solver = solver; range = FStar_Range.dummyRange; curmodule = module_lid; gamma = []; gamma_cache = _151_422; modules = []; expected_typ = None; sigtab = _151_421; is_pattern = false; instantiate_imp = true; effects = {decls = []; order = []; joins = []}; generalize = true; letrecs = []; top_level = false; check_uvars = false; use_eq = false; is_iface = false; admit = false; lax = false; lax_universes = false; type_of = type_of; universe_of = universe_of; use_bv_sorts = false; qname_and_index = None})))
>>>>>>> 325d5cd9


let sigtab : env  ->  FStar_Syntax_Syntax.sigelt FStar_Util.smap = (fun env -> env.sigtab)


let gamma_cache : env  ->  cached_elt FStar_Util.smap = (fun env -> env.gamma_cache)


type env_stack_ops =
{es_push : env  ->  env; es_mark : env  ->  env; es_reset_mark : env  ->  env; es_commit_mark : env  ->  env; es_pop : env  ->  env; es_incr_query_index : env  ->  env}


let is_Mkenv_stack_ops : env_stack_ops  ->  Prims.bool = (Obj.magic ((fun _ -> (failwith "Not yet implemented:is_Mkenv_stack_ops"))))


let stack_ops : env_stack_ops = (

let query_indices = (FStar_Util.mk_ref (([])::[]))
in (

let push_query_indices = (fun _54_126 -> (match (()) with
| () -> begin
(match ((FStar_ST.read query_indices)) with
| [] -> begin
(failwith "Empty query indices!")
end
<<<<<<< HEAD
| _54_129 -> begin
(let _152_487 = (let _152_486 = (let _152_484 = (FStar_ST.read query_indices)
in (FStar_List.hd _152_484))
in (let _152_485 = (FStar_ST.read query_indices)
in (_152_486)::_152_485))
in (FStar_ST.op_Colon_Equals query_indices _152_487))
=======
| _53_129 -> begin
(let _151_487 = (let _151_486 = (let _151_484 = (FStar_ST.read query_indices)
in (FStar_List.hd _151_484))
in (let _151_485 = (FStar_ST.read query_indices)
in (_151_486)::_151_485))
in (FStar_ST.op_Colon_Equals query_indices _151_487))
>>>>>>> 325d5cd9
end)
end))
in (

let pop_query_indices = (fun _54_131 -> (match (()) with
| () -> begin
(match ((FStar_ST.read query_indices)) with
| [] -> begin
(failwith "Empty query indices!")
end
| (hd)::tl -> begin
(FStar_ST.op_Colon_Equals query_indices tl)
end)
end))
in (

let add_query_index = (fun _54_139 -> (match (_54_139) with
| (l, n) -> begin
(match ((FStar_ST.read query_indices)) with
| (hd)::tl -> begin
(FStar_ST.op_Colon_Equals query_indices (((((l), (n)))::hd)::tl))
end
<<<<<<< HEAD
| _54_144 -> begin
(FStar_All.failwith "Empty query indices")
=======
| _53_144 -> begin
(failwith "Empty query indices")
>>>>>>> 325d5cd9
end)
end))
in (

let peek_query_indices = (fun _54_146 -> (match (()) with
| () -> begin
<<<<<<< HEAD
(let _152_494 = (FStar_ST.read query_indices)
in (FStar_List.hd _152_494))
=======
(let _151_494 = (FStar_ST.read query_indices)
in (FStar_List.hd _151_494))
>>>>>>> 325d5cd9
end))
in (

let commit_query_index_mark = (fun _54_148 -> (match (()) with
| () -> begin
(match ((FStar_ST.read query_indices)) with
| (hd)::(_54_151)::tl -> begin
(FStar_ST.op_Colon_Equals query_indices ((hd)::tl))
end
<<<<<<< HEAD
| _54_156 -> begin
(FStar_All.failwith "Unmarked query index stack")
=======
| _53_156 -> begin
(failwith "Unmarked query index stack")
>>>>>>> 325d5cd9
end)
end))
in (

let stack = (FStar_Util.mk_ref [])
in (

let push_stack = (fun env -> (

<<<<<<< HEAD
let _54_160 = (let _152_500 = (let _152_499 = (FStar_ST.read stack)
in (env)::_152_499)
in (FStar_ST.op_Colon_Equals stack _152_500))
in (

let _54_162 = env
in (let _152_502 = (FStar_Util.smap_copy (gamma_cache env))
in (let _152_501 = (FStar_Util.smap_copy (sigtab env))
in {solver = _54_162.solver; range = _54_162.range; curmodule = _54_162.curmodule; gamma = _54_162.gamma; gamma_cache = _152_502; modules = _54_162.modules; expected_typ = _54_162.expected_typ; sigtab = _152_501; is_pattern = _54_162.is_pattern; instantiate_imp = _54_162.instantiate_imp; effects = _54_162.effects; generalize = _54_162.generalize; letrecs = _54_162.letrecs; top_level = _54_162.top_level; check_uvars = _54_162.check_uvars; use_eq = _54_162.use_eq; is_iface = _54_162.is_iface; admit = _54_162.admit; lax = _54_162.lax; lax_universes = _54_162.lax_universes; type_of = _54_162.type_of; universe_of = _54_162.universe_of; use_bv_sorts = _54_162.use_bv_sorts; qname_and_index = _54_162.qname_and_index})))))
=======
let _53_160 = (let _151_500 = (let _151_499 = (FStar_ST.read stack)
in (env)::_151_499)
in (FStar_ST.op_Colon_Equals stack _151_500))
in (

let _53_162 = env
in (let _151_502 = (FStar_Util.smap_copy (gamma_cache env))
in (let _151_501 = (FStar_Util.smap_copy (sigtab env))
in {solver = _53_162.solver; range = _53_162.range; curmodule = _53_162.curmodule; gamma = _53_162.gamma; gamma_cache = _151_502; modules = _53_162.modules; expected_typ = _53_162.expected_typ; sigtab = _151_501; is_pattern = _53_162.is_pattern; instantiate_imp = _53_162.instantiate_imp; effects = _53_162.effects; generalize = _53_162.generalize; letrecs = _53_162.letrecs; top_level = _53_162.top_level; check_uvars = _53_162.check_uvars; use_eq = _53_162.use_eq; is_iface = _53_162.is_iface; admit = _53_162.admit; lax = _53_162.lax; lax_universes = _53_162.lax_universes; type_of = _53_162.type_of; universe_of = _53_162.universe_of; use_bv_sorts = _53_162.use_bv_sorts; qname_and_index = _53_162.qname_and_index})))))
>>>>>>> 325d5cd9
in (

let pop_stack = (fun env -> (match ((FStar_ST.read stack)) with
| (env)::tl -> begin
(

let _54_169 = (FStar_ST.op_Colon_Equals stack tl)
in env)
end
<<<<<<< HEAD
| _54_172 -> begin
(FStar_All.failwith "Impossible: Too many pops")
=======
| _53_172 -> begin
(failwith "Impossible: Too many pops")
>>>>>>> 325d5cd9
end))
in (

let push = (fun env -> (

let _54_175 = (push_query_indices ())
in (push_stack env)))
in (

let pop = (fun env -> (

let _54_179 = (pop_query_indices ())
in (pop_stack env)))
in (

let mark = (fun env -> (

let _54_183 = (push_query_indices ())
in (push_stack env)))
in (

let commit_mark = (fun env -> (

let _54_187 = (commit_query_index_mark ())
in (

<<<<<<< HEAD
let _54_189 = (let _152_513 = (pop_stack env)
in (Prims.ignore _152_513))
=======
let _53_189 = (let _151_513 = (pop_stack env)
in (Prims.ignore _151_513))
>>>>>>> 325d5cd9
in env)))
in (

let reset_mark = (fun env -> (

let _54_193 = (pop_query_indices ())
in (pop_stack env)))
in (

let incr_query_index = (fun env -> (

let qix = (peek_query_indices ())
in (match (env.qname_and_index) with
| None -> begin
env
end
| Some (l, n) -> begin
(match ((FStar_All.pipe_right qix (FStar_List.tryFind (fun _54_206 -> (match (_54_206) with
| (m, _54_205) -> begin
(FStar_Ident.lid_equals l m)
end))))) with
| None -> begin
(

let next = (n + (Prims.parse_int "1"))
in (

let _54_209 = (add_query_index ((l), (next)))
in (

let _54_211 = env
in {solver = _54_211.solver; range = _54_211.range; curmodule = _54_211.curmodule; gamma = _54_211.gamma; gamma_cache = _54_211.gamma_cache; modules = _54_211.modules; expected_typ = _54_211.expected_typ; sigtab = _54_211.sigtab; is_pattern = _54_211.is_pattern; instantiate_imp = _54_211.instantiate_imp; effects = _54_211.effects; generalize = _54_211.generalize; letrecs = _54_211.letrecs; top_level = _54_211.top_level; check_uvars = _54_211.check_uvars; use_eq = _54_211.use_eq; is_iface = _54_211.is_iface; admit = _54_211.admit; lax = _54_211.lax; lax_universes = _54_211.lax_universes; type_of = _54_211.type_of; universe_of = _54_211.universe_of; use_bv_sorts = _54_211.use_bv_sorts; qname_and_index = Some (((l), (next)))})))
end
| Some (_54_214, m) -> begin
(

let next = (m + (Prims.parse_int "1"))
in (

let _54_219 = (add_query_index ((l), (next)))
in (

let _54_221 = env
in {solver = _54_221.solver; range = _54_221.range; curmodule = _54_221.curmodule; gamma = _54_221.gamma; gamma_cache = _54_221.gamma_cache; modules = _54_221.modules; expected_typ = _54_221.expected_typ; sigtab = _54_221.sigtab; is_pattern = _54_221.is_pattern; instantiate_imp = _54_221.instantiate_imp; effects = _54_221.effects; generalize = _54_221.generalize; letrecs = _54_221.letrecs; top_level = _54_221.top_level; check_uvars = _54_221.check_uvars; use_eq = _54_221.use_eq; is_iface = _54_221.is_iface; admit = _54_221.admit; lax = _54_221.lax; lax_universes = _54_221.lax_universes; type_of = _54_221.type_of; universe_of = _54_221.universe_of; use_bv_sorts = _54_221.use_bv_sorts; qname_and_index = Some (((l), (next)))})))
end)
end)))
in {es_push = push; es_mark = push; es_reset_mark = pop; es_commit_mark = commit_mark; es_pop = pop; es_incr_query_index = incr_query_index})))))))))))))))


let push : env  ->  Prims.string  ->  env = (fun env msg -> (

let _54_225 = (env.solver.push msg)
in (stack_ops.es_push env)))


let mark : env  ->  env = (fun env -> (

let _54_228 = (env.solver.mark "USER MARK")
in (stack_ops.es_mark env)))


let commit_mark : env  ->  env = (fun env -> (

let _54_231 = (env.solver.commit_mark "USER MARK")
in (stack_ops.es_commit_mark env)))


let reset_mark : env  ->  env = (fun env -> (

let _54_234 = (env.solver.reset_mark "USER MARK")
in (stack_ops.es_reset_mark env)))


let pop : env  ->  Prims.string  ->  env = (fun env msg -> (

let _54_238 = (env.solver.pop msg)
in (stack_ops.es_pop env)))


let cleanup_interactive : env  ->  Prims.unit = (fun env -> (env.solver.pop ""))


let incr_query_index : env  ->  env = (fun env -> (stack_ops.es_incr_query_index env))


let debug : env  ->  FStar_Options.debug_level_t  ->  Prims.bool = (fun env l -> (FStar_Options.debug_at_level env.curmodule.FStar_Ident.str l))


let set_range : env  ->  FStar_Range.range  ->  env = (fun e r -> if (r = FStar_Range.dummyRange) then begin
e
end else begin
(

let _54_246 = e
in {solver = _54_246.solver; range = r; curmodule = _54_246.curmodule; gamma = _54_246.gamma; gamma_cache = _54_246.gamma_cache; modules = _54_246.modules; expected_typ = _54_246.expected_typ; sigtab = _54_246.sigtab; is_pattern = _54_246.is_pattern; instantiate_imp = _54_246.instantiate_imp; effects = _54_246.effects; generalize = _54_246.generalize; letrecs = _54_246.letrecs; top_level = _54_246.top_level; check_uvars = _54_246.check_uvars; use_eq = _54_246.use_eq; is_iface = _54_246.is_iface; admit = _54_246.admit; lax = _54_246.lax; lax_universes = _54_246.lax_universes; type_of = _54_246.type_of; universe_of = _54_246.universe_of; use_bv_sorts = _54_246.use_bv_sorts; qname_and_index = _54_246.qname_and_index})
end)


let get_range : env  ->  FStar_Range.range = (fun e -> e.range)


let modules : env  ->  FStar_Syntax_Syntax.modul Prims.list = (fun env -> env.modules)


let current_module : env  ->  FStar_Ident.lident = (fun env -> env.curmodule)


let set_current_module : env  ->  FStar_Ident.lident  ->  env = (fun env lid -> (

let _54_253 = env
in {solver = _54_253.solver; range = _54_253.range; curmodule = lid; gamma = _54_253.gamma; gamma_cache = _54_253.gamma_cache; modules = _54_253.modules; expected_typ = _54_253.expected_typ; sigtab = _54_253.sigtab; is_pattern = _54_253.is_pattern; instantiate_imp = _54_253.instantiate_imp; effects = _54_253.effects; generalize = _54_253.generalize; letrecs = _54_253.letrecs; top_level = _54_253.top_level; check_uvars = _54_253.check_uvars; use_eq = _54_253.use_eq; is_iface = _54_253.is_iface; admit = _54_253.admit; lax = _54_253.lax; lax_universes = _54_253.lax_universes; type_of = _54_253.type_of; universe_of = _54_253.universe_of; use_bv_sorts = _54_253.use_bv_sorts; qname_and_index = _54_253.qname_and_index}))


let has_interface : env  ->  FStar_Ident.lident  ->  Prims.bool = (fun env l -> (FStar_All.pipe_right env.modules (FStar_Util.for_some (fun m -> (m.FStar_Syntax_Syntax.is_interface && (FStar_Ident.lid_equals m.FStar_Syntax_Syntax.name l))))))


let find_in_sigtab : env  ->  FStar_Ident.lident  ->  FStar_Syntax_Syntax.sigelt Prims.option = (fun env lid -> (FStar_Util.smap_try_find (sigtab env) (FStar_Ident.text_of_lid lid)))


let name_not_found : FStar_Ident.lid  ->  Prims.string = (fun l -> (FStar_Util.format1 "Name \"%s\" not found" l.FStar_Ident.str))


<<<<<<< HEAD
let variable_not_found : FStar_Syntax_Syntax.bv  ->  Prims.string = (fun v -> (let _152_568 = (FStar_Syntax_Print.bv_to_string v)
in (FStar_Util.format1 "Variable \"%s\" not found" _152_568)))
=======
let variable_not_found : FStar_Syntax_Syntax.bv  ->  Prims.string = (fun v -> (let _151_568 = (FStar_Syntax_Print.bv_to_string v)
in (FStar_Util.format1 "Variable \"%s\" not found" _151_568)))
>>>>>>> 325d5cd9


let new_u_univ : Prims.unit  ->  FStar_Syntax_Syntax.universe = (fun _54_262 -> (match (()) with
| () -> begin
<<<<<<< HEAD
(let _152_571 = (FStar_Unionfind.fresh None)
in FStar_Syntax_Syntax.U_unif (_152_571))
=======
(let _151_571 = (FStar_Unionfind.fresh None)
in FStar_Syntax_Syntax.U_unif (_151_571))
>>>>>>> 325d5cd9
end))


let inst_tscheme_with : FStar_Syntax_Syntax.tscheme  ->  FStar_Syntax_Syntax.universes  ->  (FStar_Syntax_Syntax.universes * FStar_Syntax_Syntax.term) = (fun ts us -> (match (((ts), (us))) with
| (([], t), []) -> begin
(([]), (t))
end
| ((formals, t), _54_274) -> begin
(

let _54_276 = ()
in (

let n = ((FStar_List.length formals) - (Prims.parse_int "1"))
in (

let vs = (FStar_All.pipe_right us (FStar_List.mapi (fun i u -> FStar_Syntax_Syntax.UN ((((n - i)), (u))))))
<<<<<<< HEAD
in (let _152_578 = (FStar_Syntax_Subst.subst vs t)
in ((us), (_152_578))))))
=======
in (let _151_578 = (FStar_Syntax_Subst.subst vs t)
in ((us), (_151_578))))))
>>>>>>> 325d5cd9
end))


let inst_tscheme : FStar_Syntax_Syntax.tscheme  ->  (FStar_Syntax_Syntax.universes * FStar_Syntax_Syntax.term) = (fun _54_1 -> (match (_54_1) with
| ([], t) -> begin
(([]), (t))
end
| (us, t) -> begin
(

let us' = (FStar_All.pipe_right us (FStar_List.map (fun _54_289 -> (new_u_univ ()))))
in (inst_tscheme_with ((us), (t)) us'))
end))


let inst_tscheme_with_range : FStar_Range.range  ->  FStar_Syntax_Syntax.tscheme  ->  (FStar_Syntax_Syntax.universes * FStar_Syntax_Syntax.term) = (fun r t -> (

let _54_296 = (inst_tscheme t)
in (match (_54_296) with
| (us, t) -> begin
<<<<<<< HEAD
(let _152_586 = (FStar_Syntax_Subst.set_use_range r t)
in ((us), (_152_586)))
=======
(let _151_586 = (FStar_Syntax_Subst.set_use_range r t)
in ((us), (_151_586)))
>>>>>>> 325d5cd9
end)))


let inst_effect_fun_with : FStar_Syntax_Syntax.universes  ->  env  ->  FStar_Syntax_Syntax.eff_decl  ->  FStar_Syntax_Syntax.tscheme  ->  FStar_Syntax_Syntax.term = (fun insts env ed _54_302 -> (match (_54_302) with
| (us, t) -> begin
(match (ed.FStar_Syntax_Syntax.binders) with
| [] -> begin
(

let univs = (FStar_List.append ed.FStar_Syntax_Syntax.univs us)
in (

<<<<<<< HEAD
let _54_305 = if ((FStar_List.length insts) <> (FStar_List.length univs)) then begin
(let _152_599 = (let _152_598 = (FStar_All.pipe_left FStar_Util.string_of_int (FStar_List.length univs))
in (let _152_597 = (FStar_All.pipe_left FStar_Util.string_of_int (FStar_List.length insts))
in (let _152_596 = (FStar_Syntax_Print.lid_to_string ed.FStar_Syntax_Syntax.mname)
in (let _152_595 = (FStar_Syntax_Print.term_to_string t)
in (FStar_Util.format4 "Expected %s instantiations; got %s; failed universe instantiation in effect %s\n\t%s\n" _152_598 _152_597 _152_596 _152_595)))))
in (FStar_All.failwith _152_599))
end else begin
()
end
in (let _152_600 = (inst_tscheme_with (((FStar_List.append ed.FStar_Syntax_Syntax.univs us)), (t)) insts)
in (Prims.snd _152_600))))
end
| _54_308 -> begin
(let _152_602 = (let _152_601 = (FStar_Syntax_Print.lid_to_string ed.FStar_Syntax_Syntax.mname)
in (FStar_Util.format1 "Unexpected use of an uninstantiated effect: %s\n" _152_601))
in (FStar_All.failwith _152_602))
=======
let _53_305 = if ((FStar_List.length insts) <> (FStar_List.length univs)) then begin
(let _151_599 = (let _151_598 = (FStar_All.pipe_left FStar_Util.string_of_int (FStar_List.length univs))
in (let _151_597 = (FStar_All.pipe_left FStar_Util.string_of_int (FStar_List.length insts))
in (let _151_596 = (FStar_Syntax_Print.lid_to_string ed.FStar_Syntax_Syntax.mname)
in (let _151_595 = (FStar_Syntax_Print.term_to_string t)
in (FStar_Util.format4 "Expected %s instantiations; got %s; failed universe instantiation in effect %s\n\t%s\n" _151_598 _151_597 _151_596 _151_595)))))
in (failwith _151_599))
end else begin
()
end
in (let _151_600 = (inst_tscheme_with (((FStar_List.append ed.FStar_Syntax_Syntax.univs us)), (t)) insts)
in (Prims.snd _151_600))))
end
| _53_308 -> begin
(let _151_602 = (let _151_601 = (FStar_Syntax_Print.lid_to_string ed.FStar_Syntax_Syntax.mname)
in (FStar_Util.format1 "Unexpected use of an uninstantiated effect: %s\n" _151_601))
in (failwith _151_602))
>>>>>>> 325d5cd9
end)
end))


type tri =
| Yes
| No
| Maybe


let is_Yes = (fun _discr_ -> (match (_discr_) with
| Yes (_) -> begin
true
end
| _ -> begin
false
end))


let is_No = (fun _discr_ -> (match (_discr_) with
| No (_) -> begin
true
end
| _ -> begin
false
end))


let is_Maybe = (fun _discr_ -> (match (_discr_) with
| Maybe (_) -> begin
true
end
| _ -> begin
false
end))


let in_cur_mod : env  ->  FStar_Ident.lident  ->  tri = (fun env l -> (

let cur = (current_module env)
in if (l.FStar_Ident.nsstr = cur.FStar_Ident.str) then begin
Yes
end else begin
if (FStar_Util.starts_with l.FStar_Ident.nsstr cur.FStar_Ident.str) then begin
(

let lns = (FStar_List.append l.FStar_Ident.ns ((l.FStar_Ident.ident)::[]))
in (

let cur = (FStar_List.append cur.FStar_Ident.ns ((cur.FStar_Ident.ident)::[]))
in (

let rec aux = (fun c l -> (match (((c), (l))) with
| ([], _54_319) -> begin
Maybe
end
| (_54_322, []) -> begin
No
end
| ((hd)::tl, (hd')::tl') when (hd.FStar_Ident.idText = hd'.FStar_Ident.idText) -> begin
(aux tl tl')
end
| _54_333 -> begin
No
end))
in (aux cur lns))))
end else begin
No
end
end))


let lookup_qname : env  ->  FStar_Ident.lident  ->  ((FStar_Syntax_Syntax.universes * FStar_Syntax_Syntax.typ), (FStar_Syntax_Syntax.sigelt * FStar_Syntax_Syntax.universes Prims.option)) FStar_Util.either Prims.option = (fun env lid -> (

let cur_mod = (in_cur_mod env lid)
in (

let cache = (fun t -> (

let _54_339 = (FStar_Util.smap_add (gamma_cache env) lid.FStar_Ident.str t)
in Some (t)))
in (

let found = if (cur_mod <> No) then begin
(match ((FStar_Util.smap_try_find (gamma_cache env) lid.FStar_Ident.str)) with
| None -> begin
(FStar_Util.find_map env.gamma (fun _54_2 -> (match (_54_2) with
| Binding_lid (l, t) -> begin
if (FStar_Ident.lid_equals lid l) then begin
<<<<<<< HEAD
(let _152_622 = (let _152_621 = (inst_tscheme t)
in FStar_Util.Inl (_152_621))
in Some (_152_622))
=======
(let _151_622 = (let _151_621 = (inst_tscheme t)
in FStar_Util.Inl (_151_621))
in Some (_151_622))
>>>>>>> 325d5cd9
end else begin
None
end
end
| Binding_sig (_54_348, FStar_Syntax_Syntax.Sig_bundle (ses, _54_351, _54_353, _54_355)) -> begin
(FStar_Util.find_map ses (fun se -> if (FStar_All.pipe_right (FStar_Syntax_Util.lids_of_sigelt se) (FStar_Util.for_some (FStar_Ident.lid_equals lid))) then begin
(cache (FStar_Util.Inr (((se), (None)))))
end else begin
None
end))
end
| Binding_sig (lids, s) -> begin
(

let maybe_cache = (fun t -> (match (s) with
| FStar_Syntax_Syntax.Sig_declare_typ (_54_368) -> begin
Some (t)
end
| _54_371 -> begin
(cache t)
end))
in if (FStar_All.pipe_right lids (FStar_Util.for_some (FStar_Ident.lid_equals lid))) then begin
(maybe_cache (FStar_Util.Inr (((s), (None)))))
end else begin
None
end)
end
| Binding_sig_inst (lids, s, us) -> begin
if (FStar_All.pipe_right lids (FStar_Util.for_some (FStar_Ident.lid_equals lid))) then begin
Some (FStar_Util.Inr (((s), (Some (us)))))
end else begin
None
end
end
| _54_378 -> begin
None
end)))
end
| se -> begin
se
end)
end else begin
None
end
in if (FStar_Util.is_some found) then begin
found
end else begin
if ((cur_mod <> Yes) || (has_interface env env.curmodule)) then begin
(match ((find_in_sigtab env lid)) with
| Some (se) -> begin
Some (FStar_Util.Inr (((se), (None))))
end
| None -> begin
None
end)
end else begin
None
end
end))))


let rec add_sigelt : env  ->  FStar_Syntax_Syntax.sigelt  ->  Prims.unit = (fun env se -> (match (se) with
| FStar_Syntax_Syntax.Sig_bundle (ses, _54_388, _54_390, _54_392) -> begin
(add_sigelts env ses)
end
| _54_396 -> begin
(

let lids = (FStar_Syntax_Util.lids_of_sigelt se)
in (

let _54_399 = (FStar_List.iter (fun l -> (FStar_Util.smap_add (sigtab env) l.FStar_Ident.str se)) lids)
in (match (se) with
| FStar_Syntax_Syntax.Sig_new_effect (ne, _54_403) -> begin
(FStar_All.pipe_right ne.FStar_Syntax_Syntax.actions (FStar_List.iter (fun a -> (

let se_let = (FStar_Syntax_Util.action_as_lb ne.FStar_Syntax_Syntax.mname a)
in (FStar_Util.smap_add (sigtab env) a.FStar_Syntax_Syntax.action_name.FStar_Ident.str se_let)))))
end
| _54_409 -> begin
()
end)))
end))
and add_sigelts : env  ->  FStar_Syntax_Syntax.sigelt Prims.list  ->  Prims.unit = (fun env ses -> (FStar_All.pipe_right ses (FStar_List.iter (add_sigelt env))))


let try_lookup_bv : env  ->  FStar_Syntax_Syntax.bv  ->  FStar_Syntax_Syntax.term Prims.option = (fun env bv -> (FStar_Util.find_map env.gamma (fun _54_3 -> (match (_54_3) with
| Binding_var (id) when (FStar_Syntax_Syntax.bv_eq id bv) -> begin
Some (id.FStar_Syntax_Syntax.sort)
end
| _54_418 -> begin
None
end))))


let lookup_type_of_let : FStar_Syntax_Syntax.sigelt  ->  FStar_Ident.lident  ->  (FStar_Syntax_Syntax.universes * FStar_Syntax_Syntax.term) Prims.option = (fun se lid -> (match (se) with
<<<<<<< HEAD
| FStar_Syntax_Syntax.Sig_let ((_54_422, (lb)::[]), _54_427, _54_429, _54_431, _54_433) -> begin
(let _152_645 = (inst_tscheme ((lb.FStar_Syntax_Syntax.lbunivs), (lb.FStar_Syntax_Syntax.lbtyp)))
in Some (_152_645))
=======
| FStar_Syntax_Syntax.Sig_let ((_53_422, (lb)::[]), _53_427, _53_429, _53_431, _53_433) -> begin
(let _151_645 = (inst_tscheme ((lb.FStar_Syntax_Syntax.lbunivs), (lb.FStar_Syntax_Syntax.lbtyp)))
in Some (_151_645))
>>>>>>> 325d5cd9
end
| FStar_Syntax_Syntax.Sig_let ((_54_437, lbs), _54_441, _54_443, _54_445, _54_447) -> begin
(FStar_Util.find_map lbs (fun lb -> (match (lb.FStar_Syntax_Syntax.lbname) with
<<<<<<< HEAD
| FStar_Util.Inl (_54_452) -> begin
(FStar_All.failwith "impossible")
end
| FStar_Util.Inr (fv) -> begin
if (FStar_Syntax_Syntax.fv_eq_lid fv lid) then begin
(let _152_647 = (inst_tscheme ((lb.FStar_Syntax_Syntax.lbunivs), (lb.FStar_Syntax_Syntax.lbtyp)))
in Some (_152_647))
=======
| FStar_Util.Inl (_53_452) -> begin
(failwith "impossible")
end
| FStar_Util.Inr (fv) -> begin
if (FStar_Syntax_Syntax.fv_eq_lid fv lid) then begin
(let _151_647 = (inst_tscheme ((lb.FStar_Syntax_Syntax.lbunivs), (lb.FStar_Syntax_Syntax.lbtyp)))
in Some (_151_647))
>>>>>>> 325d5cd9
end else begin
None
end
end)))
end
| _54_457 -> begin
None
end))


let effect_signature : FStar_Syntax_Syntax.sigelt  ->  (FStar_Syntax_Syntax.universes * FStar_Syntax_Syntax.term) Prims.option = (fun se -> (match (se) with
<<<<<<< HEAD
| FStar_Syntax_Syntax.Sig_new_effect (ne, _54_461) -> begin
(let _152_653 = (let _152_652 = (let _152_651 = (let _152_650 = (FStar_Syntax_Syntax.mk_Total ne.FStar_Syntax_Syntax.signature)
in (FStar_Syntax_Util.arrow ne.FStar_Syntax_Syntax.binders _152_650))
in ((ne.FStar_Syntax_Syntax.univs), (_152_651)))
in (inst_tscheme _152_652))
in Some (_152_653))
end
| FStar_Syntax_Syntax.Sig_effect_abbrev (lid, us, binders, _54_468, _54_470, _54_472, _54_474) -> begin
(let _152_657 = (let _152_656 = (let _152_655 = (let _152_654 = (FStar_Syntax_Syntax.mk_Total FStar_Syntax_Syntax.teff)
in (FStar_Syntax_Util.arrow binders _152_654))
in ((us), (_152_655)))
in (inst_tscheme _152_656))
in Some (_152_657))
end
| _54_478 -> begin
=======
| FStar_Syntax_Syntax.Sig_new_effect (ne, _53_461) -> begin
(let _151_653 = (let _151_652 = (let _151_651 = (let _151_650 = (FStar_Syntax_Syntax.mk_Total ne.FStar_Syntax_Syntax.signature)
in (FStar_Syntax_Util.arrow ne.FStar_Syntax_Syntax.binders _151_650))
in ((ne.FStar_Syntax_Syntax.univs), (_151_651)))
in (inst_tscheme _151_652))
in Some (_151_653))
end
| FStar_Syntax_Syntax.Sig_effect_abbrev (lid, us, binders, _53_468, _53_470, _53_472, _53_474) -> begin
(let _151_657 = (let _151_656 = (let _151_655 = (let _151_654 = (FStar_Syntax_Syntax.mk_Total FStar_Syntax_Syntax.teff)
in (FStar_Syntax_Util.arrow binders _151_654))
in ((us), (_151_655)))
in (inst_tscheme _151_656))
in Some (_151_657))
end
| _53_478 -> begin
>>>>>>> 325d5cd9
None
end))


let try_lookup_lid_aux : env  ->  FStar_Ident.lident  ->  (FStar_Syntax_Syntax.universes * (FStar_Syntax_Syntax.term', FStar_Syntax_Syntax.term') FStar_Syntax_Syntax.syntax) Prims.option = (fun env lid -> (

let mapper = (fun _54_4 -> (match (_54_4) with
| FStar_Util.Inl (t) -> begin
Some (t)
end
<<<<<<< HEAD
| FStar_Util.Inr (FStar_Syntax_Syntax.Sig_datacon (_54_485, uvs, t, _54_489, _54_491, _54_493, _54_495, _54_497), None) -> begin
(let _152_664 = (inst_tscheme ((uvs), (t)))
in Some (_152_664))
=======
| FStar_Util.Inr (FStar_Syntax_Syntax.Sig_datacon (_53_485, uvs, t, _53_489, _53_491, _53_493, _53_495, _53_497), None) -> begin
(let _151_664 = (inst_tscheme ((uvs), (t)))
in Some (_151_664))
>>>>>>> 325d5cd9
end
| FStar_Util.Inr (FStar_Syntax_Syntax.Sig_declare_typ (l, uvs, t, qs, _54_508), None) -> begin
if ((in_cur_mod env l) = Yes) then begin
if ((FStar_All.pipe_right qs (FStar_List.contains FStar_Syntax_Syntax.Assumption)) || env.is_iface) then begin
<<<<<<< HEAD
(let _152_665 = (inst_tscheme ((uvs), (t)))
in Some (_152_665))
=======
(let _151_665 = (inst_tscheme ((uvs), (t)))
in Some (_151_665))
>>>>>>> 325d5cd9
end else begin
None
end
end else begin
<<<<<<< HEAD
(let _152_666 = (inst_tscheme ((uvs), (t)))
in Some (_152_666))
=======
(let _151_666 = (inst_tscheme ((uvs), (t)))
in Some (_151_666))
>>>>>>> 325d5cd9
end
end
| FStar_Util.Inr (FStar_Syntax_Syntax.Sig_inductive_typ (lid, uvs, tps, k, _54_519, _54_521, _54_523, _54_525), None) -> begin
(match (tps) with
| [] -> begin
<<<<<<< HEAD
(let _152_668 = (inst_tscheme ((uvs), (k)))
in (FStar_All.pipe_left (fun _152_667 -> Some (_152_667)) _152_668))
end
| _54_533 -> begin
(let _152_673 = (let _152_672 = (let _152_671 = (let _152_670 = (FStar_Syntax_Syntax.mk_Total k)
in (FStar_Syntax_Util.flat_arrow tps _152_670))
in ((uvs), (_152_671)))
in (inst_tscheme _152_672))
in (FStar_All.pipe_left (fun _152_669 -> Some (_152_669)) _152_673))
=======
(let _151_668 = (inst_tscheme ((uvs), (k)))
in (FStar_All.pipe_left (fun _151_667 -> Some (_151_667)) _151_668))
end
| _53_533 -> begin
(let _151_673 = (let _151_672 = (let _151_671 = (let _151_670 = (FStar_Syntax_Syntax.mk_Total k)
in (FStar_Syntax_Util.flat_arrow tps _151_670))
in ((uvs), (_151_671)))
in (inst_tscheme _151_672))
in (FStar_All.pipe_left (fun _151_669 -> Some (_151_669)) _151_673))
>>>>>>> 325d5cd9
end)
end
| FStar_Util.Inr (FStar_Syntax_Syntax.Sig_inductive_typ (lid, uvs, tps, k, _54_539, _54_541, _54_543, _54_545), Some (us)) -> begin
(match (tps) with
| [] -> begin
<<<<<<< HEAD
(let _152_675 = (inst_tscheme_with ((uvs), (k)) us)
in (FStar_All.pipe_left (fun _152_674 -> Some (_152_674)) _152_675))
end
| _54_554 -> begin
(let _152_680 = (let _152_679 = (let _152_678 = (let _152_677 = (FStar_Syntax_Syntax.mk_Total k)
in (FStar_Syntax_Util.flat_arrow tps _152_677))
in ((uvs), (_152_678)))
in (inst_tscheme_with _152_679 us))
in (FStar_All.pipe_left (fun _152_676 -> Some (_152_676)) _152_680))
=======
(let _151_675 = (inst_tscheme_with ((uvs), (k)) us)
in (FStar_All.pipe_left (fun _151_674 -> Some (_151_674)) _151_675))
end
| _53_554 -> begin
(let _151_680 = (let _151_679 = (let _151_678 = (let _151_677 = (FStar_Syntax_Syntax.mk_Total k)
in (FStar_Syntax_Util.flat_arrow tps _151_677))
in ((uvs), (_151_678)))
in (inst_tscheme_with _151_679 us))
in (FStar_All.pipe_left (fun _151_676 -> Some (_151_676)) _151_680))
>>>>>>> 325d5cd9
end)
end
| FStar_Util.Inr (se) -> begin
(match (se) with
| (FStar_Syntax_Syntax.Sig_let (_54_558), None) -> begin
(lookup_type_of_let (Prims.fst se) lid)
end
| _54_563 -> begin
(effect_signature (Prims.fst se))
end)
end))
<<<<<<< HEAD
in (match ((let _152_681 = (lookup_qname env lid)
in (FStar_Util.bind_opt _152_681 mapper))) with
=======
in (match ((let _151_681 = (lookup_qname env lid)
in (FStar_Util.bind_opt _151_681 mapper))) with
>>>>>>> 325d5cd9
| Some (us, t) -> begin
Some (((us), ((

let _54_569 = t
in {FStar_Syntax_Syntax.n = _54_569.FStar_Syntax_Syntax.n; FStar_Syntax_Syntax.tk = _54_569.FStar_Syntax_Syntax.tk; FStar_Syntax_Syntax.pos = (FStar_Ident.range_of_lid lid); FStar_Syntax_Syntax.vars = _54_569.FStar_Syntax_Syntax.vars}))))
end
| None -> begin
None
end)))


let lid_exists : env  ->  FStar_Ident.lident  ->  Prims.bool = (fun env l -> (match ((lookup_qname env l)) with
| None -> begin
false
end
| Some (_54_576) -> begin
true
end))


let lookup_bv : env  ->  FStar_Syntax_Syntax.bv  ->  FStar_Syntax_Syntax.typ = (fun env bv -> (match ((try_lookup_bv env bv)) with
| None -> begin
<<<<<<< HEAD
(let _152_693 = (let _152_692 = (let _152_691 = (variable_not_found bv)
in (let _152_690 = (FStar_Syntax_Syntax.range_of_bv bv)
in ((_152_691), (_152_690))))
in FStar_Syntax_Syntax.Error (_152_692))
in (Prims.raise _152_693))
end
| Some (t) -> begin
(let _152_694 = (FStar_Syntax_Syntax.range_of_bv bv)
in (FStar_Syntax_Subst.set_use_range _152_694 t))
=======
(let _151_693 = (let _151_692 = (let _151_691 = (variable_not_found bv)
in (let _151_690 = (FStar_Syntax_Syntax.range_of_bv bv)
in ((_151_691), (_151_690))))
in FStar_Syntax_Syntax.Error (_151_692))
in (Prims.raise _151_693))
end
| Some (t) -> begin
(let _151_694 = (FStar_Syntax_Syntax.range_of_bv bv)
in (FStar_Syntax_Subst.set_use_range _151_694 t))
>>>>>>> 325d5cd9
end))


let try_lookup_lid : env  ->  FStar_Ident.lident  ->  (FStar_Syntax_Syntax.universes * FStar_Syntax_Syntax.typ) Prims.option = (fun env l -> (match ((try_lookup_lid_aux env l)) with
| None -> begin
None
end
| Some (us, t) -> begin
<<<<<<< HEAD
(let _152_700 = (let _152_699 = (FStar_Syntax_Subst.set_use_range (FStar_Ident.range_of_lid l) t)
in ((us), (_152_699)))
in Some (_152_700))
=======
(let _151_700 = (let _151_699 = (FStar_Syntax_Subst.set_use_range (FStar_Ident.range_of_lid l) t)
in ((us), (_151_699)))
in Some (_151_700))
>>>>>>> 325d5cd9
end))


let lookup_lid : env  ->  FStar_Ident.lident  ->  (FStar_Syntax_Syntax.universes * FStar_Syntax_Syntax.typ) = (fun env l -> (match ((try_lookup_lid env l)) with
| None -> begin
<<<<<<< HEAD
(let _152_707 = (let _152_706 = (let _152_705 = (name_not_found l)
in ((_152_705), ((FStar_Ident.range_of_lid l))))
in FStar_Syntax_Syntax.Error (_152_706))
in (Prims.raise _152_707))
=======
(let _151_707 = (let _151_706 = (let _151_705 = (name_not_found l)
in ((_151_705), ((FStar_Ident.range_of_lid l))))
in FStar_Syntax_Syntax.Error (_151_706))
in (Prims.raise _151_707))
>>>>>>> 325d5cd9
end
| Some (us, t) -> begin
((us), (t))
end))


let lookup_univ : env  ->  FStar_Syntax_Syntax.univ_name  ->  Prims.bool = (fun env x -> (FStar_All.pipe_right (FStar_List.find (fun _54_5 -> (match (_54_5) with
| Binding_univ (y) -> begin
(x.FStar_Ident.idText = y.FStar_Ident.idText)
end
| _54_603 -> begin
false
end)) env.gamma) FStar_Option.isSome))


let try_lookup_val_decl : env  ->  FStar_Ident.lident  ->  (FStar_Syntax_Syntax.tscheme * FStar_Syntax_Syntax.qualifier Prims.list) Prims.option = (fun env lid -> (match ((lookup_qname env lid)) with
<<<<<<< HEAD
| Some (FStar_Util.Inr (FStar_Syntax_Syntax.Sig_declare_typ (_54_607, uvs, t, q, _54_612), None)) -> begin
(let _152_722 = (let _152_721 = (let _152_720 = (FStar_Syntax_Subst.set_use_range (FStar_Ident.range_of_lid lid) t)
in ((uvs), (_152_720)))
in ((_152_721), (q)))
in Some (_152_722))
=======
| Some (FStar_Util.Inr (FStar_Syntax_Syntax.Sig_declare_typ (_53_607, uvs, t, q, _53_612), None)) -> begin
(let _151_722 = (let _151_721 = (let _151_720 = (FStar_Syntax_Subst.set_use_range (FStar_Ident.range_of_lid lid) t)
in ((uvs), (_151_720)))
in ((_151_721), (q)))
in Some (_151_722))
>>>>>>> 325d5cd9
end
| _54_620 -> begin
None
end))


let lookup_val_decl : env  ->  FStar_Ident.lident  ->  (FStar_Syntax_Syntax.universes * FStar_Syntax_Syntax.typ) = (fun env lid -> (match ((lookup_qname env lid)) with
| Some (FStar_Util.Inr (FStar_Syntax_Syntax.Sig_declare_typ (_54_624, uvs, t, _54_628, _54_630), None)) -> begin
(inst_tscheme_with_range (FStar_Ident.range_of_lid lid) ((uvs), (t)))
end
<<<<<<< HEAD
| _54_638 -> begin
(let _152_729 = (let _152_728 = (let _152_727 = (name_not_found lid)
in ((_152_727), ((FStar_Ident.range_of_lid lid))))
in FStar_Syntax_Syntax.Error (_152_728))
in (Prims.raise _152_729))
=======
| _53_638 -> begin
(let _151_729 = (let _151_728 = (let _151_727 = (name_not_found lid)
in ((_151_727), ((FStar_Ident.range_of_lid lid))))
in FStar_Syntax_Syntax.Error (_151_728))
in (Prims.raise _151_729))
>>>>>>> 325d5cd9
end))


let lookup_datacon : env  ->  FStar_Ident.lident  ->  (FStar_Syntax_Syntax.universes * FStar_Syntax_Syntax.typ) = (fun env lid -> (match ((lookup_qname env lid)) with
| Some (FStar_Util.Inr (FStar_Syntax_Syntax.Sig_datacon (_54_642, uvs, t, _54_646, _54_648, _54_650, _54_652, _54_654), None)) -> begin
(inst_tscheme_with_range (FStar_Ident.range_of_lid lid) ((uvs), (t)))
end
<<<<<<< HEAD
| _54_662 -> begin
(let _152_736 = (let _152_735 = (let _152_734 = (name_not_found lid)
in ((_152_734), ((FStar_Ident.range_of_lid lid))))
in FStar_Syntax_Syntax.Error (_152_735))
in (Prims.raise _152_736))
=======
| _53_662 -> begin
(let _151_736 = (let _151_735 = (let _151_734 = (name_not_found lid)
in ((_151_734), ((FStar_Ident.range_of_lid lid))))
in FStar_Syntax_Syntax.Error (_151_735))
in (Prims.raise _151_736))
>>>>>>> 325d5cd9
end))


let datacons_of_typ : env  ->  FStar_Ident.lident  ->  FStar_Ident.lident Prims.list = (fun env lid -> (match ((lookup_qname env lid)) with
| Some (FStar_Util.Inr (FStar_Syntax_Syntax.Sig_inductive_typ (_54_666, _54_668, _54_670, _54_672, _54_674, dcs, _54_677, _54_679), _54_683)) -> begin
dcs
end
| _54_688 -> begin
[]
end))


let typ_of_datacon : env  ->  FStar_Ident.lident  ->  FStar_Ident.lident = (fun env lid -> (match ((lookup_qname env lid)) with
| Some (FStar_Util.Inr (FStar_Syntax_Syntax.Sig_datacon (_54_692, _54_694, _54_696, l, _54_699, _54_701, _54_703, _54_705), _54_709)) -> begin
l
end
<<<<<<< HEAD
| _54_714 -> begin
(let _152_746 = (let _152_745 = (FStar_Syntax_Print.lid_to_string lid)
in (FStar_Util.format1 "Not a datacon: %s" _152_745))
in (FStar_All.failwith _152_746))
=======
| _53_714 -> begin
(let _151_746 = (let _151_745 = (FStar_Syntax_Print.lid_to_string lid)
in (FStar_Util.format1 "Not a datacon: %s" _151_745))
in (failwith _151_746))
>>>>>>> 325d5cd9
end))


let lookup_definition : delta_level Prims.list  ->  env  ->  FStar_Ident.lident  ->  (FStar_Syntax_Syntax.univ_names * FStar_Syntax_Syntax.term) Prims.option = (fun delta_levels env lid -> (

let visible = (fun quals -> (FStar_All.pipe_right delta_levels (FStar_Util.for_some (fun dl -> (FStar_All.pipe_right quals (FStar_Util.for_some (visible_at dl)))))))
in (match ((lookup_qname env lid)) with
| Some (FStar_Util.Inr (se, None)) -> begin
(match (se) with
| FStar_Syntax_Syntax.Sig_let ((_54_727, lbs), _54_731, _54_733, quals, _54_736) when (visible quals) -> begin
(FStar_Util.find_map lbs (fun lb -> (

let fv = (FStar_Util.right lb.FStar_Syntax_Syntax.lbname)
in if (FStar_Syntax_Syntax.fv_eq_lid fv lid) then begin
<<<<<<< HEAD
(let _152_759 = (let _152_758 = (let _152_757 = (FStar_Syntax_Util.unascribe lb.FStar_Syntax_Syntax.lbdef)
in (FStar_Syntax_Subst.set_use_range (FStar_Ident.range_of_lid lid) _152_757))
in ((lb.FStar_Syntax_Syntax.lbunivs), (_152_758)))
in Some (_152_759))
=======
(let _151_759 = (let _151_758 = (let _151_757 = (FStar_Syntax_Util.unascribe lb.FStar_Syntax_Syntax.lbdef)
in (FStar_Syntax_Subst.set_use_range (FStar_Ident.range_of_lid lid) _151_757))
in ((lb.FStar_Syntax_Syntax.lbunivs), (_151_758)))
in Some (_151_759))
>>>>>>> 325d5cd9
end else begin
None
end)))
end
| _54_742 -> begin
None
end)
end
| _54_744 -> begin
None
end)))


let try_lookup_effect_lid : env  ->  FStar_Ident.lident  ->  FStar_Syntax_Syntax.term Prims.option = (fun env ftv -> (match ((lookup_qname env ftv)) with
| Some (FStar_Util.Inr (se, None)) -> begin
(match ((effect_signature se)) with
| None -> begin
None
end
<<<<<<< HEAD
| Some (_54_754, t) -> begin
(let _152_764 = (FStar_Syntax_Subst.set_use_range (FStar_Ident.range_of_lid ftv) t)
in Some (_152_764))
=======
| Some (_53_754, t) -> begin
(let _151_764 = (FStar_Syntax_Subst.set_use_range (FStar_Ident.range_of_lid ftv) t)
in Some (_151_764))
>>>>>>> 325d5cd9
end)
end
| _54_759 -> begin
None
end))


let lookup_effect_lid : env  ->  FStar_Ident.lident  ->  FStar_Syntax_Syntax.term = (fun env ftv -> (match ((try_lookup_effect_lid env ftv)) with
| None -> begin
<<<<<<< HEAD
(let _152_771 = (let _152_770 = (let _152_769 = (name_not_found ftv)
in ((_152_769), ((FStar_Ident.range_of_lid ftv))))
in FStar_Syntax_Syntax.Error (_152_770))
in (Prims.raise _152_771))
=======
(let _151_771 = (let _151_770 = (let _151_769 = (name_not_found ftv)
in ((_151_769), ((FStar_Ident.range_of_lid ftv))))
in FStar_Syntax_Syntax.Error (_151_770))
in (Prims.raise _151_771))
>>>>>>> 325d5cd9
end
| Some (k) -> begin
k
end))


let lookup_effect_abbrev : env  ->  FStar_Syntax_Syntax.universes  ->  FStar_Ident.lident  ->  (FStar_Syntax_Syntax.binders * FStar_Syntax_Syntax.comp) Prims.option = (fun env univ_insts lid0 -> (match ((lookup_qname env lid0)) with
| Some (FStar_Util.Inr (FStar_Syntax_Syntax.Sig_effect_abbrev (lid, univs, binders, c, quals, _54_774, _54_776), None)) -> begin
(

<<<<<<< HEAD
let lid = (let _152_778 = (FStar_Range.set_use_range (FStar_Ident.range_of_lid lid) (FStar_Ident.range_of_lid lid0))
in (FStar_Ident.set_lid_range lid _152_778))
in if (FStar_All.pipe_right quals (FStar_Util.for_some (fun _54_6 -> (match (_54_6) with
=======
let lid = (let _151_778 = (FStar_Range.set_use_range (FStar_Ident.range_of_lid lid) (FStar_Ident.range_of_lid lid0))
in (FStar_Ident.set_lid_range lid _151_778))
in if (FStar_All.pipe_right quals (FStar_Util.for_some (fun _53_6 -> (match (_53_6) with
>>>>>>> 325d5cd9
| FStar_Syntax_Syntax.Irreducible -> begin
true
end
| _54_787 -> begin
false
end)))) then begin
None
end else begin
(

let insts = if ((FStar_List.length univ_insts) = (FStar_List.length univs)) then begin
univ_insts
end else begin
if ((FStar_Ident.lid_equals lid FStar_Syntax_Const.effect_Lemma_lid) && ((FStar_List.length univ_insts) = (Prims.parse_int "1"))) then begin
(FStar_List.append univ_insts ((FStar_Syntax_Syntax.U_zero)::[]))
end else begin
<<<<<<< HEAD
(let _152_782 = (let _152_781 = (FStar_Syntax_Print.lid_to_string lid)
in (let _152_780 = (FStar_All.pipe_right (FStar_List.length univ_insts) FStar_Util.string_of_int)
in (FStar_Util.format2 "Unexpected instantiation of effect %s with %s universes" _152_781 _152_780)))
in (FStar_All.failwith _152_782))
end
end
in (match (((binders), (univs))) with
| ([], _54_791) -> begin
(FStar_All.failwith "Unexpected effect abbreviation with no arguments")
end
| (_54_794, (_54_801)::(_54_798)::_54_796) when (not ((FStar_Ident.lid_equals lid FStar_Syntax_Const.effect_Lemma_lid))) -> begin
(let _152_785 = (let _152_784 = (FStar_Syntax_Print.lid_to_string lid)
in (let _152_783 = (FStar_All.pipe_left FStar_Util.string_of_int (FStar_List.length univs))
in (FStar_Util.format2 "Unexpected effect abbreviation %s; polymorphic in %s universes" _152_784 _152_783)))
in (FStar_All.failwith _152_785))
=======
(let _151_782 = (let _151_781 = (FStar_Syntax_Print.lid_to_string lid)
in (let _151_780 = (FStar_All.pipe_right (FStar_List.length univ_insts) FStar_Util.string_of_int)
in (FStar_Util.format2 "Unexpected instantiation of effect %s with %s universes" _151_781 _151_780)))
in (failwith _151_782))
end
end
in (match (((binders), (univs))) with
| ([], _53_791) -> begin
(failwith "Unexpected effect abbreviation with no arguments")
end
| (_53_794, (_53_801)::(_53_798)::_53_796) when (not ((FStar_Ident.lid_equals lid FStar_Syntax_Const.effect_Lemma_lid))) -> begin
(let _151_785 = (let _151_784 = (FStar_Syntax_Print.lid_to_string lid)
in (let _151_783 = (FStar_All.pipe_left FStar_Util.string_of_int (FStar_List.length univs))
in (FStar_Util.format2 "Unexpected effect abbreviation %s; polymorphic in %s universes" _151_784 _151_783)))
in (failwith _151_785))
>>>>>>> 325d5cd9
end
| _54_805 -> begin
(

<<<<<<< HEAD
let _54_809 = (let _152_787 = (let _152_786 = (FStar_Syntax_Util.arrow binders c)
in ((univs), (_152_786)))
in (inst_tscheme_with _152_787 insts))
in (match (_54_809) with
| (_54_807, t) -> begin
(

let t = (FStar_Syntax_Subst.set_use_range (FStar_Ident.range_of_lid lid) t)
in (match ((let _152_788 = (FStar_Syntax_Subst.compress t)
in _152_788.FStar_Syntax_Syntax.n)) with
| FStar_Syntax_Syntax.Tm_arrow (binders, c) -> begin
Some (((binders), (c)))
end
| _54_816 -> begin
(FStar_All.failwith "Impossible")
=======
let _53_809 = (let _151_787 = (let _151_786 = (FStar_Syntax_Util.arrow binders c)
in ((univs), (_151_786)))
in (inst_tscheme_with _151_787 insts))
in (match (_53_809) with
| (_53_807, t) -> begin
(

let t = (FStar_Syntax_Subst.set_use_range (FStar_Ident.range_of_lid lid) t)
in (match ((let _151_788 = (FStar_Syntax_Subst.compress t)
in _151_788.FStar_Syntax_Syntax.n)) with
| FStar_Syntax_Syntax.Tm_arrow (binders, c) -> begin
Some (((binders), (c)))
end
| _53_816 -> begin
(failwith "Impossible")
>>>>>>> 325d5cd9
end))
end))
end))
end)
end
| _54_818 -> begin
None
end))


let norm_eff_name : env  ->  FStar_Ident.lident  ->  FStar_Ident.lident = (

let cache = (FStar_Util.smap_create (Prims.parse_int "20"))
in (fun env l -> (

let rec find = (fun l -> (match ((lookup_effect_abbrev env ((FStar_Syntax_Syntax.U_unknown)::[]) l)) with
| None -> begin
None
end
| Some (_54_826, c) -> begin
(

let l = (FStar_Syntax_Util.comp_effect_name c)
in (match ((find l)) with
| None -> begin
Some (l)
end
| Some (l') -> begin
Some (l')
end))
end))
in (

let res = (match ((FStar_Util.smap_try_find cache l.FStar_Ident.str)) with
| Some (l) -> begin
l
end
| None -> begin
(match ((find l)) with
| None -> begin
l
end
| Some (m) -> begin
(

let _54_840 = (FStar_Util.smap_add cache l.FStar_Ident.str m)
in m)
end)
end)
in (FStar_Ident.set_lid_range res (FStar_Ident.range_of_lid l))))))


let lookup_effect_quals : env  ->  FStar_Ident.lident  ->  FStar_Syntax_Syntax.qualifier Prims.list = (fun env l -> (

let l = (norm_eff_name env l)
in (match ((lookup_qname env l)) with
| Some (FStar_Util.Inr (FStar_Syntax_Syntax.Sig_new_effect (ne, _54_848), _54_852)) -> begin
ne.FStar_Syntax_Syntax.qualifiers
end
| _54_857 -> begin
[]
end)))


let lookup_projector : env  ->  FStar_Ident.lident  ->  Prims.int  ->  FStar_Ident.lident = (fun env lid i -> (

let fail = (fun _54_862 -> (match (()) with
| () -> begin
<<<<<<< HEAD
(let _152_809 = (let _152_808 = (FStar_Util.string_of_int i)
in (let _152_807 = (FStar_Syntax_Print.lid_to_string lid)
in (FStar_Util.format2 "Impossible: projecting field #%s from constructor %s is undefined" _152_808 _152_807)))
in (FStar_All.failwith _152_809))
end))
in (

let _54_866 = (lookup_datacon env lid)
in (match (_54_866) with
| (_54_864, t) -> begin
(match ((let _152_810 = (FStar_Syntax_Subst.compress t)
in _152_810.FStar_Syntax_Syntax.n)) with
| FStar_Syntax_Syntax.Tm_arrow (binders, _54_869) -> begin
=======
(let _151_809 = (let _151_808 = (FStar_Util.string_of_int i)
in (let _151_807 = (FStar_Syntax_Print.lid_to_string lid)
in (FStar_Util.format2 "Impossible: projecting field #%s from constructor %s is undefined" _151_808 _151_807)))
in (failwith _151_809))
end))
in (

let _53_866 = (lookup_datacon env lid)
in (match (_53_866) with
| (_53_864, t) -> begin
(match ((let _151_810 = (FStar_Syntax_Subst.compress t)
in _151_810.FStar_Syntax_Syntax.n)) with
| FStar_Syntax_Syntax.Tm_arrow (binders, _53_869) -> begin
>>>>>>> 325d5cd9
if ((i < (Prims.parse_int "0")) || (i >= (FStar_List.length binders))) then begin
(fail ())
end else begin
(

let b = (FStar_List.nth binders i)
<<<<<<< HEAD
in (let _152_811 = (FStar_Syntax_Util.mk_field_projector_name lid (Prims.fst b) i)
in (FStar_All.pipe_right _152_811 Prims.fst)))
=======
in (let _151_811 = (FStar_Syntax_Util.mk_field_projector_name lid (Prims.fst b) i)
in (FStar_All.pipe_right _151_811 Prims.fst)))
>>>>>>> 325d5cd9
end
end
| _54_874 -> begin
(fail ())
end)
end))))


let is_projector : env  ->  FStar_Ident.lident  ->  Prims.bool = (fun env l -> (match ((lookup_qname env l)) with
| Some (FStar_Util.Inr (FStar_Syntax_Syntax.Sig_declare_typ (_54_878, _54_880, _54_882, quals, _54_885), _54_889)) -> begin
(FStar_Util.for_some (fun _54_7 -> (match (_54_7) with
| FStar_Syntax_Syntax.Projector (_54_895) -> begin
true
end
| _54_898 -> begin
false
end)) quals)
end
| _54_900 -> begin
false
end))


let is_datacon : env  ->  FStar_Ident.lident  ->  Prims.bool = (fun env lid -> (match ((lookup_qname env lid)) with
| Some (FStar_Util.Inr (FStar_Syntax_Syntax.Sig_datacon (_54_904, _54_906, _54_908, _54_910, _54_912, _54_914, _54_916, _54_918), _54_922)) -> begin
true
end
| _54_927 -> begin
false
end))


let is_record : env  ->  FStar_Ident.lident  ->  Prims.bool = (fun env lid -> (match ((lookup_qname env lid)) with
| Some (FStar_Util.Inr (FStar_Syntax_Syntax.Sig_inductive_typ (_54_931, _54_933, _54_935, _54_937, _54_939, _54_941, tags, _54_944), _54_948)) -> begin
(FStar_Util.for_some (fun _54_8 -> (match (_54_8) with
| (FStar_Syntax_Syntax.RecordType (_)) | (FStar_Syntax_Syntax.RecordConstructor (_)) -> begin
true
end
| _54_960 -> begin
false
end)) tags)
end
| _54_962 -> begin
false
end))


let is_action : env  ->  FStar_Ident.lident  ->  Prims.bool = (fun env lid -> (match ((lookup_qname env lid)) with
| Some (FStar_Util.Inr (FStar_Syntax_Syntax.Sig_let (_54_966, _54_968, _54_970, tags, _54_973), _54_977)) -> begin
(FStar_Util.for_some (fun _54_9 -> (match (_54_9) with
| FStar_Syntax_Syntax.Action (_54_983) -> begin
true
end
| _54_986 -> begin
false
end)) tags)
end
| _54_988 -> begin
false
end))


let is_interpreted : env  ->  FStar_Syntax_Syntax.term  ->  Prims.bool = (

let interpreted_symbols = (FStar_Syntax_Const.op_Eq)::(FStar_Syntax_Const.op_notEq)::(FStar_Syntax_Const.op_LT)::(FStar_Syntax_Const.op_LTE)::(FStar_Syntax_Const.op_GT)::(FStar_Syntax_Const.op_GTE)::(FStar_Syntax_Const.op_Subtraction)::(FStar_Syntax_Const.op_Minus)::(FStar_Syntax_Const.op_Addition)::(FStar_Syntax_Const.op_Multiply)::(FStar_Syntax_Const.op_Division)::(FStar_Syntax_Const.op_Modulus)::(FStar_Syntax_Const.op_And)::(FStar_Syntax_Const.op_Or)::(FStar_Syntax_Const.op_Negation)::[]
<<<<<<< HEAD
in (fun env head -> (match ((let _152_835 = (FStar_Syntax_Util.un_uinst head)
in _152_835.FStar_Syntax_Syntax.n)) with
=======
in (fun env head -> (match ((let _151_835 = (FStar_Syntax_Util.un_uinst head)
in _151_835.FStar_Syntax_Syntax.n)) with
>>>>>>> 325d5cd9
| FStar_Syntax_Syntax.Tm_fvar (fv) -> begin
(fv.FStar_Syntax_Syntax.fv_delta = FStar_Syntax_Syntax.Delta_equational)
end
| _54_995 -> begin
false
end)))


let is_type_constructor : env  ->  FStar_Ident.lident  ->  Prims.bool = (fun env lid -> (

let mapper = (fun _54_10 -> (match (_54_10) with
| FStar_Util.Inl (_54_1000) -> begin
Some (false)
end
| FStar_Util.Inr (se, _54_1004) -> begin
(match (se) with
| FStar_Syntax_Syntax.Sig_declare_typ (_54_1008, _54_1010, _54_1012, qs, _54_1015) -> begin
Some ((FStar_List.contains FStar_Syntax_Syntax.New qs))
end
| FStar_Syntax_Syntax.Sig_inductive_typ (_54_1019) -> begin
Some (true)
end
| _54_1022 -> begin
Some (false)
end)
end))
<<<<<<< HEAD
in (match ((let _152_842 = (lookup_qname env lid)
in (FStar_Util.bind_opt _152_842 mapper))) with
=======
in (match ((let _151_842 = (lookup_qname env lid)
in (FStar_Util.bind_opt _151_842 mapper))) with
>>>>>>> 325d5cd9
| Some (b) -> begin
b
end
| None -> begin
false
end)))


let effect_decl_opt : env  ->  FStar_Ident.lident  ->  FStar_Syntax_Syntax.eff_decl Prims.option = (fun env l -> (FStar_All.pipe_right env.effects.decls (FStar_Util.find_opt (fun d -> (FStar_Ident.lid_equals d.FStar_Syntax_Syntax.mname l)))))


let get_effect_decl : env  ->  FStar_Ident.lident  ->  FStar_Syntax_Syntax.eff_decl = (fun env l -> (match ((effect_decl_opt env l)) with
| None -> begin
<<<<<<< HEAD
(let _152_854 = (let _152_853 = (let _152_852 = (name_not_found l)
in ((_152_852), ((FStar_Ident.range_of_lid l))))
in FStar_Syntax_Syntax.Error (_152_853))
in (Prims.raise _152_854))
=======
(let _151_854 = (let _151_853 = (let _151_852 = (name_not_found l)
in ((_151_852), ((FStar_Ident.range_of_lid l))))
in FStar_Syntax_Syntax.Error (_151_853))
in (Prims.raise _151_854))
>>>>>>> 325d5cd9
end
| Some (md) -> begin
md
end))


let join : env  ->  FStar_Ident.lident  ->  FStar_Ident.lident  ->  (FStar_Ident.lident * mlift * mlift) = (fun env l1 l2 -> if (FStar_Ident.lid_equals l1 l2) then begin
((l1), ((fun t wp -> wp)), ((fun t wp -> wp)))
end else begin
if (((FStar_Ident.lid_equals l1 FStar_Syntax_Const.effect_GTot_lid) && (FStar_Ident.lid_equals l2 FStar_Syntax_Const.effect_Tot_lid)) || ((FStar_Ident.lid_equals l2 FStar_Syntax_Const.effect_GTot_lid) && (FStar_Ident.lid_equals l1 FStar_Syntax_Const.effect_Tot_lid))) then begin
((FStar_Syntax_Const.effect_GTot_lid), ((fun t wp -> wp)), ((fun t wp -> wp)))
end else begin
(match ((FStar_All.pipe_right env.effects.joins (FStar_Util.find_opt (fun _54_1054 -> (match (_54_1054) with
| (m1, m2, _54_1049, _54_1051, _54_1053) -> begin
((FStar_Ident.lid_equals l1 m1) && (FStar_Ident.lid_equals l2 m2))
end))))) with
| None -> begin
<<<<<<< HEAD
(let _152_930 = (let _152_929 = (let _152_928 = (let _152_927 = (FStar_Syntax_Print.lid_to_string l1)
in (let _152_926 = (FStar_Syntax_Print.lid_to_string l2)
in (FStar_Util.format2 "Effects %s and %s cannot be composed" _152_927 _152_926)))
in ((_152_928), (env.range)))
in FStar_Syntax_Syntax.Error (_152_929))
in (Prims.raise _152_930))
end
| Some (_54_1057, _54_1059, m3, j1, j2) -> begin
=======
(let _151_930 = (let _151_929 = (let _151_928 = (let _151_927 = (FStar_Syntax_Print.lid_to_string l1)
in (let _151_926 = (FStar_Syntax_Print.lid_to_string l2)
in (FStar_Util.format2 "Effects %s and %s cannot be composed" _151_927 _151_926)))
in ((_151_928), (env.range)))
in FStar_Syntax_Syntax.Error (_151_929))
in (Prims.raise _151_930))
end
| Some (_53_1057, _53_1059, m3, j1, j2) -> begin
>>>>>>> 325d5cd9
((m3), (j1), (j2))
end)
end
end)


let monad_leq : env  ->  FStar_Ident.lident  ->  FStar_Ident.lident  ->  edge Prims.option = (fun env l1 l2 -> if ((FStar_Ident.lid_equals l1 l2) || ((FStar_Ident.lid_equals l1 FStar_Syntax_Const.effect_Tot_lid) && (FStar_Ident.lid_equals l2 FStar_Syntax_Const.effect_GTot_lid))) then begin
Some ({msource = l1; mtarget = l2; mlift = (fun t wp -> wp)})
end else begin
(FStar_All.pipe_right env.effects.order (FStar_Util.find_opt (fun e -> ((FStar_Ident.lid_equals l1 e.msource) && (FStar_Ident.lid_equals l2 e.mtarget)))))
end)


let wp_sig_aux : FStar_Syntax_Syntax.eff_decl Prims.list  ->  FStar_Ident.lident  ->  (FStar_Syntax_Syntax.bv * FStar_Syntax_Syntax.term) = (fun decls m -> (match ((FStar_All.pipe_right decls (FStar_Util.find_opt (fun d -> (FStar_Ident.lid_equals d.FStar_Syntax_Syntax.mname m))))) with
| None -> begin
<<<<<<< HEAD
(let _152_945 = (FStar_Util.format1 "Impossible: declaration for monad %s not found" m.FStar_Ident.str)
in (FStar_All.failwith _152_945))
=======
(let _151_945 = (FStar_Util.format1 "Impossible: declaration for monad %s not found" m.FStar_Ident.str)
in (failwith _151_945))
>>>>>>> 325d5cd9
end
| Some (md) -> begin
(

let _54_1080 = (inst_tscheme ((md.FStar_Syntax_Syntax.univs), (md.FStar_Syntax_Syntax.signature)))
in (match (_54_1080) with
| (_54_1078, s) -> begin
(

let s = (FStar_Syntax_Subst.compress s)
in (match (((md.FStar_Syntax_Syntax.binders), (s.FStar_Syntax_Syntax.n))) with
| ([], FStar_Syntax_Syntax.Tm_arrow (((a, _54_1089))::((wp, _54_1085))::[], c)) when (FStar_Syntax_Syntax.is_teff (FStar_Syntax_Util.comp_result c)) -> begin
((a), (wp.FStar_Syntax_Syntax.sort))
end
<<<<<<< HEAD
| _54_1097 -> begin
(FStar_All.failwith "Impossible")
=======
| _53_1097 -> begin
(failwith "Impossible")
>>>>>>> 325d5cd9
end))
end))
end))


let wp_signature : env  ->  FStar_Ident.lident  ->  (FStar_Syntax_Syntax.bv * FStar_Syntax_Syntax.term) = (fun env m -> (wp_sig_aux env.effects.decls m))


let build_lattice : env  ->  FStar_Syntax_Syntax.sigelt  ->  env = (fun env se -> (match (se) with
| FStar_Syntax_Syntax.Sig_new_effect (ne, _54_1104) -> begin
(

let effects = (

let _54_1107 = env.effects
in {decls = (ne)::env.effects.decls; order = _54_1107.order; joins = _54_1107.joins})
in (

let _54_1110 = env
in {solver = _54_1110.solver; range = _54_1110.range; curmodule = _54_1110.curmodule; gamma = _54_1110.gamma; gamma_cache = _54_1110.gamma_cache; modules = _54_1110.modules; expected_typ = _54_1110.expected_typ; sigtab = _54_1110.sigtab; is_pattern = _54_1110.is_pattern; instantiate_imp = _54_1110.instantiate_imp; effects = effects; generalize = _54_1110.generalize; letrecs = _54_1110.letrecs; top_level = _54_1110.top_level; check_uvars = _54_1110.check_uvars; use_eq = _54_1110.use_eq; is_iface = _54_1110.is_iface; admit = _54_1110.admit; lax = _54_1110.lax; lax_universes = _54_1110.lax_universes; type_of = _54_1110.type_of; universe_of = _54_1110.universe_of; use_bv_sorts = _54_1110.use_bv_sorts; qname_and_index = _54_1110.qname_and_index}))
end
| FStar_Syntax_Syntax.Sig_sub_effect (sub, _54_1114) -> begin
(

<<<<<<< HEAD
let compose_edges = (fun e1 e2 -> {msource = e1.msource; mtarget = e2.mtarget; mlift = (fun r wp1 -> (let _152_960 = (e1.mlift r wp1)
in (e2.mlift r _152_960)))})
=======
let compose_edges = (fun e1 e2 -> {msource = e1.msource; mtarget = e2.mtarget; mlift = (fun r wp1 -> (let _151_960 = (e1.mlift r wp1)
in (e2.mlift r _151_960)))})
>>>>>>> 325d5cd9
in (

let mk_lift = (fun lift_t r wp1 -> (

<<<<<<< HEAD
let _54_1129 = (inst_tscheme lift_t)
in (match (_54_1129) with
| (_54_1127, lift_t) -> begin
(let _152_972 = (let _152_971 = (let _152_970 = (let _152_969 = (FStar_Syntax_Syntax.as_arg r)
in (let _152_968 = (let _152_967 = (FStar_Syntax_Syntax.as_arg wp1)
in (_152_967)::[])
in (_152_969)::_152_968))
in ((lift_t), (_152_970)))
in FStar_Syntax_Syntax.Tm_app (_152_971))
in (FStar_Syntax_Syntax.mk _152_972 None wp1.FStar_Syntax_Syntax.pos))
=======
let _53_1129 = (inst_tscheme lift_t)
in (match (_53_1129) with
| (_53_1127, lift_t) -> begin
(let _151_972 = (let _151_971 = (let _151_970 = (let _151_969 = (FStar_Syntax_Syntax.as_arg r)
in (let _151_968 = (let _151_967 = (FStar_Syntax_Syntax.as_arg wp1)
in (_151_967)::[])
in (_151_969)::_151_968))
in ((lift_t), (_151_970)))
in FStar_Syntax_Syntax.Tm_app (_151_971))
in (FStar_Syntax_Syntax.mk _151_972 None wp1.FStar_Syntax_Syntax.pos))
>>>>>>> 325d5cd9
end)))
in (

let sub_lift_wp = (match (sub.FStar_Syntax_Syntax.lift_wp) with
| Some (sub_lift_wp) -> begin
sub_lift_wp
end
| None -> begin
(failwith "sub effect should\'ve been elaborated at this stage")
end)
in (

let edge = {msource = sub.FStar_Syntax_Syntax.source; mtarget = sub.FStar_Syntax_Syntax.target; mlift = (mk_lift sub_lift_wp)}
in (

let id_edge = (fun l -> {msource = sub.FStar_Syntax_Syntax.source; mtarget = sub.FStar_Syntax_Syntax.target; mlift = (fun t wp -> wp)})
in (

let print_mlift = (fun l -> (

<<<<<<< HEAD
let arg = (let _152_989 = (FStar_Ident.lid_of_path (("ARG")::[]) FStar_Range.dummyRange)
in (FStar_Syntax_Syntax.lid_as_fv _152_989 FStar_Syntax_Syntax.Delta_constant None))
in (

let wp = (let _152_990 = (FStar_Ident.lid_of_path (("WP")::[]) FStar_Range.dummyRange)
in (FStar_Syntax_Syntax.lid_as_fv _152_990 FStar_Syntax_Syntax.Delta_constant None))
in (let _152_991 = (l arg wp)
in (FStar_Syntax_Print.term_to_string _152_991)))))
=======
let arg = (let _151_989 = (FStar_Ident.lid_of_path (("ARG")::[]) FStar_Range.dummyRange)
in (FStar_Syntax_Syntax.lid_as_fv _151_989 FStar_Syntax_Syntax.Delta_constant None))
in (

let wp = (let _151_990 = (FStar_Ident.lid_of_path (("WP")::[]) FStar_Range.dummyRange)
in (FStar_Syntax_Syntax.lid_as_fv _151_990 FStar_Syntax_Syntax.Delta_constant None))
in (let _151_991 = (l arg wp)
in (FStar_Syntax_Print.term_to_string _151_991)))))
>>>>>>> 325d5cd9
in (

let order = (edge)::env.effects.order
in (

let ms = (FStar_All.pipe_right env.effects.decls (FStar_List.map (fun e -> e.FStar_Syntax_Syntax.mname)))
in (

let find_edge = (fun order _54_1150 -> (match (_54_1150) with
| (i, j) -> begin
if (FStar_Ident.lid_equals i j) then begin
<<<<<<< HEAD
(FStar_All.pipe_right (id_edge i) (fun _152_997 -> Some (_152_997)))
=======
(FStar_All.pipe_right (id_edge i) (fun _151_997 -> Some (_151_997)))
>>>>>>> 325d5cd9
end else begin
(FStar_All.pipe_right order (FStar_Util.find_opt (fun e -> ((FStar_Ident.lid_equals e.msource i) && (FStar_Ident.lid_equals e.mtarget j)))))
end
end))
in (

<<<<<<< HEAD
let order = (FStar_All.pipe_right ms (FStar_List.fold_left (fun order k -> (let _152_1005 = (FStar_All.pipe_right ms (FStar_List.collect (fun i -> if (FStar_Ident.lid_equals i k) then begin
=======
let order = (FStar_All.pipe_right ms (FStar_List.fold_left (fun order k -> (let _151_1005 = (FStar_All.pipe_right ms (FStar_List.collect (fun i -> if (FStar_Ident.lid_equals i k) then begin
>>>>>>> 325d5cd9
[]
end else begin
(FStar_All.pipe_right ms (FStar_List.collect (fun j -> if (FStar_Ident.lid_equals j k) then begin
[]
end else begin
<<<<<<< HEAD
(match ((let _152_1004 = (find_edge order ((i), (k)))
in (let _152_1003 = (find_edge order ((k), (j)))
in ((_152_1004), (_152_1003))))) with
=======
(match ((let _151_1004 = (find_edge order ((i), (k)))
in (let _151_1003 = (find_edge order ((k), (j)))
in ((_151_1004), (_151_1003))))) with
>>>>>>> 325d5cd9
| (Some (e1), Some (e2)) -> begin
((compose_edges e1 e2))::[]
end
| _54_1162 -> begin
[]
end)
end)))
end)))
<<<<<<< HEAD
in (FStar_List.append order _152_1005))) order))
=======
in (FStar_List.append order _151_1005))) order))
>>>>>>> 325d5cd9
in (

let order = (FStar_Util.remove_dups (fun e1 e2 -> ((FStar_Ident.lid_equals e1.msource e2.msource) && (FStar_Ident.lid_equals e1.mtarget e2.mtarget))) order)
in (

<<<<<<< HEAD
let _54_1168 = (FStar_All.pipe_right order (FStar_List.iter (fun edge -> if ((FStar_Ident.lid_equals edge.msource FStar_Syntax_Const.effect_DIV_lid) && (let _152_1009 = (lookup_effect_quals env edge.mtarget)
in (FStar_All.pipe_right _152_1009 (FStar_List.contains FStar_Syntax_Syntax.TotalEffect)))) then begin
(let _152_1013 = (let _152_1012 = (let _152_1011 = (FStar_Util.format1 "Divergent computations cannot be included in an effect %s marked \'total\'" edge.mtarget.FStar_Ident.str)
in (let _152_1010 = (get_range env)
in ((_152_1011), (_152_1010))))
in FStar_Syntax_Syntax.Error (_152_1012))
in (Prims.raise _152_1013))
=======
let _53_1168 = (FStar_All.pipe_right order (FStar_List.iter (fun edge -> if ((FStar_Ident.lid_equals edge.msource FStar_Syntax_Const.effect_DIV_lid) && (let _151_1009 = (lookup_effect_quals env edge.mtarget)
in (FStar_All.pipe_right _151_1009 (FStar_List.contains FStar_Syntax_Syntax.TotalEffect)))) then begin
(let _151_1013 = (let _151_1012 = (let _151_1011 = (FStar_Util.format1 "Divergent computations cannot be included in an effect %s marked \'total\'" edge.mtarget.FStar_Ident.str)
in (let _151_1010 = (get_range env)
in ((_151_1011), (_151_1010))))
in FStar_Syntax_Syntax.Error (_151_1012))
in (Prims.raise _151_1013))
>>>>>>> 325d5cd9
end else begin
()
end)))
in (

let joins = (FStar_All.pipe_right ms (FStar_List.collect (fun i -> (FStar_All.pipe_right ms (FStar_List.collect (fun j -> (

<<<<<<< HEAD
let join_opt = (FStar_All.pipe_right ms (FStar_List.fold_left (fun bopt k -> (match ((let _152_1103 = (find_edge order ((i), (k)))
in (let _152_1102 = (find_edge order ((j), (k)))
in ((_152_1103), (_152_1102))))) with
=======
let join_opt = (FStar_All.pipe_right ms (FStar_List.fold_left (fun bopt k -> (match ((let _151_1103 = (find_edge order ((i), (k)))
in (let _151_1102 = (find_edge order ((j), (k)))
in ((_151_1103), (_151_1102))))) with
>>>>>>> 325d5cd9
| (Some (ik), Some (jk)) -> begin
(match (bopt) with
| None -> begin
Some (((k), (ik), (jk)))
end
<<<<<<< HEAD
| Some (ub, _54_1182, _54_1184) -> begin
if ((let _152_1104 = (find_edge order ((k), (ub)))
in (FStar_Util.is_some _152_1104)) && (not ((let _152_1105 = (find_edge order ((ub), (k)))
in (FStar_Util.is_some _152_1105))))) then begin
=======
| Some (ub, _53_1182, _53_1184) -> begin
if ((let _151_1104 = (find_edge order ((k), (ub)))
in (FStar_Util.is_some _151_1104)) && (not ((let _151_1105 = (find_edge order ((ub), (k)))
in (FStar_Util.is_some _151_1105))))) then begin
>>>>>>> 325d5cd9
Some (((k), (ik), (jk)))
end else begin
bopt
end
end)
end
| _54_1188 -> begin
bopt
end)) None))
in (match (join_opt) with
| None -> begin
[]
end
| Some (k, e1, e2) -> begin
(((i), (j), (k), (e1.mlift), (e2.mlift)))::[]
end))))))))
in (

let effects = (

let _54_1197 = env.effects
in {decls = _54_1197.decls; order = order; joins = joins})
in (

let _54_1200 = env
in {solver = _54_1200.solver; range = _54_1200.range; curmodule = _54_1200.curmodule; gamma = _54_1200.gamma; gamma_cache = _54_1200.gamma_cache; modules = _54_1200.modules; expected_typ = _54_1200.expected_typ; sigtab = _54_1200.sigtab; is_pattern = _54_1200.is_pattern; instantiate_imp = _54_1200.instantiate_imp; effects = effects; generalize = _54_1200.generalize; letrecs = _54_1200.letrecs; top_level = _54_1200.top_level; check_uvars = _54_1200.check_uvars; use_eq = _54_1200.use_eq; is_iface = _54_1200.is_iface; admit = _54_1200.admit; lax = _54_1200.lax; lax_universes = _54_1200.lax_universes; type_of = _54_1200.type_of; universe_of = _54_1200.universe_of; use_bv_sorts = _54_1200.use_bv_sorts; qname_and_index = _54_1200.qname_and_index})))))))))))))))
end
| _54_1203 -> begin
env
end))


let push_in_gamma : env  ->  binding  ->  env = (fun env s -> (

let rec push = (fun x rest -> (match (rest) with
| ((Binding_sig (_))::_) | ((Binding_sig_inst (_))::_) -> begin
(x)::rest
end
| [] -> begin
(x)::[]
end
| (local)::rest -> begin
<<<<<<< HEAD
(let _152_1154 = (push x rest)
in (local)::_152_1154)
end))
in (

let _54_1225 = env
in (let _152_1155 = (push s env.gamma)
in {solver = _54_1225.solver; range = _54_1225.range; curmodule = _54_1225.curmodule; gamma = _152_1155; gamma_cache = _54_1225.gamma_cache; modules = _54_1225.modules; expected_typ = _54_1225.expected_typ; sigtab = _54_1225.sigtab; is_pattern = _54_1225.is_pattern; instantiate_imp = _54_1225.instantiate_imp; effects = _54_1225.effects; generalize = _54_1225.generalize; letrecs = _54_1225.letrecs; top_level = _54_1225.top_level; check_uvars = _54_1225.check_uvars; use_eq = _54_1225.use_eq; is_iface = _54_1225.is_iface; admit = _54_1225.admit; lax = _54_1225.lax; lax_universes = _54_1225.lax_universes; type_of = _54_1225.type_of; universe_of = _54_1225.universe_of; use_bv_sorts = _54_1225.use_bv_sorts; qname_and_index = _54_1225.qname_and_index}))))
=======
(let _151_1154 = (push x rest)
in (local)::_151_1154)
end))
in (

let _53_1225 = env
in (let _151_1155 = (push s env.gamma)
in {solver = _53_1225.solver; range = _53_1225.range; curmodule = _53_1225.curmodule; gamma = _151_1155; gamma_cache = _53_1225.gamma_cache; modules = _53_1225.modules; expected_typ = _53_1225.expected_typ; sigtab = _53_1225.sigtab; is_pattern = _53_1225.is_pattern; instantiate_imp = _53_1225.instantiate_imp; effects = _53_1225.effects; generalize = _53_1225.generalize; letrecs = _53_1225.letrecs; top_level = _53_1225.top_level; check_uvars = _53_1225.check_uvars; use_eq = _53_1225.use_eq; is_iface = _53_1225.is_iface; admit = _53_1225.admit; lax = _53_1225.lax; lax_universes = _53_1225.lax_universes; type_of = _53_1225.type_of; universe_of = _53_1225.universe_of; use_bv_sorts = _53_1225.use_bv_sorts; qname_and_index = _53_1225.qname_and_index}))))
>>>>>>> 325d5cd9


let push_sigelt : env  ->  FStar_Syntax_Syntax.sigelt  ->  env = (fun env s -> (

let env = (push_in_gamma env (Binding_sig ((((FStar_Syntax_Util.lids_of_sigelt s)), (s)))))
in (build_lattice env s)))


let push_sigelt_inst : env  ->  FStar_Syntax_Syntax.sigelt  ->  FStar_Syntax_Syntax.universes  ->  env = (fun env s us -> (

let env = (push_in_gamma env (Binding_sig_inst ((((FStar_Syntax_Util.lids_of_sigelt s)), (s), (us)))))
in (build_lattice env s)))


let push_local_binding : env  ->  binding  ->  env = (fun env b -> (

let _54_1236 = env
in {solver = _54_1236.solver; range = _54_1236.range; curmodule = _54_1236.curmodule; gamma = (b)::env.gamma; gamma_cache = _54_1236.gamma_cache; modules = _54_1236.modules; expected_typ = _54_1236.expected_typ; sigtab = _54_1236.sigtab; is_pattern = _54_1236.is_pattern; instantiate_imp = _54_1236.instantiate_imp; effects = _54_1236.effects; generalize = _54_1236.generalize; letrecs = _54_1236.letrecs; top_level = _54_1236.top_level; check_uvars = _54_1236.check_uvars; use_eq = _54_1236.use_eq; is_iface = _54_1236.is_iface; admit = _54_1236.admit; lax = _54_1236.lax; lax_universes = _54_1236.lax_universes; type_of = _54_1236.type_of; universe_of = _54_1236.universe_of; use_bv_sorts = _54_1236.use_bv_sorts; qname_and_index = _54_1236.qname_and_index}))


let push_bv : env  ->  FStar_Syntax_Syntax.bv  ->  env = (fun env x -> (push_local_binding env (Binding_var (x))))


let push_binders : env  ->  FStar_Syntax_Syntax.binders  ->  env = (fun env bs -> (FStar_List.fold_left (fun env _54_1246 -> (match (_54_1246) with
| (x, _54_1245) -> begin
(push_bv env x)
end)) env bs))


let binding_of_lb : FStar_Syntax_Syntax.lbname  ->  (FStar_Ident.ident Prims.list * FStar_Syntax_Syntax.term)  ->  binding = (fun x t -> (match (x) with
| FStar_Util.Inl (x) -> begin
(

let _54_1251 = ()
in (

let x = (

let _54_1253 = x
in {FStar_Syntax_Syntax.ppname = _54_1253.FStar_Syntax_Syntax.ppname; FStar_Syntax_Syntax.index = _54_1253.FStar_Syntax_Syntax.index; FStar_Syntax_Syntax.sort = (Prims.snd t)})
in Binding_var (x)))
end
| FStar_Util.Inr (fv) -> begin
Binding_lid (((fv.FStar_Syntax_Syntax.fv_name.FStar_Syntax_Syntax.v), (t)))
end))


let push_let_binding : env  ->  FStar_Syntax_Syntax.lbname  ->  FStar_Syntax_Syntax.tscheme  ->  env = (fun env lb ts -> (push_local_binding env (binding_of_lb lb ts)))


let push_module : env  ->  FStar_Syntax_Syntax.modul  ->  env = (fun env m -> (

let _54_1263 = (add_sigelts env m.FStar_Syntax_Syntax.exports)
in (

let _54_1265 = env
in {solver = _54_1265.solver; range = _54_1265.range; curmodule = _54_1265.curmodule; gamma = []; gamma_cache = _54_1265.gamma_cache; modules = (m)::env.modules; expected_typ = None; sigtab = _54_1265.sigtab; is_pattern = _54_1265.is_pattern; instantiate_imp = _54_1265.instantiate_imp; effects = _54_1265.effects; generalize = _54_1265.generalize; letrecs = _54_1265.letrecs; top_level = _54_1265.top_level; check_uvars = _54_1265.check_uvars; use_eq = _54_1265.use_eq; is_iface = _54_1265.is_iface; admit = _54_1265.admit; lax = _54_1265.lax; lax_universes = _54_1265.lax_universes; type_of = _54_1265.type_of; universe_of = _54_1265.universe_of; use_bv_sorts = _54_1265.use_bv_sorts; qname_and_index = _54_1265.qname_and_index})))


let push_univ_vars : env  ->  FStar_Syntax_Syntax.univ_names  ->  env = (fun env xs -> (FStar_List.fold_left (fun env x -> (push_local_binding env (Binding_univ (x)))) env xs))


let set_expected_typ : env  ->  FStar_Syntax_Syntax.typ  ->  env = (fun env t -> (

let _54_1273 = env
in {solver = _54_1273.solver; range = _54_1273.range; curmodule = _54_1273.curmodule; gamma = _54_1273.gamma; gamma_cache = _54_1273.gamma_cache; modules = _54_1273.modules; expected_typ = Some (t); sigtab = _54_1273.sigtab; is_pattern = _54_1273.is_pattern; instantiate_imp = _54_1273.instantiate_imp; effects = _54_1273.effects; generalize = _54_1273.generalize; letrecs = _54_1273.letrecs; top_level = _54_1273.top_level; check_uvars = _54_1273.check_uvars; use_eq = false; is_iface = _54_1273.is_iface; admit = _54_1273.admit; lax = _54_1273.lax; lax_universes = _54_1273.lax_universes; type_of = _54_1273.type_of; universe_of = _54_1273.universe_of; use_bv_sorts = _54_1273.use_bv_sorts; qname_and_index = _54_1273.qname_and_index}))


let expected_typ : env  ->  FStar_Syntax_Syntax.typ Prims.option = (fun env -> (match (env.expected_typ) with
| None -> begin
None
end
| Some (t) -> begin
Some (t)
end))


<<<<<<< HEAD
let clear_expected_typ : env  ->  (env * FStar_Syntax_Syntax.typ Prims.option) = (fun env -> (let _152_1208 = (expected_typ env)
in (((

let _54_1280 = env
in {solver = _54_1280.solver; range = _54_1280.range; curmodule = _54_1280.curmodule; gamma = _54_1280.gamma; gamma_cache = _54_1280.gamma_cache; modules = _54_1280.modules; expected_typ = None; sigtab = _54_1280.sigtab; is_pattern = _54_1280.is_pattern; instantiate_imp = _54_1280.instantiate_imp; effects = _54_1280.effects; generalize = _54_1280.generalize; letrecs = _54_1280.letrecs; top_level = _54_1280.top_level; check_uvars = _54_1280.check_uvars; use_eq = false; is_iface = _54_1280.is_iface; admit = _54_1280.admit; lax = _54_1280.lax; lax_universes = _54_1280.lax_universes; type_of = _54_1280.type_of; universe_of = _54_1280.universe_of; use_bv_sorts = _54_1280.use_bv_sorts; qname_and_index = _54_1280.qname_and_index})), (_152_1208))))
=======
let clear_expected_typ : env  ->  (env * FStar_Syntax_Syntax.typ Prims.option) = (fun env -> (let _151_1208 = (expected_typ env)
in (((

let _53_1280 = env
in {solver = _53_1280.solver; range = _53_1280.range; curmodule = _53_1280.curmodule; gamma = _53_1280.gamma; gamma_cache = _53_1280.gamma_cache; modules = _53_1280.modules; expected_typ = None; sigtab = _53_1280.sigtab; is_pattern = _53_1280.is_pattern; instantiate_imp = _53_1280.instantiate_imp; effects = _53_1280.effects; generalize = _53_1280.generalize; letrecs = _53_1280.letrecs; top_level = _53_1280.top_level; check_uvars = _53_1280.check_uvars; use_eq = false; is_iface = _53_1280.is_iface; admit = _53_1280.admit; lax = _53_1280.lax; lax_universes = _53_1280.lax_universes; type_of = _53_1280.type_of; universe_of = _53_1280.universe_of; use_bv_sorts = _53_1280.use_bv_sorts; qname_and_index = _53_1280.qname_and_index})), (_151_1208))))
>>>>>>> 325d5cd9


let finish_module : env  ->  FStar_Syntax_Syntax.modul  ->  env = (

let empty_lid = (FStar_Ident.lid_of_ids (((FStar_Ident.id_of_text ""))::[]))
in (fun env m -> (

let sigs = if (FStar_Ident.lid_equals m.FStar_Syntax_Syntax.name FStar_Syntax_Const.prims_lid) then begin
<<<<<<< HEAD
(let _152_1214 = (FStar_All.pipe_right env.gamma (FStar_List.collect (fun _54_11 -> (match (_54_11) with
| Binding_sig (_54_1287, se) -> begin
=======
(let _151_1214 = (FStar_All.pipe_right env.gamma (FStar_List.collect (fun _53_11 -> (match (_53_11) with
| Binding_sig (_53_1287, se) -> begin
>>>>>>> 325d5cd9
(se)::[]
end
| _54_1292 -> begin
[]
end))))
<<<<<<< HEAD
in (FStar_All.pipe_right _152_1214 FStar_List.rev))
=======
in (FStar_All.pipe_right _151_1214 FStar_List.rev))
>>>>>>> 325d5cd9
end else begin
m.FStar_Syntax_Syntax.exports
end
in (

let _54_1294 = (add_sigelts env sigs)
in (

let _54_1296 = env
in {solver = _54_1296.solver; range = _54_1296.range; curmodule = empty_lid; gamma = []; gamma_cache = _54_1296.gamma_cache; modules = (m)::env.modules; expected_typ = _54_1296.expected_typ; sigtab = _54_1296.sigtab; is_pattern = _54_1296.is_pattern; instantiate_imp = _54_1296.instantiate_imp; effects = _54_1296.effects; generalize = _54_1296.generalize; letrecs = _54_1296.letrecs; top_level = _54_1296.top_level; check_uvars = _54_1296.check_uvars; use_eq = _54_1296.use_eq; is_iface = _54_1296.is_iface; admit = _54_1296.admit; lax = _54_1296.lax; lax_universes = _54_1296.lax_universes; type_of = _54_1296.type_of; universe_of = _54_1296.universe_of; use_bv_sorts = _54_1296.use_bv_sorts; qname_and_index = _54_1296.qname_and_index})))))


let uvars_in_env : env  ->  FStar_Syntax_Syntax.uvars = (fun env -> (

let no_uvs = (FStar_Syntax_Syntax.new_uv_set ())
in (

let ext = (fun out uvs -> (FStar_Util.set_union out uvs))
in (

let rec aux = (fun out g -> (match (g) with
| [] -> begin
out
end
| (Binding_univ (_54_1309))::tl -> begin
(aux out tl)
end
| ((Binding_lid (_, (_, t)))::tl) | ((Binding_var ({FStar_Syntax_Syntax.ppname = _; FStar_Syntax_Syntax.index = _; FStar_Syntax_Syntax.sort = t}))::tl) -> begin
<<<<<<< HEAD
(let _152_1226 = (let _152_1225 = (FStar_Syntax_Free.uvars t)
in (ext out _152_1225))
in (aux _152_1226 tl))
=======
(let _151_1226 = (let _151_1225 = (FStar_Syntax_Free.uvars t)
in (ext out _151_1225))
in (aux _151_1226 tl))
>>>>>>> 325d5cd9
end
| ((Binding_sig (_))::_) | ((Binding_sig_inst (_))::_) -> begin
out
end))
in (aux no_uvs env.gamma)))))


let univ_vars : env  ->  FStar_Syntax_Syntax.universe_uvar FStar_Util.set = (fun env -> (

let no_univs = FStar_Syntax_Syntax.no_universe_uvars
in (

let ext = (fun out uvs -> (FStar_Util.set_union out uvs))
in (

let rec aux = (fun out g -> (match (g) with
| [] -> begin
out
end
| ((Binding_sig_inst (_))::tl) | ((Binding_univ (_))::tl) -> begin
(aux out tl)
end
| ((Binding_lid (_, (_, t)))::tl) | ((Binding_var ({FStar_Syntax_Syntax.ppname = _; FStar_Syntax_Syntax.index = _; FStar_Syntax_Syntax.sort = t}))::tl) -> begin
<<<<<<< HEAD
(let _152_1238 = (let _152_1237 = (FStar_Syntax_Free.univs t)
in (ext out _152_1237))
in (aux _152_1238 tl))
=======
(let _151_1238 = (let _151_1237 = (FStar_Syntax_Free.univs t)
in (ext out _151_1237))
in (aux _151_1238 tl))
>>>>>>> 325d5cd9
end
| (Binding_sig (_54_1379))::_54_1377 -> begin
out
end))
in (aux no_univs env.gamma)))))


let univnames : env  ->  FStar_Syntax_Syntax.univ_name FStar_Util.set = (fun env -> (

let no_univ_names = FStar_Syntax_Syntax.no_universe_names
in (

let ext = (fun out uvs -> (FStar_Util.set_union out uvs))
in (

let rec aux = (fun out g -> (match (g) with
| [] -> begin
out
end
| (Binding_sig_inst (_54_1393))::tl -> begin
(aux out tl)
end
| (Binding_univ (uname))::tl -> begin
<<<<<<< HEAD
(let _152_1249 = (FStar_Util.set_add uname out)
in (aux _152_1249 tl))
end
| ((Binding_lid (_, (_, t)))::tl) | ((Binding_var ({FStar_Syntax_Syntax.ppname = _; FStar_Syntax_Syntax.index = _; FStar_Syntax_Syntax.sort = t}))::tl) -> begin
(let _152_1251 = (let _152_1250 = (FStar_Syntax_Free.univnames t)
in (ext out _152_1250))
in (aux _152_1251 tl))
=======
(let _151_1249 = (FStar_Util.set_add uname out)
in (aux _151_1249 tl))
end
| ((Binding_lid (_, (_, t)))::tl) | ((Binding_var ({FStar_Syntax_Syntax.ppname = _; FStar_Syntax_Syntax.index = _; FStar_Syntax_Syntax.sort = t}))::tl) -> begin
(let _151_1251 = (let _151_1250 = (FStar_Syntax_Free.univnames t)
in (ext out _151_1250))
in (aux _151_1251 tl))
>>>>>>> 325d5cd9
end
| (Binding_sig (_54_1420))::_54_1418 -> begin
out
end))
in (aux no_univ_names env.gamma)))))


let bound_vars_of_bindings : binding Prims.list  ->  FStar_Syntax_Syntax.bv Prims.list = (fun bs -> (FStar_All.pipe_right bs (FStar_List.collect (fun _54_12 -> (match (_54_12) with
| Binding_var (x) -> begin
(x)::[]
end
| (Binding_lid (_)) | (Binding_sig (_)) | (Binding_univ (_)) | (Binding_sig_inst (_)) -> begin
[]
end)))))


<<<<<<< HEAD
let binders_of_bindings : binding Prims.list  ->  FStar_Syntax_Syntax.binders = (fun bs -> (let _152_1258 = (let _152_1257 = (bound_vars_of_bindings bs)
in (FStar_All.pipe_right _152_1257 (FStar_List.map FStar_Syntax_Syntax.mk_binder)))
in (FStar_All.pipe_right _152_1258 FStar_List.rev)))
=======
let binders_of_bindings : binding Prims.list  ->  FStar_Syntax_Syntax.binders = (fun bs -> (let _151_1258 = (let _151_1257 = (bound_vars_of_bindings bs)
in (FStar_All.pipe_right _151_1257 (FStar_List.map FStar_Syntax_Syntax.mk_binder)))
in (FStar_All.pipe_right _151_1258 FStar_List.rev)))
>>>>>>> 325d5cd9


let bound_vars : env  ->  FStar_Syntax_Syntax.bv Prims.list = (fun env -> (bound_vars_of_bindings env.gamma))


let all_binders : env  ->  FStar_Syntax_Syntax.binders = (fun env -> (binders_of_bindings env.gamma))


let fold_env = (fun env f a -> (FStar_List.fold_right (fun e a -> (f a e)) env.gamma a))


let lidents : env  ->  FStar_Ident.lident Prims.list = (fun env -> (

let keys = (FStar_List.fold_left (fun keys _54_13 -> (match (_54_13) with
| Binding_sig (lids, _54_1452) -> begin
(FStar_List.append lids keys)
end
| _54_1456 -> begin
keys
end)) [] env.gamma)
in (FStar_Util.smap_fold (sigtab env) (fun _54_1458 v keys -> (FStar_List.append (FStar_Syntax_Util.lids_of_sigelt v) keys)) keys)))


let dummy_solver : solver_t = {init = (fun _54_1462 -> ()); push = (fun _54_1464 -> ()); pop = (fun _54_1466 -> ()); mark = (fun _54_1468 -> ()); reset_mark = (fun _54_1470 -> ()); commit_mark = (fun _54_1472 -> ()); encode_modul = (fun _54_1474 _54_1476 -> ()); encode_sig = (fun _54_1478 _54_1480 -> ()); solve = (fun _54_1482 _54_1484 _54_1486 -> ()); is_trivial = (fun _54_1488 _54_1490 -> false); finish = (fun _54_1492 -> ()); refresh = (fun _54_1493 -> ())}



<|MERGE_RESOLUTION|>--- conflicted
+++ resolved
@@ -214,15 +214,9 @@
 end))
 
 
-<<<<<<< HEAD
-let initial_env : (env  ->  FStar_Syntax_Syntax.term  ->  (FStar_Syntax_Syntax.term * FStar_Syntax_Syntax.typ * guard_t))  ->  (env  ->  FStar_Syntax_Syntax.term  ->  FStar_Syntax_Syntax.universe)  ->  solver_t  ->  FStar_Ident.lident  ->  env = (fun type_of universe_of solver module_lid -> (let _152_422 = (new_gamma_cache ())
-in (let _152_421 = (new_sigtab ())
-in {solver = solver; range = FStar_Range.dummyRange; curmodule = module_lid; gamma = []; gamma_cache = _152_422; modules = []; expected_typ = None; sigtab = _152_421; is_pattern = false; instantiate_imp = true; effects = {decls = []; order = []; joins = []}; generalize = true; letrecs = []; top_level = false; check_uvars = false; use_eq = false; is_iface = false; admit = false; lax = false; lax_universes = false; type_of = type_of; universe_of = universe_of; use_bv_sorts = false; qname_and_index = None})))
-=======
-let initial_env : (env  ->  FStar_Syntax_Syntax.term  ->  (FStar_Syntax_Syntax.term * FStar_Syntax_Syntax.typ * guard_t))  ->  (env  ->  FStar_Syntax_Syntax.term  ->  FStar_Syntax_Syntax.universe)  ->  solver_t  ->  FStar_Ident.lident  ->  env = (fun type_of universe_of solver module_lid -> (let _151_422 = (new_gamma_cache ())
-in (let _151_421 = (new_sigtab ())
-in {solver = solver; range = FStar_Range.dummyRange; curmodule = module_lid; gamma = []; gamma_cache = _151_422; modules = []; expected_typ = None; sigtab = _151_421; is_pattern = false; instantiate_imp = true; effects = {decls = []; order = []; joins = []}; generalize = true; letrecs = []; top_level = false; check_uvars = false; use_eq = false; is_iface = false; admit = false; lax = false; lax_universes = false; type_of = type_of; universe_of = universe_of; use_bv_sorts = false; qname_and_index = None})))
->>>>>>> 325d5cd9
+let initial_env : (env  ->  FStar_Syntax_Syntax.term  ->  (FStar_Syntax_Syntax.term * FStar_Syntax_Syntax.typ * guard_t))  ->  (env  ->  FStar_Syntax_Syntax.term  ->  FStar_Syntax_Syntax.universe)  ->  solver_t  ->  FStar_Ident.lident  ->  env = (fun type_of universe_of solver module_lid -> (let _153_422 = (new_gamma_cache ())
+in (let _153_421 = (new_sigtab ())
+in {solver = solver; range = FStar_Range.dummyRange; curmodule = module_lid; gamma = []; gamma_cache = _153_422; modules = []; expected_typ = None; sigtab = _153_421; is_pattern = false; instantiate_imp = true; effects = {decls = []; order = []; joins = []}; generalize = true; letrecs = []; top_level = false; check_uvars = false; use_eq = false; is_iface = false; admit = false; lax = false; lax_universes = false; type_of = type_of; universe_of = universe_of; use_bv_sorts = false; qname_and_index = None})))
 
 
 let sigtab : env  ->  FStar_Syntax_Syntax.sigelt FStar_Util.smap = (fun env -> env.sigtab)
@@ -249,21 +243,12 @@
 | [] -> begin
 (failwith "Empty query indices!")
 end
-<<<<<<< HEAD
 | _54_129 -> begin
-(let _152_487 = (let _152_486 = (let _152_484 = (FStar_ST.read query_indices)
-in (FStar_List.hd _152_484))
-in (let _152_485 = (FStar_ST.read query_indices)
-in (_152_486)::_152_485))
-in (FStar_ST.op_Colon_Equals query_indices _152_487))
-=======
-| _53_129 -> begin
-(let _151_487 = (let _151_486 = (let _151_484 = (FStar_ST.read query_indices)
-in (FStar_List.hd _151_484))
-in (let _151_485 = (FStar_ST.read query_indices)
-in (_151_486)::_151_485))
-in (FStar_ST.op_Colon_Equals query_indices _151_487))
->>>>>>> 325d5cd9
+(let _153_487 = (let _153_486 = (let _153_484 = (FStar_ST.read query_indices)
+in (FStar_List.hd _153_484))
+in (let _153_485 = (FStar_ST.read query_indices)
+in (_153_486)::_153_485))
+in (FStar_ST.op_Colon_Equals query_indices _153_487))
 end)
 end))
 in (
@@ -286,26 +271,16 @@
 | (hd)::tl -> begin
 (FStar_ST.op_Colon_Equals query_indices (((((l), (n)))::hd)::tl))
 end
-<<<<<<< HEAD
 | _54_144 -> begin
-(FStar_All.failwith "Empty query indices")
-=======
-| _53_144 -> begin
 (failwith "Empty query indices")
->>>>>>> 325d5cd9
 end)
 end))
 in (
 
 let peek_query_indices = (fun _54_146 -> (match (()) with
 | () -> begin
-<<<<<<< HEAD
-(let _152_494 = (FStar_ST.read query_indices)
-in (FStar_List.hd _152_494))
-=======
-(let _151_494 = (FStar_ST.read query_indices)
-in (FStar_List.hd _151_494))
->>>>>>> 325d5cd9
+(let _153_494 = (FStar_ST.read query_indices)
+in (FStar_List.hd _153_494))
 end))
 in (
 
@@ -315,13 +290,8 @@
 | (hd)::(_54_151)::tl -> begin
 (FStar_ST.op_Colon_Equals query_indices ((hd)::tl))
 end
-<<<<<<< HEAD
 | _54_156 -> begin
-(FStar_All.failwith "Unmarked query index stack")
-=======
-| _53_156 -> begin
 (failwith "Unmarked query index stack")
->>>>>>> 325d5cd9
 end)
 end))
 in (
@@ -331,27 +301,15 @@
 
 let push_stack = (fun env -> (
 
-<<<<<<< HEAD
-let _54_160 = (let _152_500 = (let _152_499 = (FStar_ST.read stack)
-in (env)::_152_499)
-in (FStar_ST.op_Colon_Equals stack _152_500))
+let _54_160 = (let _153_500 = (let _153_499 = (FStar_ST.read stack)
+in (env)::_153_499)
+in (FStar_ST.op_Colon_Equals stack _153_500))
 in (
 
 let _54_162 = env
-in (let _152_502 = (FStar_Util.smap_copy (gamma_cache env))
-in (let _152_501 = (FStar_Util.smap_copy (sigtab env))
-in {solver = _54_162.solver; range = _54_162.range; curmodule = _54_162.curmodule; gamma = _54_162.gamma; gamma_cache = _152_502; modules = _54_162.modules; expected_typ = _54_162.expected_typ; sigtab = _152_501; is_pattern = _54_162.is_pattern; instantiate_imp = _54_162.instantiate_imp; effects = _54_162.effects; generalize = _54_162.generalize; letrecs = _54_162.letrecs; top_level = _54_162.top_level; check_uvars = _54_162.check_uvars; use_eq = _54_162.use_eq; is_iface = _54_162.is_iface; admit = _54_162.admit; lax = _54_162.lax; lax_universes = _54_162.lax_universes; type_of = _54_162.type_of; universe_of = _54_162.universe_of; use_bv_sorts = _54_162.use_bv_sorts; qname_and_index = _54_162.qname_and_index})))))
-=======
-let _53_160 = (let _151_500 = (let _151_499 = (FStar_ST.read stack)
-in (env)::_151_499)
-in (FStar_ST.op_Colon_Equals stack _151_500))
-in (
-
-let _53_162 = env
-in (let _151_502 = (FStar_Util.smap_copy (gamma_cache env))
-in (let _151_501 = (FStar_Util.smap_copy (sigtab env))
-in {solver = _53_162.solver; range = _53_162.range; curmodule = _53_162.curmodule; gamma = _53_162.gamma; gamma_cache = _151_502; modules = _53_162.modules; expected_typ = _53_162.expected_typ; sigtab = _151_501; is_pattern = _53_162.is_pattern; instantiate_imp = _53_162.instantiate_imp; effects = _53_162.effects; generalize = _53_162.generalize; letrecs = _53_162.letrecs; top_level = _53_162.top_level; check_uvars = _53_162.check_uvars; use_eq = _53_162.use_eq; is_iface = _53_162.is_iface; admit = _53_162.admit; lax = _53_162.lax; lax_universes = _53_162.lax_universes; type_of = _53_162.type_of; universe_of = _53_162.universe_of; use_bv_sorts = _53_162.use_bv_sorts; qname_and_index = _53_162.qname_and_index})))))
->>>>>>> 325d5cd9
+in (let _153_502 = (FStar_Util.smap_copy (gamma_cache env))
+in (let _153_501 = (FStar_Util.smap_copy (sigtab env))
+in {solver = _54_162.solver; range = _54_162.range; curmodule = _54_162.curmodule; gamma = _54_162.gamma; gamma_cache = _153_502; modules = _54_162.modules; expected_typ = _54_162.expected_typ; sigtab = _153_501; is_pattern = _54_162.is_pattern; instantiate_imp = _54_162.instantiate_imp; effects = _54_162.effects; generalize = _54_162.generalize; letrecs = _54_162.letrecs; top_level = _54_162.top_level; check_uvars = _54_162.check_uvars; use_eq = _54_162.use_eq; is_iface = _54_162.is_iface; admit = _54_162.admit; lax = _54_162.lax; lax_universes = _54_162.lax_universes; type_of = _54_162.type_of; universe_of = _54_162.universe_of; use_bv_sorts = _54_162.use_bv_sorts; qname_and_index = _54_162.qname_and_index})))))
 in (
 
 let pop_stack = (fun env -> (match ((FStar_ST.read stack)) with
@@ -361,13 +319,8 @@
 let _54_169 = (FStar_ST.op_Colon_Equals stack tl)
 in env)
 end
-<<<<<<< HEAD
 | _54_172 -> begin
-(FStar_All.failwith "Impossible: Too many pops")
-=======
-| _53_172 -> begin
 (failwith "Impossible: Too many pops")
->>>>>>> 325d5cd9
 end))
 in (
 
@@ -394,13 +347,8 @@
 let _54_187 = (commit_query_index_mark ())
 in (
 
-<<<<<<< HEAD
-let _54_189 = (let _152_513 = (pop_stack env)
-in (Prims.ignore _152_513))
-=======
-let _53_189 = (let _151_513 = (pop_stack env)
-in (Prims.ignore _151_513))
->>>>>>> 325d5cd9
+let _54_189 = (let _153_513 = (pop_stack env)
+in (Prims.ignore _153_513))
 in env)))
 in (
 
@@ -523,24 +471,14 @@
 let name_not_found : FStar_Ident.lid  ->  Prims.string = (fun l -> (FStar_Util.format1 "Name \"%s\" not found" l.FStar_Ident.str))
 
 
-<<<<<<< HEAD
-let variable_not_found : FStar_Syntax_Syntax.bv  ->  Prims.string = (fun v -> (let _152_568 = (FStar_Syntax_Print.bv_to_string v)
-in (FStar_Util.format1 "Variable \"%s\" not found" _152_568)))
-=======
-let variable_not_found : FStar_Syntax_Syntax.bv  ->  Prims.string = (fun v -> (let _151_568 = (FStar_Syntax_Print.bv_to_string v)
-in (FStar_Util.format1 "Variable \"%s\" not found" _151_568)))
->>>>>>> 325d5cd9
+let variable_not_found : FStar_Syntax_Syntax.bv  ->  Prims.string = (fun v -> (let _153_568 = (FStar_Syntax_Print.bv_to_string v)
+in (FStar_Util.format1 "Variable \"%s\" not found" _153_568)))
 
 
 let new_u_univ : Prims.unit  ->  FStar_Syntax_Syntax.universe = (fun _54_262 -> (match (()) with
 | () -> begin
-<<<<<<< HEAD
-(let _152_571 = (FStar_Unionfind.fresh None)
-in FStar_Syntax_Syntax.U_unif (_152_571))
-=======
-(let _151_571 = (FStar_Unionfind.fresh None)
-in FStar_Syntax_Syntax.U_unif (_151_571))
->>>>>>> 325d5cd9
+(let _153_571 = (FStar_Unionfind.fresh None)
+in FStar_Syntax_Syntax.U_unif (_153_571))
 end))
 
 
@@ -558,13 +496,8 @@
 in (
 
 let vs = (FStar_All.pipe_right us (FStar_List.mapi (fun i u -> FStar_Syntax_Syntax.UN ((((n - i)), (u))))))
-<<<<<<< HEAD
-in (let _152_578 = (FStar_Syntax_Subst.subst vs t)
-in ((us), (_152_578))))))
-=======
-in (let _151_578 = (FStar_Syntax_Subst.subst vs t)
-in ((us), (_151_578))))))
->>>>>>> 325d5cd9
+in (let _153_578 = (FStar_Syntax_Subst.subst vs t)
+in ((us), (_153_578))))))
 end))
 
 
@@ -585,13 +518,8 @@
 let _54_296 = (inst_tscheme t)
 in (match (_54_296) with
 | (us, t) -> begin
-<<<<<<< HEAD
-(let _152_586 = (FStar_Syntax_Subst.set_use_range r t)
-in ((us), (_152_586)))
-=======
-(let _151_586 = (FStar_Syntax_Subst.set_use_range r t)
-in ((us), (_151_586)))
->>>>>>> 325d5cd9
+(let _153_586 = (FStar_Syntax_Subst.set_use_range r t)
+in ((us), (_153_586)))
 end)))
 
 
@@ -604,43 +532,23 @@
 let univs = (FStar_List.append ed.FStar_Syntax_Syntax.univs us)
 in (
 
-<<<<<<< HEAD
 let _54_305 = if ((FStar_List.length insts) <> (FStar_List.length univs)) then begin
-(let _152_599 = (let _152_598 = (FStar_All.pipe_left FStar_Util.string_of_int (FStar_List.length univs))
-in (let _152_597 = (FStar_All.pipe_left FStar_Util.string_of_int (FStar_List.length insts))
-in (let _152_596 = (FStar_Syntax_Print.lid_to_string ed.FStar_Syntax_Syntax.mname)
-in (let _152_595 = (FStar_Syntax_Print.term_to_string t)
-in (FStar_Util.format4 "Expected %s instantiations; got %s; failed universe instantiation in effect %s\n\t%s\n" _152_598 _152_597 _152_596 _152_595)))))
-in (FStar_All.failwith _152_599))
+(let _153_599 = (let _153_598 = (FStar_All.pipe_left FStar_Util.string_of_int (FStar_List.length univs))
+in (let _153_597 = (FStar_All.pipe_left FStar_Util.string_of_int (FStar_List.length insts))
+in (let _153_596 = (FStar_Syntax_Print.lid_to_string ed.FStar_Syntax_Syntax.mname)
+in (let _153_595 = (FStar_Syntax_Print.term_to_string t)
+in (FStar_Util.format4 "Expected %s instantiations; got %s; failed universe instantiation in effect %s\n\t%s\n" _153_598 _153_597 _153_596 _153_595)))))
+in (failwith _153_599))
 end else begin
 ()
 end
-in (let _152_600 = (inst_tscheme_with (((FStar_List.append ed.FStar_Syntax_Syntax.univs us)), (t)) insts)
-in (Prims.snd _152_600))))
+in (let _153_600 = (inst_tscheme_with (((FStar_List.append ed.FStar_Syntax_Syntax.univs us)), (t)) insts)
+in (Prims.snd _153_600))))
 end
 | _54_308 -> begin
-(let _152_602 = (let _152_601 = (FStar_Syntax_Print.lid_to_string ed.FStar_Syntax_Syntax.mname)
-in (FStar_Util.format1 "Unexpected use of an uninstantiated effect: %s\n" _152_601))
-in (FStar_All.failwith _152_602))
-=======
-let _53_305 = if ((FStar_List.length insts) <> (FStar_List.length univs)) then begin
-(let _151_599 = (let _151_598 = (FStar_All.pipe_left FStar_Util.string_of_int (FStar_List.length univs))
-in (let _151_597 = (FStar_All.pipe_left FStar_Util.string_of_int (FStar_List.length insts))
-in (let _151_596 = (FStar_Syntax_Print.lid_to_string ed.FStar_Syntax_Syntax.mname)
-in (let _151_595 = (FStar_Syntax_Print.term_to_string t)
-in (FStar_Util.format4 "Expected %s instantiations; got %s; failed universe instantiation in effect %s\n\t%s\n" _151_598 _151_597 _151_596 _151_595)))))
-in (failwith _151_599))
-end else begin
-()
-end
-in (let _151_600 = (inst_tscheme_with (((FStar_List.append ed.FStar_Syntax_Syntax.univs us)), (t)) insts)
-in (Prims.snd _151_600))))
-end
-| _53_308 -> begin
-(let _151_602 = (let _151_601 = (FStar_Syntax_Print.lid_to_string ed.FStar_Syntax_Syntax.mname)
-in (FStar_Util.format1 "Unexpected use of an uninstantiated effect: %s\n" _151_601))
-in (failwith _151_602))
->>>>>>> 325d5cd9
+(let _153_602 = (let _153_601 = (FStar_Syntax_Print.lid_to_string ed.FStar_Syntax_Syntax.mname)
+in (FStar_Util.format1 "Unexpected use of an uninstantiated effect: %s\n" _153_601))
+in (failwith _153_602))
 end)
 end))
 
@@ -730,15 +638,9 @@
 (FStar_Util.find_map env.gamma (fun _54_2 -> (match (_54_2) with
 | Binding_lid (l, t) -> begin
 if (FStar_Ident.lid_equals lid l) then begin
-<<<<<<< HEAD
-(let _152_622 = (let _152_621 = (inst_tscheme t)
-in FStar_Util.Inl (_152_621))
-in Some (_152_622))
-=======
-(let _151_622 = (let _151_621 = (inst_tscheme t)
-in FStar_Util.Inl (_151_621))
-in Some (_151_622))
->>>>>>> 325d5cd9
+(let _153_622 = (let _153_621 = (inst_tscheme t)
+in FStar_Util.Inl (_153_621))
+in Some (_153_622))
 end else begin
 None
 end
@@ -835,35 +737,19 @@
 
 
 let lookup_type_of_let : FStar_Syntax_Syntax.sigelt  ->  FStar_Ident.lident  ->  (FStar_Syntax_Syntax.universes * FStar_Syntax_Syntax.term) Prims.option = (fun se lid -> (match (se) with
-<<<<<<< HEAD
 | FStar_Syntax_Syntax.Sig_let ((_54_422, (lb)::[]), _54_427, _54_429, _54_431, _54_433) -> begin
-(let _152_645 = (inst_tscheme ((lb.FStar_Syntax_Syntax.lbunivs), (lb.FStar_Syntax_Syntax.lbtyp)))
-in Some (_152_645))
-=======
-| FStar_Syntax_Syntax.Sig_let ((_53_422, (lb)::[]), _53_427, _53_429, _53_431, _53_433) -> begin
-(let _151_645 = (inst_tscheme ((lb.FStar_Syntax_Syntax.lbunivs), (lb.FStar_Syntax_Syntax.lbtyp)))
-in Some (_151_645))
->>>>>>> 325d5cd9
+(let _153_645 = (inst_tscheme ((lb.FStar_Syntax_Syntax.lbunivs), (lb.FStar_Syntax_Syntax.lbtyp)))
+in Some (_153_645))
 end
 | FStar_Syntax_Syntax.Sig_let ((_54_437, lbs), _54_441, _54_443, _54_445, _54_447) -> begin
 (FStar_Util.find_map lbs (fun lb -> (match (lb.FStar_Syntax_Syntax.lbname) with
-<<<<<<< HEAD
 | FStar_Util.Inl (_54_452) -> begin
-(FStar_All.failwith "impossible")
+(failwith "impossible")
 end
 | FStar_Util.Inr (fv) -> begin
 if (FStar_Syntax_Syntax.fv_eq_lid fv lid) then begin
-(let _152_647 = (inst_tscheme ((lb.FStar_Syntax_Syntax.lbunivs), (lb.FStar_Syntax_Syntax.lbtyp)))
-in Some (_152_647))
-=======
-| FStar_Util.Inl (_53_452) -> begin
-(failwith "impossible")
-end
-| FStar_Util.Inr (fv) -> begin
-if (FStar_Syntax_Syntax.fv_eq_lid fv lid) then begin
-(let _151_647 = (inst_tscheme ((lb.FStar_Syntax_Syntax.lbunivs), (lb.FStar_Syntax_Syntax.lbtyp)))
-in Some (_151_647))
->>>>>>> 325d5cd9
+(let _153_647 = (inst_tscheme ((lb.FStar_Syntax_Syntax.lbunivs), (lb.FStar_Syntax_Syntax.lbtyp)))
+in Some (_153_647))
 end else begin
 None
 end
@@ -875,39 +761,21 @@
 
 
 let effect_signature : FStar_Syntax_Syntax.sigelt  ->  (FStar_Syntax_Syntax.universes * FStar_Syntax_Syntax.term) Prims.option = (fun se -> (match (se) with
-<<<<<<< HEAD
 | FStar_Syntax_Syntax.Sig_new_effect (ne, _54_461) -> begin
-(let _152_653 = (let _152_652 = (let _152_651 = (let _152_650 = (FStar_Syntax_Syntax.mk_Total ne.FStar_Syntax_Syntax.signature)
-in (FStar_Syntax_Util.arrow ne.FStar_Syntax_Syntax.binders _152_650))
-in ((ne.FStar_Syntax_Syntax.univs), (_152_651)))
-in (inst_tscheme _152_652))
-in Some (_152_653))
+(let _153_653 = (let _153_652 = (let _153_651 = (let _153_650 = (FStar_Syntax_Syntax.mk_Total ne.FStar_Syntax_Syntax.signature)
+in (FStar_Syntax_Util.arrow ne.FStar_Syntax_Syntax.binders _153_650))
+in ((ne.FStar_Syntax_Syntax.univs), (_153_651)))
+in (inst_tscheme _153_652))
+in Some (_153_653))
 end
 | FStar_Syntax_Syntax.Sig_effect_abbrev (lid, us, binders, _54_468, _54_470, _54_472, _54_474) -> begin
-(let _152_657 = (let _152_656 = (let _152_655 = (let _152_654 = (FStar_Syntax_Syntax.mk_Total FStar_Syntax_Syntax.teff)
-in (FStar_Syntax_Util.arrow binders _152_654))
-in ((us), (_152_655)))
-in (inst_tscheme _152_656))
-in Some (_152_657))
+(let _153_657 = (let _153_656 = (let _153_655 = (let _153_654 = (FStar_Syntax_Syntax.mk_Total FStar_Syntax_Syntax.teff)
+in (FStar_Syntax_Util.arrow binders _153_654))
+in ((us), (_153_655)))
+in (inst_tscheme _153_656))
+in Some (_153_657))
 end
 | _54_478 -> begin
-=======
-| FStar_Syntax_Syntax.Sig_new_effect (ne, _53_461) -> begin
-(let _151_653 = (let _151_652 = (let _151_651 = (let _151_650 = (FStar_Syntax_Syntax.mk_Total ne.FStar_Syntax_Syntax.signature)
-in (FStar_Syntax_Util.arrow ne.FStar_Syntax_Syntax.binders _151_650))
-in ((ne.FStar_Syntax_Syntax.univs), (_151_651)))
-in (inst_tscheme _151_652))
-in Some (_151_653))
-end
-| FStar_Syntax_Syntax.Sig_effect_abbrev (lid, us, binders, _53_468, _53_470, _53_472, _53_474) -> begin
-(let _151_657 = (let _151_656 = (let _151_655 = (let _151_654 = (FStar_Syntax_Syntax.mk_Total FStar_Syntax_Syntax.teff)
-in (FStar_Syntax_Util.arrow binders _151_654))
-in ((us), (_151_655)))
-in (inst_tscheme _151_656))
-in Some (_151_657))
-end
-| _53_478 -> begin
->>>>>>> 325d5cd9
 None
 end))
 
@@ -918,89 +786,49 @@
 | FStar_Util.Inl (t) -> begin
 Some (t)
 end
-<<<<<<< HEAD
 | FStar_Util.Inr (FStar_Syntax_Syntax.Sig_datacon (_54_485, uvs, t, _54_489, _54_491, _54_493, _54_495, _54_497), None) -> begin
-(let _152_664 = (inst_tscheme ((uvs), (t)))
-in Some (_152_664))
-=======
-| FStar_Util.Inr (FStar_Syntax_Syntax.Sig_datacon (_53_485, uvs, t, _53_489, _53_491, _53_493, _53_495, _53_497), None) -> begin
-(let _151_664 = (inst_tscheme ((uvs), (t)))
-in Some (_151_664))
->>>>>>> 325d5cd9
+(let _153_664 = (inst_tscheme ((uvs), (t)))
+in Some (_153_664))
 end
 | FStar_Util.Inr (FStar_Syntax_Syntax.Sig_declare_typ (l, uvs, t, qs, _54_508), None) -> begin
 if ((in_cur_mod env l) = Yes) then begin
 if ((FStar_All.pipe_right qs (FStar_List.contains FStar_Syntax_Syntax.Assumption)) || env.is_iface) then begin
-<<<<<<< HEAD
-(let _152_665 = (inst_tscheme ((uvs), (t)))
-in Some (_152_665))
-=======
-(let _151_665 = (inst_tscheme ((uvs), (t)))
-in Some (_151_665))
->>>>>>> 325d5cd9
-end else begin
-None
-end
-end else begin
-<<<<<<< HEAD
-(let _152_666 = (inst_tscheme ((uvs), (t)))
-in Some (_152_666))
-=======
-(let _151_666 = (inst_tscheme ((uvs), (t)))
-in Some (_151_666))
->>>>>>> 325d5cd9
+(let _153_665 = (inst_tscheme ((uvs), (t)))
+in Some (_153_665))
+end else begin
+None
+end
+end else begin
+(let _153_666 = (inst_tscheme ((uvs), (t)))
+in Some (_153_666))
 end
 end
 | FStar_Util.Inr (FStar_Syntax_Syntax.Sig_inductive_typ (lid, uvs, tps, k, _54_519, _54_521, _54_523, _54_525), None) -> begin
 (match (tps) with
 | [] -> begin
-<<<<<<< HEAD
-(let _152_668 = (inst_tscheme ((uvs), (k)))
-in (FStar_All.pipe_left (fun _152_667 -> Some (_152_667)) _152_668))
+(let _153_668 = (inst_tscheme ((uvs), (k)))
+in (FStar_All.pipe_left (fun _153_667 -> Some (_153_667)) _153_668))
 end
 | _54_533 -> begin
-(let _152_673 = (let _152_672 = (let _152_671 = (let _152_670 = (FStar_Syntax_Syntax.mk_Total k)
-in (FStar_Syntax_Util.flat_arrow tps _152_670))
-in ((uvs), (_152_671)))
-in (inst_tscheme _152_672))
-in (FStar_All.pipe_left (fun _152_669 -> Some (_152_669)) _152_673))
-=======
-(let _151_668 = (inst_tscheme ((uvs), (k)))
-in (FStar_All.pipe_left (fun _151_667 -> Some (_151_667)) _151_668))
-end
-| _53_533 -> begin
-(let _151_673 = (let _151_672 = (let _151_671 = (let _151_670 = (FStar_Syntax_Syntax.mk_Total k)
-in (FStar_Syntax_Util.flat_arrow tps _151_670))
-in ((uvs), (_151_671)))
-in (inst_tscheme _151_672))
-in (FStar_All.pipe_left (fun _151_669 -> Some (_151_669)) _151_673))
->>>>>>> 325d5cd9
+(let _153_673 = (let _153_672 = (let _153_671 = (let _153_670 = (FStar_Syntax_Syntax.mk_Total k)
+in (FStar_Syntax_Util.flat_arrow tps _153_670))
+in ((uvs), (_153_671)))
+in (inst_tscheme _153_672))
+in (FStar_All.pipe_left (fun _153_669 -> Some (_153_669)) _153_673))
 end)
 end
 | FStar_Util.Inr (FStar_Syntax_Syntax.Sig_inductive_typ (lid, uvs, tps, k, _54_539, _54_541, _54_543, _54_545), Some (us)) -> begin
 (match (tps) with
 | [] -> begin
-<<<<<<< HEAD
-(let _152_675 = (inst_tscheme_with ((uvs), (k)) us)
-in (FStar_All.pipe_left (fun _152_674 -> Some (_152_674)) _152_675))
+(let _153_675 = (inst_tscheme_with ((uvs), (k)) us)
+in (FStar_All.pipe_left (fun _153_674 -> Some (_153_674)) _153_675))
 end
 | _54_554 -> begin
-(let _152_680 = (let _152_679 = (let _152_678 = (let _152_677 = (FStar_Syntax_Syntax.mk_Total k)
-in (FStar_Syntax_Util.flat_arrow tps _152_677))
-in ((uvs), (_152_678)))
-in (inst_tscheme_with _152_679 us))
-in (FStar_All.pipe_left (fun _152_676 -> Some (_152_676)) _152_680))
-=======
-(let _151_675 = (inst_tscheme_with ((uvs), (k)) us)
-in (FStar_All.pipe_left (fun _151_674 -> Some (_151_674)) _151_675))
-end
-| _53_554 -> begin
-(let _151_680 = (let _151_679 = (let _151_678 = (let _151_677 = (FStar_Syntax_Syntax.mk_Total k)
-in (FStar_Syntax_Util.flat_arrow tps _151_677))
-in ((uvs), (_151_678)))
-in (inst_tscheme_with _151_679 us))
-in (FStar_All.pipe_left (fun _151_676 -> Some (_151_676)) _151_680))
->>>>>>> 325d5cd9
+(let _153_680 = (let _153_679 = (let _153_678 = (let _153_677 = (FStar_Syntax_Syntax.mk_Total k)
+in (FStar_Syntax_Util.flat_arrow tps _153_677))
+in ((uvs), (_153_678)))
+in (inst_tscheme_with _153_679 us))
+in (FStar_All.pipe_left (fun _153_676 -> Some (_153_676)) _153_680))
 end)
 end
 | FStar_Util.Inr (se) -> begin
@@ -1012,13 +840,8 @@
 (effect_signature (Prims.fst se))
 end)
 end))
-<<<<<<< HEAD
-in (match ((let _152_681 = (lookup_qname env lid)
-in (FStar_Util.bind_opt _152_681 mapper))) with
-=======
-in (match ((let _151_681 = (lookup_qname env lid)
-in (FStar_Util.bind_opt _151_681 mapper))) with
->>>>>>> 325d5cd9
+in (match ((let _153_681 = (lookup_qname env lid)
+in (FStar_Util.bind_opt _153_681 mapper))) with
 | Some (us, t) -> begin
 Some (((us), ((
 
@@ -1041,27 +864,15 @@
 
 let lookup_bv : env  ->  FStar_Syntax_Syntax.bv  ->  FStar_Syntax_Syntax.typ = (fun env bv -> (match ((try_lookup_bv env bv)) with
 | None -> begin
-<<<<<<< HEAD
-(let _152_693 = (let _152_692 = (let _152_691 = (variable_not_found bv)
-in (let _152_690 = (FStar_Syntax_Syntax.range_of_bv bv)
-in ((_152_691), (_152_690))))
-in FStar_Syntax_Syntax.Error (_152_692))
-in (Prims.raise _152_693))
+(let _153_693 = (let _153_692 = (let _153_691 = (variable_not_found bv)
+in (let _153_690 = (FStar_Syntax_Syntax.range_of_bv bv)
+in ((_153_691), (_153_690))))
+in FStar_Syntax_Syntax.Error (_153_692))
+in (Prims.raise _153_693))
 end
 | Some (t) -> begin
-(let _152_694 = (FStar_Syntax_Syntax.range_of_bv bv)
-in (FStar_Syntax_Subst.set_use_range _152_694 t))
-=======
-(let _151_693 = (let _151_692 = (let _151_691 = (variable_not_found bv)
-in (let _151_690 = (FStar_Syntax_Syntax.range_of_bv bv)
-in ((_151_691), (_151_690))))
-in FStar_Syntax_Syntax.Error (_151_692))
-in (Prims.raise _151_693))
-end
-| Some (t) -> begin
-(let _151_694 = (FStar_Syntax_Syntax.range_of_bv bv)
-in (FStar_Syntax_Subst.set_use_range _151_694 t))
->>>>>>> 325d5cd9
+(let _153_694 = (FStar_Syntax_Syntax.range_of_bv bv)
+in (FStar_Syntax_Subst.set_use_range _153_694 t))
 end))
 
 
@@ -1070,31 +881,18 @@
 None
 end
 | Some (us, t) -> begin
-<<<<<<< HEAD
-(let _152_700 = (let _152_699 = (FStar_Syntax_Subst.set_use_range (FStar_Ident.range_of_lid l) t)
-in ((us), (_152_699)))
-in Some (_152_700))
-=======
-(let _151_700 = (let _151_699 = (FStar_Syntax_Subst.set_use_range (FStar_Ident.range_of_lid l) t)
-in ((us), (_151_699)))
-in Some (_151_700))
->>>>>>> 325d5cd9
+(let _153_700 = (let _153_699 = (FStar_Syntax_Subst.set_use_range (FStar_Ident.range_of_lid l) t)
+in ((us), (_153_699)))
+in Some (_153_700))
 end))
 
 
 let lookup_lid : env  ->  FStar_Ident.lident  ->  (FStar_Syntax_Syntax.universes * FStar_Syntax_Syntax.typ) = (fun env l -> (match ((try_lookup_lid env l)) with
 | None -> begin
-<<<<<<< HEAD
-(let _152_707 = (let _152_706 = (let _152_705 = (name_not_found l)
-in ((_152_705), ((FStar_Ident.range_of_lid l))))
-in FStar_Syntax_Syntax.Error (_152_706))
-in (Prims.raise _152_707))
-=======
-(let _151_707 = (let _151_706 = (let _151_705 = (name_not_found l)
-in ((_151_705), ((FStar_Ident.range_of_lid l))))
-in FStar_Syntax_Syntax.Error (_151_706))
-in (Prims.raise _151_707))
->>>>>>> 325d5cd9
+(let _153_707 = (let _153_706 = (let _153_705 = (name_not_found l)
+in ((_153_705), ((FStar_Ident.range_of_lid l))))
+in FStar_Syntax_Syntax.Error (_153_706))
+in (Prims.raise _153_707))
 end
 | Some (us, t) -> begin
 ((us), (t))
@@ -1111,19 +909,11 @@
 
 
 let try_lookup_val_decl : env  ->  FStar_Ident.lident  ->  (FStar_Syntax_Syntax.tscheme * FStar_Syntax_Syntax.qualifier Prims.list) Prims.option = (fun env lid -> (match ((lookup_qname env lid)) with
-<<<<<<< HEAD
 | Some (FStar_Util.Inr (FStar_Syntax_Syntax.Sig_declare_typ (_54_607, uvs, t, q, _54_612), None)) -> begin
-(let _152_722 = (let _152_721 = (let _152_720 = (FStar_Syntax_Subst.set_use_range (FStar_Ident.range_of_lid lid) t)
-in ((uvs), (_152_720)))
-in ((_152_721), (q)))
-in Some (_152_722))
-=======
-| Some (FStar_Util.Inr (FStar_Syntax_Syntax.Sig_declare_typ (_53_607, uvs, t, q, _53_612), None)) -> begin
-(let _151_722 = (let _151_721 = (let _151_720 = (FStar_Syntax_Subst.set_use_range (FStar_Ident.range_of_lid lid) t)
-in ((uvs), (_151_720)))
-in ((_151_721), (q)))
-in Some (_151_722))
->>>>>>> 325d5cd9
+(let _153_722 = (let _153_721 = (let _153_720 = (FStar_Syntax_Subst.set_use_range (FStar_Ident.range_of_lid lid) t)
+in ((uvs), (_153_720)))
+in ((_153_721), (q)))
+in Some (_153_722))
 end
 | _54_620 -> begin
 None
@@ -1134,19 +924,11 @@
 | Some (FStar_Util.Inr (FStar_Syntax_Syntax.Sig_declare_typ (_54_624, uvs, t, _54_628, _54_630), None)) -> begin
 (inst_tscheme_with_range (FStar_Ident.range_of_lid lid) ((uvs), (t)))
 end
-<<<<<<< HEAD
 | _54_638 -> begin
-(let _152_729 = (let _152_728 = (let _152_727 = (name_not_found lid)
-in ((_152_727), ((FStar_Ident.range_of_lid lid))))
-in FStar_Syntax_Syntax.Error (_152_728))
-in (Prims.raise _152_729))
-=======
-| _53_638 -> begin
-(let _151_729 = (let _151_728 = (let _151_727 = (name_not_found lid)
-in ((_151_727), ((FStar_Ident.range_of_lid lid))))
-in FStar_Syntax_Syntax.Error (_151_728))
-in (Prims.raise _151_729))
->>>>>>> 325d5cd9
+(let _153_729 = (let _153_728 = (let _153_727 = (name_not_found lid)
+in ((_153_727), ((FStar_Ident.range_of_lid lid))))
+in FStar_Syntax_Syntax.Error (_153_728))
+in (Prims.raise _153_729))
 end))
 
 
@@ -1154,19 +936,11 @@
 | Some (FStar_Util.Inr (FStar_Syntax_Syntax.Sig_datacon (_54_642, uvs, t, _54_646, _54_648, _54_650, _54_652, _54_654), None)) -> begin
 (inst_tscheme_with_range (FStar_Ident.range_of_lid lid) ((uvs), (t)))
 end
-<<<<<<< HEAD
 | _54_662 -> begin
-(let _152_736 = (let _152_735 = (let _152_734 = (name_not_found lid)
-in ((_152_734), ((FStar_Ident.range_of_lid lid))))
-in FStar_Syntax_Syntax.Error (_152_735))
-in (Prims.raise _152_736))
-=======
-| _53_662 -> begin
-(let _151_736 = (let _151_735 = (let _151_734 = (name_not_found lid)
-in ((_151_734), ((FStar_Ident.range_of_lid lid))))
-in FStar_Syntax_Syntax.Error (_151_735))
-in (Prims.raise _151_736))
->>>>>>> 325d5cd9
+(let _153_736 = (let _153_735 = (let _153_734 = (name_not_found lid)
+in ((_153_734), ((FStar_Ident.range_of_lid lid))))
+in FStar_Syntax_Syntax.Error (_153_735))
+in (Prims.raise _153_736))
 end))
 
 
@@ -1183,17 +957,10 @@
 | Some (FStar_Util.Inr (FStar_Syntax_Syntax.Sig_datacon (_54_692, _54_694, _54_696, l, _54_699, _54_701, _54_703, _54_705), _54_709)) -> begin
 l
 end
-<<<<<<< HEAD
 | _54_714 -> begin
-(let _152_746 = (let _152_745 = (FStar_Syntax_Print.lid_to_string lid)
-in (FStar_Util.format1 "Not a datacon: %s" _152_745))
-in (FStar_All.failwith _152_746))
-=======
-| _53_714 -> begin
-(let _151_746 = (let _151_745 = (FStar_Syntax_Print.lid_to_string lid)
-in (FStar_Util.format1 "Not a datacon: %s" _151_745))
-in (failwith _151_746))
->>>>>>> 325d5cd9
+(let _153_746 = (let _153_745 = (FStar_Syntax_Print.lid_to_string lid)
+in (FStar_Util.format1 "Not a datacon: %s" _153_745))
+in (failwith _153_746))
 end))
 
 
@@ -1208,17 +975,10 @@
 
 let fv = (FStar_Util.right lb.FStar_Syntax_Syntax.lbname)
 in if (FStar_Syntax_Syntax.fv_eq_lid fv lid) then begin
-<<<<<<< HEAD
-(let _152_759 = (let _152_758 = (let _152_757 = (FStar_Syntax_Util.unascribe lb.FStar_Syntax_Syntax.lbdef)
-in (FStar_Syntax_Subst.set_use_range (FStar_Ident.range_of_lid lid) _152_757))
-in ((lb.FStar_Syntax_Syntax.lbunivs), (_152_758)))
-in Some (_152_759))
-=======
-(let _151_759 = (let _151_758 = (let _151_757 = (FStar_Syntax_Util.unascribe lb.FStar_Syntax_Syntax.lbdef)
-in (FStar_Syntax_Subst.set_use_range (FStar_Ident.range_of_lid lid) _151_757))
-in ((lb.FStar_Syntax_Syntax.lbunivs), (_151_758)))
-in Some (_151_759))
->>>>>>> 325d5cd9
+(let _153_759 = (let _153_758 = (let _153_757 = (FStar_Syntax_Util.unascribe lb.FStar_Syntax_Syntax.lbdef)
+in (FStar_Syntax_Subst.set_use_range (FStar_Ident.range_of_lid lid) _153_757))
+in ((lb.FStar_Syntax_Syntax.lbunivs), (_153_758)))
+in Some (_153_759))
 end else begin
 None
 end)))
@@ -1238,15 +998,9 @@
 | None -> begin
 None
 end
-<<<<<<< HEAD
 | Some (_54_754, t) -> begin
-(let _152_764 = (FStar_Syntax_Subst.set_use_range (FStar_Ident.range_of_lid ftv) t)
-in Some (_152_764))
-=======
-| Some (_53_754, t) -> begin
-(let _151_764 = (FStar_Syntax_Subst.set_use_range (FStar_Ident.range_of_lid ftv) t)
-in Some (_151_764))
->>>>>>> 325d5cd9
+(let _153_764 = (FStar_Syntax_Subst.set_use_range (FStar_Ident.range_of_lid ftv) t)
+in Some (_153_764))
 end)
 end
 | _54_759 -> begin
@@ -1256,17 +1010,10 @@
 
 let lookup_effect_lid : env  ->  FStar_Ident.lident  ->  FStar_Syntax_Syntax.term = (fun env ftv -> (match ((try_lookup_effect_lid env ftv)) with
 | None -> begin
-<<<<<<< HEAD
-(let _152_771 = (let _152_770 = (let _152_769 = (name_not_found ftv)
-in ((_152_769), ((FStar_Ident.range_of_lid ftv))))
-in FStar_Syntax_Syntax.Error (_152_770))
-in (Prims.raise _152_771))
-=======
-(let _151_771 = (let _151_770 = (let _151_769 = (name_not_found ftv)
-in ((_151_769), ((FStar_Ident.range_of_lid ftv))))
-in FStar_Syntax_Syntax.Error (_151_770))
-in (Prims.raise _151_771))
->>>>>>> 325d5cd9
+(let _153_771 = (let _153_770 = (let _153_769 = (name_not_found ftv)
+in ((_153_769), ((FStar_Ident.range_of_lid ftv))))
+in FStar_Syntax_Syntax.Error (_153_770))
+in (Prims.raise _153_771))
 end
 | Some (k) -> begin
 k
@@ -1277,15 +1024,9 @@
 | Some (FStar_Util.Inr (FStar_Syntax_Syntax.Sig_effect_abbrev (lid, univs, binders, c, quals, _54_774, _54_776), None)) -> begin
 (
 
-<<<<<<< HEAD
-let lid = (let _152_778 = (FStar_Range.set_use_range (FStar_Ident.range_of_lid lid) (FStar_Ident.range_of_lid lid0))
-in (FStar_Ident.set_lid_range lid _152_778))
+let lid = (let _153_778 = (FStar_Range.set_use_range (FStar_Ident.range_of_lid lid) (FStar_Ident.range_of_lid lid0))
+in (FStar_Ident.set_lid_range lid _153_778))
 in if (FStar_All.pipe_right quals (FStar_Util.for_some (fun _54_6 -> (match (_54_6) with
-=======
-let lid = (let _151_778 = (FStar_Range.set_use_range (FStar_Ident.range_of_lid lid) (FStar_Ident.range_of_lid lid0))
-in (FStar_Ident.set_lid_range lid _151_778))
-in if (FStar_All.pipe_right quals (FStar_Util.for_some (fun _53_6 -> (match (_53_6) with
->>>>>>> 325d5cd9
 | FStar_Syntax_Syntax.Irreducible -> begin
 true
 end
@@ -1302,76 +1043,40 @@
 if ((FStar_Ident.lid_equals lid FStar_Syntax_Const.effect_Lemma_lid) && ((FStar_List.length univ_insts) = (Prims.parse_int "1"))) then begin
 (FStar_List.append univ_insts ((FStar_Syntax_Syntax.U_zero)::[]))
 end else begin
-<<<<<<< HEAD
-(let _152_782 = (let _152_781 = (FStar_Syntax_Print.lid_to_string lid)
-in (let _152_780 = (FStar_All.pipe_right (FStar_List.length univ_insts) FStar_Util.string_of_int)
-in (FStar_Util.format2 "Unexpected instantiation of effect %s with %s universes" _152_781 _152_780)))
-in (FStar_All.failwith _152_782))
+(let _153_782 = (let _153_781 = (FStar_Syntax_Print.lid_to_string lid)
+in (let _153_780 = (FStar_All.pipe_right (FStar_List.length univ_insts) FStar_Util.string_of_int)
+in (FStar_Util.format2 "Unexpected instantiation of effect %s with %s universes" _153_781 _153_780)))
+in (failwith _153_782))
 end
 end
 in (match (((binders), (univs))) with
 | ([], _54_791) -> begin
-(FStar_All.failwith "Unexpected effect abbreviation with no arguments")
+(failwith "Unexpected effect abbreviation with no arguments")
 end
 | (_54_794, (_54_801)::(_54_798)::_54_796) when (not ((FStar_Ident.lid_equals lid FStar_Syntax_Const.effect_Lemma_lid))) -> begin
-(let _152_785 = (let _152_784 = (FStar_Syntax_Print.lid_to_string lid)
-in (let _152_783 = (FStar_All.pipe_left FStar_Util.string_of_int (FStar_List.length univs))
-in (FStar_Util.format2 "Unexpected effect abbreviation %s; polymorphic in %s universes" _152_784 _152_783)))
-in (FStar_All.failwith _152_785))
-=======
-(let _151_782 = (let _151_781 = (FStar_Syntax_Print.lid_to_string lid)
-in (let _151_780 = (FStar_All.pipe_right (FStar_List.length univ_insts) FStar_Util.string_of_int)
-in (FStar_Util.format2 "Unexpected instantiation of effect %s with %s universes" _151_781 _151_780)))
-in (failwith _151_782))
-end
-end
-in (match (((binders), (univs))) with
-| ([], _53_791) -> begin
-(failwith "Unexpected effect abbreviation with no arguments")
-end
-| (_53_794, (_53_801)::(_53_798)::_53_796) when (not ((FStar_Ident.lid_equals lid FStar_Syntax_Const.effect_Lemma_lid))) -> begin
-(let _151_785 = (let _151_784 = (FStar_Syntax_Print.lid_to_string lid)
-in (let _151_783 = (FStar_All.pipe_left FStar_Util.string_of_int (FStar_List.length univs))
-in (FStar_Util.format2 "Unexpected effect abbreviation %s; polymorphic in %s universes" _151_784 _151_783)))
-in (failwith _151_785))
->>>>>>> 325d5cd9
+(let _153_785 = (let _153_784 = (FStar_Syntax_Print.lid_to_string lid)
+in (let _153_783 = (FStar_All.pipe_left FStar_Util.string_of_int (FStar_List.length univs))
+in (FStar_Util.format2 "Unexpected effect abbreviation %s; polymorphic in %s universes" _153_784 _153_783)))
+in (failwith _153_785))
 end
 | _54_805 -> begin
 (
 
-<<<<<<< HEAD
-let _54_809 = (let _152_787 = (let _152_786 = (FStar_Syntax_Util.arrow binders c)
-in ((univs), (_152_786)))
-in (inst_tscheme_with _152_787 insts))
+let _54_809 = (let _153_787 = (let _153_786 = (FStar_Syntax_Util.arrow binders c)
+in ((univs), (_153_786)))
+in (inst_tscheme_with _153_787 insts))
 in (match (_54_809) with
 | (_54_807, t) -> begin
 (
 
 let t = (FStar_Syntax_Subst.set_use_range (FStar_Ident.range_of_lid lid) t)
-in (match ((let _152_788 = (FStar_Syntax_Subst.compress t)
-in _152_788.FStar_Syntax_Syntax.n)) with
+in (match ((let _153_788 = (FStar_Syntax_Subst.compress t)
+in _153_788.FStar_Syntax_Syntax.n)) with
 | FStar_Syntax_Syntax.Tm_arrow (binders, c) -> begin
 Some (((binders), (c)))
 end
 | _54_816 -> begin
-(FStar_All.failwith "Impossible")
-=======
-let _53_809 = (let _151_787 = (let _151_786 = (FStar_Syntax_Util.arrow binders c)
-in ((univs), (_151_786)))
-in (inst_tscheme_with _151_787 insts))
-in (match (_53_809) with
-| (_53_807, t) -> begin
-(
-
-let t = (FStar_Syntax_Subst.set_use_range (FStar_Ident.range_of_lid lid) t)
-in (match ((let _151_788 = (FStar_Syntax_Subst.compress t)
-in _151_788.FStar_Syntax_Syntax.n)) with
-| FStar_Syntax_Syntax.Tm_arrow (binders, c) -> begin
-Some (((binders), (c)))
-end
-| _53_816 -> begin
 (failwith "Impossible")
->>>>>>> 325d5cd9
 end))
 end))
 end))
@@ -1440,48 +1145,27 @@
 
 let fail = (fun _54_862 -> (match (()) with
 | () -> begin
-<<<<<<< HEAD
-(let _152_809 = (let _152_808 = (FStar_Util.string_of_int i)
-in (let _152_807 = (FStar_Syntax_Print.lid_to_string lid)
-in (FStar_Util.format2 "Impossible: projecting field #%s from constructor %s is undefined" _152_808 _152_807)))
-in (FStar_All.failwith _152_809))
+(let _153_809 = (let _153_808 = (FStar_Util.string_of_int i)
+in (let _153_807 = (FStar_Syntax_Print.lid_to_string lid)
+in (FStar_Util.format2 "Impossible: projecting field #%s from constructor %s is undefined" _153_808 _153_807)))
+in (failwith _153_809))
 end))
 in (
 
 let _54_866 = (lookup_datacon env lid)
 in (match (_54_866) with
 | (_54_864, t) -> begin
-(match ((let _152_810 = (FStar_Syntax_Subst.compress t)
-in _152_810.FStar_Syntax_Syntax.n)) with
+(match ((let _153_810 = (FStar_Syntax_Subst.compress t)
+in _153_810.FStar_Syntax_Syntax.n)) with
 | FStar_Syntax_Syntax.Tm_arrow (binders, _54_869) -> begin
-=======
-(let _151_809 = (let _151_808 = (FStar_Util.string_of_int i)
-in (let _151_807 = (FStar_Syntax_Print.lid_to_string lid)
-in (FStar_Util.format2 "Impossible: projecting field #%s from constructor %s is undefined" _151_808 _151_807)))
-in (failwith _151_809))
-end))
-in (
-
-let _53_866 = (lookup_datacon env lid)
-in (match (_53_866) with
-| (_53_864, t) -> begin
-(match ((let _151_810 = (FStar_Syntax_Subst.compress t)
-in _151_810.FStar_Syntax_Syntax.n)) with
-| FStar_Syntax_Syntax.Tm_arrow (binders, _53_869) -> begin
->>>>>>> 325d5cd9
 if ((i < (Prims.parse_int "0")) || (i >= (FStar_List.length binders))) then begin
 (fail ())
 end else begin
 (
 
 let b = (FStar_List.nth binders i)
-<<<<<<< HEAD
-in (let _152_811 = (FStar_Syntax_Util.mk_field_projector_name lid (Prims.fst b) i)
-in (FStar_All.pipe_right _152_811 Prims.fst)))
-=======
-in (let _151_811 = (FStar_Syntax_Util.mk_field_projector_name lid (Prims.fst b) i)
-in (FStar_All.pipe_right _151_811 Prims.fst)))
->>>>>>> 325d5cd9
+in (let _153_811 = (FStar_Syntax_Util.mk_field_projector_name lid (Prims.fst b) i)
+in (FStar_All.pipe_right _153_811 Prims.fst)))
 end
 end
 | _54_874 -> begin
@@ -1547,13 +1231,8 @@
 let is_interpreted : env  ->  FStar_Syntax_Syntax.term  ->  Prims.bool = (
 
 let interpreted_symbols = (FStar_Syntax_Const.op_Eq)::(FStar_Syntax_Const.op_notEq)::(FStar_Syntax_Const.op_LT)::(FStar_Syntax_Const.op_LTE)::(FStar_Syntax_Const.op_GT)::(FStar_Syntax_Const.op_GTE)::(FStar_Syntax_Const.op_Subtraction)::(FStar_Syntax_Const.op_Minus)::(FStar_Syntax_Const.op_Addition)::(FStar_Syntax_Const.op_Multiply)::(FStar_Syntax_Const.op_Division)::(FStar_Syntax_Const.op_Modulus)::(FStar_Syntax_Const.op_And)::(FStar_Syntax_Const.op_Or)::(FStar_Syntax_Const.op_Negation)::[]
-<<<<<<< HEAD
-in (fun env head -> (match ((let _152_835 = (FStar_Syntax_Util.un_uinst head)
-in _152_835.FStar_Syntax_Syntax.n)) with
-=======
-in (fun env head -> (match ((let _151_835 = (FStar_Syntax_Util.un_uinst head)
-in _151_835.FStar_Syntax_Syntax.n)) with
->>>>>>> 325d5cd9
+in (fun env head -> (match ((let _153_835 = (FStar_Syntax_Util.un_uinst head)
+in _153_835.FStar_Syntax_Syntax.n)) with
 | FStar_Syntax_Syntax.Tm_fvar (fv) -> begin
 (fv.FStar_Syntax_Syntax.fv_delta = FStar_Syntax_Syntax.Delta_equational)
 end
@@ -1580,13 +1259,8 @@
 Some (false)
 end)
 end))
-<<<<<<< HEAD
-in (match ((let _152_842 = (lookup_qname env lid)
-in (FStar_Util.bind_opt _152_842 mapper))) with
-=======
-in (match ((let _151_842 = (lookup_qname env lid)
-in (FStar_Util.bind_opt _151_842 mapper))) with
->>>>>>> 325d5cd9
+in (match ((let _153_842 = (lookup_qname env lid)
+in (FStar_Util.bind_opt _153_842 mapper))) with
 | Some (b) -> begin
 b
 end
@@ -1600,17 +1274,10 @@
 
 let get_effect_decl : env  ->  FStar_Ident.lident  ->  FStar_Syntax_Syntax.eff_decl = (fun env l -> (match ((effect_decl_opt env l)) with
 | None -> begin
-<<<<<<< HEAD
-(let _152_854 = (let _152_853 = (let _152_852 = (name_not_found l)
-in ((_152_852), ((FStar_Ident.range_of_lid l))))
-in FStar_Syntax_Syntax.Error (_152_853))
-in (Prims.raise _152_854))
-=======
-(let _151_854 = (let _151_853 = (let _151_852 = (name_not_found l)
-in ((_151_852), ((FStar_Ident.range_of_lid l))))
-in FStar_Syntax_Syntax.Error (_151_853))
-in (Prims.raise _151_854))
->>>>>>> 325d5cd9
+(let _153_854 = (let _153_853 = (let _153_852 = (name_not_found l)
+in ((_153_852), ((FStar_Ident.range_of_lid l))))
+in FStar_Syntax_Syntax.Error (_153_853))
+in (Prims.raise _153_854))
 end
 | Some (md) -> begin
 md
@@ -1628,25 +1295,14 @@
 ((FStar_Ident.lid_equals l1 m1) && (FStar_Ident.lid_equals l2 m2))
 end))))) with
 | None -> begin
-<<<<<<< HEAD
-(let _152_930 = (let _152_929 = (let _152_928 = (let _152_927 = (FStar_Syntax_Print.lid_to_string l1)
-in (let _152_926 = (FStar_Syntax_Print.lid_to_string l2)
-in (FStar_Util.format2 "Effects %s and %s cannot be composed" _152_927 _152_926)))
-in ((_152_928), (env.range)))
-in FStar_Syntax_Syntax.Error (_152_929))
-in (Prims.raise _152_930))
+(let _153_930 = (let _153_929 = (let _153_928 = (let _153_927 = (FStar_Syntax_Print.lid_to_string l1)
+in (let _153_926 = (FStar_Syntax_Print.lid_to_string l2)
+in (FStar_Util.format2 "Effects %s and %s cannot be composed" _153_927 _153_926)))
+in ((_153_928), (env.range)))
+in FStar_Syntax_Syntax.Error (_153_929))
+in (Prims.raise _153_930))
 end
 | Some (_54_1057, _54_1059, m3, j1, j2) -> begin
-=======
-(let _151_930 = (let _151_929 = (let _151_928 = (let _151_927 = (FStar_Syntax_Print.lid_to_string l1)
-in (let _151_926 = (FStar_Syntax_Print.lid_to_string l2)
-in (FStar_Util.format2 "Effects %s and %s cannot be composed" _151_927 _151_926)))
-in ((_151_928), (env.range)))
-in FStar_Syntax_Syntax.Error (_151_929))
-in (Prims.raise _151_930))
-end
-| Some (_53_1057, _53_1059, m3, j1, j2) -> begin
->>>>>>> 325d5cd9
 ((m3), (j1), (j2))
 end)
 end
@@ -1662,13 +1318,8 @@
 
 let wp_sig_aux : FStar_Syntax_Syntax.eff_decl Prims.list  ->  FStar_Ident.lident  ->  (FStar_Syntax_Syntax.bv * FStar_Syntax_Syntax.term) = (fun decls m -> (match ((FStar_All.pipe_right decls (FStar_Util.find_opt (fun d -> (FStar_Ident.lid_equals d.FStar_Syntax_Syntax.mname m))))) with
 | None -> begin
-<<<<<<< HEAD
-(let _152_945 = (FStar_Util.format1 "Impossible: declaration for monad %s not found" m.FStar_Ident.str)
-in (FStar_All.failwith _152_945))
-=======
-(let _151_945 = (FStar_Util.format1 "Impossible: declaration for monad %s not found" m.FStar_Ident.str)
-in (failwith _151_945))
->>>>>>> 325d5cd9
+(let _153_945 = (FStar_Util.format1 "Impossible: declaration for monad %s not found" m.FStar_Ident.str)
+in (failwith _153_945))
 end
 | Some (md) -> begin
 (
@@ -1683,13 +1334,8 @@
 | ([], FStar_Syntax_Syntax.Tm_arrow (((a, _54_1089))::((wp, _54_1085))::[], c)) when (FStar_Syntax_Syntax.is_teff (FStar_Syntax_Util.comp_result c)) -> begin
 ((a), (wp.FStar_Syntax_Syntax.sort))
 end
-<<<<<<< HEAD
 | _54_1097 -> begin
-(FStar_All.failwith "Impossible")
-=======
-| _53_1097 -> begin
 (failwith "Impossible")
->>>>>>> 325d5cd9
 end))
 end))
 end))
@@ -1714,40 +1360,22 @@
 | FStar_Syntax_Syntax.Sig_sub_effect (sub, _54_1114) -> begin
 (
 
-<<<<<<< HEAD
-let compose_edges = (fun e1 e2 -> {msource = e1.msource; mtarget = e2.mtarget; mlift = (fun r wp1 -> (let _152_960 = (e1.mlift r wp1)
-in (e2.mlift r _152_960)))})
-=======
-let compose_edges = (fun e1 e2 -> {msource = e1.msource; mtarget = e2.mtarget; mlift = (fun r wp1 -> (let _151_960 = (e1.mlift r wp1)
-in (e2.mlift r _151_960)))})
->>>>>>> 325d5cd9
+let compose_edges = (fun e1 e2 -> {msource = e1.msource; mtarget = e2.mtarget; mlift = (fun r wp1 -> (let _153_960 = (e1.mlift r wp1)
+in (e2.mlift r _153_960)))})
 in (
 
 let mk_lift = (fun lift_t r wp1 -> (
 
-<<<<<<< HEAD
 let _54_1129 = (inst_tscheme lift_t)
 in (match (_54_1129) with
 | (_54_1127, lift_t) -> begin
-(let _152_972 = (let _152_971 = (let _152_970 = (let _152_969 = (FStar_Syntax_Syntax.as_arg r)
-in (let _152_968 = (let _152_967 = (FStar_Syntax_Syntax.as_arg wp1)
-in (_152_967)::[])
-in (_152_969)::_152_968))
-in ((lift_t), (_152_970)))
-in FStar_Syntax_Syntax.Tm_app (_152_971))
-in (FStar_Syntax_Syntax.mk _152_972 None wp1.FStar_Syntax_Syntax.pos))
-=======
-let _53_1129 = (inst_tscheme lift_t)
-in (match (_53_1129) with
-| (_53_1127, lift_t) -> begin
-(let _151_972 = (let _151_971 = (let _151_970 = (let _151_969 = (FStar_Syntax_Syntax.as_arg r)
-in (let _151_968 = (let _151_967 = (FStar_Syntax_Syntax.as_arg wp1)
-in (_151_967)::[])
-in (_151_969)::_151_968))
-in ((lift_t), (_151_970)))
-in FStar_Syntax_Syntax.Tm_app (_151_971))
-in (FStar_Syntax_Syntax.mk _151_972 None wp1.FStar_Syntax_Syntax.pos))
->>>>>>> 325d5cd9
+(let _153_972 = (let _153_971 = (let _153_970 = (let _153_969 = (FStar_Syntax_Syntax.as_arg r)
+in (let _153_968 = (let _153_967 = (FStar_Syntax_Syntax.as_arg wp1)
+in (_153_967)::[])
+in (_153_969)::_153_968))
+in ((lift_t), (_153_970)))
+in FStar_Syntax_Syntax.Tm_app (_153_971))
+in (FStar_Syntax_Syntax.mk _153_972 None wp1.FStar_Syntax_Syntax.pos))
 end)))
 in (
 
@@ -1768,25 +1396,14 @@
 
 let print_mlift = (fun l -> (
 
-<<<<<<< HEAD
-let arg = (let _152_989 = (FStar_Ident.lid_of_path (("ARG")::[]) FStar_Range.dummyRange)
-in (FStar_Syntax_Syntax.lid_as_fv _152_989 FStar_Syntax_Syntax.Delta_constant None))
-in (
-
-let wp = (let _152_990 = (FStar_Ident.lid_of_path (("WP")::[]) FStar_Range.dummyRange)
-in (FStar_Syntax_Syntax.lid_as_fv _152_990 FStar_Syntax_Syntax.Delta_constant None))
-in (let _152_991 = (l arg wp)
-in (FStar_Syntax_Print.term_to_string _152_991)))))
-=======
-let arg = (let _151_989 = (FStar_Ident.lid_of_path (("ARG")::[]) FStar_Range.dummyRange)
-in (FStar_Syntax_Syntax.lid_as_fv _151_989 FStar_Syntax_Syntax.Delta_constant None))
-in (
-
-let wp = (let _151_990 = (FStar_Ident.lid_of_path (("WP")::[]) FStar_Range.dummyRange)
-in (FStar_Syntax_Syntax.lid_as_fv _151_990 FStar_Syntax_Syntax.Delta_constant None))
-in (let _151_991 = (l arg wp)
-in (FStar_Syntax_Print.term_to_string _151_991)))))
->>>>>>> 325d5cd9
+let arg = (let _153_989 = (FStar_Ident.lid_of_path (("ARG")::[]) FStar_Range.dummyRange)
+in (FStar_Syntax_Syntax.lid_as_fv _153_989 FStar_Syntax_Syntax.Delta_constant None))
+in (
+
+let wp = (let _153_990 = (FStar_Ident.lid_of_path (("WP")::[]) FStar_Range.dummyRange)
+in (FStar_Syntax_Syntax.lid_as_fv _153_990 FStar_Syntax_Syntax.Delta_constant None))
+in (let _153_991 = (l arg wp)
+in (FStar_Syntax_Print.term_to_string _153_991)))))
 in (
 
 let order = (edge)::env.effects.order
@@ -1798,36 +1415,22 @@
 let find_edge = (fun order _54_1150 -> (match (_54_1150) with
 | (i, j) -> begin
 if (FStar_Ident.lid_equals i j) then begin
-<<<<<<< HEAD
-(FStar_All.pipe_right (id_edge i) (fun _152_997 -> Some (_152_997)))
-=======
-(FStar_All.pipe_right (id_edge i) (fun _151_997 -> Some (_151_997)))
->>>>>>> 325d5cd9
+(FStar_All.pipe_right (id_edge i) (fun _153_997 -> Some (_153_997)))
 end else begin
 (FStar_All.pipe_right order (FStar_Util.find_opt (fun e -> ((FStar_Ident.lid_equals e.msource i) && (FStar_Ident.lid_equals e.mtarget j)))))
 end
 end))
 in (
 
-<<<<<<< HEAD
-let order = (FStar_All.pipe_right ms (FStar_List.fold_left (fun order k -> (let _152_1005 = (FStar_All.pipe_right ms (FStar_List.collect (fun i -> if (FStar_Ident.lid_equals i k) then begin
-=======
-let order = (FStar_All.pipe_right ms (FStar_List.fold_left (fun order k -> (let _151_1005 = (FStar_All.pipe_right ms (FStar_List.collect (fun i -> if (FStar_Ident.lid_equals i k) then begin
->>>>>>> 325d5cd9
+let order = (FStar_All.pipe_right ms (FStar_List.fold_left (fun order k -> (let _153_1005 = (FStar_All.pipe_right ms (FStar_List.collect (fun i -> if (FStar_Ident.lid_equals i k) then begin
 []
 end else begin
 (FStar_All.pipe_right ms (FStar_List.collect (fun j -> if (FStar_Ident.lid_equals j k) then begin
 []
 end else begin
-<<<<<<< HEAD
-(match ((let _152_1004 = (find_edge order ((i), (k)))
-in (let _152_1003 = (find_edge order ((k), (j)))
-in ((_152_1004), (_152_1003))))) with
-=======
-(match ((let _151_1004 = (find_edge order ((i), (k)))
-in (let _151_1003 = (find_edge order ((k), (j)))
-in ((_151_1004), (_151_1003))))) with
->>>>>>> 325d5cd9
+(match ((let _153_1004 = (find_edge order ((i), (k)))
+in (let _153_1003 = (find_edge order ((k), (j)))
+in ((_153_1004), (_153_1003))))) with
 | (Some (e1), Some (e2)) -> begin
 ((compose_edges e1 e2))::[]
 end
@@ -1836,33 +1439,19 @@
 end)
 end)))
 end)))
-<<<<<<< HEAD
-in (FStar_List.append order _152_1005))) order))
-=======
-in (FStar_List.append order _151_1005))) order))
->>>>>>> 325d5cd9
+in (FStar_List.append order _153_1005))) order))
 in (
 
 let order = (FStar_Util.remove_dups (fun e1 e2 -> ((FStar_Ident.lid_equals e1.msource e2.msource) && (FStar_Ident.lid_equals e1.mtarget e2.mtarget))) order)
 in (
 
-<<<<<<< HEAD
-let _54_1168 = (FStar_All.pipe_right order (FStar_List.iter (fun edge -> if ((FStar_Ident.lid_equals edge.msource FStar_Syntax_Const.effect_DIV_lid) && (let _152_1009 = (lookup_effect_quals env edge.mtarget)
-in (FStar_All.pipe_right _152_1009 (FStar_List.contains FStar_Syntax_Syntax.TotalEffect)))) then begin
-(let _152_1013 = (let _152_1012 = (let _152_1011 = (FStar_Util.format1 "Divergent computations cannot be included in an effect %s marked \'total\'" edge.mtarget.FStar_Ident.str)
-in (let _152_1010 = (get_range env)
-in ((_152_1011), (_152_1010))))
-in FStar_Syntax_Syntax.Error (_152_1012))
-in (Prims.raise _152_1013))
-=======
-let _53_1168 = (FStar_All.pipe_right order (FStar_List.iter (fun edge -> if ((FStar_Ident.lid_equals edge.msource FStar_Syntax_Const.effect_DIV_lid) && (let _151_1009 = (lookup_effect_quals env edge.mtarget)
-in (FStar_All.pipe_right _151_1009 (FStar_List.contains FStar_Syntax_Syntax.TotalEffect)))) then begin
-(let _151_1013 = (let _151_1012 = (let _151_1011 = (FStar_Util.format1 "Divergent computations cannot be included in an effect %s marked \'total\'" edge.mtarget.FStar_Ident.str)
-in (let _151_1010 = (get_range env)
-in ((_151_1011), (_151_1010))))
-in FStar_Syntax_Syntax.Error (_151_1012))
-in (Prims.raise _151_1013))
->>>>>>> 325d5cd9
+let _54_1168 = (FStar_All.pipe_right order (FStar_List.iter (fun edge -> if ((FStar_Ident.lid_equals edge.msource FStar_Syntax_Const.effect_DIV_lid) && (let _153_1009 = (lookup_effect_quals env edge.mtarget)
+in (FStar_All.pipe_right _153_1009 (FStar_List.contains FStar_Syntax_Syntax.TotalEffect)))) then begin
+(let _153_1013 = (let _153_1012 = (let _153_1011 = (FStar_Util.format1 "Divergent computations cannot be included in an effect %s marked \'total\'" edge.mtarget.FStar_Ident.str)
+in (let _153_1010 = (get_range env)
+in ((_153_1011), (_153_1010))))
+in FStar_Syntax_Syntax.Error (_153_1012))
+in (Prims.raise _153_1013))
 end else begin
 ()
 end)))
@@ -1870,31 +1459,18 @@
 
 let joins = (FStar_All.pipe_right ms (FStar_List.collect (fun i -> (FStar_All.pipe_right ms (FStar_List.collect (fun j -> (
 
-<<<<<<< HEAD
-let join_opt = (FStar_All.pipe_right ms (FStar_List.fold_left (fun bopt k -> (match ((let _152_1103 = (find_edge order ((i), (k)))
-in (let _152_1102 = (find_edge order ((j), (k)))
-in ((_152_1103), (_152_1102))))) with
-=======
-let join_opt = (FStar_All.pipe_right ms (FStar_List.fold_left (fun bopt k -> (match ((let _151_1103 = (find_edge order ((i), (k)))
-in (let _151_1102 = (find_edge order ((j), (k)))
-in ((_151_1103), (_151_1102))))) with
->>>>>>> 325d5cd9
+let join_opt = (FStar_All.pipe_right ms (FStar_List.fold_left (fun bopt k -> (match ((let _153_1103 = (find_edge order ((i), (k)))
+in (let _153_1102 = (find_edge order ((j), (k)))
+in ((_153_1103), (_153_1102))))) with
 | (Some (ik), Some (jk)) -> begin
 (match (bopt) with
 | None -> begin
 Some (((k), (ik), (jk)))
 end
-<<<<<<< HEAD
 | Some (ub, _54_1182, _54_1184) -> begin
-if ((let _152_1104 = (find_edge order ((k), (ub)))
-in (FStar_Util.is_some _152_1104)) && (not ((let _152_1105 = (find_edge order ((ub), (k)))
-in (FStar_Util.is_some _152_1105))))) then begin
-=======
-| Some (ub, _53_1182, _53_1184) -> begin
-if ((let _151_1104 = (find_edge order ((k), (ub)))
-in (FStar_Util.is_some _151_1104)) && (not ((let _151_1105 = (find_edge order ((ub), (k)))
-in (FStar_Util.is_some _151_1105))))) then begin
->>>>>>> 325d5cd9
+if ((let _153_1104 = (find_edge order ((k), (ub)))
+in (FStar_Util.is_some _153_1104)) && (not ((let _153_1105 = (find_edge order ((ub), (k)))
+in (FStar_Util.is_some _153_1105))))) then begin
 Some (((k), (ik), (jk)))
 end else begin
 bopt
@@ -1937,25 +1513,14 @@
 (x)::[]
 end
 | (local)::rest -> begin
-<<<<<<< HEAD
-(let _152_1154 = (push x rest)
-in (local)::_152_1154)
+(let _153_1154 = (push x rest)
+in (local)::_153_1154)
 end))
 in (
 
 let _54_1225 = env
-in (let _152_1155 = (push s env.gamma)
-in {solver = _54_1225.solver; range = _54_1225.range; curmodule = _54_1225.curmodule; gamma = _152_1155; gamma_cache = _54_1225.gamma_cache; modules = _54_1225.modules; expected_typ = _54_1225.expected_typ; sigtab = _54_1225.sigtab; is_pattern = _54_1225.is_pattern; instantiate_imp = _54_1225.instantiate_imp; effects = _54_1225.effects; generalize = _54_1225.generalize; letrecs = _54_1225.letrecs; top_level = _54_1225.top_level; check_uvars = _54_1225.check_uvars; use_eq = _54_1225.use_eq; is_iface = _54_1225.is_iface; admit = _54_1225.admit; lax = _54_1225.lax; lax_universes = _54_1225.lax_universes; type_of = _54_1225.type_of; universe_of = _54_1225.universe_of; use_bv_sorts = _54_1225.use_bv_sorts; qname_and_index = _54_1225.qname_and_index}))))
-=======
-(let _151_1154 = (push x rest)
-in (local)::_151_1154)
-end))
-in (
-
-let _53_1225 = env
-in (let _151_1155 = (push s env.gamma)
-in {solver = _53_1225.solver; range = _53_1225.range; curmodule = _53_1225.curmodule; gamma = _151_1155; gamma_cache = _53_1225.gamma_cache; modules = _53_1225.modules; expected_typ = _53_1225.expected_typ; sigtab = _53_1225.sigtab; is_pattern = _53_1225.is_pattern; instantiate_imp = _53_1225.instantiate_imp; effects = _53_1225.effects; generalize = _53_1225.generalize; letrecs = _53_1225.letrecs; top_level = _53_1225.top_level; check_uvars = _53_1225.check_uvars; use_eq = _53_1225.use_eq; is_iface = _53_1225.is_iface; admit = _53_1225.admit; lax = _53_1225.lax; lax_universes = _53_1225.lax_universes; type_of = _53_1225.type_of; universe_of = _53_1225.universe_of; use_bv_sorts = _53_1225.use_bv_sorts; qname_and_index = _53_1225.qname_and_index}))))
->>>>>>> 325d5cd9
+in (let _153_1155 = (push s env.gamma)
+in {solver = _54_1225.solver; range = _54_1225.range; curmodule = _54_1225.curmodule; gamma = _153_1155; gamma_cache = _54_1225.gamma_cache; modules = _54_1225.modules; expected_typ = _54_1225.expected_typ; sigtab = _54_1225.sigtab; is_pattern = _54_1225.is_pattern; instantiate_imp = _54_1225.instantiate_imp; effects = _54_1225.effects; generalize = _54_1225.generalize; letrecs = _54_1225.letrecs; top_level = _54_1225.top_level; check_uvars = _54_1225.check_uvars; use_eq = _54_1225.use_eq; is_iface = _54_1225.is_iface; admit = _54_1225.admit; lax = _54_1225.lax; lax_universes = _54_1225.lax_universes; type_of = _54_1225.type_of; universe_of = _54_1225.universe_of; use_bv_sorts = _54_1225.use_bv_sorts; qname_and_index = _54_1225.qname_and_index}))))
 
 
 let push_sigelt : env  ->  FStar_Syntax_Syntax.sigelt  ->  env = (fun env s -> (
@@ -2033,19 +1598,11 @@
 end))
 
 
-<<<<<<< HEAD
-let clear_expected_typ : env  ->  (env * FStar_Syntax_Syntax.typ Prims.option) = (fun env -> (let _152_1208 = (expected_typ env)
+let clear_expected_typ : env  ->  (env * FStar_Syntax_Syntax.typ Prims.option) = (fun env -> (let _153_1208 = (expected_typ env)
 in (((
 
 let _54_1280 = env
-in {solver = _54_1280.solver; range = _54_1280.range; curmodule = _54_1280.curmodule; gamma = _54_1280.gamma; gamma_cache = _54_1280.gamma_cache; modules = _54_1280.modules; expected_typ = None; sigtab = _54_1280.sigtab; is_pattern = _54_1280.is_pattern; instantiate_imp = _54_1280.instantiate_imp; effects = _54_1280.effects; generalize = _54_1280.generalize; letrecs = _54_1280.letrecs; top_level = _54_1280.top_level; check_uvars = _54_1280.check_uvars; use_eq = false; is_iface = _54_1280.is_iface; admit = _54_1280.admit; lax = _54_1280.lax; lax_universes = _54_1280.lax_universes; type_of = _54_1280.type_of; universe_of = _54_1280.universe_of; use_bv_sorts = _54_1280.use_bv_sorts; qname_and_index = _54_1280.qname_and_index})), (_152_1208))))
-=======
-let clear_expected_typ : env  ->  (env * FStar_Syntax_Syntax.typ Prims.option) = (fun env -> (let _151_1208 = (expected_typ env)
-in (((
-
-let _53_1280 = env
-in {solver = _53_1280.solver; range = _53_1280.range; curmodule = _53_1280.curmodule; gamma = _53_1280.gamma; gamma_cache = _53_1280.gamma_cache; modules = _53_1280.modules; expected_typ = None; sigtab = _53_1280.sigtab; is_pattern = _53_1280.is_pattern; instantiate_imp = _53_1280.instantiate_imp; effects = _53_1280.effects; generalize = _53_1280.generalize; letrecs = _53_1280.letrecs; top_level = _53_1280.top_level; check_uvars = _53_1280.check_uvars; use_eq = false; is_iface = _53_1280.is_iface; admit = _53_1280.admit; lax = _53_1280.lax; lax_universes = _53_1280.lax_universes; type_of = _53_1280.type_of; universe_of = _53_1280.universe_of; use_bv_sorts = _53_1280.use_bv_sorts; qname_and_index = _53_1280.qname_and_index})), (_151_1208))))
->>>>>>> 325d5cd9
+in {solver = _54_1280.solver; range = _54_1280.range; curmodule = _54_1280.curmodule; gamma = _54_1280.gamma; gamma_cache = _54_1280.gamma_cache; modules = _54_1280.modules; expected_typ = None; sigtab = _54_1280.sigtab; is_pattern = _54_1280.is_pattern; instantiate_imp = _54_1280.instantiate_imp; effects = _54_1280.effects; generalize = _54_1280.generalize; letrecs = _54_1280.letrecs; top_level = _54_1280.top_level; check_uvars = _54_1280.check_uvars; use_eq = false; is_iface = _54_1280.is_iface; admit = _54_1280.admit; lax = _54_1280.lax; lax_universes = _54_1280.lax_universes; type_of = _54_1280.type_of; universe_of = _54_1280.universe_of; use_bv_sorts = _54_1280.use_bv_sorts; qname_and_index = _54_1280.qname_and_index})), (_153_1208))))
 
 
 let finish_module : env  ->  FStar_Syntax_Syntax.modul  ->  env = (
@@ -2054,23 +1611,14 @@
 in (fun env m -> (
 
 let sigs = if (FStar_Ident.lid_equals m.FStar_Syntax_Syntax.name FStar_Syntax_Const.prims_lid) then begin
-<<<<<<< HEAD
-(let _152_1214 = (FStar_All.pipe_right env.gamma (FStar_List.collect (fun _54_11 -> (match (_54_11) with
+(let _153_1214 = (FStar_All.pipe_right env.gamma (FStar_List.collect (fun _54_11 -> (match (_54_11) with
 | Binding_sig (_54_1287, se) -> begin
-=======
-(let _151_1214 = (FStar_All.pipe_right env.gamma (FStar_List.collect (fun _53_11 -> (match (_53_11) with
-| Binding_sig (_53_1287, se) -> begin
->>>>>>> 325d5cd9
 (se)::[]
 end
 | _54_1292 -> begin
 []
 end))))
-<<<<<<< HEAD
-in (FStar_All.pipe_right _152_1214 FStar_List.rev))
-=======
-in (FStar_All.pipe_right _151_1214 FStar_List.rev))
->>>>>>> 325d5cd9
+in (FStar_All.pipe_right _153_1214 FStar_List.rev))
 end else begin
 m.FStar_Syntax_Syntax.exports
 end
@@ -2099,15 +1647,9 @@
 (aux out tl)
 end
 | ((Binding_lid (_, (_, t)))::tl) | ((Binding_var ({FStar_Syntax_Syntax.ppname = _; FStar_Syntax_Syntax.index = _; FStar_Syntax_Syntax.sort = t}))::tl) -> begin
-<<<<<<< HEAD
-(let _152_1226 = (let _152_1225 = (FStar_Syntax_Free.uvars t)
-in (ext out _152_1225))
-in (aux _152_1226 tl))
-=======
-(let _151_1226 = (let _151_1225 = (FStar_Syntax_Free.uvars t)
-in (ext out _151_1225))
-in (aux _151_1226 tl))
->>>>>>> 325d5cd9
+(let _153_1226 = (let _153_1225 = (FStar_Syntax_Free.uvars t)
+in (ext out _153_1225))
+in (aux _153_1226 tl))
 end
 | ((Binding_sig (_))::_) | ((Binding_sig_inst (_))::_) -> begin
 out
@@ -2131,15 +1673,9 @@
 (aux out tl)
 end
 | ((Binding_lid (_, (_, t)))::tl) | ((Binding_var ({FStar_Syntax_Syntax.ppname = _; FStar_Syntax_Syntax.index = _; FStar_Syntax_Syntax.sort = t}))::tl) -> begin
-<<<<<<< HEAD
-(let _152_1238 = (let _152_1237 = (FStar_Syntax_Free.univs t)
-in (ext out _152_1237))
-in (aux _152_1238 tl))
-=======
-(let _151_1238 = (let _151_1237 = (FStar_Syntax_Free.univs t)
-in (ext out _151_1237))
-in (aux _151_1238 tl))
->>>>>>> 325d5cd9
+(let _153_1238 = (let _153_1237 = (FStar_Syntax_Free.univs t)
+in (ext out _153_1237))
+in (aux _153_1238 tl))
 end
 | (Binding_sig (_54_1379))::_54_1377 -> begin
 out
@@ -2163,23 +1699,13 @@
 (aux out tl)
 end
 | (Binding_univ (uname))::tl -> begin
-<<<<<<< HEAD
-(let _152_1249 = (FStar_Util.set_add uname out)
-in (aux _152_1249 tl))
+(let _153_1249 = (FStar_Util.set_add uname out)
+in (aux _153_1249 tl))
 end
 | ((Binding_lid (_, (_, t)))::tl) | ((Binding_var ({FStar_Syntax_Syntax.ppname = _; FStar_Syntax_Syntax.index = _; FStar_Syntax_Syntax.sort = t}))::tl) -> begin
-(let _152_1251 = (let _152_1250 = (FStar_Syntax_Free.univnames t)
-in (ext out _152_1250))
-in (aux _152_1251 tl))
-=======
-(let _151_1249 = (FStar_Util.set_add uname out)
-in (aux _151_1249 tl))
-end
-| ((Binding_lid (_, (_, t)))::tl) | ((Binding_var ({FStar_Syntax_Syntax.ppname = _; FStar_Syntax_Syntax.index = _; FStar_Syntax_Syntax.sort = t}))::tl) -> begin
-(let _151_1251 = (let _151_1250 = (FStar_Syntax_Free.univnames t)
-in (ext out _151_1250))
-in (aux _151_1251 tl))
->>>>>>> 325d5cd9
+(let _153_1251 = (let _153_1250 = (FStar_Syntax_Free.univnames t)
+in (ext out _153_1250))
+in (aux _153_1251 tl))
 end
 | (Binding_sig (_54_1420))::_54_1418 -> begin
 out
@@ -2196,15 +1722,9 @@
 end)))))
 
 
-<<<<<<< HEAD
-let binders_of_bindings : binding Prims.list  ->  FStar_Syntax_Syntax.binders = (fun bs -> (let _152_1258 = (let _152_1257 = (bound_vars_of_bindings bs)
-in (FStar_All.pipe_right _152_1257 (FStar_List.map FStar_Syntax_Syntax.mk_binder)))
-in (FStar_All.pipe_right _152_1258 FStar_List.rev)))
-=======
-let binders_of_bindings : binding Prims.list  ->  FStar_Syntax_Syntax.binders = (fun bs -> (let _151_1258 = (let _151_1257 = (bound_vars_of_bindings bs)
-in (FStar_All.pipe_right _151_1257 (FStar_List.map FStar_Syntax_Syntax.mk_binder)))
-in (FStar_All.pipe_right _151_1258 FStar_List.rev)))
->>>>>>> 325d5cd9
+let binders_of_bindings : binding Prims.list  ->  FStar_Syntax_Syntax.binders = (fun bs -> (let _153_1258 = (let _153_1257 = (bound_vars_of_bindings bs)
+in (FStar_All.pipe_right _153_1257 (FStar_List.map FStar_Syntax_Syntax.mk_binder)))
+in (FStar_All.pipe_right _153_1258 FStar_List.rev)))
 
 
 let bound_vars : env  ->  FStar_Syntax_Syntax.bv Prims.list = (fun env -> (bound_vars_of_bindings env.gamma))
