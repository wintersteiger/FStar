--- conflicted
+++ resolved
@@ -1,196 +1,4 @@
 open Prims
-<<<<<<< HEAD
-
-let rec get_next_n_ite : Prims.int  ->  FStar_SMTEncoding_Term.term  ->  FStar_SMTEncoding_Term.term  ->  (FStar_SMTEncoding_Term.term  ->  FStar_SMTEncoding_Term.term)  ->  (Prims.bool * FStar_SMTEncoding_Term.term * FStar_SMTEncoding_Term.term * FStar_SMTEncoding_Term.term) = (fun n t negs f -> (match ((n <= (Prims.parse_int "0"))) with
-| true -> begin
-(
-
-let uu____30 = (f FStar_SMTEncoding_Util.mkTrue)
-in ((true), (uu____30), (negs), (t)))
-end
-| uu____31 -> begin
-(match (t.FStar_SMTEncoding_Term.tm) with
-| FStar_SMTEncoding_Term.App (FStar_SMTEncoding_Term.ITE, (g)::(t)::(e)::uu____39) -> begin
-(
-
-let uu____42 = (
-
-let uu____43 = (
-
-let uu____46 = (FStar_SMTEncoding_Util.mkNot g)
-in ((negs), (uu____46)))
-in (FStar_SMTEncoding_Util.mkAnd uu____43))
-in (get_next_n_ite (n - (Prims.parse_int "1")) e uu____42 (fun x -> (
-
-let uu____48 = (FStar_SMTEncoding_Util.mkITE ((g), (t), (x)))
-in (f uu____48)))))
-end
-| FStar_SMTEncoding_Term.FreeV (uu____49) -> begin
-(
-
-let uu____52 = (f FStar_SMTEncoding_Util.mkTrue)
-in ((true), (uu____52), (negs), (t)))
-end
-| uu____53 -> begin
-((false), (FStar_SMTEncoding_Util.mkFalse), (FStar_SMTEncoding_Util.mkFalse), (FStar_SMTEncoding_Util.mkFalse))
-end)
-end))
-
-
-let rec is_ite_all_the_way : Prims.int  ->  FStar_SMTEncoding_Term.term  ->  FStar_SMTEncoding_Term.term  ->  FStar_SMTEncoding_Term.term Prims.list  ->  (Prims.bool * FStar_SMTEncoding_Term.term Prims.list * FStar_SMTEncoding_Term.term) = (fun n t negs l -> (match ((n <= (Prims.parse_int "0"))) with
-| true -> begin
-(Prims.raise FStar_Util.Impos)
-end
-| uu____84 -> begin
-(match (t.FStar_SMTEncoding_Term.tm) with
-| FStar_SMTEncoding_Term.FreeV (uu____89) -> begin
-(
-
-let uu____92 = (
-
-let uu____93 = (
-
-let uu____96 = (FStar_SMTEncoding_Util.mkNot t)
-in ((negs), (uu____96)))
-in (FStar_SMTEncoding_Util.mkAnd uu____93))
-in ((true), (l), (uu____92)))
-end
-| uu____98 -> begin
-(
-
-let uu____99 = (get_next_n_ite n t negs (fun x -> x))
-in (match (uu____99) with
-| (b, t, negs', rest) -> begin
-(match (b) with
-| true -> begin
-(
-
-let uu____117 = (
-
-let uu____119 = (FStar_SMTEncoding_Util.mkImp ((negs), (t)))
-in (uu____119)::l)
-in (is_ite_all_the_way n rest negs' uu____117))
-end
-| uu____120 -> begin
-((false), ([]), (FStar_SMTEncoding_Util.mkFalse))
-end)
-end))
-end)
-end))
-
-
-let rec parse_query_for_split_cases : Prims.int  ->  FStar_SMTEncoding_Term.term  ->  (FStar_SMTEncoding_Term.term  ->  FStar_SMTEncoding_Term.term)  ->  (Prims.bool * ((FStar_SMTEncoding_Term.term  ->  FStar_SMTEncoding_Term.term) * FStar_SMTEncoding_Term.term Prims.list * FStar_SMTEncoding_Term.term)) = (fun n t f -> (match (t.FStar_SMTEncoding_Term.tm) with
-| FStar_SMTEncoding_Term.Quant (FStar_SMTEncoding_Term.Forall, l, opt, l', t) -> begin
-(parse_query_for_split_cases n t (fun x -> (
-
-let uu____173 = (FStar_SMTEncoding_Util.mkForall'' ((l), (opt), (l'), (x)))
-in (f uu____173))))
-end
-| FStar_SMTEncoding_Term.App (FStar_SMTEncoding_Term.Imp, (t1)::(t2)::uu____180) -> begin
-(
-
-let r = (match (t2.FStar_SMTEncoding_Term.tm) with
-| FStar_SMTEncoding_Term.Quant (FStar_SMTEncoding_Term.Forall, uu____200, uu____201, uu____202, uu____203) -> begin
-(parse_query_for_split_cases n t2 (fun x -> (
-
-let uu____213 = (FStar_SMTEncoding_Util.mkImp ((t1), (x)))
-in (f uu____213))))
-end
-| FStar_SMTEncoding_Term.App (FStar_SMTEncoding_Term.ITE, uu____214) -> begin
-(
-
-let uu____217 = (is_ite_all_the_way n t2 FStar_SMTEncoding_Util.mkTrue [])
-in (match (uu____217) with
-| (b, l, negs) -> begin
-((b), ((((fun x -> (
-
-let uu____245 = (FStar_SMTEncoding_Util.mkImp ((t1), (x)))
-in (f uu____245)))), (l), (negs))))
-end))
-end
-| uu____246 -> begin
-((false), ((((fun uu____256 -> FStar_SMTEncoding_Util.mkFalse)), ([]), (FStar_SMTEncoding_Util.mkFalse))))
-end)
-in r)
-end
-| FStar_SMTEncoding_Term.App (FStar_SMTEncoding_Term.ITE, uu____257) -> begin
-(
-
-let uu____260 = (is_ite_all_the_way n t FStar_SMTEncoding_Util.mkTrue [])
-in (match (uu____260) with
-| (b, l, negs) -> begin
-((b), (((f), (l), (negs))))
-end))
-end
-| uu____287 -> begin
-((false), ((((fun uu____297 -> FStar_SMTEncoding_Util.mkFalse)), ([]), (FStar_SMTEncoding_Util.mkFalse))))
-end))
-
-
-let strip_not : FStar_SMTEncoding_Term.term  ->  FStar_SMTEncoding_Term.term = (fun t -> (match (t.FStar_SMTEncoding_Term.tm) with
-| FStar_SMTEncoding_Term.App (FStar_SMTEncoding_Term.Not, (hd)::uu____302) -> begin
-hd
-end
-| uu____305 -> begin
-t
-end))
-
-
-let rec check_split_cases : (FStar_SMTEncoding_Term.term  ->  FStar_SMTEncoding_Term.term)  ->  FStar_SMTEncoding_Term.term Prims.list  ->  (FStar_SMTEncoding_Term.decl  ->  Prims.unit)  ->  Prims.unit = (fun f l check -> (FStar_List.iter (fun t -> (
-
-let uu____328 = (
-
-let uu____329 = (
-
-let uu____334 = (
-
-let uu____335 = (f t)
-in (FStar_SMTEncoding_Util.mkNot uu____335))
-in ((uu____334), (None), (None)))
-in FStar_SMTEncoding_Term.Assume (uu____329))
-in (check uu____328))) (FStar_List.rev l)))
-
-
-let check_exhaustiveness : (FStar_SMTEncoding_Term.term  ->  FStar_SMTEncoding_Term.term)  ->  FStar_SMTEncoding_Term.term  ->  (FStar_SMTEncoding_Term.decl  ->  Prims.unit)  ->  Prims.unit = (fun f negs check -> (
-
-let uu____357 = (
-
-let uu____358 = (
-
-let uu____363 = (
-
-let uu____364 = (
-
-let uu____365 = (FStar_SMTEncoding_Util.mkNot negs)
-in (f uu____365))
-in (FStar_SMTEncoding_Util.mkNot uu____364))
-in ((uu____363), (None), (None)))
-in FStar_SMTEncoding_Term.Assume (uu____358))
-in (check uu____357)))
-
-
-let can_handle_query : Prims.int  ->  FStar_SMTEncoding_Term.decl  ->  (Prims.bool * ((FStar_SMTEncoding_Term.term  ->  FStar_SMTEncoding_Term.term) * FStar_SMTEncoding_Term.term Prims.list * FStar_SMTEncoding_Term.term)) = (fun n q -> (match (q) with
-| FStar_SMTEncoding_Term.Assume (q', uu____399, uu____400) -> begin
-(
-
-let uu____403 = (strip_not q')
-in (parse_query_for_split_cases n uu____403 (fun x -> x)))
-end
-| uu____405 -> begin
-((false), ((((fun x -> x)), ([]), (FStar_SMTEncoding_Util.mkFalse))))
-end))
-
-
-let handle_query : ((FStar_SMTEncoding_Term.term  ->  FStar_SMTEncoding_Term.term) * FStar_SMTEncoding_Term.term Prims.list * FStar_SMTEncoding_Term.term)  ->  (FStar_SMTEncoding_Term.decl  ->  Prims.unit)  ->  Prims.unit = (fun uu____430 check -> (match (uu____430) with
-| (f, l, negs) -> begin
-((check_split_cases f l check);
-(check_exhaustiveness f negs check);
-)
-end))
-
-
-
-=======
 let rec get_next_n_ite :
   Prims.int ->
     FStar_SMTEncoding_Term.term ->
@@ -205,22 +13,22 @@
         fun f  ->
           match n <= (Prims.parse_int "0") with
           | true  ->
-              let _0_350 = f FStar_SMTEncoding_Util.mkTrue  in
-              (true, _0_350, negs, t)
+              let _0_371 = f FStar_SMTEncoding_Util.mkTrue  in
+              (true, _0_371, negs, t)
           | uu____30 ->
               (match t.FStar_SMTEncoding_Term.tm with
                | FStar_SMTEncoding_Term.App
                    (FStar_SMTEncoding_Term.ITE ,g::t::e::uu____38) ->
-                   let _0_352 =
+                   let _0_373 =
                      FStar_SMTEncoding_Util.mkAnd
-                       (let _0_351 = FStar_SMTEncoding_Util.mkNot g  in
-                        (negs, _0_351))
+                       (let _0_372 = FStar_SMTEncoding_Util.mkNot g  in
+                        (negs, _0_372))
                       in
-                   get_next_n_ite (n - (Prims.parse_int "1")) e _0_352
+                   get_next_n_ite (n - (Prims.parse_int "1")) e _0_373
                      (fun x  -> f (FStar_SMTEncoding_Util.mkITE (g, t, x)))
                | FStar_SMTEncoding_Term.FreeV uu____42 ->
-                   let _0_353 = f FStar_SMTEncoding_Util.mkTrue  in
-                   (true, _0_353, negs, t)
+                   let _0_374 = f FStar_SMTEncoding_Util.mkTrue  in
+                   (true, _0_374, negs, t)
                | uu____45 ->
                    (false, FStar_SMTEncoding_Util.mkFalse,
                      FStar_SMTEncoding_Util.mkFalse,
@@ -243,23 +51,23 @@
           | uu____76 ->
               (match t.FStar_SMTEncoding_Term.tm with
                | FStar_SMTEncoding_Term.FreeV uu____81 ->
-                   let _0_355 =
+                   let _0_376 =
                      FStar_SMTEncoding_Util.mkAnd
-                       (let _0_354 = FStar_SMTEncoding_Util.mkNot t  in
-                        (negs, _0_354))
+                       (let _0_375 = FStar_SMTEncoding_Util.mkNot t  in
+                        (negs, _0_375))
                       in
-                   (true, l, _0_355)
+                   (true, l, _0_376)
                | uu____85 ->
                    let uu____86 = get_next_n_ite n t negs (fun x  -> x)  in
                    (match uu____86 with
                     | (b,t,negs',rest) ->
                         (match b with
                          | true  ->
-                             let _0_357 =
-                               let _0_356 =
+                             let _0_378 =
+                               let _0_377 =
                                  FStar_SMTEncoding_Util.mkImp (negs, t)  in
-                               _0_356 :: l  in
-                             is_ite_all_the_way n rest negs' _0_357
+                               _0_377 :: l  in
+                             is_ite_all_the_way n rest negs' _0_378
                          | uu____104 ->
                              (false, [], FStar_SMTEncoding_Util.mkFalse))))
   
@@ -337,8 +145,8 @@
           (fun t  ->
              check
                (FStar_SMTEncoding_Term.Assume
-                  (let _0_358 = FStar_SMTEncoding_Util.mkNot (f t)  in
-                   (_0_358, None, None)))) (FStar_List.rev l)
+                  (let _0_379 = FStar_SMTEncoding_Util.mkNot (f t)  in
+                   (_0_379, None, None)))) (FStar_List.rev l)
   
 let check_exhaustiveness :
   (FStar_SMTEncoding_Term.term -> FStar_SMTEncoding_Term.term) ->
@@ -350,11 +158,11 @@
       fun check  ->
         check
           (FStar_SMTEncoding_Term.Assume
-             (let _0_359 =
+             (let _0_380 =
                 FStar_SMTEncoding_Util.mkNot
                   (f (FStar_SMTEncoding_Util.mkNot negs))
                  in
-              (_0_359, None, None)))
+              (_0_380, None, None)))
   
 let can_handle_query :
   Prims.int ->
@@ -368,8 +176,8 @@
     fun q  ->
       match q with
       | FStar_SMTEncoding_Term.Assume (q',uu____363,uu____364) ->
-          let _0_360 = strip_not q'  in
-          parse_query_for_split_cases n _0_360 (fun x  -> x)
+          let _0_381 = strip_not q'  in
+          parse_query_for_split_cases n _0_381 (fun x  -> x)
       | uu____368 ->
           (false, (((fun x  -> x)), [], FStar_SMTEncoding_Util.mkFalse))
   
@@ -383,5 +191,4 @@
       match uu____393 with
       | (f,l,negs) ->
           (check_split_cases f l check; check_exhaustiveness f negs check)
-  
->>>>>>> cb49b421
+  