--- conflicted
+++ resolved
@@ -27,6 +27,7 @@
 let smtpat_lid: FStar_Ident.lident = pconst "smt_pat"
 let smtpatOr_lid: FStar_Ident.lident = pconst "smt_pat_or"
 let monadic_lid: FStar_Ident.lident = pconst "M"
+let spinoff_lid: FStar_Ident.lident = pconst "spinoff"
 let int8_lid: FStar_Ident.lident = p2l ["FStar"; "Int8"; "t"]
 let uint8_lid: FStar_Ident.lident = p2l ["FStar"; "UInt8"; "t"]
 let int16_lid: FStar_Ident.lident = p2l ["FStar"; "Int16"; "t"]
@@ -57,8 +58,15 @@
 let admit_lid: FStar_Ident.lident = pconst "admit"
 let magic_lid: FStar_Ident.lident = pconst "magic"
 let has_type_lid: FStar_Ident.lident = pconst "has_type"
+let c_true_lid: FStar_Ident.lident = pconst "c_True"
+let c_false_lid: FStar_Ident.lident = pconst "c_False"
+let c_and_lid: FStar_Ident.lident = pconst "c_and"
+let c_or_lid: FStar_Ident.lident = pconst "c_or"
+let dtuple2_lid: FStar_Ident.lident = pconst "dtuple2"
 let eq2_lid: FStar_Ident.lident = pconst "eq2"
 let eq3_lid: FStar_Ident.lident = pconst "eq3"
+let c_eq2_lid: FStar_Ident.lident = pconst "equals"
+let c_eq3_lid: FStar_Ident.lident = pconst "h_equals"
 let cons_lid: FStar_Ident.lident = pconst "Cons"
 let nil_lid: FStar_Ident.lident = pconst "Nil"
 let some_lid: FStar_Ident.lident = psnconst "Some"
@@ -69,9 +77,11 @@
 let list_tot_append_lid: FStar_Ident.lident =
   p2l ["FStar"; "List"; "Tot"; "Base"; "append"]
 let strcat_lid: FStar_Ident.lident = p2l ["Prims"; "strcat"]
+let strcat_lid': FStar_Ident.lident = p2l ["FStar"; "String"; "strcat"]
 let let_in_typ: FStar_Ident.lident = p2l ["Prims"; "Let"]
 let string_of_int_lid: FStar_Ident.lident = p2l ["Prims"; "string_of_int"]
 let string_of_bool_lid: FStar_Ident.lident = p2l ["Prims"; "string_of_bool"]
+let string_compare: FStar_Ident.lident = p2l ["FStar"; "String"; "compare"]
 let op_Eq: FStar_Ident.lident = pconst "op_Equality"
 let op_notEq: FStar_Ident.lident = pconst "op_disEquality"
 let op_LT: FStar_Ident.lident = pconst "op_LessThan"
@@ -87,6 +97,21 @@
 let op_And: FStar_Ident.lident = pconst "op_AmpAmp"
 let op_Or: FStar_Ident.lident = pconst "op_BarBar"
 let op_Negation: FStar_Ident.lident = pconst "op_Negation"
+let bvconst: Prims.string -> FStar_Ident.lident =
+  fun s  -> p2l ["FStar"; "BV"; s]
+let bv_t_lid: FStar_Ident.lident = bvconst "bv_t"
+let nat_to_bv_lid: FStar_Ident.lident = bvconst "int2bv"
+let bv_to_nat_lid: FStar_Ident.lident = bvconst "bv2int"
+let bv_and_lid: FStar_Ident.lident = bvconst "bvand"
+let bv_xor_lid: FStar_Ident.lident = bvconst "bvxor"
+let bv_or_lid: FStar_Ident.lident = bvconst "bvor"
+let bv_shift_left_lid: FStar_Ident.lident = bvconst "bvshl"
+let bv_shift_right_lid: FStar_Ident.lident = bvconst "bvshr"
+let bv_udiv_lid: FStar_Ident.lident = bvconst "bvdiv"
+let bv_mod_lid: FStar_Ident.lident = bvconst "bvmod"
+let bv_mul_lid: FStar_Ident.lident = bvconst "bvmul"
+let bv_ult_lid: FStar_Ident.lident = bvconst "bvult"
+let bv_uext_lid: FStar_Ident.lident = bvconst "bv_uext"
 let array_lid: FStar_Ident.lident = p2l ["FStar"; "Array"; "array"]
 let array_mk_array_lid: FStar_Ident.lident =
   p2l ["FStar"; "Array"; "mk_array"]
@@ -141,24 +166,14 @@
     FStar_Pervasives_Native.tuple2
   =
   let x = FStar_Util.mk_ref (Prims.parse_int "0") in
-<<<<<<< HEAD
-  let gen1 uu____27 = FStar_Util.incr x; FStar_Util.read x in
-  let reset uu____37 = FStar_Util.write x (Prims.parse_int "0") in
-=======
   let gen1 uu____39 = FStar_Util.incr x; FStar_Util.read x in
   let reset uu____79 = FStar_Util.write x (Prims.parse_int "0") in
->>>>>>> c7d62a0b
   (gen1, reset)
 let next_id: Prims.unit -> Prims.int = FStar_Pervasives_Native.fst gen_reset
 let sli: FStar_Ident.lident -> Prims.string =
   fun l  ->
-<<<<<<< HEAD
-    let uu____53 = FStar_Options.print_real_names () in
-    if uu____53
-=======
     let uu____109 = FStar_Options.print_real_names () in
     if uu____109
->>>>>>> c7d62a0b
     then l.FStar_Ident.str
     else (l.FStar_Ident.ident).FStar_Ident.idText
 let const_to_string: FStar_Const.sconst -> Prims.string =
@@ -168,43 +183,26 @@
     | FStar_Const.Const_unit  -> "()"
     | FStar_Const.Const_bool b -> if b then "true" else "false"
     | FStar_Const.Const_float x1 -> FStar_Util.string_of_float x1
-<<<<<<< HEAD
-    | FStar_Const.Const_string (bytes,uu____62) ->
-        FStar_Util.format1 "\"%s\"" (FStar_Util.string_of_bytes bytes)
-    | FStar_Const.Const_bytearray uu____65 -> "<bytearray>"
-    | FStar_Const.Const_int (x1,uu____70) -> x1
-=======
     | FStar_Const.Const_string (bytes,uu____119) ->
         FStar_Util.format1 "\"%s\"" (FStar_Util.string_of_bytes bytes)
     | FStar_Const.Const_bytearray uu____124 -> "<bytearray>"
     | FStar_Const.Const_int (x1,uu____132) -> x1
->>>>>>> c7d62a0b
     | FStar_Const.Const_char c ->
         Prims.strcat "'" (Prims.strcat (FStar_Util.string_of_char c) "'")
     | FStar_Const.Const_range r -> FStar_Range.string_of_range r
     | FStar_Const.Const_reify  -> "reify"
     | FStar_Const.Const_reflect l ->
-<<<<<<< HEAD
-        let uu____80 = sli l in FStar_Util.format1 "[[%s.reflect]]" uu____80
-=======
         let uu____148 = sli l in
         FStar_Util.format1 "[[%s.reflect]]" uu____148
->>>>>>> c7d62a0b
 let mk_tuple_lid: Prims.int -> FStar_Range.range -> FStar_Ident.lident =
   fun n1  ->
     fun r  ->
       let t =
-<<<<<<< HEAD
-        let uu____88 = FStar_Util.string_of_int n1 in
-        FStar_Util.format1 "tuple%s" uu____88 in
-      let uu____89 = psnconst t in FStar_Ident.set_lid_range uu____89 r
-=======
         let uu____158 = FStar_Util.string_of_int n1 in
         FStar_Util.format1 "tuple%s" uu____158 in
       let uu____159 = psnconst t in FStar_Ident.set_lid_range uu____159 r
 let lid_tuple2: FStar_Ident.lident =
   mk_tuple_lid (Prims.parse_int "2") FStar_Range.dummyRange
->>>>>>> c7d62a0b
 let is_tuple_constructor_string: Prims.string -> Prims.bool =
   fun s  -> FStar_Util.starts_with s "FStar.Pervasives.Native.tuple"
 let is_tuple_constructor_lid: FStar_Ident.ident -> Prims.bool =
@@ -213,29 +211,18 @@
   fun n1  ->
     fun r  ->
       let t =
-<<<<<<< HEAD
-        let uu____103 = FStar_Util.string_of_int n1 in
-        FStar_Util.format1 "Mktuple%s" uu____103 in
-      let uu____104 = psnconst t in FStar_Ident.set_lid_range uu____104 r
-=======
         let uu____177 = FStar_Util.string_of_int n1 in
         FStar_Util.format1 "Mktuple%s" uu____177 in
       let uu____178 = psnconst t in FStar_Ident.set_lid_range uu____178 r
 let lid_Mktuple2: FStar_Ident.lident =
   mk_tuple_data_lid (Prims.parse_int "2") FStar_Range.dummyRange
->>>>>>> c7d62a0b
 let is_tuple_datacon_string: Prims.string -> Prims.bool =
   fun s  -> FStar_Util.starts_with s "FStar.Pervasives.Native.Mktuple"
 let is_tuple_data_lid: FStar_Ident.lident -> Prims.int -> Prims.bool =
   fun f  ->
     fun n1  ->
-<<<<<<< HEAD
-      let uu____114 = mk_tuple_data_lid n1 FStar_Range.dummyRange in
-      FStar_Ident.lid_equals f uu____114
-=======
       let uu____191 = mk_tuple_data_lid n1 FStar_Range.dummyRange in
       FStar_Ident.lid_equals f uu____191
->>>>>>> c7d62a0b
 let is_tuple_data_lid': FStar_Ident.lident -> Prims.bool =
   fun f  -> is_tuple_datacon_string f.FStar_Ident.str
 let mod_prefix_dtuple: Prims.int -> Prims.string -> FStar_Ident.lident =
@@ -244,17 +231,10 @@
   fun n1  ->
     fun r  ->
       let t =
-<<<<<<< HEAD
-        let uu____135 = FStar_Util.string_of_int n1 in
-        FStar_Util.format1 "dtuple%s" uu____135 in
-      let uu____136 = let uu____137 = mod_prefix_dtuple n1 in uu____137 t in
-      FStar_Ident.set_lid_range uu____136 r
-=======
         let uu____216 = FStar_Util.string_of_int n1 in
         FStar_Util.format1 "dtuple%s" uu____216 in
       let uu____217 = let uu____218 = mod_prefix_dtuple n1 in uu____218 t in
       FStar_Ident.set_lid_range uu____217 r
->>>>>>> c7d62a0b
 let is_dtuple_constructor_string: Prims.string -> Prims.bool =
   fun s  ->
     (s = "Prims.dtuple2") ||
@@ -266,17 +246,10 @@
   fun n1  ->
     fun r  ->
       let t =
-<<<<<<< HEAD
-        let uu____153 = FStar_Util.string_of_int n1 in
-        FStar_Util.format1 "Mkdtuple%s" uu____153 in
-      let uu____154 = let uu____155 = mod_prefix_dtuple n1 in uu____155 t in
-      FStar_Ident.set_lid_range uu____154 r
-=======
         let uu____238 = FStar_Util.string_of_int n1 in
         FStar_Util.format1 "Mkdtuple%s" uu____238 in
       let uu____239 = let uu____240 = mod_prefix_dtuple n1 in uu____240 t in
       FStar_Ident.set_lid_range uu____239 r
->>>>>>> c7d62a0b
 let is_dtuple_datacon_string: Prims.string -> Prims.bool =
   fun s  ->
     (s = "Prims.Mkdtuple2") ||
@@ -284,13 +257,8 @@
 let is_dtuple_data_lid: FStar_Ident.lident -> Prims.int -> Prims.bool =
   fun f  ->
     fun n1  ->
-<<<<<<< HEAD
-      let uu____167 = mk_dtuple_data_lid n1 FStar_Range.dummyRange in
-      FStar_Ident.lid_equals f uu____167
-=======
       let uu____255 = mk_dtuple_data_lid n1 FStar_Range.dummyRange in
       FStar_Ident.lid_equals f uu____255
->>>>>>> c7d62a0b
 let is_dtuple_data_lid': FStar_Ident.lident -> Prims.bool =
   fun f  -> is_dtuple_datacon_string (FStar_Ident.text_of_lid f)
 let is_name: FStar_Ident.lident -> Prims.bool =
@@ -299,11 +267,28 @@
       FStar_Util.char_at (lid.FStar_Ident.ident).FStar_Ident.idText
         (Prims.parse_int "0") in
     FStar_Util.is_upper c
-let fstar_tactics_lid: Prims.string -> FStar_Ident.lident =
+let fstar_tactics_lid': Prims.string Prims.list -> FStar_Ident.lid =
   fun s  ->
-    FStar_Ident.lid_of_path (FStar_List.append ["FStar"; "Tactics"] [s])
+    FStar_Ident.lid_of_path (FStar_List.append ["FStar"; "Tactics"] s)
       FStar_Range.dummyRange
-let tactic_lid: FStar_Ident.lident = fstar_tactics_lid "tactic"
-let by_tactic_lid: FStar_Ident.lident = fstar_tactics_lid "by_tactic"
-let reify_tactic_lid: FStar_Ident.lident = fstar_tactics_lid "reify_tactic"
-let fstar_tactics_embed_lid: FStar_Ident.lident = fstar_tactics_lid "__embed"+let fstar_tactics_lid: Prims.string -> FStar_Ident.lid =
+  fun s  -> fstar_tactics_lid' [s]
+let tactic_lid: FStar_Ident.lid = fstar_tactics_lid' ["Effect"; "tactic"]
+let u_tac_lid: FStar_Ident.lid = fstar_tactics_lid' ["Effect"; "__tac"]
+let tac_effect_lid: FStar_Ident.lid = fstar_tactics_lid "TAC"
+let by_tactic_lid: FStar_Ident.lid =
+  fstar_tactics_lid' ["Effect"; "__by_tactic"]
+let synth_lid: FStar_Ident.lid =
+  fstar_tactics_lid' ["Effect"; "synth_by_tactic"]
+let assert_by_tactic_lid: FStar_Ident.lid =
+  fstar_tactics_lid' ["Effect"; "assert_by_tactic"]
+let reify_tactic_lid: FStar_Ident.lid =
+  fstar_tactics_lid' ["Effect"; "reify_tactic"]
+let quote_lid: FStar_Ident.lident =
+  FStar_Ident.lid_of_path ["FStar"; "Tactics"; "Builtins"; "quote"]
+    FStar_Range.dummyRange
+let fstar_refl_embed_lid: FStar_Ident.lident =
+  FStar_Ident.lid_of_path ["FStar"; "Tactics"; "Builtins"; "__embed"]
+    FStar_Range.dummyRange
+let fstar_syntax_syntax_term: FStar_Ident.lident =
+  FStar_Ident.lid_of_str "FStar.Syntax.Syntax.term"