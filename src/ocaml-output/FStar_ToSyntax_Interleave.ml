--- conflicted
+++ resolved
@@ -7,101 +7,55 @@
   fun x  ->
     fun d  ->
       match d.FStar_Parser_AST.d with
-<<<<<<< HEAD
-      | FStar_Parser_AST.Val (y,uu____50360) ->
+      | FStar_Parser_AST.Val (y,uu____26) ->
           x.FStar_Ident.idText = y.FStar_Ident.idText
-      | uu____50362 -> false
-=======
-      | FStar_Parser_AST.Val (y,uu____50394) ->
-          x.FStar_Ident.idText = y.FStar_Ident.idText
-      | uu____50396 -> false
->>>>>>> 183df463
+      | uu____28 -> false
   
 let (is_type : FStar_Ident.ident -> FStar_Parser_AST.decl -> Prims.bool) =
   fun x  ->
     fun d  ->
       match d.FStar_Parser_AST.d with
-<<<<<<< HEAD
-      | FStar_Parser_AST.Tycon (uu____50377,uu____50378,tys) ->
+      | FStar_Parser_AST.Tycon (uu____43,uu____44,tys) ->
           FStar_All.pipe_right tys
             (FStar_Util.for_some
-               (fun uu____50418  ->
-                  match uu____50418 with
-                  | (t,uu____50427) ->
+               (fun uu____84  ->
+                  match uu____84 with
+                  | (t,uu____93) ->
                       (FStar_Parser_AST.id_of_tycon t) = x.FStar_Ident.idText))
-      | uu____50433 -> false
-=======
-      | FStar_Parser_AST.Tycon (uu____50411,uu____50412,tys) ->
-          FStar_All.pipe_right tys
-            (FStar_Util.for_some
-               (fun uu____50452  ->
-                  match uu____50452 with
-                  | (t,uu____50461) ->
-                      (FStar_Parser_AST.id_of_tycon t) = x.FStar_Ident.idText))
-      | uu____50467 -> false
->>>>>>> 183df463
+      | uu____99 -> false
   
 let (definition_lids :
   FStar_Parser_AST.decl -> FStar_Ident.lident Prims.list) =
   fun d  ->
     match d.FStar_Parser_AST.d with
-<<<<<<< HEAD
-    | FStar_Parser_AST.TopLevelLet (uu____50445,defs) ->
+    | FStar_Parser_AST.TopLevelLet (uu____111,defs) ->
         FStar_Parser_AST.lids_of_let defs
-    | FStar_Parser_AST.Tycon (uu____50459,uu____50460,tys) ->
+    | FStar_Parser_AST.Tycon (uu____125,uu____126,tys) ->
         FStar_All.pipe_right tys
           (FStar_List.collect
-             (fun uu___429_50505  ->
-                match uu___429_50505 with
+             (fun uu___0_171  ->
+                match uu___0_171 with
                 | (FStar_Parser_AST.TyconAbbrev
-                   (id1,uu____50515,uu____50516,uu____50517),uu____50518) ->
-                    let uu____50531 = FStar_Ident.lid_of_ids [id1]  in
-                    [uu____50531]
+                   (id1,uu____181,uu____182,uu____183),uu____184) ->
+                    let uu____197 = FStar_Ident.lid_of_ids [id1]  in
+                    [uu____197]
                 | (FStar_Parser_AST.TyconRecord
-                   (id1,uu____50533,uu____50534,uu____50535),uu____50536) ->
-                    let uu____50569 = FStar_Ident.lid_of_ids [id1]  in
-                    [uu____50569]
+                   (id1,uu____199,uu____200,uu____201),uu____202) ->
+                    let uu____235 = FStar_Ident.lid_of_ids [id1]  in
+                    [uu____235]
                 | (FStar_Parser_AST.TyconVariant
-                   (id1,uu____50571,uu____50572,uu____50573),uu____50574) ->
-                    let uu____50617 = FStar_Ident.lid_of_ids [id1]  in
-                    [uu____50617]
-                | uu____50618 -> []))
-    | uu____50625 -> []
-=======
-    | FStar_Parser_AST.TopLevelLet (uu____50479,defs) ->
-        FStar_Parser_AST.lids_of_let defs
-    | FStar_Parser_AST.Tycon (uu____50493,uu____50494,tys) ->
-        FStar_All.pipe_right tys
-          (FStar_List.collect
-             (fun uu___429_50539  ->
-                match uu___429_50539 with
-                | (FStar_Parser_AST.TyconAbbrev
-                   (id1,uu____50549,uu____50550,uu____50551),uu____50552) ->
-                    let uu____50565 = FStar_Ident.lid_of_ids [id1]  in
-                    [uu____50565]
-                | (FStar_Parser_AST.TyconRecord
-                   (id1,uu____50567,uu____50568,uu____50569),uu____50570) ->
-                    let uu____50603 = FStar_Ident.lid_of_ids [id1]  in
-                    [uu____50603]
-                | (FStar_Parser_AST.TyconVariant
-                   (id1,uu____50605,uu____50606,uu____50607),uu____50608) ->
-                    let uu____50651 = FStar_Ident.lid_of_ids [id1]  in
-                    [uu____50651]
-                | uu____50652 -> []))
-    | uu____50659 -> []
->>>>>>> 183df463
+                   (id1,uu____237,uu____238,uu____239),uu____240) ->
+                    let uu____283 = FStar_Ident.lid_of_ids [id1]  in
+                    [uu____283]
+                | uu____284 -> []))
+    | uu____291 -> []
   
 let (is_definition_of :
   FStar_Ident.ident -> FStar_Parser_AST.decl -> Prims.bool) =
   fun x  ->
     fun d  ->
-<<<<<<< HEAD
-      let uu____50638 = definition_lids d  in
-      FStar_Util.for_some (id_eq_lid x) uu____50638
-=======
-      let uu____50672 = definition_lids d  in
-      FStar_Util.for_some (id_eq_lid x) uu____50672
->>>>>>> 183df463
+      let uu____304 = definition_lids d  in
+      FStar_Util.for_some (id_eq_lid x) uu____304
   
 let rec (prefix_with_iface_decls :
   FStar_Parser_AST.decl Prims.list ->
@@ -118,21 +72,12 @@
                   ("KremlinPrivate", (impl1.FStar_Parser_AST.drange))))
             impl1.FStar_Parser_AST.drange FStar_Parser_AST.Expr
            in
-<<<<<<< HEAD
-        let uu___495_50681 = impl1  in
+        let uu___66_347 = impl1  in
         {
-          FStar_Parser_AST.d = (uu___495_50681.FStar_Parser_AST.d);
-          FStar_Parser_AST.drange = (uu___495_50681.FStar_Parser_AST.drange);
-          FStar_Parser_AST.doc = (uu___495_50681.FStar_Parser_AST.doc);
-          FStar_Parser_AST.quals = (uu___495_50681.FStar_Parser_AST.quals);
-=======
-        let uu___495_50715 = impl1  in
-        {
-          FStar_Parser_AST.d = (uu___495_50715.FStar_Parser_AST.d);
-          FStar_Parser_AST.drange = (uu___495_50715.FStar_Parser_AST.drange);
-          FStar_Parser_AST.doc = (uu___495_50715.FStar_Parser_AST.doc);
-          FStar_Parser_AST.quals = (uu___495_50715.FStar_Parser_AST.quals);
->>>>>>> 183df463
+          FStar_Parser_AST.d = (uu___66_347.FStar_Parser_AST.d);
+          FStar_Parser_AST.drange = (uu___66_347.FStar_Parser_AST.drange);
+          FStar_Parser_AST.doc = (uu___66_347.FStar_Parser_AST.doc);
+          FStar_Parser_AST.quals = (uu___66_347.FStar_Parser_AST.quals);
           FStar_Parser_AST.attrs = (krem_private ::
             (impl1.FStar_Parser_AST.attrs))
         }  in
@@ -140,25 +85,14 @@
       | [] -> ([], [qualify_kremlin_private impl])
       | iface_hd::iface_tl ->
           (match iface_hd.FStar_Parser_AST.d with
-<<<<<<< HEAD
-           | FStar_Parser_AST.Tycon (uu____50706,uu____50707,tys) when
+           | FStar_Parser_AST.Tycon (uu____372,uu____373,tys) when
                FStar_All.pipe_right tys
                  (FStar_Util.for_some
-                    (fun uu___430_50747  ->
-                       match uu___430_50747 with
-                       | (FStar_Parser_AST.TyconAbstract
-                          uu____50755,uu____50756) -> true
-                       | uu____50772 -> false))
-=======
-           | FStar_Parser_AST.Tycon (uu____50740,uu____50741,tys) when
-               FStar_All.pipe_right tys
-                 (FStar_Util.for_some
-                    (fun uu___430_50781  ->
-                       match uu___430_50781 with
-                       | (FStar_Parser_AST.TyconAbstract
-                          uu____50789,uu____50790) -> true
-                       | uu____50806 -> false))
->>>>>>> 183df463
+                    (fun uu___1_413  ->
+                       match uu___1_413 with
+                       | (FStar_Parser_AST.TyconAbstract uu____421,uu____422)
+                           -> true
+                       | uu____438 -> false))
                ->
                FStar_Errors.raise_error
                  (FStar_Errors.Fatal_AbstractTypeDeclarationInInterface,
@@ -169,11 +103,7 @@
                let defines_x = FStar_Util.for_some (id_eq_lid x) def_ids  in
                if Prims.op_Negation defines_x
                then
-<<<<<<< HEAD
-                 let uu____50806 =
-=======
-                 let uu____50840 =
->>>>>>> 183df463
+                 let uu____472 =
                    FStar_All.pipe_right def_ids
                      (FStar_Util.for_some
                         (fun y  ->
@@ -181,46 +111,25 @@
                              (FStar_Util.for_some
                                 (is_val y.FStar_Ident.ident))))
                     in
-<<<<<<< HEAD
-                 (if uu____50806
+                 (if uu____472
                   then
-                    let uu____50825 =
-                      let uu____50831 =
-                        let uu____50833 =
-                          let uu____50835 =
+                    let uu____491 =
+                      let uu____497 =
+                        let uu____499 =
+                          let uu____501 =
                             FStar_All.pipe_right def_ids
                               (FStar_List.map FStar_Ident.string_of_lid)
                              in
-                          FStar_All.pipe_right uu____50835
-=======
-                 (if uu____50840
-                  then
-                    let uu____50859 =
-                      let uu____50865 =
-                        let uu____50867 =
-                          let uu____50869 =
-                            FStar_All.pipe_right def_ids
-                              (FStar_List.map FStar_Ident.string_of_lid)
-                             in
-                          FStar_All.pipe_right uu____50869
->>>>>>> 183df463
+                          FStar_All.pipe_right uu____501
                             (FStar_String.concat ", ")
                            in
                         FStar_Util.format2
                           "Expected the definition of %s to precede %s"
-<<<<<<< HEAD
-                          x.FStar_Ident.idText uu____50833
+                          x.FStar_Ident.idText uu____499
                          in
-                      (FStar_Errors.Fatal_WrongDefinitionOrder, uu____50831)
+                      (FStar_Errors.Fatal_WrongDefinitionOrder, uu____497)
                        in
-                    FStar_Errors.raise_error uu____50825
-=======
-                          x.FStar_Ident.idText uu____50867
-                         in
-                      (FStar_Errors.Fatal_WrongDefinitionOrder, uu____50865)
-                       in
-                    FStar_Errors.raise_error uu____50859
->>>>>>> 183df463
+                    FStar_Errors.raise_error uu____491
                       impl.FStar_Parser_AST.drange
                   else (iface1, [qualify_kremlin_private impl]))
                else
@@ -231,100 +140,52 @@
                      in
                   let rec aux mutuals iface2 =
                     match (mutuals, iface2) with
-<<<<<<< HEAD
-                    | ([],uu____50916) -> ([], iface2)
-                    | (uu____50927::uu____50928,[]) -> ([], [])
+                    | ([],uu____582) -> ([], iface2)
+                    | (uu____593::uu____594,[]) -> ([], [])
                     | (y::ys,iface_hd1::iface_tl1) ->
                         if is_val y.FStar_Ident.ident iface_hd1
                         then
-                          let uu____50960 = aux ys iface_tl1  in
-                          (match uu____50960 with
+                          let uu____626 = aux ys iface_tl1  in
+                          (match uu____626 with
                            | (val_ys,iface3) ->
                                ((iface_hd1 :: val_ys), iface3))
                         else
-                          (let uu____50993 =
-                             let uu____50995 =
-=======
-                    | ([],uu____50950) -> ([], iface2)
-                    | (uu____50961::uu____50962,[]) -> ([], [])
-                    | (y::ys,iface_hd1::iface_tl1) ->
-                        if is_val y.FStar_Ident.ident iface_hd1
-                        then
-                          let uu____50994 = aux ys iface_tl1  in
-                          (match uu____50994 with
-                           | (val_ys,iface3) ->
-                               ((iface_hd1 :: val_ys), iface3))
-                        else
-                          (let uu____51027 =
-                             let uu____51029 =
->>>>>>> 183df463
+                          (let uu____659 =
+                             let uu____661 =
                                FStar_List.tryFind
                                  (is_val y.FStar_Ident.ident) iface_tl1
                                 in
                              FStar_All.pipe_left FStar_Option.isSome
-<<<<<<< HEAD
-                               uu____50995
+                               uu____661
                               in
-                           if uu____50993
+                           if uu____659
                            then
-                             let uu____51010 =
-                               let uu____51016 =
-                                 let uu____51018 =
+                             let uu____676 =
+                               let uu____682 =
+                                 let uu____684 =
                                    FStar_Parser_AST.decl_to_string iface_hd1
                                     in
-                                 let uu____51020 =
-                                   FStar_Ident.string_of_lid y  in
+                                 let uu____686 = FStar_Ident.string_of_lid y
+                                    in
                                  FStar_Util.format2
                                    "%s is out of order with the definition of %s"
-                                   uu____51018 uu____51020
+                                   uu____684 uu____686
                                   in
                                (FStar_Errors.Fatal_WrongDefinitionOrder,
-                                 uu____51016)
+                                 uu____682)
                                 in
-                             FStar_Errors.raise_error uu____51010
+                             FStar_Errors.raise_error uu____676
                                iface_hd1.FStar_Parser_AST.drange
                            else aux ys iface2)
                      in
-                  let uu____51034 = aux mutually_defined_with_x iface_tl  in
-                  match uu____51034 with
+                  let uu____700 = aux mutually_defined_with_x iface_tl  in
+                  match uu____700 with
                   | (take_iface,rest_iface) ->
                       (rest_iface,
                         (FStar_List.append (iface_hd :: take_iface) [impl])))
-           | uu____51065 ->
-               let uu____51066 = prefix_with_iface_decls iface_tl impl  in
-               (match uu____51066 with
-=======
-                               uu____51029
-                              in
-                           if uu____51027
-                           then
-                             let uu____51044 =
-                               let uu____51050 =
-                                 let uu____51052 =
-                                   FStar_Parser_AST.decl_to_string iface_hd1
-                                    in
-                                 let uu____51054 =
-                                   FStar_Ident.string_of_lid y  in
-                                 FStar_Util.format2
-                                   "%s is out of order with the definition of %s"
-                                   uu____51052 uu____51054
-                                  in
-                               (FStar_Errors.Fatal_WrongDefinitionOrder,
-                                 uu____51050)
-                                in
-                             FStar_Errors.raise_error uu____51044
-                               iface_hd1.FStar_Parser_AST.drange
-                           else aux ys iface2)
-                     in
-                  let uu____51068 = aux mutually_defined_with_x iface_tl  in
-                  match uu____51068 with
-                  | (take_iface,rest_iface) ->
-                      (rest_iface,
-                        (FStar_List.append (iface_hd :: take_iface) [impl])))
-           | uu____51099 ->
-               let uu____51100 = prefix_with_iface_decls iface_tl impl  in
-               (match uu____51100 with
->>>>>>> 183df463
+           | uu____731 ->
+               let uu____732 = prefix_with_iface_decls iface_tl impl  in
+               (match uu____732 with
                 | (iface2,ds) -> (iface2, (iface_hd :: ds))))
   
 let (check_initial_interface :
@@ -335,97 +196,55 @@
       | [] -> ()
       | hd1::tl1 ->
           (match hd1.FStar_Parser_AST.d with
-<<<<<<< HEAD
-           | FStar_Parser_AST.Tycon (uu____51123,uu____51124,tys) when
+           | FStar_Parser_AST.Tycon (uu____789,uu____790,tys) when
                FStar_All.pipe_right tys
                  (FStar_Util.for_some
-                    (fun uu___431_51164  ->
-                       match uu___431_51164 with
-                       | (FStar_Parser_AST.TyconAbstract
-                          uu____51172,uu____51173) -> true
-                       | uu____51189 -> false))
-=======
-           | FStar_Parser_AST.Tycon (uu____51157,uu____51158,tys) when
-               FStar_All.pipe_right tys
-                 (FStar_Util.for_some
-                    (fun uu___431_51198  ->
-                       match uu___431_51198 with
-                       | (FStar_Parser_AST.TyconAbstract
-                          uu____51206,uu____51207) -> true
-                       | uu____51223 -> false))
->>>>>>> 183df463
+                    (fun uu___2_830  ->
+                       match uu___2_830 with
+                       | (FStar_Parser_AST.TyconAbstract uu____838,uu____839)
+                           -> true
+                       | uu____855 -> false))
                ->
                FStar_Errors.raise_error
                  (FStar_Errors.Fatal_AbstractTypeDeclarationInInterface,
                    "Interface contains an abstract 'type' declaration; use 'val' instead")
                  hd1.FStar_Parser_AST.drange
            | FStar_Parser_AST.Val (x,t) ->
-<<<<<<< HEAD
-               let uu____51201 = FStar_Util.for_some (is_definition_of x) tl1
+               let uu____867 = FStar_Util.for_some (is_definition_of x) tl1
                   in
-               if uu____51201
+               if uu____867
                then
-                 let uu____51204 =
-                   let uu____51210 =
-=======
-               let uu____51235 = FStar_Util.for_some (is_definition_of x) tl1
-                  in
-               if uu____51235
-               then
-                 let uu____51238 =
-                   let uu____51244 =
->>>>>>> 183df463
+                 let uu____870 =
+                   let uu____876 =
                      FStar_Util.format2
                        "'val %s' and 'let %s' cannot both be provided in an interface"
                        x.FStar_Ident.idText x.FStar_Ident.idText
                       in
-<<<<<<< HEAD
-                   (FStar_Errors.Fatal_BothValAndLetInInterface, uu____51210)
+                   (FStar_Errors.Fatal_BothValAndLetInInterface, uu____876)
                     in
-                 FStar_Errors.raise_error uu____51204
+                 FStar_Errors.raise_error uu____870
                    hd1.FStar_Parser_AST.drange
                else
-                 (let uu____51216 =
+                 (let uu____882 =
                     FStar_All.pipe_right hd1.FStar_Parser_AST.quals
                       (FStar_List.contains FStar_Parser_AST.Assumption)
                      in
-                  if uu____51216
-=======
-                   (FStar_Errors.Fatal_BothValAndLetInInterface, uu____51244)
-                    in
-                 FStar_Errors.raise_error uu____51238
-                   hd1.FStar_Parser_AST.drange
-               else
-                 (let uu____51250 =
-                    FStar_All.pipe_right hd1.FStar_Parser_AST.quals
-                      (FStar_List.contains FStar_Parser_AST.Assumption)
-                     in
-                  if uu____51250
->>>>>>> 183df463
+                  if uu____882
                   then
                     FStar_Errors.raise_error
                       (FStar_Errors.Fatal_AssumeValInInterface,
                         "Interfaces cannot use `assume val x : t`; just write `val x : t` instead")
                       hd1.FStar_Parser_AST.drange
                   else ())
-<<<<<<< HEAD
-           | uu____51226 -> ())
-=======
-           | uu____51260 -> ())
->>>>>>> 183df463
+           | uu____892 -> ())
        in
     aux iface1;
     FStar_All.pipe_right iface1
       (FStar_List.filter
          (fun d  ->
             match d.FStar_Parser_AST.d with
-<<<<<<< HEAD
-            | FStar_Parser_AST.TopLevelModule uu____51236 -> false
-            | uu____51238 -> true))
-=======
-            | FStar_Parser_AST.TopLevelModule uu____51270 -> false
-            | uu____51272 -> true))
->>>>>>> 183df463
+            | FStar_Parser_AST.TopLevelModule uu____902 -> false
+            | uu____904 -> true))
   
 let rec (ml_mode_prefix_with_iface_decls :
   FStar_Parser_AST.decl Prims.list ->
@@ -435,32 +254,19 @@
   fun iface1  ->
     fun impl  ->
       match impl.FStar_Parser_AST.d with
-<<<<<<< HEAD
-      | FStar_Parser_AST.TopLevelLet (uu____51271,defs) ->
+      | FStar_Parser_AST.TopLevelLet (uu____937,defs) ->
           let xs = FStar_Parser_AST.lids_of_let defs  in
-          let uu____51288 =
-=======
-      | FStar_Parser_AST.TopLevelLet (uu____51305,defs) ->
-          let xs = FStar_Parser_AST.lids_of_let defs  in
-          let uu____51322 =
->>>>>>> 183df463
+          let uu____954 =
             FStar_List.partition
               (fun d  ->
                  FStar_All.pipe_right xs
                    (FStar_Util.for_some
                       (fun x  -> is_val x.FStar_Ident.ident d))) iface1
              in
-<<<<<<< HEAD
-          (match uu____51288 with
+          (match uu____954 with
            | (val_xs,rest_iface) ->
                (rest_iface, (FStar_List.append val_xs [impl])))
-      | uu____51326 -> (iface1, [impl])
-=======
-          (match uu____51322 with
-           | (val_xs,rest_iface) ->
-               (rest_iface, (FStar_List.append val_xs [impl])))
-      | uu____51360 -> (iface1, [impl])
->>>>>>> 183df463
+      | uu____992 -> (iface1, [impl])
   
 let (ml_mode_check_initial_interface :
   FStar_Parser_AST.decl Prims.list -> FStar_Parser_AST.decl Prims.list) =
@@ -469,13 +275,8 @@
       (FStar_List.filter
          (fun d  ->
             match d.FStar_Parser_AST.d with
-<<<<<<< HEAD
-            | FStar_Parser_AST.Val uu____51351 -> true
-            | uu____51357 -> false))
-=======
-            | FStar_Parser_AST.Val uu____51385 -> true
-            | uu____51391 -> false))
->>>>>>> 183df463
+            | FStar_Parser_AST.Val uu____1017 -> true
+            | uu____1023 -> false))
   
 let (prefix_one_decl :
   FStar_Parser_AST.decl Prims.list ->
@@ -485,17 +286,10 @@
   fun iface1  ->
     fun impl  ->
       match impl.FStar_Parser_AST.d with
-<<<<<<< HEAD
-      | FStar_Parser_AST.TopLevelModule uu____51390 -> (iface1, [impl])
-      | uu____51395 ->
-          let uu____51396 = FStar_Options.ml_ish ()  in
-          if uu____51396
-=======
-      | FStar_Parser_AST.TopLevelModule uu____51424 -> (iface1, [impl])
-      | uu____51429 ->
-          let uu____51430 = FStar_Options.ml_ish ()  in
-          if uu____51430
->>>>>>> 183df463
+      | FStar_Parser_AST.TopLevelModule uu____1056 -> (iface1, [impl])
+      | uu____1061 ->
+          let uu____1062 = FStar_Options.ml_ish ()  in
+          if uu____1062
           then ml_mode_prefix_with_iface_decls iface1 impl
           else prefix_with_iface_decls iface1 impl
   
@@ -507,49 +301,26 @@
     fun l  ->
       fun env  ->
         let decls =
-<<<<<<< HEAD
-          let uu____51434 = FStar_Options.ml_ish ()  in
-          if uu____51434
+          let uu____1100 = FStar_Options.ml_ish ()  in
+          if uu____1100
           then ml_mode_check_initial_interface l
           else check_initial_interface l  in
-        let uu____51441 = FStar_Syntax_DsEnv.iface_decls env mname  in
-        match uu____51441 with
-        | FStar_Pervasives_Native.Some uu____51450 ->
-            let uu____51455 =
-              let uu____51461 =
-                let uu____51463 = FStar_Ident.string_of_lid mname  in
+        let uu____1107 = FStar_Syntax_DsEnv.iface_decls env mname  in
+        match uu____1107 with
+        | FStar_Pervasives_Native.Some uu____1116 ->
+            let uu____1121 =
+              let uu____1127 =
+                let uu____1129 = FStar_Ident.string_of_lid mname  in
                 FStar_Util.format1 "Interface %s has already been processed"
-                  uu____51463
+                  uu____1129
                  in
-              (FStar_Errors.Fatal_InterfaceAlreadyProcessed, uu____51461)  in
-            let uu____51467 = FStar_Ident.range_of_lid mname  in
-            FStar_Errors.raise_error uu____51455 uu____51467
+              (FStar_Errors.Fatal_InterfaceAlreadyProcessed, uu____1127)  in
+            let uu____1133 = FStar_Ident.range_of_lid mname  in
+            FStar_Errors.raise_error uu____1121 uu____1133
         | FStar_Pervasives_Native.None  ->
-            let uu____51474 =
+            let uu____1140 =
               FStar_Syntax_DsEnv.set_iface_decls env mname decls  in
-            ((), uu____51474)
-=======
-          let uu____51468 = FStar_Options.ml_ish ()  in
-          if uu____51468
-          then ml_mode_check_initial_interface l
-          else check_initial_interface l  in
-        let uu____51475 = FStar_Syntax_DsEnv.iface_decls env mname  in
-        match uu____51475 with
-        | FStar_Pervasives_Native.Some uu____51484 ->
-            let uu____51489 =
-              let uu____51495 =
-                let uu____51497 = FStar_Ident.string_of_lid mname  in
-                FStar_Util.format1 "Interface %s has already been processed"
-                  uu____51497
-                 in
-              (FStar_Errors.Fatal_InterfaceAlreadyProcessed, uu____51495)  in
-            let uu____51501 = FStar_Ident.range_of_lid mname  in
-            FStar_Errors.raise_error uu____51489 uu____51501
-        | FStar_Pervasives_Native.None  ->
-            let uu____51508 =
-              FStar_Syntax_DsEnv.set_iface_decls env mname decls  in
-            ((), uu____51508)
->>>>>>> 183df463
+            ((), uu____1140)
   
 let (prefix_with_interface_decls :
   FStar_Parser_AST.decl ->
@@ -557,34 +328,18 @@
   =
   fun impl  ->
     fun env  ->
-<<<<<<< HEAD
-      let uu____51492 =
-        let uu____51497 = FStar_Syntax_DsEnv.current_module env  in
-        FStar_Syntax_DsEnv.iface_decls env uu____51497  in
-      match uu____51492 with
+      let uu____1158 =
+        let uu____1163 = FStar_Syntax_DsEnv.current_module env  in
+        FStar_Syntax_DsEnv.iface_decls env uu____1163  in
+      match uu____1158 with
       | FStar_Pervasives_Native.None  -> ([impl], env)
       | FStar_Pervasives_Native.Some iface1 ->
-          let uu____51513 = prefix_one_decl iface1 impl  in
-          (match uu____51513 with
+          let uu____1179 = prefix_one_decl iface1 impl  in
+          (match uu____1179 with
            | (iface2,impl1) ->
                let env1 =
-                 let uu____51539 = FStar_Syntax_DsEnv.current_module env  in
-                 FStar_Syntax_DsEnv.set_iface_decls env uu____51539 iface2
-=======
-      let uu____51526 =
-        let uu____51531 = FStar_Syntax_DsEnv.current_module env  in
-        FStar_Syntax_DsEnv.iface_decls env uu____51531  in
-      match uu____51526 with
-      | FStar_Pervasives_Native.None  -> ([impl], env)
-      | FStar_Pervasives_Native.Some iface1 ->
-          let uu____51547 = prefix_one_decl iface1 impl  in
-          (match uu____51547 with
-           | (iface2,impl1) ->
-               let env1 =
-                 let uu____51573 = FStar_Syntax_DsEnv.current_module env  in
-                 FStar_Syntax_DsEnv.set_iface_decls env uu____51573 iface2
->>>>>>> 183df463
-                  in
+                 let uu____1205 = FStar_Syntax_DsEnv.current_module env  in
+                 FStar_Syntax_DsEnv.set_iface_decls env uu____1205 iface2  in
                (impl1, env1))
   
 let (interleave_module :
@@ -595,165 +350,87 @@
     fun expect_complete_modul  ->
       fun env  ->
         match a with
-<<<<<<< HEAD
-        | FStar_Parser_AST.Interface uu____51566 -> (a, env)
+        | FStar_Parser_AST.Interface uu____1232 -> (a, env)
         | FStar_Parser_AST.Module (l,impls) ->
-            let uu____51582 = FStar_Syntax_DsEnv.iface_decls env l  in
-            (match uu____51582 with
+            let uu____1248 = FStar_Syntax_DsEnv.iface_decls env l  in
+            (match uu____1248 with
              | FStar_Pervasives_Native.None  -> (a, env)
              | FStar_Pervasives_Native.Some iface1 ->
-                 let uu____51598 =
+                 let uu____1264 =
                    FStar_List.fold_left
-                     (fun uu____51622  ->
+                     (fun uu____1288  ->
                         fun impl  ->
-                          match uu____51622 with
+                          match uu____1288 with
                           | (iface2,impls1) ->
-                              let uu____51650 = prefix_one_decl iface2 impl
+                              let uu____1316 = prefix_one_decl iface2 impl
                                  in
-                              (match uu____51650 with
-=======
-        | FStar_Parser_AST.Interface uu____51600 -> (a, env)
-        | FStar_Parser_AST.Module (l,impls) ->
-            let uu____51616 = FStar_Syntax_DsEnv.iface_decls env l  in
-            (match uu____51616 with
-             | FStar_Pervasives_Native.None  -> (a, env)
-             | FStar_Pervasives_Native.Some iface1 ->
-                 let uu____51632 =
-                   FStar_List.fold_left
-                     (fun uu____51656  ->
-                        fun impl  ->
-                          match uu____51656 with
-                          | (iface2,impls1) ->
-                              let uu____51684 = prefix_one_decl iface2 impl
-                                 in
-                              (match uu____51684 with
->>>>>>> 183df463
+                              (match uu____1316 with
                                | (iface3,impls') ->
                                    (iface3,
                                      (FStar_List.append impls1 impls'))))
                      (iface1, []) impls
                     in
-<<<<<<< HEAD
-                 (match uu____51598 with
+                 (match uu____1264 with
                   | (iface2,impls1) ->
-                      let uu____51699 =
-                        let uu____51708 =
+                      let uu____1365 =
+                        let uu____1374 =
                           FStar_Util.prefix_until
-                            (fun uu___432_51727  ->
-                               match uu___432_51727 with
+                            (fun uu___3_1393  ->
+                               match uu___3_1393 with
                                | {
                                    FStar_Parser_AST.d = FStar_Parser_AST.Val
-                                     uu____51729;
-                                   FStar_Parser_AST.drange = uu____51730;
-                                   FStar_Parser_AST.doc = uu____51731;
-                                   FStar_Parser_AST.quals = uu____51732;
-                                   FStar_Parser_AST.attrs = uu____51733;_} ->
+                                     uu____1395;
+                                   FStar_Parser_AST.drange = uu____1396;
+                                   FStar_Parser_AST.doc = uu____1397;
+                                   FStar_Parser_AST.quals = uu____1398;
+                                   FStar_Parser_AST.attrs = uu____1399;_} ->
                                    true
-                               | uu____51741 -> false) iface2
+                               | uu____1407 -> false) iface2
                            in
-                        match uu____51708 with
-=======
-                 (match uu____51632 with
-                  | (iface2,impls1) ->
-                      let uu____51733 =
-                        let uu____51742 =
-                          FStar_Util.prefix_until
-                            (fun uu___432_51761  ->
-                               match uu___432_51761 with
-                               | {
-                                   FStar_Parser_AST.d = FStar_Parser_AST.Val
-                                     uu____51763;
-                                   FStar_Parser_AST.drange = uu____51764;
-                                   FStar_Parser_AST.doc = uu____51765;
-                                   FStar_Parser_AST.quals = uu____51766;
-                                   FStar_Parser_AST.attrs = uu____51767;_} ->
-                                   true
-                               | uu____51775 -> false) iface2
-                           in
-                        match uu____51742 with
->>>>>>> 183df463
+                        match uu____1374 with
                         | FStar_Pervasives_Native.None  -> (iface2, [])
                         | FStar_Pervasives_Native.Some (lets,one_val,rest) ->
                             (lets, (one_val :: rest))
                          in
-<<<<<<< HEAD
-                      (match uu____51699 with
-=======
-                      (match uu____51733 with
->>>>>>> 183df463
+                      (match uu____1365 with
                        | (iface_lets,remaining_iface_vals) ->
                            let impls2 = FStar_List.append impls1 iface_lets
                               in
                            let env1 =
-<<<<<<< HEAD
-                             let uu____51808 = FStar_Options.interactive ()
+                             let uu____1474 = FStar_Options.interactive ()
                                 in
-                             if uu____51808
-=======
-                             let uu____51842 = FStar_Options.interactive ()
-                                in
-                             if uu____51842
->>>>>>> 183df463
+                             if uu____1474
                              then
                                FStar_Syntax_DsEnv.set_iface_decls env l
                                  remaining_iface_vals
                              else env  in
                            let a1 = FStar_Parser_AST.Module (l, impls2)  in
                            (match remaining_iface_vals with
-<<<<<<< HEAD
-                            | uu____51820::uu____51821 when
+                            | uu____1486::uu____1487 when
                                 expect_complete_modul ->
                                 let err =
-                                  let uu____51826 =
-=======
-                            | uu____51854::uu____51855 when
-                                expect_complete_modul ->
-                                let err =
-                                  let uu____51860 =
->>>>>>> 183df463
+                                  let uu____1492 =
                                     FStar_List.map
                                       FStar_Parser_AST.decl_to_string
                                       remaining_iface_vals
                                      in
-<<<<<<< HEAD
-                                  FStar_All.pipe_right uu____51826
+                                  FStar_All.pipe_right uu____1492
                                     (FStar_String.concat "\n\t")
                                    in
-                                let uu____51836 =
-                                  let uu____51842 =
-                                    let uu____51844 =
+                                let uu____1502 =
+                                  let uu____1508 =
+                                    let uu____1510 =
                                       FStar_Ident.string_of_lid l  in
                                     FStar_Util.format2
                                       "Some interface elements were not implemented by module %s:\n\t%s"
-                                      uu____51844 err
+                                      uu____1510 err
                                      in
                                   (FStar_Errors.Fatal_InterfaceNotImplementedByModule,
-                                    uu____51842)
+                                    uu____1508)
                                    in
-                                let uu____51848 = FStar_Ident.range_of_lid l
+                                let uu____1514 = FStar_Ident.range_of_lid l
                                    in
-                                FStar_Errors.raise_error uu____51836
-                                  uu____51848
-                            | uu____51853 -> (a1, env1)))))
-=======
-                                  FStar_All.pipe_right uu____51860
-                                    (FStar_String.concat "\n\t")
-                                   in
-                                let uu____51870 =
-                                  let uu____51876 =
-                                    let uu____51878 =
-                                      FStar_Ident.string_of_lid l  in
-                                    FStar_Util.format2
-                                      "Some interface elements were not implemented by module %s:\n\t%s"
-                                      uu____51878 err
-                                     in
-                                  (FStar_Errors.Fatal_InterfaceNotImplementedByModule,
-                                    uu____51876)
-                                   in
-                                let uu____51882 = FStar_Ident.range_of_lid l
-                                   in
-                                FStar_Errors.raise_error uu____51870
-                                  uu____51882
-                            | uu____51887 -> (a1, env1)))))
->>>>>>> 183df463
+                                FStar_Errors.raise_error uu____1502
+                                  uu____1514
+                            | uu____1519 -> (a1, env1)))))
   