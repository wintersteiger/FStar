<?xml version="1.0" encoding="utf-8"?>
<Project ToolsVersion="4.0" DefaultTargets="Build" xmlns="http://schemas.microsoft.com/developer/msbuild/2003">
  <Import Project="$(MSBuildExtensionsPath)\$(MSBuildToolsVersion)\Microsoft.Common.props" Condition="Exists('$(MSBuildExtensionsPath)\$(MSBuildToolsVersion)\Microsoft.Common.props')" />
  <PropertyGroup>
    <Configuration Condition=" '$(Configuration)' == '' ">Debug</Configuration>
    <Platform Condition=" '$(Platform)' == '' ">AnyCPU</Platform>
    <SchemaVersion>2.0</SchemaVersion>
    <ProjectGuid>f95b3965-1a6a-4fbf-a079-e849e8ea3ff7</ProjectGuid>
    <OutputType>Exe</OutputType>
    <RootNamespace>FStar</RootNamespace>
    <AssemblyName>fstar</AssemblyName>
    <TargetFrameworkVersion>v4.5</TargetFrameworkVersion>
    <TargetFSharpCoreVersion>4.4.0.0</TargetFSharpCoreVersion>
    <Name>FStar</Name>
  </PropertyGroup>
  <PropertyGroup Condition=" '$(Configuration)|$(Platform)' == 'Debug|AnyCPU' ">
    <DebugSymbols>true</DebugSymbols>
    <DebugType>full</DebugType>
    <Optimize>false</Optimize>
    <Tailcalls>true</Tailcalls>
    <OutputPath>..\..\bin\</OutputPath>
    <DefineConstants>DEBUG;TRACE</DefineConstants>
    <WarningLevel>3</WarningLevel>
    <PlatformTarget>AnyCPU</PlatformTarget>
    <DocumentationFile>
    </DocumentationFile>
    <Prefer32Bit>false</Prefer32Bit>
    <OtherFlags>--mlcompatibility</OtherFlags>
    <StartArguments>--universes --lax --explicit_deps EffectProblem.fst --debug Bug --debug_level Extreme</StartArguments>
    <StartAction>Project</StartAction>
    <StartWorkingDirectory>D:\workspace\FStar\examples\test\</StartWorkingDirectory>
    <RemoteDebugEnabled>false</RemoteDebugEnabled>
  </PropertyGroup>
  <PropertyGroup Condition=" '$(Configuration)|$(Platform)' == 'Release|AnyCPU' ">
    <DebugType>pdbonly</DebugType>
    <Optimize>true</Optimize>
    <Tailcalls>true</Tailcalls>
    <OutputPath>..\..\bin</OutputPath>
    <DefineConstants>TRACE</DefineConstants>
    <WarningLevel>3</WarningLevel>
    <PlatformTarget>AnyCPU</PlatformTarget>
<<<<<<< HEAD
    <DocumentationFile>bin\Release\FStar.XML</DocumentationFile>
=======
    <DocumentationFile>bin\Release\fstar.XML</DocumentationFile>
>>>>>>> d94d374d
    <Prefer32Bit>false</Prefer32Bit>
    <OtherFlags>--mlcompatibility</OtherFlags>
  </PropertyGroup>
  <PropertyGroup>
    <MinimumVisualStudioVersion Condition="'$(MinimumVisualStudioVersion)' == ''">11</MinimumVisualStudioVersion>
  </PropertyGroup>
  <Choose>
    <When Condition="'$(VisualStudioVersion)' == '11.0'">
      <PropertyGroup>
        <FSharpTargetsPath>$(MSBuildExtensionsPath32)\..\Microsoft SDKs\F#\3.0\Framework\v4.0\Microsoft.FSharp.Targets</FSharpTargetsPath>
      </PropertyGroup>
    </When>
    <Otherwise>
      <PropertyGroup>
        <FSharpTargetsPath>$(MSBuildExtensionsPath32)\Microsoft\VisualStudio\v$(VisualStudioVersion)\FSharp\Microsoft.FSharp.Targets</FSharpTargetsPath>
      </PropertyGroup>
    </Otherwise>
  </Choose>
  <Import Project="$(FSharpTargetsPath)" Condition="Exists('$(FSharpTargetsPath)')" />
  <PropertyGroup>
    <PostBuildEvent>
    </PostBuildEvent>
  </PropertyGroup>
  <ItemGroup>
    <Compile Include="dependences.fs" />
    <Compile Include="interactive.fs" />
    <Compile Include="stratified.fs" />
    <Compile Include="universal.fs" />
    <Compile Include="fstar.fs" />
    <Compile Include="main.fs" />
    <None Include="app.config" />
  </ItemGroup>
  <ItemGroup>
    <ProjectReference Include="..\extraction\extraction.fsproj">
      <Name>extraction</Name>
      <Project>{55398b56-03cf-4e11-adb0-a4274b7dbb35}</Project>
      <Private>True</Private>
    </ProjectReference>
    <ProjectReference Include="..\smtencoding\smtencoding.fsproj">
      <Name>smtencoding</Name>
      <Project>{f6879027-a97f-4857-8f52-cc5641455652}</Project>
      <Private>True</Private>
    </ProjectReference>
    <ProjectReference Include="..\syntax\syntax.fsproj">
      <Name>syntax</Name>
      <Project>{d008f256-80aa-4f9c-9c10-dc743d772940}</Project>
      <Private>True</Private>
    </ProjectReference>
    <ProjectReference Include="..\tosmt\tosmt.fsproj">
      <Name>tosmt</Name>
      <Project>{670da3f6-7e41-4c1d-ab17-1f59e0317f52}</Project>
      <Private>True</Private>
    </ProjectReference>
    <ProjectReference Include="..\typechecker\typechecker.fsproj">
      <Name>typechecker</Name>
      <Project>{21685793-ac84-4ec1-9eab-39f9c0252f3f}</Project>
      <Private>True</Private>
    </ProjectReference>
    <Reference Include="FSharp.PowerPack">
      <HintPath>..\..\bin\FSharp.PowerPack.dll</HintPath>
    </Reference>
    <Reference Include="FSharp.PowerPack.Compatibility">
      <HintPath>..\..\bin\FSharp.PowerPack.Compatibility.dll</HintPath>
    </Reference>
    <Reference Include="FsLexYacc.Runtime">
      <HintPath>..\VS\packages\FsLexYacc.Runtime.6.0.2\lib\net40\FsLexYacc.Runtime.dll</HintPath>
    </Reference>
    <Reference Include="mscorlib" />
    <Reference Include="System" />
    <Reference Include="System.Core" />
    <Reference Include="System.Numerics" />
    <Reference Include="FSharp.Core, Version=$(TargetFSharpCoreVersion), Culture=neutral, PublicKeyToken=b03f5f7f11d50a3a">
      <Private>True</Private>
    </Reference>
    <ProjectReference Include="..\absyn\absyn.fsproj">
      <Name>absyn</Name>
      <Project>{13e8984e-188d-447b-b7b7-9f7441050565}</Project>
      <Private>True</Private>
    </ProjectReference>
    <ProjectReference Include="..\basic\basic.fsproj">
      <Name>basic</Name>
      <Project>{e8957dbd-58e7-4cf8-9192-e0a9cfb3867e}</Project>
      <Private>True</Private>
    </ProjectReference>
    <ProjectReference Include="..\format\format.fsproj">
      <Name>format</Name>
      <Project>{54bc6905-03ee-4aeb-b726-742b6d4fa710}</Project>
      <Private>True</Private>
    </ProjectReference>
    <ProjectReference Include="..\parser\parser.fsproj">
      <Name>parser</Name>
      <Project>{9974a6de-6ca8-44b6-a52e-51fc52932179}</Project>
      <Private>True</Private>
    </ProjectReference>
    <ProjectReference Include="..\tc\tc.fsproj">
      <Name>tc</Name>
      <Project>{5bf4af3f-bec2-4cfd-94b7-11a38a031f4b}</Project>
      <Private>True</Private>
    </ProjectReference>
  </ItemGroup>
  <!-- To modify your build process, add your task inside one of the targets below and uncomment it. 
       Other similar extension points exist, see Microsoft.Common.targets.
  <Target Name="BeforeBuild">
  </Target>
  <Target Name="AfterBuild">
  </Target>
  -->
</Project><|MERGE_RESOLUTION|>--- conflicted
+++ resolved
@@ -39,11 +39,7 @@
     <DefineConstants>TRACE</DefineConstants>
     <WarningLevel>3</WarningLevel>
     <PlatformTarget>AnyCPU</PlatformTarget>
-<<<<<<< HEAD
-    <DocumentationFile>bin\Release\FStar.XML</DocumentationFile>
-=======
     <DocumentationFile>bin\Release\fstar.XML</DocumentationFile>
->>>>>>> d94d374d
     <Prefer32Bit>false</Prefer32Bit>
     <OtherFlags>--mlcompatibility</OtherFlags>
   </PropertyGroup>
