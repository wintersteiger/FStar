(*
   Copyright 2008-2014 Nikhil Swamy and Microsoft Research

   Licensed under the Apache License, Version 2.0 (the "License");
   you may not use this file except in compliance with the License.
   You may obtain a copy of the License at

       http://www.apache.org/licenses/LICENSE-2.0

   Unless required by applicable law or agreed to in writing, software
   distributed under the License is distributed on an "AS IS" BASIS,
   WITHOUT WARRANTIES OR CONDITIONS OF ANY KIND, either express or implied.
   See the License for the specific language governing permissions and
   limitations under the License.
*)
#light "off"
module FStar.FStar
open FStar
open FStar.Absyn
open FStar.Absyn.Syntax
open FStar.Util
open FStar.Getopt
open FStar.Tc.Util
open FStar.Tc.Env

let process_args () =
  let file_list = Util.mk_ref [] in
  let res = Getopt.parse_cmdline (Options.specs()) (fun i -> file_list := !file_list @ [i]) in
    (match res with
       | GoOn -> ignore (Options.set_fstar_home ())
       | _ -> ());
    (res, !file_list)

let cleanup () = Util.kill_all ()

let has_prims_cache (l: list<string>) :bool = List.mem "Prims.cache" l

let tc_prims () =
    let solver = if !Options.verify then ToSMT.Encode.solver else ToSMT.Encode.dummy in
    let env = Tc.Env.initial_env solver Const.prims_lid in
    env.solver.init env;

    let p = Options.prims () in
    let dsenv, prims_mod = Parser.Driver.parse_file (Parser.DesugarEnv.empty_env()) p in
    let prims_mod, env = Tc.Tc.check_module env (List.hd prims_mod) in
    prims_mod, dsenv, env

let report_errors nopt =
    let errs = match nopt with
        | None -> Tc.Errors.get_err_count ()
        | Some n -> n in
    if errs>0
    then begin
        print1 "Error: %s errors were reported (see above)\n" (string_of_int errs);
        exit 1
    end

let tc_one_file dsenv env fn =
    let dsenv, fmods = Parser.Driver.parse_file dsenv fn in
    let env, all_mods = fmods |> List.fold_left (fun (env, all_mods) m ->
        let ms, env = Tc.Tc.check_module env m in
        env, ms@all_mods) (env, []) in
    dsenv, env, List.rev all_mods

let tc_one_fragment curmod dsenv env frag =
    try
        match Parser.Driver.parse_fragment curmod dsenv frag with
            | Parser.Driver.Empty ->
              Some (curmod, dsenv, env)

            | Parser.Driver.Modul (dsenv, modul) ->
              let env = match curmod with
                | None -> env
                | Some _ ->
                  raise (Absyn.Syntax.Err("Interactive mode only supports a single module at the top-level")) in
              let modul, npds, env = Tc.Tc.tc_partial_modul env modul in
              Some (Some (modul, npds), dsenv, env)

            | Parser.Driver.Decls (dsenv, decls) ->
              begin match curmod with
                | None -> failwith "Fragment without an enclosing module"
                | Some (modul,npds) ->
                  let modul, npds', env  = Tc.Tc.tc_more_partial_modul env modul decls in
                  Some (Some (modul, npds@npds'), dsenv, env)
              end
    with
        | Absyn.Syntax.Error(msg, r) ->
          Tc.Errors.add_errors env [(msg,r)];
          None

        | Absyn.Syntax.Err msg ->
          Tc.Errors.add_errors env [(msg,Absyn.Syntax.dummyRange)];
          None

        | e -> raise e

type input_chunks =
    | Push of string
    | Pop  of string
    | Code of string * (string * string)

type stack_elt =
    (option<(modul * list<sigelt>)>
     * Parser.DesugarEnv.env
     * Tc.Env.env)
type stack = list<stack_elt>


let batch_mode_tc_no_prims dsenv env filenames =
    let all_mods, dsenv, env = filenames |> List.fold_left (fun (all_mods, dsenv, env) f ->
        Util.reset_gensym();
        let dsenv, env, ms = tc_one_file dsenv env f in
        all_mods@ms, dsenv, env)
        ([], dsenv, env) in

    if !Options.interactive && Tc.Errors.get_err_count () = 0
    then env.solver.refresh()
    else env.solver.finish();
    all_mods, dsenv, env

let find_deps_if_needed files =
    if !Options.explicit_deps then
      files
    else
      let _, deps = Parser.Dep.collect files in
      (* Use just the file name: it's in one of the include directories, after
       * all; furthermore, the dependency check enforce the "no duplicate
       * filenames" policy. *)
      let deps = List.rev deps in
      List.iter print_endline deps;
      let deps =
        if basename (List.hd deps) = "prims.fst" then
          List.tl deps
        else
          failwith "dependency analysis did not find prims.fst?!"
      in
      List.iter (fun d ->
        let d = basename d in
        if get_file_extension d = ".fsti" then
          Options.admit_fsi := substring d 0 (String.length d - 5) :: !Options.admit_fsi
        else if get_file_extension d = ".fsi" then
          Options.admit_fsi := substring d 0 (String.length d - 4) :: !Options.admit_fsi
      ) deps;
      deps

let batch_mode_tc filenames =
    let prims_mod, dsenv, env = tc_prims () in

    let filenames = find_deps_if_needed filenames in
    let all_mods, dsenv, env = batch_mode_tc_no_prims dsenv env filenames in
    prims_mod @ all_mods, dsenv, env

let finished_message fmods =
    if not !Options.silent
    then begin
        let msg =
            if !Options.verify then "Verifying"
            else if !Options.pretype then "Lax type-checked"
            else "Parsed and desugared" in
         fmods |> List.iter (fun m ->
            let tag = if m.is_interface then "i'face" else "module" in
            if Options.should_print_message m.name.str
            then Util.print_string (Util.format3 "%s %s: %s\n" msg tag (Syntax.text_of_lid m.name)));
         print_string "All verification conditions discharged successfully\n"
    end

let interactive_mode dsenv env =
    let should_log = !Options.debug <> [] in
    let log =
        if should_log
        then let transcript = Util.open_file_for_writing "transcript" in
             (fun line -> Util.append_to_file transcript line;
                          Util.flush_file transcript)
        else (fun line -> ()) in
    if Option.isSome !Options.codegen
    then (Util.print_string "Warning: Code-generation is not supported in interactive mode, ignoring the codegen flag");
    let chunk = Util.new_string_builder () in
    let stdin = Util.open_stdin () in
    let rec fill_chunk ()=
        let line = match Util.read_line stdin with
            | None -> exit 0
            | Some l -> l in
        log line;
//        Printf.printf "Read line <%s>\n" line;
        let l = Util.trim_string line in
        if Util.starts_with l "#end"
        then begin
            let responses = match Util.split l " " with
                | [_; ok; fail] -> (ok, fail)
                | _ -> ("ok", "fail") in
            let str = Util.string_of_string_builder chunk in
            Util.clear_string_builder chunk; Code (str, responses)
        end
        else if Util.starts_with l "#pop"
        then (Util.clear_string_builder chunk; Pop l)
        else if Util.starts_with l "#push"
        then (Util.clear_string_builder chunk; Push l)
        else if l = "#finish"
        then exit 0
        else (Util.string_builder_append chunk line;
              Util.string_builder_append chunk "\n";
              fill_chunk()) in


    let rec go (stack:stack) curmod dsenv env =
        begin match fill_chunk () with
            | Pop msg ->
              Parser.DesugarEnv.pop dsenv |> ignore;
              Tc.Env.pop env msg |> ignore;
              env.solver.refresh();
              Options.reset_options() |> ignore;
              let (curmod, dsenv, env), stack = match stack with
                | [] -> failwith "Too many pops"
                | hd::tl -> hd, tl in
              go stack curmod dsenv env

            | Push msg ->
              let stack = (curmod, dsenv, env)::stack in
              let dsenv = Parser.DesugarEnv.push dsenv in
              let env = Tc.Env.push env msg in
              go stack curmod dsenv env

            | Code (text, (ok, fail)) ->
                let mark dsenv env =
                    let dsenv = Parser.DesugarEnv.mark dsenv in
                    let env = Tc.Env.mark env in
                    dsenv, env in

                let reset_mark dsenv env =
                    let dsenv = Parser.DesugarEnv.reset_mark dsenv in
                    let env = Tc.Env.reset_mark env in
                    dsenv, env in

                let commit_mark dsenv env =
                    let dsenv = Parser.DesugarEnv.commit_mark dsenv in
                    let env = Tc.Env.commit_mark env in
                    dsenv, env in

                let fail curmod dsenv_mark env_mark =
                    Tc.Errors.report_all() |> ignore;
                    Tc.Errors.num_errs := 0;
                    Util.print1 "%s\n" fail;
                    let dsenv, env = reset_mark dsenv_mark env_mark in
                    go stack curmod dsenv env in
<<<<<<< HEAD
              
                (*let dsenv, env =
=======

                let dsenv, env =
>>>>>>> af92eeda
                if !should_read_build_config then
                  if Util.starts_with text (Parser.ParseIt.get_bc_start_string ()) then
                    begin
                      let filenames =
                        match !Options.interactive_context with
                          | Some s ->
                            Parser.ParseIt.read_build_config_from_string s false text true
                          | None ->
                            Parser.ParseIt.read_build_config_from_string "" false text true in
                      let _, dsenv, env = batch_mode_tc_no_prims dsenv env filenames in
                      should_read_build_config := false;
                      dsenv, env
                    end
                  else begin
                    should_read_build_config := false;
                    dsenv, env
                  end
                else
                  dsenv, env in*)

              let dsenv_mark, env_mark = mark dsenv env in
              let res = tc_one_fragment curmod dsenv_mark env_mark text in

              begin match res with
                | Some (curmod, dsenv, env) ->
                  if !Tc.Errors.num_errs=0
                  then begin
                     Util.print1 "\n%s\n" ok;
                     let dsenv, env = commit_mark dsenv env in
                     go stack curmod dsenv env
                  end
                  else fail curmod dsenv_mark env_mark

                | _ ->
                  fail curmod dsenv_mark env_mark
              end
        end in

    go [] None dsenv env


let codegen fmods env=
    if !Options.codegen = Some "OCaml"
    || !Options.codegen = Some "FSharp"
    then begin
        let c, mllibs = Util.fold_map Extraction.ML.ExtractMod.extract (Extraction.ML.Env.mkContext env) fmods in
        let mllibs = List.flatten mllibs in
        let ext = if !Options.codegen = Some "FSharp" then ".fs" else ".ml" in
        let newDocs = List.collect Extraction.ML.Code.doc_of_mllib mllibs in
//                           else List.collect Extraction.OCaml.Code.doc_of_mllib mllibs, ".ml" in
        List.iter (fun (n,d) -> Util.write_file (Options.prependOutputDir (n^ext)) (FSharp.Format.pretty 120 d)) newDocs
    end

(* Main function *)
let go _ =
  let res, filenames = process_args () in
  match res with
    | Help ->
      Options.display_usage (Options.specs())
    | Die msg ->
      Util.print_string msg
    | GoOn ->
      if !Options.dep <> None then
        (* This is the fstardep tool *)
        Parser.Dep.print (Parser.Dep.collect filenames)
      else
        (* Normal mode of operations *)
        if List.length filenames >= 1 then
          (let fmods, dsenv, env = batch_mode_tc filenames in
          report_errors None;
          if !Options.interactive
          then interactive_mode dsenv env
          else begin
            codegen fmods env;
            finished_message fmods
          end)
        else Util.print_string "No file provided\n"

let main () =
    try
      go ();
      cleanup ();
      exit 0
    with
    | e ->
        if Util.handleable e then Util.handle_err false () e;
        if !Options.trace_error
        then Util.print2 "\nUnexpected error\n%s\n%s\n" (Util.message_of_exn e) (Util.trace_of_exn e)
        else if not (Util.handleable e)
        then Util.print1 "\nUnexpected error; please file a bug report, ideally with a minimized version of the source program that triggered the error.\n%s\n" (Util.message_of_exn e);
        cleanup ();
        exit 1<|MERGE_RESOLUTION|>--- conflicted
+++ resolved
@@ -65,7 +65,7 @@
 let tc_one_fragment curmod dsenv env frag =
     try
         match Parser.Driver.parse_fragment curmod dsenv frag with
-            | Parser.Driver.Empty ->
+            | Parser.Driver.Empty -> 
               Some (curmod, dsenv, env)
 
             | Parser.Driver.Modul (dsenv, modul) ->
@@ -242,17 +242,12 @@
                     Util.print1 "%s\n" fail;
                     let dsenv, env = reset_mark dsenv_mark env_mark in
                     go stack curmod dsenv env in
-<<<<<<< HEAD
               
                 (*let dsenv, env =
-=======
-
-                let dsenv, env =
->>>>>>> af92eeda
                 if !should_read_build_config then
                   if Util.starts_with text (Parser.ParseIt.get_bc_start_string ()) then
                     begin
-                      let filenames =
+                      let filenames = 
                         match !Options.interactive_context with
                           | Some s ->
                             Parser.ParseIt.read_build_config_from_string s false text true
@@ -317,14 +312,14 @@
       else
         (* Normal mode of operations *)
         if List.length filenames >= 1 then
-          (let fmods, dsenv, env = batch_mode_tc filenames in
-          report_errors None;
-          if !Options.interactive
-          then interactive_mode dsenv env
-          else begin
-            codegen fmods env;
-            finished_message fmods
-          end)
+        (let fmods, dsenv, env = batch_mode_tc filenames in
+        report_errors None;
+        if !Options.interactive
+        then interactive_mode dsenv env
+        else begin
+         codegen fmods env;
+         finished_message fmods
+        end)
         else Util.print_string "No file provided\n"
 
 let main () =
