--- conflicted
+++ resolved
@@ -5,11 +5,7 @@
 This mostly consists in pretty-pretting JSON messages and sorting their
 fields, to permit text-based comparisons against reference transcripts.
 
-<<<<<<< HEAD
-Usage: python cleanup.py [fname.clean] < [fname.dirty]
-=======
-Usage: python2 cleanup.py fname.clean < fname.dirty
->>>>>>> 8956df8c
+Usage: python cleanup.py fname.clean < fname.dirty
 """
 
 import json
