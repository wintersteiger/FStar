<?xml version="1.0" encoding="utf-8"?>
<Project ToolsVersion="12.0" DefaultTargets="Build" xmlns="http://schemas.microsoft.com/developer/msbuild/2003">
  <Import Project="$(MSBuildExtensionsPath)\$(MSBuildToolsVersion)\Microsoft.Common.props" Condition="Exists('$(MSBuildExtensionsPath)\$(MSBuildToolsVersion)\Microsoft.Common.props')" />
  <PropertyGroup>
    <Configuration Condition=" '$(Configuration)' == '' ">Debug</Configuration>
    <Platform Condition=" '$(Platform)' == '' ">AnyCPU</Platform>
    <SchemaVersion>2.0</SchemaVersion>
    <ProjectGuid>5716a290-2899-478b-bea2-1c59fa088dad</ProjectGuid>
    <OutputType>Exe</OutputType>
    <RootNamespace>tests</RootNamespace>
    <AssemblyName>tests</AssemblyName>
    <TargetFrameworkVersion>v4.5</TargetFrameworkVersion>
    <AutoGenerateBindingRedirects>true</AutoGenerateBindingRedirects>
    <TargetFSharpCoreVersion>4.4.0.0</TargetFSharpCoreVersion>
    <Name>tests</Name>
  </PropertyGroup>
  <PropertyGroup Condition=" '$(Configuration)|$(Platform)' == 'Debug|AnyCPU' ">
    <DebugSymbols>true</DebugSymbols>
    <DebugType>full</DebugType>
    <Optimize>false</Optimize>
    <Tailcalls>true</Tailcalls>
    <OutputPath>..\..\bin</OutputPath>
    <DefineConstants>DEBUG;TRACE</DefineConstants>
    <WarningLevel>3</WarningLevel>
    <PlatformTarget>AnyCPU</PlatformTarget>
    <DocumentationFile>
    </DocumentationFile>
    <Prefer32Bit>false</Prefer32Bit>
    <OtherFlags>--mlcompatibility</OtherFlags>
  </PropertyGroup>
  <PropertyGroup Condition=" '$(Configuration)|$(Platform)' == 'Release|AnyCPU' ">
    <DebugType>pdbonly</DebugType>
    <Optimize>true</Optimize>
    <Tailcalls>true</Tailcalls>
    <OutputPath>..\..\bin\</OutputPath>
    <DefineConstants>TRACE</DefineConstants>
    <WarningLevel>3</WarningLevel>
    <PlatformTarget>AnyCPU</PlatformTarget>
    <DocumentationFile>bin\Release\tests.XML</DocumentationFile>
    <Prefer32Bit>false</Prefer32Bit>
    <OtherFlags>--mlcompatibility</OtherFlags>
  </PropertyGroup>
  <PropertyGroup>
    <MinimumVisualStudioVersion Condition="'$(MinimumVisualStudioVersion)' == ''">11</MinimumVisualStudioVersion>
  </PropertyGroup>
  <Choose>
    <When Condition="'$(VisualStudioVersion)' == '11.0'">
      <PropertyGroup Condition="Exists('$(MSBuildExtensionsPath32)\..\Microsoft SDKs\F#\3.0\Framework\v4.0\Microsoft.FSharp.Targets')">
        <FSharpTargetsPath>$(MSBuildExtensionsPath32)\..\Microsoft SDKs\F#\3.0\Framework\v4.0\Microsoft.FSharp.Targets</FSharpTargetsPath>
      </PropertyGroup>
    </When>
    <Otherwise>
      <PropertyGroup Condition="Exists('$(MSBuildExtensionsPath32)\Microsoft\VisualStudio\v$(VisualStudioVersion)\FSharp\Microsoft.FSharp.Targets')">
        <FSharpTargetsPath>$(MSBuildExtensionsPath32)\Microsoft\VisualStudio\v$(VisualStudioVersion)\FSharp\Microsoft.FSharp.Targets</FSharpTargetsPath>
      </PropertyGroup>
    </Otherwise>
  </Choose>
  <Import Project="$(FSharpTargetsPath)" />
  <ItemGroup>
    <Compile Include="pars.fs" />
    <Compile Include="util.fs" />
    <Compile Include="norm.fs" />
    <Compile Include="unif.fs" />
    <Compile Include="test.fs" />
    <Content Include="packages.config" />
  </ItemGroup>
  <ItemGroup>
<<<<<<< HEAD
    <Reference Include="FSharp.Compatibility.OCaml">
      <HintPath>..\VS\packages\FSharp.Compatibility.OCaml.0.1.10\lib\net40\FSharp.Compatibility.OCaml.dll</HintPath>
      <Private>True</Private>
    </Reference>
    <Reference Include="FSharp.PowerPack">
      <HintPath>..\VS\packages\FSPowerPack.Core.Community.2.0.0.0\lib\Net40\FSharp.PowerPack.dll</HintPath>
      <Private>True</Private>
    </Reference>
    <Reference Include="FSharp.PowerPack.Linq">
      <HintPath>..\VS\packages\FSPowerPack.Linq.Community.2.0.0.0\lib\Net40\FSharp.PowerPack.Linq.dll</HintPath>
      <Private>True</Private>
    </Reference>
    <Reference Include="FSharp.PowerPack.Metadata">
      <HintPath>..\VS\packages\FSPowerPack.Metadata.Community.2.0.0.0\lib\Net40\FSharp.PowerPack.Metadata.dll</HintPath>
      <Private>True</Private>
    </Reference>
    <Reference Include="FSharp.PowerPack.Parallel.Seq">
      <HintPath>..\VS\packages\FSPowerPack.Parallel.Seq.Community.2.0.0.0\lib\Net40\FSharp.PowerPack.Parallel.Seq.dll</HintPath>
      <Private>True</Private>
    </Reference>
    <Reference Include="FSharp.PPrint">
      <HintPath>..\VS\packages\PPrintForFSharp.0.0.1\lib\net40\FSharp.PPrint.dll</HintPath>
      <Private>True</Private>
    </Reference>
    <Reference Include="FsLexYacc.Runtime">
      <HintPath>..\VS\packages\FsLexYacc.Runtime.6.1.0\lib\net40\FsLexYacc.Runtime.dll</HintPath>
      <Private>True</Private>
    </Reference>
=======
>>>>>>> bf613ddf
    <Reference Include="mscorlib" />
    <Reference Include="FSharp.Core, Version=$(TargetFSharpCoreVersion), Culture=neutral, PublicKeyToken=b03f5f7f11d50a3a">
      <Private>True</Private>
    </Reference>
    <Reference Include="System" />
    <Reference Include="System.Core" />
    <Reference Include="System.Numerics" />
<<<<<<< HEAD
=======
  </ItemGroup>
  <ItemGroup>
    <Compile Include="pars.fs" />
    <Compile Include="util.fs" />
    <Compile Include="norm.fs" />
    <Compile Include="unif.fs" />
    <Compile Include="tactics.fs" />
    <Compile Include="test.fs" />
  </ItemGroup>
  <ItemGroup>
    <Reference Include="FSharp.PowerPack">
      <HintPath>..\..\bin\FSharp.PowerPack.dll</HintPath>
    </Reference>
    <Reference Include="FSharp.PowerPack.Compatibility">
      <HintPath>..\..\bin\FSharp.PowerPack.Compatibility.dll</HintPath>
    </Reference>
    <Reference Include="FsLexYacc.Runtime">
      <HintPath>..\VS\packages\FsLexYacc.Runtime.6.1.0\lib\net40\FsLexYacc.Runtime.dll</HintPath>
      <Private>True</Private>
    </Reference>
>>>>>>> bf613ddf
    <ProjectReference Include="..\basic\basic.fsproj">
      <Name>basic</Name>
      <Project>{e8957dbd-58e7-4cf8-9192-e0a9cfb3867e}</Project>
      <Private>True</Private>
    </ProjectReference>
    <ProjectReference Include="..\fstar\fstar.fsproj">
      <Name>fstar</Name>
      <Project>{f95b3965-1a6a-4fbf-a079-e849e8ea3ff7}</Project>
      <Private>True</Private>
    </ProjectReference>
    <ProjectReference Include="..\parser\parser.fsproj">
      <Name>parser</Name>
      <Project>{9974a6de-6ca8-44b6-a52e-51fc52932179}</Project>
      <Private>True</Private>
    </ProjectReference>
    <ProjectReference Include="..\smtencoding\smtencoding.fsproj">
      <Name>smtencoding</Name>
      <Project>{f6879027-a97f-4857-8f52-cc5641455652}</Project>
      <Private>True</Private>
    </ProjectReference>
    <ProjectReference Include="..\syntax\syntax.fsproj">
      <Name>syntax</Name>
      <Project>{d008f256-80aa-4f9c-9c10-dc743d772940}</Project>
      <Private>True</Private>
    </ProjectReference>
    <ProjectReference Include="..\tactics\tactics.fsproj">
      <Name>tactics</Name>
      <Project>{82336f31-a87c-4403-a2f4-2b90b4f0996b}</Project>
      <Private>True</Private>
    </ProjectReference>
    <ProjectReference Include="..\tosyntax\tosyntax.fsproj">
      <Name>tosyntax</Name>
      <Project>{b0968012-b93c-4198-9085-b89669e8e4e8}</Project>
      <Private>True</Private>
    </ProjectReference>
    <ProjectReference Include="..\typechecker\typechecker.fsproj">
      <Name>typechecker</Name>
      <Project>{21685793-ac84-4ec1-9eab-39f9c0252f3f}</Project>
      <Private>True</Private>
    </ProjectReference>
  </ItemGroup>
  <!-- To modify your build process, add your task inside one of the targets below and uncomment it. 
       Other similar extension points exist, see Microsoft.Common.targets.
  <Target Name="BeforeBuild">
  </Target>
  <Target Name="AfterBuild">
  </Target>
  -->
</Project><|MERGE_RESOLUTION|>--- conflicted
+++ resolved
@@ -1,4 +1,4 @@
-<?xml version="1.0" encoding="utf-8"?>
+﻿<?xml version="1.0" encoding="utf-8"?>
 <Project ToolsVersion="12.0" DefaultTargets="Build" xmlns="http://schemas.microsoft.com/developer/msbuild/2003">
   <Import Project="$(MSBuildExtensionsPath)\$(MSBuildToolsVersion)\Microsoft.Common.props" Condition="Exists('$(MSBuildExtensionsPath)\$(MSBuildToolsVersion)\Microsoft.Common.props')" />
   <PropertyGroup>
@@ -61,11 +61,11 @@
     <Compile Include="util.fs" />
     <Compile Include="norm.fs" />
     <Compile Include="unif.fs" />
+    <Compile Include="tactics.fs" />
     <Compile Include="test.fs" />
     <Content Include="packages.config" />
   </ItemGroup>
   <ItemGroup>
-<<<<<<< HEAD
     <Reference Include="FSharp.Compatibility.OCaml">
       <HintPath>..\VS\packages\FSharp.Compatibility.OCaml.0.1.10\lib\net40\FSharp.Compatibility.OCaml.dll</HintPath>
       <Private>True</Private>
@@ -94,8 +94,6 @@
       <HintPath>..\VS\packages\FsLexYacc.Runtime.6.1.0\lib\net40\FsLexYacc.Runtime.dll</HintPath>
       <Private>True</Private>
     </Reference>
-=======
->>>>>>> bf613ddf
     <Reference Include="mscorlib" />
     <Reference Include="FSharp.Core, Version=$(TargetFSharpCoreVersion), Culture=neutral, PublicKeyToken=b03f5f7f11d50a3a">
       <Private>True</Private>
@@ -103,29 +101,6 @@
     <Reference Include="System" />
     <Reference Include="System.Core" />
     <Reference Include="System.Numerics" />
-<<<<<<< HEAD
-=======
-  </ItemGroup>
-  <ItemGroup>
-    <Compile Include="pars.fs" />
-    <Compile Include="util.fs" />
-    <Compile Include="norm.fs" />
-    <Compile Include="unif.fs" />
-    <Compile Include="tactics.fs" />
-    <Compile Include="test.fs" />
-  </ItemGroup>
-  <ItemGroup>
-    <Reference Include="FSharp.PowerPack">
-      <HintPath>..\..\bin\FSharp.PowerPack.dll</HintPath>
-    </Reference>
-    <Reference Include="FSharp.PowerPack.Compatibility">
-      <HintPath>..\..\bin\FSharp.PowerPack.Compatibility.dll</HintPath>
-    </Reference>
-    <Reference Include="FsLexYacc.Runtime">
-      <HintPath>..\VS\packages\FsLexYacc.Runtime.6.1.0\lib\net40\FsLexYacc.Runtime.dll</HintPath>
-      <Private>True</Private>
-    </Reference>
->>>>>>> bf613ddf
     <ProjectReference Include="..\basic\basic.fsproj">
       <Name>basic</Name>
       <Project>{e8957dbd-58e7-4cf8-9192-e0a9cfb3867e}</Project>
