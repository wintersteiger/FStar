--- conflicted
+++ resolved
@@ -59,11 +59,9 @@
   | Unknown (* For translating unknown types *)
   | Arrow of (list<t> -> comp) * list<(unit -> arg)>
   | Refinement of (t -> t) * (unit -> arg) 
-<<<<<<< HEAD
   | Quote of S.term * S.quoteinfo
   | Lazy of S.lazyinfo
   // | Arrow of list binder * comp_t
-=======
 and comp = 
   | Tot of t * option<universe>
   | GTot of t * option<universe>
@@ -76,7 +74,6 @@
   flags:list<cflags>
 }
 
->>>>>>> 3bcf6bbc
 and arg = t * aqual
 and args = list<arg>
 //NS:
