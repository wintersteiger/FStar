--- conflicted
+++ resolved
@@ -728,65 +728,37 @@
                  0,
                  binary_op
                    arg_as_bounded_int
-<<<<<<< HEAD
-                   (fun r (int_to_t, x) (_, y) -> int_as_bounded r int_to_t (Z.logor x y)),
-                 NBETerm.binary_op
-                   NBETerm.arg_as_bounded_int
-                   (fun (int_to_t, x) (_, y) -> NBETerm.int_as_bounded int_to_t (Z.logor x y));
-=======
                    (fun r (int_to_t, x) (_, y) -> int_as_bounded r int_to_t (Z.logor_big_int x y)),
                  NBETerm.binary_op
                    NBETerm.arg_as_bounded_int
                    (fun (int_to_t, x) (_, y) -> NBETerm.int_as_bounded int_to_t (Z.logor_big_int x y));
->>>>>>> bfc3b4b6
               PC.p2l ["FStar"; m; "logand"],
                  2,
                  0,
                  binary_op
                    arg_as_bounded_int
-<<<<<<< HEAD
-                   (fun r (int_to_t, x) (_, y) -> int_as_bounded r int_to_t (Z.logand x y)),
-                 NBETerm.binary_op
-                   NBETerm.arg_as_bounded_int
-                   (fun (int_to_t, x) (_, y) -> NBETerm.int_as_bounded int_to_t (Z.logand x y));
-=======
                    (fun r (int_to_t, x) (_, y) -> int_as_bounded r int_to_t (Z.logand_big_int x y)),
                  NBETerm.binary_op
                    NBETerm.arg_as_bounded_int
                    (fun (int_to_t, x) (_, y) -> NBETerm.int_as_bounded int_to_t (Z.logand_big_int x y));
->>>>>>> bfc3b4b6
               PC.p2l ["FStar"; m; "logxor"],
                  2,
                  0,
                  binary_op
                    arg_as_bounded_int
-<<<<<<< HEAD
-                   (fun r (int_to_t, x) (_, y) -> int_as_bounded r int_to_t (Z.logxor x y)),
-                 NBETerm.binary_op
-                   NBETerm.arg_as_bounded_int
-                   (fun (int_to_t, x) (_, y) -> NBETerm.int_as_bounded int_to_t (Z.logxor x y));
-=======
                    (fun r (int_to_t, x) (_, y) -> int_as_bounded r int_to_t (Z.logxor_big_int x y)),
                  NBETerm.binary_op
                    NBETerm.arg_as_bounded_int
                    (fun (int_to_t, x) (_, y) -> NBETerm.int_as_bounded int_to_t (Z.logxor_big_int x y));
->>>>>>> bfc3b4b6
               PC.p2l ["FStar"; m; "lognot"],
                  1,
                  0,
                  unary_op
                    arg_as_bounded_int
-<<<<<<< HEAD
-                   (fun r (int_to_t, x) -> int_as_bounded r int_to_t (Z.lognot x)),
-                 NBETerm.binary_op
-                   NBETerm.arg_as_bounded_int
-                   (fun (int_to_t, x) -> NBETerm.int_as_bounded int_to_t (Z.lognot x));
-=======
                    (fun r (int_to_t, x) -> int_as_bounded r int_to_t (Z.lognot_big_int x)),
                  NBETerm.binary_op
                    NBETerm.arg_as_bounded_int
                    (fun (int_to_t, x) -> NBETerm.int_as_bounded int_to_t (Z.lognot_big_int x));
->>>>>>> bfc3b4b6
             ])
         in
        add_sub_mul_v
