--- conflicted
+++ resolved
@@ -467,7 +467,6 @@
             end
         | _ -> failwith "Unexpected number of arguments"
     in
-<<<<<<< HEAD
     let basic_ops : list<(Ident.lid //name of primitive
                           * int     //arity
                           * int     //universe arity
@@ -617,82 +616,19 @@
              0,
              mk_range,
              NBETerm.dummy_interp (PC.p2l ["Prims"; "mk_range"]));
+         (PC.p2l ["FStar"; "Range"; "prims_to_fstar_range"],
+             1, 
+             0, 
+             prims_to_fstar_range_step, 
+             NBE.prims_to_fstar_range_step);
         ]
-=======
-    let basic_ops : list<(Ident.lid * int * int * (psc -> args -> option<term>) * (NBE.args -> option<NBE.t>))> =
-            [(PC.op_Minus,       1, 0, unary_int_op (fun x -> Z.minus_big_int x), 
-                                       NBE.unary_int_op (fun x -> Z.minus_big_int x));
-             (PC.op_Addition,    2, 0, binary_int_op (fun x y -> Z.add_big_int x y),
-                                       NBE.binary_int_op (fun x y -> Z.add_big_int x y));
-             (PC.op_Subtraction, 2, 0, binary_int_op (fun x y -> Z.sub_big_int x y),
-                                       NBE.binary_int_op (fun x y -> Z.sub_big_int x y));
-             (PC.op_Multiply,    2, 0, binary_int_op (fun x y -> Z.mult_big_int x y),
-                                       NBE.binary_int_op (fun x y -> Z.mult_big_int x y));
-             (PC.op_Division,    2, 0, binary_int_op (fun x y -> Z.div_big_int x y),
-                                       NBE.binary_int_op (fun x y -> Z.div_big_int x y));
-             (PC.op_LT,          2, 0, binary_op arg_as_int (fun r x y -> EMB.embed EMB.e_bool r (Z.lt_big_int x y)),
-                                       NBE.binary_op NBE.arg_as_int (fun x y -> NBE.embed NBE.e_bool (Z.lt_big_int x y)));
-             (PC.op_LTE,         2, 0, binary_op arg_as_int (fun r x y -> EMB.embed EMB.e_bool r (Z.le_big_int x y)),
-                                       NBE.binary_op NBE.arg_as_int (fun  x y -> NBE.embed NBE.e_bool (Z.le_big_int x y)));
-             (PC.op_GT,          2, 0, binary_op arg_as_int (fun r x y -> EMB.embed EMB.e_bool r (Z.gt_big_int x y)),
-                                       NBE.binary_op NBE.arg_as_int (fun x y -> NBE.embed NBE.e_bool (Z.gt_big_int x y)));
-             (PC.op_GTE,         2, 0, binary_op arg_as_int (fun r x y -> EMB.embed EMB.e_bool r (Z.ge_big_int x y)),
-                                       NBE.binary_op NBE.arg_as_int (fun x y -> NBE.embed NBE.e_bool (Z.ge_big_int x y)));
-             (PC.op_Modulus,     2, 0, binary_int_op (fun x y -> Z.mod_big_int x y),
-                                       NBE.binary_int_op (fun x y -> Z.mod_big_int x y));
-             (PC.op_Negation,    1, 0, unary_bool_op (fun x -> not x),
-                                       NBE.unary_bool_op (fun x -> not x));
-             (PC.op_And,         2, 0, binary_bool_op (fun x y -> x && y),
-                                       NBE.binary_bool_op (fun x y -> x && y));
-             (PC.op_Or,          2, 0, binary_bool_op (fun x y -> x || y),
-                                       NBE.binary_bool_op (fun x y -> x || y));
-             (PC.strcat_lid,     2, 0, binary_string_op (fun x y -> x ^ y),
-                                       NBE.binary_string_op (fun x y -> x ^ y));
-             (PC.strcat_lid',    2, 0, binary_string_op (fun x y -> x ^ y),
-                                       NBE.binary_string_op (fun x y -> x ^ y));
-             (PC.str_make_lid,   2, 0, mixed_binary_op arg_as_int arg_as_char (EMB.embed EMB.e_string)
-                                       (fun r (x:BigInt.t) (y:char) -> FStar.String.make (BigInt.to_int_fs x) y),
-                                       NBE.mixed_binary_op NBE.arg_as_int NBE.arg_as_char (NBE.embed NBE.e_string)
-                                       (fun (x:BigInt.t) (y:char) -> FStar.String.make (BigInt.to_int_fs x) y));
-             (PC.string_of_int_lid, 1, 0, unary_op arg_as_int string_of_int,
-                                          NBE.unary_op NBE.arg_as_int NBE.string_of_int);
-             (PC.string_of_bool_lid, 1, 0, unary_op arg_as_bool string_of_bool,
-                                           NBE.unary_op NBE.arg_as_bool NBE.string_of_bool);
-             (PC.string_compare, 2, 0, binary_op arg_as_string string_compare',
-                                       NBE.binary_op NBE.arg_as_string NBE.string_compare');
-             (PC.op_Eq,          3, 1, decidable_eq false, 
-                                       NBE.decidable_eq false);
-             (PC.op_notEq,       3, 1, decidable_eq true,
-                                       NBE.decidable_eq true);
-             (PC.p2l ["FStar"; "String"; "list_of_string"],
-                                 1, 0, unary_op arg_as_string list_of_string', 
-                                       NBE.unary_op NBE.arg_as_string NBE.list_of_string');
-             (PC.p2l ["FStar"; "String"; "string_of_list"], 1, 0, unary_op (arg_as_list EMB.e_char) string_of_list',
-                                                                  NBE.unary_op (NBE.arg_as_list NBE.e_char) NBE.string_of_list');
-             (PC.p2l ["FStar"; "String"; "split"], 2, 0, string_split', NBE.string_split');
-             (PC.p2l ["FStar"; "String"; "substring"], 3, 0, string_substring', NBE.string_substring');
-             (PC.p2l ["FStar"; "String"; "concat"], 2, 0, string_concat', NBE.string_concat');
-             (PC.p2l ["Prims"; "mk_range"], 5, 0, mk_range, NBE.dummy_interp (PC.p2l ["Prims"; "mk_range"]));
-             (PC.p2l ["FStar"; "Range"; "prims_to_fstar_range"], 1, 0, prims_to_fstar_range_step, 
-                                                                       NBE.prims_to_fstar_range_step);
-             ]
->>>>>>> 26efee49
     in
     (* GM: Just remove strong_reduction_ok? There's currently no operator which requires that
      * and it also seems unlikely since those that cannot work with open term might
      * just fail to unembed their arguments. *)
     let weak_ops =
-<<<<<<< HEAD
-        [(PC.p2l ["FStar"; "Range"; "prims_to_fstar_range"],
-             1,
-             0,
-             prims_to_fstar_range_step,
-             NBETerm.prims_to_fstar_range_step);
-        ]
-=======
             [
             ]
->>>>>>> 26efee49
     in
     let bounded_arith_ops
         =
