(*
   Copyright 2008-2014 Nikhil Swamy and Microsoft Research

   Licensed under the Apache License, Version 2.0 (the "License");
   you may not use this file except in compliance with the License.
   You may obtain a copy of the License at

       http://www.apache.org/licenses/LICENSE-2.0

   Unless required by applicable law or agreed to in writing, software
   distributed under the License is distributed on an "AS IS" BASIS,
   WITHOUT WARRANTIES OR CONDITIONS OF ANY KIND, either express or implied.
   See the License for the specific language governing permissions and
   limitations under the License.
*)
//////////////////////////////////////////////////////////////////////////
//Refinement subtyping with higher-order unification
//with special treatment for higher-order patterns
//////////////////////////////////////////////////////////////////////////

#light "off"
module FStar.TypeChecker.Rel
open FStar.ST
open FStar.Exn
open FStar.All

open FStar
open FStar.Util
open FStar.Errors
open FStar.TypeChecker
open FStar.Syntax
open FStar.TypeChecker.Env
open FStar.Syntax.Syntax
open FStar.Syntax.Subst
open FStar.Ident
open FStar.TypeChecker.Common
open FStar.Syntax

open FStar.Common
module BU = FStar.Util //basic util
module U = FStar.Syntax.Util
module S = FStar.Syntax.Syntax
module SS = FStar.Syntax.Subst
module N = FStar.TypeChecker.Normalize
module UF = FStar.Syntax.Unionfind
module Const = FStar.Parser.Const
module FC = FStar.Const
module TcComm = FStar.TypeChecker.Common

let print_ctx_uvar ctx_uvar = Print.ctx_uvar_to_string ctx_uvar

(* lazy string, for error reporting *)
type lstring = Thunk.t<string>

(* Make a thunk for a string, but keep the UF state
 * so it can be set before calling the function. This is
 * used since most error messages call term_to_string,
 * which will resolve uvars and explode if the version is
 * wrong. *)
let mklstr (f : unit -> string) =
    let uf = UF.get () in
    Thunk.mk (fun () ->
        let tx = UF.new_transaction () in
        UF.set uf;
        let r = f () in
        UF.rollback tx;
        r)

(* Instantiation of unification variables *)
type uvi =
    | TERM of ctx_uvar * term
    | UNIV of S.universe_uvar * universe

(* The set of problems currently being addressed *)
type worklist = {
    attempting:   probs;
    wl_deferred:  list<(int * lstring * prob)>; //flex-flex cases, non patterns, and subtyping constraints involving a unification variable,
    wl_deferred_to_tac: list<(int * lstring * prob)>; //problems that should be dispatched to a user-provided tactics
    ctr:          int;                          //a counter incremented each time we extend subst, used to detect if we've made progress
    defer_ok:     bool;                         //whether or not carrying constraints is ok---at the top-level, this flag is false
    smt_ok:       bool;                         //whether or not falling back to the SMT solver is permitted
    umax_heuristic_ok: bool;                    //whether or not it's ok to apply a structural match on umax us = umax us'
    tcenv:        Env.env;
    wl_implicits: implicits;                    //additional uvars introduced
    repr_subcomp_allowed:bool;                  //whether subtyping of effectful computations
                                                //with a representation (which need a monadic lift)
                                                //is allowed; disabled by default, enabled in
                                                //sub_comp which is called by the typechecker, and
                                                //will insert the appropriate lifts.
}

let as_deferred (wl_def:list<(int * lstring * prob)>) : deferred =
  List.map (fun (_, m, p) -> Thunk.force m, p) wl_def

let as_wl_deferred wl (d:deferred): list<(int * lstring * prob)> =
  List.map (fun (m, p) -> wl.ctr, Thunk.mkv m, p) d

(* --------------------------------------------------------- *)
(* <new_uvar> Generating new unification variables/patterns  *)
(* --------------------------------------------------------- *)
let new_uvar reason wl r gamma binders k should_check meta : ctx_uvar * term * worklist =
    let ctx_uvar = {
         ctx_uvar_head=UF.fresh r;
         ctx_uvar_gamma=gamma;
         ctx_uvar_binders=binders;
         ctx_uvar_typ=k;
         ctx_uvar_reason=reason;
         ctx_uvar_should_check=should_check;
         ctx_uvar_range=r;
         ctx_uvar_meta=meta;
       } in
    check_uvar_ctx_invariant reason r true gamma binders;
    let t = mk (Tm_uvar (ctx_uvar, ([], NoUseRange))) r in
    let imp = { imp_reason = reason
              ; imp_tm     = t
              ; imp_uvar   = ctx_uvar
              ; imp_range  = r
              } in
    if Env.debug wl.tcenv (Options.Other "ImplicitTrace") then
      BU.print1 "Just created uvar (Rel) {%s}\n" (Print.uvar_to_string ctx_uvar.ctx_uvar_head);
    ctx_uvar, t, {wl with wl_implicits=imp::wl.wl_implicits}

let copy_uvar u (bs:binders) t wl =
    let env = {wl.tcenv with gamma = u.ctx_uvar_gamma } in
    let env = Env.push_binders env bs in
    new_uvar ("copy:"^u.ctx_uvar_reason) wl u.ctx_uvar_range env.gamma
            (Env.all_binders env) t u.ctx_uvar_should_check u.ctx_uvar_meta

(* --------------------------------------------------------- *)
(* </new_uvar>                                               *)
(* --------------------------------------------------------- *)

(* Types used in the output of the solver *)
type solution =
  | Success of deferred * deferred * implicits
  | Failed  of prob * lstring

let extend_wl (wl:worklist) (defer_to_tac:deferred) (imps:implicits) =
  {wl with wl_deferred_to_tac=wl.wl_deferred_to_tac@(as_wl_deferred wl defer_to_tac);
           wl_implicits=wl.wl_implicits@imps}

type variance =
    | COVARIANT
    | CONTRAVARIANT
    | INVARIANT

type tprob = problem<typ>
type cprob = problem<comp>
type problem_t<'a> = problem<'a>

(* --------------------------------------------------------- *)
(* </type defs>                                              *)
(* --------------------------------------------------------- *)

(* ------------------------------------------------*)
(* <Printing> (mainly for debugging) *)
(* ------------------------------------------------*)
let rel_to_string = function
  | EQ -> "="
  | SUB -> "<:"
  | SUBINV -> ":>"

let term_to_string t =
    let head, args = U.head_and_args t in
    match head.n with
    | Tm_uvar (u, s) ->
      BU.format3 "%s%s %s"
            (Print.ctx_uvar_to_string u)
            (match fst s with | [] -> "" | s -> BU.format1 "@<%s>" (Print.subst_to_string (List.hd s)))
            (Print.args_to_string args)
    | _ -> Print.term_to_string t


let prob_to_string env = function
  | TProb p ->
    BU.format "\n%s:\t%s \n\t\t%s\n\t%s\n" //\twith guard %s\n\telement= %s\n" //  (guard %s)\n\t\t<Reason>\n\t\t\t%s\n\t\t</Reason>"
        [(BU.string_of_int p.pid);
         (term_to_string p.lhs);
         (rel_to_string p.relation);
         (term_to_string p.rhs);
         //(term_to_string p.logical_guard);
         //(match p.element with None -> "none" | Some t -> term_to_string t)
         (* (N.term_to_string env (fst p.logical_guard)); *)
         (* (p.reason |> String.concat "\n\t\t\t") *)]
  | CProb p ->
    BU.format4 "\n%s:\t%s \n\t\t%s\n\t%s"
                 (BU.string_of_int p.pid)
                 (N.comp_to_string env p.lhs)
                 (rel_to_string p.relation)
                 (N.comp_to_string env p.rhs)

let uvi_to_string env = function
    | UNIV (u, t) ->
      let x = if (Options.hide_uvar_nums()) then "?" else UF.univ_uvar_id u |> string_of_int in
      BU.format2 "UNIV %s <- %s" x (Print.univ_to_string t)

    | TERM (u, t) ->
      let x = if (Options.hide_uvar_nums()) then "?" else UF.uvar_id u.ctx_uvar_head |> string_of_int in
      BU.format2 "TERM %s <- %s" x (N.term_to_string env t)
let uvis_to_string env uvis = FStar.Common.string_of_list (uvi_to_string env) uvis
let names_to_string nms = BU.set_elements nms |> List.map Print.bv_to_string |> String.concat ", "
let args_to_string args = args |> List.map (fun (x, _) -> Print.term_to_string x) |> String.concat " "

(* ------------------------------------------------*)
(* </Printing> *)
(* ------------------------------------------------*)

(* ------------------------------------------------*)
(* <worklist ops> Operations on worklists          *)
(* ------------------------------------------------*)
let empty_worklist env = {
    attempting=[];
    wl_deferred=[];
    wl_deferred_to_tac=[];
    ctr=0;
    tcenv=env;
    defer_ok=true;
    smt_ok=true;
    umax_heuristic_ok=true;
    wl_implicits=[];
    repr_subcomp_allowed=false;
}

let giveup env (reason : lstring) prob =
    if debug env <| Options.Other "Rel" then
        BU.print2 "Failed %s:\n%s\n" (Thunk.force reason) (prob_to_string env prob);
    Failed (prob, reason)

let giveup_lit env (reason : string) prob =
    giveup env (mklstr (fun () -> reason)) prob

(* ------------------------------------------------*)
(* </worklist ops>                                 *)
(* ------------------------------------------------*)

(* ------------------------------------------------*)
(* <prob/problem ops                               *)
(* ------------------------------------------------*)
let invert_rel = function
    | EQ -> EQ
    | SUB -> SUBINV
    | SUBINV -> SUB
let invert p       = {p with lhs=p.rhs; rhs=p.lhs; relation=invert_rel p.relation}
let maybe_invert p = if p.relation = SUBINV then invert p else p
let maybe_invert_p = function
    | TProb p -> maybe_invert p |> TProb
    | CProb p -> maybe_invert p |> CProb
let make_prob_eq = function
    | TProb p -> TProb ({p with relation=EQ})
    | CProb p -> CProb ({p with relation=EQ})
let vary_rel rel = function
    | INVARIANT -> EQ
    | CONTRAVARIANT -> invert_rel rel
    | COVARIANT -> rel
let p_pid = function
   | TProb p -> p.pid
   | CProb p -> p.pid
let p_rel = function
   | TProb p -> p.relation
   | CProb p -> p.relation
let p_reason = function
   | TProb p -> p.reason
   | CProb p -> p.reason
let p_loc = function
   | TProb p -> p.loc
   | CProb p -> p.loc
let p_element = function
   | TProb p -> p.element
   | CProb p -> p.element
let p_guard = function
   | TProb p -> p.logical_guard
   | CProb p -> p.logical_guard
let p_guard_uvar = function
   | TProb p -> p.logical_guard_uvar
   | CProb p -> p.logical_guard_uvar
let def_scope_wf msg rng r =
    if not (Options.defensive ()) then () else
    let rec aux prev next =
        match next with
        | [] -> ()
        | (bv, _)::bs ->
          begin
            def_check_closed_in rng msg prev bv.sort;
            aux (prev @ [bv]) bs
          end
    in aux [] r

// Only used for defensive tests now.
let p_scope prob =
   let r = match prob with
   | TProb p -> p.logical_guard_uvar.ctx_uvar_binders @ (match p_element prob with | None -> [] | Some x -> [S.mk_binder x])
   | CProb p -> p.logical_guard_uvar.ctx_uvar_binders @ (match p_element prob with | None -> [] | Some x -> [S.mk_binder x])
   in
   def_scope_wf "p_scope" (p_loc prob) r;
   r

let def_check_scoped msg prob phi =
    if not (Options.defensive ()) then () else
    def_check_closed_in (p_loc prob) msg (List.map fst <| p_scope prob) phi

let def_check_scoped_comp msg prob comp =
    if not (Options.defensive ()) then () else
    (* Cheat *)
    def_check_scoped msg prob (U.arrow [] comp)

let def_check_prob msg prob =
    if not (Options.defensive ()) then () else
    let msgf m = msg ^ "." ^ string_of_int (p_pid prob) ^ "." ^ m in
    def_scope_wf (msgf "scope") (p_loc prob) (p_scope prob);
    def_check_scoped (msgf "guard")      prob (p_guard prob);
    match prob with
    | TProb p ->
        begin
        def_check_scoped (msgf "lhs")        prob p.lhs;
        def_check_scoped (msgf "rhs")        prob p.rhs
        end
    | CProb p ->
        begin
        def_check_scoped_comp (msgf "lhs")        prob p.lhs;
        def_check_scoped_comp (msgf "rhs")        prob p.rhs
        end

let singleton wl prob smt_ok     = {wl with attempting=[prob]; smt_ok = smt_ok}
let wl_of_guard env g            = {empty_worklist env with attempting=List.map snd g}
let defer reason prob wl         = {wl with wl_deferred=(wl.ctr, reason, prob)::wl.wl_deferred}
let defer_lit reason prob wl     = defer (Thunk.mkv reason) prob wl
let find_user_tac_for_uvar env (u:ctx_uvar) : option<sigelt> =
    match u.ctx_uvar_meta with
    | Some (Ctx_uvar_meta_attr a) ->
      let hooks = Env.lookup_attr env Const.resolve_implicits_attr_string in
      hooks |> BU.try_find
                  (fun hook ->
                    hook.sigattrs |> BU.for_some (U.attr_eq a))
    | _ -> None
let should_defer_uvar_to_user_tac env (u:ctx_uvar) =
  if not env.enable_defer_to_tac then false
  else Option.isSome (find_user_tac_for_uvar env u)
let attempt probs wl             =
    List.iter (def_check_prob "attempt") probs;
    {wl with attempting=probs@wl.attempting}

let mk_eq2 wl env prob t1 t2 : term * worklist =
    (* NS: Rather than introducing a new variable, it would be much preferable
            to simply compute the type of t1 here.
            Sadly, it seems to be way too expensive to call env.type_of here.
    *)
    let t_type, u = U.type_u () in
    let binders = Env.all_binders env in
    let _, tt, wl = new_uvar "eq2" wl t1.pos env.gamma binders t_type Allow_unresolved None in
    U.mk_eq2 u tt t1 t2, wl

let p_invert = function
   | TProb p -> TProb <| invert p
   | CProb p -> CProb <| invert p
let is_top_level_prob p = p_reason p |> List.length = 1
let next_pid =
    let ctr = BU.mk_ref 0 in
    fun () -> incr ctr; !ctr

let mk_problem wl scope orig lhs rel rhs elt reason =
    let scope =
        match elt with
        | None -> scope
        | Some x -> scope @ [S.mk_binder x]
    in
    let bs = (p_guard_uvar orig).ctx_uvar_binders @ scope in
    let gamma = List.rev (List.map (fun b -> Binding_var (fst b)) scope) @ (p_guard_uvar orig).ctx_uvar_gamma in
    let ctx_uvar, lg, wl =
        new_uvar ("mk_problem: logical guard for " ^ reason)
                 wl
                 Range.dummyRange
                 gamma
                 bs
                 U.ktype0
                 Allow_untyped
                 None
    in
    let prob =
        //logical guards are always squashed;
        //their range is intentionally dummy
        {
             pid=next_pid();
             lhs=lhs;
             relation=rel;
             rhs=rhs;
             element=elt;
             logical_guard=lg;
             logical_guard_uvar=ctx_uvar;
             reason=reason::p_reason orig;
             loc=p_loc orig;
             rank=None;
        }
    in
    (prob, wl)

let mk_t_problem wl scope orig lhs rel rhs elt reason =
  def_check_prob (reason ^ ".mk_t.arg") orig;
  let p, wl = mk_problem wl scope orig lhs rel rhs elt reason in
  def_check_prob (reason ^ ".mk_t") (TProb p);
  TProb p, wl

let mk_c_problem wl scope orig lhs rel rhs elt reason =
  def_check_prob (reason ^ ".mk_c.arg") orig;
  let p, wl = mk_problem wl scope orig lhs rel rhs elt reason in
  def_check_prob (reason ^ ".mk_c") (CProb p);
  CProb p, wl

let new_problem wl env lhs rel rhs (subject:option<bv>) loc reason =
  let lg_ty =
    match subject with
    | None -> U.ktype0
    | Some x ->
      let bs = [S.mk_binder x] in
      U.arrow bs (S.mk_Total U.ktype0)
  in
  let ctx_uvar, lg, wl =
      new_uvar ("new_problem: logical guard for " ^ reason)
               ({wl with tcenv=env})
               loc
               env.gamma
               (Env.all_binders env)
               lg_ty
               Allow_untyped
               None
  in
  let lg =
    match subject with
    | None -> lg
    | Some x -> S.mk_Tm_app lg [S.as_arg <| S.bv_to_name x] loc
  in
  let prob =
   {
    pid=next_pid();
    lhs=lhs;
    relation=rel;
    rhs=rhs;
    element=subject;
    logical_guard=lg;
    logical_guard_uvar=ctx_uvar;
    reason=[reason];
    loc=loc;
    rank=None;
   } in
   prob, wl

let problem_using_guard orig lhs rel rhs elt reason =
    let p = {
     pid=next_pid();
     lhs=lhs;
     relation=rel;
     rhs=rhs;
     element=elt;
     logical_guard=p_guard orig;
     logical_guard_uvar=p_guard_uvar orig;
     reason=reason::p_reason orig;
     loc=p_loc orig;
     rank=None;
    } in
    def_check_prob reason (TProb p);
    p

let guard_on_element wl problem x phi =
    match problem.element with
        | None ->
          let u = wl.tcenv.universe_of wl.tcenv x.sort in
          U.mk_forall u x phi
        | Some e -> Subst.subst [NT(x,S.bv_to_name e)] phi
let explain env d (s : lstring) =
    if Env.debug env <| Options.Other "ExplainRel"
    ||  Env.debug env <| Options.Other "Rel"
    then BU.format4 "(%s) Failed to solve the sub-problem\n%s\nWhich arose because:\n\t%s\nFailed because:%s\n"
                       (Range.string_of_range <| p_loc d)
                       (prob_to_string env d)
                       (p_reason d |> String.concat "\n\t>")
                       (Thunk.force s)
    else let d = maybe_invert_p d in
         let rel = match p_rel d with
            | EQ -> "equal to"
            | SUB -> "a subtype of"
            | _ -> failwith "impossible" in
         let lhs, rhs = match d with
            | TProb tp -> Err.print_discrepancy (N.term_to_string env) tp.lhs tp.rhs
            | CProb cp -> Err.print_discrepancy (N.comp_to_string env) cp.lhs cp.rhs in
         BU.format3 "%s is not %s the expected type %s" lhs rel rhs


(* ------------------------------------------------*)
(* </prob ops>                                     *)
(* ------------------------------------------------*)


(* ------------------------------------------------*)
(* <uvi ops> Instantiating unification variables   *)
(* ------------------------------------------------*)
let commit uvis = uvis |> List.iter (function
    | UNIV(u, t)      ->
      begin match t with
        | U_unif u' -> UF.univ_union u u'
        | _ -> UF.univ_change u t
      end
    | TERM(u, t) ->
      def_check_closed_in t.pos "commit" (List.map fst u.ctx_uvar_binders) t;
      U.set_uvar u.ctx_uvar_head t
    )

let find_term_uvar uv s = BU.find_map s (function
    | UNIV _ -> None
    | TERM(u, t) -> if UF.equiv uv u.ctx_uvar_head then Some t else None)

let find_univ_uvar u s = BU.find_map s (function
    | UNIV(u', t) -> if UF.univ_equiv u u' then Some t else None
    | _ -> None)

(* ------------------------------------------------*)
(* </uvi ops>                                      *)
(* ------------------------------------------------*)


(* ------------------------------------------------*)
(* <normalization>                                *)
(* ------------------------------------------------*)
let whnf' env t    = SS.compress (N.normalize [Env.Beta; Env.Reify; Env.Weak; Env.HNF] env (U.unmeta t)) |> U.unlazy_emb
let sn' env t       = SS.compress (N.normalize [Env.Beta; Env.Reify] env t) |> U.unlazy_emb
let sn env t =
  Profiling.profile
    (fun () ->
      sn' env t)
    (Some (Ident.string_of_lid (Env.current_module env)))
    "FStar.TypeChecker.Rel.sn"
let norm_with_steps profiling_tag steps env t =
  Profiling.profile
    (fun () ->
      N.normalize steps env t)
    (Some (Ident.string_of_lid (Env.current_module env)))
    profiling_tag


let should_strongly_reduce t =
    let h, _ = U.head_and_args t in
    match (SS.compress h).n with
    | Tm_constant FStar.Const.Const_reify -> true
    | _ -> false

let whnf env t =
  Profiling.profile
    (fun () ->
      if should_strongly_reduce t
      then SS.compress (N.normalize [Env.Beta; Env.Reify; Env.Exclude Env.Zeta; Env.UnfoldUntil delta_constant] env t) |> U.unlazy_emb
      else whnf' env t)
    (Some (Ident.string_of_lid (Env.current_module env)))
    "FStar.TypeChecker.Rel.whnf"

let norm_arg env t = sn env (fst t), snd t
let sn_binders env (binders:binders) =
    binders |> List.map (fun (x, imp) -> {x with sort=sn env x.sort}, imp)

(*  norm_univ wl u
        Replace all unification variables in u with their solution in wl, if any
        And normalize the result
*)
let norm_univ wl u =
    let rec aux u =
        let u = SS.compress_univ u in
        match u with
            | U_succ u ->
              U_succ (aux u)

            | U_max us ->
              U_max (List.map aux us)

            | _ -> u in
    N.normalize_universe wl.tcenv (aux u)

let normalize_refinement steps env t0 : term =
  Profiling.profile
    (fun () -> N.normalize_refinement steps env t0)
    (Some (Ident.string_of_lid (Env.current_module env)))
    "FStar.TypeChecker.Rel.normalize_refinement"

let base_and_refinement_maybe_delta should_delta env t1 =
   let norm_refinement env t =
       let steps =
         if should_delta
         then [Env.Weak; Env.HNF; Env.UnfoldUntil delta_constant]
         else [Env.Weak; Env.HNF] in
       normalize_refinement steps env t
   in
   let rec aux norm t1 =
        let t1 = U.unmeta t1 in
        match t1.n with
        | Tm_refine(x, phi) ->
            if norm
            then (x.sort, Some(x, phi))
            else (match norm_refinement env t1 with
                 | {n=Tm_refine(x, phi)} -> (x.sort, Some(x, phi))
                 | tt -> failwith (BU.format2 "impossible: Got %s ... %s\n"
                                               (Print.term_to_string tt)
                                               (Print.tag_of_term tt))
                 )

        | Tm_lazy i -> aux norm (U.unfold_lazy i)

        | Tm_uinst _
        | Tm_fvar _
        | Tm_app _ ->
            if norm
            then (t1, None)
            else let t1' = norm_refinement env t1 in
                 begin match (SS.compress t1').n with
                            | Tm_refine _ -> aux true t1'
                            | _ -> t1, None
                 end

        | Tm_type _
        | Tm_constant _
        | Tm_name _
        | Tm_bvar _
        | Tm_arrow _
        | Tm_abs _
        | Tm_quoted _
        | Tm_uvar _
        | Tm_let _
        | Tm_match _ -> (t1, None)

        | Tm_meta _
        | Tm_ascribed _  //NS: Why are the two previous cases excluded? Because of the whnf/unmeta
        | Tm_delayed _
        | Tm_unknown -> failwith (BU.format2 "impossible (outer): Got %s ... %s\n" (Print.term_to_string t1) (Print.tag_of_term t1)) in

   aux false (whnf env t1)

let base_and_refinement env t : term * option<(bv * term)> =
    base_and_refinement_maybe_delta false env t

let unrefine env t : term =
    base_and_refinement env t |> fst

let trivial_refinement t : bv * term =
    S.null_bv t, U.t_true

let as_refinement delta env t : bv * term =
    let t_base, refinement = base_and_refinement_maybe_delta delta env t in
    match refinement with
        | None -> trivial_refinement t_base
        | Some (x, phi) -> x, phi

let force_refinement (t_base, refopt) : term =
    let y, phi = match refopt with
        | Some (y, phi) -> y, phi
        | None -> trivial_refinement t_base in
    mk (Tm_refine(y, phi)) t_base.pos

(* ------------------------------------------------ *)
(* </normalization>                                 *)
(* ------------------------------------------------ *)

(* ------------------------------------------------ *)
(* <printing worklists>                             *)
(* ------------------------------------------------ *)

let wl_prob_to_string wl prob = prob_to_string wl.tcenv prob
let wl_to_string wl =
    List.map (wl_prob_to_string wl) (wl.attempting@(wl.wl_deferred |> List.map (fun (_, _, x) -> x))) |> String.concat "\n\t"

(* ------------------------------------------------ *)
(* </printing worklists>                             *)
(* ------------------------------------------------ *)

<<<<<<< HEAD
type flex_t =
  | Flex of (term * ctx_uvar * args)

let flex_reason (Flex (_, u, _)) = u.ctx_uvar_reason
=======
(* A flexible term: the full term,
 * its unification variable at the head,
 * and the arguments the uvar is applied to. *)
type flex_t = (term * ctx_uvar * args)
>>>>>>> b924ea92

let flex_t_to_string (Flex (_, c, args)) =
    BU.format2 "%s [%s]" (print_ctx_uvar c) (Print.args_to_string args)

let is_flex t =
    let head, _args = U.head_and_args t in
    match (SS.compress head).n with
    | Tm_uvar _ -> true
    | _ -> false

let flex_uvar_head t =
    let head, _args = U.head_and_args t in
    match (SS.compress head).n with
    | Tm_uvar (u, _) -> u
    | _ -> failwith "Not a flex-uvar"

(* Make sure the uvar at the head of t0 is not affected by a
 * the substitution in the Tm_uvar node.
 *
 * In the case that it is, first solve it to a new appropriate uvar
 * without a substitution. This function returns t again, though it is
 * unchanged (the changes only happen in the UF graph).
 *
 * The way we generate the new uvar is by making a new variable with
 * that is "hoisted" and which we apply to the binders of the original
 * uvar. There is an optimization in place to hoist as few binders as
 * possible.
 *
 * Example: If we have ((x:a),(y:b),(z:c) |- ?u : ty)[y <- 42], we will
 * make ?u' with x in its binders, abstracted over y and z:
 *
 * (x |- ?u') : b -> c -> ty
 *
 * (we keep x since it's unaffected by the substitution; z is not since
 * it has y in scope) and then solve
 *
 * ?u <- (?u' y z)
 *
 * Which means the original term now compresses to ?u' 42 z. The flex
 * problem we now return is
 *
 * ?u', [42 z]
 *
 * We also return early if the substitution is empty or if the uvar is
 * totally unaffected by it.
 *)
let ensure_no_uvar_subst (t0:term) (wl:worklist)
  : term * worklist
  = (* Returns true iff the variable x is not affected by substitution s *)
    let bv_not_affected_by (s:subst_ts) (x:bv) : bool =
      let t_x = S.bv_to_name x in
      let t_x' = SS.subst' s t_x in
      match (SS.compress t_x').n with
      | Tm_name y ->
         S.bv_eq x y // Check if substituting returned the same variable
      | _ -> false
    in
    let binding_not_affected_by (s:subst_ts) (b:binding) : bool =
      match b with
      | Binding_var x -> bv_not_affected_by s x
      | _ -> true
    in
    let head, args = U.head_and_args t0 in
    match (SS.compress head).n with
<<<<<<< HEAD
    | Tm_uvar (uv, ([], _)) -> Flex (t, uv, args), wl
=======
    | Tm_uvar (uv, ([], _)) ->
      (* No subst, nothing to do *)
      t0, wl

    | Tm_uvar (uv, _) when List.isEmpty uv.ctx_uvar_binders ->
      (* No binders in scope, also good *)
      t0, wl

>>>>>>> b924ea92
    | Tm_uvar (uv, s) ->
      (* Obtain the maximum prefix of the binders that can remain as-is
       * (gamma is a snoc list, so we want a suffix of it. *)
      let gamma_aff, new_gamma = FStar.Common.max_suffix (binding_not_affected_by s)
                                                         uv.ctx_uvar_gamma
      in
<<<<<<< HEAD
      let args_sol = List.map (fun (x, i) -> S.bv_to_name x, i) dom_binders in
      let sol = S.mk_Tm_app t_v args_sol None t.pos in
      let args_sol_s = List.map (fun (a, i) -> SS.subst' s a, i) args_sol in
      let all_args = args_sol_s @ args in
      let t = S.mk_Tm_app t_v all_args None t.pos in
      Unionfind.change uv.ctx_uvar_head sol;
      Flex (t, v, all_args), wl
=======
      begin match gamma_aff with
      | [] ->
        (* Not affected by the substitution at all, do nothing *)
        t0, wl
      | _ ->
        (* At least one variable is affected, make a new uvar *)
        let dom_binders = Env.binders_of_bindings gamma_aff in
        let v, t_v, wl = new_uvar (uv.ctx_uvar_reason ^ "; force delayed")
                         wl
                         t0.pos
                         new_gamma
                         (Env.binders_of_bindings new_gamma)
                         (U.arrow dom_binders (S.mk_Total uv.ctx_uvar_typ))
                         uv.ctx_uvar_should_check
                         uv.ctx_uvar_meta
        in

        (* Solve the old variable *)
        let args_sol = List.map (fun (x, i) -> S.bv_to_name x, i) dom_binders in
        let sol = S.mk_Tm_app t_v args_sol t0.pos in
        U.set_uvar uv.ctx_uvar_head sol;
>>>>>>> b924ea92

        (* Make a term for the new uvar, applied to the substitutions of
         * the abstracted arguments, plus all the original arguments. *)
        let args_sol_s = List.map (fun (a, i) -> SS.subst' s a, i) args_sol in
        let t = S.mk_Tm_app t_v (args_sol_s @ args) t0.pos in
        t, wl
      end
    | _ ->
      failwith "ensure_no_uvar_subst: expected a uvar at the head"

(* Only call if ensure_no_uvar_subst was called on t before *)
let destruct_flex_t' t : flex_t =
    let head, args = U.head_and_args t in
    match (SS.compress head).n with
    | Tm_uvar (uv, s) ->
      (t, uv, args)
    | _ -> failwith "Not a flex-uvar"

(* Destruct a term into its uvar head and arguments *)
let destruct_flex_t t wl : flex_t * worklist =
  let t, wl = ensure_no_uvar_subst t wl in
  (* If there's any substitution on the head of t, it must
   * have been made trivial by the call above, so
   * calling destruct_flex_t' is fine. *)
  destruct_flex_t' t, wl

(* ------------------------------------------------ *)
(* <solving problems>                               *)
(* ------------------------------------------------ *)

let u_abs (k : typ) (ys : binders) (t : term) : term =
    let (ys, t), (xs, c) = match (SS.compress k).n with
        | Tm_arrow(bs, c) ->
          if List.length bs = List.length ys
          then (ys, t), SS.open_comp bs c
          else let ys', t, _ = U.abs_formals t in
               (ys@ys', t), U.arrow_formals_comp k
        | _ -> (ys, t), ([], S.mk_Total k) in
    if List.length xs <> List.length ys
    (* TODO : not putting any cflags here on the annotation... *)
    then //The annotation is imprecise, due to a discrepancy in currying/eta-expansions etc.;
         //causing a loss in precision for the SMT encoding
         U.abs ys t (Some (U.mk_residual_comp Const.effect_Tot_lid None []))
    else let c = Subst.subst_comp (U.rename_binders xs ys) c in
         U.abs ys t (Some (U.residual_comp_of_comp c))

let solve_prob' resolve_ok prob logical_guard uvis wl =
    def_check_prob "solve_prob'" prob;
    let phi = match logical_guard with
      | None -> U.t_true
      | Some phi -> phi in
    let assign_solution xs uv phi =
        if Env.debug wl.tcenv <| Options.Other "Rel"
        then BU.print3 "Solving %s (%s) with formula %s\n"
                            (string_of_int (p_pid prob))
                            (print_ctx_uvar uv)
                            (Print.term_to_string phi);
        let phi = U.abs xs phi (Some (U.residual_tot U.ktype0)) in
        def_check_closed_in (p_loc prob) ("solve_prob'.sol." ^ string_of_int (p_pid prob))
                            (List.map fst <| p_scope prob) phi;
        U.set_uvar uv.ctx_uvar_head phi
    in
    let uv = p_guard_uvar prob in
    let fail () =
        failwith (BU.format2 "Impossible: this instance %s has already been assigned a solution\n%s\n"
                              (Print.ctx_uvar_to_string uv)
                              (Print.term_to_string (p_guard prob)))
    in
    let args_as_binders args =
        args |>
        List.collect (fun (a, i) ->
            match (SS.compress a).n with
            | Tm_name x -> [x, i]
            | _ ->
              fail();
              [])
    in
    let wl =
        let g = whnf wl.tcenv (p_guard prob) in
        if not (is_flex g)
        then if resolve_ok
             then wl
             else (fail(); wl)
        else let (Flex (_, uv, args), wl)  = destruct_flex_t g wl in
             assign_solution (args_as_binders args) uv phi;
             wl
    in
    commit uvis;
    {wl with ctr=wl.ctr + 1}

let extend_solution pid sol wl =
    if Env.debug wl.tcenv <| Options.Other "Rel"
    then BU.print2 "Solving %s: with [%s]\n" (string_of_int pid)
                                             (uvis_to_string wl.tcenv sol);
    commit sol;
    {wl with ctr=wl.ctr+1}

let solve_prob (prob : prob) (logical_guard : option<term>) (uvis : list<uvi>) (wl:worklist) : worklist =
    def_check_prob "solve_prob.prob" prob;
    BU.iter_opt logical_guard (def_check_scoped "solve_prob.guard" prob);
    if Env.debug wl.tcenv <| Options.Other "Rel"
    then BU.print2 "Solving %s: with %s\n" (string_of_int <| p_pid prob)
                                           (uvis_to_string wl.tcenv uvis);
    solve_prob' false prob logical_guard uvis wl

(* ------------------------------------------------ *)
(* </solving problems>                              *)
(* ------------------------------------------------ *)


(* ------------------------------------------------ *)
(* <variable ops> common ops on variables           *)
(* ------------------------------------------------ *)
let occurs (uk:ctx_uvar) t =
    let uvars =
        Free.uvars t
        |> BU.set_elements
    in
    let occurs =
        (uvars
        |> BU.for_some (fun uv ->
           UF.equiv uv.ctx_uvar_head uk.ctx_uvar_head))
    in
    uvars, occurs
let occurs_check (uk:ctx_uvar) t =
    let uvars, occurs = occurs uk t in
    let msg =
        if not occurs then None
        else Some (BU.format2 "occurs-check failed (%s occurs in %s)"
                        (Print.uvar_to_string uk.ctx_uvar_head)
                        (Print.term_to_string t)) in
    uvars, not occurs, msg

let rec maximal_prefix (bs:binders) (bs':binders) : binders * (binders * binders) =
  match bs, bs' with
  | (b, i)::bs_tail, (b', i')::bs'_tail ->
    if S.bv_eq b b'
    then let pfx, rest = maximal_prefix bs_tail bs'_tail in
         (b, i)::pfx, rest
    else [], (bs, bs')
  | _ -> [], (bs, bs')

let extend_gamma (g:gamma) (bs:binders) =
    List.fold_left (fun g (x, _) -> Binding_var x::g) g bs

let gamma_until (g:gamma) (bs:binders) =
    match List.last bs with
    | None -> []
    | Some (x, _) ->
      match BU.prefix_until (function Binding_var x' -> S.bv_eq x x' | _  -> false) g with
      | None -> []
      | Some (_, bx, rest) -> bx::rest


let restrict_ctx (tgt:ctx_uvar) (src:ctx_uvar) wl =
    let pfx, _ = maximal_prefix tgt.ctx_uvar_binders src.ctx_uvar_binders in
    let g = gamma_until src.ctx_uvar_gamma pfx in
    let _, src', wl = new_uvar ("restrict:"^src.ctx_uvar_reason) wl src.ctx_uvar_range g pfx src.ctx_uvar_typ src.ctx_uvar_should_check src.ctx_uvar_meta in
    U.set_uvar src.ctx_uvar_head src';
    wl

let restrict_all_uvars (tgt:ctx_uvar) (sources:list<ctx_uvar>) wl  =
    List.fold_right (restrict_ctx tgt) sources wl

let intersect_binders (g:gamma) (v1:binders) (v2:binders) : binders =
    let as_set v =
        v |> List.fold_left (fun out x -> BU.set_add (fst x) out) S.no_names in
    let v1_set = as_set v1 in
    let ctx_binders =
        List.fold_left (fun out b -> match b with Binding_var x -> BU.set_add x out | _ -> out)
                        S.no_names
                        g
    in
    let isect, _ =
        v2 |> List.fold_left (fun (isect, isect_set) (x, imp) ->
            if not <| BU.set_mem x v1_set
            then //definitely not in the intersection
                 isect, isect_set
            else //maybe in the intersect, if its type is only dependent on prior elements in the telescope
                 let fvs = Free.names x.sort in
                 if BU.set_is_subset_of fvs isect_set
                 then (x, imp)::isect, BU.set_add x isect_set
                 else isect, isect_set)
        ([], ctx_binders) in
    List.rev isect

let binders_eq v1 v2 =
  List.length v1 = List.length v2
  && List.forall2 (fun (a, _) (b, _) -> S.bv_eq a b) v1 v2

let name_exists_in_binders x bs =
    BU.for_some (fun (y, _) -> S.bv_eq x y) bs

let pat_vars env ctx args : option<binders> =
    let rec aux seen args =
      match args with
      | [] -> Some (List.rev seen)
      | (arg, i)::args ->
        let hd = sn env arg in
        match hd.n with
        | Tm_name a ->
          if name_exists_in_binders a seen
          ||  name_exists_in_binders a ctx
          then None
          else aux ((a, i)::seen) args
        | _ -> None
    in
    aux [] args

(* ------------------------------------------------ *)
(* </variable ops>                                  *)
(* ------------------------------------------------ *)

type match_result =
  | MisMatch of option<delta_depth> * option<delta_depth>
  | HeadMatch of bool // true iff the heads MAY match after further unification, false if already the same
  | FullMatch

let string_of_match_result = function
    | MisMatch (d1, d2) ->
        "MisMatch ("
        ^ FStar.Common.string_of_option Print.delta_depth_to_string d1 ^ ") ("
        ^ FStar.Common.string_of_option Print.delta_depth_to_string d2 ^ ")"
    | HeadMatch u -> "HeadMatch " ^ string_of_bool u
    | FullMatch -> "FullMatch"

let head_match = function
    | MisMatch(i, j) -> MisMatch(i, j)
    | HeadMatch true -> HeadMatch true
    | _ -> HeadMatch false

// GM: This is unused, maybe delete
(* let and_match m1 m2 = *)
(*     match m1 with *)
(*     | MisMatch (i, j) -> MisMatch (i, j) *)
(*     | HeadMatch u -> begin match m2 () with *)
(*                      | MisMatch (i,j) -> MisMatch (i, j) *)
(*                      | _ -> HeadMatch *)
(*                      end *)
(*     | FullMatch -> m2 () *)

let fv_delta_depth env fv =
    let d = Env.delta_depth_of_fv env fv in
    match d with
    | Delta_abstract d ->
      if string_of_lid env.curmodule = nsstr fv.fv_name.v && not env.is_iface  //AR: TODO: this is to prevent unfolding of abstract symbols in the extracted interface
                                                                     //    a better way would be create new fvs with appripriate delta_depth at extraction time
      then d //we're in the defining module
      else delta_constant
    | Delta_constant_at_level i when i > 0 ->
      begin match Env.lookup_definition [Unfold delta_constant] env fv.fv_name.v with
            | None -> delta_constant //there's no definition to unfold, e.g., because it's marked irreducible
            | _ -> d
      end
    | d ->
      d

let rec delta_depth_of_term env t =
    let t = U.unmeta t in
    match t.n with
    | Tm_meta _
    | Tm_delayed _  -> failwith "Impossible"
    | Tm_lazy i -> delta_depth_of_term env (U.unfold_lazy i)
    | Tm_unknown
    | Tm_bvar _
    | Tm_name _
    | Tm_uvar _
    | Tm_let _
    | Tm_match _ -> None
    | Tm_uinst(t, _)
    | Tm_ascribed(t, _, _)
    | Tm_app(t, _)
    | Tm_refine({sort=t}, _) -> delta_depth_of_term env t
    | Tm_constant _
    | Tm_type _
    | Tm_arrow _
    | Tm_quoted _
    | Tm_abs _ -> Some delta_constant
    | Tm_fvar fv -> Some (fv_delta_depth env fv)


let rec head_matches env t1 t2 : match_result =
  let t1 = U.unmeta t1 in
  let t2 = U.unmeta t2 in
  match t1.n, t2.n with
    | Tm_lazy ({lkind=Lazy_embedding _}), _ -> head_matches env (U.unlazy t1) t2
    |  _, Tm_lazy({lkind=Lazy_embedding _}) -> head_matches env t1 (U.unlazy t2)
    | Tm_name x, Tm_name y -> if S.bv_eq x y then FullMatch else MisMatch(None, None)
    | Tm_fvar f, Tm_fvar g -> if S.fv_eq f g then FullMatch else MisMatch(Some (fv_delta_depth env f), Some (fv_delta_depth env g))
    | Tm_uinst (f, _), Tm_uinst(g, _) -> head_matches env f g |> head_match

    | Tm_constant FC.Const_reify, Tm_constant FC.Const_reify -> FullMatch
    | Tm_constant FC.Const_reify, _
    | _, Tm_constant FC.Const_reify -> HeadMatch true
    | Tm_constant c, Tm_constant d -> if FC.eq_const c d then FullMatch else MisMatch(None, None)

    | Tm_uvar (uv, _), Tm_uvar (uv', _) -> if UF.equiv uv.ctx_uvar_head uv'.ctx_uvar_head then FullMatch else MisMatch(None, None)

    | Tm_refine(x, _), Tm_refine(y, _) -> head_matches env x.sort y.sort |> head_match

    | Tm_refine(x, _), _  -> head_matches env x.sort t2 |> head_match
    | _, Tm_refine(x, _)  -> head_matches env t1 x.sort |> head_match

    | Tm_type _, Tm_type _
    | Tm_arrow _, Tm_arrow _ -> HeadMatch false

    | Tm_app(head, _), Tm_app(head', _) -> head_matches env head head' |> head_match
    | Tm_app(head, _), _ -> head_matches env head t2 |> head_match
    | _, Tm_app(head, _) -> head_matches env t1 head |> head_match

    | Tm_let _, Tm_let _
    | Tm_match _, Tm_match _
    | Tm_abs _, Tm_abs _ -> HeadMatch true

    | _ -> MisMatch(delta_depth_of_term env t1, delta_depth_of_term env t2)

(* Does t1 head-match t2, after some delta steps? *)
let head_matches_delta env wl t1 t2 : (match_result * option<(typ*typ)>) =
    let maybe_inline t =
        let head = U.head_of (unrefine env t) in
        if Env.debug env <| Options.Other "RelDelta" then
            BU.print2 "Head of %s is %s\n" (Print.term_to_string t) (Print.term_to_string head);
        match (U.un_uinst head).n with
        | Tm_fvar fv ->
          begin
          match Env.lookup_definition
                    [Env.Unfold delta_constant;
                     Env.Eager_unfolding_only]
                    env
                    fv.fv_name.v
          with
          | None ->
            if Env.debug env <| Options.Other "RelDelta" then
                BU.print1 "No definition found for %s\n" (Print.term_to_string head);
            None
          | Some _ ->
            let basic_steps =
                [Env.UnfoldUntil delta_constant;
                 Env.Weak;
                 Env.HNF;
                 Env.Primops;
                 Env.Beta;
                 Env.Eager_unfolding;
                 Env.Iota]
            in
            let steps =
              if wl.smt_ok then basic_steps
              else Env.Exclude Env.Zeta::basic_steps
                   //NS: added this to prevent unifier looping
                   //see bug606.fst
                   //should we always disable Zeta here?
            in
            let t' = norm_with_steps "FStar.TypeChecker.Rel.norm_with_steps.1" steps env t in
            if U.eq_tm t t' = U.Equal //if we didn't inline anything
            then None
            else let _ = if Env.debug env <| Options.Other "RelDelta"
                         then BU.print2 "Inlined %s to %s\n"
                                        (Print.term_to_string t)
                                        (Print.term_to_string t') in
                 Some t'
          end
        | _ -> None
    in
    let success d r t1 t2 = (r, (if d>0 then Some(t1, t2) else None)) in
    let fail d r t1 t2 = (r, (if d>0 then Some(t1, t2) else None)) in
    let rec aux retry n_delta t1 t2 =
        let r = head_matches env t1 t2 in
        if Env.debug env <| Options.Other "RelDelta" then
            BU.print3 "head_matches (%s, %s) = %s\n"
                (Print.term_to_string t1)
                (Print.term_to_string t2)
                (string_of_match_result r);
        let reduce_one_and_try_again (d1:delta_depth) (d2:delta_depth) =
          let d1_greater_than_d2 = Common.delta_depth_greater_than d1 d2 in
          let t1, t2 = if d1_greater_than_d2
                       then let t1' = normalize_refinement [Env.UnfoldUntil d2; Env.Weak; Env.HNF] env t1 in
                            t1', t2
                       else let t2' = normalize_refinement [Env.UnfoldUntil d1; Env.Weak; Env.HNF] env t2 in
                            t1, t2' in
          aux retry (n_delta + 1) t1 t2
        in

        let reduce_both_and_try_again (d:delta_depth) (r:match_result) =
          match Common.decr_delta_depth d with
          | None -> fail n_delta r t1 t2
          | Some d ->
            let t1 = normalize_refinement [Env.UnfoldUntil d; Env.Weak; Env.HNF] env t1 in
            let t2 = normalize_refinement [Env.UnfoldUntil d; Env.Weak; Env.HNF] env t2 in
            aux retry (n_delta + 1) t1 t2
        in

        match r with
            | MisMatch (Some (Delta_equational_at_level i), Some (Delta_equational_at_level j)) when (i > 0 || j > 0) && i <> j ->
              reduce_one_and_try_again (Delta_equational_at_level i) (Delta_equational_at_level j)

            | MisMatch(Some (Delta_equational_at_level _), _)
            | MisMatch(_, Some (Delta_equational_at_level _)) ->
              if not retry then fail n_delta r t1 t2
              else begin match maybe_inline t1, maybe_inline t2 with
                   | None, None       -> fail n_delta r t1 t2
                   | Some t1, None    -> aux false (n_delta + 1) t1 t2
                   | None, Some t2    -> aux false (n_delta + 1) t1 t2
                   | Some t1, Some t2 -> aux false (n_delta + 1) t1 t2
                   end

            | MisMatch(Some d1, Some d2) when (d1=d2) -> //incompatible
              reduce_both_and_try_again d1 r

            | MisMatch(Some d1, Some d2) -> //these may be related after some delta steps
              reduce_one_and_try_again d1 d2

            | MisMatch _ ->
              fail n_delta r t1 t2

            | _ ->
              success n_delta r t1 t2 in
    let r = aux true 0 t1 t2 in
    if Env.debug env <| Options.Other "RelDelta" then
        BU.print4 "head_matches_delta (%s, %s) = %s (%s)\n"
            (Print.term_to_string t1)
            (Print.term_to_string t2)
            (string_of_match_result (fst r))
            (if Option.isNone (snd r)
             then "None"
             else snd r
                 |> must
                 |> (fun (t1, t2) ->
                     Print.term_to_string t1
                     ^ "; "
                     ^ Print.term_to_string t2));
    r

let kind_type (binders:binders) (r:Range.range) =
    U.type_u() |> fst


(* ----------------------------------------------------- *)
(* Ranking problems for the order in which to solve them *)
(* ----------------------------------------------------- *)
let rank_t_num = function
    | Rigid_rigid -> 0
    | Flex_rigid_eq -> 1
    | Flex_flex_pattern_eq -> 2
    | Flex_rigid -> 3
    | Rigid_flex -> 4
    | Flex_flex -> 5
let rank_leq r1 r2 = rank_t_num r1 <= rank_t_num r2
let rank_less_than r1 r2 =
    //writing it as `rank_t_num r1 < rank_t_num r2`
    //doesn't parse in the F# build of F* with #light "off" (!)
    r1 <> r2 &&
    rank_t_num r1 <= rank_t_num r2
let compress_tprob tcenv p = {p with lhs=whnf tcenv p.lhs; rhs=whnf tcenv p.rhs}

let compress_prob tcenv p =
    match p with
    | TProb p -> compress_tprob tcenv p |> TProb
    | CProb _ -> p


let rank tcenv pr : rank_t    //the rank
                  * prob   //the input problem, pre-processed a bit (the wl is needed for the pre-processing)
                  =
   let prob = compress_prob tcenv pr |> maybe_invert_p in
   match prob with
    | TProb tp ->
      let lh, lhs_args = U.head_and_args tp.lhs in
      let rh, rhs_args = U.head_and_args tp.rhs in
      let rank, tp =
        match lh.n, rh.n with
        | Tm_uvar _, Tm_uvar _ ->
          begin
          match lhs_args, rhs_args with
          | [], [] when tp.relation=EQ ->
            Flex_flex_pattern_eq, tp
          | _ -> Flex_flex, tp
          end

        | Tm_uvar _, _
        | _, Tm_uvar _ when tp.relation=EQ ->
          Flex_rigid_eq, tp

        | Tm_uvar _, Tm_arrow _
        | Tm_uvar _, Tm_type _
        | Tm_type _, Tm_uvar _ ->
          //this case is so common, that even though we could delay, it is almost always ok to solve it immediately as an equality
          //besides, in the case of arrows, if we delay it, the arity of various terms built by the unifier goes awry
          //so, don't delay!
          Flex_rigid_eq, {tp with relation=EQ}

        | _, Tm_uvar _ ->
          Rigid_flex, tp

        | Tm_uvar _, _ ->
          Flex_rigid, tp

        | _, Tm_uvar _ ->
          Rigid_flex, tp

        | _, _ ->
          Rigid_rigid, tp
      in
      rank, {tp with rank=Some rank} |> TProb

    | CProb cp ->
      Rigid_rigid, {cp with rank=Some Rigid_rigid} |> CProb

let next_prob wl : option<(prob * list<prob> * rank_t)> =
                  //a problem with the lowest rank, or a problem whose rank <= flex_rigid_eq, if any
                  //all the other problems in wl
                  //the rank of the first problem, or the minimum rank in the wl
    let rec aux (min_rank, min, out) probs =
        match probs with
        | [] ->
          begin
          match min, min_rank with
          | Some p, Some r -> Some (p, out, r)
          | _ -> None
          end
        | hd::tl ->
          let rank, hd = rank wl.tcenv hd in
          if rank_leq rank Flex_rigid_eq
          then match min with
               | None -> Some (hd, out@tl, rank)
               | Some m -> Some (hd, out@m::tl, rank)
          else if min_rank = None
               || rank_less_than rank (Option.get min_rank)
          then match min with
               | None -> aux (Some rank, Some hd, out) tl
               | Some m -> aux (Some rank, Some hd, m::out) tl
          else aux (min_rank, min, hd::out) tl
    in
    aux (None, None, []) wl.attempting

let flex_prob_closing tcenv (bs:binders) (p:prob) =
    let flex_will_be_closed t =
        let hd, _ = U.head_and_args t in
        match (SS.compress hd).n with
        | Tm_uvar(u, _) ->
          u.ctx_uvar_binders |> BU.for_some (fun (y, _) ->
          bs |> BU.for_some (fun (x, _) -> S.bv_eq x y))
        | _ -> false
    in
    let r, p = rank tcenv p in
    match p with
    | CProb _ ->
      true
    | TProb p ->
      match r with
      | Rigid_rigid
      | Flex_rigid_eq
      | Flex_flex_pattern_eq ->
        true
      | Flex_rigid ->
        flex_will_be_closed p.lhs
      | Rigid_flex ->
        flex_will_be_closed p.rhs
      | Flex_flex ->
        p.relation=EQ
        &&
        (flex_will_be_closed p.lhs
        || flex_will_be_closed p.rhs)

(* ----------------------------------------------------- *)
(* Solving universe equalities                           *)
(* ----------------------------------------------------- *)
type univ_eq_sol =
  | UDeferred of worklist
  | USolved   of worklist
  | UFailed   of lstring

let ufailed_simple (s:string) : univ_eq_sol =
  UFailed (Thunk.mkv s)

let ufailed_thunk (s: unit -> string) : univ_eq_sol =
  UFailed (mklstr s)

let rec really_solve_universe_eq pid_orig wl u1 u2 =
    let u1 = N.normalize_universe wl.tcenv u1 in
    let u2 = N.normalize_universe wl.tcenv u2 in
    let rec occurs_univ v1 u = match u with
        | U_max us ->
          us |> BU.for_some (fun u ->
            let k, _ = U.univ_kernel u in
            match k with
                | U_unif v2 -> UF.univ_equiv v1 v2
                | _ -> false)
        | _ -> occurs_univ v1 (U_max [u]) in

    let rec filter_out_common_univs (u1:list<universe>) (u2:list<universe>) :(list<universe> * list<universe>) =
      let common_elts = u1 |> List.fold_left (fun uvs uv1 -> if u2 |> List.existsML (fun uv2 -> U.eq_univs uv1 uv2) then uv1::uvs else uvs) [] in
      let filter = List.filter (fun u -> not (common_elts |> List.existsML (fun u' -> U.eq_univs u u'))) in
      filter u1, filter u2
    in

    let try_umax_components u1 u2 msg =
        if not wl.umax_heuristic_ok
        then ufailed_simple "Unable to unify universe terms with umax"
        else
        match u1, u2 with
            | U_max us1, U_max us2 ->
              begin
              //filter out common universes in us1 and us2
              //this allows more cases to unify, e.g. us1 = [uvar; un] and us2=[un; un']
              //with just structural comparison, this would fail to unify, but after filtering away un, we can unify uvar with un'
              let us1, us2 = filter_out_common_univs us1 us2 in
              if List.length us1 = List.length us2 //go for a structural match
              then let rec aux wl us1 us2 = match us1, us2 with
                        | u1::us1, u2::us2 ->
                          begin match really_solve_universe_eq pid_orig wl u1 u2 with
                            | USolved wl ->
                                aux wl us1 us2
                            | failed -> failed
                          end
                        | _ -> USolved wl in
                    aux wl us1 us2
              else ufailed_thunk
                             (fun () -> BU.format2 "Unable to unify universes: %s and %s"
                                                   (Print.univ_to_string u1)
                                                   (Print.univ_to_string u2))
              end
            | U_max us, u'
            | u', U_max us ->
                let rec aux wl us = match us with
                | [] -> USolved wl
                | u::us ->
                    begin match really_solve_universe_eq pid_orig wl u u' with
                    | USolved wl ->
                      aux wl us
                    | failed -> failed
                    end
                in aux wl us

            | _ ->
              ufailed_thunk (fun () ->
                            BU.format3 "Unable to unify universes: %s and %s (%s)"
                                       (Print.univ_to_string u1)
                                       (Print.univ_to_string u2) msg) in

    match u1, u2 with
        | U_bvar _, _
        | U_unknown, _
        | _, U_bvar _
        | _, U_unknown -> failwith (BU.format2 "Impossible: found an de Bruijn universe variable or unknown universe: %s, %s"
                                        (Print.univ_to_string u1)
                                        (Print.univ_to_string u2))

        | U_name x, U_name y ->
          if (string_of_id x) = (string_of_id y)
          then USolved wl
          else ufailed_simple "Incompatible universes"

        | U_zero, U_zero ->
          USolved wl

        | U_succ u1, U_succ u2 ->
          really_solve_universe_eq pid_orig wl u1 u2

        | U_unif v1, U_unif v2 ->
          if UF.univ_equiv v1 v2
          then USolved wl
          else let wl = extend_solution pid_orig [UNIV(v1, u2)] wl in
               USolved wl

        | U_unif v1, u
        | u, U_unif v1 ->
          let u = norm_univ wl u in
          if occurs_univ v1 u
          then try_umax_components u1 u2
                (BU.format2 "Failed occurs check: %s occurs in %s" (Print.univ_to_string (U_unif v1)) (Print.univ_to_string u))
          else USolved (extend_solution pid_orig [UNIV(v1, u)] wl)

        | U_max _, _
        | _, U_max _ ->
          if wl.defer_ok
          then UDeferred wl
          else let u1 = norm_univ wl u1 in
               let u2 = norm_univ wl u2 in
               if U.eq_univs u1 u2
               then USolved wl
               else try_umax_components u1 u2 ""

        | U_succ _, U_zero
        | U_succ _, U_name _
        | U_zero,   U_succ _
        | U_zero,   U_name _
        | U_name _, U_succ _
        | U_name _, U_zero ->
          ufailed_simple "Incompatible universes"

let solve_universe_eq orig wl u1 u2 =
    if wl.tcenv.lax_universes
    then USolved wl
    else really_solve_universe_eq orig wl u1 u2

(* This balances two lists.  Given (xs, f) (ys, g), it will
 * take a maximal same-length prefix from each list, getting
 *   (xs1, xs2) and (ys1, ys2)  /  where length xs1 == length xs2 (and ys1 = [] \/ ys2 = [])
 * and then return
 *   (xs1, f xs2), (ys1, g ys2)
 *
 * We could find the minimum of their lengths, split, and apply, but this is faster.
 *)
let match_num_binders (bc1: (list<'a> * (list<'a> -> 'b)))
                      (bc2: (list<'a> * (list<'a> -> 'b)))
    : (list<'a> * 'b) * (list<'a> * 'b) =
    let (bs1, mk_cod1) = bc1 in
    let (bs2, mk_cod2) = bc2 in
    let rec aux (bs1 : list<'a>) (bs2 : list<'a>) : (list<'a> * 'b) * (list<'a> * 'b) =
        match bs1, bs2 with
        | x::xs, y::ys ->
            let ((xs, xr), (ys, yr)) = aux xs ys in
            ((x::xs, xr), (y::ys, yr))
        | xs, ys -> // at least one empty
            (([], mk_cod1 xs), ([], mk_cod2 ys))
    in
    aux bs1 bs2

let guard_of_prob (env:Env.env) (wl:worklist) (problem:tprob) (t1 : term) (t2 : term) : term * worklist =
    let has_type_guard t1 t2 =
        match problem.element with
        | Some t ->
            U.mk_has_type t1 (S.bv_to_name t) t2
        | None ->
            let x = S.new_bv None t1 in
            let u_x = env.universe_of env t1 in
            U.mk_forall u_x x (U.mk_has_type t1 (S.bv_to_name x) t2)
    in
    match problem.relation with
    | EQ     -> mk_eq2 wl env (TProb problem) t1 t2
    | SUB    -> has_type_guard t1 t2, wl
    | SUBINV -> has_type_guard t2 t1, wl

let is_flex_pat = function
    | Flex (_, _, []) -> true
    | _ -> false

let should_defer_flex_to_user_tac (wl:worklist) (f:flex_t) =
  let (Flex (_, u, _)) = f in
  should_defer_uvar_to_user_tac wl.tcenv u


(* <quasi_pattern>:
        Given a term (?u_(bs;t) e1..en)
        returns None in case the arity of the type t is less than n
        otherwise returns Some (x1 ... xn)
        where if ei is a variable distinct from bs and all the ej
            then xi = ei
            else xi is a fresh variable
    *)
let quasi_pattern env (f:flex_t) : option<(binders * typ)> =
    let (Flex (_, {ctx_uvar_binders=ctx; ctx_uvar_typ=t_hd}, args)) = f in
    let name_exists_in x bs =
        BU.for_some (fun (y, _) -> S.bv_eq x y) bs
    in
    let rec aux pat_binders formals t_res args =
        match formals, args with
        | [], []
        |  _, [] ->
          Some (List.rev pat_binders, U.arrow formals (S.mk_Total t_res))

        | (formal, formal_imp)::formals, (a, a_imp)::args ->
            begin
            match (SS.compress a).n with
            | Tm_name x ->
                if name_exists_in x ctx
                ||  name_exists_in x pat_binders
                then //we already have x
                     //so don't include it in the quasi-pattern
                     aux ((formal, formal_imp) :: pat_binders) formals t_res args
                else let x = {x with sort=formal.sort} in
                        let subst = [NT(formal, S.bv_to_name x)] in
                        let formals = SS.subst_binders subst formals in
                        let t_res = SS.subst subst t_res in
                        aux (({x with sort=formal.sort}, a_imp) :: pat_binders) formals t_res args
            | _ -> //it's not a name, so it can't be included in the patterns
            aux ((formal, formal_imp) :: pat_binders) formals t_res args
            end

        | [], args ->
            let more_formals, t_res = U.arrow_formals (N.unfold_whnf env t_res) in
            begin
            match more_formals with
            | [] -> None //seems ill-typed at this point
            | _ -> aux pat_binders more_formals t_res args
            end
    in
    match args with
    | [] -> Some ([], t_hd) //this really a pattern, not a quasi_pattern
    | _ ->
      let formals, t_res = U.arrow_formals t_hd in
      aux [] formals t_res args

(******************************************************************************************************)
(* Main solving algorithm begins here *)
(******************************************************************************************************)
let rec solve (env:Env.env) (probs:worklist) : solution =
//    printfn "Solving TODO:\n%s;;" (List.map prob_to_string probs.attempting |> String.concat "\n\t");
    if Env.debug env <| Options.Other "Rel"
    then BU.print1 "solve:\n\t%s\n" (wl_to_string probs);
    if Env.debug env <| Options.Other "ImplicitTrace" then
      BU.print1 "solve: wl_implicits = %s\n"
                    (Common.implicits_to_string probs.wl_implicits);

    match next_prob probs with
    | Some (hd, tl, rank) ->
      let probs = {probs with attempting=tl} in
      def_check_prob "solve,hd" hd;
      begin match hd with
      | CProb cp ->
            solve_c env (maybe_invert cp) probs

      | TProb tp ->
        if BU.physical_equality tp.lhs tp.rhs then solve env (solve_prob hd None [] probs) else
        if rank=Rigid_rigid
        || (tp.relation = EQ && rank <> Flex_flex)
        then solve_t env tp probs
        else if probs.defer_ok
        then maybe_defer_to_user_tac env tp "deferring flex_rigid or flex_flex subtyping" probs
        else if rank=Flex_flex
        then solve_t env ({tp with relation=EQ}) probs //turn flex_flex subtyping into flex_flex eq
        else solve_rigid_flex_or_flex_rigid_subtyping rank env tp probs
      end

    | None ->
         begin
         match probs.wl_deferred with
         | [] ->
           Success ([], as_deferred probs.wl_deferred_to_tac, probs.wl_implicits) //Yay ... done!

         | _ ->
           let attempt, rest = probs.wl_deferred |> List.partition (fun (c, _, _) -> c < probs.ctr) in
           match attempt with
            | [] -> //can't solve yet; defer the rest
              Success(as_deferred probs.wl_deferred,
                      as_deferred probs.wl_deferred_to_tac,
                      probs.wl_implicits)

            | _ ->
              solve env ({probs with attempting=attempt |> List.map (fun (_, _, y) -> y); wl_deferred=rest})
         end

and solve_one_universe_eq (env:Env.env) (orig:prob) (u1:universe) (u2:universe) (wl:worklist) : solution =
    match solve_universe_eq (p_pid orig) wl u1 u2 with
    | USolved wl ->
      solve env (solve_prob orig None [] wl)

    | UFailed msg ->
      giveup env msg orig

    | UDeferred wl ->
      solve env (defer_lit "" orig wl)

and solve_maybe_uinsts (env:Env.env) (orig:prob) (t1:term) (t2:term) (wl:worklist) : univ_eq_sol =
    let rec aux wl us1 us2 = match us1, us2 with
        | [], [] -> USolved wl

        | u1::us1, u2::us2 ->
          begin match solve_universe_eq (p_pid orig) wl u1 u2 with
            | USolved wl ->
              aux wl us1 us2

            | failed_or_deferred -> failed_or_deferred
          end

        | _ -> ufailed_simple "Unequal number of universes" in

    let t1 = whnf env t1 in
    let t2 = whnf env t2 in
    match t1.n, t2.n with
        | Tm_uinst({n=Tm_fvar f}, us1), Tm_uinst({n=Tm_fvar g}, us2) ->
            let b = S.fv_eq f g in
            assert b;
            aux wl us1 us2

        | Tm_uinst _, _
        | _, Tm_uinst _ ->
            failwith "Impossible: expect head symbols to match"

        | _ ->
            USolved wl

and giveup_or_defer (env:Env.env) (orig:prob) (wl:worklist) (msg:lstring) : solution =
    if wl.defer_ok
    then begin
        if Env.debug env <| Options.Other "Rel" then
            BU.print2 "\n\t\tDeferring %s\n\t\tBecause %s\n" (prob_to_string env orig) (Thunk.force msg);
        solve env (defer msg orig wl)
    end
    else giveup env msg orig

and defer_to_user_tac (env:Env.env) (orig:prob) reason (wl:worklist) : solution =
  let wl = solve_prob orig None [] wl in
  let wl = {wl with wl_deferred_to_tac=(wl.ctr, Thunk.mkv reason, orig)::wl.wl_deferred_to_tac} in
  solve env wl

and maybe_defer_to_user_tac (env:Env.env) prob reason wl : solution =
  match prob.relation with
  | EQ ->
    let should_defer_tac t =
      let head, _ = U.head_and_args t in
      match (SS.compress head).n with
      | Tm_uvar(uv, _) ->
        should_defer_uvar_to_user_tac wl.tcenv uv, uv.ctx_uvar_reason
      | _ -> false, ""
    in
    let l1, r1 = should_defer_tac prob.lhs in
    let l2, r2 = should_defer_tac prob.rhs in
    if l1 || l2
    then defer_to_user_tac env (TProb prob) (r1 ^ ", " ^ r2) wl
    else solve env (defer_lit reason (TProb prob) wl)
  | _ -> solve env (defer_lit reason (TProb prob) wl)

(******************************************************************************************************)
(* The case where t1 < u, ..., tn < u: we solve this by taking u=t1\/...\/tn                          *)
(* The case where u < t1, .... u < tn: we solve this by taking u=t1/\.../\tn                          *)
(******************************************************************************************************)
and solve_rigid_flex_or_flex_rigid_subtyping
    (rank:rank_t)
    (env:Env.env) (tp:tprob) (wl:worklist) : solution =
    def_check_prob "solve_rigid_flex_or_flex_rigid_subtyping" (TProb tp);
    let flip = rank = Flex_rigid in
    (*
        meet_or_join op [t1;..;tn] env wl:
            Informally, this computes `t1 op t2 ... op tn`
            where op is either \/ or /\

            t1 op t2 is only defined when t1 and t2
            are refinements of the same base type
    *)
    let meet_or_join op ts env wl =
        let eq_prob t1 t2 wl =
            let p, wl =
            new_problem wl env t1 EQ t2 None t1.pos
                        "join/meet refinements"
            in
            def_check_prob "meet_or_join" (TProb p);
            TProb p, wl
        in
        let pairwise t1 t2 wl =
            if Env.debug env <| Options.Other "Rel"
            then BU.print2 "[meet/join]: pairwise: %s and %s\n" (Print.term_to_string t1) (Print.term_to_string t2);
            let mr, ts = head_matches_delta env wl t1 t2 in
            match mr with
            | HeadMatch true
            | MisMatch _ ->
              let p, wl = eq_prob t1 t2 wl in
              (t1, [p], wl)

            | FullMatch ->
              begin
              match ts with
              | None ->
                (t1, [], wl)
              | Some (t1, t2) ->
                (t1, [], wl)
              end

            | HeadMatch false ->
              let t1, t2 =
                  match ts with
                  | Some (t1, t2) -> SS.compress t1, SS.compress t2
                  | None -> SS.compress t1, SS.compress t2
              in
              let try_eq t1 t2 wl =
                  let t1_hd, t1_args = U.head_and_args t1 in
                  let t2_hd, t2_args = U.head_and_args t2 in
                  if List.length t1_args <> List.length t2_args then None else
                  let probs, wl =
                          List.fold_left2 (fun (probs, wl) (a1, _) (a2, _) ->
                             let p, wl = eq_prob a1 a2 wl in
                             p::probs, wl)
                          ([], wl)
                   //don't forget to prove t1_hd = t2_hd
                   //as they may have universe variables to equate
                   //as well
                          (as_arg t1_hd::t1_args)
                          (as_arg t2_hd::t2_args)
                  in
                  let wl' = {wl with defer_ok=false;
                                     smt_ok=false;
                                     attempting=probs;
                                     wl_deferred=[];
                                     wl_implicits=[]} in
                  let tx = UF.new_transaction () in
                  match solve env wl' with
                  | Success (_, defer_to_tac, imps) ->
                    UF.commit tx;
                    Some (extend_wl wl defer_to_tac imps)

                  | Failed _ ->
                    UF.rollback tx;
                    None
              in
              let combine t1 t2 wl =
                  let t1_base, p1_opt = base_and_refinement_maybe_delta false env t1 in
                  let t2_base, p2_opt = base_and_refinement_maybe_delta false env t2 in
                  let combine_refinements t_base p1_opt p2_opt =
                      let refine x t =
                          if U.is_t_true t then x.sort
                          else U.refine x t
                      in
                      match p1_opt, p2_opt with
                      | Some (x, phi1), Some(y, phi2) ->
                        let x = freshen_bv x in
                        let subst = [DB(0, x)] in
                        let phi1 = SS.subst subst phi1 in
                        let phi2 = SS.subst subst phi2 in
                        refine x (op phi1 phi2)

                      | None, Some (x, phi)
                      | Some(x, phi), None ->
                        let x = freshen_bv x in
                        let subst = [DB(0, x)] in
                        let phi = SS.subst subst phi in
                        refine x (op U.t_true phi)

                      | _ ->
                        t_base
                  in
                  match try_eq t1_base t2_base wl with
                  | Some wl ->
                    combine_refinements t1_base p1_opt p2_opt,
                    [],
                    wl

                  | None ->
                    let t1_base, p1_opt = base_and_refinement_maybe_delta true env t1 in
                    let t2_base, p2_opt = base_and_refinement_maybe_delta true env t2 in
                    let p, wl = eq_prob t1_base t2_base wl in
                    let t = combine_refinements t1_base p1_opt p2_opt in
                    (t, [p], wl)
              in
              let t1, ps, wl = combine t1 t2 wl in
              if Env.debug env <| Options.Other "Rel"
              then BU.print1 "pairwise fallback2 succeeded: %s"
                            (Print.term_to_string t1);
              t1, ps, wl
        in
        let rec aux (out, probs, wl) ts =
            match ts with
            | [] -> (out, probs, wl)
            | t::ts ->
              let out, probs', wl = pairwise out t wl in
              aux (out, probs@probs', wl) ts
        in
        aux (List.hd ts, [], wl) (List.tl ts)
    in
    (*end meet_or_join *)

    let this_flex, this_rigid = if flip then tp.lhs, tp.rhs else tp.rhs, tp.lhs in
    begin
    match (SS.compress this_rigid).n with
    | Tm_arrow (_bs, comp) ->
        //Although it's possible to take the meet/join of arrow types
        //we handle them separately either by imitation (for Tot/GTot arrows)
        //which provides some structural subtyping for them
        //or just by reducing it to equality in other cases

        //BEWARE: special treatment of Tot and GTot here
        if U.is_tot_or_gtot_comp comp
        then let flex, wl = destruct_flex_t this_flex wl in
             begin
             match quasi_pattern env flex with
             | None -> giveup_lit env "flex-arrow subtyping, not a quasi pattern" (TProb tp)
             | Some (flex_bs, flex_t) ->
               if Env.debug env <| Options.Other "Rel"
               then BU.print1 "Trying to solve by imitating arrow:%s\n" (string_of_int tp.pid);
               imitate_arrow (TProb tp) env wl flex flex_bs flex_t tp.relation this_rigid
             end
        else //imitating subtyping with WPs is hopeless
             solve env (attempt [TProb ({tp with relation=EQ})] wl)

  | _ ->
    if Env.debug env <| Options.Other "Rel"
    then BU.print1 "Trying to solve by meeting refinements:%s\n" (string_of_int tp.pid);
    let u, _args = U.head_and_args this_flex in
    begin
    match (SS.compress u).n with
    | Tm_uvar(ctx_uvar, _subst) ->
      let equiv t =
         let u', _ = U.head_and_args t in
         match (whnf env u').n with
         | Tm_uvar(ctx_uvar', _subst') ->
           UF.equiv ctx_uvar.ctx_uvar_head ctx_uvar'.ctx_uvar_head
         | _ -> false
      in
     //find all other constraints of the form t <: u, or if flipped, u <: t
      let bounds_probs, rest =
          wl.attempting |> List.partition
         (function
          | TProb tp ->
            let tp = maybe_invert tp in
            begin
            match tp.rank with
            | Some rank' when rank=rank' ->
              if flip then equiv tp.lhs else equiv tp.rhs

            | _ -> false
            end

           | _ -> false)
      in
      let bounds_typs =
          whnf env this_rigid
          :: List.collect (function
                           | TProb p -> [(if flip
                                         then whnf env (maybe_invert p).rhs
                                         else whnf env (maybe_invert p).lhs)]
                           | _ -> [])
                          bounds_probs
      in
      let (bound, sub_probs, wl) =
         meet_or_join (if flip then U.mk_conj_simp else U.mk_disj_simp)
                      bounds_typs
                      env
                      wl
      in
      let bound_typ, (eq_prob, wl') =
          let flex_u = flex_uvar_head this_flex in
          let bound =
            //We get constraints of the form (x:?u{phi} <: ?u)
            //This cannot be solved with an equality constraints
            //So, turn the bound on the LHS to just ?u
            match (SS.compress bound).n with
            | Tm_refine (x, phi)
              when tp.relation=SUB
                && snd (occurs flex_u x.sort) ->
              x.sort
            | _ ->
              bound
          in
          bound,
          new_problem wl env bound EQ this_flex None tp.loc
                (if flip then "joining refinements" else "meeting refinements")
      in
      def_check_prob "meet_or_join2" (TProb eq_prob);
      let _ = if Env.debug env <| Options.Other "Rel"
              then let wl' = {wl with attempting=TProb eq_prob::sub_probs} in
                   BU.print1 "After meet/join refinements: %s\n" (wl_to_string wl') in

      let tx = UF.new_transaction () in
      begin
      match solve_t env eq_prob ({wl' with defer_ok=false; wl_implicits = []; attempting=sub_probs}) with
      | Success (_, defer_to_tac, imps) ->
         let wl = {wl' with attempting=rest} in
         let wl = extend_wl wl defer_to_tac imps in
         let g =  List.fold_left (fun g p -> U.mk_conj g (p_guard p))
                                 eq_prob.logical_guard
                                 sub_probs in
         let wl = solve_prob' false (TProb tp) (Some g) [] wl in
         let _ = List.fold_left (fun wl p -> solve_prob' true p None [] wl) wl bounds_probs in
         UF.commit tx;
         solve env wl

      | Failed (p, msg) ->
         if Env.debug env <| Options.Other "Rel"
         then BU.print1 "meet/join attempted and failed to solve problems:\n%s\n"
                        (List.map (prob_to_string env) (TProb eq_prob::sub_probs) |> String.concat "\n");
         (match rank, base_and_refinement env bound_typ with
          | Rigid_flex, (t_base, Some _) ->
            UF.rollback tx;
              //We failed to solve (x:t_base{p} <: ?u) while computing a precise join of all the lower bounds
              //Rather than giving up, try again with a widening heuristic
              //i.e., try to solve ?u = t and proceed
            let eq_prob, wl =
                new_problem wl env t_base EQ this_flex None tp.loc "widened subtyping" in
            def_check_prob "meet_or_join3" (TProb eq_prob);
            let wl = solve_prob' false (TProb tp) (Some (p_guard (TProb eq_prob))) [] wl in
            solve env (attempt [TProb eq_prob] wl)

          | Flex_rigid, (t_base, Some (x, phi)) ->
            UF.rollback tx;
              //We failed to solve (?u = x:t_base{phi}) while computing
              //a precise meet of all the upper bounds
              //Rather than giving up, try again with a narrowing heuristic
              //i.e., solve ?u = t_base, with the guard formula phi
            let eq_prob, wl =
                new_problem wl env t_base EQ this_flex None tp.loc "widened subtyping" in
            def_check_prob "meet_or_join4" (TProb eq_prob);
            let phi = guard_on_element wl tp x phi in
            let wl = solve_prob' false (TProb tp) (Some (U.mk_conj phi (p_guard (TProb eq_prob)))) [] wl in
            solve env (attempt [TProb eq_prob] wl)

          | _ ->
            giveup env (Thunk.map (fun s -> "failed to solve the sub-problems: " ^ s) msg) p)
      end

    | _ when flip ->
      failwith (BU.format2 "Impossible: (rank=%s) Not a flex-rigid: %s"
                            (BU.string_of_int (rank_t_num rank))
                            (prob_to_string env (TProb tp)))
    | _ ->
      failwith (BU.format2 "Impossible: (rank=%s) Not a rigid-flex: %s"
                            (BU.string_of_int (rank_t_num rank))
                            (prob_to_string env (TProb tp)))
    end
  end

and imitate_arrow (orig:prob) (env:Env.env) (wl:worklist)
                  (lhs:flex_t) (bs_lhs:binders) (t_res_lhs:term)
                  (rel:rel)
                  (arrow:term)
        : solution =
        let bs_lhs_args = List.map (fun (x, i) -> S.bv_to_name x, i) bs_lhs in
        let (Flex (_, u_lhs, _)) = lhs in
        let imitate_comp bs bs_terms c wl =
           let imitate_tot_or_gtot t uopt f wl =
              let k, univ =
                  match uopt with
                  | None ->
                    U.type_u()
                  | Some univ ->
                    S.mk (Tm_type univ) t.pos, univ
              in
              let _, u, wl = copy_uvar u_lhs (bs_lhs@bs) k wl in
              f u (Some univ), wl
           in
           match c.n with
           | Total (t, uopt) ->
             imitate_tot_or_gtot t uopt S.mk_Total' wl
           | GTotal (t, uopt) ->
             imitate_tot_or_gtot t uopt S.mk_GTotal' wl
           | Comp ct ->
             let out_args, wl =
               List.fold_right
                 (fun (a, i) (out_args, wl) ->
                   let _, t_a, wl = copy_uvar u_lhs [] (fst <| U.type_u()) wl in
                   let _, a', wl = copy_uvar u_lhs bs t_a wl in
                   (a',i)::out_args, wl)
                 ((S.as_arg ct.result_typ)::ct.effect_args)
                 ([], wl)
             in
             let ct' = {ct with result_typ=fst (List.hd out_args);
                                effect_args=List.tl out_args} in
             {c with n=Comp ct'}, wl
        in
        let formals, c = U.arrow_formals_comp arrow in
        let rec aux (bs:binders) (bs_terms:list<arg>) (formals:binders) wl =
            match formals with
            | [] ->
              let c', wl = imitate_comp bs bs_terms c wl in
              let lhs' = U.arrow bs c' in
              let sol = TERM (u_lhs, U.abs bs_lhs lhs' (Some (U.residual_tot t_res_lhs))) in
              let sub_prob, wl =
                  mk_t_problem wl [] orig lhs' rel arrow None "arrow imitation"
              in
              //printfn "Arrow imitation: %s =?= %s" (Print.term_to_string lhs') (Print.term_to_string rhs);
              solve env (attempt [sub_prob] (solve_prob orig None [sol] wl))

            | (x, imp)::formals ->
              let _ctx_u_x, u_x, wl = copy_uvar u_lhs (bs_lhs@bs) (U.type_u() |> fst) wl in
              //printfn "Generated formal %s where %s" (Print.term_to_string t_y) (Print.ctx_uvar_to_string ctx_u_x);
              let y = S.new_bv (Some (S.range_of_bv x)) u_x in
              aux (bs@[y, imp]) (bs_terms@[S.bv_to_name y, imp]) formals wl
         in
         let _, occurs_ok, msg = occurs_check u_lhs arrow in
         if not occurs_ok
         then giveup_or_defer env orig wl (mklstr (fun () -> "occurs-check failed: " ^ (Option.get msg)))
         else aux [] [] formals wl

and solve_binders (env:Env.env) (bs1:binders) (bs2:binders) (orig:prob) (wl:worklist)
                  (rhs:worklist -> binders -> Env.env -> list<subst_elt> -> (prob * worklist)) : solution =

   if debug env <| Options.Other "Rel"
   then BU.print3 "solve_binders\n\t%s\n%s\n\t%s\n"
                       (Print.binders_to_string ", " bs1)
                       (rel_to_string (p_rel orig))
                       (Print.binders_to_string ", " bs2);

   (*
    * AR: adding env to the return type
    *
    *     `aux` solves the binders problems xs REL ys, and keeps on adding the binders to env
    *       so that subsequent binders are solved in the right env
    *     when all the binders are solved, it creates the rhs problem and returns it
    *     the problem was that this rhs problem was getting solved in the original env,
    *       since `aux` never returned the env with all the binders
    *     so far it was fine, but with layered effects, we have to be really careful about the env
    *     so now we return the updated env, and the rhs is solved in that final env
    *     (see how `aux` is called after its definition below)
    *)
   let rec aux wl scope env subst (xs:binders) (ys:binders) : Env.env * either<(probs * formula), string> * worklist =
        match xs, ys with
        | [], [] ->
          let rhs_prob, wl = rhs wl scope env subst in
          if debug env <| Options.Other "Rel"
          then BU.print1 "rhs_prob = %s\n" (prob_to_string env rhs_prob);
          let formula = p_guard rhs_prob in
          env, Inl ([rhs_prob], formula), wl

        | (hd1, imp)::xs, (hd2, imp')::ys when (U.eq_aqual imp imp' = U.Equal) ->
           let hd1 = {hd1 with sort=Subst.subst subst hd1.sort} in //open both binders
           let hd2 = {hd2 with sort=Subst.subst subst hd2.sort} in
           let prob, wl = mk_t_problem wl scope orig hd1.sort (invert_rel <| p_rel orig) hd2.sort None "Formal parameter" in
           let hd1 = freshen_bv hd1 in
           let subst = DB(0, hd1)::SS.shift_subst 1 subst in  //extend the substitution
           let env = Env.push_bv env hd1 in
           begin
           match aux wl (scope @ [(hd1, imp)]) env subst xs ys with
           | env, Inl (sub_probs, phi), wl ->
             let phi =
                 U.mk_conj (p_guard prob)
                           (close_forall env [(hd1,imp)] phi) in
             if debug env <| Options.Other "Rel"
             then BU.print2 "Formula is %s\n\thd1=%s\n" (Print.term_to_string phi) (Print.bv_to_string hd1);
             env, Inl (prob::sub_probs, phi), wl

           | fail -> fail
           end

        | _ -> env, Inr "arity or argument-qualifier mismatch", wl in

   match aux wl [] env [] bs1 bs2 with
   | env, Inr msg, wl -> giveup_lit env msg orig
   | env, Inl (sub_probs, phi), wl ->
     let wl = solve_prob orig (Some phi) [] wl in
     solve env (attempt sub_probs wl)

and try_solve_without_smt_or_else
        (env:Env.env) (wl:worklist)
        (try_solve: (Env.env -> worklist -> solution))
        (else_solve: Env.env -> worklist -> (prob * lstring) -> solution)
    : solution =
    let wl' = {wl with defer_ok=false;
                       smt_ok=false;
                       umax_heuristic_ok=false;
                       attempting=[];
                       wl_deferred=[];
                       wl_implicits=[]} in
    let tx = UF.new_transaction () in
    match try_solve env wl' with
    | Success (_, defer_to_tac, imps) ->
      UF.commit tx;
      let wl = extend_wl wl defer_to_tac imps in
      solve env wl
    | Failed (p, s) ->
      UF.rollback tx;
      else_solve env wl (p,s)

and solve_t (env:Env.env) (problem:tprob) (wl:worklist) : solution =
    def_check_prob "solve_t" (TProb problem);
    solve_t' env (compress_tprob wl.tcenv problem) wl

and solve_t_flex_rigid_eq env (orig:prob) wl
                              (lhs:flex_t)
                              (rhs:term)
    : solution =

    if should_defer_flex_to_user_tac wl lhs
    then defer_to_user_tac env orig (flex_reason lhs) wl
    else

    let binders_as_bv_set (bs:binders) =
        FStar.Util.as_set (List.map fst bs)
                          Syntax.order_bv
    in

    let mk_solution env (lhs:flex_t) (bs:binders) (rhs:term) =
        let (Flex (_, ctx_u, _)) = lhs in
        let sol =
          match bs with
          | [] -> rhs
          | _ ->
            u_abs ctx_u.ctx_uvar_typ (sn_binders env bs) rhs
        in
        [TERM(ctx_u, sol)]
    in

    let try_quasi_pattern (orig:prob) (env:Env.env) (wl:worklist)
                          (lhs:flex_t) (rhs:term)
        : either<string, list<uvi>> * worklist =
        match quasi_pattern env lhs with
        | None ->
          Inl "Not a quasi-pattern", wl

        | Some (bs, _) ->
          let (Flex (t_lhs, ctx_u, args)) = lhs in
          let uvars, occurs_ok, msg = occurs_check ctx_u rhs in
          if not occurs_ok
          then Inl ("quasi-pattern, occurs-check failed: " ^ (Option.get msg)), wl
          else let fvs_lhs = binders_as_bv_set (ctx_u.ctx_uvar_binders@bs) in
               let fvs_rhs = Free.names rhs in
               if not (BU.set_is_subset_of fvs_rhs fvs_lhs)
               then Inl ("quasi-pattern, free names on the RHS are not included in the LHS"), wl
               else Inr (mk_solution env lhs bs rhs), restrict_all_uvars ctx_u uvars wl
    in

    let imitate_app (orig:prob) (env:Env.env) (wl:worklist)
                    (lhs:flex_t) (bs_lhs:binders) (t_res_lhs:term)
                    (rhs:term)
        : solution =
        //if Env.debug env <| Options.Other "Rel"
        //then printfn "imitate_app 1:\n\tlhs=%s\n\tbs_lhs=%s\n\tt_res_lhs=%s\n\trhs=%s\n"
        //    (flex_t_to_string lhs)
        //    (Print.binders_to_string ", " bs_lhs)
        //    (Print.term_to_string t_res_lhs)
        //    (Print.term_to_string rhs);
        let rhs_hd, args = U.head_and_args rhs in
        let args_rhs, last_arg_rhs = BU.prefix args in
        let rhs' = S.mk_Tm_app rhs_hd args_rhs rhs.pos in
        //if Env.debug env <| Options.Other "Rel"
        //then printfn "imitate_app 2:\n\trhs'=%s\n\tlast_arg_rhs=%s\n"
        //            (Print.term_to_string rhs')
        //            (Print.args_to_string [last_arg_rhs]);
        let (Flex (t_lhs, u_lhs, _lhs_args)) = lhs in
        let lhs', lhs'_last_arg, wl =
              let _, t_last_arg, wl = copy_uvar u_lhs [] (fst <| U.type_u()) wl in
              //FIXME: this may be an implicit arg ... fix qualifier
              let _, lhs', wl = copy_uvar u_lhs (bs_lhs@[S.null_binder t_last_arg]) t_res_lhs wl in
              let _, lhs'_last_arg, wl = copy_uvar u_lhs bs_lhs t_last_arg wl in
              lhs', lhs'_last_arg, wl
        in
        //if Env.debug env <| Options.Other "Rel"
        //then printfn "imitate_app 3:\n\tlhs'=%s\n\tlast_arg_lhs=%s\n"
        //            (Print.term_to_string lhs')
        //            (Print.term_to_string lhs'_last_arg);
        let sol = [TERM(u_lhs, U.abs bs_lhs (S.mk_Tm_app lhs' [S.as_arg lhs'_last_arg] t_lhs.pos)
                                            (Some (U.residual_tot t_res_lhs)))]
        in
        let sub_probs, wl =
            let p1, wl = mk_t_problem wl [] orig lhs' EQ rhs' None "first-order lhs" in
            let p2, wl = mk_t_problem wl [] orig lhs'_last_arg EQ (fst last_arg_rhs) None "first-order rhs" in
            [p1; p2], wl
        in
        solve env (attempt sub_probs (solve_prob orig None sol wl))
    in

    let first_order (orig:prob) (env:Env.env) (wl:worklist)
                    (lhs:flex_t) (rhs:term)
        : solution =
        let is_app rhs =
           let _, args = U.head_and_args rhs in
           match args with
           | [] -> false
           | _ -> true
        in
        let is_arrow rhs =
            match (SS.compress rhs).n with
            | Tm_arrow _ -> true
            | _ -> false
        in
        match quasi_pattern env lhs with
        | None ->
           let msg = mklstr (fun () ->
                        BU.format1 "first_order heuristic cannot solve %s; lhs not a quasi-pattern"
                          (prob_to_string env orig)) in
           giveup_or_defer env orig wl msg

        | Some (bs_lhs, t_res_lhs) ->
          if is_app rhs
          then imitate_app orig env wl lhs bs_lhs t_res_lhs rhs
          else if is_arrow rhs
          then imitate_arrow orig env wl lhs bs_lhs t_res_lhs EQ rhs
          else
            let msg = mklstr (fun () ->
                                  BU.format1 "first_order heuristic cannot solve %s; rhs not an app or arrow"
                                  (prob_to_string env orig)) in
            giveup_or_defer env orig wl msg
    in

    match p_rel orig with
    | SUB
    | SUBINV ->
      if wl.defer_ok
      then giveup_or_defer env orig wl (Thunk.mkv "flex-rigid subtyping")
      else solve_t_flex_rigid_eq env (make_prob_eq orig) wl lhs rhs

    | EQ ->
      let (Flex (_t1, ctx_uv, args_lhs)) = lhs in
      match pat_vars env ctx_uv.ctx_uvar_binders args_lhs with
      | Some lhs_binders -> //Pattern
        let rhs = sn env rhs in
        let names_to_string fvs =
            List.map Print.bv_to_string (BU.set_elements fvs) |> String.concat ", "
        in
        let fvs1 = binders_as_bv_set (ctx_uv.ctx_uvar_binders @ lhs_binders) in
        let fvs2 = Free.names rhs in
        let uvars, occurs_ok, msg = occurs_check ctx_uv rhs in
        if not occurs_ok
        then giveup_or_defer env orig wl (Thunk.mkv <| "occurs-check failed: " ^ (Option.get msg))
        else if BU.set_is_subset_of fvs2 fvs1
        then let sol = mk_solution env lhs lhs_binders rhs in
             let wl = restrict_all_uvars ctx_uv uvars wl in
             solve env (solve_prob orig None sol wl)
        else if wl.defer_ok
        then
          let msg = mklstr (fun () ->
                                BU.format3 "free names in the RHS {%s} are out of scope for the LHS: {%s}, {%s}"
                                           (names_to_string fvs2)
                                           (names_to_string fvs1)
                                           (Print.binders_to_string ", " (ctx_uv.ctx_uvar_binders @ lhs_binders))) in
          giveup_or_defer env orig wl msg
        else first_order orig env wl lhs rhs


      | _ -> //Not a pattern
        if wl.defer_ok
        then giveup_or_defer env orig wl (Thunk.mkv "Not a pattern")
        else match try_quasi_pattern orig env wl lhs rhs with
            | Inr sol, wl ->
              solve env (solve_prob orig None sol wl)
            | Inl msg, _ -> //try first-order
              first_order orig env wl lhs rhs

(* solve_t_flex-flex:
       Always delay flex-flex constraints, if possible.
       If not, coerce both sides to patterns and solve
*)
and solve_t_flex_flex env orig wl (lhs:flex_t) (rhs:flex_t) : solution =
    match p_rel orig with
    | SUB
    | SUBINV ->
      if wl.defer_ok
      then giveup_or_defer env orig wl (Thunk.mkv "flex-flex subtyping")
      else solve_t_flex_flex env (make_prob_eq orig) wl lhs rhs

    | EQ ->
      if should_defer_flex_to_user_tac wl lhs || should_defer_flex_to_user_tac wl rhs
      then defer_to_user_tac env orig (flex_reason lhs ^", "^flex_reason rhs)wl
      else

      if wl.defer_ok
      && (not (is_flex_pat lhs)|| not (is_flex_pat rhs))
      then giveup_or_defer env orig wl (Thunk.mkv "flex-flex non-pattern")
      else
          match quasi_pattern env lhs, quasi_pattern env rhs with
          | Some (binders_lhs, t_res_lhs), Some (binders_rhs, t_res_rhs) ->
            let (Flex ({pos=range}, u_lhs, _)) = lhs in
            let (Flex (_, u_rhs, _)) = rhs in
            if UF.equiv u_lhs.ctx_uvar_head u_rhs.ctx_uvar_head
            && binders_eq binders_lhs binders_rhs
            then solve env (solve_prob orig None [] wl)
            else (* Given a flex-flex instance:
                    (x1..xn ..X  |- ?u : ts  -> tres) [y1  ... ym ]
                 ~  (x1..xn ..X' |- ?v : ts' -> tres) [y1' ... ym']

                    let ctx_w = x1..xn in
                    let z1..zk = (..X..y1..ym intersect ...X'...y1'..ym') in
                    (ctx_w |- ?w : z1..zk -> tres) [z1..zk]

                    ?u := (fun y1..ym -> ?w z1...zk)
                    ?v := (fun y1'..ym' -> ?w z1...zk)
                 *)
                 //let sub_prob, wl =
                 //   //is it strictly necessary to add this sub problem?
                 //   //we don't in other cases
                 //     mk_t_problem wl [] orig t_res_lhs EQ t_res_rhs None "flex-flex typing"
                 //in
                 let ctx_w, (ctx_l, ctx_r) =
                    maximal_prefix u_lhs.ctx_uvar_binders
                                   u_rhs.ctx_uvar_binders
                 in
                 let gamma_w = gamma_until u_lhs.ctx_uvar_gamma ctx_w in
                 let zs = intersect_binders gamma_w (ctx_l @ binders_lhs) (ctx_r @ binders_rhs) in
                 let _, w, wl = new_uvar ("flex-flex quasi:"
                                          ^"\tlhs="  ^u_lhs.ctx_uvar_reason
                                          ^ "\trhs=" ^u_rhs.ctx_uvar_reason)
                                         wl range gamma_w ctx_w (U.arrow zs (S.mk_Total t_res_lhs))
                                         Strict
                                         None in
                 let w_app = S.mk_Tm_app w (List.map (fun (z, _) -> S.as_arg (S.bv_to_name z)) zs) w.pos in
                 let _ =
                    if Env.debug env <| Options.Other "Rel"
                    then BU.print "flex-flex quasi:\n\t\
                                        lhs=%s\n\t\
                                        rhs=%s\n\t\
                                        sol=%s\n\t\
                                        ctx_l@binders_lhs=%s\n\t\
                                        ctx_r@binders_rhs=%s\n\t\
                                        zs=%s\n"
                            [flex_t_to_string lhs;
                             flex_t_to_string rhs;
                             term_to_string w;
                             Print.binders_to_string ", " (ctx_l@binders_lhs);
                             Print.binders_to_string ", " (ctx_r@binders_rhs);
                             Print.binders_to_string ", " zs]
                 in
                 let sol =
                     let s1 = TERM(u_lhs, U.abs binders_lhs w_app (Some (U.residual_tot t_res_lhs))) in
                     if Unionfind.equiv u_lhs.ctx_uvar_head u_rhs.ctx_uvar_head
                     then [s1]
                     else let s2 = TERM(u_rhs, U.abs binders_rhs w_app (Some (U.residual_tot t_res_lhs))) in
                          [s1;s2]
                 in
                 solve env (solve_prob orig None sol wl)

          | _ ->
            giveup_or_defer env orig wl (Thunk.mkv "flex-flex: non-patterns")

and solve_t' (env:Env.env) (problem:tprob) (wl:worklist) : solution =
    def_check_prob "solve_t'.1" (TProb problem);
    let giveup_or_defer orig msg = giveup_or_defer env orig wl msg in

    let rigid_heads_match (env:Env.env) (need_unif:bool) (torig:tprob) (wl:worklist) (t1:term) (t2:term) : solution =
        let orig = TProb torig in
        if debug env <| Options.Other "Rel"
        then BU.print5 "Heads %s: %s (%s) and %s (%s)\n"
            (if need_unif then "need unification" else "match")
            (Print.term_to_string t1) (Print.tag_of_term t1)
            (Print.term_to_string t2) (Print.tag_of_term t2);
        let head1, args1 = U.head_and_args t1 in
        let head2, args2 = U.head_and_args t2 in
        let solve_head_then wl k =
            if need_unif then k true wl
            else match solve_maybe_uinsts env orig head1 head2 wl with
            | USolved wl -> k true wl //(solve_prob orig None [] wl)
            | UFailed msg -> giveup env msg orig
            | UDeferred wl -> k false (defer_lit "universe constraints" orig wl)
        in
        let nargs = List.length args1 in
        if nargs <> List.length args2
        then giveup env
                    (mklstr
                      (fun () -> BU.format4 "unequal number of arguments: %s[%s] and %s[%s]"
                                     (Print.term_to_string head1)
                                     (args_to_string args1)
                                     (Print.term_to_string head2)
                                     (args_to_string args2)))
                    orig
        else
        if nargs=0 || U.eq_args args1 args2=U.Equal //special case: for easily proving things like nat <: nat, or greater_than i <: greater_than i etc.
        then if need_unif
             then solve_t env ({problem with lhs=head1; rhs=head2}) wl
             else solve_head_then wl (fun ok wl ->
                    if ok then solve env (solve_prob orig None [] wl)
                    else solve env wl)
        else//Given T t1 ..tn REL T s1..sn
            //  if T expands to a refinement, then normalize it and recurse
            //  This allows us to prove things like
            //         type T (x:int) (y:int) = z:int{z = x + y}
            //         T 0 1 <: T 1 0
            //  By expanding out the definitions
            //
            //Otherwise, we reason extensionally about T and try to prove the arguments equal, i.e, ti = si, for all i
            let base1, refinement1 = base_and_refinement env t1 in
            let base2, refinement2 = base_and_refinement env t2 in
            begin
            match refinement1, refinement2 with
            | None, None ->  //neither side is a refinement; reason extensionally
              let mk_sub_probs wl =
                   let argp =
                       if need_unif
                       then List.zip ((head1, None)::args1) ((head2, None)::args2)
                       else List.zip args1 args2
                   in
                   let subprobs, wl =
                        List.fold_right
                            (fun ((a1, _), (a2, _)) (probs, wl) ->
                               let prob', wl = mk_problem wl [] orig a1 EQ a2 None "index" in
                               (TProb prob')::probs, wl)
                             argp
                             ([], wl)
                   in
                   if debug env <| Options.Other "Rel"
                   then BU.print1
                            "Adding subproblems for arguments: %s"
                            (Print.list_to_string (prob_to_string env) subprobs);
                   if Options.defensive ()
                   then List.iter (def_check_prob "solve_t' subprobs") subprobs;
                   subprobs, wl
              in
              let solve_sub_probs env wl =
                  solve_head_then wl (fun ok wl ->
                      if not ok
                      then solve env wl
                      else let subprobs, wl = mk_sub_probs wl in
                           let formula = U.mk_conj_l (List.map (fun p -> p_guard p) subprobs) in
                           let wl = solve_prob orig (Some formula) [] wl in
                           solve env (attempt subprobs wl))
              in
              let solve_sub_probs_no_smt env wl =
                  solve_head_then wl (fun ok wl ->
                      assert ok; //defer not allowed
                      let subprobs, wl = mk_sub_probs wl in
                      let formula = U.mk_conj_l (List.map (fun p -> p_guard p) subprobs) in
                      let wl = solve_prob orig (Some formula) [] wl in
                      solve env (attempt subprobs wl))
              in
              let unfold_and_retry d env wl (prob, reason) =
                   if debug env <| Options.Other "Rel"
                   then BU.print2 "Failed to solve %s because a sub-problem is not solvable without SMT because %s"
                                (prob_to_string env orig)
                                (Thunk.force reason);
                   match N.unfold_head_once env t1,
                         N.unfold_head_once env t2
                   with
                   | Some t1', Some t2' ->
                     let head1', _ = U.head_and_args t1' in
                     let head2', _ = U.head_and_args t2' in
                     begin
                     match U.eq_tm head1' head1, U.eq_tm head2' head2 with
                     | U.Equal, U.Equal -> //unfolding didn't make progress
                       if debug env <| Options.Other "Rel"
                       then BU.print4
                            "Unfolding didn't make progress ... got %s ~> %s;\nand %s ~> %s\n"
                                (Print.term_to_string t1)
                                (Print.term_to_string t1')
                                (Print.term_to_string t2)
                                (Print.term_to_string t2');
                       solve_sub_probs env wl //fallback to trying to solve with SMT on
                     | _ ->
                       let torig' = {torig with lhs=t1'; rhs=t2'} in
                       if debug env <| Options.Other "Rel"
                       then BU.print1 "Unfolded and now trying %s\n"
                                      (prob_to_string env (TProb torig'));
                       solve_t env torig' wl
                     end
                   | _ ->
                     solve_sub_probs env wl //fallback to trying to solve with SMT on
              in
              let d =
                match delta_depth_of_term env head1 with
                | None -> None
                | Some d -> decr_delta_depth d
              in
              let treat_as_injective =
                match (U.un_uinst head1).n with
                | Tm_fvar fv ->
                  Env.fv_has_attr env fv Const.unifier_hint_injective_lid
                | _ -> false
              in
              begin
              match d with
              | Some d when wl.smt_ok && not treat_as_injective ->
                try_solve_without_smt_or_else env wl
                    solve_sub_probs_no_smt
                    (unfold_and_retry d)

              | _ -> //cannot be unfolded or no smt anyway; so just try to solve extensionally
                solve_sub_probs env wl

              end

            | _ ->
              let lhs = force_refinement (base1, refinement1) in
              let rhs = force_refinement (base2, refinement2) in
              solve_t env ({problem with lhs=lhs; rhs=rhs}) wl
            end
    in

    (* <try_match_heuristic>:
          (match ?u with P1 -> t1 | ... | Pn -> tn) ~ t

          when (head t) `matches` (head ti)
          solve ?u to Pi
          and then try to prove `t ~ ti`
     *)
    let try_match_heuristic env orig wl s1 s2 t1t2_opt =
        let try_solve_branch scrutinee p =
            let (Flex (_t, uv, _args), wl) = destruct_flex_t scrutinee wl  in
            let xs, pat_term, _, _ = PatternUtils.pat_as_exp true env p in
            let subst, wl =
                List.fold_left (fun (subst, wl) x ->
                    let t_x = SS.subst subst x.sort in
                    let _, u, wl = copy_uvar uv [] t_x wl in
                    let subst = NT(x, u)::subst in
                    subst, wl)
                    ([], wl)
                    xs
            in
            let pat_term = SS.subst subst pat_term in
            let prob, wl =
                new_problem wl env scrutinee
                            EQ pat_term None scrutinee.pos
                            "match heuristic"
            in
            let wl' = {wl with defer_ok=false;
                                smt_ok=false;
                                attempting=[TProb prob];
                                wl_deferred=[];
                                wl_implicits=[]} in
            let tx = UF.new_transaction () in
            match solve env wl' with
            | Success (_, defer_to_tac, imps) ->
                let wl' = {wl' with attempting=[orig]} in
                (match solve env wl' with
                | Success (_, defer_to_tac', imps') ->
                  UF.commit tx;
                  Some (extend_wl wl (defer_to_tac@defer_to_tac') (imps@imps'))

                | Failed _ ->
                  UF.rollback tx;
                  None)
            | _ ->
              UF.rollback tx;
              None
        in
        match t1t2_opt with
        | None -> Inr None
        | Some (t1, t2) ->
            if Env.debug env <| Options.Other "Rel"
            then BU.print2 "Trying match heuristic for %s vs. %s\n"
                            (Print.term_to_string t1)
                            (Print.term_to_string t2);
            match (s1, U.unmeta t1), (s2, U.unmeta t2) with
            | (_, {n=Tm_match (scrutinee, branches)}), (s, t)
            | (s, t), (_, {n=Tm_match(scrutinee, branches)}) ->
              if not (is_flex scrutinee)
              then begin
                if Env.debug env <| Options.Other "Rel"
                then BU.print1 "match head %s is not a flex term\n" (Print.term_to_string scrutinee);
                Inr None
              end
              else if wl.defer_ok
              then (if Env.debug env <| Options.Other "Rel"
                    then BU.print_string "Deferring ... \n";
                    Inl "defer")
              else begin
                  if Env.debug env <| Options.Other "Rel"
                  then BU.print2 "Heuristic applicable with scrutinee %s and other side = %s\n"
                                (Print.term_to_string scrutinee)
                                (Print.term_to_string t);
                  let pat_discriminates = function
                      | ({v=Pat_constant _}, None, _)
                      | ({v=Pat_cons _}, None, _) -> true
                      | _ -> false //other patterns do not discriminate
                  in
                  let head_matching_branch =
                      branches |>
                      BU.try_find
                          (fun b ->
                            if pat_discriminates b
                            then
                              let (_, _, t') = SS.open_branch b in
                              match head_matches_delta env wl s t' with
                              | FullMatch, _
                              | HeadMatch _, _ ->
                                true
                              | _ -> false
                            else false)
                  in
                  begin
                  match head_matching_branch with
                  | None ->
                    if Env.debug env <| Options.Other "Rel"
                    then BU.print_string "No head_matching branch\n";
                    let try_branches =
                        match BU.prefix_until (fun b -> not (pat_discriminates b)) branches with
                        | Some (branches, _, _) -> branches
                        | _ -> branches
                    in
                    Inr <| BU.find_map try_branches (fun b ->
                        let (p, _, _) = SS.open_branch b in
                        try_solve_branch scrutinee p)

                  | Some b ->
                    let (p, _, e) = SS.open_branch b in
                    if Env.debug env <| Options.Other "Rel"
                    then BU.print2 "Found head matching branch %s -> %s\n"
                                (Print.pat_to_string p)
                                (Print.term_to_string e);
                    Inr <| try_solve_branch scrutinee p

                  end
              end
            | _ ->
              if Env.debug env <| Options.Other "Rel"
              then BU.print2 "Heuristic not applicable: tag lhs=%s, rhs=%s\n"
                    (Print.tag_of_term t1) (Print.tag_of_term t2);
              Inr None
    in

    (* <rigid_rigid_delta>: are t1 and t2, with head symbols head1 and head2, compatible after some delta steps? *)
    let rigid_rigid_delta (env:Env.env) (torig:tprob) (wl:worklist)
                          (head1:term) (head2:term) (t1:term) (t2:term)
        : solution =
        let orig = TProb torig in
        if Env.debug env <| Options.Other "RelDelta" then
            BU.print4 "rigid_rigid_delta of %s-%s (%s, %s)\n"
                        (Print.tag_of_term t1)
                        (Print.tag_of_term t2)
                        (Print.term_to_string t1)
                        (Print.term_to_string t2);
        let m, o = head_matches_delta env wl t1 t2 in
        match m, o  with
        | (MisMatch _, _) -> //heads definitely do not match
            let rec may_relate head =
                match (SS.compress head).n with
                | Tm_name _
                | Tm_match _ -> true
                | Tm_fvar fv ->
                    (match Env.delta_depth_of_fv env fv with
                     | Delta_equational_at_level _ ->
                       true
                     | Delta_abstract _ ->
                        //these may be relatable via a logical theory
                        //which may provide **equations** among abstract symbols
                        //Note, this is specifically not applicable for subtyping queries: see issue #1359
                       problem.relation = EQ
                    | _ -> false)
                | Tm_ascribed (t, _, _)
                | Tm_uinst (t, _)
                | Tm_meta (t, _) -> may_relate t
                | _ -> false
            in
            begin
            match try_match_heuristic env orig wl t1 t2 o with
            | Inl _defer_ok ->
              giveup_or_defer orig (Thunk.mkv "delaying match heuristic")

            | Inr (Some wl) ->
              solve env wl

            | Inr None ->
                if (may_relate head1 || may_relate head2) && wl.smt_ok
                then let guard, wl = guard_of_prob env wl problem t1 t2 in
                    solve env (solve_prob orig (Some guard) [] wl)
                else giveup env (mklstr (fun () -> BU.format4 "head mismatch (%s (%s) vs %s (%s))"
                                                  (Print.term_to_string head1)
                                                  (BU.dflt ""
                                                    (BU.bind_opt (delta_depth_of_term env head1)
                                                                 (fun x -> Some (Print.delta_depth_to_string x))))
                                                  (Print.term_to_string head2)
                                                  (BU.dflt ""
                                                    (BU.bind_opt (delta_depth_of_term env head2)
                                                                (fun x -> Some (Print.delta_depth_to_string x))))
                                                  )) orig
            end

        | (HeadMatch true, _) when problem.relation <> EQ ->
            //heads may only match after unification;
            //but we're not trying to unify them here
            //so, treat as a mismatch
            if wl.smt_ok
            then let guard, wl = guard_of_prob env wl problem t1 t2 in
                    solve env (solve_prob orig (Some guard) [] wl)
            else giveup env (mklstr (fun () -> BU.format2 "head mismatch for subtyping (%s vs %s)"
                                        (Print.term_to_string t1)
                                        (Print.term_to_string t2)))
                                orig

        | (_, Some (t1, t2)) -> //heads match after some delta steps
            solve_t env ({problem with lhs=t1; rhs=t2}) wl

        (* Need to maybe reunify the heads *)
        | (HeadMatch need_unif, None) ->
            rigid_heads_match env need_unif torig wl t1 t2

        | (FullMatch, None) ->
            rigid_heads_match env false torig wl t1 t2
    in
    (* <rigid_rigid_delta> *)

    let orig = TProb problem in
    def_check_prob "solve_t'.2" orig;
    if BU.physical_equality problem.lhs problem.rhs then solve env (solve_prob orig None [] wl) else
    let t1 = problem.lhs in
    let t2 = problem.rhs in
    def_check_closed_in (p_loc orig) "ref.t1" (List.map fst (p_scope orig)) t1;
    def_check_closed_in (p_loc orig) "ref.t2" (List.map fst (p_scope orig)) t2;
    let _ =
        if debug env (Options.Other "Rel")
        then BU.print4 "Attempting %s (%s vs %s); rel = (%s)\n" (string_of_int problem.pid)
                            (Print.tag_of_term t1 ^ "::" ^ Print.term_to_string t1)
                            (Print.tag_of_term t2 ^ "::" ^ Print.term_to_string t2)
                            (rel_to_string problem.relation)
                            in
    let r = Env.get_range env in
    match t1.n, t2.n with
      | Tm_delayed _, _
      | _, Tm_delayed _ ->
        // GM: I imagine there is some reason these terms are always
        // compressed, since the original code didn't call compress and
        // it never failed. Adding surely implies a performance hit, so
        // I didn't do that, but it'd be nice to document the reason
        // this works (I couldn't figure it out).

        // NS: we reach this point only after call compress_tprob
        //     or something that does a compress already, e.g., unascribe, or unmeta etc.
        //     See all the callers to solve_t'
        failwith "Impossible: terms were not compressed"

      | Tm_ascribed _, _ ->
        solve_t' env ({problem with lhs=U.unascribe t1}) wl

      | Tm_meta _, _ ->
        solve_t' env ({problem with lhs=U.unmeta t1}) wl

      | _, Tm_ascribed _ ->
        solve_t' env ({problem with rhs=U.unascribe t2}) wl

      | _, Tm_meta _ ->
        solve_t' env ({problem with rhs=U.unmeta t2}) wl

      | Tm_quoted (t1, _), Tm_quoted (t2, _) ->
        (* solve_prob orig None [] wl *)
        solve env (solve_prob orig None [] wl)
        (* solve_t' env ({problem with lhs = t1; rhs = t2}) wl *)

      | Tm_bvar _, _
      | _, Tm_bvar _ -> failwith "Only locally nameless! We should never see a de Bruijn variable"

      | Tm_type u1, Tm_type u2 ->
        solve_one_universe_eq env orig u1 u2 wl

      | Tm_arrow(bs1, c1), Tm_arrow(bs2, c2) ->
        let mk_c c = function
            | [] -> c
            | bs -> mk_Total(mk (Tm_arrow(bs, c)) c.pos) in

        let (bs1, c1), (bs2, c2) =
            match_num_binders (bs1, mk_c c1) (bs2, mk_c c2) in

        solve_binders env bs1 bs2 orig wl
        (fun wl scope env subst  ->
            let c1 = Subst.subst_comp subst c1 in
            let c2 = Subst.subst_comp subst c2 in //open both comps
            let rel = if (Options.use_eq_at_higher_order()) then EQ else problem.relation in
            mk_c_problem wl scope orig c1 rel c2 None "function co-domain")

      | Tm_abs(bs1, tbody1, lopt1), Tm_abs(bs2, tbody2, lopt2) ->
        let mk_t t l = function
            | [] -> t
            | bs -> mk (Tm_abs(bs, t, l)) t.pos in
        let (bs1, tbody1), (bs2, tbody2) =
            match_num_binders (bs1, mk_t tbody1 lopt1) (bs2, mk_t tbody2 lopt2) in
        solve_binders env bs1 bs2 orig wl
        (fun wl scope env subst ->
           mk_t_problem wl scope orig (Subst.subst subst tbody1)
                                       problem.relation
                                       (Subst.subst subst tbody2) None "lambda co-domain")

      | Tm_abs _, _
      | _, Tm_abs _ ->
        let is_abs t = match t.n with
            | Tm_abs _ -> true
            | _ -> false in
        let maybe_eta t =
            if is_abs t then Inl t
            else let t = N.eta_expand wl.tcenv t in
                 if is_abs t then Inl t else Inr t
        in
        let force_eta t =
            if is_abs t then t
            else begin
                let _, ty, _ = env.type_of ({env with lax=true; use_bv_sorts=true; expected_typ=None}) t in
                (* Find the WHNF ignoring refinements. Otherwise consider
                 *
                 * let myty1 = a -> Tot b
                 * let myty2 = f:myty1{whatever f}
                 *
                 * The WHNF of myty2 is not an arrow, and we would fail to eta-expand. *)
                let ty =
                    let rec aux ty =
                        let ty = N.unfold_whnf env ty in
                        match (SS.compress ty).n with
                        | Tm_refine _ -> aux (U.unrefine ty)
                        | _ -> ty
                    in aux ty
                in
                let r = N.eta_expand_with_type env t ty in
                if Env.debug wl.tcenv <| Options.Other "Rel" then
                  BU.print3 "force_eta of (%s) at type (%s) = %s\n" (Print.term_to_string t) (Print.term_to_string (N.unfold_whnf env ty)) (Print.term_to_string r);
                r
            end
        in
        begin
            match maybe_eta t1, maybe_eta t2 with
            | Inl t1, Inl t2 ->
              solve_t env ({problem with lhs=t1; rhs=t2}) wl
            | Inl t_abs, Inr not_abs
            | Inr not_abs, Inl t_abs ->
              //we lack the type information to eta-expand properly
              //so, this is going to fail, except if one last shot succeeds
              if is_flex not_abs //if it's a pattern and the free var check succeeds, then unify it with the abstraction in one step
              && p_rel orig = EQ
              then let flex, wl = destruct_flex_t not_abs wl in
                    solve_t_flex_rigid_eq env orig wl flex t_abs
              else let t1 = force_eta t1 in
                   let t2 = force_eta t2 in
                   if is_abs t1 && is_abs t2
                   then solve_t env ({problem with lhs=t1; rhs=t2}) wl
                   else giveup env (Thunk.mkv "head tag mismatch: RHS is an abstraction") orig
            | _ -> failwith "Impossible: at least one side is an abstraction"
        end

      | Tm_refine(x1, phi1), Tm_refine(x2, phi2) ->
        (* If the heads of their bases can match, make it so, and continue *)
        (* The unfolding is very much needed since we might have
         *   n:nat{phi n} =?= i:int{psi i}
         * and if we try to unify the bases, nat and int, we're toast.
         * However too much unfolding is also harmful for inference! See
         * the discussion on #1345. Hence we reuse head_matches_delta to
         * do the unfolding for us, which is good *heuristic* but not
         * necessarily always correct.
         *)
        let x1, x2 =
            match head_matches_delta env wl x1.sort x2.sort with
            (* We allow (HeadMatch true) since we're gonna unify them again anyway via base_prob *)
            | FullMatch, Some (t1, t2)
            | HeadMatch _, Some (t1, t2) ->
                ({ x1 with sort = t1 }), ({ x2 with sort = t2 })
            | _ -> x1, x2
        in
        (* A bit hackish *)
        let t1 = U.refine x1 phi1 in
        let t2 = U.refine x2 phi2 in
        (* / hack *)
        let x1, phi1 = as_refinement false env t1 in
        let x2, phi2 = as_refinement false env t2 in
        if Env.debug env (Options.Other "Rel") then begin
            BU.print3 "ref1 = (%s):(%s){%s}\n" (Print.bv_to_string x1)
                                               (Print.term_to_string x1.sort)
                                               (Print.term_to_string phi1);
            BU.print3 "ref2 = (%s):(%s){%s}\n" (Print.bv_to_string x2)
                                               (Print.term_to_string x2.sort)
                                               (Print.term_to_string phi2)
        end;
        let base_prob, wl = mk_t_problem wl [] orig x1.sort problem.relation x2.sort problem.element "refinement base type" in
        let x1 = freshen_bv x1 in
        let subst = [DB(0, x1)] in
        let phi1 = Subst.subst subst phi1 in
        let phi2 = Subst.subst subst phi2 in
        let env = Env.push_bv env x1 in
        let mk_imp imp phi1 phi2 = imp phi1 phi2 |> guard_on_element wl problem x1 in
             let fallback () =
                let impl =
                    if problem.relation = EQ
                    then mk_imp U.mk_iff phi1 phi2
                    else mk_imp U.mk_imp phi1 phi2 in
                let guard = U.mk_conj (p_guard base_prob) impl in
                def_check_closed_in (p_loc orig) "ref.1" (List.map fst (p_scope orig)) (p_guard base_prob);
                def_check_closed_in (p_loc orig) "ref.2" (List.map fst (p_scope orig)) impl;
                let wl = solve_prob orig (Some guard) [] wl in
                solve env (attempt [base_prob] wl)
             in
        let has_uvars =
            not (BU.set_is_empty (FStar.Syntax.Free.uvars phi1))
            || not (BU.set_is_empty (FStar.Syntax.Free.uvars phi2))
        in
        if problem.relation = EQ
        || (not env.uvar_subtyping && has_uvars)
        then let ref_prob, wl =
                  mk_t_problem wl [mk_binder x1] orig phi1 EQ phi2 None "refinement formula"
             in
             let tx = UF.new_transaction () in
             match solve env ({wl with defer_ok=false; attempting=[ref_prob]; wl_deferred=[]}) with
             | Failed (prob, msg) ->
               UF.rollback tx;
               if (not env.uvar_subtyping && has_uvars)
               || not wl.smt_ok
               then giveup env msg prob
               else fallback()

             | Success (_, defer_to_tac, _) ->
               UF.commit tx;
               let guard =
                   U.mk_conj (p_guard base_prob)
                             (p_guard ref_prob |> guard_on_element wl problem x1) in
               let wl = solve_prob orig (Some guard) [] wl in
               let wl = {wl with ctr=wl.ctr+1} in
               let wl = extend_wl wl defer_to_tac [] in
               solve env (attempt [base_prob] wl)
        else fallback()

      (* flex-flex *)
      | Tm_uvar _,                Tm_uvar _
      | Tm_app({n=Tm_uvar _}, _), Tm_uvar _
      | Tm_uvar _,                Tm_app({n=Tm_uvar _}, _)
      | Tm_app({n=Tm_uvar _}, _), Tm_app({n=Tm_uvar _}, _) ->
      (* In the case that we have the same uvar on both sides, we cannot
       * simply call destruct_flex_t on them, and instead we need to do
       * both ensure_no_uvar_subst calls before destructing.
       *
       * Calling destruct_flex_t would (potentially) first solve the
       * head uvar to a fresh one and then return the new one. So, if we
       * we were calling destruct_flex_t directly, the second call will
       * solve the uvar returned by the first call. We would then pass
       * it to to solve_t_flex_flex, causing a crash.
       *
       * See issue #1616. *)
        let t1, wl = ensure_no_uvar_subst t1 wl in
        let t2, wl = ensure_no_uvar_subst t2 wl in
        let f1 = destruct_flex_t' t1 in
        let f2 = destruct_flex_t' t2 in
        solve_t_flex_flex env orig wl f1 f2

      (* flex-rigid equalities *)
      | Tm_uvar _, _
      | Tm_app({n=Tm_uvar _}, _), _ when (problem.relation=EQ) -> (* just imitate/project ... no slack *)
        let f1, wl = destruct_flex_t t1 wl in
        solve_t_flex_rigid_eq env orig wl f1 t2

      (* rigid-flex: reorient if it is an equality constraint *)
      | _, Tm_uvar _
      | _, Tm_app({n=Tm_uvar _}, _) when (problem.relation = EQ) ->
        solve_t env (invert problem) wl

      (* flex-rigid: ?u _ <: t1 -> t2 *)
      | Tm_uvar _, Tm_arrow _
      | Tm_app({n=Tm_uvar _}, _), Tm_arrow _ ->
        //FIXME! This is weird; it should be handled by imitate_arrow
        //this case is so common, that even though we could delay, it is almost always ok to solve it immediately as an equality
        //besides, in the case of arrows, if we delay it, the arity of various terms built by the unifier goes awry
        //so, don't delay!
        solve_t' env ({problem with relation=EQ}) wl

      | _, Tm_uvar _
      | _, Tm_app({n=Tm_uvar _}, _)
      | Tm_uvar _, _
      | Tm_app({n=Tm_uvar _}, _), _ ->
        //flex-rigid subtyping is handled in the top-loop
        solve env (attempt [TProb problem] wl)

      | Tm_refine _, _ ->
        let t2 = force_refinement <| base_and_refinement env t2 in
        solve_t env ({problem with rhs=t2}) wl

      | _, Tm_refine _ ->
        let t1 = force_refinement <| base_and_refinement env t1 in
        solve_t env ({problem with lhs=t1}) wl

      | Tm_match (s1, brs1), Tm_match (s2, brs2) ->
        let by_smt () =
            // using original WL
            let guard, wl = guard_of_prob env wl problem t1 t2 in
            solve env (solve_prob orig (Some guard) [] wl)
        in
        let rec solve_branches wl brs1 brs2 : option<(list<(binders * prob)> * worklist)> =
            match brs1, brs2 with
            | br1::rs1, br2::rs2 ->
                let (p1, w1, _) = br1 in
                let (p2, w2, _) = br2 in
                (* If the patterns differ in shape, just fail *)
                if not (eq_pat p1 p2) then None else

                (* Open the first branch, and use that same substitution for the second branch *)
                let (p1, w1, e1), s = SS.open_branch' br1 in
                let (p2, w2, e2) = br2 in
                let w2 = BU.map_opt w2 (SS.subst s) in
                let e2 = SS.subst s e2 in

                let scope = List.map S.mk_binder <| S.pat_bvs p1 in

                (* Subproblem for then `when` clause *)
                BU.bind_opt (
                    match w1, w2 with
                    | Some _, None
                    | None, Some _ -> None
                    | None, None -> Some ([], wl)
                    | Some w1, Some w2 ->
                        let p, wl = mk_t_problem wl scope orig w1 EQ w2 None "when clause" in
                        Some ([scope, p], wl))
                (fun (wprobs, wl) ->

                (* Branch body *)
                // GM: Could use problem.relation here instead of EQ?
                let prob, wl = mk_t_problem wl scope orig e1 EQ e2 None "branch body" in
                if Env.debug wl.tcenv <| Options.Other "Rel"
                then BU.print2 "Created problem for branches %s with scope %s\n"
                                        (prob_to_string env prob)
                                        (Print.binders_to_string ", " scope);
                BU.bind_opt (solve_branches wl rs1 rs2) (fun (r, wl) ->
                Some ((scope, prob)::(wprobs @ r), wl)))

            | [], [] -> Some ([], wl)
            | _ -> None
        in
        begin match solve_branches wl brs1 brs2 with
        | None ->
            if wl.smt_ok
            then by_smt ()
            else giveup env (Thunk.mkv "Tm_match branches don't match") orig
        | Some (sub_probs, wl) ->
            let sc_prob, wl = mk_t_problem wl [] orig s1 EQ s2 None "match scrutinee" in
            let sub_probs = ([], sc_prob)::sub_probs in
            let formula = U.mk_conj_l (List.map (fun (scope, p) -> close_forall wl.tcenv scope (p_guard p)) sub_probs) in
            let tx = UF.new_transaction () in
            let wl = solve_prob orig (Some formula) [] wl in
            begin match solve env (attempt (List.map snd sub_probs) ({wl with smt_ok = false})) with
            | Success (ds, ds', imp) ->
                UF.commit tx;
                Success (ds, ds', imp)
            | Failed _ ->
                UF.rollback tx;
                if wl.smt_ok
                then by_smt ()
                else giveup env (Thunk.mkv "Could not unify matches without SMT") orig
            end
        end

      | Tm_match _, _
      | Tm_uinst _, _
      | Tm_name _, _
      | Tm_constant _, _
      | Tm_fvar _, _
      | Tm_app _, _
      | _, Tm_match _
      | _, Tm_uinst _
      | _, Tm_name _
      | _, Tm_constant _
      | _, Tm_fvar _
      | _, Tm_app _ ->
         let head1 = U.head_and_args t1 |> fst in
         let head2 = U.head_and_args t2 |> fst in
         let _ =
             if debug env (Options.Other "Rel")
             then BU.print3 ">> (%s)\n>>> head1 = %s\n>>> head2 = %s\n" (string_of_int problem.pid)
                                 (Print.term_to_string head1)
                                 (Print.term_to_string head2)
         in
         let no_free_uvars t = BU.set_is_empty (Free.uvars t) && BU.set_is_empty (Free.univs t) in
         let equal t1 t2 =
            let t1 = norm_with_steps "FStar.TypeChecker.Rel.norm_with_steps.2" [Env.UnfoldUntil delta_constant; Env.Primops; Env.Beta; Env.Eager_unfolding; Env.Iota] env t1 in
            let t2 = norm_with_steps "FStar.TypeChecker.Rel.norm_with_steps.3" [Env.UnfoldUntil delta_constant; Env.Primops; Env.Beta; Env.Eager_unfolding; Env.Iota] env t2 in
            U.eq_tm t1 t2 = U.Equal
         in
         if (Env.is_interpreted env head1 || Env.is_interpreted env head2) //we have something like (+ x1 x2) =?= (- y1 y2)
           && problem.relation = EQ
           && no_free_uvars t1 // and neither term has any free variables
           && no_free_uvars t2
         then if not wl.smt_ok
              then if equal t1 t2
                   then solve env (solve_prob orig None [] wl)
                   else rigid_rigid_delta env problem wl head1 head2 t1 t2
              else let guard, wl =
                       if equal t1 t2
                       then None, wl
                       else let g, wl = mk_eq2 wl env orig t1 t2 in
                            Some g, wl
                   in
                   solve env (solve_prob orig guard [] wl)
         else rigid_rigid_delta env problem wl head1 head2 t1 t2

      | Tm_let _, Tm_let _ ->
         // For now, just unify if they syntactically match
         if U.term_eq t1 t2
         then solve env (solve_prob orig None [] wl)
         else giveup env (Thunk.mkv "Tm_let mismatch") orig

      | Tm_let _, _
      | _, Tm_let _ ->
         raise_error (Errors.Fatal_UnificationNotWellFormed, BU.format4 "Internal error: unexpected flex-flex of %s and %s\n>>> (%s) -- (%s)"
                            (Print.tag_of_term t1) (Print.tag_of_term t2)
                            (Print.term_to_string t1) (Print.term_to_string t2)) t1.pos

      | _ -> giveup env (Thunk.mkv "head tag mismatch") orig

and solve_c (env:Env.env) (problem:problem<comp>) (wl:worklist) : solution =
    let c1 = problem.lhs in
    let c2 = problem.rhs in
    let orig = CProb problem in
    let sub_prob : worklist -> term -> rel -> term -> string -> prob * worklist =
        fun wl t1 rel t2 reason -> mk_t_problem wl [] orig t1 rel t2 None reason in

    let solve_eq c1_comp c2_comp g_lift =
        let _ = if Env.debug env <| Options.Other "EQ"
                then BU.print2 "solve_c is using an equality constraint (%s vs %s)\n"
                            (Print.comp_to_string (mk_Comp c1_comp))
                            (Print.comp_to_string (mk_Comp c2_comp)) in
        if not (lid_equals c1_comp.effect_name c2_comp.effect_name)
        then giveup env (mklstr (fun () -> BU.format2 "incompatible effects: %s <> %s"
                                        (Print.lid_to_string c1_comp.effect_name)
                                        (Print.lid_to_string c2_comp.effect_name))) orig
        else if List.length c1_comp.effect_args <> List.length c2_comp.effect_args
        then giveup env (mklstr (fun () -> BU.format2 "incompatible effect arguments: %s <> %s"
                                        (Print.args_to_string c1_comp.effect_args)
                                        (Print.args_to_string c2_comp.effect_args))) orig
        else
             let univ_sub_probs, wl =
               List.fold_left2 (fun (univ_sub_probs, wl) u1 u2 ->
                 let p, wl = sub_prob wl
                   (S.mk (S.Tm_type u1) Range.dummyRange)
                   EQ
                   (S.mk (S.Tm_type u2) Range.dummyRange)
                   "effect universes" in
                 (univ_sub_probs@[p]), wl) ([], wl) c1_comp.comp_univs c2_comp.comp_univs in
             let ret_sub_prob, wl = sub_prob wl c1_comp.result_typ EQ c2_comp.result_typ "effect ret type" in
             let arg_sub_probs, wl =
                 List.fold_right2
                        (fun (a1, _) (a2, _) (arg_sub_probs, wl) ->
                           let p, wl = sub_prob wl a1 EQ a2 "effect arg" in
                           p::arg_sub_probs, wl)
                        c1_comp.effect_args
                        c2_comp.effect_args
                        ([], wl)
             in
             let sub_probs = univ_sub_probs@[ret_sub_prob]@(arg_sub_probs @ (g_lift.deferred |> List.map snd)) in
             let guard =
               let guard = U.mk_conj_l (List.map p_guard sub_probs) in
               match g_lift.guard_f with
               | Trivial -> guard
               | NonTrivial f -> U.mk_conj guard f in
             let wl = { wl with wl_implicits = g_lift.implicits@wl.wl_implicits } in
             let wl = solve_prob orig (Some guard) [] wl in
             solve env (attempt sub_probs wl)
    in

    let solve_layered_sub c1 (edge:edge) c2 =
      if Env.debug env <| Options.Other "LayeredEffects" then
        BU.print2 "solve_layered_sub c1: %s and c2: %s\n"
          (c1 |> S.mk_Comp |> Print.comp_to_string)
          (c2 |> S.mk_Comp |> Print.comp_to_string);

      let c1, g_lift =
        c1 |> S.mk_Comp |> edge.mlift.mlift_wp env
           |> (fun (c, g) -> U.comp_to_comp_typ c, g) in

      if Env.debug env <| Options.Other "LayeredEffects" then
        BU.print2 "solve_layered_sub after lift c1: %s and c2: %s\n"
          (c1 |> S.mk_Comp |> Print.comp_to_string)
          (c2 |> S.mk_Comp |> Print.comp_to_string);

      (*
       * M t1 i_1 ... i_n <: M t2 j_1 ... j_n (equality is simple, just unify the indices, as before)
       * We solve it using following sub-problems and guards:
       *
       * --> sub_probs_is: first, if any of the indices i_1 ... i_n are uvars,
       *                   we simply unify them with corresponding indices on the R.H.S
       *
       * Then we solve t1 <: t2 as a sub-problem
       *
       * Next, we lookup M.stronger_wp
       * let M.stronger_wp =
       *   (u, a:Type u -> (x_i:t_i) -> f:repr<u> a f_i_1 ... f_i_n -> PURE (repr<u> a g_i_1 ... g_i_n) wp)
       *
       * We first instantiate it with c2.comp_univs
       *
       * Next, we create uvars ?u_i for each binder x_i
       *   with subtitutions [a/c2.result_typ]@[x_j/?u_j] (forall j < i)
       *
       * let substs = [a/c2.result_typ]@[x_i/?u_i]
       *
       * --> f_sub_probs: unify f_i_i[substs] with indices of c1
       * --> g_sub_probs: unify g_i_i[substs] with indices of c2
       *
       * --> Add (wp[substs] (fun _ -> True)) to the guard
       *)

      if problem.relation = EQ
      then solve_eq c1 c2 g_lift
      else
        let r = Env.get_range env in
        let wl = { wl with wl_implicits = g_lift.implicits@wl.wl_implicits } in

        //sub problems for uvar indices in c1
        let is_sub_probs, wl =
          let rec is_uvar t =
            match (SS.compress t).n with
            | Tm_uvar _ -> true
            | Tm_uinst (t, _) -> is_uvar t
            | Tm_app (t, _) -> is_uvar t
            | _ -> false in
          List.fold_right2 (fun (a1, _) (a2, _) (is_sub_probs, wl) ->
            if is_uvar a1
            then begin
                   if Env.debug env <| Options.Other "LayeredEffects" then
                   BU.print2 "solve_layered_sub: adding index equality for %s and %s (since a1 uvar)\n"
                     (Print.term_to_string a1) (Print.term_to_string a2);
                   let p, wl = sub_prob wl a1 EQ a2 "l.h.s. effect index uvar" in
                   p::is_sub_probs, wl
                 end
            else is_sub_probs, wl
          ) c1.effect_args c2.effect_args ([], wl) in

        //return type sub problem
        let ret_sub_prob, wl = sub_prob wl c1.result_typ problem.relation c2.result_typ "result type" in

        let _, stronger_t =
          c2.effect_name
          |> Env.get_effect_decl env
          |> U.get_stronger_vc_combinator
          |> (fun ts -> Env.inst_tscheme_with ts c2.comp_univs) in

        let stronger_t_shape_error s = BU.format3
          "Unexpected shape of stronger for %s, reason: %s (t:%s)"
          (Ident.string_of_lid c2.effect_name) s (Print.term_to_string stronger_t) in

        let a_b, rest_bs, f_b, stronger_c =
          match (SS.compress stronger_t).n with
          | Tm_arrow (bs, c) when List.length bs >= 2 ->
            let (bs', c) = SS.open_comp bs c in
            let a = List.hd bs' in
            let bs = List.tail bs' in
            let rest_bs, f_b = bs |> List.splitAt (List.length bs - 1)
              |> (fun (l1, l2) -> l1, List.hd l2) in
            a, rest_bs, f_b, c
          | _ ->
            raise_error (Errors.Fatal_UnexpectedExpressionType,
              stronger_t_shape_error "not an arrow or not enough binders") r in

        let rest_bs_uvars, g_uvars = Env.uvars_for_binders env rest_bs
          [NT (a_b |> fst, c2.result_typ)]
          (fun b -> BU.format3 "implicit for binder %s in stronger of %s at %s"
            (Print.binder_to_string b) (Ident.string_of_lid c2.effect_name) (Range.string_of_range r)) r in

        if debug env <| Options.Other "LayeredEffects"
        then BU.print1 "Introduced uvars for subcomp: %s\n"
               (List.fold_left (fun s u -> s ^ ";;;;" ^ (Print.term_to_string u)) "" rest_bs_uvars);


        let wl = { wl with wl_implicits = g_uvars.implicits@wl.wl_implicits } in  //AR: TODO: FIXME: using knowledge that g_uvars is only implicits

        let substs = List.map2
          (fun b t -> NT (b |> fst, t))
          (a_b::rest_bs) (c2.result_typ::rest_bs_uvars) in

        let f_sub_probs, wl =
          let f_sort_is =
            match (SS.compress (f_b |> fst).sort).n with
            | Tm_app (_, _::is) -> is |> List.map fst |> List.map (SS.subst substs)
            | _ ->
              raise_error (Errors.Fatal_UnexpectedExpressionType,
                stronger_t_shape_error "type of f is not a repr type") r in

          List.fold_left2 (fun (ps, wl) f_sort_i c1_i ->
            let p, wl = sub_prob wl f_sort_i EQ c1_i "indices of c1" in
            ps@[p], wl
          ) ([], wl) f_sort_is (c1.effect_args |> List.map fst) in

        let stronger_ct = stronger_c |> SS.subst_comp substs |> U.comp_to_comp_typ in

        let g_sub_probs, wl =
          let g_sort_is =
            match (SS.compress stronger_ct.result_typ).n with
            | Tm_app (_, _::is) -> is |> List.map fst
            | _ ->
              raise_error (Errors.Fatal_UnexpectedExpressionType,
                stronger_t_shape_error "return type is not a repr type") r in

          List.fold_left2 (fun (ps, wl) g_sort_i c2_i ->
            let p, wl = sub_prob wl g_sort_i EQ c2_i "indices of c2" in
            ps@[p], wl
          ) ([], wl) g_sort_is (c2.effect_args |> List.map fst) in

        let fml =
          let u, wp = List.hd stronger_ct.comp_univs, fst (List.hd stronger_ct.effect_args) in
          Env.pure_precondition_for_trivial_post env u stronger_ct.result_typ wp Range.dummyRange in

        let sub_probs = ret_sub_prob::(is_sub_probs@f_sub_probs@g_sub_probs@(g_lift.deferred |> List.map snd)) in
        let guard =
          let guard = U.mk_conj_l (List.map p_guard sub_probs) in
          match g_lift.guard_f with
          | Trivial -> guard
          | NonTrivial f -> U.mk_conj guard f in
        let wl = solve_prob orig (Some <| U.mk_conj guard fml) [] wl in
        solve env (attempt sub_probs wl) in

    let solve_sub c1 edge c2 =
        if problem.relation <> SUB then
          failwith "impossible: solve_sub";
        let r = Env.get_range env in
        let lift_c1 () =
             let univs =
               match c1.comp_univs with
               | [] -> [env.universe_of env c1.result_typ]
               | x -> x in
             let c1 = { c1 with comp_univs = univs } in
             ({ c1 with comp_univs = univs })
             |> S.mk_Comp
             |> edge.mlift.mlift_wp env
             |> (fun (c, g) ->
                 if not (Env.is_trivial g)
                 then raise_error (Errors.Fatal_UnexpectedEffect,
                   BU.format2 "Lift between wp-effects (%s~>%s) should not have returned a non-trivial guard"
                     (Ident.string_of_lid c1.effect_name) (Ident.string_of_lid c2.effect_name)) r
                 else U.comp_to_comp_typ c)
        in
        if Env.is_layered_effect env c2.effect_name
        then solve_layered_sub c1 edge c2
        else if not wl.repr_subcomp_allowed
                && not (lid_equals c1.effect_name c2.effect_name)
                && Env.is_reifiable_effect env c2.effect_name
                  // GM: What I would like to write instead of these two
                  // last conjuncts is something like
                  // [Option.isSome edge.mlift.mlift_term],
                  // but it seems that we always carry around a Some
                  // (fun _ _ e -> e) instead of a None even for
                  // primitive effects.
        then giveup env (mklstr (fun () -> BU.format2 "Cannot lift from %s to %s, it needs a lift\n"
                                            (string_of_lid c1.effect_name)
                                            (string_of_lid c2.effect_name)))
                        orig
        else let is_null_wp_2 = c2.flags |> BU.for_some (function TOTAL | MLEFFECT | SOMETRIVIAL -> true | _ -> false) in
             let wpc1, wpc2 = match c1.effect_args, c2.effect_args with
              | (wp1, _)::_, (wp2, _)::_ -> wp1, wp2
              | _ ->
                raise_error (Errors.Fatal_ExpectNormalizedEffect, (BU.format2 "Got effects %s and %s, expected normalized effects"
                                          (Print.lid_to_string c1.effect_name)
                                          (Print.lid_to_string c2.effect_name))) env.range
             in
             if BU.physical_equality wpc1 wpc2
             then solve_t env (problem_using_guard orig c1.result_typ problem.relation c2.result_typ None "result type") wl
             else let c2_decl, qualifiers = must (Env.effect_decl_opt env c2.effect_name) in
                  if qualifiers |> List.contains Reifiable
                  then let c1_repr =
                           norm_with_steps "FStar.TypeChecker.Rel.norm_with_steps.4"
                                           [Env.UnfoldUntil delta_constant; Env.Weak; Env.HNF] env
                                           (Env.reify_comp env (S.mk_Comp (lift_c1 ())) (env.universe_of env c1.result_typ))
                       in
                       let c2_repr =
                           norm_with_steps "FStar.TypeChecker.Rel.norm_with_steps.5"
                                           [Env.UnfoldUntil delta_constant; Env.Weak; Env.HNF] env
                                           (Env.reify_comp env (S.mk_Comp c2) (env.universe_of env c2.result_typ))
                       in
                       let prob, wl =
                           sub_prob wl c1_repr problem.relation c2_repr
                                    (BU.format2 "sub effect repr: %s <: %s"
                                                    (Print.term_to_string c1_repr)
                                                    (Print.term_to_string c2_repr))
                       in
                       let wl = solve_prob orig (Some (p_guard prob)) [] wl in
                       solve env (attempt [prob] wl)
                  else
                      let g =
                         if env.lax then
                            U.t_true
                         else let wpc1_2 = lift_c1 () |> (fun ct -> List.hd ct.effect_args) in
                              if is_null_wp_2
                              then let _ = if debug env <| Options.Other "Rel"
                                           then BU.print_string "Using trivial wp ... \n" in
                                   let c1_univ = env.universe_of env c1.result_typ in
                                   let trivial =
                                     match c2_decl |> U.get_wp_trivial_combinator with
                                     | None -> failwith "Rel doesn't yet handle undefined trivial combinator in an effect"
                                     | Some t -> t in
                                   mk (Tm_app (inst_effect_fun_with [c1_univ] env c2_decl trivial,
                                               [as_arg c1.result_typ;
                                                wpc1_2])) r
                              else let c2_univ = env.universe_of env c2.result_typ in
                                   let stronger = c2_decl |> U.get_stronger_vc_combinator in
                                   mk (Tm_app(inst_effect_fun_with [c2_univ] env c2_decl stronger,
                                              [as_arg c2.result_typ;
                                               as_arg wpc2;
                                               wpc1_2])) r in
                      if debug env <| Options.Other "Rel" then
                          BU.print1 "WP guard (simplifed) is (%s)\n" (Print.term_to_string (N.normalize [Env.Iota; Env.Eager_unfolding; Env.Primops; Env.Simplify] env g));
                      let base_prob, wl = sub_prob wl c1.result_typ problem.relation c2.result_typ "result type" in
                      let wl = solve_prob orig (Some <| U.mk_conj (p_guard base_prob) g) [] wl in
                      solve env (attempt [base_prob] wl)
    in

    if BU.physical_equality c1 c2
    then solve env (solve_prob orig None [] wl)
    else let _ = if debug env <| Options.Other "Rel"
                 then BU.print3 "solve_c %s %s %s\n"
                                    (Print.comp_to_string c1)
                                    (rel_to_string problem.relation)
                                    (Print.comp_to_string c2) in
         let c1, c2 = N.ghost_to_pure env c1, N.ghost_to_pure env c2 in
         match c1.n, c2.n with
         | GTotal (t1, _), Total (t2, _) when (Env.non_informative env t2) ->
            solve_t env (problem_using_guard orig t1 problem.relation t2 None "result type") wl

         | GTotal _, Total _ ->
            giveup env (Thunk.mkv "incompatible monad ordering: GTot </: Tot")  orig

         | Total  (t1, _), Total  (t2, _)
         | GTotal (t1, _), GTotal (t2, _) -> //rigid-rigid 1
            solve_t env (problem_using_guard orig t1 problem.relation t2 None "result type") wl

         | Total  (t1, _), GTotal (t2, _) when problem.relation = SUB ->
            solve_t env (problem_using_guard orig t1 problem.relation t2 None "result type") wl

         | Total  (t1, _), GTotal (t2, _) ->
            giveup env (Thunk.mkv "GTot =/= Tot") orig

         | GTotal _, Comp _
         | Total _,  Comp _ ->
            solve_c env ({problem with lhs=mk_Comp <| Env.comp_to_comp_typ env c1}) wl

         | Comp _, GTotal _
         | Comp _, Total _ ->
            solve_c env ({problem with rhs=mk_Comp <| Env.comp_to_comp_typ env c2}) wl

         | Comp _, Comp _ ->
            if (U.is_ml_comp c1 && U.is_ml_comp c2)
            || (U.is_total_comp c1 && U.is_total_comp c2)
            || (U.is_total_comp c1 && U.is_ml_comp c2 && problem.relation=SUB)
            then solve_t env (problem_using_guard orig (U.comp_result c1) problem.relation (U.comp_result c2) None "result type") wl
            else let c1_comp = Env.comp_to_comp_typ env c1 in
                 let c2_comp = Env.comp_to_comp_typ env c2 in
                 if problem.relation=EQ
                 then let c1_comp, c2_comp =
                            if lid_equals c1_comp.effect_name c2_comp.effect_name
                            then c1_comp, c2_comp
                            else Env.unfold_effect_abbrev env c1,
                                 Env.unfold_effect_abbrev env c2 in
                      solve_eq c1_comp c2_comp Env.trivial_guard
                 else begin
                    let c1 = Env.unfold_effect_abbrev env c1 in
                    let c2 = Env.unfold_effect_abbrev env c2 in
                    if debug env <| Options.Other "Rel" then BU.print2 "solve_c for %s and %s\n" (string_of_lid c1.effect_name) (string_of_lid c2.effect_name);
                    match Env.monad_leq env c1.effect_name c2.effect_name with
                    | None ->
                       giveup env (mklstr (fun () -> BU.format2 "incompatible monad ordering: %s </: %s"
                                              (Print.lid_to_string c1.effect_name)
                                              (Print.lid_to_string c2.effect_name))) orig
                    | Some edge ->
                        solve_sub c1 edge c2
                 end

(* -------------------------------------------------------- *)
(* top-level interface                                      *)
(* -------------------------------------------------------- *)
let print_pending_implicits g =
    g.implicits |> List.map (fun i -> Print.term_to_string i.imp_tm) |> String.concat ", "

let ineqs_to_string ineqs =
    let vars =
        fst ineqs
        |> List.map Print.univ_to_string
        |> String.concat ", " in
    let ineqs =
        snd ineqs
        |> List.map (fun (u1, u2) ->
                BU.format2 "%s < %s"
                        (Print.univ_to_string u1)
                        (Print.univ_to_string u2))
        |> String.concat ", " in
    BU.format2 "Solving for {%s}; inequalities are {%s}"
                    vars ineqs

let guard_to_string (env:env) g =
  match g.guard_f, g.deferred, g.univ_ineqs with
    | Trivial, [], (_, []) when not (Options.print_implicits ()) -> "{}"
    | _ ->
      let form = match g.guard_f with
          | Trivial -> "trivial"
          | NonTrivial f ->
              if debug env <| Options.Other "Rel"
              || debug env <| Options.Extreme
              || Options.print_implicits ()
              then N.term_to_string env f
              else "non-trivial" in
      let carry defs = List.map (fun (msg, x) -> msg ^ ": " ^ prob_to_string env x) defs |> String.concat ",\n" in
      let imps = print_pending_implicits g in
      BU.format5 "\n\t{guard_f=%s;\n\t deferred={\n%s};\n\t deferred_to_tac={\n%s};\n\t univ_ineqs={%s};\n\t implicits={%s}}\n"
        form (carry g.deferred) (carry g.deferred_to_tac)
        (ineqs_to_string g.univ_ineqs) imps

let new_t_problem wl env lhs rel rhs elt loc =
 let reason = if debug env <| Options.Other "ExplainRel"
              ||  Env.debug env <| Options.Other "Rel"
              then BU.format3 "Top-level:\n%s\n\t%s\n%s"
                        (N.term_to_string env lhs) (rel_to_string rel)
                        (N.term_to_string env rhs)
              else "TOP" in
 let p, wl = new_problem wl env lhs rel rhs elt loc reason in
 def_check_prob ("new_t_problem." ^ reason) (TProb p);
 TProb p, wl

let new_t_prob wl env t1 rel t2 =
 let x = S.new_bv (Some <| Env.get_range env) t1 in
 let p, wl = new_t_problem wl env t1 rel t2 (Some x) (Env.get_range env) in
 p, x, wl

let solve_and_commit env probs err
  : option<(deferred * deferred * implicits)> =
  let tx = UF.new_transaction () in

  if Env.debug env <| Options.Other "RelBench" then
    BU.print1 "solving problems %s {\n"
      (FStar.Common.string_of_list (fun p -> string_of_int (p_pid p)) probs.attempting);
  let (sol, ms) = BU.record_time (fun () -> solve env probs) in
  if Env.debug env <| Options.Other "RelBench" then
    BU.print1 "} solved in %s ms\n" (string_of_int ms);

  match sol with
    | Success (deferred, defer_to_tac, implicits) ->
      let ((), ms) = BU.record_time (fun () -> UF.commit tx) in
      if Env.debug env <| Options.Other "RelBench" then
        BU.print1 "committed in %s ms\n" (string_of_int ms);
      Some (deferred, defer_to_tac, implicits)
    | Failed (d,s) ->
      if Env.debug env <| Options.Other "ExplainRel"
      ||  Env.debug env <| Options.Other "Rel"
      then BU.print_string <| explain env d s;
      let result = err (d,s) in
      UF.rollback tx;
      result

let simplify_guard env g = match g.guard_f with
    | Trivial -> g
    | NonTrivial f ->
      if Env.debug env <| Options.Other "Simplification" then BU.print1 "Simplifying guard %s\n" (Print.term_to_string f);
      let f = norm_with_steps "FStar.TypeChecker.Rel.norm_with_steps.6"
              [Env.Beta; Env.Eager_unfolding; Env.Simplify; Env.Primops; Env.NoFullNorm] env f in
      if Env.debug env <| Options.Other "Simplification" then BU.print1 "Simplified guard to %s\n" (Print.term_to_string f);
      let f = match (U.unmeta f).n with
        | Tm_fvar fv when S.fv_eq_lid fv Const.true_lid -> Trivial
        | _ -> NonTrivial f in
      {g with guard_f=f}

let with_guard env prob dopt =
    match dopt with
    | None -> None
    | Some (deferred, defer_to_tac, implicits) ->
      Some <| simplify_guard env
                ({guard_f=(p_guard prob |> NonTrivial);
                  deferred=deferred;
                  deferred_to_tac=defer_to_tac;
                  univ_ineqs=([], []);
                  implicits=implicits})

let with_guard_no_simp env prob dopt = match dopt with
    | None -> None
    | Some (deferred, defer_to_tac, implicits) ->
      Some ({guard_f=(p_guard prob |> NonTrivial);
             deferred=deferred;
             deferred_to_tac=defer_to_tac;
             univ_ineqs=([], []);
             implicits=implicits})

let try_teq smt_ok env t1 t2 : option<guard_t> =
     if debug env <| Options.Other "Rel" then
       BU.print2 "try_teq of %s and %s {\n" (Print.term_to_string t1) (Print.term_to_string t2);
     let prob, wl = new_t_problem (empty_worklist env) env t1 EQ t2 None (Env.get_range env) in
     let g = with_guard env prob <| solve_and_commit env (singleton wl prob smt_ok) (fun _ -> None) in
     if debug env <| Options.Other "Rel" then
       BU.print1 "} res = %s\n" (FStar.Common.string_of_option (guard_to_string env) g);
     g

let teq env t1 t2 : guard_t =
    match try_teq true env t1 t2 with
    | None ->
        FStar.Errors.log_issue
            (Env.get_range env)
            (Err.basic_type_error env None t2 t1);
        trivial_guard
    | Some g ->
        if debug env <| Options.Other "Rel"
        then BU.print3 "teq of %s and %s succeeded with guard %s\n"
                        (Print.term_to_string t1)
                        (Print.term_to_string t2)
                        (guard_to_string env g);
        g

(*
 * AR: It would be nice to unify it with teq, the way we do it for subtyping
 *     i.e. write a common function that uses a bound variable,
 *          and if the caller requires a prop, close over it, else abstract it
 *     But that may change the existing VCs shape a bit
 *)
let get_teq_predicate env t1 t2 =
     if debug env <| Options.Other "Rel" then
       BU.print2 "get_teq_predicate of %s and %s {\n" (Print.term_to_string t1) (Print.term_to_string t2);
     let prob, x, wl = new_t_prob (empty_worklist env) env t1 EQ t2 in
     let g = with_guard env prob <| solve_and_commit env (singleton wl prob true) (fun _ -> None) in
     if debug env <| Options.Other "Rel" then
       BU.print1 "} res teq predicate = %s\n" (FStar.Common.string_of_option (guard_to_string env) g);

    match g with
    | None -> None
    | Some g -> Some (abstract_guard (S.mk_binder x) g)

let subtype_fail env e t1 t2 =
    Errors.log_issue (Env.get_range env) (Err.basic_type_error env (Some e) t2 t1)

let sub_comp env c1 c2 =
  let rel = if env.use_eq then EQ else SUB in
  if debug env <| Options.Other "Rel" then
    BU.print3 "sub_comp of %s --and-- %s --with-- %s\n" (Print.comp_to_string c1) (Print.comp_to_string c2) (if rel = EQ then "EQ" else "SUB");
  let prob, wl = new_problem (empty_worklist env) env c1 rel c2 None (Env.get_range env) "sub_comp" in
  let wl = { wl with repr_subcomp_allowed = true } in
  let prob = CProb prob in
  def_check_prob "sub_comp" prob;
  let (r, ms) = BU.record_time
                  (fun () -> with_guard env prob <| solve_and_commit env (singleton wl prob true)  (fun _ -> None))
  in
  if Env.debug env <| Options.Other "RelBench" then
    BU.print4 "sub_comp of %s --and-- %s --with-- %s --- solved in %s ms\n" (Print.comp_to_string c1) (Print.comp_to_string c2) (if rel = EQ then "EQ" else "SUB") (string_of_int ms);
  r

let solve_universe_inequalities' tx env (variables, ineqs) =
   //variables: ?u1, ..., ?un are the universes of the inductive types we're trying to compute
   //ineqs: u1 < v1, ..., un < vn are inequality constraints gathered from checking the inductive definition
   //The basic idea is to collect all lowerbounds of each variable ?ui,
   //       excluding all of the variables themselves to avoid cycles
   //       and setting each ?ui to max(lowerbounds(?ui))
   //Then, we make a pass over all the inequalities again and check that they are all satisfied
   //This ensures, e.g., that we don't needlessly generalize types, avoid issues lik #806
   let fail u1 u2 =
        UF.rollback tx;
        raise_error (Errors.Fatal_IncompatibleUniverse, (BU.format2 "Universe %s and %s are incompatible"
                                (Print.univ_to_string u1)
                                (Print.univ_to_string u2))) (Env.get_range env)
   in
   let equiv v v' =
       match SS.compress_univ v, SS.compress_univ v' with
       | U_unif v0, U_unif v0' -> UF.univ_equiv v0 v0'
       | _ -> false
   in
   let sols = variables |> List.collect (fun v ->
     match SS.compress_univ v with
     | U_unif _ -> //if it really is a variable, that try to solve it
         let lower_bounds_of_v = //lower bounds of v, excluding the other variables
           ineqs |> List.collect (fun (u, v') ->
             if equiv v v'
             then if variables |> BU.for_some (equiv u)
                  then []
                  else [u]
             else [])
         in
         let lb = N.normalize_universe env (U_max lower_bounds_of_v) in
         [(lb, v)]
     | _ ->
       //it may not actually be a variable in case the user provided an explicit universe annnotation
       //see, e.g., ulib/FStar.Universe.fst
      []) in
   //apply all the solutions
   let _ =
     let wl = {empty_worklist env with defer_ok=false} in
     sols |> List.map (fun (lb, v) ->
         //     printfn "Setting %s to its lower bound %s" (Print.univ_to_string v) (Print.univ_to_string lb);
         match solve_universe_eq (-1) wl lb v with
         | USolved wl -> ()
         | _ -> fail lb v)
   in
   //check that the solutions produced valid inequalities
   let rec check_ineq (u, v) : bool =
     let u = N.normalize_universe env u in
     let v = N.normalize_universe env v in
     match u, v with
     | U_zero, _ -> true
     | U_succ u0, U_succ v0 -> check_ineq (u0, v0)
     | U_name u0, U_name v0 -> Ident.ident_equals u0 v0
     | U_unif u0, U_unif v0 -> UF.univ_equiv u0 v0
     | U_name _,  U_succ v0
     | U_unif _,  U_succ v0 -> check_ineq (u, v0)
     | U_max us,  _         -> us |> BU.for_all (fun u -> check_ineq (u, v))
     | _,         U_max vs  -> vs |> BU.for_some (fun v -> check_ineq (u, v))
     | _ -> false
   in
   if ineqs |> BU.for_all (fun (u, v) ->
        if check_ineq (u, v)
        then true
        else (if Env.debug env <| Options.Other "GenUniverses"
              then BU.print2 "%s </= %s" (Print.univ_to_string u) (Print.univ_to_string v);
              false))
   then ()
   else (if Env.debug env <| Options.Other "GenUniverses"
         then (BU.print1 "Partially solved inequality constraints are: %s\n" (ineqs_to_string (variables, ineqs));
               UF.rollback tx;
               BU.print1 "Original solved inequality constraints are: %s\n" (ineqs_to_string (variables, ineqs)));
         raise_error (Errors.Fatal_FailToSolveUniverseInEquality, ("Failed to solve universe inequalities for inductives")) (Env.get_range env))

let solve_universe_inequalities env ineqs =
    let tx = UF.new_transaction () in
    solve_universe_inequalities' tx env ineqs;
    UF.commit tx

let try_solve_deferred_constraints defer_ok smt_ok env (g:guard_t) =
   let fail (d,s) =
      let msg = explain env d s in
      raise_error (Errors.Fatal_ErrorInSolveDeferredConstraints, msg) (p_loc d)
   in
   let wl = {wl_of_guard env g.deferred with defer_ok=defer_ok
                                           ; smt_ok=smt_ok } in
   if Env.debug env <| Options.Other "Rel"
   then begin
         BU.print3 "Trying to solve carried problems (defer_ok=%s): begin\n\t%s\nend\n and %s implicits\n"
                  (BU.string_of_bool defer_ok)
                  (wl_to_string wl)
                  (string_of_int (List.length g.implicits))
   end;
   let g =
     match solve_and_commit env wl fail with
     | Some (_::_, _, _) when not defer_ok ->
       failwith "Impossible: Unexpected deferred constraints remain"

     | Some (deferred, defer_to_tac, imps) ->
       {g with deferred=deferred; deferred_to_tac=g.deferred_to_tac@defer_to_tac; implicits=g.implicits@imps}

     | _ ->
       failwith "Impossible: should have raised a failure already"
   in
   solve_universe_inequalities env g.univ_ineqs;
   {g with univ_ineqs=([], [])}

let solve_deferred_constraints' smt_ok env (g:guard_t) =
    try_solve_deferred_constraints false smt_ok env g

let solve_deferred_constraints env (g:guard_t) =
    solve_deferred_constraints' true env g

let solve_some_deferred_constraints env (g:guard_t) =
    try_solve_deferred_constraints true true env g

//use_smt flag says whether to use the smt solver to discharge this guard
//if use_smt = true, this function NEVER returns None, the error might come from the smt solver though
//if use_smt = false, then None means could not discharge the guard without using smt
let discharge_guard' use_env_range_msg env (g:guard_t) (use_smt:bool) : option<guard_t> =
  let debug =
      (Env.debug env <| Options.Other "Rel")
    || (Env.debug env <| Options.Other "SMTQuery")
    || (Env.debug env <| Options.Other "Tac")
  in
<<<<<<< HEAD
  if Env.debug env <| Options.Other "ResolveImplicitsHook"
  then BU.print1 "///////////////////ResolveImplicitsHook: discharge_guard'\n\
                  guard = %s\n"
                  (guard_to_string env g);
  let g = solve_deferred_constraints env g in
=======
  let g = solve_deferred_constraints' use_smt env g in
>>>>>>> b924ea92
  let ret_g = {g with guard_f = Trivial} in
  if not (Env.should_verify env) then Some ret_g
  else
    match g.guard_f with
    | Trivial -> Some ret_g
    | NonTrivial vc ->
      if debug
      then Errors.diag (Env.get_range env)
                       (BU.format1 "Before normalization VC=\n%s\n" (Print.term_to_string vc));
      let vc =
        Profiling.profile
          (fun () -> N.normalize [Env.Eager_unfolding; Env.Simplify; Env.Primops] env vc)
          (Some (Ident.string_of_lid (Env.current_module env)))
          "FStar.TypeChecker.Rel.vc_normalization"
      in
      if debug
      then Errors.diag (Env.get_range env)
                       (BU.format1 "After normalization VC=\n%s\n" (Print.term_to_string vc));
      def_check_closed_in_env (Env.get_range env) "discharge_guard'" env vc;
      match check_trivial vc with
      | Trivial -> Some ret_g
      | NonTrivial vc ->
        if not use_smt then (
            if debug then
                Errors.diag (Env.get_range env)
                            (BU.format1 "Cannot solve without SMT : %s\n" (Print.term_to_string vc));
                None
        ) else
          let _ =
            if debug
            then Errors.diag (Env.get_range env)
                             (BU.format1 "Checking VC=\n%s\n" (Print.term_to_string vc));
            let vcs =
                if Options.use_tactics()
                then begin
                    Options.with_saved_options (fun () ->
                        ignore <| Options.set_options "--no_tactics";
                        let vcs = env.solver.preprocess env vc in
                        vcs |> List.map (fun (env, goal, opts) ->
                        env, norm_with_steps "FStar.TypeChecker.Rel.norm_with_steps.7" [Env.Simplify; Env.Primops] env goal, opts)
                    )
                end
                else [env,vc,FStar.Options.peek ()]
            in
            vcs |> List.iter (fun (env, goal, opts) ->
                    match check_trivial goal with
                    | Trivial ->
                        if debug
                        then BU.print_string "Goal completely solved by tactic\n";
                        () // do nothing

                    | NonTrivial goal ->
                        FStar.Options.push ();
                        FStar.Options.set opts;
                        if debug
                        then Errors.diag (Env.get_range env)
                                         (BU.format2 "Trying to solve:\n> %s\nWith proof_ns:\n %s\n"
                                                 (Print.term_to_string goal)
                                                 (Env.string_of_proof_ns env));
                        if debug
                        then Errors.diag (Env.get_range env)
                                         (BU.format1 "Before calling solver VC=\n%s\n" (Print.term_to_string goal));
                        let res = env.solver.solve use_env_range_msg env goal in
                        FStar.Options.pop ();
                        res
                        )
          in
          Some ret_g

let discharge_guard_no_smt env g =
  match discharge_guard' None env g false with
  | Some g -> g
  | None  -> raise_error (Errors.Fatal_ExpectTrivialPreCondition, "Expected a trivial pre-condition") (Env.get_range env)

let discharge_guard env g =
  match discharge_guard' None env g true with
  | Some g -> g
  | None  -> failwith "Impossible, with use_smt = true, discharge_guard' should never have returned None"

let teq_nosmt (env:env) (t1:typ) (t2:typ) : option<guard_t> =
  match try_teq false env t1 t2 with
  | None -> None
  | Some g -> discharge_guard' None env g false

let resolve_implicits' env must_total forcelax g =
  let rec unresolved ctx_u =
    match (Unionfind.find ctx_u.ctx_uvar_head) with
    | Some r ->
        begin match ctx_u.ctx_uvar_meta with
        | None -> false
        (* If we have a meta annotation, we recurse to see if the uvar
         * is actually solved, instead of being resolved to yet another uvar.
         * In that case, while we are keeping track of that uvar, we must not
         * forget the meta annotation in case this second uvar is not solved.
         * See #1561. *)
        | Some _ ->
            begin match (SS.compress r).n with
            | Tm_uvar (ctx_u', _) -> unresolved ctx_u'
            | _ -> false
            end
        end
    | None -> true
  in
  let rec until_fixpoint (acc: Env.implicits * bool) (implicits:Env.implicits) : Env.implicits =
    let out, changed = acc in
    match implicits with
    | [] -> if not changed then out else until_fixpoint ([], false) out
    | hd::tl ->
          let { imp_reason = reason; imp_tm = tm; imp_uvar = ctx_u; imp_range = r } = hd in
          if ctx_u.ctx_uvar_should_check = Allow_unresolved
          then until_fixpoint(out, true) tl
          else if unresolved ctx_u
          then begin match ctx_u.ctx_uvar_meta with
               | Some (Ctx_uvar_meta_tac (env_dyn, tau)) ->
                    let env : Env.env = FStar.Dyn.undyn env_dyn in
                    if Env.debug env (Options.Other "Tac") then
                        BU.print1 "Running tactic for meta-arg %s\n" (Print.ctx_uvar_to_string ctx_u);
                    let t = env.synth_hook env hd.imp_uvar.ctx_uvar_typ tau in
                    // let the unifier handle setting the variable
                    let extra =
                        match teq_nosmt env t tm with
                        | None -> failwith "resolve_implicits: unifying with an unresolved uvar failed?"
                        | Some g -> g.implicits
                    in
                    let ctx_u = { ctx_u with ctx_uvar_meta = None } in
                    let hd = { hd with imp_uvar = ctx_u } in
                    until_fixpoint (out, true) (extra @ tl)
               | _ ->
                    until_fixpoint (hd::out, changed) tl

               end
          else if ctx_u.ctx_uvar_should_check = Allow_untyped
          then until_fixpoint(out, true) tl
          else let env = {env with gamma=ctx_u.ctx_uvar_gamma} in
               let tm = norm_with_steps "FStar.TypeChecker.Rel.norm_with_steps.8" [Env.Beta] env tm in
               let env = if forcelax then {env with lax=true} else env in
               if Env.debug env <| Options.Other "Rel"
               then BU.print5 "Checking uvar %s resolved to %s at type %s, introduce for %s at %s\n"
                               (Print.uvar_to_string ctx_u.ctx_uvar_head)
                               (Print.term_to_string tm)
                               (Print.term_to_string ctx_u.ctx_uvar_typ)
                               reason
                               (Range.string_of_range r);
               let g =
                 try
                   env.check_type_of must_total env tm ctx_u.ctx_uvar_typ
                 with e when Errors.handleable e ->
                    Errors.add_errors [Error_BadImplicit,
                                       BU.format3 "Failed while checking implicit %s set to %s of expected type %s"
                                               (Print.uvar_to_string ctx_u.ctx_uvar_head)
                                               (N.term_to_string env tm)
                                               (N.term_to_string env ctx_u.ctx_uvar_typ), r];
                    raise e
               in
               let g' =
                 match discharge_guard' (Some (fun () ->
                        BU.format4 "%s (Introduced at %s for %s resolved at %s)"
                            (Print.term_to_string tm)
                            (Range.string_of_range r)
                            reason
                            (Range.string_of_range tm.pos))) env g true with
                 | Some g -> g
                 | None   -> failwith "Impossible, with use_smt = true, discharge_guard' should never have returned None"
               in
               until_fixpoint (g'.implicits@out, true) tl in
  {g with implicits=until_fixpoint ([], false) g.implicits}

let resolve_implicits env g =
    if Env.debug env <| Options.Other "ResolveImplicitsHook"
    then BU.print1 "//////////////////////////ResolveImplicitsHook: resolve_implicits////////////\n\
                    guard = %s\n"
                    (guard_to_string env g);
  resolve_implicits' env (not env.phase1 && not env.lax) false g

let resolve_implicits_tac env g = resolve_implicits' env false true  g

let force_trivial_guard env g =
    if Env.debug env <| Options.Other "ResolveImplicitsHook"
    then BU.print1 "//////////////////////////ResolveImplicitsHook: force_trivial_guard////////////\n\
                    guard = %s\n"
                    (guard_to_string env g);

    let solve_goals_with_tac (imps:implicits) (tac:sigelt) =
        let deferred_goals = DeferredImplicits.sort_goals env imps in
        let guard = { g with implicits = imps; deferred_to_tac=[] } in
        let resolve_tac =
          match tac.sigel with
          | Sig_let (_, [lid]) ->
            let qn = Env.lookup_qname env lid in
            let fv = S.lid_as_fv lid (Delta_constant_at_level 0) None in
            let dd =
              match Env.delta_depth_of_qninfo fv qn with
              | Some dd -> dd
              | None -> failwith "Expected a dd"
            in
            let term = S.fv_to_tm (S.lid_as_fv lid dd None) in
            term
          | _ -> failwith "Resolve_tac not found"
        in
        let env = { env with enable_defer_to_tac = false } in
        env.try_solve_implicits_hook env resolve_tac deferred_goals
    in
    let solve_deferred_to_tactic g =
      let deferred = g.deferred_to_tac in
      match deferred with
      | [] -> g
      | _ ->
        let prob_as_implicit (reason, prob)
          : implicit * sigelt =
          match prob with
          | TProb tp when tp.relation=EQ ->
            let env = {env with gamma=tp.logical_guard_uvar.ctx_uvar_gamma} in
            let env_lax = {env with lax=true; use_bv_sorts=true} in
            let _, tlhs, _ = env.type_of env_lax tp.lhs in
            let goal_ty = U.mk_eq2 (env.universe_of env_lax tlhs) tlhs tp.lhs tp.rhs in
            let goal, ctx_uvar, _ =
              Env.new_implicit_var_aux reason tp.lhs.pos env goal_ty Allow_untyped None
            in
            let imp =
              { imp_reason = "";
                imp_uvar = fst (List.hd ctx_uvar);
                imp_tm = goal;
                imp_range = tp.lhs.pos
              }
            in
            let sigelt =
              if is_flex tp.lhs
              then find_user_tac_for_uvar env (flex_uvar_head tp.lhs)
              else if is_flex tp.rhs
              then find_user_tac_for_uvar env (flex_uvar_head tp.rhs)
              else None
            in
            begin
            match sigelt with
            | None -> failwith "Impossible: No tactic associated with deferred problem"
            | Some se -> imp, se
            end
          | _ ->
            failwith "Unexpected problem deferred to tactic"
        in
        let eqs = List.map prob_as_implicit g.deferred_to_tac in
        let more, imps =
          List.fold_right
            (fun imp (more, imps) ->
               match Unionfind.find imp.imp_uvar.ctx_uvar_head with
               | Some _ -> //aleady solved
                 more, imp::imps
               | None ->
                 let se = find_user_tac_for_uvar env imp.imp_uvar in
                 match se with
                 | None -> //no tac for this one
                   more, imp::imps
                 | Some se ->
                   let imp =
                     match imp.imp_uvar.ctx_uvar_meta with
                     | Some (Ctx_uvar_meta_attr a) ->
                       let reason = BU.format2 "%s::%s" (Print.term_to_string a) imp.imp_reason in
                       {imp with imp_reason=reason}
                     | _ -> imp
                   in
                   (imp, se)::more, imps)
            g.implicits
            ([], [])
       in
       let bucketize (is:list<(implicit * sigelt)>) : list<(implicits * sigelt)> =
         let map : BU.smap<(implicits * sigelt)> = BU.smap_create 17 in
         List.iter
           (fun (i, s) ->
               match U.lid_of_sigelt s with
               | None -> failwith "Unexpected: tactic without a name"
               | Some l ->
                 match BU.smap_try_find map l.str with
                 | None -> BU.smap_add map l.str ([i], s)
                 | Some (is, s) ->
                   BU.smap_remove map l.str;
                   BU.smap_add map l.str (i::is, s))
           is;
         BU.smap_fold map (fun _ is out -> is::out) []
       in
       let buckets = bucketize (eqs@more) in
       List.iter (fun (imps, sigel) -> solve_goals_with_tac imps sigel) buckets;
       { g with deferred_to_tac=[]; implicits = imps}
    in
    let g = solve_deferred_constraints env g in
    let g = solve_deferred_to_tactic g in
    if Env.debug env <| Options.Other "ResolveImplicitsHook"
    then BU.print1 "ResolveImplicitsHook: Solved deferred to tactic goals, remaining guard is\n%s\n"
                                          (guard_to_string env g);
    let g = resolve_implicits env g in
    match g.implicits with
    | [] -> ignore <| discharge_guard env g
    | imp::_ -> raise_error (Errors.Fatal_FailToResolveImplicitArgument,
                           BU.format3 "Failed to resolve implicit argument %s of type %s introduced for %s"
                                (Print.uvar_to_string imp.imp_uvar.ctx_uvar_head)
                                (N.term_to_string env imp.imp_uvar.ctx_uvar_typ)
                                imp.imp_reason) imp.imp_range

let teq_force (env:env) (t1:typ) (t2:typ) : unit =
    force_trivial_guard env (teq env t1 t2)

let teq_nosmt_force (env:env) (t1:typ) (t2:typ) :bool =
    match teq_nosmt env t1 t2 with
    | None -> false
    | Some g ->
        force_trivial_guard env g;
        true

let universe_inequality (u1:universe) (u2:universe) : guard_t =
    //Printf.printf "Universe inequality %s <= %s\n" (Print.univ_to_string u1) (Print.univ_to_string u2);
    {trivial_guard with univ_ineqs=([], [u1,u2])}

///////////////////////////////////////////////////////////////////
let check_subtyping env t1 t2 =
    if debug env <| Options.Other "Rel"
    then BU.print2 "check_subtyping of %s and %s\n" (N.term_to_string env t1) (N.term_to_string env t2);
    let prob, x, wl = new_t_prob (empty_worklist env) env t1 SUB t2 in
    let g = with_guard env prob <| solve_and_commit env (singleton wl prob true) (fun _ -> None) in
    if debug env <| Options.Other "Rel"
    && BU.is_some g
    then BU.print3 "check_subtyping succeeded: %s <: %s\n\tguard is %s\n"
                    (N.term_to_string env t1)
                    (N.term_to_string env t2)
                    (guard_to_string env (BU.must g));
    match g with
    | None -> None
    | Some g -> Some (x, g)

let get_subtyping_predicate env t1 t2 =
    match check_subtyping env t1 t2 with
    | None -> None
    | Some (x, g) ->
      Some (abstract_guard (S.mk_binder x) g)

let get_subtyping_prop env t1 t2 =
    match check_subtyping env t1 t2 with
    | None -> None
    | Some (x, g) ->
      Some (close_guard env [S.mk_binder x] g)

let subtype_nosmt env t1 t2 =
    if debug env <| Options.Other "Rel"
    then BU.print2 "try_subtype_no_smt of %s and %s\n" (N.term_to_string env t1) (N.term_to_string env t2);
    let prob, x, wl = new_t_prob (empty_worklist env) env t1 SUB t2 in
    let g = with_guard env prob <| solve_and_commit env (singleton wl prob false) (fun _ -> None) in
    match g with
    | None -> None
    | Some g ->
      let g = close_guard env [S.mk_binder x] g in
      discharge_guard' None env g false

let subtype_nosmt_force env t1 t2 =
    match subtype_nosmt env t1 t2 with
    | None -> false
    | Some g ->
        force_trivial_guard env g;
        true<|MERGE_RESOLUTION|>--- conflicted
+++ resolved
@@ -666,17 +666,13 @@
 (* </printing worklists>                             *)
 (* ------------------------------------------------ *)
 
-<<<<<<< HEAD
-type flex_t =
-  | Flex of (term * ctx_uvar * args)
-
-let flex_reason (Flex (_, u, _)) = u.ctx_uvar_reason
-=======
 (* A flexible term: the full term,
  * its unification variable at the head,
  * and the arguments the uvar is applied to. *)
-type flex_t = (term * ctx_uvar * args)
->>>>>>> b924ea92
+type flex_t =
+  | Flex of (term * ctx_uvar * args)
+
+let flex_reason (Flex (_, u, _)) = u.ctx_uvar_reason
 
 let flex_t_to_string (Flex (_, c, args)) =
     BU.format2 "%s [%s]" (print_ctx_uvar c) (Print.args_to_string args)
@@ -741,9 +737,6 @@
     in
     let head, args = U.head_and_args t0 in
     match (SS.compress head).n with
-<<<<<<< HEAD
-    | Tm_uvar (uv, ([], _)) -> Flex (t, uv, args), wl
-=======
     | Tm_uvar (uv, ([], _)) ->
       (* No subst, nothing to do *)
       t0, wl
@@ -752,22 +745,12 @@
       (* No binders in scope, also good *)
       t0, wl
 
->>>>>>> b924ea92
     | Tm_uvar (uv, s) ->
       (* Obtain the maximum prefix of the binders that can remain as-is
        * (gamma is a snoc list, so we want a suffix of it. *)
       let gamma_aff, new_gamma = FStar.Common.max_suffix (binding_not_affected_by s)
                                                          uv.ctx_uvar_gamma
       in
-<<<<<<< HEAD
-      let args_sol = List.map (fun (x, i) -> S.bv_to_name x, i) dom_binders in
-      let sol = S.mk_Tm_app t_v args_sol None t.pos in
-      let args_sol_s = List.map (fun (a, i) -> SS.subst' s a, i) args_sol in
-      let all_args = args_sol_s @ args in
-      let t = S.mk_Tm_app t_v all_args None t.pos in
-      Unionfind.change uv.ctx_uvar_head sol;
-      Flex (t, v, all_args), wl
-=======
       begin match gamma_aff with
       | [] ->
         (* Not affected by the substitution at all, do nothing *)
@@ -789,7 +772,6 @@
         let args_sol = List.map (fun (x, i) -> S.bv_to_name x, i) dom_binders in
         let sol = S.mk_Tm_app t_v args_sol t0.pos in
         U.set_uvar uv.ctx_uvar_head sol;
->>>>>>> b924ea92
 
         (* Make a term for the new uvar, applied to the substitutions of
          * the abstracted arguments, plus all the original arguments. *)
@@ -3779,15 +3761,11 @@
     || (Env.debug env <| Options.Other "SMTQuery")
     || (Env.debug env <| Options.Other "Tac")
   in
-<<<<<<< HEAD
   if Env.debug env <| Options.Other "ResolveImplicitsHook"
   then BU.print1 "///////////////////ResolveImplicitsHook: discharge_guard'\n\
                   guard = %s\n"
                   (guard_to_string env g);
-  let g = solve_deferred_constraints env g in
-=======
   let g = solve_deferred_constraints' use_smt env g in
->>>>>>> b924ea92
   let ret_g = {g with guard_f = Trivial} in
   if not (Env.should_verify env) then Some ret_g
   else
