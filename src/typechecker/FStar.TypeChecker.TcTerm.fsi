#light "off"
module FStar.TypeChecker.TcTerm
open FStar.ST
open FStar.All
open FStar
open FStar.TypeChecker
open FStar.TypeChecker.Env
open FStar.Util
open FStar.Ident
open FStar.Syntax
open FStar.Syntax.Syntax
open FStar.Syntax.Subst
open FStar.Syntax.Util
open FStar.Const
open FStar.TypeChecker.Rel
open FStar.TypeChecker.Common

val level_of_type: env -> term -> typ -> universe //the term argument is for error reporting only
val tc_constant: env -> FStar.Range.range -> sconst -> typ
val tc_binders: env -> binders -> binders * env * guard_t * universes
val tc_term: env -> term -> term * lcomp * guard_t
val tc_maybe_toplevel_term: env -> term -> term * lcomp * guard_t
val tc_comp: env -> comp -> comp * universe * guard_t
<<<<<<< HEAD
val tc_pat : Env.env -> typ -> pat -> pat * list<bv> * list<term> * Env.env * term * term * guard_t
=======
val tc_pat : Env.env -> typ -> pat -> pat * list<bv> * Env.env * term * term * guard_t * bool
>>>>>>> 9f25993f
val type_of_tot_term: env -> term -> term * typ * guard_t
val universe_of: env -> term -> universe

val check_type_of_well_typed_term: bool -> env -> term -> typ -> guard_t  // guarded by --__temp_fast_implicits
val check_type_of_well_typed_term': bool -> env -> term -> typ -> guard_t // always fast

val tc_tot_or_gtot_term: env -> term -> term * lcomp * guard_t
val tc_check_tot_or_gtot_term: env -> term -> typ -> term * lcomp * guard_t
val tc_tactic : env -> term -> term * lcomp * guard_t
val tc_trivial_guard: env -> term -> term * lcomp

val value_check_expected_typ: env -> term -> either<typ,lcomp> -> guard_t -> term * lcomp * guard_t
val check_expected_effect: env -> option<comp> -> (term * comp) -> term * comp * guard_t
val comp_check_expected_typ: env -> term -> lcomp -> term * lcomp * guard_t

val tc_tparams: env_t -> binders -> (binders * Env.env * universes)<|MERGE_RESOLUTION|>--- conflicted
+++ resolved
@@ -21,11 +21,7 @@
 val tc_term: env -> term -> term * lcomp * guard_t
 val tc_maybe_toplevel_term: env -> term -> term * lcomp * guard_t
 val tc_comp: env -> comp -> comp * universe * guard_t
-<<<<<<< HEAD
-val tc_pat : Env.env -> typ -> pat -> pat * list<bv> * list<term> * Env.env * term * term * guard_t
-=======
-val tc_pat : Env.env -> typ -> pat -> pat * list<bv> * Env.env * term * term * guard_t * bool
->>>>>>> 9f25993f
+val tc_pat : Env.env -> typ -> pat -> pat * list<bv> * list<term> * Env.env * term * term * guard_t * bool
 val type_of_tot_term: env -> term -> term * typ * guard_t
 val universe_of: env -> term -> universe
 
