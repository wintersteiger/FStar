--- conflicted
+++ resolved
@@ -812,7 +812,7 @@
       then (* promote cres to ghost *)
            let e = U.exp_true_bool in
            let c = mk_GTotal' U.t_bool (Some U_zero) in
-           TcUtil.bind e.pos env (Some e) (U.lcomp_of_comp c) (None, cres)
+           TcUtil.bind e.pos env (Some e) (TcComm.lcomp_of_comp c) (None, cres)
       else cres
     in
     let e =
@@ -2113,28 +2113,17 @@
                               |> String.concat " ");
               simple_pat_e, simple_bvs, guard, erasable
           in
-<<<<<<< HEAD
-          let _env, bvs, tms, checked_sub_pats, subst, g, _ =
+          let _env, bvs, tms, checked_sub_pats, subst, g, erasable, _ =
             List.fold_left2
-              (fun (env, bvs, tms, pats, subst, g, i) (p, b) x ->
+              (fun (env, bvs, tms, pats, subst, g, erasable, i) (p, b) x ->
                 let expected_t = SS.subst subst x.sort in
-                let bvs_p, tms_p, e_p, p, g' = check_nested_pattern env p expected_t in
+                let bvs_p, tms_p, e_p, p, g', erasable_p = check_nested_pattern env p expected_t in
                 let env = Env.push_bvs env bvs_p in
                 let tms_p =
                   let disc_tm = TcUtil.get_field_projector_name env (S.lid_of_fv fv) i in
                   tms_p |> List.map (mk_disc_t (S.fvar disc_tm (S.Delta_constant_at_level 1) None)) in
-                env, bvs@bvs_p, tms@tms_p, pats@[(p,b)], NT(x, e_p)::subst, Env.conj_guard g g', i+1)
-              (env, [], [], [], [], Env.conj_guard g0 g1, 0)
-=======
-          let _env, bvs, checked_sub_pats, subst, g, erasable =
-            List.fold_left2
-              (fun (env, bvs, pats, subst, g, erasable) (p, b) x ->
-                let expected_t = SS.subst subst x.sort in
-                let bvs_p, e_p, p, g', erasable_p = check_nested_pattern env p expected_t in
-                let env = Env.push_bvs env bvs_p in
-                env, bvs@bvs_p, pats@[(p,b)], NT(x, e_p)::subst, Env.conj_guard g g', erasable || erasable_p)
-              (env, [], [], [], Env.conj_guard g0 g1, erasable)
->>>>>>> 9f25993f
+                env, bvs@bvs_p, tms@tms_p, pats@[(p,b)], NT(x, e_p)::subst, Env.conj_guard g g', erasable || erasable_p, i+1)
+              (env, [], [], [], [], Env.conj_guard g0 g1, erasable, 0)
               sub_pats
               simple_bvs
           in
@@ -2176,11 +2165,7 @@
     in
     if Env.debug env <| Options.Other "Patterns"
     then BU.print1 "Checking pattern: %s\n" (Print.pat_to_string p0);
-<<<<<<< HEAD
-    let bvs, tms, pat_e, pat, g =
-=======
-    let bvs, pat_e, pat, g, erasable =
->>>>>>> 9f25993f
+    let bvs, tms, pat_e, pat, g, erasable =
         check_nested_pattern
             ({(Env.clear_expected_typ env |> fst) with use_eq=true})
             (PatternUtils.elaborate_pat env p0)
@@ -2190,11 +2175,7 @@
     then BU.print2 "Done checking pattern %s as expression %s\n"
                     (Print.pat_to_string pat)
                     (Print.term_to_string pat_e);
-<<<<<<< HEAD
-    pat, bvs, tms, Env.push_bvs env bvs, pat_e, N.normalize [Env.Beta] env pat_e, g
-=======
-    pat, bvs, Env.push_bvs env bvs, pat_e, N.normalize [Env.Beta] env pat_e, g, erasable
->>>>>>> 9f25993f
+    pat, bvs, tms, Env.push_bvs env bvs, pat_e, N.normalize [Env.Beta] env pat_e, g, erasable
 
 
 (********************************************************************************************************************)
@@ -2222,11 +2203,7 @@
   let scrutinee_env, _ = Env.push_bv env scrutinee |> Env.clear_expected_typ in
 
   (* 1. Check the pattern *)
-<<<<<<< HEAD
-  let pattern, pat_bvs, pat_bv_tms, pat_env, pat_exp, norm_pat_exp, guard_pat =
-=======
-  let pattern, pat_bvs, pat_env, pat_exp, norm_pat_exp, guard_pat, erasable =
->>>>>>> 9f25993f
+  let pattern, pat_bvs, pat_bv_tms, pat_env, pat_exp, norm_pat_exp, guard_pat, erasable =
     tc_pat env pat_t pattern
   in
 
