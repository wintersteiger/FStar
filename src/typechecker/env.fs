(*
   Copyright 2008-2014 Nikhil Swamy and Microsoft Research

   Licensed under the Apache License, Version 2.0 (the "License");
   you may not use this file except in compliance with the License.
   You may obtain a copy of the License at

       http://www.apache.org/licenses/LICENSE-2.0

   Unless required by applicable law or agreed to in writing, software
   distributed under the License is distributed on an "AS IS" BASIS,
   WITHOUT WARRANTIES OR CONDITIONS OF ANY KIND, either express or implied.
   See the License for the specific language governing permissions and
   limitations under the License.
*)
#light "off"

module FStar.TypeChecker.Env

open FStar
open FStar.Syntax
open FStar.Syntax.Syntax
open FStar.Syntax.Subst
open FStar.Syntax.Util
open FStar.Util
open FStar.Ident
open FStar.Range
open FStar.TypeChecker.Common

type binding =
  | Binding_var      of bv
  | Binding_lid      of lident * tscheme
  | Binding_sig      of list<lident> * sigelt
  | Binding_univ     of univ_name
  | Binding_sig_inst of list<lident> * sigelt * universes //the first component should always be a Sig_inductive

type delta_level = 
  | NoDelta
  | OnlyInline
  | Unfold of delta_depth

type mlift = typ -> typ -> typ

type edge = {
  msource :lident;
  mtarget :lident;
  mlift   :typ -> typ -> typ;
}
type effects = {
  decls :list<eff_decl>;
  order :list<edge>;                                       (* transitive closure of the order in the signature *)
  joins :list<(lident * lident * lident * mlift * mlift)>; (* least upper bounds *)
}
type cached_elt = either<(universes * typ), (sigelt * option<universes>)>
type env = {
  solver         :solver_t;                     (* interface to the SMT solver *)
  range          :Range.range;                  (* the source location of the term being checked *)
  curmodule      :lident;                       (* Name of this module *)
  gamma          :list<binding>;                (* Local typing environment and signature elements *)
  gamma_cache    :Util.smap<cached_elt>;        (* Memo table for the local environment *)
  modules        :list<modul>;                  (* already fully type checked modules *)
  expected_typ   :option<typ>;                  (* type expected by the context *)
  sigtab         :Util.smap<sigelt>;            (* a dictionary of long-names to sigelts *)
  is_pattern     :bool;                         (* is the current term being checked a pattern? *)
  instantiate_imp:bool;                         (* instantiate implicit arguments? default=true *)
  effects        :effects;                      (* monad lattice *)
  generalize     :bool;                         (* should we generalize let bindings? *)
  letrecs        :list<(lbname * typ)>;         (* mutually recursive names and their types (for termination checking) *)
  top_level      :bool;                         (* is this a top-level term? if so, then discharge guards *)
  check_uvars    :bool;                         (* paranoid: re-typecheck unification variables *)
  use_eq         :bool;                         (* generate an equality constraint, rather than subtyping/subkinding *)
  is_iface       :bool;                         (* is the module we're currently checking an interface? *)
  admit          :bool;                         (* admit VCs in the current module *)
  lax            :bool;                         (* don't even generate VCs *)
  type_of        :env -> term -> term*typ*guard_t;   (* a callback to the type-checker; g |- e : Tot t *)
  universe_of    :env -> term -> universe;           (* a callback to the type-checker; g |- e : Tot (Type u) *)
  use_bv_sorts   :bool;                              (* use bv.sort for a bound-variable's type rather than consulting gamma *)
}
and solver_t = {
    init         :env -> unit;
    push         :string -> unit;
    pop          :string -> unit;
    mark         :string -> unit;
    reset_mark   :string -> unit;
    commit_mark  :string -> unit;
    encode_modul :env -> modul -> unit;
    encode_sig   :env -> sigelt -> unit;
    solve        :option<(unit -> string)> -> env -> typ -> unit;
    is_trivial   :env -> typ -> bool;
    finish       :unit -> unit;
    refresh      :unit -> unit;
}
and guard_t = {
  guard_f:    guard_formula;
  deferred:   deferred;
  univ_ineqs: list<univ_ineq>;
  implicits:  list<(string * env * uvar * term * typ * Range.range)>;
}
type env_t = env
type implicits = list<(env * uvar * term * typ * Range.range)>

type sigtable = Util.smap<sigelt>

// VALS_HACK_HERE

let should_verify env = 
    not env.lax
    && not env.admit
    && Options.should_verify env.curmodule.str

let visible_at d q = match d, q with 
  | NoDelta,    _         
  | OnlyInline, Inline 
  | Unfold _,   Inline 
  | Unfold _,   Unfoldable -> true
  | _ -> false 

let glb_delta d1 d2 = match d1, d2 with 
    | NoDelta, _
    | _, NoDelta -> NoDelta
    | OnlyInline, _
    | _, OnlyInline -> OnlyInline
    | Unfold l1, Unfold l2 -> 
        let rec aux l1 l2 = match l1, l2 with
            | Delta_constant, _
            | _, Delta_constant -> Delta_constant
            | Delta_equational, l
            | l, Delta_equational -> l
            | Delta_unfoldable i, Delta_unfoldable j ->
              let k = if i < j then i else j in
              Delta_unfoldable k
            | Delta_abstract l1, _ -> aux l1 l2
            | _, Delta_abstract l2 -> aux l1 l2 in
        Unfold (aux l1 l2)

let default_table_size = 200
let new_sigtab () = Util.smap_create default_table_size
let new_gamma_cache () = Util.smap_create 100

let initial_env type_of universe_of solver module_lid =
  { solver=solver;
    range=dummyRange;
    curmodule=module_lid;
    gamma= [];
    gamma_cache=new_gamma_cache();
    modules= [];
    expected_typ=None;
    sigtab=new_sigtab();
    is_pattern=false;
    instantiate_imp=true;
    effects={decls=[]; order=[]; joins=[]};
    generalize=true;
    letrecs=[];
    top_level=false;
    check_uvars=false;
    use_eq=false;
    is_iface=false;
    admit=false;
    lax=false;
    type_of=type_of;
    universe_of=universe_of;
    use_bv_sorts=false;
  }

(* Marking and resetting the environment, for the interactive mode *)
let sigtab env = env.sigtab
let gamma_cache env = env.gamma_cache
type env_stack_ops = { 
    es_push: env -> env;
    es_mark: env -> env;
    es_reset_mark: env -> env;
    es_commit_mark: env -> env;
    es_pop:env -> env
}

let stack_ops = 
    let stack = Util.mk_ref [] in 
    let push env = 
        stack := env::!stack;
        {env with sigtab=Util.smap_copy (sigtab env);
                  gamma_cache=Util.smap_copy (gamma_cache env)} in
    let pop env = match !stack with 
        | env::tl -> 
         stack := tl;
         env
        | _ -> failwith "Impossible: Too many pops" in
    let mark env = 
        push env in
    let commit_mark env = 
        ignore (pop env); env in
    let reset_mark env =
        pop env in
    { es_push=push; 
      es_pop=pop;
      es_mark=push;
      es_reset_mark=pop;
      es_commit_mark=commit_mark; }

let push env msg =
    env.solver.push msg;
    stack_ops.es_push env
let mark env =
    env.solver.mark "USER MARK";
    stack_ops.es_mark env 
let commit_mark env =
    env.solver.commit_mark "USER MARK";
    stack_ops.es_commit_mark env
let reset_mark env =
    env.solver.reset_mark "USER MARK";
    stack_ops.es_reset_mark env
let pop env msg =
    env.solver.pop msg;
    stack_ops.es_pop env

////////////////////////////////////////////////////////////
// Checking the per-module debug level and position info  //
////////////////////////////////////////////////////////////
let debug env (l:Options.debug_level_t) =
    Options.debug_at_level env.curmodule.str l
let set_range e r = if r=dummyRange then e else {e with range=r}
let get_range e = e.range

////////////////////////////////////////////////////////////
// Private utilities                                      //
////////////////////////////////////////////////////////////
let modules env = env.modules
let current_module env = env.curmodule
let set_current_module env lid = {env with curmodule=lid}
let has_interface env l = env.modules |> Util.for_some (fun m -> m.is_interface && lid_equals m.name l)
let find_in_sigtab env lid = Util.smap_try_find (sigtab env) (text_of_lid lid)

let name_not_found (l:lid) =
  format1 "Name \"%s\" not found" l.str

let variable_not_found v =
  format1 "Variable \"%s\" not found" (Print.bv_to_string v)

//Construct a new universe unification variable
let new_u_univ () = U_unif (Unionfind.fresh None)

//Instantiate the universe variables in a type scheme with provided universes
let inst_tscheme_with : tscheme -> universes -> universes * term = fun ts us -> 
    match ts, us with
    | ([], t), [] -> [], t
    | (formals, t), _ -> 
      assert (List.length us = List.length formals);
      let n = List.length formals - 1 in 
      let vs = us |> List.mapi (fun i u -> UN (n - i, u)) in
      us, Subst.subst vs t

//Instantiate the universe variables in a type scheme with new unification variables
let inst_tscheme : tscheme -> universes * term = function 
    | [], t -> [], t
    | us, t -> 
      let us' = us |> List.map (fun _ -> new_u_univ()) in
      inst_tscheme_with (us, t) us'

let inst_effect_fun_with (insts:universes) (env:env) (ed:eff_decl) (us, t)  =
    match ed.binders with
        | [] -> 
          let univs = ed.univs@us in
          if List.length insts <> List.length univs
          then failwith (Util.format4 "Expected %s instantiations; got %s; failed universe instantiation in effect %s\n\t%s\n" 
                            (string_of_int <| List.length univs) (string_of_int <| List.length insts) 
                            (Print.lid_to_string ed.mname) (Print.term_to_string t));
          snd (inst_tscheme_with (ed.univs@us, t) insts)
        | _  -> failwith (Util.format1 "Unexpected use of an uninstantiated effect: %s\n" (Print.lid_to_string ed.mname))

type tri = 
    | Yes
    | No 
    | Maybe

let in_cur_mod env (l:lident) : tri = (* TODO: need a more efficient namespace check! *)
    let cur = current_module env in
    if l.nsstr = cur.str then Yes (* fast case; works for everything except records *)
    else if Util.starts_with l.nsstr cur.str
    then let lns = l.ns@[l.ident] in
         let cur = cur.ns@[cur.ident] in
         let rec aux c l = match c, l with
            | [], _ -> Maybe
            | _, [] -> No
            | hd::tl, hd'::tl' when (hd.idText=hd'.idText) -> aux tl tl'
            | _ -> No in
         aux cur lns
    else No 

let lookup_qname env (lid:lident) : option<either<(universes * typ), (sigelt * option<universes>)>>  =
  let cur_mod = in_cur_mod env lid in
  let cache t = Util.smap_add (gamma_cache env) lid.str t; Some t in
  let found = if cur_mod<>No
              then match Util.smap_try_find (gamma_cache env) lid.str with 
                    | None -> 
                      Util.find_map env.gamma (function
                        | Binding_lid(l,t) -> if lid_equals lid l then Some (Inl (inst_tscheme t)) else None
                        | Binding_sig (_, Sig_bundle(ses, _, _, _)) ->
                            Util.find_map ses (fun se ->
                                if lids_of_sigelt se |> Util.for_some (lid_equals lid)
                                then cache (Inr (se, None))
                                else None)
                        | Binding_sig (lids, s) ->
                          let maybe_cache t = match s with 
                            | Sig_declare_typ _ -> Some t
                            | _ -> cache t in
                          if lids |> Util.for_some (lid_equals lid) then maybe_cache (Inr (s, None)) else None
                        | Binding_sig_inst (lids, s, us) ->
                          if lids |> Util.for_some (lid_equals lid) then Some (Inr (s, Some us)) else None
                        | _ -> None)
                    | se -> se
               else None in
  if is_some found
  then found
  else if cur_mod <> Yes || has_interface env env.curmodule
  then match find_in_sigtab env lid with
        | Some se -> Some (Inr (se, None))
        | None -> None
  else None

let lid_exists env l = match lookup_qname env l with 
    | None -> false
    | Some _ -> true

let rec add_sigelt env se = match se with
    | Sig_bundle(ses, _, _, _) -> add_sigelts env ses
    | _ ->
    let lids = lids_of_sigelt se in
    List.iter (fun l -> Util.smap_add (sigtab env) l.str se) lids;
    match se with 
    | Sig_new_effect(ne, _) ->
      ne.actions |> List.iter (fun a ->
          let se_let = Util.action_as_lb a in
          Util.smap_add (sigtab env) a.action_name.str se_let)
    | _ -> ()

and add_sigelts env ses =
    ses |> List.iter (add_sigelt env) 

////////////////////////////////////////////////////////////
// Lookup up various kinds of identifiers                 //
////////////////////////////////////////////////////////////
let try_lookup_bv env (bv:bv) =
  Util.find_map env.gamma (function
    | Binding_var id when bv_eq id bv -> 
      Some id.sort
    | _ -> None)

let lookup_univ env x = 
    List.find (function
        | Binding_univ y -> x.idText=y.idText
        | _ -> false) env.gamma
    |> Option.isSome

let lookup_type_of_let se lid = match se with 
    | Sig_let((_, [lb]), _, _, _) -> 
      Some (inst_tscheme (lb.lbunivs, lb.lbtyp))

    | Sig_let((_, lbs), _, _, _) ->
        Util.find_map lbs (fun lb -> match lb.lbname with
          | Inl _ -> failwith "impossible"
          | Inr fv ->
            if fv_eq_lid fv lid
            then Some (inst_tscheme (lb.lbunivs, lb.lbtyp))
            else None)

    | _ -> None

let lookup_bv env bv = 
    match try_lookup_bv env bv with 
        | None -> raise (Error(variable_not_found bv, range_of_bv bv))
        | Some t -> t

let effect_signature se = 
    match se with
        | Sig_new_effect(ne, _) ->
          Some (inst_tscheme (ne.univs, Util.arrow ne.binders (mk_Total ne.signature)))

        | Sig_effect_abbrev (lid, us, binders, _, _, _) ->
          Some (inst_tscheme (us, Util.arrow binders (mk_Total teff)))

        | _ -> None

let try_lookup_effect_lid env (ftv:lident) : option<typ> =
  match lookup_qname env ftv with
    | Some (Inr (se, None)) -> 
      begin match effect_signature se with 
        | None -> None
        | Some (_, t) -> Some t
      end
    | _ -> None

let try_lookup_lid env lid =
  let mapper = function
    | Inl t -> 
      Some t
    
    | Inr (Sig_datacon(_, uvs, t, _, _, _, _, _), None) -> 
      Some (inst_tscheme (uvs, t))
 
    | Inr (Sig_declare_typ (l, uvs, t, qs, _), None) -> 
      if in_cur_mod env l = Yes
      then if qs |> List.contains Assumption || env.is_iface
           then Some (inst_tscheme (uvs, t))
           else None
      else Some (inst_tscheme (uvs, t))

    | Inr (Sig_inductive_typ (lid, uvs, tps, k, _, _, _, _), None) ->
      begin match tps with 
        | [] -> Some <| inst_tscheme (uvs, k)
        | _ ->  Some <| inst_tscheme (uvs, Util.arrow tps (mk_Total k))
      end

    | Inr (Sig_inductive_typ (lid, uvs, tps, k, _, _, _, _), Some us) ->
      begin match tps with 
        | [] -> Some <| inst_tscheme_with (uvs, k) us
        | _ ->  Some <| inst_tscheme_with (uvs, Util.arrow tps (mk_Total k)) us
      end

    | Inr se -> 
      begin match se with 
        | Sig_let _, None -> 
          lookup_type_of_let (fst se) lid
        | _ -> effect_signature (fst se)
      end
  in
    match Util.bind_opt (lookup_qname env lid) mapper with
      | Some (us, t) -> Some (us, {t with pos=range_of_lid lid})
      | None -> None

let is_type_constructor env lid = 
    let mapper = function
        | Inl _ -> Some false
        | Inr (se, _) -> 
           begin match se with 
            | Sig_declare_typ (_, _, _, qs, _) -> 
              Some (List.contains New qs)
            | Sig_inductive_typ _ ->
              Some true
            | _ -> Some false
           end in
    match Util.bind_opt (lookup_qname env lid) mapper with
      | Some b -> b
      | None -> false

      
let lookup_lid env l =  
    match try_lookup_lid env l with 
        | None -> raise (Error(name_not_found l, range_of_lid l))
        | Some x -> x

let lookup_val_decl env lid =
  match lookup_qname env lid with
    | Some (Inr (Sig_declare_typ(_, uvs, t, _, _), None)) -> inst_tscheme (uvs, t)
    | _ -> raise (Error(name_not_found lid, range_of_lid lid))

let lookup_datacon env lid =
  match lookup_qname env lid with
    | Some (Inr (Sig_datacon (_, uvs, t, _, _, _, _, _), None)) -> inst_tscheme (uvs, t) 
    | _ -> raise (Error(name_not_found lid, range_of_lid lid))

let lookup_definition delta_level env lid = 
  match lookup_qname env lid with
    | Some (Inr (se, None)) -> 
      begin match se with 
        | Sig_let((_, lbs), _, _, quals) when Util.for_some (visible_at delta_level) quals ->
            Util.find_map lbs (fun lb -> 
                let fv = right lb.lbname in
                if fv_eq_lid fv lid 
                then Some (lb.lbunivs, Util.unascribe lb.lbdef)
                else None)
        | _ -> None
      end
    | _ -> None

let lookup_effect_lid env (ftv:lident) : typ =
  match try_lookup_effect_lid env ftv with
    | None -> raise (Error(name_not_found ftv, range_of_lid ftv))
    | Some k -> k

let lookup_projector env lid i =
    let fail () = failwith (Util.format2 "Impossible: projecting field #%s from constructor %s is undefined" (Util.string_of_int i) (Print.lid_to_string lid)) in
    let _, t = lookup_datacon env lid in
    match (compress t).n with
        | Tm_arrow(binders, _) ->
          if ((i < 0) || i >= List.length binders) //this has to be within bounds!
          then fail ()
          else let b = List.nth binders i in
               Util.mk_field_projector_name lid (fst b) i |> fst
        | _ -> fail ()

let try_lookup_val_decl env lid =
  match lookup_qname env lid with
    | Some (Inr (Sig_declare_typ(_, uvs, t, q, _), None)) -> Some ((uvs,t),q)
    | _ -> None

let lookup_effect_abbrev env (univ:universe) lid =
  match lookup_qname env lid with
    | Some (Inr (Sig_effect_abbrev (lid, univs, binders, c, quals, _), None)) ->
      if quals |> Util.for_some (function Irreducible -> true | _ -> false)
      then None
      else let insts = if Ident.lid_equals lid Const.effect_Lemma_lid //TODO: Lemma is a hack! It is more universe polymorphic than expected, because of the SMTPats ... which should be irrelevant, but unfortunately are not 
                       then univ::[U_zero]
                       else [univ] in
           begin match binders, univs with
             | [], _ -> failwith "Unexpected effect abbreviation with no arguments"
             | _, _::_::_ when not (Ident.lid_equals lid Const.effect_Lemma_lid) -> 
                failwith (Util.format2 "Unexpected effect abbreviation %s; polymorphic in %s universes"
                           (Print.lid_to_string lid) (string_of_int <| List.length univs))
             | _ -> let _, t = inst_tscheme_with (univs, Util.arrow binders c) insts in 
                    begin match (Subst.compress t).n with 
                        | Tm_arrow(binders, c) -> 
                          Some (binders, c)
                        | _ -> failwith "Impossible"
                    end
          end
    | _ -> None

let norm_eff_name =
   let cache = Util.smap_create 20 in
   fun env (l:lident) ->
       let rec find l =
           match lookup_effect_abbrev env U_unknown l with //universe doesn't matter here; we're just normalizing the name
            | None -> None
            | Some (_, c) ->
                let l = (Util.comp_to_comp_typ c).effect_name in
                match find l with
                    | None -> Some l
                    | Some l' -> Some l' in
       let res = match Util.smap_try_find cache l.str with
            | Some l -> l
            | None ->
              begin match find l with
                        | None -> l
                        | Some m -> Util.smap_add cache l.str m;
                                    m
              end in
       res

let datacons_of_typ env lid = 
  match lookup_qname env lid with
    | Some (Inr(Sig_inductive_typ(_, _, _, _, _, dcs, _, _), _)) -> dcs
    | _ -> []

let typ_of_datacon env lid = 
  match lookup_qname env lid with
    | Some (Inr (Sig_datacon (_, _, _, l, _, _, _, _), _)) -> l
    | _ -> failwith (Util.format1 "Not a datacon: %s" (Print.lid_to_string lid))

let is_datacon env lid =
  match lookup_qname env lid with
    | Some (Inr (Sig_datacon (_, _, _, _, _, _, _, _), _)) -> true
    | _ -> false

let is_record env lid =
  match lookup_qname env lid with
    | Some (Inr (Sig_inductive_typ(_, _, _, _, _, _, tags, _), _)) ->
        Util.for_some (function RecordType _ | RecordConstructor _ -> true | _ -> false) tags
    | _ -> false

let is_projector env (l:lident) : bool =
    match lookup_qname env l with
        | Some (Inr (Sig_declare_typ(_, _, _, quals, _), _)) ->
          Util.for_some (function Projector _ -> true | _ -> false) quals
        | _ -> false

let interpreted_symbols = 
       [Const.op_Eq; 
        Const.op_notEq;
        Const.op_LT;   
        Const.op_LTE;  
        Const.op_GT;   
        Const.op_GTE;  
        Const.op_Subtraction; 
        Const.op_Minus;       
        Const.op_Addition;    
        Const.op_Multiply;    
        Const.op_Division;    
        Const.op_Modulus;     
        Const.op_And;         
        Const.op_Or;          
        Const.op_Negation]  

let is_interpreted (env:env) head : bool = 
    match (Util.un_uinst head).n with 
        | Tm_fvar fv -> 
          fv.fv_delta=Delta_equational
          //Util.for_some (Ident.lid_equals fv.fv_name.v) interpreted_symbols
        | _ -> false

////////////////////////////////////////////////////////////
// Operations on the monad lattice                        //
////////////////////////////////////////////////////////////
let effect_decl_opt env l =
  env.effects.decls |> Util.find_opt (fun d -> lid_equals d.mname l)

let get_effect_decl env l =
  match effect_decl_opt env l with
    | None -> raise (Error(name_not_found l, range_of_lid l))
    | Some md -> md

let join env l1 l2 : (lident * (typ -> typ -> typ) * (typ -> typ -> typ)) =
  if lid_equals l1 l2
  then l1, (fun t wp -> wp), (fun t wp -> wp)
  else if lid_equals l1 Const.effect_GTot_lid && lid_equals l2 Const.effect_Tot_lid
       || lid_equals l2 Const.effect_GTot_lid && lid_equals l1 Const.effect_Tot_lid
  then Const.effect_GTot_lid, (fun t wp -> wp), (fun t wp -> wp)
  else match env.effects.joins |> Util.find_opt (fun (m1, m2, _, _, _) -> lid_equals l1 m1 && lid_equals l2 m2) with
        | None -> raise (Error(Util.format2 "Effects %s and %s cannot be composed" (Print.lid_to_string l1) (Print.lid_to_string l2), env.range))
        | Some (_, _, m3, j1, j2) -> m3, j1, j2

let monad_leq env l1 l2 : option<edge> =
  if lid_equals l1 l2
  || (lid_equals l1 Const.effect_Tot_lid && lid_equals l2 Const.effect_GTot_lid)
  then Some ({msource=l1; mtarget=l2; mlift=(fun t wp -> wp)})
  else env.effects.order |> Util.find_opt (fun e -> lid_equals l1 e.msource && lid_equals l2 e.mtarget)

let wp_sig_aux decls m =
  match decls |> Util.find_opt (fun d -> lid_equals d.mname m) with
  | None -> failwith (Util.format1 "Impossible: declaration for monad %s not found" m.str)
  | Some md ->
    let _, s = inst_tscheme (md.univs, md.signature) in
    let s = Subst.compress s in
    match md.binders, s.n with
      | [], Tm_arrow([(a, _); (wp, _)], c) when (is_teff (comp_result c)) -> a, wp.sort
      | _ -> failwith "Impossible"

let wp_signature env m = wp_sig_aux env.effects.decls m

let build_lattice env se = match se with
  | Sig_new_effect(ne, _) ->
    let effects = {env.effects with decls=ne::env.effects.decls} in
    {env with effects=effects}

  | Sig_sub_effect(sub, _) ->
    let compose_edges e1 e2 : edge =
       {msource=e1.msource;
        mtarget=e2.mtarget;
        mlift=(fun r wp1 -> e2.mlift r (e1.mlift r wp1))} in

    let mk_lift lift_t r wp1 = 
        let _, lift_t = inst_tscheme lift_t in
        mk (Tm_app(lift_t, [as_arg r; as_arg wp1])) None wp1.pos in

    let edge =
      {msource=sub.source;
       mtarget=sub.target;
       mlift=mk_lift sub.lift_wp} in
    let id_edge l = {
       msource=sub.source;
       mtarget=sub.target;
       mlift=(fun t wp -> wp)
    } in
    let print_mlift l =
        let arg = lid_as_fv (lid_of_path ["ARG"] dummyRange) Delta_constant None in
        let wp = lid_as_fv (lid_of_path  ["WP"]  dummyRange) Delta_constant None in //A couple of bogus constants, just for printing
        Print.term_to_string (l arg wp) in
    let order = edge::env.effects.order in

    let ms = env.effects.decls |> List.map (fun (e:eff_decl) -> e.mname) in

    let find_edge order (i, j) =
      if lid_equals i j
      then id_edge i |> Some
      else order |> Util.find_opt (fun e -> lid_equals e.msource i && lid_equals e.mtarget j) in

    (* basically, this is Warshall's algorithm for transitive closure,
       except it's ineffcient because find_edge is doing a linear scan.
       and it's not incremental.
       Could be made better. But these are really small graphs (~ 4-8 vertices) ... so not worth it *)
    let order =
        ms |> List.fold_left (fun order k ->
        order@(ms |> List.collect (fun i ->
               if lid_equals i k then []
               else ms |> List.collect (fun j ->
                    if lid_equals j k
                    then []
                    else match find_edge order (i, k), find_edge order (k, j) with
                            | Some e1, Some e2 -> [compose_edges e1 e2]
                            | _ -> []))))
        order in
    let order = Util.remove_dups (fun e1 e2 -> lid_equals e1.msource e2.msource
                                            && lid_equals e1.mtarget e2.mtarget) order in
    let joins =
        ms |> List.collect (fun i ->
        ms |> List.collect (fun j ->
        let join_opt = ms |> List.fold_left (fun bopt k ->
          match find_edge order (i, k), find_edge order (j, k) with
            | Some ik, Some jk ->
              begin match bopt with
                | None -> Some (k, ik, jk) //we don't have a current candidate as the upper bound; so we may as well use k

                | Some (ub, _, _) ->
                  if Util.is_some (find_edge order (k, ub))
                  && not (Util.is_some (find_edge order (ub, k)))
                  then Some (k, ik, jk) //k is less than ub
                  else bopt
              end
            | _ -> bopt) None in
        match join_opt with
            | None -> []
            | Some (k, e1, e2) -> [(i, j, k, e1.mlift, e2.mlift)])) in

    let effects = {env.effects with order=order; joins=joins} in
//    order |> List.iter (fun o -> Printf.printf "%s <: %s\n\t%s\n" o.msource.str o.mtarget.str (print_mlift o.mlift));
//    joins |> List.iter (fun (e1, e2, e3, l1, l2) -> if lid_equals e1 e2 then () else Printf.printf "%s join %s = %s\n\t%s\n\t%s\n" e1.str e2.str e3.str (print_mlift l1) (print_mlift l2));
    {env with effects=effects}

  | _ -> env

////////////////////////////////////////////////////////////
// Introducing identifiers and updating the environment   //
////////////////////////////////////////////////////////////    

// The environment maintains the invariant that gamma is of the form:
//   l_1 ... l_n val_1 ... val_n
// where l_i is a local binding and val_i is a top-level binding.
//
// This function assumes that, in the case that the environment contains local
// bindings _and_ we push a top-level binding, then the top-level binding does
// not capture any of the local bindings (duh).
let push_in_gamma env s =
  let rec push x rest =
    match rest with
    | Binding_sig _ :: _
    | Binding_sig_inst _ :: _ ->
        x :: rest
    | [] ->
        [ x ]
    | local :: rest ->
        local :: push x rest
  in
  { env with gamma = push s env.gamma }

let push_sigelt env s =
  let env = push_in_gamma env (Binding_sig(lids_of_sigelt s, s)) in
  build_lattice env s

let push_sigelt_inst env s us =
  let env = push_in_gamma env (Binding_sig_inst(lids_of_sigelt s,s,us)) in
  build_lattice env s

let push_local_binding env b = {env with gamma=b::env.gamma}

let push_bv env x = push_local_binding env (Binding_var x)

let push_binders env (bs:binders) = 
    List.fold_left (fun env (x, _) -> push_bv env x) env bs

let binding_of_lb (x:lbname) t = match x with
  | Inl x -> 
    assert (fst t = []);
    let x = {x with sort=snd t} in
    Binding_var x
  | Inr fv -> 
    Binding_lid(fv.fv_name.v, t)

let push_let_binding env lb ts = 
    push_local_binding env (binding_of_lb lb ts)
let push_module env (m:modul) =
    add_sigelts env m.exports;
    {env with
      modules=m::env.modules;
      gamma=[];
      expected_typ=None}

let push_univ_vars (env:env_t) (xs:univ_names) : env_t = 
    List.fold_left (fun env x -> push_local_binding env (Binding_univ x)) env xs

let set_expected_typ env t =
  {env with expected_typ = Some t; use_eq=false}

let expected_typ env = match env.expected_typ with
  | None -> None
  | Some t -> Some t

let clear_expected_typ env = 
    {env with expected_typ=None; use_eq=false}, expected_typ env

let finish_module =
    let empty_lid = lid_of_ids [id_of_text ""] in
    fun env m ->
      let sigs =
        if lid_equals m.name Const.prims_lid
        then env.gamma |> List.collect (function
                | Binding_sig (_, se) -> [se]
                | _ -> []) |> List.rev
        else m.exports  in
      add_sigelts env sigs;
      {env with
        curmodule=empty_lid;
        gamma=[];
        modules=m::env.modules}

////////////////////////////////////////////////////////////
// Collections from the environment                       //
////////////////////////////////////////////////////////////
let uvars_in_env env =
  let no_uvs = new_uv_set () in
  let ext out uvs = Util.set_union out uvs in
  let rec aux out g = match g with
    | [] -> out
    | Binding_univ _ :: tl -> aux out tl
    | Binding_lid(_, (_, t))::tl
    | Binding_var({sort=t})::tl -> aux (ext out (Free.uvars t)) tl
    | Binding_sig _::_ 
    | Binding_sig_inst _::_ -> out in (* this marks a top-level scope ... no more uvars beyond this *)
  aux no_uvs env.gamma

let univ_vars env = 
    let no_univs = Syntax.no_universe_uvars in
    let ext out uvs = Util.set_union out uvs in
    let rec aux out g = match g with
      | [] -> out
      | Binding_sig_inst _::tl
      | Binding_univ _ :: tl -> aux out tl
      | Binding_lid(_, (_, t))::tl
      | Binding_var({sort=t})::tl -> aux (ext out (Free.univs t)) tl
      | Binding_sig _::_ -> out in (* this marks a top-level scope ...  no more uvars beyond this *)
    aux no_univs env.gamma

let bound_vars_of_bindings bs = 
  bs |> List.collect (function
        | Binding_var x -> [x]
        | Binding_lid _ 
        | Binding_sig _ 
        | Binding_univ _
        | Binding_sig_inst _ -> [])

let binders_of_bindings bs = bound_vars_of_bindings bs |> List.map Syntax.mk_binder |> List.rev

let bound_vars env = bound_vars_of_bindings env.gamma

let all_binders env = binders_of_bindings env.gamma

let fold_env env f a = List.fold_right (fun e a -> f a e) env.gamma a

let lidents env : list<lident> =
  let keys = List.fold_left (fun keys -> function
    | Binding_sig(lids, _) -> lids@keys
    | _ -> keys) [] env.gamma in
  Util.smap_fold (sigtab env) (fun _ v keys -> Util.lids_of_sigelt v@keys) keys


(* <Move> this out of here *)
let dummy_solver = {
    init=(fun _ -> ());
    push=(fun _ -> ());
    pop=(fun _ -> ());
    mark=(fun _ -> ());
    reset_mark=(fun _ -> ());
    commit_mark=(fun _ -> ());
    encode_sig=(fun _ _ -> ());
    encode_modul=(fun _ _ -> ());
    solve=(fun _ _ _ -> ());
    is_trivial=(fun _ _ -> false);
    finish=(fun () -> ());
    refresh=(fun () -> ());
}
<<<<<<< HEAD
=======

let no_solver_env tc = initial_env tc (fun _ _ -> U_zero) 
                        dummy_solver (lid_of_path ["dummy"] dummyRange)
>>>>>>> d26ada7e
(* </Move> *)<|MERGE_RESOLUTION|>--- conflicted
+++ resolved
@@ -855,10 +855,4 @@
     finish=(fun () -> ());
     refresh=(fun () -> ());
 }
-<<<<<<< HEAD
-=======
-
-let no_solver_env tc = initial_env tc (fun _ _ -> U_zero) 
-                        dummy_solver (lid_of_path ["dummy"] dummyRange)
->>>>>>> d26ada7e
 (* </Move> *)