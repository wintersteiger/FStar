all: CoreCrypto.cmxa

PLATFORM = ../../Platform/ml
OPENSSL_INCLUDE = ../../../../openssl/include

ifeq ($(OS),Windows_NT)
    CC = i686-w64-mingw32-gcc
    OCAML_INCLUDE = /usr/local/lib/ocaml
    EXTRA_OPTS =
    DLL = dll #DLL file ending for windows
else
    DLL = so #DLL file ending for unix
    UNAME_S := $(shell uname -s)
    ifeq ($(UNAME_S),Darwin)
<<<<<<< HEAD
        CC = gcc-5 # Change if necessary
        OPENSSL_INCLUDE = ../../../../openssl/include
=======
        CC = gcc-4.9 # Change if necessary
>>>>>>> a6709b82
        OCAML_INCLUDE = /usr/local/lib/ocaml
        EXTRA_OPTS =
    else
        CC = gcc
        OCAML_INCLUDE = /usr/lib/ocaml
        EXTRA_OPTS = -ccopt -fPIC
    endif
endif

openssl_stub.o: openssl_stub.c
	ocamlopt -c -cc $(CC) -ccopt "-I $(OCAML_INCLUDE)" -ccopt "-I $(OPENSSL_INCLUDE)" $(EXTRA_OPTS) -cclib -lopenssl -cclib -c $<
# haven't decided yet which style is better. It may interact slightly differently with flexlink.
#	ocamlopt -c -cc "$(CC) -I /usr/local/lib/ocaml -I ../../../../openssl-1.0.1p/include -lcrypto -c" $<
#	ocamlopt -c -cclib -lcrypto -cclib -lopenssl $< -ccopt -static

dllopenssl_wrap.${DLL}: openssl_stub.o
	ocamlmklib -o openssl_wrap $<

CoreCrypto.cmi: CoreCrypto.mli
	ocamlc -I $(PLATFORM) -c CoreCrypto.mli

CoreCrypto.cmo: CoreCrypto.ml openssl.cmi
	ocamlc -I $(PLATFORM) -c CoreCrypto.ml openssl.cmi

CoreCrypto.cma:  CoreCrypto.cmo dllopenssl_wrap.so
	ocamlc -I $(PLATFORM) -a -o $@ $< -dllib -lopenssl_wrap

CoreCrypto.cmx: CoreCrypto.ml CoreCrypto.cmi
	ocamlopt -I $(PLATFORM) -c $<

CoreCrypto.cmxa: CoreCrypto.cmx dllopenssl_wrap.${DLL}
	ocamlopt -I $(PLATFORM) -a -o $@ $< -cclib -lopenssl_wrap

stub: openssl_stub.o

clean:
	rm -f *.[oa] *.so *.cm[ixoa] *.cmxa

distclean: clean
	rm -f *.dll


Tests: CoreCrypto.cmx Tests.ml
	ocamlfind ocamlopt -I $(PLATFORM) -I . -package Unix -linkpkg -o $@ \
	$(PLATFORM)/platform.cmx $^ \
	-cclib -lopenssl_wrap -cclib $(OPENSSL_INCLUDE)/../libcrypto.a

.PHONY: test

test: Tests
	@./Tests<|MERGE_RESOLUTION|>--- conflicted
+++ resolved
@@ -12,12 +12,7 @@
     DLL = so #DLL file ending for unix
     UNAME_S := $(shell uname -s)
     ifeq ($(UNAME_S),Darwin)
-<<<<<<< HEAD
         CC = gcc-5 # Change if necessary
-        OPENSSL_INCLUDE = ../../../../openssl/include
-=======
-        CC = gcc-4.9 # Change if necessary
->>>>>>> a6709b82
         OCAML_INCLUDE = /usr/local/lib/ocaml
         EXTRA_OPTS =
     else
