--- conflicted
+++ resolved
@@ -51,39 +51,25 @@
   | AES_128_CBC  -> Z.of_int 16
   | AES_256_CBC  -> Z.of_int 16
 
-                      
 let aeadKeySize = function
-<<<<<<< HEAD
-  | AES_128_CCM       -> 16 + 16
-  | AES_128_CCM_8     -> 16 + 16
-  | AES_128_GCM       -> 16 + 16
-  | AES_256_CCM       -> 32
-  | AES_256_CCM_8     -> 32
-  | AES_256_GCM       -> 32
-  | CHACHA20_POLY1305 -> 32
-
-let aeadRealIVSize (a:aead_cipher) = 12
+  | AES_128_CCM       -> Z.of_int (16 + 16)
+  | AES_128_CCM_8     -> Z.of_int (16 + 16)
+  | AES_128_GCM       -> Z.of_int (16 + 16)
+  | AES_256_CCM       -> Z.of_int 32
+  | AES_256_CCM_8     -> Z.of_int 32
+  | AES_256_GCM       -> Z.of_int 32
+  | CHACHA20_POLY1305 -> Z.of_int 32
+
+let aeadRealIVSize (a:aead_cipher) = Z.of_int 12
 
 let aeadTagSize = function
-  | AES_128_CCM_8     ->  8
-  | AES_256_CCM_8     ->  8
-  | AES_128_CCM       -> 16
-  | AES_256_CCM       -> 16
-  | AES_128_GCM       -> 16
-  | AES_256_GCM       -> 16
-  | CHACHA20_POLY1305 -> 16
-=======
-  | AES_128_GCM -> Z.of_int 16
-  | AES_256_GCM -> Z.of_int 32
-
-let aeadRealIVSize = function
-  | AES_128_GCM -> Z.of_int 12
-  | AES_256_GCM -> Z.of_int 12
-
-let aeadTagSize = function
-  | AES_128_GCM -> Z.of_int 16
-  | AES_256_GCM -> Z.of_int 16
->>>>>>> 71ba9925
+  | AES_128_CCM_8     -> Z.of_int 8
+  | AES_256_CCM_8     -> Z.of_int 8
+  | AES_128_CCM       -> Z.of_int 16
+  | AES_256_CCM       -> Z.of_int 16
+  | AES_128_GCM       -> Z.of_int 16
+  | AES_256_GCM       -> Z.of_int 16
+  | CHACHA20_POLY1305 -> Z.of_int 16
 
 let hashSize = function
   | MD5    -> Z.of_int 16
@@ -93,7 +79,6 @@
   | SHA384 -> Z.of_int 48
   | SHA512 -> Z.of_int 64
 
-                
 type md
 type md_ctx
 external ocaml_EVP_MD_md5 : unit -> md = "ocaml_EVP_MD_md5"
